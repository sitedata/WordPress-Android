package org.wordpress.android.editor;

import android.app.Activity;
import android.app.ProgressDialog;
import android.content.Context;
import android.content.DialogInterface;
import android.content.DialogInterface.OnClickListener;
import android.content.res.Configuration;
import android.content.res.Resources;
import android.os.Bundle;
import android.os.Handler;
import android.os.Looper;
import android.text.Editable;
import android.view.ContextThemeWrapper;
import android.view.LayoutInflater;
import android.view.Menu;
import android.view.MenuInflater;
import android.view.MenuItem;
import android.view.View;
import android.view.ViewGroup;
import android.view.inputmethod.InputMethodManager;
import android.webkit.URLUtil;

import androidx.annotation.NonNull;
import androidx.appcompat.app.ActionBar;
import androidx.appcompat.app.AlertDialog;
import androidx.appcompat.app.AppCompatActivity;
import androidx.core.util.Consumer;
import androidx.fragment.app.FragmentManager;
import androidx.fragment.app.FragmentTransaction;
import androidx.lifecycle.LiveData;

import com.android.volley.toolbox.ImageLoader;

import org.wordpress.android.util.AppLog;
import org.wordpress.android.util.AppLog.T;
import org.wordpress.android.util.PermissionUtils;
import org.wordpress.android.util.ProfilingUtils;
import org.wordpress.android.util.ToastUtils;
import org.wordpress.android.util.helpers.MediaFile;
import org.wordpress.android.util.helpers.MediaGallery;
import org.wordpress.aztec.IHistoryListener;
import org.wordpress.mobile.WPAndroidGlue.RequestExecutor;
import org.wordpress.mobile.WPAndroidGlue.Media;
import org.wordpress.mobile.WPAndroidGlue.MediaOption;
import org.wordpress.mobile.WPAndroidGlue.WPAndroidGlueCode.OnAuthHeaderRequestedListener;
import org.wordpress.mobile.WPAndroidGlue.WPAndroidGlueCode.OnEditorAutosaveListener;
import org.wordpress.mobile.WPAndroidGlue.WPAndroidGlueCode.OnEditorMountListener;
import org.wordpress.mobile.WPAndroidGlue.WPAndroidGlueCode.OnGetContentTimeout;
import org.wordpress.mobile.WPAndroidGlue.WPAndroidGlueCode.OnImageFullscreenPreviewListener;
import org.wordpress.mobile.WPAndroidGlue.WPAndroidGlueCode.OnMediaLibraryButtonListener;
import org.wordpress.mobile.WPAndroidGlue.WPAndroidGlueCode.OnReattachQueryListener;

import java.lang.reflect.Field;
import java.util.ArrayList;
import java.util.Arrays;
import java.util.HashSet;
import java.util.Locale;
import java.util.Map;
import java.util.Set;
import java.util.concurrent.ConcurrentHashMap;

public class GutenbergEditorFragment extends EditorFragmentAbstract implements
        EditorMediaUploadListener,
        IHistoryListener {
    private static final String KEY_HTML_MODE_ENABLED = "KEY_HTML_MODE_ENABLED";
    private static final String KEY_EDITOR_DID_MOUNT = "KEY_EDITOR_DID_MOUNT";
    private static final String ARG_IS_NEW_POST = "param_is_new_post";
    private static final String ARG_LOCALE_SLUG = "param_locale_slug";
    private static final String ARG_SUPPORT_STOCK_PHOTOS = "param_support_stock_photos";

    private static final int CAPTURE_PHOTO_PERMISSION_REQUEST_CODE = 101;
    private static final int CAPTURE_VIDEO_PERMISSION_REQUEST_CODE = 102;

    private static final String MEDIA_SOURCE_STOCK_MEDIA = "MEDIA_SOURCE_STOCK_MEDIA";

    private boolean mHtmlModeEnabled;

    private Handler mInvalidateOptionsHandler;
    private Runnable mInvalidateOptionsRunnable;

    private LiveTextWatcher mTextWatcher = new LiveTextWatcher();

    // pointer (to the Gutenberg container fragment) that outlives this fragment's Android lifecycle. The retained
    //  fragment can be alive and accessible even before it gets attached to an activity.
    //  See discussion at https://github.com/wordpress-mobile/WordPress-Android/pull/9030#issuecomment-459447537 and on.
    GutenbergContainerFragment mRetainedGutenbergContainerFragment;

    private ConcurrentHashMap<String, Float> mUploadingMediaProgressMax = new ConcurrentHashMap<>();
    private Set<String> mFailedMediaIds = new HashSet<>();

    private boolean mIsNewPost;

    private boolean mEditorDidMount;

    private ProgressDialog mSavingContentProgressDialog;

    public static GutenbergEditorFragment newInstance(String title,
                                                      String content,
                                                      boolean isNewPost,
                                                      String localeSlug,
                                                      boolean supportStockPhotos) {
        GutenbergEditorFragment fragment = new GutenbergEditorFragment();
        Bundle args = new Bundle();
        args.putString(ARG_PARAM_TITLE, title);
        args.putString(ARG_PARAM_CONTENT, content);
        args.putBoolean(ARG_IS_NEW_POST, isNewPost);
        args.putString(ARG_LOCALE_SLUG, localeSlug);
        args.putBoolean(ARG_SUPPORT_STOCK_PHOTOS, supportStockPhotos);
        fragment.setArguments(args);
        return fragment;
    }

    private GutenbergContainerFragment getGutenbergContainerFragment() {
        if (mRetainedGutenbergContainerFragment == null) {
            mRetainedGutenbergContainerFragment = (GutenbergContainerFragment) getChildFragmentManager()
                    .findFragmentByTag(GutenbergContainerFragment.TAG);
        } else {
            // Noop. Just use the cached reference. The container fragment might not be attached yet so, getting it from
            // the fragment manager is not reliable. No need either; it's retained and outlives this EditorFragment.
        }

        return mRetainedGutenbergContainerFragment;
    }

    /**
     * Returns the gutenberg-mobile specific translations
     *
     * @return Bundle a map of "english string" => [ "current locale string" ]
     */
    public Bundle getTranslations() {
        Bundle translations = new Bundle();
        Locale defaultLocale = new Locale("en");
        Resources currentResources = getActivity().getResources();
        Context localizedContextCurrent = getActivity()
                .createConfigurationContext(currentResources.getConfiguration());
        // if the current locale of the app is english stop here and return an empty map
        Configuration currentConfiguration = localizedContextCurrent.getResources().getConfiguration();
        if (currentConfiguration.locale.equals(defaultLocale)) {
            return translations;
        }

        // Let's create a Resources object for the default locale (english) to get the original values for our strings
        Configuration defaultLocaleConfiguration = new Configuration(currentConfiguration);
        defaultLocaleConfiguration.setLocale(defaultLocale);
        Context localizedContextDefault = getActivity()
                .createConfigurationContext(defaultLocaleConfiguration);
        Resources defaultResources = localizedContextDefault.getResources();

        // Strings are only being translated in the WordPress package
        // thus we need to get a reference of the R class for this package
        // Here we assume the Application class is at the same level as the R class
        // It will not work if this lib is used outside of WordPress-Android,
        // in this case let's just return an empty map
        Class<?> rString;
        Package mainPackage = getActivity().getApplication().getClass().getPackage();

        if (mainPackage == null) {
            return translations;
        }

        try {
            rString = getActivity().getApplication().getClassLoader().loadClass(mainPackage.getName() + ".R$string");
        } catch (ClassNotFoundException ex) {
            return translations;
        }

        for (Field stringField : rString.getDeclaredFields()) {
            int resourceId;
            try {
                resourceId = stringField.getInt(rString);
            } catch (IllegalArgumentException | IllegalAccessException iae) {
                AppLog.e(T.EDITOR, iae);
                continue;
            }

            String fieldName = stringField.getName();
            // Filter out all strings that are not prefixed with `gutenberg_mobile_`
            if (!fieldName.startsWith("gutenberg_mobile_")) {
                continue;
            }

            // Add the mapping english => [ translated ] to the bundle if both string are not empty
            String currentResourceString = currentResources.getString(resourceId);
            String defaultResourceString = defaultResources.getString(resourceId);
            if (currentResourceString.length() > 0 && defaultResourceString.length() > 0) {
                translations.putStringArrayList(
                        defaultResourceString,
                        new ArrayList<>(Arrays.asList(currentResourceString))
                );
            }
        }
        return translations;
    }

    @Override
    public void onCreate(Bundle savedInstanceState) {
        super.onCreate(savedInstanceState);

        if (getGutenbergContainerFragment() == null) {
            boolean isNewPost = getArguments().getBoolean(ARG_IS_NEW_POST);
            String localeSlug = getArguments().getString(ARG_LOCALE_SLUG);

            FragmentManager fragmentManager = getChildFragmentManager();
            FragmentTransaction fragmentTransaction = fragmentManager.beginTransaction();
            GutenbergContainerFragment gutenbergContainerFragment =
                    GutenbergContainerFragment.newInstance(isNewPost, localeSlug, this.getTranslations());
            gutenbergContainerFragment.setRetainInstance(true);
            fragmentTransaction.add(gutenbergContainerFragment, GutenbergContainerFragment.TAG);
            fragmentTransaction.commitNow();
        }

        ProfilingUtils.start("Visual Editor Startup");
        ProfilingUtils.split("EditorFragment.onCreate");

        if (savedInstanceState != null) {
            mHtmlModeEnabled = savedInstanceState.getBoolean(KEY_HTML_MODE_ENABLED);
            mEditorDidMount = savedInstanceState.getBoolean(KEY_EDITOR_DID_MOUNT);
        }
    }

    @Override
    public View onCreateView(LayoutInflater inflater, ViewGroup container, Bundle savedInstanceState) {
        View view = inflater.inflate(R.layout.fragment_gutenberg_editor, container, false);

        if (getArguments() != null) {
            mIsNewPost = getArguments().getBoolean(ARG_IS_NEW_POST);
        }

        ViewGroup gutenbergContainer = view.findViewById(R.id.gutenberg_container);
        getGutenbergContainerFragment().attachToContainer(gutenbergContainer,
                new OnMediaLibraryButtonListener() {
                    @Override public void onMediaLibraryImageButtonClicked(boolean allowMultipleSelection) {
                        mEditorFragmentListener.onTrackableEvent(TrackableEvent.MEDIA_BUTTON_TAPPED);
                        mEditorFragmentListener.onAddMediaImageClicked(allowMultipleSelection);
                    }

                    @Override
                    public void onMediaLibraryVideoButtonClicked(boolean allowMultipleSelection) {
                        mEditorFragmentListener.onTrackableEvent(TrackableEvent.MEDIA_BUTTON_TAPPED);
                        mEditorFragmentListener.onAddMediaVideoClicked(allowMultipleSelection);
                    }

                    @Override
                    public void onMediaLibraryMediaButtonClicked(boolean allowMultipleSelection) {
                        mEditorFragmentListener.onTrackableEvent(TrackableEvent.MEDIA_BUTTON_TAPPED);
                        mEditorFragmentListener.onAddLibraryMediaClicked(allowMultipleSelection);
                    }

                    @Override
                    public void onUploadPhotoButtonClicked(boolean allowMultipleSelection) {
                        mEditorFragmentListener.onAddPhotoClicked(allowMultipleSelection);
                    }

                    @Override
                    public void onUploadVideoButtonClicked(boolean allowMultipleSelection) {
                        mEditorFragmentListener.onAddVideoClicked(allowMultipleSelection);
                    }

                    @Override
                    public void onUploadMediaButtonClicked(boolean allowMultipleSelection) {
                        mEditorFragmentListener.onAddDeviceMediaClicked(allowMultipleSelection);
                    }

                    @Override
                    public void onCaptureVideoButtonClicked() {
                        checkAndRequestCameraAndStoragePermissions(CAPTURE_VIDEO_PERMISSION_REQUEST_CODE);
                    }

                    @Override
                    public void onCapturePhotoButtonClicked() {
                        checkAndRequestCameraAndStoragePermissions(CAPTURE_PHOTO_PERMISSION_REQUEST_CODE);
                    }

                    @Override
                    public void onRetryUploadForMediaClicked(int mediaId) {
                        showRetryMediaUploadDialog(mediaId);
                    }

                    @Override
                    public void onCancelUploadForMediaClicked(int mediaId) {
                        showCancelMediaUploadDialog(mediaId);
                    }

                    @Override
                    public void onCancelUploadForMediaDueToDeletedBlock(int mediaId) {
                        cancelMediaUploadForDeletedBlock(mediaId);
                    }

                    @Override
                    public ArrayList<MediaOption> onGetOtherMediaImageOptions() {
                        ArrayList<MediaOption> otherMediaImageOptions = initOtherMediaImageOptions();
                        return otherMediaImageOptions;
                    }

                    @Override
                    public void onOtherMediaButtonClicked(String mediaSource, boolean allowMultipleSelection) {
                        if (mediaSource.equals(MEDIA_SOURCE_STOCK_MEDIA)) {
                            mEditorFragmentListener.onAddStockMediaClicked(allowMultipleSelection);
                        }
                    }
                },
                new OnReattachQueryListener() {
                    @Override
                    public void onQueryCurrentProgressForUploadingMedia() {
                        updateFailedMediaState();
                        updateMediaProgress();
                    }
                },
                new OnEditorMountListener() {
                    @Override
                    public void onEditorDidMount(ArrayList<Object> unsupportedBlocks) {
                        mEditorDidMount = true;
                        mEditorFragmentListener.onEditorFragmentContentReady(unsupportedBlocks);

                        // Hide the progress bar when editor is ready
                        new Handler(Looper.getMainLooper()).post(new Runnable() {
                            @Override
                            public void run() {
                                setEditorProgressBarVisibility(!mEditorDidMount);
                            }
                        });
                    }
                },
                new OnEditorAutosaveListener() {
                    @Override public void onEditorAutosave() {
                        // FIXME the Editable field passed to postTextChanged is never used later, and also nullable,
                        //  but in theory we should be able to pass either the content field or the title field.
                        mTextWatcher.postTextChanged(null);
                    }
                },
                new OnAuthHeaderRequestedListener() {
                    @Override public String onAuthHeaderRequested(String url) {
                        return mEditorFragmentListener.onAuthHeaderRequested(url);
                    }
                },
<<<<<<< HEAD
                new RequestExecutor() {
                    @Override public void performRequest(String path,
                                                         Consumer<String> onResult,
                                                         Consumer<String> onError) {
                        mEditorFragmentListener.onPerformFetch(path, onResult, onError);
=======
                new OnImageFullscreenPreviewListener() {
                    @Override public void onImageFullscreenPreviewClicked(String mediaUrl) {
                        mEditorImagePreviewListener.onImagePreviewRequested(mediaUrl);
>>>>>>> e0ded2ab
                    }
                });

        // request dependency injection. Do this after setting min/max dimensions
        if (getActivity() instanceof EditorFragmentActivity) {
            ((EditorFragmentActivity) getActivity()).initializeEditorFragment();
        }

        setHasOptionsMenu(true);

        mInvalidateOptionsHandler = new Handler();
        mInvalidateOptionsRunnable = new Runnable() {
            @Override
            public void run() {
                if (isAdded()) {
                    getActivity().invalidateOptionsMenu();
                }
            }
        };

        if (!getGutenbergContainerFragment().hasReceivedAnyContent()) {
            // container is empty, which means it's a fresh instance so, signal to complete its init
            mEditorFragmentListener.onEditorFragmentInitialized();
        }

        if (mIsNewPost) {
            showImplicitKeyboard();
        }

        return view;
    }

    private ArrayList<MediaOption> initOtherMediaImageOptions() {
        ArrayList<MediaOption> otherMediaOptions = new ArrayList<>();

        boolean supportStockPhotos = getArguments().getBoolean(ARG_SUPPORT_STOCK_PHOTOS);
        if (supportStockPhotos) {
            String packageName = getActivity().getApplication().getPackageName();
            int stockMediaResourceId = getResources().getIdentifier("photo_picker_stock_media", "string", packageName);

            otherMediaOptions.add(new MediaOption(MEDIA_SOURCE_STOCK_MEDIA, getString(stockMediaResourceId)));
        }

        return otherMediaOptions;
    }

    @Override public void onResume() {
        super.onResume();

        setEditorProgressBarVisibility(!mEditorDidMount);
    }

    @Override
    public void onRequestPermissionsResult(int requestCode, @NonNull String[] permissions,
                                           @NonNull int[] grantResults) {
        if (PermissionUtils.checkCameraAndStoragePermissions(this.getActivity())) {
            if (requestCode == CAPTURE_PHOTO_PERMISSION_REQUEST_CODE) {
                mEditorFragmentListener.onCapturePhotoClicked();
            } else if (requestCode == CAPTURE_VIDEO_PERMISSION_REQUEST_CODE) {
                mEditorFragmentListener.onCaptureVideoClicked();
            }
        }
    }

    private void setEditorProgressBarVisibility(boolean shown) {
        if (isAdded() && getView() != null) {
            getView().findViewById(R.id.editor_progress).setVisibility(shown ? View.VISIBLE : View.GONE);
        }
    }

    public void resetUploadingMediaToFailed(Set<Integer> failedMediaIds) {
        // get all media failed for this post, and represent it on tje UI
        if (failedMediaIds != null && !failedMediaIds.isEmpty()) {
            for (Integer mediaId : failedMediaIds) {
                // and keep track of failed ids around
                mFailedMediaIds.add(String.valueOf(mediaId));
            }
        }
    }

    private void updateFailedMediaState() {
        for (String mediaId : mFailedMediaIds) {
            getGutenbergContainerFragment().mediaFileUploadFailed(Integer.valueOf(mediaId));
        }
    }

    private void updateMediaProgress() {
        for (String mediaId : mUploadingMediaProgressMax.keySet()) {
            getGutenbergContainerFragment().mediaFileUploadProgress(Integer.valueOf(mediaId),
                    mUploadingMediaProgressMax.get(mediaId));
        }
    }

    private void checkAndRequestCameraAndStoragePermissions(int permissionRequestCode) {
        if (PermissionUtils.checkAndRequestCameraAndStoragePermissions(this,
                permissionRequestCode)) {
            if (permissionRequestCode == CAPTURE_PHOTO_PERMISSION_REQUEST_CODE) {
                mEditorFragmentListener.onCapturePhotoClicked();
            } else if (permissionRequestCode == CAPTURE_VIDEO_PERMISSION_REQUEST_CODE) {
                mEditorFragmentListener.onCaptureVideoClicked();
            }
        }
    }

    private void cancelMediaUploadForDeletedBlock(int localMediaId) {
        if (mUploadingMediaProgressMax.containsKey(String.valueOf(localMediaId))) {
            // first make sure to signal deletion
            mEditorFragmentListener.onMediaDeleted(String.valueOf(localMediaId));
            // second also perform a media upload cancel action, through the onMediaUploadCancelClicked interface
            mEditorFragmentListener.onMediaUploadCancelClicked(String.valueOf(localMediaId));
            mUploadingMediaProgressMax.remove(localMediaId);
        } else {
            // upload has already finished by the time the user deleted the block, so no op
        }
    }

    private void showCancelMediaUploadDialog(final int localMediaId) {
        // Display 'cancel upload' dialog
        AlertDialog.Builder builder = new AlertDialog.Builder(
                new ContextThemeWrapper(getActivity(), R.style.Calypso_Dialog_Alert));
        builder.setTitle(getString(R.string.stop_upload_dialog_title));
        builder.setPositiveButton(R.string.stop_upload_dialog_button_yes,
                new DialogInterface.OnClickListener() {
                    public void onClick(DialogInterface dialog, int id) {
                        if (mUploadingMediaProgressMax.containsKey(String.valueOf(localMediaId))) {
                            mEditorFragmentListener.onMediaUploadCancelClicked(String.valueOf(localMediaId));
                            // remove from editor
                            mEditorFragmentListener.onMediaDeleted(String.valueOf(localMediaId));
                            getGutenbergContainerFragment().clearMediaFileURL(localMediaId);
                            mUploadingMediaProgressMax.remove(localMediaId);
                        } else {
                            ToastUtils.showToast(getActivity(), R.string.upload_finished_toast).show();
                        }
                        dialog.dismiss();
                    }
                });

        builder.setNegativeButton(R.string.stop_upload_dialog_button_no, new DialogInterface.OnClickListener() {
            public void onClick(DialogInterface dialog, int id) {
                dialog.dismiss();
            }
        });

        AlertDialog dialog = builder.create();
        dialog.show();
    }

    private void showRetryMediaUploadDialog(final int mediaId) {
        // Display 'retry upload' dialog
        AlertDialog.Builder builder = new AlertDialog.Builder(
                new ContextThemeWrapper(getActivity(), R.style.Calypso_Dialog_Alert));
        builder.setTitle(getString(R.string.retry_failed_upload_title));
        builder.setPositiveButton(R.string.retry_failed_upload_yes,
                new DialogInterface.OnClickListener() {
                    public void onClick(DialogInterface dialog, int id) {
                        dialog.dismiss();
                        boolean successfullyRetried = true;
                        if (mFailedMediaIds.contains(String.valueOf(mediaId))) {
                            successfullyRetried = mEditorFragmentListener.onMediaRetryClicked(String.valueOf(mediaId));
                        }
                        if (successfullyRetried) {
                            mFailedMediaIds.remove(String.valueOf(mediaId));
                            mUploadingMediaProgressMax.put(String.valueOf(mediaId), 0f);
                            getGutenbergContainerFragment().mediaFileUploadProgress(mediaId,
                                    mUploadingMediaProgressMax.get(String.valueOf(mediaId)));
                        }
                    }
                });

        builder.setNeutralButton(R.string.retry_failed_upload_retry_all, new OnClickListener() {
            @Override public void onClick(DialogInterface dialog, int which) {
                dialog.dismiss();
                mEditorFragmentListener.onMediaRetryAllClicked(mFailedMediaIds);
            }
        });

        builder.setNegativeButton(R.string.retry_failed_upload_remove, new DialogInterface.OnClickListener() {
            public void onClick(DialogInterface dialog, int id) {
                dialog.dismiss();
                mEditorFragmentListener.onMediaDeleted(String.valueOf(mediaId));
                getGutenbergContainerFragment().clearMediaFileURL(mediaId);
            }
        });

        AlertDialog dialog = builder.create();
        dialog.show();
    }

    private void showImplicitKeyboard() {
        InputMethodManager keyboard = (InputMethodManager) getActivity().getSystemService(Context.INPUT_METHOD_SERVICE);
        keyboard.toggleSoftInput(InputMethodManager.SHOW_IMPLICIT, 0);
    }

    @Override
    public void onAttach(Activity activity) {
        super.onAttach(activity);

        try {
            mEditorDragAndDropListener = (EditorDragAndDropListener) activity;
        } catch (ClassCastException e) {
            throw new ClassCastException(activity.toString() + " must implement EditorDragAndDropListener");
        }

        try {
            mEditorImagePreviewListener = (EditorImagePreviewListener) activity;
        } catch (ClassCastException e) {
            throw new ClassCastException(activity.toString() + " must implement EditorImagePreviewListener");
        }
    }

    @Override
    public void onSaveInstanceState(Bundle outState) {
        outState.putBoolean(KEY_HTML_MODE_ENABLED, mHtmlModeEnabled);
        outState.putBoolean(KEY_EDITOR_DID_MOUNT, mEditorDidMount);
    }

    @Override
    public void onCreateOptionsMenu(Menu menu, MenuInflater inflater) {
        inflater.inflate(R.menu.menu_gutenberg, menu);
    }

    @Override
    public void onPrepareOptionsMenu(Menu menu) {
        if (menu != null) {
            MenuItem debugMenuItem = menu.findItem(R.id.debugmenu);
            debugMenuItem.setVisible(BuildConfig.DEBUG);
        }

        super.onPrepareOptionsMenu(menu);
    }

    @Override
    public boolean onOptionsItemSelected(MenuItem item) {
        if (item.getItemId() == R.id.debugmenu) {
            getGutenbergContainerFragment().showDevOptionsDialog();
            return true;
        }

        return false;
    }

    @Override
    public void onRedoEnabled() {
        if (!isAdded()) {
            return;
        }

        mInvalidateOptionsHandler.removeCallbacks(mInvalidateOptionsRunnable);
        mInvalidateOptionsHandler.postDelayed(mInvalidateOptionsRunnable,
                                              getResources().getInteger(android.R.integer.config_mediumAnimTime));
    }

    @Override
    public void onUndoEnabled() {
        if (!isAdded()) {
            return;
        }

        mInvalidateOptionsHandler.removeCallbacks(mInvalidateOptionsRunnable);
        mInvalidateOptionsHandler.postDelayed(mInvalidateOptionsRunnable,
                                              getResources().getInteger(android.R.integer.config_mediumAnimTime));
    }

    @Override
    public void onUndo() {
        // Analytics tracking is not available in GB mobile
    }

    @Override
    public void onRedo() {
        // Analytics tracking is not available in GB mobile
    }

    private ActionBar getActionBar() {
        if (!isAdded()) {
            return null;
        }

        if (getActivity() instanceof AppCompatActivity) {
            return ((AppCompatActivity) getActivity()).getSupportActionBar();
        } else {
            return null;
        }
    }

    @Override
    public void setTitle(CharSequence title) {
        if (title == null) {
            title = "";
        }

        getGutenbergContainerFragment().setTitle(title.toString());
    }

    @Override
    public void setContent(CharSequence text) {
        if (text == null) {
            text = "";
        }

        String postContent = removeVisualEditorProgressTag(text.toString());
        getGutenbergContainerFragment().setContent(postContent);
    }

    public void onToggleHtmlMode() {
        if (!isAdded()) {
            return;
        }

        toggleHtmlMode();
    }

    private void toggleHtmlMode() {
        mHtmlModeEnabled = !mHtmlModeEnabled;

        mEditorFragmentListener.onTrackableEvent(TrackableEvent.HTML_BUTTON_TAPPED);
        mEditorFragmentListener.onHtmlModeToggledInToolbar();

        // Don't switch to HTML mode if currently uploading media
        if (!mUploadingMediaProgressMax.isEmpty() || isActionInProgress()) {
            ToastUtils.showToast(getActivity(), R.string.alert_action_while_uploading, ToastUtils.Duration.LONG);
            return;
        }

        getGutenbergContainerFragment().toggleHtmlMode();
    }

    /*
    * TODO: REMOVE THIS ONCE AZTEC COMPLETELY REPLACES THE VISUAL EDITOR IN WPANDROID APP
     */
    private String removeVisualEditorProgressTag(String originalText) {
        // this regex picks any <progress> tags and any opening <span> tags for image containers
        // as produced by the Visual Editor. Note that we don't care about closing </span> tags
        // as the AztecParser takes care of that, and it would be very difficult to accomplish with a
        // regex (and using a proper XML crawler would be particularly overkill)
        if (originalText != null && originalText.contains("<progress")) {
            String regex = "<progress.*?><\\/progress>|<span id=\"img_container.*?"
                           + " class=\"img_container\" contenteditable=\"false\">";
            return originalText.replaceAll(regex, "");
        } else {
            return originalText;
        }
    }

    /**
     * Returns the contents of the title field from the JavaScript editor. Should be called from a background thread
     * where possible.
     */
    @Override
    public CharSequence getTitle() throws EditorFragmentNotAddedException {
        if (!isAdded()) {
            throw new EditorFragmentNotAddedException();
        }
        return getGutenbergContainerFragment().getTitle(new OnGetContentTimeout() {
            @Override public void onGetContentTimeout(InterruptedException ie) {
                AppLog.e(T.EDITOR, ie);
                Thread.currentThread().interrupt();
            }
        });
    }

    @Override
    public boolean isActionInProgress() {
        return false;
    }

    /**
     * Returns the contents of the content field from the JavaScript editor. Should be called from a background thread
     * where possible.
     */
    @Override
    public CharSequence getContent(CharSequence originalContent) throws EditorFragmentNotAddedException {
        if (!isAdded()) {
            throw new EditorFragmentNotAddedException();
        }
        return getGutenbergContainerFragment().getContent(originalContent, new OnGetContentTimeout() {
            @Override public void onGetContentTimeout(InterruptedException ie) {
                AppLog.e(T.EDITOR, ie);
                Thread.currentThread().interrupt();
            }
        });
    }

    @Override
    public LiveData<Editable> getTitleOrContentChanged() {
        return mTextWatcher.getAfterTextChanged();
    }

    @Override
    public void appendMediaFile(final MediaFile mediaFile, final String mediaUrl, ImageLoader imageLoader) {
        if (getActivity() == null) {
            // appendMediaFile may be called from a background thread (example: EditPostActivity.java#L2165) and
            // Activity may have already be gone.
            // Ticket: https://github.com/wordpress-mobile/WordPress-Android/issues/7386
            AppLog.d(T.MEDIA, "appendMediaFile() called but Activity is null! mediaUrl: " + mediaUrl);
            return;
        }

        boolean isNetworkUrl = URLUtil.isNetworkUrl(mediaUrl);
        if (!isNetworkUrl) {
            mUploadingMediaProgressMax.put(String.valueOf(mediaFile.getId()), 0f);
        }

        getGutenbergContainerFragment().appendUploadMediaFile(
                isNetworkUrl ? Integer.valueOf(mediaFile.getMediaId()) : mediaFile.getId(),
                isNetworkUrl ? mediaUrl : "file://" + mediaUrl,
                mediaFile.isVideo());
    }

    @Override
    public void appendMediaFiles(Map<String, MediaFile> mediaList) {
        if (getActivity() == null) {
            // appendMediaFile may be called from a background thread (example: EditPostActivity.java#L2165) and
            // Activity may have already be gone.
            // Ticket: https://github.com/wordpress-mobile/WordPress-Android/issues/7386
            AppLog.d(T.MEDIA, "appendMediaFiles() called but Activity is null!");
            return;
        }

        ArrayList<Media> rnMediaList = new ArrayList<>();

        // Get media URL of first of media first to check if it is network or local one.
        String mediaUrl = "";
        Object[] mediaUrls = mediaList.keySet().toArray();
        if (mediaUrls != null && mediaUrls.length > 0) {
            mediaUrl = (String) mediaUrls[0];
        }

        boolean isNetworkUrl = URLUtil.isNetworkUrl(mediaUrl);
        if (!isNetworkUrl) {
            for (Media media : rnMediaList) {
                mUploadingMediaProgressMax.put(String.valueOf(media.getId()), 0f);
            }
        }

        for (Map.Entry<String, MediaFile> mediaEntry : mediaList.entrySet()) {
            rnMediaList.add(
                    new Media(
                            isNetworkUrl
                                    ? Integer.valueOf(mediaEntry.getValue().getMediaId())
                                    : mediaEntry.getValue().getId(),
                            isNetworkUrl ? mediaEntry.getKey() : "file://" + mediaEntry.getKey(),
                            mediaEntry.getValue().getMimeType()
                    )
            );
        }

        getGutenbergContainerFragment().appendUploadMediaFiles(rnMediaList);
    }

    @Override
    public void appendGallery(MediaGallery mediaGallery) {
    }

    @Override
    public void setUrlForVideoPressId(final String videoId, final String videoUrl, final String posterUrl) {
    }

    @Override
    public boolean isUploadingMedia() {
        return false;
    }

    @Override
    public boolean hasFailedMediaUploads() {
        return (mFailedMediaIds.size() > 0);
    }

    @Override
    public void removeAllFailedMediaUploads() {
    }

    @Override
    public void removeMedia(String mediaId) {
    }

    // Getting the content from the HTML editor can take time and the UI seems to be unresponsive.
    // Show a progress dialog for now. Ref: https://github.com/wordpress-mobile/gutenberg-mobile/issues/713
    @Override
    public boolean showSavingProgressDialogIfNeeded() {
        if (!isAdded()) {
            return false;
        }

        if (!mHtmlModeEnabled) return false;

        if (mSavingContentProgressDialog != null && mSavingContentProgressDialog.isShowing()) {
            // Already on the screen? no need to show it again.
            return true;
        }

        if (mSavingContentProgressDialog == null) {
            mSavingContentProgressDialog = new ProgressDialog(getActivity());
            mSavingContentProgressDialog.setCancelable(false);
            mSavingContentProgressDialog.setIndeterminate(true);
            mSavingContentProgressDialog.setMessage(getActivity().getString(R.string.long_post_dlg_saving));
        }
        mSavingContentProgressDialog.show();
       return true;
    }

    @Override
    public boolean hideSavingProgressDialog() {
        if (mSavingContentProgressDialog != null && mSavingContentProgressDialog.isShowing()) {
            mSavingContentProgressDialog.dismiss();
            return true;
        }
        return false;
    }

    @Override
    public void onMediaUploadReattached(String localMediaId, float currentProgress) {
        mUploadingMediaProgressMax.put(localMediaId, currentProgress);
        getGutenbergContainerFragment().mediaFileUploadProgress(Integer.valueOf(localMediaId), currentProgress);
    }

    @Override
    public void onMediaUploadRetry(String localMediaId, MediaType mediaType) {
        if (mFailedMediaIds.contains(localMediaId)) {
            mFailedMediaIds.remove(localMediaId);
            mUploadingMediaProgressMax.put(localMediaId, 0f);
        }

        // TODO request to start the upload again from the UploadService
    }

    @Override
    public void onMediaUploadSucceeded(final String localMediaId, final MediaFile mediaFile) {
        mUploadingMediaProgressMax.remove(localMediaId);
        getGutenbergContainerFragment().mediaFileUploadSucceeded(Integer.valueOf(localMediaId), mediaFile.getFileURL(),
                Integer.valueOf(mediaFile.getMediaId()));
    }

    @Override
    public void onMediaUploadProgress(final String localMediaId, final float progress) {
        mUploadingMediaProgressMax.put(localMediaId, progress);
        getGutenbergContainerFragment().mediaFileUploadProgress(Integer.valueOf(localMediaId), progress);
    }

    @Override
    public void onMediaUploadFailed(final String localMediaId, final MediaType
            mediaType, final String errorMessage) {
        getGutenbergContainerFragment().mediaFileUploadFailed(Integer.valueOf(localMediaId));
        mFailedMediaIds.add(localMediaId);
        mUploadingMediaProgressMax.remove(localMediaId);
    }

    @Override
    public void onGalleryMediaUploadSucceeded(final long galleryId, long remoteMediaId, int remaining) {
    }
}<|MERGE_RESOLUTION|>--- conflicted
+++ resolved
@@ -334,17 +334,16 @@
                         return mEditorFragmentListener.onAuthHeaderRequested(url);
                     }
                 },
-<<<<<<< HEAD
                 new RequestExecutor() {
                     @Override public void performRequest(String path,
                                                          Consumer<String> onResult,
                                                          Consumer<String> onError) {
                         mEditorFragmentListener.onPerformFetch(path, onResult, onError);
-=======
+                    }
+                },
                 new OnImageFullscreenPreviewListener() {
                     @Override public void onImageFullscreenPreviewClicked(String mediaUrl) {
                         mEditorImagePreviewListener.onImagePreviewRequested(mediaUrl);
->>>>>>> e0ded2ab
                     }
                 });
 
