package org.wordpress.android.editor;

import android.app.Activity;
import android.arch.lifecycle.LiveData;
import android.content.Context;
import android.content.res.Configuration;
import android.os.Bundle;
import android.os.Handler;
<<<<<<< HEAD
import android.support.v4.app.FragmentManager;
import android.support.v4.app.FragmentTransaction;
=======
import android.support.annotation.NonNull;
>>>>>>> 60d6e6aa
import android.support.v7.app.ActionBar;
import android.support.v7.app.AppCompatActivity;
import android.text.Editable;
import android.text.Spanned;
import android.view.LayoutInflater;
import android.view.Menu;
import android.view.MenuInflater;
import android.view.MenuItem;
import android.view.MotionEvent;
import android.view.View;
import android.view.ViewGroup;
import android.view.inputmethod.InputMethodManager;
import android.webkit.URLUtil;

import com.android.volley.toolbox.ImageLoader;

import org.wordpress.android.util.AppLog;
import org.wordpress.android.util.PermissionUtils;
import org.wordpress.android.util.ProfilingUtils;
import org.wordpress.android.util.ToastUtils;
import org.wordpress.android.util.AppLog.T;
import org.wordpress.android.util.helpers.MediaFile;
import org.wordpress.android.util.helpers.MediaGallery;
import org.wordpress.aztec.IHistoryListener;
import org.wordpress.mobile.WPAndroidGlue.WPAndroidGlueCode.OnGetContentTimeout;
<<<<<<< HEAD
=======
import org.wordpress.mobile.WPAndroidGlue.WPAndroidGlueCode.OnMediaLibraryButtonListener;
import org.wordpress.mobile.WPAndroidGlue.WPAndroidGlueCode.OnReattachQueryListener;

import java.util.HashSet;
import java.util.Set;
import java.util.concurrent.ConcurrentHashMap;
>>>>>>> 60d6e6aa

public class GutenbergEditorFragment extends EditorFragmentAbstract implements
        View.OnTouchListener,
        EditorMediaUploadListener,
        IHistoryListener {
    private static final String KEY_HTML_MODE_ENABLED = "KEY_HTML_MODE_ENABLED";
    private static final String ARG_IS_NEW_POST = "param_is_new_post";

<<<<<<< HEAD
=======
    private static boolean mIsToolbarExpanded = false;

    private static final int CAPTURE_PHOTO_PERMISSION_REQUEST_CODE = 101;

>>>>>>> 60d6e6aa
    private boolean mEditorWasPaused = false;
    private boolean mHideActionBarOnSoftKeyboardUp = false;
    private boolean mHtmlModeEnabled;

    private Handler mInvalidateOptionsHandler;
    private Runnable mInvalidateOptionsRunnable;

    private LiveTextWatcher mTextWatcher = new LiveTextWatcher();

<<<<<<< HEAD
=======
    private WPAndroidGlueCode mWPAndroidGlueCode;

    private ConcurrentHashMap<String, Float> mUploadingMediaProgressMax = new ConcurrentHashMap<>();
    private Set<String> mFailedMediaIds = new HashSet<>();

>>>>>>> 60d6e6aa
    private boolean mIsNewPost;

    public static GutenbergEditorFragment newInstance(String title,
                                                      String content,
                                                      boolean isNewPost) {
        GutenbergEditorFragment fragment = new GutenbergEditorFragment();
        Bundle args = new Bundle();
        args.putString(ARG_PARAM_TITLE, title);
        args.putString(ARG_PARAM_CONTENT, content);
        args.putBoolean(ARG_IS_NEW_POST, isNewPost);
        fragment.setArguments(args);
        return fragment;
    }

    private GutenbergContainerFragment getGutenbergContainerFragment() {
        return (GutenbergContainerFragment) getChildFragmentManager()
                .findFragmentByTag(GutenbergContainerFragment.TAG);
    }

    @Override
    public void onCreate(Bundle savedInstanceState) {
        super.onCreate(savedInstanceState);

        if (getGutenbergContainerFragment() == null) {
            boolean isNewPost = getArguments().getBoolean(ARG_IS_NEW_POST);

            FragmentManager fragmentManager = getChildFragmentManager();
            FragmentTransaction fragmentTransaction = fragmentManager.beginTransaction();
            GutenbergContainerFragment gutenbergContainerFragment =
                    GutenbergContainerFragment.newInstance(isNewPost);
            gutenbergContainerFragment.setRetainInstance(true);
            fragmentTransaction.add(gutenbergContainerFragment, GutenbergContainerFragment.TAG);
            fragmentTransaction.commitNow();
        }

        ProfilingUtils.start("Visual Editor Startup");
        ProfilingUtils.split("EditorFragment.onCreate");

        if (savedInstanceState != null) {
            mHtmlModeEnabled = savedInstanceState.getBoolean(KEY_HTML_MODE_ENABLED);
        }
    }

    @Override
    public View onCreateView(LayoutInflater inflater, ViewGroup container, Bundle savedInstanceState) {
        View view = inflater.inflate(R.layout.fragment_gutenberg_editor, container, false);

        if (getArguments() != null) {
            mIsNewPost = getArguments().getBoolean(ARG_IS_NEW_POST);
        }

<<<<<<< HEAD
        ViewGroup gutenbergContainer = view.findViewById(R.id.gutenberg_container);
        getGutenbergContainerFragment().attachToContainer(gutenbergContainer);
=======
        mWPAndroidGlueCode.onCreateView(
                view.findViewById(R.id.gutenberg),
                mHtmlModeEnabled,
                new OnMediaLibraryButtonListener() {
                    @Override public void onMediaLibraryButtonClicked() {
                        onToolbarMediaButtonClicked();
                    }

                    @Override
                    public void onUploadMediaButtonClicked() {
                        mEditorFragmentListener.onAddPhotoClicked();
                    }

                    @Override
                    public void onCapturePhotoButtonClicked() {
                        checkAndRequestCameraAndStoragePermissions();
                    }
                },
                new OnReattachQueryListener() {
                    @Override
                    public void onQueryCurrentProgressForUploadingMedia() {
                        updateMediaProgress();
                    }
                },
                getActivity().getApplication(),
                BuildConfig.DEBUG,
                BuildConfig.BUILD_GUTENBERG_FROM_SOURCE,
                mIsNewPost);
>>>>>>> 60d6e6aa

        // request dependency injection. Do this after setting min/max dimensions
        if (getActivity() instanceof EditorFragmentActivity) {
            ((EditorFragmentActivity) getActivity()).initializeEditorFragment();
        }

        setHasOptionsMenu(true);

        mInvalidateOptionsHandler = new Handler();
        mInvalidateOptionsRunnable = new Runnable() {
            @Override
            public void run() {
                if (isAdded()) {
                    getActivity().invalidateOptionsMenu();
                }
            }
        };

        if (!getGutenbergContainerFragment().hasReceivedAnyContent()) {
            // container is empty, which means it's a fresh instance so, signal to complete its init
            mEditorFragmentListener.onEditorFragmentInitialized();
        }

        if (mIsNewPost) {
            showImplicitKeyboard();
        }

        return view;
    }

    @Override
    public void onRequestPermissionsResult(int requestCode, @NonNull String[] permissions,
                                           @NonNull int[] grantResults) {
        if (requestCode == CAPTURE_PHOTO_PERMISSION_REQUEST_CODE) {
            checkAndRequestCameraAndStoragePermissions();
        }
    }

    private void updateMediaProgress() {
        for (String mediaId : mUploadingMediaProgressMax.keySet()) {
            mWPAndroidGlueCode.mediaFileUploadProgress(Integer.valueOf(mediaId),
                    mUploadingMediaProgressMax.get(mediaId));
        }
    }
    
    private void checkAndRequestCameraAndStoragePermissions() {
        if (PermissionUtils.checkAndRequestCameraAndStoragePermissions(this,
                CAPTURE_PHOTO_PERMISSION_REQUEST_CODE)) {
            mEditorFragmentListener.onCapturePhotoClicked();
        }
    }

    @Override
    public void onPause() {
        super.onPause();
        mEditorWasPaused = true;
    }

    private void showImplicitKeyboard() {
        InputMethodManager keyboard = (InputMethodManager) getActivity().getSystemService(Context.INPUT_METHOD_SERVICE);
        keyboard.toggleSoftInput(InputMethodManager.SHOW_IMPLICIT, 0);
    }

    @Override
    public void onResume() {
        super.onResume();
        // If the editor was previously paused and the current orientation is landscape,
        // hide the actionbar because the keyboard is going to appear (even if it was hidden
        // prior to being paused).
        if (mEditorWasPaused
                && (getResources().getConfiguration().orientation == Configuration.ORIENTATION_LANDSCAPE)
                && !getResources().getBoolean(R.bool.is_large_tablet_landscape)) {
            mHideActionBarOnSoftKeyboardUp = true;
            hideActionBarIfNeeded();
        }
    }

    @Override
    public void onAttach(Activity activity) {
        super.onAttach(activity);

        try {
            mEditorDragAndDropListener = (EditorDragAndDropListener) activity;
        } catch (ClassCastException e) {
            throw new ClassCastException(activity.toString() + " must implement EditorDragAndDropListener");
        }
    }

    @Override
    public void onSaveInstanceState(Bundle outState) {
        outState.putBoolean(KEY_HTML_MODE_ENABLED, mHtmlModeEnabled);
    }

    @Override
    public void onCreateOptionsMenu(Menu menu, MenuInflater inflater) {
        inflater.inflate(R.menu.menu_gutenberg, menu);
    }

    @Override
    public void onPrepareOptionsMenu(Menu menu) {
        if (menu != null) {
            MenuItem debugMenuItem = menu.findItem(R.id.debugmenu);
            debugMenuItem.setVisible(BuildConfig.DEBUG);
        }

        super.onPrepareOptionsMenu(menu);
    }

    @Override
    public boolean onOptionsItemSelected(MenuItem item) {
        if (item.getItemId() == R.id.debugmenu) {
            getGutenbergContainerFragment().showDevOptionsDialog();
            return true;
        }

        return false;
    }

    @Override
    public void onRedoEnabled() {
        if (!isAdded()) {
            return;
        }

        mInvalidateOptionsHandler.removeCallbacks(mInvalidateOptionsRunnable);
        mInvalidateOptionsHandler.postDelayed(mInvalidateOptionsRunnable,
                                              getResources().getInteger(android.R.integer.config_mediumAnimTime));
    }

    @Override
    public void onUndoEnabled() {
        if (!isAdded()) {
            return;
        }

        mInvalidateOptionsHandler.removeCallbacks(mInvalidateOptionsRunnable);
        mInvalidateOptionsHandler.postDelayed(mInvalidateOptionsRunnable,
                                              getResources().getInteger(android.R.integer.config_mediumAnimTime));
    }

    private ActionBar getActionBar() {
        if (!isAdded()) {
            return null;
        }

        if (getActivity() instanceof AppCompatActivity) {
            return ((AppCompatActivity) getActivity()).getSupportActionBar();
        } else {
            return null;
        }
    }

    @Override
    public void setTitle(CharSequence title) {
        if (title == null) {
            title = "";
        }

        getGutenbergContainerFragment().setTitle(title.toString());
    }

    @Override
    public void setContent(CharSequence text) {
        if (text == null) {
            text = "";
        }

        String postContent = removeVisualEditorProgressTag(text.toString());
        getGutenbergContainerFragment().setContent(postContent);
    }

    public void onToggleHtmlMode() {
        if (!isAdded()) {
            return;
        }

        toggleHtmlMode();
    }

    private void toggleHtmlMode() {
        mHtmlModeEnabled = !mHtmlModeEnabled;

        mEditorFragmentListener.onTrackableEvent(TrackableEvent.HTML_BUTTON_TAPPED);
        mEditorFragmentListener.onHtmlModeToggledInToolbar();

<<<<<<< HEAD
        getGutenbergContainerFragment().toggleHtmlMode();
    }

    /*
        Note the way we detect we're in presence of Gutenberg blocks logic is taken from
        https://github.com/WordPress/gutenberg/blob/5a6693589285363341bebad15bd56d9371cf8ecc/lib/register.php#L331-L345

        * Determine whether a content string contains blocks. This test optimizes for
        * performance rather than strict accuracy, detecting the pattern of a block
        * but not validating its structure. For strict accuracy, you should use the
        * block parser on post content.
        *
        * @since 1.6.0
        * @see gutenberg_parse_blocks()
        *
        * @param string $content Content to test.
        * @return bool Whether the content contains blocks.

        function gutenberg_content_has_blocks( $content ) {
            return false !== strpos( $content, '<!-- wp:' );
=======
        // Don't switch to HTML mode if currently uploading media
        if (!mUploadingMediaProgressMax.isEmpty() || isActionInProgress()) {
            ToastUtils.showToast(getActivity(), R.string.alert_action_while_uploading, ToastUtils.Duration.LONG);
            return;
>>>>>>> 60d6e6aa
        }

        mWPAndroidGlueCode.toggleEditorMode();
    }

    /*
    * TODO: REMOVE THIS ONCE AZTEC COMPLETELY REPLACES THE VISUAL EDITOR IN WPANDROID APP
     */
    private String removeVisualEditorProgressTag(String originalText) {
        // this regex picks any <progress> tags and any opening <span> tags for image containers
        // as produced by the Visual Editor. Note that we don't care about closing </span> tags
        // as the AztecParser takes care of that, and it would be very difficult to accomplish with a
        // regex (and using a proper XML crawler would be particularly overkill)
        if (originalText != null && originalText.contains("<progress")) {
            String regex = "<progress.*?><\\/progress>|<span id=\"img_container.*?"
                           + " class=\"img_container\" contenteditable=\"false\">";
            return originalText.replaceAll(regex, "");
        } else {
            return originalText;
        }
    }

    /**
     * Returns the contents of the title field from the JavaScript editor. Should be called from a background thread
     * where possible.
     */
    @Override
    public CharSequence getTitle() {
        if (!isAdded()) {
            return "";
        }
        return getGutenbergContainerFragment().getTitle(new OnGetContentTimeout() {
            @Override public void onGetContentTimeout(InterruptedException ie) {
                AppLog.e(T.EDITOR, ie);
                Thread.currentThread().interrupt();
            }
        });
    }

    @Override
    public boolean isActionInProgress() {
        return false;
    }

    /**
     * Returns the contents of the content field from the JavaScript editor. Should be called from a background thread
     * where possible.
     */
    @Override
    public CharSequence getContent(CharSequence originalContent) {
        return getGutenbergContainerFragment().getContent(originalContent, new OnGetContentTimeout() {
            @Override public void onGetContentTimeout(InterruptedException ie) {
                AppLog.e(T.EDITOR, ie);
                Thread.currentThread().interrupt();
            }
        });
    }

    @Override
    public LiveData<Editable> getTitleOrContentChanged() {
        return mTextWatcher.getAfterTextChanged();
    }

    @Override
    public void appendMediaFile(final MediaFile mediaFile, final String mediaUrl, ImageLoader imageLoader) {
        if (getActivity() == null) {
            // appendMediaFile may be called from a background thread (example: EditPostActivity.java#L2165) and
            // Activity may have already be gone.
            // Ticket: https://github.com/wordpress-mobile/WordPress-Android/issues/7386
            AppLog.d(T.MEDIA, "appendMediaFile() called but Activity is null! mediaUrl: " + mediaUrl);
            return;
        }

<<<<<<< HEAD
        getGutenbergContainerFragment().appendMediaFile(mediaUrl);
=======
        if (URLUtil.isNetworkUrl(mediaUrl)) {
            mWPAndroidGlueCode.appendMediaFile(Integer.valueOf(mediaFile.getMediaId()), mediaUrl);
        } else {
            mWPAndroidGlueCode.appendUploadMediaFile(mediaFile.getId(), "file://" + mediaUrl);
            mUploadingMediaProgressMax.put(String.valueOf(mediaFile.getId()), 0f);
        }
>>>>>>> 60d6e6aa
    }

    @Override
    public void appendGallery(MediaGallery mediaGallery) {
    }

    @Override
    public void setUrlForVideoPressId(final String videoId, final String videoUrl, final String posterUrl) {
    }

    @Override
    public boolean isUploadingMedia() {
        return false;
    }

    @Override
    public boolean hasFailedMediaUploads() {
        return (mFailedMediaIds.size() > 0);
    }

    @Override
    public void removeAllFailedMediaUploads() {
    }

    @Override
    public void removeMedia(String mediaId) {
    }

    @Override
    public Spanned getSpannedContent() {
        return null;
    }

    @Override
    public void setTitlePlaceholder(CharSequence placeholderText) {
    }

    @Override
    public void setContentPlaceholder(CharSequence placeholderText) {
    }

    @Override
    public void onMediaUploadReattached(String localMediaId, float currentProgress) {
        mUploadingMediaProgressMax.put(localMediaId, currentProgress);
        mWPAndroidGlueCode.mediaFileUploadProgress(Integer.valueOf(localMediaId), currentProgress);
    }

    @Override
    public void onMediaUploadRetry(String localMediaId, MediaType mediaType) {
        if (mFailedMediaIds.contains(localMediaId)) {
            mFailedMediaIds.remove(localMediaId);
            mUploadingMediaProgressMax.put(localMediaId, 0f);
        }

        // TODO request to start the upload again from the UploadService
    }

    @Override
    public void onMediaUploadSucceeded(final String localMediaId, final MediaFile mediaFile) {
        mUploadingMediaProgressMax.remove(localMediaId);
        mWPAndroidGlueCode.mediaFileUploadSucceeded(Integer.valueOf(localMediaId), mediaFile.getFileURL(),
                Integer.valueOf(mediaFile.getMediaId()));
    }

    @Override
    public void onMediaUploadProgress(final String localMediaId, final float progress) {
        mUploadingMediaProgressMax.put(localMediaId, progress);
        mWPAndroidGlueCode.mediaFileUploadProgress(Integer.valueOf(localMediaId), progress);
    }

    @Override
    public void onMediaUploadFailed(final String localMediaId, final MediaType
            mediaType, final String errorMessage) {
        mWPAndroidGlueCode.mediaFileUploadFailed(Integer.valueOf(localMediaId));
        mFailedMediaIds.add(localMediaId);
        mUploadingMediaProgressMax.remove(localMediaId);
    }

    @Override
    public void onGalleryMediaUploadSucceeded(final long galleryId, long remoteMediaId, int remaining) {
    }

    @Override
    public void onConfigurationChanged(Configuration newConfig) {
        super.onConfigurationChanged(newConfig);
        // Toggle action bar auto-hiding for the new orientation
        if (newConfig.orientation == Configuration.ORIENTATION_LANDSCAPE
                && !getResources().getBoolean(R.bool.is_large_tablet_landscape)) {
            mHideActionBarOnSoftKeyboardUp = true;
            hideActionBarIfNeeded();
        } else {
            mHideActionBarOnSoftKeyboardUp = false;
            showActionBarIfNeeded();
        }
    }

    @Override
    public boolean onTouch(View view, MotionEvent event) {
        // In landscape mode, if the title or content view has received a touch event, the keyboard will be
        // displayed and the action bar should hide
        if (event.getAction() == MotionEvent.ACTION_UP
                && getResources().getConfiguration().orientation == Configuration.ORIENTATION_LANDSCAPE) {
            mHideActionBarOnSoftKeyboardUp = true;
            hideActionBarIfNeeded();
        }
        return false;
    }

    /**
     * Hide the action bar if needed. Don't hide it if
     * - a hardware keyboard is connected.
     * - the soft keyboard is not visible.
     * - it's not visible.
     */
    private void hideActionBarIfNeeded() {
        ActionBar actionBar = getActionBar();
        if (actionBar == null) {
            return;
        }
        if (!isHardwareKeyboardPresent()
                && mHideActionBarOnSoftKeyboardUp
                && actionBar.isShowing()) {
            getActionBar().hide();
        }
    }

    /**
     * Show the action bar if needed.
     */
    private void showActionBarIfNeeded() {
        ActionBar actionBar = getActionBar();
        if (actionBar == null) {
            return;
        }
        if (!actionBar.isShowing()) {
            actionBar.show();
        }
    }

    /**
     * Returns true if a hardware keyboard is detected, otherwise false.
     */
    private boolean isHardwareKeyboardPresent() {
        Configuration config = getResources().getConfiguration();
        boolean returnValue = false;
        if (config.keyboard != Configuration.KEYBOARD_NOKEYS) {
            returnValue = true;
        }
        return returnValue;
    }

    public boolean onToolbarMediaButtonClicked() {
        mEditorFragmentListener.onTrackableEvent(TrackableEvent.MEDIA_BUTTON_TAPPED);

        if (isActionInProgress()) {
            ToastUtils.showToast(getActivity(), R.string.alert_action_while_uploading, ToastUtils.Duration.LONG);
        }


        getActivity().runOnUiThread(new Runnable() {
                @Override
                public void run() {
                    mEditorFragmentListener.onAddMediaClicked();
                }
            });

        return true;
    }
}<|MERGE_RESOLUTION|>--- conflicted
+++ resolved
@@ -6,12 +6,9 @@
 import android.content.res.Configuration;
 import android.os.Bundle;
 import android.os.Handler;
-<<<<<<< HEAD
+import android.support.annotation.NonNull;
 import android.support.v4.app.FragmentManager;
 import android.support.v4.app.FragmentTransaction;
-=======
-import android.support.annotation.NonNull;
->>>>>>> 60d6e6aa
 import android.support.v7.app.ActionBar;
 import android.support.v7.app.AppCompatActivity;
 import android.text.Editable;
@@ -37,15 +34,10 @@
 import org.wordpress.android.util.helpers.MediaGallery;
 import org.wordpress.aztec.IHistoryListener;
 import org.wordpress.mobile.WPAndroidGlue.WPAndroidGlueCode.OnGetContentTimeout;
-<<<<<<< HEAD
-=======
-import org.wordpress.mobile.WPAndroidGlue.WPAndroidGlueCode.OnMediaLibraryButtonListener;
-import org.wordpress.mobile.WPAndroidGlue.WPAndroidGlueCode.OnReattachQueryListener;
 
 import java.util.HashSet;
 import java.util.Set;
 import java.util.concurrent.ConcurrentHashMap;
->>>>>>> 60d6e6aa
 
 public class GutenbergEditorFragment extends EditorFragmentAbstract implements
         View.OnTouchListener,
@@ -54,13 +46,8 @@
     private static final String KEY_HTML_MODE_ENABLED = "KEY_HTML_MODE_ENABLED";
     private static final String ARG_IS_NEW_POST = "param_is_new_post";
 
-<<<<<<< HEAD
-=======
-    private static boolean mIsToolbarExpanded = false;
-
     private static final int CAPTURE_PHOTO_PERMISSION_REQUEST_CODE = 101;
 
->>>>>>> 60d6e6aa
     private boolean mEditorWasPaused = false;
     private boolean mHideActionBarOnSoftKeyboardUp = false;
     private boolean mHtmlModeEnabled;
@@ -70,14 +57,9 @@
 
     private LiveTextWatcher mTextWatcher = new LiveTextWatcher();
 
-<<<<<<< HEAD
-=======
-    private WPAndroidGlueCode mWPAndroidGlueCode;
-
     private ConcurrentHashMap<String, Float> mUploadingMediaProgressMax = new ConcurrentHashMap<>();
     private Set<String> mFailedMediaIds = new HashSet<>();
 
->>>>>>> 60d6e6aa
     private boolean mIsNewPost;
 
     public static GutenbergEditorFragment newInstance(String title,
@@ -129,39 +111,8 @@
             mIsNewPost = getArguments().getBoolean(ARG_IS_NEW_POST);
         }
 
-<<<<<<< HEAD
         ViewGroup gutenbergContainer = view.findViewById(R.id.gutenberg_container);
         getGutenbergContainerFragment().attachToContainer(gutenbergContainer);
-=======
-        mWPAndroidGlueCode.onCreateView(
-                view.findViewById(R.id.gutenberg),
-                mHtmlModeEnabled,
-                new OnMediaLibraryButtonListener() {
-                    @Override public void onMediaLibraryButtonClicked() {
-                        onToolbarMediaButtonClicked();
-                    }
-
-                    @Override
-                    public void onUploadMediaButtonClicked() {
-                        mEditorFragmentListener.onAddPhotoClicked();
-                    }
-
-                    @Override
-                    public void onCapturePhotoButtonClicked() {
-                        checkAndRequestCameraAndStoragePermissions();
-                    }
-                },
-                new OnReattachQueryListener() {
-                    @Override
-                    public void onQueryCurrentProgressForUploadingMedia() {
-                        updateMediaProgress();
-                    }
-                },
-                getActivity().getApplication(),
-                BuildConfig.DEBUG,
-                BuildConfig.BUILD_GUTENBERG_FROM_SOURCE,
-                mIsNewPost);
->>>>>>> 60d6e6aa
 
         // request dependency injection. Do this after setting min/max dimensions
         if (getActivity() instanceof EditorFragmentActivity) {
@@ -200,14 +151,14 @@
         }
     }
 
-    private void updateMediaProgress() {
+    protected void updateMediaProgress() {
         for (String mediaId : mUploadingMediaProgressMax.keySet()) {
-            mWPAndroidGlueCode.mediaFileUploadProgress(Integer.valueOf(mediaId),
+            getGutenbergContainerFragment().mediaFileUploadProgress(Integer.valueOf(mediaId),
                     mUploadingMediaProgressMax.get(mediaId));
         }
     }
     
-    private void checkAndRequestCameraAndStoragePermissions() {
+    protected void checkAndRequestCameraAndStoragePermissions() {
         if (PermissionUtils.checkAndRequestCameraAndStoragePermissions(this,
                 CAPTURE_PHOTO_PERMISSION_REQUEST_CODE)) {
             mEditorFragmentListener.onCapturePhotoClicked();
@@ -347,36 +298,13 @@
         mEditorFragmentListener.onTrackableEvent(TrackableEvent.HTML_BUTTON_TAPPED);
         mEditorFragmentListener.onHtmlModeToggledInToolbar();
 
-<<<<<<< HEAD
-        getGutenbergContainerFragment().toggleHtmlMode();
-    }
-
-    /*
-        Note the way we detect we're in presence of Gutenberg blocks logic is taken from
-        https://github.com/WordPress/gutenberg/blob/5a6693589285363341bebad15bd56d9371cf8ecc/lib/register.php#L331-L345
-
-        * Determine whether a content string contains blocks. This test optimizes for
-        * performance rather than strict accuracy, detecting the pattern of a block
-        * but not validating its structure. For strict accuracy, you should use the
-        * block parser on post content.
-        *
-        * @since 1.6.0
-        * @see gutenberg_parse_blocks()
-        *
-        * @param string $content Content to test.
-        * @return bool Whether the content contains blocks.
-
-        function gutenberg_content_has_blocks( $content ) {
-            return false !== strpos( $content, '<!-- wp:' );
-=======
         // Don't switch to HTML mode if currently uploading media
         if (!mUploadingMediaProgressMax.isEmpty() || isActionInProgress()) {
             ToastUtils.showToast(getActivity(), R.string.alert_action_while_uploading, ToastUtils.Duration.LONG);
             return;
->>>>>>> 60d6e6aa
-        }
-
-        mWPAndroidGlueCode.toggleEditorMode();
+        }
+
+        getGutenbergContainerFragment().toggleHtmlMode();
     }
 
     /*
@@ -447,16 +375,12 @@
             return;
         }
 
-<<<<<<< HEAD
-        getGutenbergContainerFragment().appendMediaFile(mediaUrl);
-=======
         if (URLUtil.isNetworkUrl(mediaUrl)) {
-            mWPAndroidGlueCode.appendMediaFile(Integer.valueOf(mediaFile.getMediaId()), mediaUrl);
+            getGutenbergContainerFragment().appendMediaFile(Integer.valueOf(mediaFile.getMediaId()), mediaUrl);
         } else {
-            mWPAndroidGlueCode.appendUploadMediaFile(mediaFile.getId(), "file://" + mediaUrl);
+            getGutenbergContainerFragment().appendUploadMediaFile(mediaFile.getId(), "file://" + mediaUrl);
             mUploadingMediaProgressMax.put(String.valueOf(mediaFile.getId()), 0f);
         }
->>>>>>> 60d6e6aa
     }
 
     @Override
@@ -501,7 +425,7 @@
     @Override
     public void onMediaUploadReattached(String localMediaId, float currentProgress) {
         mUploadingMediaProgressMax.put(localMediaId, currentProgress);
-        mWPAndroidGlueCode.mediaFileUploadProgress(Integer.valueOf(localMediaId), currentProgress);
+        getGutenbergContainerFragment().mediaFileUploadProgress(Integer.valueOf(localMediaId), currentProgress);
     }
 
     @Override
@@ -517,20 +441,20 @@
     @Override
     public void onMediaUploadSucceeded(final String localMediaId, final MediaFile mediaFile) {
         mUploadingMediaProgressMax.remove(localMediaId);
-        mWPAndroidGlueCode.mediaFileUploadSucceeded(Integer.valueOf(localMediaId), mediaFile.getFileURL(),
+        getGutenbergContainerFragment().mediaFileUploadSucceeded(Integer.valueOf(localMediaId), mediaFile.getFileURL(),
                 Integer.valueOf(mediaFile.getMediaId()));
     }
 
     @Override
     public void onMediaUploadProgress(final String localMediaId, final float progress) {
         mUploadingMediaProgressMax.put(localMediaId, progress);
-        mWPAndroidGlueCode.mediaFileUploadProgress(Integer.valueOf(localMediaId), progress);
+        getGutenbergContainerFragment().mediaFileUploadProgress(Integer.valueOf(localMediaId), progress);
     }
 
     @Override
     public void onMediaUploadFailed(final String localMediaId, final MediaType
             mediaType, final String errorMessage) {
-        mWPAndroidGlueCode.mediaFileUploadFailed(Integer.valueOf(localMediaId));
+        getGutenbergContainerFragment().mediaFileUploadFailed(Integer.valueOf(localMediaId));
         mFailedMediaIds.add(localMediaId);
         mUploadingMediaProgressMax.remove(localMediaId);
     }
