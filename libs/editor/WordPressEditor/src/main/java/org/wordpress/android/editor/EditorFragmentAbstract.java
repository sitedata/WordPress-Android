--- conflicted
+++ resolved
@@ -127,11 +127,8 @@
         void onMediaRetryClicked(String mediaId);
         void onMediaUploadCancelClicked(String mediaId, boolean delete);
         void onFeaturedImageChanged(int mediaId);
-<<<<<<< HEAD
         void onVideoPressInfoRequested(String videoId);
-=======
         String onAuthHeaderRequested(String url);
->>>>>>> e16e529e
         // TODO: remove saveMediaFile, it's currently needed for the legacy editor
         void saveMediaFile(MediaFile mediaFile);
     }
