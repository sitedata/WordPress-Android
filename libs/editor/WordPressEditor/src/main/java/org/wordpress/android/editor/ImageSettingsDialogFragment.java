package org.wordpress.android.editor;

import android.app.DialogFragment;
import android.content.Context;
import android.content.DialogInterface;
import android.content.Intent;
import android.content.res.Configuration;
import android.net.Uri;
import android.os.Bundle;
import android.support.v7.app.ActionBar;
import android.support.v7.app.AlertDialog;
import android.support.v7.app.AppCompatActivity;
import android.view.KeyEvent;
import android.view.LayoutInflater;
import android.view.Menu;
import android.view.MenuInflater;
import android.view.MenuItem;
import android.view.View;
import android.view.ViewGroup;
import android.view.inputmethod.InputMethodManager;
import android.widget.CheckBox;
import android.widget.EditText;
import android.widget.SeekBar;
import android.widget.Spinner;
import android.widget.TextView;

import com.android.volley.toolbox.ImageLoader;
import com.android.volley.toolbox.NetworkImageView;

import org.json.JSONException;
import org.json.JSONObject;
import org.wordpress.android.util.AppLog;
import org.wordpress.android.util.MediaUtils;
import org.wordpress.android.util.ToastUtils;

import java.util.Arrays;

import static org.wordpress.android.editor.EditorFragmentAbstract.ATTR_ALIGN;
import static org.wordpress.android.editor.EditorFragmentAbstract.ATTR_CAPTION;
import static org.wordpress.android.editor.EditorFragmentAbstract.ATTR_ID_IMAGE_REMOTE;
import static org.wordpress.android.editor.EditorFragmentAbstract.ATTR_URL_LINK;
import static org.wordpress.android.editor.EditorFragmentAbstract.EXTRA_ENABLED_AZTEC;
import static org.wordpress.android.editor.EditorFragmentAbstract.EXTRA_FEATURED;
import static org.wordpress.android.editor.EditorFragmentAbstract.EXTRA_HEADER;
import static org.wordpress.android.editor.EditorFragmentAbstract.EXTRA_IMAGE_FEATURED;
import static org.wordpress.android.editor.EditorFragmentAbstract.EXTRA_IMAGE_META;
import static org.wordpress.android.editor.EditorFragmentAbstract.EXTRA_MAX_WIDTH;
import static org.wordpress.android.editor.EditorFragmentAbstract.ATTR_SRC;
import static org.wordpress.android.editor.EditorFragmentAbstract.ATTR_ALT;
import static org.wordpress.android.editor.EditorFragmentAbstract.ATTR_DIMEN_HEIGHT;
import static org.wordpress.android.editor.EditorFragmentAbstract.ATTR_ID_ATTACHMENT;
import static org.wordpress.android.editor.EditorFragmentAbstract.ATTR_TITLE;
import static org.wordpress.android.editor.EditorFragmentAbstract.ATTR_DIMEN_WIDTH;

/**
 * A full-screen DialogFragment with image settings.
 *
 * Modifies the action bar - host activity must call {@link ImageSettingsDialogFragment#dismissFragment()}
 * when the fragment is dismissed to restore it.
 */
public class ImageSettingsDialogFragment extends DialogFragment {
    public static final int IMAGE_SETTINGS_DIALOG_REQUEST_CODE = 5;
    public static final String IMAGE_SETTINGS_DIALOG_TAG = "image-settings";

    private JSONObject mImageMeta;
    private int mMaxImageWidth;
    private ImageLoader mImageLoader;

    private EditText mTitleText;
    private EditText mCaptionText;
    private EditText mAltText;
    private Spinner mAlignmentSpinner;
    private String[] mAlignmentKeyArray;
    private EditText mLinkTo;
    private EditText mWidthText;
    private CheckBox mFeaturedCheckBox;

    private boolean mIsFeatured;

    private CharSequence mPreviousActionBarTitle;
    private boolean mPreviousHomeAsUpEnabled;
    private View mPreviousCustomView;

    @Override
    public void onCreate(Bundle savedInstanceState) {
        super.onCreate(savedInstanceState);
        setHasOptionsMenu(true);

        ActionBar actionBar = getActionBar();
        if (actionBar == null) {
            return;
        }

        actionBar.show();

        mPreviousActionBarTitle = actionBar.getTitle();
        mPreviousCustomView = actionBar.getCustomView();

        final int displayOptions = actionBar.getDisplayOptions();
        mPreviousHomeAsUpEnabled = (displayOptions & ActionBar.DISPLAY_HOME_AS_UP) != 0;

        actionBar.setTitle(R.string.image_settings);
        actionBar.setDisplayHomeAsUpEnabled(true);
        if (getResources().getBoolean(R.bool.show_extra_side_padding)) {
            actionBar.setHomeAsUpIndicator(R.drawable.ic_close_padded);
        } else {
            actionBar.setHomeAsUpIndicator(R.drawable.ic_close_white_24dp);
        }

        // Show custom view with padded Save button
        actionBar.setDisplayShowCustomEnabled(true);
        actionBar.setCustomView(R.layout.image_settings_formatbar);

        actionBar.getCustomView().findViewById(R.id.menu_save).setOnClickListener(new View.OnClickListener() {
            @Override
            public void onClick(View v) {
                mImageMeta = extractMetaDataFromFields(mImageMeta);

                String imageRemoteId = "";
                try {
                    imageRemoteId = mImageMeta.getString(ATTR_ID_ATTACHMENT);
                } catch (JSONException e) {
                    AppLog.e(AppLog.T.EDITOR, "Unable to retrieve featured image id from meta data");
                }

                Intent intent = new Intent();
                intent.putExtra(EXTRA_IMAGE_META, mImageMeta.toString());

                mIsFeatured = mFeaturedCheckBox.isChecked();
                intent.putExtra(EXTRA_FEATURED, mIsFeatured);

                if (!imageRemoteId.isEmpty()) {
                    intent.putExtra(ATTR_ID_IMAGE_REMOTE, Integer.parseInt(imageRemoteId));
                }

                getTargetFragment().onActivityResult(getTargetRequestCode(), getTargetRequestCode(), intent);

                restorePreviousActionBar();
                getFragmentManager().popBackStack();
                ToastUtils.showToast(getActivity(), R.string.image_settings_save_toast);
            }
        });
    }

    @Override
    public View onCreateView(LayoutInflater inflater, ViewGroup container, Bundle savedInstanceState) {
        View view = inflater.inflate(R.layout.dialog_image_options, container, false);

        NetworkImageView thumbnailImage = (NetworkImageView) view.findViewById(R.id.image_thumbnail);
        TextView filenameLabel = (TextView) view.findViewById(R.id.image_filename);
        mTitleText = (EditText) view.findViewById(R.id.image_title);
        mCaptionText = (EditText) view.findViewById(R.id.image_caption);
        mAltText = (EditText) view.findViewById(R.id.image_alt_text);
        mAlignmentSpinner = (Spinner) view.findViewById(R.id.alignment_spinner);
        mLinkTo = (EditText) view.findViewById(R.id.image_link_to);
        SeekBar widthSeekBar = (SeekBar) view.findViewById(R.id.image_width_seekbar);
        mWidthText = (EditText) view.findViewById(R.id.image_width_text);
        mFeaturedCheckBox = (CheckBox) view.findViewById(R.id.featuredImage);

        // Populate the dialog with existing values
        Bundle bundle = getArguments();
        if (bundle != null) {
            try {
                mImageMeta = new JSONObject(bundle.getString(EXTRA_IMAGE_META));

<<<<<<< HEAD
                mHttpHeaders = (Map) bundle.getSerializable(EXTRA_HEADER);

                final String imageSrc = mImageMeta.getString(ATTR_SRC);
=======
                final String imageSrc = mImageMeta.getString("src");
>>>>>>> ff5259fb
                final String imageFilename = imageSrc.substring(imageSrc.lastIndexOf("/") + 1);

                loadThumbnail(imageSrc, thumbnailImage);
                filenameLabel.setText(imageFilename);

                mTitleText.setText(mImageMeta.getString(ATTR_TITLE));
                mCaptionText.setText(mImageMeta.getString(ATTR_CAPTION));
                mAltText.setText(mImageMeta.getString(ATTR_ALT));

                String alignment = mImageMeta.getString(ATTR_ALIGN);
                mAlignmentKeyArray = getResources().getStringArray(R.array.alignment_key_array);
                int alignmentIndex = Arrays.asList(mAlignmentKeyArray).indexOf(alignment);
                mAlignmentSpinner.setSelection(alignmentIndex == -1 ? 0 : alignmentIndex);

                mLinkTo.setText(mImageMeta.getString(ATTR_URL_LINK));

                mMaxImageWidth = MediaUtils.getMaximumImageWidth(mImageMeta.getInt("naturalWidth"),
                        bundle.getString(EXTRA_MAX_WIDTH));

                setupWidthSeekBar(widthSeekBar, mWidthText, mImageMeta.getInt(ATTR_DIMEN_WIDTH));

                boolean featuredImageSupported = bundle.getBoolean(EXTRA_IMAGE_FEATURED);
                if (featuredImageSupported) {
                    mFeaturedCheckBox.setVisibility(View.VISIBLE);
                    mIsFeatured = bundle.getBoolean(EXTRA_FEATURED, false);
                    mFeaturedCheckBox.setChecked(mIsFeatured);
                }
            } catch (JSONException e1) {
                AppLog.d(AppLog.T.EDITOR, "Missing JSON properties");
            }

            // TODO: Unsupported in Aztec - remove once caption, alignment & link support added
            if (bundle.getBoolean(EXTRA_ENABLED_AZTEC)) {
                mCaptionText.setVisibility(View.GONE);
                View label = view.findViewById(R.id.image_caption_label);
                if (label != null) {
                    label.setVisibility(View.GONE);
                }

                mLinkTo.setVisibility(View.GONE);
                label = view.findViewById(R.id.image_link_to_label);
                if (label != null) {
                    label.setVisibility(View.GONE);
                }

                mAlignmentSpinner.setVisibility(View.GONE);
                label = view.findViewById(R.id.alignment_spinner_label);
                if (label != null) {
                    label.setVisibility(View.GONE);
                }
            }
        }


        mTitleText.requestFocus();

        return view;
    }

    @Override
    public void onConfigurationChanged(Configuration newConfig) {
        super.onConfigurationChanged(newConfig);
        ActionBar actionBar = getActionBar();
        if (actionBar != null) {
            actionBar.show();
        }
    }

    @Override
    public void onCreateOptionsMenu(Menu menu, MenuInflater inflater) {
        if (menu != null) {
            menu.clear();
        }
    }

    @Override
    public boolean onOptionsItemSelected(MenuItem item) {
        int id = item.getItemId();

        if (id == android.R.id.home) {
            dismissFragment();
            return true;
        }
        return super.onOptionsItemSelected(item);
    }

    private ActionBar getActionBar() {
        if (getActivity() instanceof AppCompatActivity) {
            return ((AppCompatActivity) getActivity()).getSupportActionBar();
        } else {
            return null;
        }
    }

    /**
     * To be called when the fragment is being dismissed, either by ActionBar navigation or by pressing back in the
     * navigation bar.
     * Displays a confirmation dialog if there are unsaved changes, otherwise undoes the fragment's modifications to
     * the ActionBar and restores the last visible fragment.
     */
    public void dismissFragment() {
        try {
            JSONObject newImageMeta = extractMetaDataFromFields(new JSONObject());

            for (int i = 0; i < newImageMeta.names().length(); i++) {
                String name = newImageMeta.names().getString(i);
                if (!newImageMeta.getString(name).equals(mImageMeta.getString(name))) {
                    showDiscardChangesDialog();
                    return;
                }
            }

            if (mFeaturedCheckBox.isChecked() != mIsFeatured) {
                // Featured image status has changed
                showDiscardChangesDialog();
                return;
            }
        } catch (JSONException e) {
            AppLog.d(AppLog.T.EDITOR, "Unable to update JSON array");
        }

        getTargetFragment().onActivityResult(getTargetRequestCode(), getTargetRequestCode(), null);
        restorePreviousActionBar();
        getFragmentManager().popBackStack();
    }

    public void setImageLoader(ImageLoader imageLoader) {
        mImageLoader = imageLoader;
    }

    private void restorePreviousActionBar() {
        ActionBar actionBar = getActionBar();
        if (actionBar != null) {
            actionBar.setTitle(mPreviousActionBarTitle);
            actionBar.setHomeAsUpIndicator(null);
            actionBar.setDisplayHomeAsUpEnabled(mPreviousHomeAsUpEnabled);

            actionBar.setCustomView(mPreviousCustomView);
            if (mPreviousCustomView == null) {
                actionBar.setDisplayShowCustomEnabled(false);
            }
        }
    }

    /**
     * Displays a dialog asking the user to confirm that they want to exit, discarding unsaved changes.
     */
    private void showDiscardChangesDialog() {
        AlertDialog.Builder builder = new AlertDialog.Builder(getActivity());
        builder.setTitle(getString(R.string.image_settings_dismiss_dialog_title));
        builder.setPositiveButton(getString(R.string.discard), new DialogInterface.OnClickListener() {
            public void onClick(DialogInterface dialog, int id) {
                getTargetFragment().onActivityResult(getTargetRequestCode(), getTargetRequestCode(), null);
                restorePreviousActionBar();
                getFragmentManager().popBackStack();
            }
        });

        builder.setNegativeButton(getString(R.string.cancel), new DialogInterface.OnClickListener() {
            public void onClick(DialogInterface dialog, int id) {
                dialog.dismiss();
            }
        });

        AlertDialog dialog = builder.create();
        dialog.show();
    }

    /**
     * Extracts the meta data from the dialog fields and updates the entries in the given JSONObject.
     */
    private JSONObject extractMetaDataFromFields(JSONObject metaData) {
        try {
            metaData.put(ATTR_TITLE, mTitleText.getText().toString());
            metaData.put(ATTR_CAPTION, mCaptionText.getText().toString());
            metaData.put(ATTR_ALT, mAltText.getText().toString());
            if (mAlignmentSpinner.getSelectedItemPosition() < mAlignmentKeyArray.length) {
                metaData.put(ATTR_ALIGN, mAlignmentKeyArray[mAlignmentSpinner.getSelectedItemPosition()]);
            }
            metaData.put(ATTR_URL_LINK, mLinkTo.getText().toString());

            int newWidth = getEditTextIntegerClamped(mWidthText, 1, Integer.MAX_VALUE);
            metaData.put(ATTR_DIMEN_WIDTH, newWidth);
            metaData.put(ATTR_DIMEN_HEIGHT, getRelativeHeightFromWidth(newWidth));
        } catch (JSONException e) {
            AppLog.d(AppLog.T.EDITOR, "Unable to build JSON object from new meta data");
        }

        return metaData;
    }
    /**
     * Loads the given network image URL into the {@link NetworkImageView}.
     */
    private void loadThumbnail(String imageUrl, NetworkImageView imageView) {
        if (imageUrl != null) {
            Uri uri = Uri.parse(imageUrl);
            String filepath = uri.getLastPathSegment();

            if (MediaUtils.isValidImage(filepath)) {
                imageView.setImageUrl(imageUrl, mImageLoader);
            }
        } else {
            imageView.setImageResource(0);
        }
    }

    /**
     * Initialize the image width SeekBar and accompanying EditText
     */
    private void setupWidthSeekBar(final SeekBar widthSeekBar, final EditText widthText, int imageWidth) {
        widthSeekBar.setMax(mMaxImageWidth / 10);

        if (imageWidth != 0) {
            widthSeekBar.setProgress(imageWidth / 10);
            widthText.setText(String.valueOf(imageWidth) + "px");
        }

        widthSeekBar.setOnSeekBarChangeListener(new SeekBar.OnSeekBarChangeListener() {
            @Override
            public void onStopTrackingTouch(SeekBar seekBar) {
            }

            @Override
            public void onStartTrackingTouch(SeekBar seekBar) {
            }

            @Override
            public void onProgressChanged(SeekBar seekBar, int progress, boolean fromUser) {
                if (progress == 0) {
                    progress = 1;
                }
                widthText.setText(progress * 10 + "px");
            }
        });

        widthText.setOnFocusChangeListener(new View.OnFocusChangeListener() {
            @Override
            public void onFocusChange(View v, boolean hasFocus) {
                if (hasFocus) {
                    widthText.setText("");
                }
            }
        });

        widthText.setOnEditorActionListener(new TextView.OnEditorActionListener() {
            @Override
            public boolean onEditorAction(TextView v, int actionId, KeyEvent event) {
                int width = getEditTextIntegerClamped(widthText, 10, mMaxImageWidth);
                widthSeekBar.setProgress(width / 10);
                widthText.setSelection((String.valueOf(width).length()));

                InputMethodManager imm = (InputMethodManager) getActivity()
                        .getSystemService(Context.INPUT_METHOD_SERVICE);
                imm.hideSoftInputFromWindow(widthText.getWindowToken(),
                        InputMethodManager.RESULT_UNCHANGED_SHOWN);

                return true;
            }
        });
    }

    /**
     * Return the integer value of the width EditText, adjusted to be within the given min and max, and stripped of the
     * 'px' units
     */
    private int getEditTextIntegerClamped(EditText editText, int minWidth, int maxWidth) {
        int width = 10;

        try {
            if (editText.getText() != null)
                width = Integer.parseInt(editText.getText().toString().replace("px", ""));
        } catch (NumberFormatException e) {
            AppLog.e(AppLog.T.EDITOR, e);
        }

        width = Math.min(maxWidth, Math.max(width, minWidth));

        return width;
    }

    /**
     * Given the new width, return the proportionally adjusted height, given the dimensions of the original image
     */
    private int getRelativeHeightFromWidth(int width) {
        int height = 0;

        try {
            int naturalHeight = mImageMeta.getInt("naturalHeight");
            int naturalWidth = mImageMeta.getInt("naturalWidth");

            float ratio = (float) naturalHeight / naturalWidth;
            height = (int) (ratio * width);
        } catch (JSONException e) {
            AppLog.d(AppLog.T.EDITOR, "JSON object missing naturalHeight or naturalWidth property");
        }

        return height;
    }
}<|MERGE_RESOLUTION|>--- conflicted
+++ resolved
@@ -41,7 +41,6 @@
 import static org.wordpress.android.editor.EditorFragmentAbstract.ATTR_URL_LINK;
 import static org.wordpress.android.editor.EditorFragmentAbstract.EXTRA_ENABLED_AZTEC;
 import static org.wordpress.android.editor.EditorFragmentAbstract.EXTRA_FEATURED;
-import static org.wordpress.android.editor.EditorFragmentAbstract.EXTRA_HEADER;
 import static org.wordpress.android.editor.EditorFragmentAbstract.EXTRA_IMAGE_FEATURED;
 import static org.wordpress.android.editor.EditorFragmentAbstract.EXTRA_IMAGE_META;
 import static org.wordpress.android.editor.EditorFragmentAbstract.EXTRA_MAX_WIDTH;
@@ -163,13 +162,7 @@
             try {
                 mImageMeta = new JSONObject(bundle.getString(EXTRA_IMAGE_META));
 
-<<<<<<< HEAD
-                mHttpHeaders = (Map) bundle.getSerializable(EXTRA_HEADER);
-
                 final String imageSrc = mImageMeta.getString(ATTR_SRC);
-=======
-                final String imageSrc = mImageMeta.getString("src");
->>>>>>> ff5259fb
                 final String imageFilename = imageSrc.substring(imageSrc.lastIndexOf("/") + 1);
 
                 loadThumbnail(imageSrc, thumbnailImage);
