--- conflicted
+++ resolved
@@ -56,11 +56,8 @@
     private EditText mLinkTo;
     private EditText mWidthText;
     private CheckBox mFeaturedCheckBox;
-<<<<<<< HEAD
-=======
 
     private boolean mIsFeatured;
->>>>>>> e433a8c8
 
     private CharSequence mPreviousActionBarTitle;
     private boolean mPreviousHomeAsUpEnabled;
@@ -99,27 +96,11 @@
         actionBar.getCustomView().findViewById(R.id.menu_save).setOnClickListener(new View.OnClickListener() {
             @Override
             public void onClick(View v) {
-<<<<<<< HEAD
+                mImageMeta = extractMetaDataFromFields(mImageMeta);
+
                 String imageRemoteId = "";
                 try {
                     imageRemoteId = mImageMeta.getString("attachment_id");
-
-                    mImageMeta.put("title", mTitleText.getText().toString());
-                    mImageMeta.put("caption", mCaptionText.getText().toString());
-                    mImageMeta.put("alt", mAltText.getText().toString());
-                    mImageMeta.put("align", mAlignmentSpinner.getSelectedItem().toString());
-                    mImageMeta.put("linkUrl", mLinkTo.getText().toString());
-
-                    int newWidth = getEditTextIntegerClamped(mWidthText, 10, mMaxImageWidth);
-                    mImageMeta.put("width", newWidth);
-                    mImageMeta.put("height", getRelativeHeightFromWidth(newWidth));
-=======
-                mImageMeta = extractMetaDataFromFields(mImageMeta);
-
-                String imageRemoteId = "";
-                try {
-                    imageRemoteId = mImageMeta.getString("attachment_id");
->>>>>>> e433a8c8
                 } catch (JSONException e) {
                     AppLog.e(AppLog.T.EDITOR, "Unable to retrieve featured image id from meta data");
                 }
@@ -127,13 +108,8 @@
                 Intent intent = new Intent();
                 intent.putExtra("imageMeta", mImageMeta.toString());
 
-<<<<<<< HEAD
-                boolean isFeaturedImage = mFeaturedCheckBox.isChecked();
-                intent.putExtra("isFeatured", isFeaturedImage);
-=======
                 mIsFeatured = mFeaturedCheckBox.isChecked();
                 intent.putExtra("isFeatured", mIsFeatured);
->>>>>>> e433a8c8
 
                 if (!imageRemoteId.isEmpty()) {
                     intent.putExtra("imageRemoteId", Integer.parseInt(imageRemoteId));
@@ -196,12 +172,8 @@
                 boolean featuredImageSupported = bundle.getBoolean("featuredImageSupported");
                 if (featuredImageSupported) {
                     mFeaturedCheckBox.setVisibility(View.VISIBLE);
-<<<<<<< HEAD
-                    mFeaturedCheckBox.setChecked(bundle.getBoolean("isFeatured", false));
-=======
                     mIsFeatured = bundle.getBoolean("isFeatured", false);
                     mFeaturedCheckBox.setChecked(mIsFeatured);
->>>>>>> e433a8c8
                 }
 
             } catch (JSONException e1) {
