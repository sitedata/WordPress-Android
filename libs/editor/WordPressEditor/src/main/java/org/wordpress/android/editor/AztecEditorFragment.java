--- conflicted
+++ resolved
@@ -766,14 +766,15 @@
         }
     };
 
-<<<<<<< HEAD
     /**
      * Save post content from source HTML.
      */
     public void saveContentFromSource() {
         if (content != null && source != null && source.getVisibility() == View.VISIBLE) {
             content.fromHtml(source.getPureHtml(false));
-=======
+        }
+    }
+
     @Override
     public void onToolbarAddMediaClicked() {
         mEditorFragmentListener.onTrackableEvent(TrackableEvent.MEDIA_BUTTON_TAPPED);
@@ -1054,7 +1055,6 @@
             // TODO: handle link/unlink
         } else if (requestCode == ImageSettingsDialogFragment.IMAGE_SETTINGS_DIALOG_REQUEST_CODE) {
             // TODO: handle media settings
->>>>>>> 0680b609
         }
     }
 }