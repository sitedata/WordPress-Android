--- conflicted
+++ resolved
@@ -190,11 +190,10 @@
             }
         };
 
-<<<<<<< HEAD
         content.refreshText();
 
         mAztecReady = true;
-=======
+
         AppCompatTextView titleBeta = (AppCompatTextView) view.findViewById(R.id.title_beta);
         titleBeta.setOnClickListener(new View.OnClickListener() {
             @Override
@@ -202,7 +201,6 @@
                 mEditorBetaClickListener.onBetaClicked();
             }
         });
->>>>>>> a393a9d5
 
         return view;
     }
