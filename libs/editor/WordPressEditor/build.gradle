--- conflicted
+++ resolved
@@ -1,11 +1,7 @@
 buildscript {
 
     ext {
-<<<<<<< HEAD
         aztecVersion = 'b3bd20cdd793868f0cedb119d03231379dda585c'
-=======
-        aztecVersion = 'v1.3.20'
->>>>>>> 2406b7b5
     }
 
     repositories {
