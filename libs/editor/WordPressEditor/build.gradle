buildscript {
    repositories {
        jcenter()
    }
    dependencies {
        classpath 'com.android.tools.build:gradle:1.5.0'
    }
}

apply plugin: 'com.android.library'
apply plugin: 'jacoco'
apply plugin: 'maven'
apply plugin: 'signing'

repositories {
    jcenter()
}

android {
    publishNonDefault true

    compileSdkVersion 23
    buildToolsVersion "23.0.2"

    defaultConfig {
        versionCode 4
        versionName "0.4"
        minSdkVersion 14
        targetSdkVersion 23
    }
    buildTypes {
        release {
            minifyEnabled false
            proguardFiles getDefaultProguardFile('proguard-android.txt'), 'proguard-rules.pro'
        }
    }

    // Avoid 'duplicate files during packaging of APK' errors
    packagingOptions {
        exclude 'LICENSE.txt'
        exclude 'META-INF/LICENSE.txt'
        exclude 'META-INF/LICENSE'
        exclude 'META-INF/NOTICE'
        exclude 'META-INF/NOTICE.txt'
    }
}

dependencies {
    compile 'com.android.support:appcompat-v7:23.1.1'
    compile 'com.android.support:support-v4:23.1.1'
<<<<<<< HEAD
    compile 'org.wordpress:analytics:1.0.0'
    compile 'org.wordpress:utils:1.8.0'
=======
    compile 'org.wordpress:analytics:1.2.0'
    compile 'org.wordpress:utils:1.9.0'
>>>>>>> 531852ad

    // Test libraries
    testCompile 'junit:junit:4.11'
    testCompile 'org.mockito:mockito-core:1.10.19'
    testCompile 'org.robolectric:robolectric:3.0'

    // Workaround for IDE bug
    // http://stackoverflow.com/questions/22246183/android-studio-doesnt-recognize-espresso-classes
    provided 'junit:junit:4.11'
    provided 'org.mockito:mockito-core:1.10.19'
}

signing {
    required {
        project.properties.containsKey("signing.keyId") && project.properties.containsKey("signing.secretKeyRingFile")
    }
    sign configurations.archives
}

version android.defaultConfig.versionName
group = "org.wordpress"
archivesBaseName = "editor"

// http://central.sonatype.org/pages/gradle.html

uploadArchives {
    repositories {
        mavenDeployer {
            beforeDeployment { MavenDeployment deployment -> signing.signPom(deployment) }

            repository(url: "https://oss.sonatype.org/service/local/staging/deploy/maven2/") {
                authentication(userName: project.properties.ossrhUsername, password: project.properties.ossrhPassword)
            }

            snapshotRepository(url: "https://oss.sonatype.org/content/repositories/snapshots/") {
                authentication(userName: project.properties.ossrhUsername, password: project.properties.ossrhPassword)
            }

            pom.project {
                name 'WordPress-Android-Editor'
                packaging 'aar'
                description 'A reusable Android rich text editor component'
                url 'https://github.com/wordpress-mobile/WordPress-Android-Editor'
                scm {
                    connection 'scm:git:https://github.com/wordpress-mobile/WordPress-Android-Editor.git'
                    developerConnection 'scm:git:https://github.com/wordpress-mobile/WordPress-Android-Editor.git'
                    url 'https://github.com/wordpress-mobile/WordPress-Android-Editor'
                }

                licenses {
                    license {
                        name 'The MIT License (MIT)'
                        url 'http://opensource.org/licenses/MIT'
                    }
                }

                developers {
                    developer {
                        id 'maxme'
                        name 'Maxime Biais'
                        email 'maxime@automattic.com'
                    }
                }
            }
        }
    }
}

//
// Testing and code coverage
//

android.testOptions.unitTests.all {
    include '**/*Test.class'
    exclude '**/ApplicationTest.class'
}

jacoco {
    toolVersion = "0.7.1.201405082137"
}

// Use these to define which classes to include and exclude from code coverage analysis
def coverageSourceDirs = [ 'src/main/java' ]
def coverageExclusions = [ '**/R.class',
                           '**/R$*.class',
                           '**/*$ViewInjector*.*',
                           '**/BuildConfig.*',
                           '**/Manifest*.*',
                           '**/Legacy**.class',
                           '**/legacy/**/*.class' ]

task jacocoTestReport(type: JacocoReport, dependsOn: "testDebug") {
    group = "Reporting"
    description = "Generate Jacoco coverage reports"

    classDirectories = fileTree(
            dir: 'build/intermediates/classes/debug',
            excludes: coverageExclusions
    )

    additionalSourceDirs = files(coverageSourceDirs)
    sourceDirectories = files(coverageSourceDirs)
    executionData = files('build/jacoco/testDebug.exec')

    reports {
        xml.enabled = true
        html.enabled = true
    }
}<|MERGE_RESOLUTION|>--- conflicted
+++ resolved
@@ -48,13 +48,8 @@
 dependencies {
     compile 'com.android.support:appcompat-v7:23.1.1'
     compile 'com.android.support:support-v4:23.1.1'
-<<<<<<< HEAD
-    compile 'org.wordpress:analytics:1.0.0'
-    compile 'org.wordpress:utils:1.8.0'
-=======
     compile 'org.wordpress:analytics:1.2.0'
     compile 'org.wordpress:utils:1.9.0'
->>>>>>> 531852ad
 
     // Test libraries
     testCompile 'junit:junit:4.11'
