buildscript {
    repositories {
        jcenter()
    }
    dependencies {
        classpath 'com.android.tools.build:gradle:2.3.3'
        classpath 'com.novoda:bintray-release:0.5.0'
    }
}

apply plugin: 'com.android.library'
apply plugin: 'com.novoda.bintray-release'

repositories {
    google()
    jcenter()
}

dependencies {
    compile 'org.apache.commons:commons-text:1.1'
    compile 'com.mcxiaoke.volley:library:1.0.18'
<<<<<<< HEAD
    compile 'com.android.support:support-v13:25.3.1'
    compile 'com.android.support:design:25.3.1'
    compile 'com.android.support:recyclerview-v7:25.3.1'
    compile 'org.greenrobot:eventbus:3.0.0'
=======
    compile 'com.android.support:support-v13:26.1.0'
    compile 'com.android.support:design:26.1.0'
    compile 'com.android.support:recyclerview-v7:26.1.0'
>>>>>>> 20aeb7dc
}

android {
    useLibrary 'org.apache.http.legacy'

    publishNonDefault true

    compileSdkVersion 26
    buildToolsVersion "25.0.3"

    defaultConfig {
        versionName "1.17.1"
        minSdkVersion 14
        targetSdkVersion 25
    }
}

android.libraryVariants.all { variant ->
    task("generate${variant.name}Javadoc", type: Javadoc) {
        description "Generates Javadoc for $variant.name."
        source = variant.javaCompile.source
        classpath = files(variant.javaCompile.classpath.files, android.getBootClasspath())

        options {
            links "http://docs.oracle.com/javase/7/docs/api/"
        }
        exclude '**/R.java'
    }
}

publish {
    artifactId = 'utils'
    userOrg = 'wordpress-mobile'
    groupId = 'org.wordpress'
    uploadName = 'utils'
    description = 'Utils library for Android'
    publishVersion = android.defaultConfig.versionName
    licences = ['MIT', 'GPL']
    website = 'https://github.com/wordpress-mobile/WordPress-Utils-Android/'
    dryRun = 'false'
    autoPublish = 'true'
}<|MERGE_RESOLUTION|>--- conflicted
+++ resolved
@@ -19,16 +19,10 @@
 dependencies {
     compile 'org.apache.commons:commons-text:1.1'
     compile 'com.mcxiaoke.volley:library:1.0.18'
-<<<<<<< HEAD
-    compile 'com.android.support:support-v13:25.3.1'
-    compile 'com.android.support:design:25.3.1'
-    compile 'com.android.support:recyclerview-v7:25.3.1'
-    compile 'org.greenrobot:eventbus:3.0.0'
-=======
     compile 'com.android.support:support-v13:26.1.0'
     compile 'com.android.support:design:26.1.0'
     compile 'com.android.support:recyclerview-v7:26.1.0'
->>>>>>> 20aeb7dc
+    compile 'org.greenrobot:eventbus:3.0.0'
 }
 
 android {
