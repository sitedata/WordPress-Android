package org.wordpress.android.util;

import android.content.ContentResolver;
import android.content.Context;
import android.database.Cursor;
import android.graphics.Bitmap;
import android.graphics.BitmapFactory;
import android.graphics.Canvas;
import android.graphics.Color;
import android.graphics.Matrix;
import android.graphics.Paint;
import android.graphics.Point;
import android.graphics.PorterDuff;
import android.graphics.PorterDuffXfermode;
import android.graphics.Rect;
import android.graphics.RectF;
import android.media.ExifInterface;
import android.net.Uri;
import android.os.AsyncTask;
import android.provider.MediaStore;
import android.text.TextUtils;
import android.util.Log;
import android.webkit.MimeTypeMap;
import android.widget.ImageView;

import org.apache.http.HttpEntity;
import org.apache.http.HttpResponse;
import org.apache.http.HttpStatus;
import org.apache.http.client.methods.HttpGet;
import org.apache.http.impl.client.DefaultHttpClient;

import java.io.ByteArrayOutputStream;
import java.io.File;
import java.io.FileInputStream;
import java.io.FileOutputStream;
import java.io.IOException;
import java.io.InputStream;
import java.io.OutputStream;
import java.lang.ref.WeakReference;

public class ImageUtils {
    public static int[] getImageSize(Uri uri, Context context){
        String path = null;
        BitmapFactory.Options options = new BitmapFactory.Options();
        options.inJustDecodeBounds = true;

        if (uri.toString().contains("content:")) {
            String[] projection = new String[] { MediaStore.Images.Media._ID, MediaStore.Images.Media.DATA };
            Cursor cur = null;
            try {
                cur = context.getContentResolver().query(uri, projection, null, null, null);
                if (cur != null && cur.moveToFirst()) {
                    int dataColumn = cur.getColumnIndex(MediaStore.Images.Media.DATA);
                    path = cur.getString(dataColumn);
                }
            } catch (IllegalStateException stateException) {
                Log.d(ImageUtils.class.getName(), "IllegalStateException querying content:" + uri);
            } finally {
                SqlUtils.closeCursor(cur);
            }
        }

        if (TextUtils.isEmpty(path)) {
            //The file isn't ContentResolver, or it can't be access by ContentResolver. Try to access the file directly.
            path = uri.toString().replace("content://media", "");
            path = path.replace("file://", "");
        }

        BitmapFactory.decodeFile(path, options);
        int imageHeight = options.outHeight;
        int imageWidth = options.outWidth;
        return new int[]{imageWidth, imageHeight};
    }

    // Read the orientation from ContentResolver. If it fails, read from EXIF.
    public static int getImageOrientation(Context ctx, String filePath) {
        Uri curStream;
        int orientation = 0;

        // Remove file protocol
        filePath = filePath.replace("file://", "");

        if (!filePath.contains("content://"))
            curStream = Uri.parse("content://media" + filePath);
        else
            curStream = Uri.parse(filePath);

        try {
            Cursor cur = ctx.getContentResolver().query(curStream, new String[]{MediaStore.Images.Media.ORIENTATION}, null, null, null);
            if (cur != null) {
                if (cur.moveToFirst()) {
                    orientation = cur.getInt(cur.getColumnIndex(MediaStore.Images.Media.ORIENTATION));
                }
                cur.close();
            }
        } catch (Exception errReadingContentResolver) {
            AppLog.e(AppLog.T.UTILS, errReadingContentResolver);
        }

        if (orientation == 0) {
            orientation = getExifOrientation(filePath);
        }

        return orientation;
    }


    public static int getExifOrientation(String path) {
        ExifInterface exif;
        try {
            exif = new ExifInterface(path);
        } catch (IOException e) {
            AppLog.e(AppLog.T.UTILS, e);
            return 0;
        }

        int exifOrientation = exif.getAttributeInt(ExifInterface.TAG_ORIENTATION, 0);

        switch (exifOrientation) {
            case ExifInterface.ORIENTATION_NORMAL:
                return 0;
            case ExifInterface.ORIENTATION_ROTATE_90:
                return 90;
            case ExifInterface.ORIENTATION_ROTATE_180:
                return 180;
            case ExifInterface.ORIENTATION_ROTATE_270:
                return 270;
            default:
                return 0;
        }
    }

    public static Bitmap downloadBitmap(String url) {
        final DefaultHttpClient client = new DefaultHttpClient();

        final HttpGet getRequest = new HttpGet(url);

        try {
            HttpResponse response = client.execute(getRequest);
            final int statusCode = response.getStatusLine().getStatusCode();
            if (statusCode != HttpStatus.SC_OK) {
                AppLog.w(AppLog.T.UTILS, "ImageDownloader Error " + statusCode
                        + " while retrieving bitmap from " + url);
                return null;
            }

            final HttpEntity entity = response.getEntity();
            if (entity != null) {
                InputStream inputStream = null;
                try {
                    inputStream = entity.getContent();
                    return BitmapFactory.decodeStream(inputStream);
                } finally {
                    if (inputStream != null) {
                        inputStream.close();
                    }
                    entity.consumeContent();
                }
            }
        } catch (Exception e) {
            // Could provide a more explicit error message for IOException or
            // IllegalStateException
            getRequest.abort();
            AppLog.w(AppLog.T.UTILS, "ImageDownloader Error while retrieving bitmap from " + url);
        }
        return null;
    }

    /** From http://developer.android.com/training/displaying-bitmaps/load-bitmap.html **/
    public static int calculateInSampleSize(BitmapFactory.Options options, int reqWidth, int reqHeight) {
        // Raw height and width of image
        final int height = options.outHeight;
        final int width = options.outWidth;
        int inSampleSize = 1;

        if (height > reqHeight || width > reqWidth) {
            // Calculate ratios of height and width to requested height and width
            final int heightRatio = Math.round((float) height / (float) reqHeight);
            final int widthRatio = Math.round((float) width / (float) reqWidth);

            // Choose the smallest ratio as inSampleSize value, this will guarantee
            // a final image with both dimensions larger than or equal to the
            // requested height and width.
            inSampleSize = heightRatio < widthRatio ? heightRatio : widthRatio;
        }

        return inSampleSize;
    }


    public interface BitmapWorkerCallback {
        public void onBitmapReady(String filePath, ImageView imageView, Bitmap bitmap);
    }

    public static class BitmapWorkerTask extends AsyncTask<String, Void, Bitmap> {
        private final WeakReference<ImageView> imageViewReference;
        private final BitmapWorkerCallback callback;
        private int targetWidth;
        private int targetHeight;
        private String path;

        public BitmapWorkerTask(ImageView imageView, int width, int height, BitmapWorkerCallback callback) {
            // Use a WeakReference to ensure the ImageView can be garbage collected
            imageViewReference = new WeakReference<ImageView>(imageView);
            this.callback = callback;
            targetWidth = width;
            targetHeight = height;
        }

        // Decode image in background.
        @Override
        protected Bitmap doInBackground(String... params) {
            path = params[0];

            BitmapFactory.Options bfo = new BitmapFactory.Options();
            bfo.inJustDecodeBounds = true;
            BitmapFactory.decodeFile(path, bfo);

            bfo.inSampleSize = calculateInSampleSize(bfo, targetWidth, targetHeight);
            bfo.inJustDecodeBounds = false;

            // get proper rotation
            int bitmapWidth = 0;
            int bitmapHeight = 0;
            try {
                File f = new File(path);
                ExifInterface exif = new ExifInterface(f.getPath());
                int orientation = exif.getAttributeInt(ExifInterface.TAG_ORIENTATION, ExifInterface.ORIENTATION_NORMAL);
                int angle = 0;
                if (orientation == ExifInterface.ORIENTATION_NORMAL) { // no need to rotate
                    return BitmapFactory.decodeFile(path, bfo);
                } else if (orientation == ExifInterface.ORIENTATION_ROTATE_90) {
                    angle = 90;
                } else if (orientation == ExifInterface.ORIENTATION_ROTATE_180) {
                    angle = 180;
                } else if (orientation == ExifInterface.ORIENTATION_ROTATE_270) {
                    angle = 270;
                }

                Matrix mat = new Matrix();
                mat.postRotate(angle);

                try {
                    Bitmap bmp = BitmapFactory.decodeStream(new FileInputStream(f), null, bfo);
                    if (bmp == null) {
                        AppLog.e(AppLog.T.UTILS, "can't decode bitmap: " + f.getPath());
                        return null;
                    }
                    bitmapWidth = bmp.getWidth();
                    bitmapHeight = bmp.getHeight();
                    return Bitmap.createBitmap(bmp, 0, 0, bmp.getWidth(), bmp.getHeight(), mat, true);
                } catch (OutOfMemoryError oom) {
                    AppLog.e(AppLog.T.UTILS, "OutOfMemoryError Error in setting image: " + oom);
                }
            } catch (IOException e) {
                AppLog.e(AppLog.T.UTILS, "Error in setting image", e);
            }

            return null;
        }

        // Once complete, see if ImageView is still around and set bitmap.
        @Override
        protected void onPostExecute(Bitmap bitmap) {
            if (imageViewReference == null || bitmap == null)
                return;

            final ImageView imageView = imageViewReference.get();

            if (callback != null)
                callback.onBitmapReady(path, imageView, bitmap);

        }
    }


    public static String getTitleForWPImageSpan(Context ctx, String filePath) {
        if (filePath == null)
            return null;

        Uri curStream;
        String title;

        if (!filePath.contains("content://"))
            curStream = Uri.parse("content://media" + filePath);
        else
            curStream = Uri.parse(filePath);

        if (filePath.contains("video")) {
            return "Video";
        } else {
            String[] projection = new String[] { MediaStore.Images.Thumbnails.DATA };

            Cursor cur;
            try {
                cur = ctx.getContentResolver().query(curStream, projection, null, null, null);
            } catch (Exception e1) {
                AppLog.e(AppLog.T.UTILS, e1);
                return null;
            }
            File jpeg;
            if (cur != null) {
                String thumbData = "";
                if (cur.moveToFirst()) {
                    int dataColumn = cur.getColumnIndex(MediaStore.Images.Media.DATA);
                    thumbData = cur.getString(dataColumn);
                }
                cur.close();
                if (thumbData == null) {
                    return null;
                }
                jpeg = new File(thumbData);
            } else {
                String path = filePath.toString().replace("file://", "");
                jpeg = new File(path);
            }
            title = jpeg.getName();
            return title;
        }
    }

    /**
     * Resizes an image to be placed in the Post Content Editor
     *
     * @return resized bitmap
     */
    public static Bitmap getWPImageSpanThumbnailFromFilePath(Context context, String filePath, int targetWidth) {
        if (filePath == null || context == null) {
            return null;
        }

        Uri curUri;
        if (!filePath.contains("content://")) {
            curUri = Uri.parse("content://media" + filePath);
        } else {
            curUri = Uri.parse(filePath);
        }

        if (filePath.contains("video")) {
            // Load the video thumbnail from the MediaStore
            int videoId = 0;
            try {
                videoId = Integer.parseInt(curUri.getLastPathSegment());
            } catch (NumberFormatException e) {
            }
            ContentResolver crThumb = context.getContentResolver();
            BitmapFactory.Options options = new BitmapFactory.Options();
            options.inSampleSize = 1;
            Bitmap videoThumbnail = MediaStore.Video.Thumbnails.getThumbnail(crThumb, videoId, MediaStore.Video.Thumbnails.MINI_KIND,
                    options);
            if (videoThumbnail != null) {
                return getScaledBitmapAtLongestSide(videoThumbnail, targetWidth);
            } else {
                return null;
            }
        } else {
            // Create resized bitmap
            int rotation = getImageOrientation(context, filePath);
            byte[] bytes = createThumbnailFromUri(context, curUri, targetWidth, null, rotation);

            if (bytes != null && bytes.length > 0) {
                try {
                    Bitmap resizedBitmap = BitmapFactory.decodeByteArray(bytes, 0, bytes.length);
                    if (resizedBitmap != null) {
                        return getScaledBitmapAtLongestSide(resizedBitmap, targetWidth);
                    }
                } catch (OutOfMemoryError e) {
                    AppLog.e(AppLog.T.UTILS, "OutOfMemoryError Error in setting image: " + e);
                    return null;
                }
            }
        }

        return null;
    }

    /*
     Resize a bitmap to the targetSize on its longest side.
     */
    public static Bitmap getScaledBitmapAtLongestSide(Bitmap bitmap, int targetSize) {
        if (bitmap.getWidth() <= targetSize && bitmap.getHeight() <= targetSize) {
            // Do not resize.
            return bitmap;
        }

        int targetWidth, targetHeight;
        if (bitmap.getHeight() > bitmap.getWidth()) {
            // Resize portrait bitmap
            targetHeight = targetSize;
            float percentage = (float) targetSize / bitmap.getHeight();
            targetWidth = (int)(bitmap.getWidth() * percentage);
        } else {
            // Resize landscape or square image
            targetWidth = targetSize;
            float percentage = (float) targetSize / bitmap.getWidth();
            targetHeight = (int)(bitmap.getHeight() * percentage);
        }

        return Bitmap.createScaledBitmap(bitmap, targetWidth, targetHeight, true);
    }

    private static String getRealFilePath(Context context, Uri imageUri) {
        if (context == null || imageUri == null) {
            return null;
        }

        String filePath = null;
        if (imageUri.toString().contains("content:")) {
            String[] projection = new String[] { MediaStore.Images.Media.DATA };
            Cursor cur = null;
            try {
                cur = context.getContentResolver().query(imageUri, projection, null, null, null);
                if (cur != null && cur.moveToFirst()) {
                    int dataColumn = cur.getColumnIndex(MediaStore.Images.Media.DATA);
                    filePath = cur.getString(dataColumn);
                }
            } catch (IllegalStateException stateException) {
                Log.d(ImageUtils.class.getName(), "IllegalStateException querying content:" + imageUri);
            } finally {
                SqlUtils.closeCursor(cur);
            }
        }

        if (TextUtils.isEmpty(filePath)) {
            //access the file directly
            filePath = imageUri.toString().replace("content://media", "");
            filePath = filePath.replace("file://", "");
        }

        return  filePath;
    }

    private static boolean resizeImageAndWriteToStream(Context context,
                                                    Uri imageUri,
                                                    String fileExtension,
                                                    int maxWidth,
                                                    int orientation,
                                                    int quality,
                                                    OutputStream outStream) throws OutOfMemoryError, IOException {

        String realFilePath = getRealFilePath(context, imageUri);

        // get just the image bounds
        BitmapFactory.Options optBounds = new BitmapFactory.Options();
        optBounds.inJustDecodeBounds = true;

        try {
            BitmapFactory.decodeFile(realFilePath, optBounds);
        } catch (OutOfMemoryError e) {
            AppLog.e(AppLog.T.UTILS, "OutOfMemoryError Error while decoding the original image: " + realFilePath, e);
            throw e;
        }

        // determine correct scale value (should be power of 2)
        // http://stackoverflow.com/questions/477572/android-strange-out-of-memory-issue/3549021#3549021
        int scale = 1;
        if (maxWidth > 0 && optBounds.outWidth > maxWidth) {
            double d = Math.pow(2, (int) Math.round(Math.log(maxWidth / (double) optBounds.outWidth) / Math.log(0.5)));
            scale = (int) d;
        }

        BitmapFactory.Options optActual = new BitmapFactory.Options();
        optActual.inSampleSize = scale;

        // Get the roughly resized bitmap
        final Bitmap bmpResized;
        try {
            bmpResized = BitmapFactory.decodeFile(realFilePath, optActual);
        } catch (OutOfMemoryError e) {
            AppLog.e(AppLog.T.UTILS, "OutOfMemoryError Error while decoding the original image: " + realFilePath, e);
            throw e;
        }

        if (bmpResized == null) {
            AppLog.e(AppLog.T.UTILS, "Can't decode the resized picture.");
            throw new IOException("Can't decode the resized picture.");
        }

        // Resize the bitmap to exact size: calculate exact scale in order to resize accurately
        float percentage = (float) maxWidth / bmpResized.getWidth();
        float proportionateHeight = bmpResized.getHeight() * percentage;
        int finalHeight = (int) Math.rint(proportionateHeight);

        float scaleWidth = ((float) maxWidth) / bmpResized.getWidth();
        float scaleHeight = ((float) finalHeight) / bmpResized.getHeight();

        float scaleBy = Math.min(scaleWidth, scaleHeight);

        Matrix matrix = new Matrix();
        matrix.postScale(scaleBy, scaleBy);

        // apply orientation
        if (orientation != 0) {
            matrix.setRotate(orientation);
        }

        Bitmap.CompressFormat fmt;
        if (fileExtension != null &&
                (fileExtension.equals("png") || fileExtension.equals(".png"))) {
            fmt = Bitmap.CompressFormat.PNG;
        } else {
            fmt = Bitmap.CompressFormat.JPEG;
        }

        final Bitmap bmpRotated;
        try {
            bmpRotated = Bitmap.createBitmap(bmpResized, 0, 0, bmpResized.getWidth(), bmpResized.getHeight(), matrix, true);
<<<<<<< HEAD

=======
>>>>>>> 88b276e5
        } catch (OutOfMemoryError e) {
            AppLog.e(AppLog.T.UTILS, "OutOfMemoryError while creating the resized bitmap", e);
            throw e;
        } catch (NullPointerException e) {
            // See: https://github.com/wordpress-mobile/WordPress-Android/issues/1844
            AppLog.e(AppLog.T.UTILS, "Bitmap.createBitmap has thrown a NPE internally. This should never happen!", e);
            throw e;
        }

        if (bmpRotated == null) {
            // Fix an issue where bmpRotated is null even if the documentation doesn't say Bitmap.createBitmap can return null.
            AppLog.e(AppLog.T.UTILS, "bmpRotated is null even if the documentation doesn't say Bitmap.createBitmap can return null.");
            // See: https://github.com/wordpress-mobile/WordPress-Android/issues/1848
            throw new IOException("bmpRotated is null even if the documentation doesn't say Bitmap.createBitmap can return null.");
        }

<<<<<<< HEAD
        boolean result = bmpRotated.compress(fmt, quality, outStream);
        return result;
=======
        return bmpRotated.compress(fmt, quality, outStream);
>>>>>>> 88b276e5
    }

    /**
     * Given the path to an image, compress and resize it.
     * @param context the passed context
     * @param path the path to the original image
     * @param maxImageWidth the maximum allowed width
     * @param quality the encoder quality
     * @return the path to the optimized image
     */
    public static String optimizeImage(Context context, String path, int maxImageWidth, int quality) {
        if (context == null || TextUtils.isEmpty(path)) {
            return path;
        }

        File file = new File(path);
        if (!file.exists()) {
            return path;
        }

        String mimeType = MediaUtils.getMediaFileMimeType(file);
        if (mimeType.equals("image/gif")) {
            // Don't rescale gifs to maintain their quality
            return path;
        }

        Uri srcImageUri = Uri.parse(path);
        if (srcImageUri == null) {
            return path;
        }

        String fileName = MediaUtils.getMediaFileName(file, mimeType);
        String fileExtension = MimeTypeMap.getFileExtensionFromUrl(fileName).toLowerCase();

        int selectedWidth = getImageSize(srcImageUri, context)[0];
        if (selectedWidth == 0) {
            // Can't read the src dimensions.
            return path;
        }
        if (selectedWidth > maxImageWidth) {
            selectedWidth = maxImageWidth;
        }

        int orientation = getImageOrientation(context, path);

        File resizedImageFile;
        FileOutputStream out;

        try {
            resizedImageFile = File.createTempFile("wp-image-", "." + fileExtension);
            out = new FileOutputStream(resizedImageFile);
        } catch (IOException e) {
            AppLog.e(AppLog.T.MEDIA, "Failed to create the temp file on storage. Use the original picture instead.");
            return path;
        } catch (SecurityException e) {
            AppLog.e(AppLog.T.MEDIA, "Can't write the tmp file due to security restrictions. Use the original picture instead.");
            return path;
        }

        try {
            boolean res = resizeImageAndWriteToStream(context, srcImageUri, fileExtension, selectedWidth, orientation, quality, out);
            if (!res) {
                AppLog.w(AppLog.T.MEDIA, "Failed to compress the optimized image. Use the original picture instead.");
                return path;
            }
        } catch (IOException e) {
            AppLog.e(AppLog.T.MEDIA, "Failed to create optimized image. Use the original picture instead.");
            return path;
        } catch (OutOfMemoryError e) {
            AppLog.e(AppLog.T.MEDIA, "Can't optimize the picture due to low memory. Use the original picture instead.");
            return path;
        } finally {
            // close the stream
            try {
                out.flush();
                out.close();
            } catch (IOException e) {
                //nope
            }
        }

        String tempFilePath = resizedImageFile.getPath();
        if (!TextUtils.isEmpty(tempFilePath)) {
            return tempFilePath;
        } else {
            AppLog.e(AppLog.T.MEDIA, "Failed to create optimized image. Use the full picture instead.");
        }

        return path;
    }

    /**
     * nbradbury - 21-Feb-2014 - similar to createThumbnail but more efficient since it doesn't
     * require passing the full-size image as an array of bytes[]
     */
    public static byte[] createThumbnailFromUri(Context context,
                                                Uri imageUri,
                                                int maxWidth,
                                                String fileExtension,
                                                int orientation) {
        if (context == null || imageUri == null || maxWidth <= 0)
            return null;

        ByteArrayOutputStream stream = new ByteArrayOutputStream();
        try {
            boolean res = resizeImageAndWriteToStream(context, imageUri, fileExtension, maxWidth, orientation, 75, stream);
            if (!res) {
                AppLog.w(AppLog.T.MEDIA, "Failed to compress the resized image. Use the full picture instead.");
                return null;
            }
        } catch (IOException e) {
            AppLog.e(AppLog.T.MEDIA, "Failed to create resized image. Use the full picture instead.");
            return null;
        } catch (OutOfMemoryError e) {
            AppLog.e(AppLog.T.MEDIA, "Can't resize the picture due to low memory. Use the full picture instead.");
            return null;
        }

        return stream.toByteArray();
    }

    public static Bitmap getCircularBitmap(final Bitmap bitmap) {
        if (bitmap==null)
            return null;

        final Bitmap output = Bitmap.createBitmap(bitmap.getWidth(), bitmap.getHeight(), Bitmap.Config.ARGB_8888);
        final Canvas canvas = new Canvas(output);
        final Paint paint = new Paint();
        final Rect rect = new Rect(0, 0, bitmap.getWidth(), bitmap.getHeight());
        final RectF rectF = new RectF(rect);

        paint.setAntiAlias(true);
        canvas.drawARGB(0, 0, 0, 0);
        paint.setColor(Color.RED);
        canvas.drawOval(rectF, paint);

        paint.setXfermode(new PorterDuffXfermode(PorterDuff.Mode.SRC_IN));
        canvas.drawBitmap(bitmap, rect, rect, paint);

        return output;
    }

    /**
     * Returns the passed bitmap with rounded corners
     * @param bitmap - the bitmap to modify
     * @param radius - the radius of the corners
     * @param borderColor - the border to apply (use Color.TRANSPARENT for none)
     */
    public static Bitmap getRoundedEdgeBitmap(final Bitmap bitmap, int radius, int borderColor) {
        if (bitmap == null) {
            return null;
        }

        final Bitmap output = Bitmap.createBitmap(bitmap.getWidth(), bitmap.getHeight(), Bitmap.Config.ARGB_8888);
        final Canvas canvas = new Canvas(output);
        final Paint paint = new Paint();
        final Rect rect = new Rect(0, 0, bitmap.getWidth(), bitmap.getHeight());
        final RectF rectF = new RectF(rect);

        paint.setAntiAlias(true);
        canvas.drawARGB(0, 0, 0, 0);
        paint.setColor(Color.RED);
        canvas.drawRoundRect(rectF, radius, radius, paint);

        paint.setXfermode(new PorterDuffXfermode(PorterDuff.Mode.SRC_IN));
        canvas.drawBitmap(bitmap, rect, rect, paint);

        if (borderColor != Color.TRANSPARENT) {
            paint.setStyle(Paint.Style.STROKE);
            paint.setStrokeWidth(1f);
            paint.setColor(borderColor);
            canvas.drawRoundRect(rectF, radius, radius, paint);
        }

        return output;
    }

    /**
     * Get the maximum size a thumbnail can be to fit in either portrait or landscape orientations.
     */
    public static int getMaximumThumbnailWidthForEditor(Context context) {
        int maximumThumbnailWidthForEditor;
        Point size = DisplayUtils.getDisplayPixelSize(context);
        int screenWidth = size.x;
        int screenHeight = size.y;
        maximumThumbnailWidthForEditor = (screenWidth > screenHeight) ? screenHeight : screenWidth;
        // 48dp of padding on each side so you can still place the cursor next to the image.
        int padding = DisplayUtils.dpToPx(context, 48) * 2;
        maximumThumbnailWidthForEditor -= padding;
        return maximumThumbnailWidthForEditor;
    }
}<|MERGE_RESOLUTION|>--- conflicted
+++ resolved
@@ -505,10 +505,6 @@
         final Bitmap bmpRotated;
         try {
             bmpRotated = Bitmap.createBitmap(bmpResized, 0, 0, bmpResized.getWidth(), bmpResized.getHeight(), matrix, true);
-<<<<<<< HEAD
-
-=======
->>>>>>> 88b276e5
         } catch (OutOfMemoryError e) {
             AppLog.e(AppLog.T.UTILS, "OutOfMemoryError while creating the resized bitmap", e);
             throw e;
@@ -525,12 +521,7 @@
             throw new IOException("bmpRotated is null even if the documentation doesn't say Bitmap.createBitmap can return null.");
         }
 
-<<<<<<< HEAD
-        boolean result = bmpRotated.compress(fmt, quality, outStream);
-        return result;
-=======
         return bmpRotated.compress(fmt, quality, outStream);
->>>>>>> 88b276e5
     }
 
     /**
