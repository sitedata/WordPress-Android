package org.wordpress.android.util;

import android.content.Context;
import android.text.TextUtils;
import android.util.Log;

import java.io.PrintWriter;
import java.io.StringWriter;
import java.util.ArrayList;
import java.util.Iterator;
import java.util.NoSuchElementException;

/**
 * simple wrapper for Android log calls, enables recording & displaying log
 */
public class AppLog {
    // T for Tag
<<<<<<< HEAD
    public enum T {
        READER,
        EDITOR,
        MEDIA,
        NUX,
        MAIN,
        API,
        STATS,
        UTILS,
        NOTIFS,
        DB,
        POSTS,
        COMMENTS,
        THEMES,
        TESTS,
        PROFILING,
        SIMPERIUM,
        SUGGESTION}
=======
    public enum T {READER, EDITOR, MEDIA, NUX, API, STATS, UTILS, NOTIFS, DB, POSTS, COMMENTS, THEMES, TESTS, PROFILING,
        SIMPERIUM, SUGGESTION}
>>>>>>> 4dbb81b1
    public static final String TAG = "WordPress";
    public static final int HEADER_LINE_COUNT = 2;

    private static boolean mEnableRecording = false;

    private AppLog() {
        throw new AssertionError();
    }

    /*
     * defaults to false, pass true to capture log so it can be displayed by AppLogViewerActivity
     */
    public static void enableRecording(boolean enable) {
        mEnableRecording = enable;
    }

    public static void v(T tag, String message) {
        message = StringUtils.notNullStr(message);
        Log.v(TAG + "-" + tag.toString(), message);
        addEntry(tag, LogLevel.v, message);
    }

    public static void d(T tag, String message) {
        message = StringUtils.notNullStr(message);
        Log.d(TAG + "-" + tag.toString(), message);
        addEntry(tag, LogLevel.d, message);
    }

    public static void i(T tag, String message) {
        message = StringUtils.notNullStr(message);
        Log.i(TAG + "-" + tag.toString(), message);
        addEntry(tag, LogLevel.i, message);
    }

    public static void w(T tag, String message) {
        message = StringUtils.notNullStr(message);
        Log.w(TAG + "-" + tag.toString(), message);
        addEntry(tag, LogLevel.w, message);
    }

    public static void e(T tag, String message) {
        message = StringUtils.notNullStr(message);
        Log.e(TAG + "-" + tag.toString(), message);
        addEntry(tag, LogLevel.e, message);
    }

    public static void e(T tag, String message, Throwable tr) {
        message = StringUtils.notNullStr(message);
        Log.e(TAG + "-" + tag.toString(), message, tr);
        addEntry(tag, LogLevel.e, message + " - exception: " + tr.getMessage());
        addEntry(tag, LogLevel.e, "StackTrace: " + getStringStackTrace(tr));
    }

    public static void e(T tag, Throwable tr) {
        Log.e(TAG + "-" + tag.toString(), tr.getMessage(), tr);
        addEntry(tag, LogLevel.e, tr.getMessage());
        addEntry(tag, LogLevel.e, "StackTrace: " + getStringStackTrace(tr));
    }

    public static void e(T tag, String volleyErrorMsg, int statusCode) {
        if (TextUtils.isEmpty(volleyErrorMsg)) {
            return;
        }
        String logText;
        if (statusCode == -1) {
            logText = volleyErrorMsg;
        } else {
            logText = volleyErrorMsg + ", status " + statusCode;
        }
        Log.e(TAG + "-" + tag.toString(), logText);
        addEntry(tag, LogLevel.w, logText);
    }

    // --------------------------------------------------------------------------------------------------------

    private static final int MAX_ENTRIES = 99;

    private enum LogLevel {
        v, d, i, w, e;
        private String toHtmlColor() {
            switch(this) {
                case v:
                    return "grey";
                case i:
                    return "black";
                case w:
                    return "purple";
                case e:
                    return "red";
                case d:
                default:
                    return "teal";
            }
        }
    }

    private static class LogEntry {
        LogLevel mLogLevel;
        String mLogText;
        T mLogTag;

        public LogEntry(LogLevel logLevel, String logText, T logTag) {
            mLogLevel = logLevel;
            mLogText = logText;
            if (mLogText == null) {
                mLogText = "null";
            }
            mLogTag = logTag;
        }

        private String toHtml() {
            StringBuilder sb = new StringBuilder();
            sb.append("<font color=\"");
            sb.append(mLogLevel.toHtmlColor());
            sb.append("\">");
            sb.append("[");
            sb.append(mLogTag.name());
            sb.append("] ");
            sb.append(mLogLevel.name());
            sb.append(": ");
            sb.append(TextUtils.htmlEncode(mLogText).replace("\n", "<br />"));
            sb.append("</font>");
            return sb.toString();
        }
    }

    private static class LogEntryList extends ArrayList<LogEntry> {
        private synchronized boolean addEntry(LogEntry entry) {
            if (size() >= MAX_ENTRIES)
                removeFirstEntry();
            return add(entry);
        }
        private void removeFirstEntry() {
            Iterator<LogEntry> it = iterator();
            if (!it.hasNext())
                return;
            try {
                remove(it.next());
            } catch (NoSuchElementException e) {
                // ignore
            }
        }
    }

    private static LogEntryList mLogEntries = new LogEntryList();

    private static void addEntry(T tag, LogLevel level, String text) {
        // skip if recording is disabled (default)
        if (!mEnableRecording) {
            return;
        }
        LogEntry entry = new LogEntry(level, text, tag);
        mLogEntries.addEntry(entry);
    }

    private static String getStringStackTrace(Throwable throwable) {
        StringWriter errors = new StringWriter();
        throwable.printStackTrace(new PrintWriter(errors));
        return errors.toString();
    }

    /*
     * returns entire log as html for display (see AppLogViewerActivity)
     */
    public static ArrayList<String> toHtmlList(Context context) {
        ArrayList<String> items = new ArrayList<String>();

        // add version & device info - be sure to change HEADER_LINE_COUNT if additional lines are added
        items.add("<strong>WordPress Android version: " + PackageUtils.getVersionName(context) + "</strong>");
        items.add("<strong>Android device name: " + DeviceUtils.getInstance().getDeviceName(context) + "</strong>");

        Iterator<LogEntry> it = mLogEntries.iterator();
        while (it.hasNext()) {
            items.add(it.next().toHtml());
        }
        return items;
    }

    /*
     * returns entire log as plain text
     */
    public static String toPlainText(Context context) {
        StringBuilder sb = new StringBuilder();

        // add version & device info
        sb.append("WordPress Android version: " + PackageUtils.getVersionName(context)).append("\n")
          .append("Android device name: " + DeviceUtils.getInstance().getDeviceName(context)).append("\n\n");

        Iterator<LogEntry> it = mLogEntries.iterator();
        int lineNum = 1;
        while (it.hasNext()) {
              sb.append(String.format("%02d - ", lineNum))
              .append(it.next().mLogText)
              .append("\n");
            lineNum++;
        }
        return sb.toString();
    }
}<|MERGE_RESOLUTION|>--- conflicted
+++ resolved
@@ -15,29 +15,8 @@
  */
 public class AppLog {
     // T for Tag
-<<<<<<< HEAD
-    public enum T {
-        READER,
-        EDITOR,
-        MEDIA,
-        NUX,
-        MAIN,
-        API,
-        STATS,
-        UTILS,
-        NOTIFS,
-        DB,
-        POSTS,
-        COMMENTS,
-        THEMES,
-        TESTS,
-        PROFILING,
-        SIMPERIUM,
-        SUGGESTION}
-=======
     public enum T {READER, EDITOR, MEDIA, NUX, API, STATS, UTILS, NOTIFS, DB, POSTS, COMMENTS, THEMES, TESTS, PROFILING,
         SIMPERIUM, SUGGESTION}
->>>>>>> 4dbb81b1
     public static final String TAG = "WordPress";
     public static final int HEADER_LINE_COUNT = 2;
 
