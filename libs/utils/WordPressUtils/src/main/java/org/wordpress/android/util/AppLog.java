--- conflicted
+++ resolved
@@ -16,11 +16,7 @@
 public class AppLog {
     // T for Tag
     public enum T {READER, EDITOR, MEDIA, NUX, API, STATS, UTILS, NOTIFS, DB, POSTS, COMMENTS, THEMES, TESTS, PROFILING,
-<<<<<<< HEAD
-        SHARING, SIMPERIUM, SUGGESTION, MAIN}
-=======
         SIMPERIUM, SUGGESTION, MAIN, SETTINGS}
->>>>>>> 7d91642d
     public static final String TAG = "WordPress";
     public static final int HEADER_LINE_COUNT = 2;
 
