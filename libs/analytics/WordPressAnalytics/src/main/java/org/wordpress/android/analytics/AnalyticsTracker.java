package org.wordpress.android.analytics;

import android.content.Context;
import android.content.SharedPreferences;
import android.preference.PreferenceManager;

import java.util.ArrayList;
import java.util.HashMap;
import java.util.List;
import java.util.Map;

public final class AnalyticsTracker {
    private static boolean mHasUserOptedOut;

    public static final String READER_DETAIL_TYPE_KEY = "post_detail_type";
    public static final String READER_DETAIL_TYPE_NORMAL = "normal";
    public static final String READER_DETAIL_TYPE_BLOG_PREVIEW = "preview-blog";
    public static final String READER_DETAIL_TYPE_TAG_PREVIEW = "preview-tag";

    public enum Stat {
        APPLICATION_OPENED,
        APPLICATION_CLOSED,
        APPLICATION_INSTALLED,
        APPLICATION_UPGRADED,
        READER_ACCESSED,
        READER_ARTICLE_COMMENTED_ON,
        READER_ARTICLE_COMMENTS_OPENED,
        READER_ARTICLE_COMMENT_LIKED,
        READER_ARTICLE_COMMENT_UNLIKED,
        READER_ARTICLE_LIKED,
        READER_ARTICLE_OPENED,
        READER_ARTICLE_UNLIKED,
        READER_ARTICLE_RENDERED,
        READER_BLOG_BLOCKED,
        READER_BLOG_FOLLOWED,
        READER_BLOG_PREVIEWED,
        READER_BLOG_UNFOLLOWED,
        READER_DISCOVER_VIEWED,
        READER_INFINITE_SCROLL,
        READER_LIST_FOLLOWED,
        READER_LIST_LOADED,
        READER_LIST_PREVIEWED,
        READER_LIST_UNFOLLOWED,
        READER_TAG_FOLLOWED,
        READER_TAG_LOADED,
        READER_TAG_PREVIEWED,
        READER_TAG_UNFOLLOWED,
        READER_SEARCH_LOADED,
        READER_SEARCH_PERFORMED,
        READER_SEARCH_RESULT_TAPPED,
        READER_GLOBAL_RELATED_POST_CLICKED,
        READER_LOCAL_RELATED_POST_CLICKED,
        READER_VIEWPOST_INTERCEPTED,
        READER_BLOG_POST_INTERCEPTED,
        READER_FEED_POST_INTERCEPTED,
        READER_WPCOM_BLOG_POST_INTERCEPTED,
        READER_SIGN_IN_INITIATED,
        READER_WPCOM_SIGN_IN_NEEDED,
        READER_USER_UNAUTHORIZED,
        STATS_ACCESSED,
        STATS_INSIGHTS_ACCESSED,
        STATS_PERIOD_DAYS_ACCESSED,
        STATS_PERIOD_WEEKS_ACCESSED,
        STATS_PERIOD_MONTHS_ACCESSED,
        STATS_PERIOD_YEARS_ACCESSED,
        STATS_VIEW_ALL_ACCESSED,
        STATS_SINGLE_POST_ACCESSED,
        STATS_TAPPED_BAR_CHART,
        STATS_SCROLLED_TO_BOTTOM,
        STATS_WIDGET_ADDED,
        STATS_WIDGET_REMOVED,
        STATS_WIDGET_TAPPED,
        EDITOR_CREATED_POST,
        EDITOR_ADDED_PHOTO_VIA_DEVICE_LIBRARY,
        EDITOR_ADDED_VIDEO_VIA_DEVICE_LIBRARY,
        EDITOR_ADDED_PHOTO_NEW,
        EDITOR_ADDED_VIDEO_NEW,
        EDITOR_ADDED_PHOTO_VIA_WP_MEDIA_LIBRARY,
        EDITOR_ADDED_VIDEO_VIA_WP_MEDIA_LIBRARY,
        MEDIA_PHOTO_OPTIMIZED,
        MEDIA_PHOTO_OPTIMIZE_ERROR,
        MEDIA_VIDEO_OPTIMIZED,
        MEDIA_VIDEO_CANT_OPTIMIZE,
        MEDIA_VIDEO_OPTIMIZE_ERROR,
        MEDIA_PICKER_OPEN_CAPTURE_MEDIA,
        MEDIA_PICKER_OPEN_DEVICE_LIBRARY,
        MEDIA_PICKER_OPEN_WP_MEDIA,
        MEDIA_PICKER_RECENT_MEDIA_SELECTED,
        MEDIA_PICKER_PREVIEW_OPENED,
        EDITOR_UPDATED_POST,
        EDITOR_SCHEDULED_POST,
        EDITOR_CLOSED,
        EDITOR_PUBLISHED_POST,
        EDITOR_SAVED_DRAFT,
        EDITOR_DISCARDED_CHANGES,
        EDITOR_EDITED_IMAGE, // Visual editor only
        EDITOR_HYBRID_ENABLED, // Visual editor only
        EDITOR_HYBRID_TOGGLED_OFF, // Visual editor only
        EDITOR_HYBRID_TOGGLED_ON, // Visual editor only
        EDITOR_UPLOAD_MEDIA_FAILED, // Visual editor only
        EDITOR_UPLOAD_MEDIA_RETRIED, // Visual editor only
        EDITOR_TAPPED_BLOCKQUOTE,
        EDITOR_TAPPED_BOLD,
        EDITOR_TAPPED_ELLIPSIS_COLLAPSE,
        EDITOR_TAPPED_ELLIPSIS_EXPAND,
        EDITOR_TAPPED_HEADING,
        EDITOR_TAPPED_HEADING_1,
        EDITOR_TAPPED_HEADING_2,
        EDITOR_TAPPED_HEADING_3,
        EDITOR_TAPPED_HEADING_4,
        EDITOR_TAPPED_HEADING_5,
        EDITOR_TAPPED_HEADING_6,
        EDITOR_TAPPED_HTML, // Visual editor only
        EDITOR_TAPPED_HORIZONTAL_RULE,
        EDITOR_TAPPED_IMAGE,
        EDITOR_TAPPED_ITALIC,
        EDITOR_TAPPED_LINK_ADDED,
        EDITOR_TAPPED_LINK_REMOVED, // Visual editor only
        EDITOR_TAPPED_LIST,
        EDITOR_TAPPED_LIST_ORDERED, // Visual editor only
        EDITOR_TAPPED_LIST_UNORDERED, // Visual editor only
        EDITOR_TAPPED_NEXT_PAGE,
        EDITOR_TAPPED_PARAGRAPH,
        EDITOR_TAPPED_PREFORMAT,
        EDITOR_TAPPED_READ_MORE,
        EDITOR_TAPPED_STRIKETHROUGH,
        EDITOR_TAPPED_UNDERLINE,
        EDITOR_AZTEC_TOGGLED_OFF, // Aztec editor only
        EDITOR_AZTEC_TOGGLED_ON, // Aztec editor only
        EDITOR_AZTEC_ENABLED, // Aztec editor only
        EDITOR_AZTEC_BETA_LABEL, // Aztec editor only
        EDITOR_AZTEC_BETA_LINK, // Aztec editor only
        EDITOR_AZTEC_PROMO_LINK, // Aztec editor only
        EDITOR_AZTEC_PROMO_NEGATIVE, // Aztec editor only
        EDITOR_AZTEC_PROMO_POSITIVE, // Aztec editor only
        ME_ACCESSED,
        ME_GRAVATAR_TAPPED,
        ME_GRAVATAR_TOOLTIP_TAPPED,
        ME_GRAVATAR_SHOT_NEW,
        ME_GRAVATAR_GALLERY_PICKED,
        ME_GRAVATAR_CROPPED,
        ME_GRAVATAR_UPLOADED,
        ME_GRAVATAR_UPLOAD_UNSUCCESSFUL,
        ME_GRAVATAR_UPLOAD_EXCEPTION,
        MY_SITE_ACCESSED,
        NOTIFICATIONS_ACCESSED,
        NOTIFICATIONS_OPENED_NOTIFICATION_DETAILS,
        NOTIFICATIONS_MISSING_SYNC_WARNING,
        NOTIFICATION_REPLIED_TO,
        NOTIFICATION_QUICK_ACTIONS_REPLIED_TO,
        NOTIFICATION_APPROVED,
        NOTIFICATION_QUICK_ACTIONS_APPROVED,
        NOTIFICATION_UNAPPROVED,
        NOTIFICATION_LIKED,
        NOTIFICATION_QUICK_ACTIONS_LIKED,
        NOTIFICATION_UNLIKED,
        NOTIFICATION_TRASHED,
        NOTIFICATION_FLAGGED_AS_SPAM,
        NOTIFICATION_SWIPE_PAGE_CHANGED,
        NOTIFICATION_PENDING_DRAFTS_TAPPED,
        NOTIFICATION_PENDING_DRAFTS_IGNORED,
        NOTIFICATION_PENDING_DRAFTS_DISMISSED,
        NOTIFICATION_PENDING_DRAFTS_SETTINGS_ENABLED,
        NOTIFICATION_PENDING_DRAFTS_SETTINGS_DISABLED,
        NOTIFICATION_UPLOAD_MEDIA_SUCCESS_WRITE_POST,
        NOTIFICATION_UPLOAD_POST_ERROR_RETRY,
        NOTIFICATION_UPLOAD_MEDIA_ERROR_RETRY,
        OPENED_POSTS,
        OPENED_PAGES,
        OPENED_COMMENTS,
        OPENED_VIEW_SITE,
        OPENED_VIEW_SITE_FROM_HEADER,
        OPENED_VIEW_ADMIN,
        OPENED_MEDIA_LIBRARY,
        OPENED_BLOG_SETTINGS,
        OPENED_ACCOUNT_SETTINGS,
        OPENED_APP_SETTINGS,
        OPENED_MY_PROFILE,
        OPENED_PEOPLE_MANAGEMENT,
        OPENED_PERSON,
        CREATE_ACCOUNT_INITIATED,
        CREATE_ACCOUNT_EMAIL_EXISTS,
        CREATE_ACCOUNT_USERNAME_EXISTS,
        CREATE_ACCOUNT_FAILED,
        CREATED_ACCOUNT,
        CREATED_SITE,
        ACCOUNT_LOGOUT,
        SHARED_ITEM,
        ADDED_SELF_HOSTED_SITE,
        SIGNED_IN,
        SIGNED_INTO_JETPACK,
        PERFORMED_JETPACK_SIGN_IN_FROM_STATS_SCREEN,
        STATS_SELECTED_INSTALL_JETPACK,
        STATS_SELECTED_CONNECT_JETPACK,
        PUSH_NOTIFICATION_RECEIVED,
        PUSH_NOTIFICATION_TAPPED, // Same of opened
        SUPPORT_OPENED_HELPSHIFT_SCREEN,
        SUPPORT_USER_ACCEPTED_THE_SOLUTION,
        SUPPORT_USER_REJECTED_THE_SOLUTION,
        SUPPORT_USER_SENT_SCREENSHOT,
        SUPPORT_USER_REVIEWED_THE_APP,
        SUPPORT_USER_REPLIED_TO_HELPSHIFT,
        LOGIN_WIZARD_STYLE_ACTIVATED,
        LOGIN_ACCESSED,
        LOGIN_MAGIC_LINK_EXITED,
        LOGIN_MAGIC_LINK_FAILED,
        LOGIN_MAGIC_LINK_OPENED,
        LOGIN_MAGIC_LINK_REQUESTED,
        LOGIN_MAGIC_LINK_SUCCEEDED,
        LOGIN_FAILED,
        LOGIN_FAILED_TO_GUESS_XMLRPC,
        LOGIN_INSERTED_INVALID_URL,
        LOGIN_AUTOFILL_CREDENTIALS_FILLED,
        LOGIN_AUTOFILL_CREDENTIALS_UPDATED,
        LOGIN_PROLOGUE_PAGED,
        LOGIN_PROLOGUE_PAGED_JETPACK,
        LOGIN_PROLOGUE_PAGED_NOTIFICATIONS,
        LOGIN_PROLOGUE_PAGED_POST,
        LOGIN_PROLOGUE_PAGED_READER,
        LOGIN_PROLOGUE_PAGED_STATS,
        LOGIN_PROLOGUE_VIEWED,
        LOGIN_EMAIL_FORM_VIEWED,
        LOGIN_MAGIC_LINK_OPEN_EMAIL_CLIENT_VIEWED,
        LOGIN_MAGIC_LINK_OPEN_EMAIL_CLIENT_CLICKED,
        LOGIN_MAGIC_LINK_REQUEST_FORM_VIEWED,
        LOGIN_PASSWORD_FORM_VIEWED,
        LOGIN_URL_FORM_VIEWED,
        LOGIN_URL_HELP_SCREEN_VIEWED,
        LOGIN_USERNAME_PASSWORD_FORM_VIEWED,
        LOGIN_TWO_FACTOR_FORM_VIEWED,
        LOGIN_EPILOGUE_VIEWED,
        LOGIN_FORGOT_PASSWORD_CLICKED,
        LOGIN_SOCIAL_BUTTON_CLICK,
        LOGIN_SOCIAL_BUTTON_FAILURE,
        LOGIN_SOCIAL_CONNECT_SUCCESS,
        LOGIN_SOCIAL_CONNECT_FAILURE,
        LOGIN_SOCIAL_SUCCESS,
        LOGIN_SOCIAL_FAILURE,
        LOGIN_SOCIAL_2FA_NEEDED,
        LOGIN_SOCIAL_ACCOUNTS_NEED_CONNECTING,
        LOGIN_SOCIAL_ERROR_UNKNOWN_USER,
        LOGIN_WPCOM_BACKGROUND_SERVICE_UPDATE,
        SIGNUP_BUTTON_TAPPED,
        SIGNUP_EMAIL_BUTTON_TAPPED,
        SIGNUP_GOOGLE_BUTTON_TAPPED,
        SIGNUP_TERMS_OF_SERVICE_TAPPED,
<<<<<<< HEAD
        SIGNUP_CANCELED,
        SIGNUP_SOCIAL_2FA_NEEDED,
        SIGNUP_SOCIAL_ACCOUNTS_NEED_CONNECTING,
=======
        SIGNUP_DISMISSED,
        SITE_CREATION_ACCESSED,
        SITE_CREATION_CATEGORY_VIEWED,
>>>>>>> 0de1a37d
        MEDIA_LIBRARY_ADDED_PHOTO,
        MEDIA_LIBRARY_ADDED_VIDEO,
        PERSON_REMOVED,
        PERSON_UPDATED,
        PUSH_AUTHENTICATION_APPROVED,
        PUSH_AUTHENTICATION_EXPIRED,
        PUSH_AUTHENTICATION_FAILED,
        PUSH_AUTHENTICATION_IGNORED,
        NOTIFICATION_SETTINGS_LIST_OPENED,
        NOTIFICATION_SETTINGS_STREAMS_OPENED,
        NOTIFICATION_SETTINGS_DETAILS_OPENED,
        NOTIFICATION_SETTINGS_APP_NOTIFICATIONS_DISABLED,
        NOTIFICATION_SETTINGS_APP_NOTIFICATIONS_ENABLED,
        THEMES_ACCESSED_THEMES_BROWSER,
        THEMES_ACCESSED_SEARCH,
        THEMES_CHANGED_THEME,
        THEMES_PREVIEWED_SITE,
        THEMES_DEMO_ACCESSED,
        THEMES_CUSTOMIZE_ACCESSED,
        THEMES_SUPPORT_ACCESSED,
        THEMES_DETAILS_ACCESSED,
        ACCOUNT_SETTINGS_LANGUAGE_CHANGED,
        SITE_SETTINGS_ACCESSED,
        SITE_SETTINGS_ACCESSED_MORE_SETTINGS,
        SITE_SETTINGS_LEARN_MORE_CLICKED,
        SITE_SETTINGS_LEARN_MORE_LOADED,
        SITE_SETTINGS_ADDED_LIST_ITEM,
        SITE_SETTINGS_DELETED_LIST_ITEMS,
        SITE_SETTINGS_SAVED_REMOTELY,
        SITE_SETTINGS_HINT_TOAST_SHOWN,
        SITE_SETTINGS_START_OVER_ACCESSED,
        SITE_SETTINGS_START_OVER_CONTACT_SUPPORT_CLICKED,
        SITE_SETTINGS_EXPORT_SITE_ACCESSED,
        SITE_SETTINGS_EXPORT_SITE_REQUESTED,
        SITE_SETTINGS_EXPORT_SITE_RESPONSE_OK,
        SITE_SETTINGS_EXPORT_SITE_RESPONSE_ERROR,
        SITE_SETTINGS_DELETE_SITE_ACCESSED,
        SITE_SETTINGS_DELETE_SITE_PURCHASES_REQUESTED,
        SITE_SETTINGS_DELETE_SITE_PURCHASES_SHOWN,
        SITE_SETTINGS_DELETE_SITE_PURCHASES_SHOW_CLICKED,
        SITE_SETTINGS_DELETE_SITE_REQUESTED,
        SITE_SETTINGS_DELETE_SITE_RESPONSE_OK,
        SITE_SETTINGS_DELETE_SITE_RESPONSE_ERROR,
        SITE_SETTINGS_OPTIMIZE_IMAGES_CHANGED,
        ABTEST_START,
        TRAIN_TRACKS_RENDER,
        TRAIN_TRACKS_INTERACT,
        DEEP_LINKED,
        DEEP_LINKED_FALLBACK,
        DEEP_LINK_NOT_DEFAULT_HANDLER,
        MEDIA_UPLOAD_STARTED,
        MEDIA_UPLOAD_ERROR,
        MEDIA_UPLOAD_SUCCESS,
        MEDIA_UPLOAD_CANCELED,
        APP_PERMISSION_GRANTED,
        APP_PERMISSION_DENIED,
        SHARE_TO_WP_SUCCEEDED
    }

    private static final List<Tracker> TRACKERS = new ArrayList<>();

    private AnalyticsTracker() {
    }

    public static void init(Context context) {
        loadPrefHasUserOptedOut(context);
    }

    public static void loadPrefHasUserOptedOut(Context context) {
        SharedPreferences prefs = PreferenceManager.getDefaultSharedPreferences(context);
        boolean hasUserOptedOut = !prefs.getBoolean("wp_pref_send_usage_stats", true);
        if (hasUserOptedOut != mHasUserOptedOut) {
            mHasUserOptedOut = hasUserOptedOut;
        }
    }

    public static void registerTracker(Tracker tracker) {
        if (tracker != null) {
            TRACKERS.add(tracker);
        }
    }

    public static void track(Stat stat) {
        if (mHasUserOptedOut) {
            return;
        }
        for (Tracker tracker : TRACKERS) {
            tracker.track(stat);
        }
    }

    public static void track(Stat stat, Map<String, ?> properties) {
        if (mHasUserOptedOut) {
            return;
        }
        for (Tracker tracker : TRACKERS) {
            tracker.track(stat, properties);
        }
    }

    /**
     * A convenience method for logging an error event with some additional meta data.
     * @param stat The stat to track.
     * @param errorContext A string providing additional context (if any) about the error.
     * @param errorType The type of error.
     * @param errorDescription The error text or other description.
     */
    public static void track(Stat stat, String errorContext, String errorType, String errorDescription) {
        Map<String, String> props = new HashMap<>();
        props.put("error_context", errorContext);
        props.put("error_type", errorType);
        props.put("error_description", errorDescription);
        track(stat, props);
    }

    public static void flush() {
        if (mHasUserOptedOut) {
            return;
        }
        for (Tracker tracker : TRACKERS) {
            tracker.flush();
        }
    }

    public static void endSession(boolean force) {
        if (mHasUserOptedOut && !force) {
            return;
        }
        for (Tracker tracker : TRACKERS) {
            tracker.endSession();
        }
    }

    public static void registerPushNotificationToken(String regId) {
        if (mHasUserOptedOut) {
            return;
        }
        for (Tracker tracker : TRACKERS) {
            tracker.registerPushNotificationToken(regId);
        }
    }

    public static void clearAllData() {
        for (Tracker tracker : TRACKERS) {
            tracker.clearAllData();
        }
    }

    public static void refreshMetadata(AnalyticsMetadata metadata) {
        for (Tracker tracker : TRACKERS) {
            tracker.refreshMetadata(metadata);
        }
    }
}<|MERGE_RESOLUTION|>--- conflicted
+++ resolved
@@ -244,15 +244,11 @@
         SIGNUP_EMAIL_BUTTON_TAPPED,
         SIGNUP_GOOGLE_BUTTON_TAPPED,
         SIGNUP_TERMS_OF_SERVICE_TAPPED,
-<<<<<<< HEAD
         SIGNUP_CANCELED,
         SIGNUP_SOCIAL_2FA_NEEDED,
         SIGNUP_SOCIAL_ACCOUNTS_NEED_CONNECTING,
-=======
-        SIGNUP_DISMISSED,
         SITE_CREATION_ACCESSED,
         SITE_CREATION_CATEGORY_VIEWED,
->>>>>>> 0de1a37d
         MEDIA_LIBRARY_ADDED_PHOTO,
         MEDIA_LIBRARY_ADDED_VIDEO,
         PERSON_REMOVED,
