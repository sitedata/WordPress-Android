package org.wordpress.android.analytics;

import android.content.Context;
import android.text.TextUtils;

import com.automattic.android.tracks.TracksClient;

import org.json.JSONException;
import org.json.JSONObject;
import org.wordpress.android.util.AppLog;

import java.util.HashMap;
import java.util.Map;

public class AnalyticsTrackerNosara extends Tracker {
    private static final String JETPACK_USER = "jetpack_user";
    private static final String NUMBER_OF_BLOGS = "number_of_blogs";
    private static final String TRACKS_ANON_ID = "nosara_tracks_anon_id";

    private static final String EVENTS_PREFIX = "wpandroid_";

    private TracksClient mNosaraClient;

    public AnalyticsTrackerNosara(Context context) throws IllegalArgumentException {
        super(context);
        mNosaraClient = TracksClient.getClient(context);
    }

    String getAnonIdPrefKey() {
        return TRACKS_ANON_ID;
    }

    @Override
    public void track(AnalyticsTracker.Stat stat) {
        track(stat, null);
    }

    @Override
    @SuppressWarnings("checkstyle:methodlength")
    public void track(AnalyticsTracker.Stat stat, Map<String, ?> properties) {
        if (mNosaraClient == null) {
            return;
        }

        if (!isValidEvent(stat)) {
            return;
        }

        String eventName = getEventNameForStat(stat);
        if (eventName == null) {
            AppLog.w(AppLog.T.STATS, "There is NO match for the event " + stat.name() + "stat");
            return;
        }

        Map<String, Object> predefinedEventProperties = new HashMap<String, Object>();
        switch (stat) {
            case EDITOR_ADDED_PHOTO_NEW:
            case EDITOR_ADDED_VIDEO_NEW:
                predefinedEventProperties.put("via", "device_camera");
                break;
            case EDITOR_ADDED_PHOTO_VIA_DEVICE_LIBRARY:
            case EDITOR_ADDED_VIDEO_VIA_DEVICE_LIBRARY:
                predefinedEventProperties.put("via", "device_library");
                break;
            case EDITOR_ADDED_PHOTO_VIA_WP_MEDIA_LIBRARY:
            case EDITOR_ADDED_VIDEO_VIA_WP_MEDIA_LIBRARY:
                predefinedEventProperties.put("via", "media_library");
                break;
            case EDITOR_ADDED_PHOTO_VIA_STOCK_MEDIA_LIBRARY:
                predefinedEventProperties.put("via", "stock_photos");
                break;
            case EDITOR_TAPPED_BLOCKQUOTE:
                predefinedEventProperties.put("button", "blockquote");
                break;
            case EDITOR_TAPPED_BOLD:
                predefinedEventProperties.put("button", "bold");
                break;
            case EDITOR_TAPPED_ELLIPSIS_COLLAPSE:
                predefinedEventProperties.put("button", "overflow_ellipsis");
                predefinedEventProperties.put("action", "made_hidden");
                break;
            case EDITOR_TAPPED_ELLIPSIS_EXPAND:
                predefinedEventProperties.put("button", "overflow_ellipsis");
                predefinedEventProperties.put("action", "made_visible");
                break;
            case EDITOR_TAPPED_HEADING:
                predefinedEventProperties.put("button", "header");
                break;
            case EDITOR_TAPPED_HEADING_1:
                predefinedEventProperties.put("button", "header_selection");
                predefinedEventProperties.put("heading_style", "h1");
                break;
            case EDITOR_TAPPED_HEADING_2:
                predefinedEventProperties.put("button", "header_selection");
                predefinedEventProperties.put("heading_style", "h2");
                break;
            case EDITOR_TAPPED_HEADING_3:
                predefinedEventProperties.put("button", "header_selection");
                predefinedEventProperties.put("heading_style", "h3");
                break;
            case EDITOR_TAPPED_HEADING_4:
                predefinedEventProperties.put("button", "header_selection");
                predefinedEventProperties.put("heading_style", "h4");
                break;
            case EDITOR_TAPPED_HEADING_5:
                predefinedEventProperties.put("button", "header_selection");
                predefinedEventProperties.put("heading_style", "h5");
                break;
            case EDITOR_TAPPED_HEADING_6:
                predefinedEventProperties.put("button", "header_selection");
                predefinedEventProperties.put("heading_style", "h6");
                break;
            case EDITOR_TAPPED_IMAGE:
                predefinedEventProperties.put("button", "image");
                break;
            case EDITOR_TAPPED_ITALIC:
                predefinedEventProperties.put("button", "italic");
                break;
            case EDITOR_TAPPED_LINK_ADDED:
                predefinedEventProperties.put("button", "link");
                break;
            case EDITOR_TAPPED_LINK_REMOVED:
                predefinedEventProperties.put("button", "unlink");
                break;
            case EDITOR_TAPPED_LIST:
                predefinedEventProperties.put("button", "list");
                break;
            case EDITOR_TAPPED_LIST_ORDERED:
                predefinedEventProperties.put("button", "ordered_list");
                break;
            case EDITOR_TAPPED_LIST_UNORDERED:
                predefinedEventProperties.put("button", "unordered_list");
                break;
            case EDITOR_TAPPED_NEXT_PAGE:
                predefinedEventProperties.put("button", "next_page");
                break;
            case EDITOR_TAPPED_PARAGRAPH:
                predefinedEventProperties.put("button", "header_selection");
                predefinedEventProperties.put("heading_style", "none");
                break;
            case EDITOR_TAPPED_PREFORMAT:
                predefinedEventProperties.put("button", "preformat");
                break;
            case EDITOR_TAPPED_READ_MORE:
                predefinedEventProperties.put("button", "more");
                break;
            case EDITOR_TAPPED_STRIKETHROUGH:
                predefinedEventProperties.put("button", "strikethrough");
                break;
            case EDITOR_TAPPED_UNDERLINE:
                predefinedEventProperties.put("button", "underline");
                break;
            case EDITOR_TAPPED_HTML:
                predefinedEventProperties.put("button", "html");
                break;
            case OPENED_POSTS:
                predefinedEventProperties.put("menu_item", "posts");
                break;
            case OPENED_PAGES:
                predefinedEventProperties.put("menu_item", "pages");
                break;
            case OPENED_COMMENTS:
                predefinedEventProperties.put("menu_item", "comments");
                break;
            case OPENED_VIEW_SITE:
                predefinedEventProperties.put("menu_item", "view_site");
                break;
            case OPENED_VIEW_SITE_FROM_HEADER:
                predefinedEventProperties.put("menu_item", "view_site_from_header");
                break;
            case OPENED_VIEW_ADMIN:
                predefinedEventProperties.put("menu_item", "view_admin");
                break;
            case OPENED_MEDIA_LIBRARY:
                predefinedEventProperties.put("menu_item", "media_library");
                break;
            case OPENED_BLOG_SETTINGS:
                predefinedEventProperties.put("menu_item", "site_settings");
                break;
            case STATS_PERIOD_DAYS_ACCESSED:
                predefinedEventProperties.put("period", "days");
                break;
            case STATS_PERIOD_WEEKS_ACCESSED:
                predefinedEventProperties.put("period", "weeks");
                break;
            case STATS_PERIOD_MONTHS_ACCESSED:
                predefinedEventProperties.put("period", "months");
                break;
            case STATS_PERIOD_YEARS_ACCESSED:
                predefinedEventProperties.put("period", "years");
                break;
            case NOTIFICATION_QUICK_ACTIONS_LIKED:
            case NOTIFICATION_QUICK_ACTIONS_REPLIED_TO:
            case NOTIFICATION_QUICK_ACTIONS_APPROVED:
                predefinedEventProperties.put("is_quick_action", true);
                break;
        }

        final String user;
        final TracksClient.NosaraUserType userType;
        if (getWordPressComUserName() != null) {
            user = getWordPressComUserName();
            userType = TracksClient.NosaraUserType.WPCOM;
        } else {
            // This is just a security checks since the anonID is already available here.
            // refresh metadata is called on login/logout/startup and it loads/generates the anonId when necessary.
            if (getAnonID() == null) {
                user = generateNewAnonID();
            } else {
                user = getAnonID();
            }
            userType = TracksClient.NosaraUserType.ANON;
        }

        // It seems that we're tracking some events with user = null. Make sure we're catching the error here.
        if (user == null) {
            try {
                throw new AnalyticsException("Trying to track analytics with an null user!");
                // TODO add CrashlyticsUtils.logException or track this error in Nosara by using a special test user.
            } catch (AnalyticsException e) {
                AppLog.e(AppLog.T.STATS, e);
            }
            return;
        }

        // create the merged JSON Object of properties
        // Properties defined by the user have precedence over the default ones pre-defined at "event level"
        JSONObject propertiesToJSON = null;
        if (properties != null && properties.size() > 0) {
            try {
                propertiesToJSON = new JSONObject(properties);
                for (String key : predefinedEventProperties.keySet()) {
                    try {
                        if (propertiesToJSON.has(key)) {
                            AppLog.w(AppLog.T.STATS,
                                     "The user has defined a property named: '" + key + "' that will override"
                                     + "the same property pre-defined at event level. This may generate unexpected "
                                     + "behavior!!");
                            AppLog.w(AppLog.T.STATS,
                                     "User value: " + propertiesToJSON.get(key).toString()
                                     + " - pre-defined value: "
                                     + predefinedEventProperties.get(key).toString());
                        } else {
                            propertiesToJSON.put(key, predefinedEventProperties.get(key));
                        }
                    } catch (JSONException e) {
                        AppLog.e(AppLog.T.STATS,
                                 "Error while merging user-defined properties with pre-defined properties", e);
                    }
                }
            } catch (NullPointerException e) {
                AppLog.e(AppLog.T.STATS, "A property passed to the event " + eventName + " has null key!", e);
            }
        }

        if (propertiesToJSON == null) {
            propertiesToJSON = new JSONObject(predefinedEventProperties);
        }

        if (propertiesToJSON.length() > 0) {
            mNosaraClient.track(EVENTS_PREFIX + eventName, propertiesToJSON, user, userType);
        } else {
            mNosaraClient.track(EVENTS_PREFIX + eventName, user, userType);
        }
    }


    @Override
    public void endSession() {
        this.flush();
    }

    @Override
    public void flush() {
        if (mNosaraClient == null) {
            return;
        }
        mNosaraClient.flush();
    }

    @Override
    public void refreshMetadata(AnalyticsMetadata metadata) {
        if (mNosaraClient == null) {
            return;
        }

        try {
            JSONObject properties = new JSONObject();
            properties.put(JETPACK_USER, metadata.isJetpackUser());
            properties.put(NUMBER_OF_BLOGS, metadata.getNumBlogs());
            mNosaraClient.registerUserProperties(properties);
        } catch (JSONException e) {
            AppLog.e(AppLog.T.UTILS, e);
        }

        // De-anonymize user only when it's WPCOM and we have the username available (might still be waiting for it to
        //  be fetched).
        if (metadata.isUserConnected() && metadata.isWordPressComUser()
            && !TextUtils.isEmpty(metadata.getUsername())) {
            setWordPressComUserName(metadata.getUsername());
            // Re-unify the user
            if (getAnonID() != null) {
                mNosaraClient.trackAliasUser(getWordPressComUserName(), getAnonID(), TracksClient.NosaraUserType.WPCOM);
                clearAnonID();
            }
        } else {
            // Not wpcom connected. Check if anonID is already present
            setWordPressComUserName(null);
            if (getAnonID() == null) {
                generateNewAnonID();
            }
        }
    }


    @Override
    public void clearAllData() {
        super.clearAllData();
        if (mNosaraClient == null) {
            return;
        }
        mNosaraClient.clearUserProperties();
    }

    @Override
    public void registerPushNotificationToken(String regId) {
        return;
    }

    @SuppressWarnings("checkstyle:methodlength")
    public static String getEventNameForStat(AnalyticsTracker.Stat stat) {
        if (!isValidEvent(stat)) {
            return null;
        }

        switch (stat) {
            case APPLICATION_OPENED:
                return "application_opened";
            case APPLICATION_CLOSED:
                return "application_closed";
            case APPLICATION_INSTALLED:
                return "application_installed";
            case APPLICATION_UPGRADED:
                return "application_upgraded";
            case READER_ACCESSED:
                return "reader_accessed";
            case READER_ARTICLE_COMMENTED_ON:
                return "reader_article_commented_on";
            case READER_ARTICLE_COMMENTS_OPENED:
                return "reader_article_comments_opened";
            case READER_ARTICLE_COMMENT_LIKED:
                return "reader_article_comment_liked";
            case READER_ARTICLE_COMMENT_UNLIKED:
                return "reader_article_comment_unliked";
            case READER_ARTICLE_LIKED:
                return "reader_article_liked";
            case READER_ARTICLE_OPENED:
                return "reader_article_opened";
            case READER_ARTICLE_UNLIKED:
                return "reader_article_unliked";
            case READER_ARTICLE_RENDERED:
                return "reader_article_rendered";
            case READER_BLOG_BLOCKED:
                return "reader_blog_blocked";
            case READER_BLOG_FOLLOWED:
                return "reader_site_followed";
            case READER_BLOG_PREVIEWED:
                return "reader_blog_previewed";
            case READER_BLOG_UNFOLLOWED:
                return "reader_site_unfollowed";
            case READER_DISCOVER_VIEWED:
                return "reader_discover_viewed";
            case READER_INFINITE_SCROLL:
                return "reader_infinite_scroll_performed";
            case READER_LIST_FOLLOWED:
                return "reader_list_followed";
            case READER_LIST_LOADED:
                return "reader_list_loaded";
            case READER_LIST_PREVIEWED:
                return "reader_list_previewed";
            case READER_LIST_UNFOLLOWED:
                return "reader_list_unfollowed";
            case READER_TAG_FOLLOWED:
                return "reader_reader_tag_followed";
            case READER_TAG_LOADED:
                return "reader_tag_loaded";
            case READER_TAG_PREVIEWED:
                return "reader_tag_previewed";
            case READER_SEARCH_LOADED:
                return "reader_search_loaded";
            case READER_SEARCH_PERFORMED:
                return "reader_search_performed";
            case READER_SEARCH_RESULT_TAPPED:
                return "reader_searchcard_clicked";
            case READER_TAG_UNFOLLOWED:
                return "reader_reader_tag_unfollowed";
            case READER_GLOBAL_RELATED_POST_CLICKED:
                return "reader_related_post_from_other_site_clicked";
            case READER_LOCAL_RELATED_POST_CLICKED:
                return "reader_related_post_from_same_site_clicked";
            case READER_VIEWPOST_INTERCEPTED:
                return "reader_viewpost_intercepted";
            case READER_BLOG_POST_INTERCEPTED:
                return "reader_blog_post_intercepted";
            case READER_FEED_POST_INTERCEPTED:
                return "reader_feed_post_intercepted";
            case READER_WPCOM_BLOG_POST_INTERCEPTED:
                return "reader_wpcom_blog_post_intercepted";
            case READER_SIGN_IN_INITIATED:
                return "reader_sign_in_initiated";
            case READER_WPCOM_SIGN_IN_NEEDED:
                return "reader_wpcom_sign_in_needed";
            case READER_USER_UNAUTHORIZED:
                return "reader_user_unauthorized";
            case EDITOR_CREATED_POST:
                return "editor_post_created";
            case EDITOR_SAVED_DRAFT:
                return "editor_draft_saved";
            case EDITOR_DISCARDED_CHANGES:
                return "editor_discarded_changes";
            case EDITOR_EDITED_IMAGE:
                return "editor_image_edited";
            case EDITOR_HYBRID_ENABLED:
                return "editor_hybrid_enabled";
            case EDITOR_HYBRID_TOGGLED_OFF:
                return "editor_hybrid_toggled_off";
            case EDITOR_HYBRID_TOGGLED_ON:
                return "editor_hybrid_toggled_on";
            case EDITOR_AZTEC_ENABLED:
                return "editor_aztec_enabled";
            case EDITOR_AZTEC_TOGGLED_OFF:
                return "editor_aztec_toggled_off";
            case EDITOR_AZTEC_TOGGLED_ON:
                return "editor_aztec_toggled_on";
            case EDITOR_UPLOAD_MEDIA_FAILED:
                return "editor_upload_media_failed";
            case EDITOR_UPLOAD_MEDIA_RETRIED:
                return "editor_upload_media_retried";
            case EDITOR_CLOSED:
                return "editor_closed";
            case EDITOR_ADDED_PHOTO_NEW:
                return "editor_photo_added";
            case EDITOR_ADDED_PHOTO_VIA_DEVICE_LIBRARY:
                return "editor_photo_added";
            case EDITOR_ADDED_PHOTO_VIA_WP_MEDIA_LIBRARY:
                return "editor_photo_added";
            case EDITOR_ADDED_VIDEO_NEW:
                return "editor_video_added";
            case EDITOR_ADDED_VIDEO_VIA_DEVICE_LIBRARY:
                return "editor_video_added";
            case EDITOR_ADDED_VIDEO_VIA_WP_MEDIA_LIBRARY:
                return "editor_video_added";
            case EDITOR_ADDED_PHOTO_VIA_STOCK_MEDIA_LIBRARY:
                return "editor_photo_added";
            case MEDIA_PHOTO_OPTIMIZED:
                return "media_photo_optimized";
            case MEDIA_PHOTO_OPTIMIZE_ERROR:
                return "media_photo_optimize_error";
            case MEDIA_VIDEO_OPTIMIZED:
                return "media_video_optimized";
            case MEDIA_VIDEO_OPTIMIZE_ERROR:
                return "media_video_optimize_error";
            case MEDIA_VIDEO_CANT_OPTIMIZE:
                return "media_video_cant_optimize";
            case EDITOR_PUBLISHED_POST:
                return "editor_post_published";
            case EDITOR_UPDATED_POST:
                return "editor_post_updated";
            case EDITOR_SCHEDULED_POST:
                return "editor_post_scheduled";
            case EDITOR_TAPPED_BLOCKQUOTE:
                return "editor_button_tapped";
            case EDITOR_TAPPED_BOLD:
                return "editor_button_tapped";
            case EDITOR_TAPPED_ELLIPSIS_COLLAPSE:
                return "editor_button_tapped";
            case EDITOR_TAPPED_ELLIPSIS_EXPAND:
                return "editor_button_tapped";
            case EDITOR_TAPPED_HEADING:
                return "editor_button_tapped";
            case EDITOR_TAPPED_HEADING_1:
                return "editor_button_tapped";
            case EDITOR_TAPPED_HEADING_2:
                return "editor_button_tapped";
            case EDITOR_TAPPED_HEADING_3:
                return "editor_button_tapped";
            case EDITOR_TAPPED_HEADING_4:
                return "editor_button_tapped";
            case EDITOR_TAPPED_HEADING_5:
                return "editor_button_tapped";
            case EDITOR_TAPPED_HEADING_6:
                return "editor_button_tapped";
            case EDITOR_TAPPED_HORIZONTAL_RULE:
                return "editor_button_tapped";
            case EDITOR_TAPPED_IMAGE:
                return "editor_button_tapped";
            case EDITOR_TAPPED_ITALIC:
                return "editor_button_tapped";
            case EDITOR_TAPPED_LINK_ADDED:
                return "editor_button_tapped";
            case EDITOR_TAPPED_LIST:
                return "editor_button_tapped";
            case EDITOR_TAPPED_READ_MORE:
                return "editor_button_tapped";
            case EDITOR_TAPPED_NEXT_PAGE:
                return "editor_button_tapped";
            case EDITOR_TAPPED_PARAGRAPH:
                return "editor_button_tapped";
            case EDITOR_TAPPED_PREFORMAT:
                return "editor_button_tapped";
            case EDITOR_TAPPED_STRIKETHROUGH:
                return "editor_button_tapped";
            case EDITOR_TAPPED_UNDERLINE:
                return "editor_button_tapped";
            case EDITOR_TAPPED_HTML:
                return "editor_button_tapped";
            case EDITOR_TAPPED_LIST_ORDERED:
                return "editor_button_tapped";
            case EDITOR_TAPPED_LINK_REMOVED:
                return "editor_button_tapped";
            case EDITOR_TAPPED_LIST_UNORDERED:
                return "editor_button_tapped";
            case NOTIFICATIONS_ACCESSED:
                return "notifications_accessed";
            case NOTIFICATIONS_OPENED_NOTIFICATION_DETAILS:
                return "notifications_notification_details_opened";
            case NOTIFICATION_APPROVED:
            case NOTIFICATION_QUICK_ACTIONS_APPROVED:
                return "notifications_approved";
            case NOTIFICATION_UNAPPROVED:
                return "notifications_unapproved";
            case NOTIFICATION_REPLIED_TO:
            case NOTIFICATION_QUICK_ACTIONS_REPLIED_TO:
                return "notifications_replied_to";
            case NOTIFICATION_TRASHED:
                return "notifications_trashed";
            case NOTIFICATION_FLAGGED_AS_SPAM:
                return "notifications_flagged_as_spam";
            case NOTIFICATION_SWIPE_PAGE_CHANGED:
                return "notifications_swipe_page_changed";
            case NOTIFICATION_PENDING_DRAFTS_TAPPED:
                return "notifications_pending_drafts_tapped";
            case NOTIFICATION_PENDING_DRAFTS_IGNORED:
                return "notifications_pending_drafts_ignored";
            case NOTIFICATION_PENDING_DRAFTS_DISMISSED:
                return "notifications_pending_drafts_dismissed";
            case NOTIFICATION_PENDING_DRAFTS_SETTINGS_ENABLED:
                return "notifications_pending_drafts_settings_enabled";
            case NOTIFICATION_PENDING_DRAFTS_SETTINGS_DISABLED:
                return "notifications_pending_drafts_settings_disabled";
            case NOTIFICATION_LIKED:
            case NOTIFICATION_QUICK_ACTIONS_LIKED:
                return "notifications_comment_liked";
            case NOTIFICATION_UNLIKED:
                return "notifications_comment_unliked";
            case NOTIFICATION_UPLOAD_MEDIA_SUCCESS_WRITE_POST:
                return "notifications_upload_media_success_write_post";
            case NOTIFICATION_UPLOAD_POST_ERROR_RETRY:
                return "notifications_upload_post_error_retry";
            case NOTIFICATION_UPLOAD_MEDIA_ERROR_RETRY:
                return "notifications_upload_media_error_retry";
            case OPENED_POSTS:
                return "site_menu_opened";
            case OPENED_PAGES:
                return "site_menu_opened";
            case OPENED_COMMENTS:
                return "site_menu_opened";
            case OPENED_VIEW_SITE:
                return "site_menu_opened";
            case OPENED_VIEW_SITE_FROM_HEADER:
                return "site_menu_opened";
            case OPENED_VIEW_ADMIN:
                return "site_menu_opened";
            case OPENED_MEDIA_LIBRARY:
                return "site_menu_opened";
            case OPENED_BLOG_SETTINGS:
                return "site_menu_opened";
            case OPENED_ACCOUNT_SETTINGS:
                return "account_settings_opened";
            case OPENED_APP_SETTINGS:
                return "app_settings_opened";
            case OPENED_MY_PROFILE:
                return "my_profile_opened";
            case OPENED_PEOPLE_MANAGEMENT:
                return "people_management_list_opened";
            case OPENED_PERSON:
                return "people_management_details_opened";
            case OPENED_PLUGIN_DETAIL:
                return "plugin_detail_opened";
            case OPENED_PLUGIN_DIRECTORY:
                return "plugin_directory_opened";
            case OPENED_PLUGIN_LIST:
                return "plugin_list_opened";
            case CREATE_ACCOUNT_INITIATED:
                return "account_create_initiated";
            case CREATE_ACCOUNT_EMAIL_EXISTS:
                return "account_create_email_exists";
            case CREATE_ACCOUNT_USERNAME_EXISTS:
                return "account_create_username_exists";
            case CREATE_ACCOUNT_FAILED:
                return "account_create_failed";
            case CREATED_ACCOUNT:
                return "account_created";
            case CREATED_SITE:
                return "site_created";
            case SHARED_ITEM:
                return "item_shared";
            case ADDED_SELF_HOSTED_SITE:
                return "self_hosted_blog_added";
            case SIGNED_IN:
                return "signed_in";
            case SIGNED_INTO_JETPACK:
                return "signed_into_jetpack";
            case INSTALL_JETPACK_SELECTED:
                return "install_jetpack_selected";
            case INSTALL_JETPACK_CANCELLED:
                return "install_jetpack_canceled";
            case INSTALL_JETPACK_COMPLETED:
                return "install_jetpack_completed";
            case CONNECT_JETPACK_SELECTED:
                return "connect_jetpack_selected";
            case CONNECT_JETPACK_FAILED:
                return "connect_jetpack_failed";
            case ACCOUNT_LOGOUT:
                return "account_logout";
            case STATS_ACCESSED:
                return "stats_accessed";
            case STATS_INSIGHTS_ACCESSED:
                return "stats_insights_accessed";
            case STATS_PERIOD_DAYS_ACCESSED:
                return "stats_period_accessed";
            case STATS_PERIOD_WEEKS_ACCESSED:
                return "stats_period_accessed";
            case STATS_PERIOD_MONTHS_ACCESSED:
                return "stats_period_accessed";
            case STATS_PERIOD_YEARS_ACCESSED:
                return "stats_period_accessed";
            case STATS_VIEW_ALL_ACCESSED:
                return "stats_view_all_accessed";
            case STATS_SINGLE_POST_ACCESSED:
                return "stats_single_post_accessed";
            case STATS_TAPPED_BAR_CHART:
                return "stats_bar_chart_tapped";
            case STATS_SCROLLED_TO_BOTTOM:
                return "stats_scrolled_to_bottom";
            case STATS_WIDGET_ADDED:
                return "stats_widget_added";
            case STATS_WIDGET_REMOVED:
                return "stats_widget_removed";
            case STATS_WIDGET_TAPPED:
                return "stats_widget_tapped";
            case PUSH_NOTIFICATION_RECEIVED:
                return "push_notification_received";
            case PUSH_NOTIFICATION_TAPPED:
                return "push_notification_alert_tapped";
            case SUPPORT_OPENED_HELPSHIFT_SCREEN:
                return "support_helpshift_screen_opened";
            case SUPPORT_USER_ACCEPTED_THE_SOLUTION:
                return "support_user_accepted_the_solution";
            case SUPPORT_USER_REJECTED_THE_SOLUTION:
                return "support_user_rejected_the_solution";
            case SUPPORT_USER_SENT_SCREENSHOT:
                return "support_user_sent_screenshot";
            case SUPPORT_USER_REVIEWED_THE_APP:
                return "support_user_reviewed_the_app";
            case SUPPORT_USER_REPLIED_TO_HELPSHIFT:
                return "support_user_replied_to_helpshift";
            case LOGIN_ACCESSED:
                return "login_accessed";
            case LOGIN_MAGIC_LINK_EXITED:
                return "login_magic_link_exited";
            case LOGIN_MAGIC_LINK_FAILED:
                return "login_magic_link_failed";
            case LOGIN_MAGIC_LINK_OPENED:
                return "login_magic_link_opened";
            case LOGIN_MAGIC_LINK_REQUESTED:
                return "login_magic_link_requested";
            case LOGIN_MAGIC_LINK_SUCCEEDED:
                return "login_magic_link_succeeded";
            case LOGIN_FAILED:
                return "login_failed_to_login";
            case LOGIN_FAILED_TO_GUESS_XMLRPC:
                return "login_failed_to_guess_xmlrpc";
            case LOGIN_INSERTED_INVALID_URL:
                return "login_inserted_invalid_url";
            case LOGIN_AUTOFILL_CREDENTIALS_FILLED:
                return "login_autofill_credentials_filled";
            case LOGIN_AUTOFILL_CREDENTIALS_UPDATED:
                return "login_autofill_credentials_updated";
            case LOGIN_PROLOGUE_PAGED:
                return "login_prologue_paged";
            case LOGIN_PROLOGUE_PAGED_JETPACK:
                return "login_prologue_paged_jetpack";
            case LOGIN_PROLOGUE_PAGED_NOTIFICATIONS:
                return "login_prologue_paged_notifications";
            case LOGIN_PROLOGUE_PAGED_POST:
                return "login_prologue_paged_post";
            case LOGIN_PROLOGUE_PAGED_READER:
                return "login_prologue_paged_reader";
            case LOGIN_PROLOGUE_PAGED_STATS:
                return "login_prologue_paged_stats";
            case LOGIN_PROLOGUE_VIEWED:
                return "login_prologue_viewed";
            case LOGIN_EMAIL_FORM_VIEWED:
                return "login_email_form_viewed";
            case LOGIN_MAGIC_LINK_OPEN_EMAIL_CLIENT_VIEWED:
                return "login_magic_link_open_email_client_viewed";
            case LOGIN_MAGIC_LINK_OPEN_EMAIL_CLIENT_CLICKED:
                return "login_magic_link_open_email_client_clicked";
            case LOGIN_MAGIC_LINK_REQUEST_FORM_VIEWED:
                return "login_magic_link_request_form_viewed";
            case LOGIN_PASSWORD_FORM_VIEWED:
                return "login_password_form_viewed";
            case LOGIN_URL_FORM_VIEWED:
                return "login_url_form_viewed";
            case LOGIN_URL_HELP_SCREEN_VIEWED:
                return "login_url_help_screen_viewed";
            case LOGIN_USERNAME_PASSWORD_FORM_VIEWED:
                return "login_username_password_form_viewed";
            case LOGIN_TWO_FACTOR_FORM_VIEWED:
                return "login_two_factor_form_viewed";
            case LOGIN_EPILOGUE_VIEWED:
                return "login_epilogue_viewed";
            case LOGIN_FORGOT_PASSWORD_CLICKED:
                return "login_forgot_password_clicked";
            case LOGIN_SOCIAL_BUTTON_CLICK:
                return "login_social_button_click";
            case LOGIN_SOCIAL_BUTTON_FAILURE:
                return "login_social_button_failure";
            case LOGIN_SOCIAL_CONNECT_SUCCESS:
                return "login_social_connect_success";
            case LOGIN_SOCIAL_CONNECT_FAILURE:
                return "login_social_connect_failure";
            case LOGIN_SOCIAL_SUCCESS:
                return "login_social_success";
            case LOGIN_SOCIAL_FAILURE:
                return "login_social_failure";
            case LOGIN_SOCIAL_2FA_NEEDED:
                return "login_social_2fa_needed";
            case LOGIN_SOCIAL_ACCOUNTS_NEED_CONNECTING:
                return "login_social_accounts_need_connecting";
            case LOGIN_SOCIAL_ERROR_UNKNOWN_USER:
                return "login_social_error_unknown_user";
            case LOGIN_WPCOM_BACKGROUND_SERVICE_UPDATE:
                return "login_wpcom_background_service_update";
            case SIGNUP_BUTTON_TAPPED:
                return "signup_button_tapped";
            case SIGNUP_EMAIL_BUTTON_TAPPED:
                return "signup_email_button_tapped";
            case SIGNUP_EMAIL_EPILOGUE_GRAVATAR_CROPPED:
                return "signup_email_epilogue_gravatar_cropped:";
            case SIGNUP_EMAIL_EPILOGUE_GRAVATAR_GALLERY_PICKED:
                return "signup_email_epilogue_gallery_picked";
            case SIGNUP_EMAIL_EPILOGUE_GRAVATAR_SHOT_NEW:
                return "signup_email_epilogue_shot_new";
            case SIGNUP_EMAIL_EPILOGUE_VIEWED:
                return "signup_email_epilogue_viewed";
            case SIGNUP_GOOGLE_BUTTON_TAPPED:
                return "signup_google_button_tapped";
            case SIGNUP_TERMS_OF_SERVICE_TAPPED:
                return "signup_terms_of_service_tapped";
            case SIGNUP_CANCELED:
                return "signup_canceled";
            case SIGNUP_EMAIL_TO_LOGIN:
                return "signup_email_to_login";
            case SIGNUP_MAGIC_LINK_FAILED:
                return "signup_magic_link_failed";
            case SIGNUP_MAGIC_LINK_SENT:
                return "signup_magic_link_sent";
            case SIGNUP_MAGIC_LINK_SUCCEEDED:
                return "signup_magic_link_succeeded";
            case SIGNUP_SOCIAL_2FA_NEEDED:
                return "signup_social_2fa_needed";
            case SIGNUP_SOCIAL_ACCOUNTS_NEED_CONNECTING:
                return "signup_social_accounts_need_connecting";
            case SIGNUP_SOCIAL_EPILOGUE_UNCHANGED:
                return "signup_social_epilogue_unchanged";
            case SIGNUP_SOCIAL_EPILOGUE_UPDATE_DISPLAY_NAME_FAILED:
                return "signup_social_epilogue_update_display_name_failed";
            case SIGNUP_SOCIAL_EPILOGUE_UPDATE_DISPLAY_NAME_SUCCEEDED:
                return "signup_social_epilogue_update_display_name_succeeded";
            case SIGNUP_SOCIAL_EPILOGUE_UPDATE_USERNAME_FAILED:
                return "signup_social_epilogue_update_username_failed";
            case SIGNUP_SOCIAL_EPILOGUE_UPDATE_USERNAME_SUCCEEDED:
                return "signup_social_epilogue_update_username_succeeded";
            case SIGNUP_SOCIAL_EPILOGUE_USERNAME_SUGGESTIONS_FAILED:
                return "signup_social_epilogue_username_suggestions_failed";
            case SIGNUP_SOCIAL_EPILOGUE_VIEWED:
                return "signup_social_epilogue_viewed";
            case SIGNUP_SOCIAL_SUCCESS:
                return "signup_social_success";
            case SIGNUP_SOCIAL_TO_LOGIN:
                return "signup_social_to_login";
            case SITE_CREATION_ACCESSED:
                return "site_creation_accessed";
            case SITE_CREATION_CATEGORY_VIEWED:
                return "site_creation_category_viewed";
            case SITE_CREATION_THEME_VIEWED:
                return "site_creation_theme_viewed";
            case SITE_CREATION_DETAILS_VIEWED:
                return "site_creation_details_viewed";
            case SITE_CREATION_DOMAIN_VIEWED:
                return "site_creation_domain_viewed";
            case SITE_CREATION_CREATING_VIEWED:
                return "site_creation_creating_viewed";
            case SITE_CREATION_SUCCESS_VIEWED:
                return "site_creation_success_viewed";
            case PERSON_REMOVED:
                return "people_management_person_removed";
            case PERSON_UPDATED:
                return "people_management_person_updated";
            case PUSH_AUTHENTICATION_APPROVED:
                return "push_authentication_approved";
            case PUSH_AUTHENTICATION_EXPIRED:
                return "push_authentication_expired";
            case PUSH_AUTHENTICATION_FAILED:
                return "push_authentication_failed";
            case PUSH_AUTHENTICATION_IGNORED:
                return "push_authentication_ignored";
            case NOTIFICATION_SETTINGS_LIST_OPENED:
                return "notification_settings_list_opened";
            case NOTIFICATION_SETTINGS_STREAMS_OPENED:
                return "notification_settings_streams_opened";
            case NOTIFICATION_SETTINGS_DETAILS_OPENED:
                return "notification_settings_details_opened";
            case NOTIFICATION_SETTINGS_APP_NOTIFICATIONS_DISABLED:
                return "notification_settings_app_notifications_disabled";
            case NOTIFICATION_SETTINGS_APP_NOTIFICATIONS_ENABLED:
                return "notification_settings_app_notifications_enabled";
            case ME_ACCESSED:
                return "me_tab_accessed";
            case ME_GRAVATAR_TAPPED:
                return "me_gravatar_tapped";
            case ME_GRAVATAR_SHOT_NEW:
                return "me_gravatar_shot_new";
            case ME_GRAVATAR_GALLERY_PICKED:
                return "me_gravatar_gallery_picked";
            case ME_GRAVATAR_CROPPED:
                return "me_gravatar_cropped";
            case ME_GRAVATAR_UPLOADED:
                return "me_gravatar_uploaded";
            case ME_GRAVATAR_UPLOAD_UNSUCCESSFUL:
                return "me_gravatar_upload_unsuccessful";
            case ME_GRAVATAR_UPLOAD_EXCEPTION:
                return "me_gravatar_upload_exception";
            case MY_SITE_ACCESSED:
                return "my_site_tab_accessed";
            case THEMES_ACCESSED_THEMES_BROWSER:
                return "themes_theme_browser_accessed";
            case THEMES_ACCESSED_SEARCH:
                return "themes_search_accessed";
            case THEMES_CHANGED_THEME:
                return "themes_theme_changed";
            case THEMES_PREVIEWED_SITE:
                return "themes_theme_for_site_previewed";
            case THEMES_DEMO_ACCESSED:
                return "themes_demo_accessed";
            case THEMES_CUSTOMIZE_ACCESSED:
                return "themes_customize_accessed";
            case THEMES_SUPPORT_ACCESSED:
                return "themes_support_accessed";
            case THEMES_DETAILS_ACCESSED:
                return "themes_details_accessed";
            case ACCOUNT_SETTINGS_LANGUAGE_CHANGED:
                return "account_settings_language_changed";
            case SITE_CREATION_BACKGROUND_SERVICE_UPDATE:
                return "site_creation_background_service_update";
            case SITE_SETTINGS_ACCESSED:
                return "site_settings_accessed";
            case SITE_SETTINGS_ACCESSED_MORE_SETTINGS:
                return "site_settings_more_settings_accessed";
            case SITE_SETTINGS_ADDED_LIST_ITEM:
                return "site_settings_added_list_item";
            case SITE_SETTINGS_DELETED_LIST_ITEMS:
                return "site_settings_deleted_list_items";
            case SITE_SETTINGS_HINT_TOAST_SHOWN:
                return "site_settings_hint_toast_shown";
            case SITE_SETTINGS_LEARN_MORE_CLICKED:
                return "site_settings_learn_more_clicked";
            case SITE_SETTINGS_LEARN_MORE_LOADED:
                return "site_settings_learn_more_loaded";
            case SITE_SETTINGS_SAVED_REMOTELY:
                return "site_settings_saved_remotely";
            case SITE_SETTINGS_START_OVER_ACCESSED:
                return "site_settings_start_over_accessed";
            case SITE_SETTINGS_START_OVER_CONTACT_SUPPORT_CLICKED:
                return "site_settings_start_over_contact_support_clicked";
            case SITE_SETTINGS_EXPORT_SITE_ACCESSED:
                return "site_settings_export_site_accessed";
            case SITE_SETTINGS_EXPORT_SITE_REQUESTED:
                return "site_settings_export_site_requested";
            case SITE_SETTINGS_EXPORT_SITE_RESPONSE_OK:
                return "site_settings_export_site_response_ok";
            case SITE_SETTINGS_EXPORT_SITE_RESPONSE_ERROR:
                return "site_settings_export_site_response_error";
            case SITE_SETTINGS_DELETE_SITE_ACCESSED:
                return "site_settings_delete_site_accessed";
            case SITE_SETTINGS_DELETE_SITE_PURCHASES_REQUESTED:
                return "site_settings_delete_site_purchases_requested";
            case SITE_SETTINGS_DELETE_SITE_PURCHASES_SHOWN:
                return "site_settings_delete_site_purchases_shown";
            case SITE_SETTINGS_DELETE_SITE_PURCHASES_SHOW_CLICKED:
                return "site_settings_delete_site_purchases_show_clicked";
            case SITE_SETTINGS_DELETE_SITE_REQUESTED:
                return "site_settings_delete_site_requested";
            case SITE_SETTINGS_DELETE_SITE_RESPONSE_OK:
                return "site_settings_delete_site_response_ok";
            case SITE_SETTINGS_DELETE_SITE_RESPONSE_ERROR:
                return "site_settings_delete_site_response_error";
            case SITE_SETTINGS_OPTIMIZE_IMAGES_CHANGED:
                return "site_settings_optimize_images_changed";
            case ABTEST_START:
                return "abtest_start";
            case TRAIN_TRACKS_RENDER:
                return "traintracks_render";
            case TRAIN_TRACKS_INTERACT:
                return "traintracks_interact";
            case DEEP_LINKED:
                return "deep_linked";
            case DEEP_LINKED_FALLBACK:
                return "deep_linked_fallback";
            case DEEP_LINK_NOT_DEFAULT_HANDLER:
                return "deep_link_not_default_handler";
            case MAIN_TABS_SWIPED:
                return "main_tabs_swiped";
            case MEDIA_LIBRARY_ADDED_PHOTO:
                return "media_library_photo_added";
            case MEDIA_LIBRARY_ADDED_VIDEO:
                return "media_library_video_added";
            case MEDIA_UPLOAD_STARTED:
                return "media_service_upload_started";
            case MEDIA_UPLOAD_ERROR:
                return "media_service_upload_response_error";
            case MEDIA_UPLOAD_SUCCESS:
                return "media_service_upload_response_ok";
            case MEDIA_UPLOAD_CANCELED:
                return "media_service_upload_canceled";
            case MEDIA_PICKER_OPEN_CAPTURE_MEDIA:
                return "media_picker_capture_media_opened";
            case MEDIA_PICKER_OPEN_DEVICE_LIBRARY:
                return "media_picker_device_library_opened";
            case MEDIA_PICKER_OPEN_WP_MEDIA:
                return "media_picker_wordpress_library_opened";
            case MEDIA_PICKER_RECENT_MEDIA_SELECTED:
                return "media_picker_recent_media_selected";
            case MEDIA_PICKER_PREVIEW_OPENED:
                return "media_picker_preview_opened";
            case APP_PERMISSION_GRANTED:
                return "app_permission_granted";
            case APP_PERMISSION_DENIED:
                return "app_permission_denied";
            case SHARE_TO_WP_SUCCEEDED:
                return "share_to_wp_succeeded";
            case PLUGIN_ACTIVATED:
                return "plugin_activated";
            case PLUGIN_AUTOUPDATE_ENABLED:
                return "plugin_autoupdate_enabled";
            case PLUGIN_AUTOUPDATE_DISABLED:
                return "plugin_autoupdate_disabled";
            case PLUGIN_DEACTIVATED:
                return "plugin_deactivated";
            case PLUGIN_INSTALLED:
                return "plugin_installed";
            case PLUGIN_REMOVED:
                return "plugin_removed";
            case PLUGIN_SEARCH_PERFORMED:
                return "plugin_search_performed";
            case PLUGIN_UPDATED:
                return "plugin_updated";
            case STOCK_MEDIA_ACCESSED:
                return "stock_media_accessed";
            case STOCK_MEDIA_SEARCHED :
                return "stock_media_searched";
            case STOCK_MEDIA_UPLOADED:
<<<<<<< HEAD
                return "stock_media_uploaed";
=======
                return "stock_media_uploaded";
>>>>>>> cee2b969
            default:
                return null;
        }
    }
}
// CHECKSTYLE END IGNORE<|MERGE_RESOLUTION|>--- conflicted
+++ resolved
@@ -972,11 +972,7 @@
             case STOCK_MEDIA_SEARCHED :
                 return "stock_media_searched";
             case STOCK_MEDIA_UPLOADED:
-<<<<<<< HEAD
-                return "stock_media_uploaed";
-=======
                 return "stock_media_uploaded";
->>>>>>> cee2b969
             default:
                 return null;
         }
