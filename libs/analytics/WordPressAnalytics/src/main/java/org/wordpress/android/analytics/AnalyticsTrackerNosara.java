--- conflicted
+++ resolved
@@ -1802,17 +1802,14 @@
                 return "plans_compare";
             case PAGES_LIST_AUTHOR_FILTER_CHANGED:
                 return "pages_list_author_filter_changed";
-<<<<<<< HEAD
+            case EDITOR_GUTENBERG_UNSUPPORTED_BLOCK_WEBVIEW_SHOWN:
+                return "gutenberg_unsupported_block_webview_shown";
+            case EDITOR_GUTENBERG_UNSUPPORTED_BLOCK_WEBVIEW_CLOSED:
+                return "gutenberg_unsupported_block_webview_closed";
             case PREPUBLISHING_BOTTOM_SHEET_OPENED:
                 return "prepublishing_bottom_sheet_opened";
             case PREPUBLISHING_BOTTOM_SHEET_DISMISSED:
                 return "prepublishing_bottom_sheet_dismissed";
-=======
-            case EDITOR_GUTENBERG_UNSUPPORTED_BLOCK_WEBVIEW_SHOWN:
-                return "gutenberg_unsupported_block_webview_shown";
-            case EDITOR_GUTENBERG_UNSUPPORTED_BLOCK_WEBVIEW_CLOSED:
-                return "gutenberg_unsupported_block_webview_closed";
->>>>>>> 0593fd85
         }
         return null;
     }
