--- conflicted
+++ resolved
@@ -135,32 +135,6 @@
         getActivity().setTitle(R.string.selfhosted_site_login_title);
         mScrollView = rootView.findViewById(R.id.scroll_view);
 
-<<<<<<< HEAD
-        String inputSiteAddressWithoutProtocol = UrlUtils.removeScheme(mInputSiteAddress);
-=======
-        rootView.findViewById(R.id.login_site_title_static).setVisibility(mIsWpcom ? View.GONE : View.VISIBLE);
-        rootView.findViewById(R.id.login_blavatar_static).setVisibility(mIsWpcom ? View.GONE : View.VISIBLE);
-        rootView.findViewById(R.id.login_blavatar).setVisibility(mIsWpcom ? View.VISIBLE : View.GONE);
-        rootView.findViewById(R.id.label).setVisibility(
-                (mLoginListener.getLoginMode() == LoginMode.WOO_LOGIN_MODE) ? View.VISIBLE : View.GONE);
-
-        if (mSiteIconUrl != null) {
-            Glide.with(this)
-                 .load(mSiteIconUrl)
-                 .apply(RequestOptions.placeholderOf(R.drawable.ic_placeholder_blavatar_grey_lighten_20_40dp))
-                 .apply(RequestOptions.errorOf(R.drawable.ic_placeholder_blavatar_grey_lighten_20_40dp))
-                 .into(((ImageView) rootView.findViewById(R.id.login_blavatar)));
-        }
-
-        TextView siteNameView = (rootView.findViewById(R.id.login_site_title));
-        siteNameView.setText(mSiteName);
-        siteNameView.setVisibility(mSiteName != null ? View.VISIBLE : View.GONE);
-
-        TextView siteAddressView = (rootView.findViewById(R.id.login_site_address));
-        siteAddressView.setText(UrlUtils.removeScheme(UrlUtils.removeXmlrpcSuffix(mInputSiteAddress)));
-        siteAddressView.setVisibility(mInputSiteAddress != null ? View.VISIBLE : View.GONE);
-
->>>>>>> 17c7a5d4
         mInputSiteAddressWithoutSuffix = (mEndpointAddress == null || mEndpointAddress.isEmpty())
                 ? mInputSiteAddress : UrlUtils.removeXmlrpcSuffix(mEndpointAddress);
 
