<?xml version="1.0" encoding="utf-8"?>
<RelativeLayout xmlns:android="http://schemas.android.com/apk/res/android"
    xmlns:app="http://schemas.android.com/apk/res-auto"
    xmlns:tools="http://schemas.android.com/tools"
    android:layout_width="match_parent"
    android:layout_height="wrap_content">

    <ImageView
        android:id="@+id/icon"
        android:layout_width="wrap_content"
        android:layout_height="wrap_content"
        android:layout_alignBaseline="@+id/input_layout"
        android:layout_marginRight="@dimen/margin_extra_large"
        android:layout_marginEnd="@dimen/margin_extra_large"
        android:importantForAccessibility="no"
        android:tint="@color/grey_lighten_10"
        app:srcCompat="@drawable/ic_user_grey_24dp"/>

    <org.wordpress.android.util.widgets.WPTextInputLayout
        app:theme="@style/LoginTheme.EditText"
        android:id="@+id/input_layout"
        android:layout_width="match_parent"
        android:layout_height="wrap_content"
        android:layout_toRightOf="@+id/icon"
        android:layout_toEndOf="@+id/icon"
        android:importantForAccessibility="no">

        <android.support.design.widget.TextInputEditText
            app:theme="@style/LoginTheme.EditText"
            style="@style/TextAppearance.AppCompat.Body1"
            android:id="@+id/input"
            android:layout_width="match_parent"
            android:layout_height="wrap_content"
            android:layout_marginRight="@dimen/textinputlayout_correction_margin_right"
            android:layout_marginEnd="@dimen/textinputlayout_correction_margin_right"
<<<<<<< HEAD
            tools:hint="@string/email_address"/>
=======
            android:paddingRight="@dimen/textinputlayout_correction_padding_right"
            android:paddingEnd="@dimen/textinputlayout_correction_padding_right"
            android:hint="@string/email_address"/>
>>>>>>> 1c3e8af7
    </org.wordpress.android.util.widgets.WPTextInputLayout>
</RelativeLayout><|MERGE_RESOLUTION|>--- conflicted
+++ resolved
@@ -33,12 +33,8 @@
             android:layout_height="wrap_content"
             android:layout_marginRight="@dimen/textinputlayout_correction_margin_right"
             android:layout_marginEnd="@dimen/textinputlayout_correction_margin_right"
-<<<<<<< HEAD
-            tools:hint="@string/email_address"/>
-=======
             android:paddingRight="@dimen/textinputlayout_correction_padding_right"
             android:paddingEnd="@dimen/textinputlayout_correction_padding_right"
-            android:hint="@string/email_address"/>
->>>>>>> 1c3e8af7
+            tools:hint="@string/email_address"/>
     </org.wordpress.android.util.widgets.WPTextInputLayout>
 </RelativeLayout>