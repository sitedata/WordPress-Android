--- conflicted
+++ resolved
@@ -6,11 +6,7 @@
     android:clipChildren="false"
     android:clipToPadding="false"
     android:orientation="vertical"
-<<<<<<< HEAD
-=======
     android:fitsSystemWindows="true"
-    android:paddingBottom="@dimen/margin_extra_large"
->>>>>>> 39c51231
     android:paddingLeft="@dimen/margin_extra_large"
     android:paddingTop="@dimen/margin_medium"
     android:paddingRight="@dimen/margin_extra_large"
