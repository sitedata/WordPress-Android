--- conflicted
+++ resolved
@@ -10,12 +10,8 @@
         jcenter()
     }
     dependencies {
-<<<<<<< HEAD
-        classpath 'com.android.tools.build:gradle:3.5.1'
+        classpath 'com.android.tools.build:gradle:3.5.3'
         classpath "org.jetbrains.kotlin:kotlin-gradle-plugin:$kotlin_version"
-=======
-        classpath 'com.android.tools.build:gradle:3.5.3'
->>>>>>> 17c7a5d4
     }
 }
 
