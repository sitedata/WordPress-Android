--- conflicted
+++ resolved
@@ -79,15 +79,8 @@
     fun onCreateView(loResImageUrl: String, hiResImageUrl: String, outputFileExtension: String?) {
         this.outputFileExtension = outputFileExtension
 
-<<<<<<< HEAD
-        val imagesUiContentState = ImagesUiContentState(createViewPagerItemsInitialUiStates(imageDataList))
-        val currentUiState = uiState.value?.copy(
-                viewPagerItemsUiState = imagesUiContentState
-        ) ?: UiState(viewPagerItemsUiState = imagesUiContentState)
-=======
         val newImageUiStates = createViewPagerItemsInitialUiStates(imageDataList)
         val currentUiState = uiState.value?.copy(viewPagerItemsStates = newImageUiStates) ?: UiState(newImageUiStates)
->>>>>>> 08d936d3
 
         updateUiState(currentUiState)
     }
@@ -115,7 +108,7 @@
             loadSuccess = false
         )
         val currentUiState = uiState.value as UiState
-        updateUiState(currentUiState.copy(viewPagerItemsUiState = ImagesUiContentState(newImageUiStates)))
+        updateUiState(currentUiState.copy(viewPagerItemsStates = newImageUiStates))
     }
 
     fun onLoadIntoFileSuccess(inputFilePath: String) {
@@ -136,7 +129,7 @@
             retry = true
         )
         val currentUiState = uiState.value as UiState
-        updateUiState(currentUiState.copy(viewPagerItemsUiState = ImagesUiContentState(newImageUiStates)))
+        updateUiState(currentUiState.copy(viewPagerItemsStates = newImageUiStates))
     }
 
     private fun createViewPagerItemsInitialUiStates(
@@ -153,17 +146,12 @@
         val currentImageState = currentUiState.viewPagerItemsStates[currentPosition]
         val currentImageData = currentImageState.data
 
-<<<<<<< HEAD
-        val items = currentUiState.viewPagerItemsUiState.items.toMutableList()
+        val items = currentUiState.viewPagerItemsStates.toMutableList()
         items[currentPosition] = when {
             loadSuccess -> createImageLoadSuccessUiState(currentUrl, currentImageData, currentImageState)
             retry -> createImageLoadStartUiState(currentImageData)
             else -> createImageLoadFailedUiState(currentUrl, currentImageData, currentPosition)
         }
-=======
-        val items = currentUiState.viewPagerItemsStates.toMutableList()
-        items[currentPosition] = createImageLoadSuccessUiState(currentUrl, currentImageData, currentImageState)
->>>>>>> 08d936d3
         return items
     }
 
