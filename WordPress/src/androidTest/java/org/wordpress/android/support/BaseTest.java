--- conflicted
+++ resolved
@@ -23,8 +23,8 @@
 import static org.wordpress.android.BuildConfig.E2E_SELF_HOSTED_USER_SITE_ADDRESS;
 import static org.wordpress.android.BuildConfig.E2E_WP_COM_USER_USERNAME;
 import static org.wordpress.android.support.WPSupportUtils.isElementDisplayed;
-import static org.wordpress.android.test.BuildConfig.E2E_WP_COM_USER_PASSWORD;
-import static org.wordpress.android.test.BuildConfig.E2E_WP_COM_USER_SITE_ADDRESS;
+import static org.wordpress.android.BuildConfig.E2E_WP_COM_USER_PASSWORD;
+import static org.wordpress.android.BuildConfig.E2E_WP_COM_USER_SITE_ADDRESS;
 
 public class BaseTest {
     protected WordPress mAppContext;
@@ -79,15 +79,11 @@
         }
     }
     protected void wpLogin() {
-<<<<<<< HEAD
+        logoutIfNecessary();
         new LoginFlow().loginSiteAddress(
                 E2E_WP_COM_USER_SITE_ADDRESS,
                 E2E_WP_COM_USER_USERNAME,
                 E2E_WP_COM_USER_PASSWORD);
-=======
-        logoutIfNecessary();
-        new LoginFlow().loginEmailPassword();
->>>>>>> 47c84a5f
     }
 
     protected void wpLogout() {
