package org.wordpress.android.ui.reader.discover

import androidx.arch.core.executor.testing.InstantTaskExecutorRule
import androidx.lifecycle.MutableLiveData
import com.nhaarman.mockitokotlin2.anyOrNull
import com.nhaarman.mockitokotlin2.mock
import com.nhaarman.mockitokotlin2.whenever
import kotlinx.coroutines.InternalCoroutinesApi
import org.assertj.core.api.Assertions.assertThat
import org.junit.Before
import org.junit.Rule
import org.junit.Test
import org.junit.runner.RunWith
import org.mockito.ArgumentMatchers.anyBoolean
import org.mockito.ArgumentMatchers.anyInt
import org.mockito.Mock
import org.mockito.junit.MockitoJUnitRunner
import org.wordpress.android.TEST_DISPATCHER
import org.wordpress.android.models.ReaderPost
import org.wordpress.android.models.ReaderPostList
import org.wordpress.android.test
import org.wordpress.android.ui.reader.discover.ReaderDiscoverViewModel.DiscoverUiState
import org.wordpress.android.ui.reader.discover.ReaderDiscoverViewModel.DiscoverUiState.ContentUiState
import org.wordpress.android.ui.reader.discover.ReaderDiscoverViewModel.DiscoverUiState.LoadingUiState
<<<<<<< HEAD
import org.wordpress.android.ui.reader.repository.ReaderDiscoverRepository
import org.wordpress.android.ui.reader.repository.ReaderRepositoryCommunication
import org.wordpress.android.viewmodel.Event
import org.wordpress.android.viewmodel.ReactiveMutableLiveData
=======
import org.wordpress.android.ui.reader.reblog.ReblogUseCase
import org.wordpress.android.ui.reader.repository.ReaderPostRepository
>>>>>>> 2547ce20

@InternalCoroutinesApi
@RunWith(MockitoJUnitRunner::class)
class ReaderDiscoverViewModelTest {
    @Rule
    @JvmField val rule = InstantTaskExecutorRule()

    @Mock private lateinit var readerDiscoverRepositoryFactory: ReaderDiscoverRepository.Factory
    @Mock private lateinit var readerDiscoverRepository: ReaderDiscoverRepository
    @Mock private lateinit var uiStateBuilder: ReaderPostUiStateBuilder
    @Mock private lateinit var readerPostCardActionsHandler: ReaderPostCardActionsHandler
    @Mock private lateinit var reblogUseCase: ReblogUseCase

    private val fakeDiscoverFeed = ReactiveMutableLiveData<ReaderPostList>()
    private val communicationChannel = MutableLiveData<Event<ReaderRepositoryCommunication>>()

    private lateinit var viewModel: ReaderDiscoverViewModel

    @Before
    fun setUp() = test {
<<<<<<< HEAD
        whenever(readerDiscoverRepositoryFactory.create()).thenReturn(readerDiscoverRepository)
        viewModel = ReaderDiscoverViewModel(
                readerDiscoverRepositoryFactory, uiStateBuilder, TEST_DISPATCHER, TEST_DISPATCHER)
        whenever(readerDiscoverRepository.discoverFeed).thenReturn(fakeDiscoverFeed)
=======
        viewModel = ReaderDiscoverViewModel(
                readerPostRepository,
                uiStateBuilder,
                readerPostCardActionsHandler,
                reblogUseCase,
                TEST_DISPATCHER,
                TEST_DISPATCHER
        )
        whenever(readerPostRepository.discoveryFeed).thenReturn(fakeDiscoverFeed)
>>>>>>> 2547ce20
        whenever(
                uiStateBuilder.mapPostToUiState(
                        anyOrNull(), anyInt(), anyInt(), anyOrNull(), anyBoolean(), anyOrNull(),
                        anyOrNull(), anyOrNull(), anyOrNull(), anyOrNull(), anyOrNull(), anyOrNull()
                )
        ).thenReturn(mock())
        whenever(readerDiscoverRepository.communicationChannel).thenReturn(communicationChannel)
    }

    @Test
    fun `initial uiState is loading`() {
        // Arrange
        val uiStates = mutableListOf<DiscoverUiState>()
        viewModel.uiState.observeForever {
            uiStates.add(it)
        }
        // Act
        viewModel.start()

        // Assert
        assertThat(uiStates.size).isEqualTo(1)
        assertThat(uiStates[0]).isEqualTo(LoadingUiState)
    }

    @Test
    fun `uiState updated when discover feed finishes loading`() = test {
        // Arrange
        val uiStates = mutableListOf<DiscoverUiState>()
        viewModel.uiState.observeForever {
            uiStates.add(it)
        }
        viewModel.start()

        // Act
        fakeDiscoverFeed.value = createDummyReaderPostList() // mock finished loading

        // Assert
        assertThat(uiStates.size).isEqualTo(2)
        assertThat(uiStates[1]).isInstanceOf(ContentUiState::class.java)
    }

    private fun createDummyReaderPostList(): ReaderPostList = ReaderPostList().apply {
        this.add(createDummyReaderPost())
    }

    private fun createDummyReaderPost(): ReaderPost = ReaderPost().apply {
        postId = 1
        title = "DummyPost"
    }
}<|MERGE_RESOLUTION|>--- conflicted
+++ resolved
@@ -22,15 +22,12 @@
 import org.wordpress.android.ui.reader.discover.ReaderDiscoverViewModel.DiscoverUiState
 import org.wordpress.android.ui.reader.discover.ReaderDiscoverViewModel.DiscoverUiState.ContentUiState
 import org.wordpress.android.ui.reader.discover.ReaderDiscoverViewModel.DiscoverUiState.LoadingUiState
-<<<<<<< HEAD
 import org.wordpress.android.ui.reader.repository.ReaderDiscoverRepository
 import org.wordpress.android.ui.reader.repository.ReaderRepositoryCommunication
 import org.wordpress.android.viewmodel.Event
 import org.wordpress.android.viewmodel.ReactiveMutableLiveData
-=======
 import org.wordpress.android.ui.reader.reblog.ReblogUseCase
 import org.wordpress.android.ui.reader.repository.ReaderPostRepository
->>>>>>> 2547ce20
 
 @InternalCoroutinesApi
 @RunWith(MockitoJUnitRunner::class)
@@ -51,12 +48,11 @@
 
     @Before
     fun setUp() = test {
-<<<<<<< HEAD
+
         whenever(readerDiscoverRepositoryFactory.create()).thenReturn(readerDiscoverRepository)
         viewModel = ReaderDiscoverViewModel(
                 readerDiscoverRepositoryFactory, uiStateBuilder, TEST_DISPATCHER, TEST_DISPATCHER)
         whenever(readerDiscoverRepository.discoverFeed).thenReturn(fakeDiscoverFeed)
-=======
         viewModel = ReaderDiscoverViewModel(
                 readerPostRepository,
                 uiStateBuilder,
@@ -66,7 +62,6 @@
                 TEST_DISPATCHER
         )
         whenever(readerPostRepository.discoveryFeed).thenReturn(fakeDiscoverFeed)
->>>>>>> 2547ce20
         whenever(
                 uiStateBuilder.mapPostToUiState(
                         anyOrNull(), anyInt(), anyInt(), anyOrNull(), anyBoolean(), anyOrNull(),
