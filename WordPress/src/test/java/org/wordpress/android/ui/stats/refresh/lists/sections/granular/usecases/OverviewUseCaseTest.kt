--- conflicted
+++ resolved
@@ -60,13 +60,8 @@
                 analyticsTrackerWrapper
         )
         whenever(selectedDateProvider.getCurrentDate()).thenReturn(currentDate)
-<<<<<<< HEAD
-        whenever(overviewMapper.buildTitle(any(), any(), any(), any())).thenReturn(title)
-        whenever(overviewMapper.buildChart(any(), any(), any(), any(), any())).thenReturn(listOf(barChartItem))
-=======
         whenever(overviewMapper.buildTitle(any(), any())).thenReturn(title)
-        whenever(overviewMapper.buildChart(any(), any(), any(), any(), any(), any())).thenReturn(barChartItem)
->>>>>>> d4cb5994
+        whenever(overviewMapper.buildChart(any(), any(), any(), any(), any(), any())).thenReturn(listOf(barChartItem))
         whenever(overviewMapper.buildColumns(any(), any(), any())).thenReturn(columns)
     }
 
