--- conflicted
+++ resolved
@@ -78,11 +78,6 @@
                 networkUtils,
                 dispatcher,
                 fetchSegmentsPromptUseCase,
-<<<<<<< HEAD
-                tracker,
-=======
-                fetchVerticalsUseCase,
->>>>>>> d3cd2210
                 TEST_DISPATCHER,
                 TEST_DISPATCHER
         )
