package org.wordpress.android.ui.stats.refresh.lists.sections.insights.usecases

import com.nhaarman.mockitokotlin2.whenever
import kotlinx.coroutines.Dispatchers
import org.assertj.core.api.Assertions.assertThat
import org.junit.Before
import org.junit.Test
import org.mockito.Mock
import org.wordpress.android.BaseUnitTest
import org.wordpress.android.R
import org.wordpress.android.fluxc.model.SiteModel
import org.wordpress.android.fluxc.model.stats.InsightsMostPopularModel
import org.wordpress.android.fluxc.store.StatsStore.OnStatsFetched
import org.wordpress.android.fluxc.store.StatsStore.StatsError
import org.wordpress.android.fluxc.store.StatsStore.StatsErrorType.GENERIC_ERROR
import org.wordpress.android.fluxc.store.stats.insights.MostPopularInsightsStore
import org.wordpress.android.test
import org.wordpress.android.ui.stats.refresh.lists.sections.BaseStatsUseCase.UseCaseModel
import org.wordpress.android.ui.stats.refresh.lists.sections.BaseStatsUseCase.UseCaseModel.UseCaseState
import org.wordpress.android.ui.stats.refresh.lists.sections.BlockListItem
import org.wordpress.android.ui.stats.refresh.lists.sections.BlockListItem.ListItemWithIcon
import org.wordpress.android.ui.stats.refresh.lists.sections.BlockListItem.Title
import org.wordpress.android.ui.stats.refresh.lists.sections.BlockListItem.Type.LIST_ITEM_WITH_ICON
import org.wordpress.android.ui.stats.refresh.lists.sections.BlockListItem.Type.TITLE
import org.wordpress.android.ui.stats.refresh.utils.DateUtils
import org.wordpress.android.ui.stats.refresh.utils.StatsSiteProvider
import org.wordpress.android.viewmodel.ResourceProvider
import kotlin.math.roundToInt

class MostPopularInsightsUseCaseTest : BaseUnitTest() {
<<<<<<< HEAD
    @Mock lateinit var insightsStore: MostPopularInsightsStore
=======
    @Mock lateinit var insightsStore: InsightsStore
    @Mock lateinit var statsSiteProvider: StatsSiteProvider
>>>>>>> 15cd63a0
    @Mock lateinit var site: SiteModel
    @Mock lateinit var dateUtils: DateUtils
    @Mock lateinit var resourceProvider: ResourceProvider
    private lateinit var useCase: MostPopularInsightsUseCase
    private val day = 2
    private val highestDayPercent = 15.0
    private val dayString = "Tuesday"
    private val hour = 20
    private val highestHourPercent = 25.5
    private val hourString = "8:00 PM"
    @Before
    fun setUp() {
        useCase = MostPopularInsightsUseCase(
                Dispatchers.Unconfined,
                insightsStore,
                statsSiteProvider,
                dateUtils,
                resourceProvider
        )
        whenever(statsSiteProvider.siteModel).thenReturn(site)
        whenever(dateUtils.getWeekDay(day)).thenReturn(dayString)

        whenever(dateUtils.getHour(hour)).thenReturn(hourString)

        whenever(
                resourceProvider.getString(
                        R.string.stats_most_popular_percent_views,
                        highestDayPercent.roundToInt()
                )
        ).thenReturn("${highestDayPercent.roundToInt()}% of views")

        whenever(
                resourceProvider.getString(
                        R.string.stats_most_popular_percent_views,
                        highestHourPercent.roundToInt()
                )
        ).thenReturn("${highestHourPercent.roundToInt()}% of views")
    }

    @Test
    fun `maps full most popular insights to UI model`() = test {
        val forced = false
        val refresh = true
        whenever(insightsStore.fetchMostPopularInsights(site, forced)).thenReturn(
                OnStatsFetched(
                        InsightsMostPopularModel(0, day, hour, highestDayPercent, highestHourPercent)
                )
        )

        val result = loadMostPopularInsights(refresh, forced)

        assertThat(result.state).isEqualTo(UseCaseState.SUCCESS)
        result.data!!.apply {
            assertThat(this).hasSize(3)
            assertTitle(this[0])
            assertDay(this[1])
            assertHour(this[2])
        }
    }

    @Test
    fun `maps error item to UI model`() = test {
        val forced = false
        val refresh = true
        val message = "Generic error"
        whenever(insightsStore.fetchMostPopularInsights(site, forced)).thenReturn(
                OnStatsFetched(
                        StatsError(GENERIC_ERROR, message)
                )
        )

        val result = loadMostPopularInsights(refresh, forced)

        assertThat(result.state).isEqualTo(UseCaseState.ERROR)
    }

    private fun assertTitle(item: BlockListItem) {
        assertThat(item.type).isEqualTo(TITLE)
        assertThat((item as Title).textResource).isEqualTo(R.string.stats_insights_popular)
    }

    private fun assertDay(blockListItem: BlockListItem) {
        assertThat(blockListItem.type).isEqualTo(LIST_ITEM_WITH_ICON)
        val item = blockListItem as ListItemWithIcon
        assertThat(item.icon).isEqualTo(R.drawable.ic_calendar_white_24dp)
        assertThat(item.text).isEqualTo(dayString)
        assertThat(item.showDivider).isEqualTo(true)
        assertThat(item.value).isEqualTo("${highestDayPercent.roundToInt()}% of views")
    }

    private fun assertHour(blockListItem: BlockListItem) {
        assertThat(blockListItem.type).isEqualTo(LIST_ITEM_WITH_ICON)
        val item = blockListItem as ListItemWithIcon
        assertThat(item.icon).isEqualTo(R.drawable.ic_time_white_24dp)
        assertThat(item.text).isEqualTo(hourString)
        assertThat(item.showDivider).isEqualTo(false)
        assertThat(item.value).isEqualTo("${highestHourPercent.roundToInt()}% of views")
    }

    private suspend fun loadMostPopularInsights(refresh: Boolean, forced: Boolean): UseCaseModel {
        var result: UseCaseModel? = null
        useCase.liveData.observeForever { result = it }
        useCase.fetch(refresh, forced)
        return checkNotNull(result)
    }
}<|MERGE_RESOLUTION|>--- conflicted
+++ resolved
@@ -28,12 +28,8 @@
 import kotlin.math.roundToInt
 
 class MostPopularInsightsUseCaseTest : BaseUnitTest() {
-<<<<<<< HEAD
     @Mock lateinit var insightsStore: MostPopularInsightsStore
-=======
-    @Mock lateinit var insightsStore: InsightsStore
     @Mock lateinit var statsSiteProvider: StatsSiteProvider
->>>>>>> 15cd63a0
     @Mock lateinit var site: SiteModel
     @Mock lateinit var dateUtils: DateUtils
     @Mock lateinit var resourceProvider: ResourceProvider
