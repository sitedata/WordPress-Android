--- conflicted
+++ resolved
@@ -77,22 +77,12 @@
 
         val result = loadMostPopularInsights(refresh, forced)
 
-<<<<<<< HEAD
         assertThat(result.state).isEqualTo(UseCaseState.SUCCESS)
         result.data!!.apply {
             assertThat(this).hasSize(4)
             assertTitle(this[0])
-            assertLabel(this[1])
-            assertDay(this[2])
-            assertHour(this[3])
-=======
-        assertThat(result.type).isEqualTo(BLOCK_LIST)
-        (result as BlockList).apply {
-            assertThat(this.items).hasSize(3)
-            assertTitle(this.items[0])
-            assertDay(this.items[1])
-            assertHour(this.items[2])
->>>>>>> 89e2c689
+            assertDay(this[1])
+            assertHour(this[2])
         }
     }
 
