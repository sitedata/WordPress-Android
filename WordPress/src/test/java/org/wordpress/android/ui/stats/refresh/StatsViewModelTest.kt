--- conflicted
+++ resolved
@@ -16,10 +16,6 @@
 import org.wordpress.android.analytics.AnalyticsTracker.Stat.STATS_PERIOD_YEARS_ACCESSED
 import org.wordpress.android.fluxc.model.SiteModel
 import org.wordpress.android.fluxc.network.utils.StatsGranularity
-<<<<<<< HEAD
-import org.wordpress.android.ui.stats.refresh.lists.sections.granular.DateSelectorViewModel.DateSelectorUiModel
-=======
->>>>>>> f499bd1c
 import org.wordpress.android.ui.stats.refresh.lists.BaseListUseCase
 import org.wordpress.android.ui.stats.refresh.lists.StatsListViewModel.StatsSection
 import org.wordpress.android.ui.stats.refresh.lists.StatsListViewModel.StatsSection.DAYS
@@ -101,72 +97,15 @@
     }
 
     @Test
-<<<<<<< HEAD
-    fun `hides date selector on insights screen`() {
-        var model: DateSelectorUiModel? = null
-        viewModel.dateSelectorUiModel.observeForever { model = it }
-
-        viewModel.onSectionSelected(INSIGHTS)
-
-        assertThat(model).isNotNull
-        assertThat(model?.isVisible).isFalse()
-    }
-
-    @Test
-    fun `does not reemit hidden date selector`() {
-        val models = mutableListOf<DateSelectorUiModel>()
-        viewModel.dateSelectorUiModel.observeForever { model -> model?.let { models.add(it) } }
-
-        viewModel.onSectionSelected(INSIGHTS)
-
-        assertThat(models).hasSize(1)
-
-        viewModel.onSectionSelected(INSIGHTS)
-
-        assertThat(models).hasSize(1)
-    }
-
-    @Test
-    fun `shows date selector on days screen`() {
-        val statsGranularity = StatsGranularity.DAYS
-        val selectedDate = Date(0)
-        val label = "Jan 1"
-        whenever(selectedDateProvider.getSelectedDate(statsGranularity)).thenReturn(selectedDate)
-        whenever(statsDateFormatter.printGranularDate(selectedDate, statsGranularity)).thenReturn(label)
-        whenever(selectedDateProvider.hasPreviousDate(statsGranularity)).thenReturn(true)
-        whenever(selectedDateProvider.hasNextData(statsGranularity)).thenReturn(true)
-        var model: DateSelectorUiModel? = null
-        viewModel.dateSelectorUiModel.observeForever { model = it }
-
-        viewModel.onSectionSelected(DAYS)
-
-        assertThat(model).isNotNull
-        assertThat(model?.isVisible).isTrue()
-        assertThat(model?.enableSelectPrevious).isTrue()
-        assertThat(model?.enableSelectNext).isTrue()
-        assertThat(model?.date).isEqualTo(label)
-=======
     fun `updates date selector on insights screen`() {
         viewModel.onSectionSelected(INSIGHTS)
 
         verify(baseListUseCase).updateDateSelector(null)
->>>>>>> f499bd1c
     }
 
     @Test
     fun `updates date selector on date change`() {
         val statsGranularity = StatsGranularity.DAYS
-<<<<<<< HEAD
-        val updatedDate = Date(10)
-        val updatedLabel = "Jan 2"
-        whenever(statsDateFormatter.printGranularDate(updatedDate, statsGranularity)).thenReturn(updatedLabel)
-        whenever(selectedDateProvider.hasPreviousDate(statsGranularity)).thenReturn(true)
-        whenever(selectedDateProvider.hasNextData(statsGranularity)).thenReturn(true)
-        whenever(statsSectionManager.getSelectedSection()).thenReturn(DAYS)
-        var model: DateSelectorUiModel? = null
-        viewModel.dateSelectorUiModel.observeForever { model = it }
-=======
->>>>>>> f499bd1c
 
         viewModel.onSectionSelected(DAYS)
 
