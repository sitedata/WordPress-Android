--- conflicted
+++ resolved
@@ -97,25 +97,4 @@
         verify(statsSectionManager).setSelectedSection(YEARS)
         verify(analyticsTracker).track(STATS_PERIOD_YEARS_ACCESSED)
     }
-<<<<<<< HEAD
-
-    @Test
-    fun `updates date selector on insights screen`() {
-        viewModel.onSectionSelected(INSIGHTS)
-
-        verify(baseListUseCase).updateDateSelector()
-    }
-
-    @Test
-    fun `updates date selector on date change`() {
-        val statsSection = StatsSection.DAYS
-
-        viewModel.onSectionSelected(DAYS)
-
-        viewModel.onSelectedDateChange(statsSection)
-
-        verify(baseListUseCase, times(2)).updateDateSelector()
-    }
-=======
->>>>>>> 49d05786
 }