--- conflicted
+++ resolved
@@ -168,7 +168,7 @@
 
             // Then
             assertThat(requireNotNull(viewModel.uiState.value).interestsUiState[selectedIndex].isChecked)
-                .isEqualTo(true)
+                    .isEqualTo(true)
         }
 
     @ExperimentalCoroutinesApi
@@ -187,7 +187,7 @@
 
             // Then
             assertThat(requireNotNull(viewModel.uiState.value).interestsUiState[selectedIndex].isChecked)
-                .isEqualTo(false)
+                    .isEqualTo(false)
         }
 
     @ExperimentalCoroutinesApi
@@ -203,36 +203,27 @@
             viewModel.onInterestAtIndexToggled(index = 0, isChecked = true)
 
             // Then
-<<<<<<< HEAD
-            val uiState = requireNotNull(viewModel.uiState.value)
-            assertThat(uiState.interestsUiState.filter { it.isChecked }.size)
-                .isGreaterThanOrEqualTo(1)
-            assertThat(uiState.doneButtonUiState).isInstanceOf(DoneButtonEnabledUiState::class.java)
-            assertThat(uiState.doneButtonUiState.titleRes).isEqualTo(R.string.reader_btn_done)
-            assertThat(uiState.doneButtonUiState.enabled).isEqualTo(true)
-=======
             assertThat(requireNotNull(viewModel.uiState.value).doneButtonUiState)
                 .isInstanceOf(DoneButtonEnabledUiState::class.java)
             assertThat(requireNotNull(viewModel.uiState.value).doneButtonUiState.titleRes)
                 .isEqualTo(R.string.reader_btn_done)
             assertThat(requireNotNull(viewModel.uiState.value).doneButtonUiState.enabled)
                 .isEqualTo(true)
->>>>>>> c0e1256c
         }
 
     @ExperimentalCoroutinesApi
     @Test
     fun `done button shown in disabled state if no interests are in selected state`() =
         coroutineScope.runBlockingTest {
-            // Given
-            val mockInterests = getMockInterests()
-            whenever(readerTagRepository.getInterests()).thenReturn(mockInterests)
-
-            // When
-            initViewModel()
-
-            // Then
-            assertThat(requireNotNull(viewModel.uiState.value).doneButtonUiState)
+        // Given
+        val mockInterests = getMockInterests()
+        whenever(readerTagRepository.getInterests()).thenReturn(mockInterests)
+
+        // When
+        initViewModel()
+
+        // Then
+        assertThat(requireNotNull(viewModel.uiState.value).doneButtonUiState)
                 .isInstanceOf(DoneButtonDisabledUiState::class.java)
         }
 
