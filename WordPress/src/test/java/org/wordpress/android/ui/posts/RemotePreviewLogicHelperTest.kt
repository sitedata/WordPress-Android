package org.wordpress.android.ui.posts

import android.app.Activity
import com.nhaarman.mockitokotlin2.any
import com.nhaarman.mockitokotlin2.doReturn
import com.nhaarman.mockitokotlin2.mock
import com.nhaarman.mockitokotlin2.never
import com.nhaarman.mockitokotlin2.times
import com.nhaarman.mockitokotlin2.verify
import com.nhaarman.mockitokotlin2.whenever
import org.assertj.core.api.Assertions.assertThat
import org.junit.Before
import org.junit.Test
import org.junit.runner.RunWith
import org.mockito.Mock
import org.mockito.Mockito.lenient
import org.mockito.junit.MockitoJUnitRunner
import org.wordpress.android.fluxc.model.PostModel
import org.wordpress.android.fluxc.model.SiteModel
import org.wordpress.android.ui.ActivityLauncherWrapper
import org.wordpress.android.ui.WPWebViewUsageCategory
import org.wordpress.android.ui.posts.RemotePreviewLogicHelper.RemotePreviewHelperFunctions
import org.wordpress.android.util.NetworkUtilsWrapper

@RunWith(MockitoJUnitRunner::class)
class RemotePreviewLogicHelperTest {
    @Mock
    private lateinit var activity: Activity

    @Mock
    private lateinit var site: SiteModel
    @Mock
    private lateinit var post: PostModel

    @Mock
    private lateinit var networkUtilsWrapper: NetworkUtilsWrapper
    @Mock
    private lateinit var activityLauncherWrapper: ActivityLauncherWrapper

    @Mock
    private lateinit var helperFunctions: RemotePreviewHelperFunctions

    @Mock
    private lateinit var postUtilsWrapper: PostUtilsWrapper

    private lateinit var remotePreviewLogicHelper: RemotePreviewLogicHelper

    @Before
    fun setup() {
        remotePreviewLogicHelper = RemotePreviewLogicHelper(
                networkUtilsWrapper,
                activityLauncherWrapper,
                postUtilsWrapper
        )

        doReturn(true).whenever(site).isUsingWpComRestApi

        doReturn(true).whenever(networkUtilsWrapper).isNetworkAvailable()

        doReturn(false).whenever(helperFunctions).notifyUploadInProgress(any())

        doReturn(true).whenever(postUtilsWrapper).isPublishable(post)

        doReturn(true).whenever(post).isLocallyChanged
        doReturn("Test title for test purposes").whenever(post).title
        doReturn(999999).whenever(post).contentHashcode()
    }

    @Test
    fun `preview not available for self hosted sites not using WPComRestApi on published post with modifications`() {
        // Given
        doReturn(false).whenever(site).isUsingWpComRestApi
        doReturn(PostStatus.PUBLISHED.toString()).whenever(post).status
        doReturn(true).whenever(post).isLocallyChanged

        // When
        val result = remotePreviewLogicHelper.runPostPreviewLogic(activity, site, post, mock())

        // Then
        assertThat(result).isEqualTo(RemotePreviewLogicHelper.PreviewLogicOperationResult.PREVIEW_NOT_AVAILABLE)
        verify(activityLauncherWrapper, times(1)).showActionableEmptyView(
                activity,
                WPWebViewUsageCategory.REMOTE_PREVIEW_NOT_AVAILABLE,
                post.title
        )
    }

    @Test
    fun `preview available for self hosted sites not using WPComRestApi on drafts`() {
        // Given
        // next stub not used (made lenient) in case we update future logic.
        lenient().doReturn(false).whenever(site).isUsingWpComRestApi

        // When
        val result = remotePreviewLogicHelper.runPostPreviewLogic(activity, site, post, helperFunctions)

        // Then
        assertThat(result).isEqualTo(RemotePreviewLogicHelper.PreviewLogicOperationResult.GENERATING_PREVIEW)
        verify(helperFunctions, times(1)).startUploading(false, post)
    }

    @Test
    fun `preview not available if network not available`() {
        // Given
        doReturn(false).whenever(networkUtilsWrapper).isNetworkAvailable()

        // When
        val result = remotePreviewLogicHelper.runPostPreviewLogic(activity, site, post, helperFunctions)

        // Then
        assertThat(result).isEqualTo(RemotePreviewLogicHelper.PreviewLogicOperationResult.NETWORK_NOT_AVAILABLE)
        verify(activityLauncherWrapper, times(1)).showActionableEmptyView(
                activity,
                WPWebViewUsageCategory.REMOTE_PREVIEW_NO_NETWORK,
                post.title
        )
    }

    @Test
    fun `preview not available if media upload is in progress`() {
        // Given
        doReturn(true).whenever(helperFunctions).notifyUploadInProgress(any())

        // When
        val result = remotePreviewLogicHelper.runPostPreviewLogic(activity, site, mock(), helperFunctions)

        // Then
        assertThat(result).isEqualTo(RemotePreviewLogicHelper.PreviewLogicOperationResult.MEDIA_UPLOAD_IN_PROGRESS)
        verify(helperFunctions, times(1)).notifyUploadInProgress(any())
    }

    @Test
    fun `cannot save empty local draft for preview`() {
        // Given
        doReturn(false).whenever(postUtilsWrapper).isPublishable(post)
        doReturn(true).whenever(post).isLocalDraft

        // When
        val result = remotePreviewLogicHelper.runPostPreviewLogic(activity, site, post, helperFunctions)

        // Then
        assertThat(result).isEqualTo(RemotePreviewLogicHelper.PreviewLogicOperationResult.CANNOT_SAVE_EMPTY_DRAFT)
        verify(helperFunctions, times(1)).notifyEmptyDraft()
    }

    @Test
    fun `cannot save empty draft for preview`() {
        // Given
        doReturn(false).whenever(postUtilsWrapper).isPublishable(post)

        // When
        val result = remotePreviewLogicHelper.runPostPreviewLogic(activity, site, post, helperFunctions)

        // Then
        assertThat(result)
                .isEqualTo(RemotePreviewLogicHelper.PreviewLogicOperationResult.CANNOT_REMOTE_AUTO_SAVE_EMPTY_POST)
        verify(helperFunctions, times(1)).notifyEmptyPost()
    }

    @Test
    fun `upload local draft for preview`() {
        // Given
        doReturn(true).whenever(post).isLocalDraft

        // When
        val result = remotePreviewLogicHelper.runPostPreviewLogic(activity, site, post, helperFunctions)

        // Then
        assertThat(result).isEqualTo(RemotePreviewLogicHelper.PreviewLogicOperationResult.GENERATING_PREVIEW)
        verify(helperFunctions, times(1)).startUploading(false, post)
    }

    @Test
    fun `cannot remote auto save empty post for preview`() {
        // Given
        doReturn(false).whenever(postUtilsWrapper).isPublishable(post)

        // When
        val result = remotePreviewLogicHelper.runPostPreviewLogic(activity, site, post, helperFunctions)

        // Then
        assertThat(result).isEqualTo(
                RemotePreviewLogicHelper.PreviewLogicOperationResult.CANNOT_REMOTE_AUTO_SAVE_EMPTY_POST
        )
        verify(helperFunctions, times(1)).notifyEmptyPost()
    }

    @Test
    fun `remote auto save post with local changes for preview`() {
        // Given

        // When
        val result = remotePreviewLogicHelper.runPostPreviewLogic(activity, site, post, helperFunctions)

        // Then
        assertThat(result).isEqualTo(RemotePreviewLogicHelper.PreviewLogicOperationResult.GENERATING_PREVIEW)
        verify(helperFunctions, times(1)).startUploading(true, post)
    }

    @Test
    fun `launch remote preview with no uploading for a post without local changes`() {
        // Given
        doReturn(false).whenever(post).isLocallyChanged

        // When
        val result = remotePreviewLogicHelper.runPostPreviewLogic(activity, site, post, helperFunctions)

        // Then
        assertThat(result).isEqualTo(RemotePreviewLogicHelper.PreviewLogicOperationResult.OPENING_PREVIEW)
        verify(helperFunctions, never()).startUploading(any(), any())
        verify(activityLauncherWrapper, times(1)).previewPostOrPageForResult(
                activity,
                site,
                post,
                RemotePreviewLogicHelper.RemotePreviewType.REMOTE_PREVIEW
        )
    }

    @Test
    fun `remote auto save a post with local changes for preview`() {
        // Given

        // When
        val result = remotePreviewLogicHelper.runPostPreviewLogic(activity, site, post, helperFunctions)

        // Then
        assertThat(result).isEqualTo(RemotePreviewLogicHelper.PreviewLogicOperationResult.GENERATING_PREVIEW)
        verify(helperFunctions, times(1)).startUploading(true, post)
    }
<<<<<<< HEAD
=======

    @Test
    fun `launch remote preview with no uploading for scheduled post without local changes`() {
        // Given
        doReturn(PostStatus.SCHEDULED.toString()).whenever(post).status
        doReturn(false).whenever(post).isLocallyChanged

        // When
        val result = remotePreviewLogicHelper.runPostPreviewLogic(activity, site, post, helperFunctions)

        // Then
        assertThat(result).isEqualTo(RemotePreviewLogicHelper.PreviewLogicOperationResult.OPENING_PREVIEW)
        verify(helperFunctions, never()).startUploading(any(), any())
        verify(activityLauncherWrapper, times(1)).previewPostOrPageForResult(
                activity,
                site,
                post,
                RemotePreviewLogicHelper.RemotePreviewType.REMOTE_PREVIEW
        )
    }

    @Test
    fun `preview not available for Jetpack sites on published post with modification`() {
        // Given
        doReturn(true).whenever(site).isJetpackConnected
        doReturn(PostStatus.PUBLISHED.toString()).whenever(post).status
        doReturn(true).whenever(post).isLocallyChanged

        // When
        val result = remotePreviewLogicHelper.runPostPreviewLogic(activity, site, post, mock())

        // Then
        assertThat(result).isEqualTo(RemotePreviewLogicHelper.PreviewLogicOperationResult.PREVIEW_NOT_AVAILABLE)
        verify(activityLauncherWrapper, times(1)).showActionableEmptyView(
                activity,
                WPWebViewUsageCategory.REMOTE_PREVIEW_NOT_AVAILABLE,
                post.title
        )
    }

    @Test
    fun `preview available for Jetpack sites on draft with modification`() {
        // Given
        // next stub not used (made lenient) in case we update future logic.
        lenient().doReturn(true).whenever(site).isJetpackConnected
        doReturn(true).whenever(post).isLocallyChanged

        // When
        val result = remotePreviewLogicHelper.runPostPreviewLogic(activity, site, post, helperFunctions)

        // Then
        assertThat(result).isEqualTo(RemotePreviewLogicHelper.PreviewLogicOperationResult.GENERATING_PREVIEW)
        verify(helperFunctions, times(1)).startUploading(false, post)
    }

    @Test
    fun `preview available for Jetpack sites on published post without modification`() {
        // Given
        // next stub not used (made lenient) in case we update future logic
        lenient().doReturn(true).whenever(site).isJetpackConnected
        doReturn(PostStatus.PUBLISHED.toString()).whenever(post).status
        doReturn(false).whenever(post).isLocallyChanged

        // When
        val result = remotePreviewLogicHelper.runPostPreviewLogic(activity, site, post, helperFunctions)

        // Then
        assertThat(result).isEqualTo(RemotePreviewLogicHelper.PreviewLogicOperationResult.OPENING_PREVIEW)
        verify(helperFunctions, never()).startUploading(false, post)
    }

    @Test
    fun `preview available for Jetpack sites on draft without modification`() {
        // Given
        lenient().doReturn(true).whenever(site).isJetpackConnected
        doReturn(false).whenever(post).isLocallyChanged

        // When
        val result = remotePreviewLogicHelper.runPostPreviewLogic(activity, site, post, helperFunctions)

        // Then
        assertThat(result).isEqualTo(RemotePreviewLogicHelper.PreviewLogicOperationResult.OPENING_PREVIEW)
        verify(helperFunctions, never()).startUploading(false, post)
    }
>>>>>>> 6a3a0e9c
}<|MERGE_RESOLUTION|>--- conflicted
+++ resolved
@@ -227,28 +227,6 @@
         assertThat(result).isEqualTo(RemotePreviewLogicHelper.PreviewLogicOperationResult.GENERATING_PREVIEW)
         verify(helperFunctions, times(1)).startUploading(true, post)
     }
-<<<<<<< HEAD
-=======
-
-    @Test
-    fun `launch remote preview with no uploading for scheduled post without local changes`() {
-        // Given
-        doReturn(PostStatus.SCHEDULED.toString()).whenever(post).status
-        doReturn(false).whenever(post).isLocallyChanged
-
-        // When
-        val result = remotePreviewLogicHelper.runPostPreviewLogic(activity, site, post, helperFunctions)
-
-        // Then
-        assertThat(result).isEqualTo(RemotePreviewLogicHelper.PreviewLogicOperationResult.OPENING_PREVIEW)
-        verify(helperFunctions, never()).startUploading(any(), any())
-        verify(activityLauncherWrapper, times(1)).previewPostOrPageForResult(
-                activity,
-                site,
-                post,
-                RemotePreviewLogicHelper.RemotePreviewType.REMOTE_PREVIEW
-        )
-    }
 
     @Test
     fun `preview not available for Jetpack sites on published post with modification`() {
@@ -313,5 +291,4 @@
         assertThat(result).isEqualTo(RemotePreviewLogicHelper.PreviewLogicOperationResult.OPENING_PREVIEW)
         verify(helperFunctions, never()).startUploading(false, post)
     }
->>>>>>> 6a3a0e9c
 }