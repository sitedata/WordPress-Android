package org.wordpress.android.ui.stats.refresh.lists.sections.granular.usecases

import com.nhaarman.mockitokotlin2.whenever
import kotlinx.coroutines.Dispatchers
import org.assertj.core.api.Assertions.assertThat
import org.junit.Before
import org.junit.Test
import org.mockito.Mock
import org.wordpress.android.BaseUnitTest
import org.wordpress.android.R
import org.wordpress.android.fluxc.model.SiteModel
import org.wordpress.android.fluxc.model.stats.LimitMode
import org.wordpress.android.fluxc.model.stats.time.CountryViewsModel
import org.wordpress.android.fluxc.model.stats.time.CountryViewsModel.Country
import org.wordpress.android.fluxc.network.utils.StatsGranularity.DAYS
import org.wordpress.android.fluxc.store.StatsStore.OnStatsFetched
import org.wordpress.android.fluxc.store.StatsStore.StatsError
import org.wordpress.android.fluxc.store.StatsStore.StatsErrorType.GENERIC_ERROR
import org.wordpress.android.fluxc.store.stats.time.CountryViewsStore
import org.wordpress.android.test
import org.wordpress.android.ui.stats.refresh.lists.sections.BaseStatsUseCase.UseCaseMode.BLOCK
import org.wordpress.android.ui.stats.refresh.lists.sections.BaseStatsUseCase.UseCaseModel
import org.wordpress.android.ui.stats.refresh.lists.sections.BaseStatsUseCase.UseCaseModel.UseCaseState
import org.wordpress.android.ui.stats.refresh.lists.sections.BlockListItem
import org.wordpress.android.ui.stats.refresh.lists.sections.BlockListItem.Empty
import org.wordpress.android.ui.stats.refresh.lists.sections.BlockListItem.Header
import org.wordpress.android.ui.stats.refresh.lists.sections.BlockListItem.Link
import org.wordpress.android.ui.stats.refresh.lists.sections.BlockListItem.ListItemWithIcon
import org.wordpress.android.ui.stats.refresh.lists.sections.BlockListItem.MapItem
import org.wordpress.android.ui.stats.refresh.lists.sections.BlockListItem.Title
import org.wordpress.android.ui.stats.refresh.lists.sections.BlockListItem.Type.HEADER
import org.wordpress.android.ui.stats.refresh.lists.sections.BlockListItem.Type.LINK
import org.wordpress.android.ui.stats.refresh.lists.sections.BlockListItem.Type.LIST_ITEM_WITH_ICON
import org.wordpress.android.ui.stats.refresh.lists.sections.BlockListItem.Type.TITLE
import org.wordpress.android.ui.stats.refresh.lists.sections.granular.SelectedDateProvider
import org.wordpress.android.ui.stats.refresh.lists.sections.granular.SelectedDateProvider.SelectedDate
import org.wordpress.android.ui.stats.refresh.utils.StatsSiteProvider
import org.wordpress.android.util.analytics.AnalyticsTrackerWrapper
import java.util.Date

private const val itemsToLoad = 6
private val statsGranularity = DAYS
private val selectedDate = Date(0)

class CountryViewsUseCaseTest : BaseUnitTest() {
    @Mock lateinit var store: CountryViewsStore
    @Mock lateinit var statsSiteProvider: StatsSiteProvider
    @Mock lateinit var site: SiteModel
    @Mock lateinit var selectedDateProvider: SelectedDateProvider
    @Mock lateinit var tracker: AnalyticsTrackerWrapper
    private lateinit var useCase: CountryViewsUseCase
    private val country = Country("CZ", "Czech Republic", 500, "flag.jpg", "flatFlag.jpg")
    @Before
    fun setUp() {
        useCase = CountryViewsUseCase(
                statsGranularity,
                Dispatchers.Unconfined,
                store,
                statsSiteProvider,
                selectedDateProvider,
                tracker,
                BLOCK
        )
        whenever(statsSiteProvider.siteModel).thenReturn(site)
        whenever((selectedDateProvider.getSelectedDate(statsGranularity))).thenReturn(selectedDate)
        whenever((selectedDateProvider.getSelectedDateState(statsGranularity))).thenReturn(
                SelectedDate(
                        0,
                        listOf(selectedDate)
                )
        )
    }

    @Test
    fun `maps country views to UI model`() = test {
        val forced = false
        val model = CountryViewsModel(10, 15, listOf(country), false)
<<<<<<< HEAD
        whenever(
                store.getCountryViews(
                        site,
                        statsGranularity,
                        pageSize,
                        selectedDate
                )
        ).thenReturn(model)
        whenever(store.fetchCountryViews(site, pageSize, statsGranularity, selectedDate, forced)).thenReturn(
=======
        whenever(store.fetchCountryViews(site, statsGranularity,
                LimitMode.Top(itemsToLoad), selectedDate, forced)).thenReturn(
>>>>>>> 950b82ba
                OnStatsFetched(
                        model
                )
        )

        val result = loadData(true, forced)

        assertThat(result.state).isEqualTo(UseCaseState.SUCCESS)
        result.data!!.apply {
            assertThat(this).hasSize(4)
            assertTitle(this[0])
            val mapItem = (this[1] as MapItem)
            assertThat(mapItem.mapData).isEqualTo("['CZ',500],")
            assertThat(mapItem.label).isEqualTo(R.string.stats_country_views_label)
            assertLabel(this[2])
            assertItem(this[3], country.fullName, country.views, country.flagIconUrl)
        }
    }

    @Test
    fun `adds view more button when hasMore`() = test {
        val forced = false
        val model = CountryViewsModel(10, 15, listOf(country), true)
        whenever(
<<<<<<< HEAD
                store.getCountryViews(
                        site,
                        statsGranularity,
                        pageSize,
                        selectedDate
                )
        ).thenReturn(model)
        whenever(
                store.fetchCountryViews(site, pageSize, statsGranularity, selectedDate, forced)
=======
                store.fetchCountryViews(site, statsGranularity, LimitMode.Top(itemsToLoad), selectedDate, forced)
>>>>>>> 950b82ba
        ).thenReturn(
                OnStatsFetched(
                        model
                )
        )
        val result = loadData(true, forced)

        assertThat(result.state).isEqualTo(UseCaseState.SUCCESS)
        result.data!!.apply {
            assertThat(this).hasSize(5)
            assertLink(this[4])
        }
    }

    @Test
    fun `maps empty country views to UI model`() = test {
        val forced = false
        whenever(
                store.fetchCountryViews(site, statsGranularity, LimitMode.Top(itemsToLoad), selectedDate, forced)
        ).thenReturn(
                OnStatsFetched(CountryViewsModel(0, 0, listOf(), false))
        )

        val result = loadData(true, forced)

        assertThat(result.state).isEqualTo(UseCaseState.EMPTY)
        result.stateData!!.apply {
            assertThat(this).hasSize(2)
            assertTitle(this[0])
            assertThat(this[1]).isEqualTo(Empty(R.string.stats_no_data_for_period))
        }
    }

    @Test
    fun `maps error item to UI model`() = test {
        val forced = false
        val message = "Generic error"
        whenever(
                store.fetchCountryViews(site, statsGranularity, LimitMode.Top(itemsToLoad), selectedDate, forced)
        ).thenReturn(
                OnStatsFetched(
                        StatsError(GENERIC_ERROR, message)
                )
        )

        val result = loadData(true, forced)

        assertThat(result.state).isEqualTo(UseCaseState.ERROR)
    }

    private fun assertTitle(item: BlockListItem) {
        assertThat(item.type).isEqualTo(TITLE)
        assertThat((item as Title).textResource).isEqualTo(R.string.stats_countries)
    }

    private fun assertLabel(item: BlockListItem) {
        assertThat(item.type).isEqualTo(HEADER)
        assertThat((item as Header).leftLabel).isEqualTo(R.string.stats_country_label)
        assertThat(item.rightLabel).isEqualTo(R.string.stats_country_views_label)
    }

    private fun assertItem(
        item: BlockListItem,
        key: String,
        views: Int?,
        icon: String?
    ) {
        assertThat(item.type).isEqualTo(LIST_ITEM_WITH_ICON)
        assertThat((item as ListItemWithIcon).text).isEqualTo(key)
        if (views != null) {
            assertThat(item.value).isEqualTo(views.toString())
        } else {
            assertThat(item.value).isNull()
        }
        assertThat(item.iconUrl).isEqualTo(icon)
    }

    private fun assertLink(item: BlockListItem) {
        assertThat(item.type).isEqualTo(LINK)
        assertThat((item as Link).text).isEqualTo(R.string.stats_insights_view_more)
    }

    private suspend fun loadData(refresh: Boolean, forced: Boolean): UseCaseModel {
        var result: UseCaseModel? = null
        useCase.liveData.observeForever { result = it }
        useCase.fetch(refresh, forced)
        return checkNotNull(result)
    }
}<|MERGE_RESOLUTION|>--- conflicted
+++ resolved
@@ -9,7 +9,7 @@
 import org.wordpress.android.BaseUnitTest
 import org.wordpress.android.R
 import org.wordpress.android.fluxc.model.SiteModel
-import org.wordpress.android.fluxc.model.stats.LimitMode
+import org.wordpress.android.fluxc.model.stats.LimitMode.Top
 import org.wordpress.android.fluxc.model.stats.time.CountryViewsModel
 import org.wordpress.android.fluxc.model.stats.time.CountryViewsModel.Country
 import org.wordpress.android.fluxc.network.utils.StatsGranularity.DAYS
@@ -42,6 +42,8 @@
 private val statsGranularity = DAYS
 private val selectedDate = Date(0)
 
+private val limitMode = Top(itemsToLoad)
+
 class CountryViewsUseCaseTest : BaseUnitTest() {
     @Mock lateinit var store: CountryViewsStore
     @Mock lateinit var statsSiteProvider: StatsSiteProvider
@@ -75,20 +77,16 @@
     fun `maps country views to UI model`() = test {
         val forced = false
         val model = CountryViewsModel(10, 15, listOf(country), false)
-<<<<<<< HEAD
         whenever(
                 store.getCountryViews(
                         site,
                         statsGranularity,
-                        pageSize,
+                        limitMode,
                         selectedDate
                 )
         ).thenReturn(model)
-        whenever(store.fetchCountryViews(site, pageSize, statsGranularity, selectedDate, forced)).thenReturn(
-=======
         whenever(store.fetchCountryViews(site, statsGranularity,
-                LimitMode.Top(itemsToLoad), selectedDate, forced)).thenReturn(
->>>>>>> 950b82ba
+                limitMode, selectedDate, forced)).thenReturn(
                 OnStatsFetched(
                         model
                 )
@@ -113,19 +111,15 @@
         val forced = false
         val model = CountryViewsModel(10, 15, listOf(country), true)
         whenever(
-<<<<<<< HEAD
                 store.getCountryViews(
                         site,
                         statsGranularity,
-                        pageSize,
+                        limitMode,
                         selectedDate
                 )
         ).thenReturn(model)
         whenever(
-                store.fetchCountryViews(site, pageSize, statsGranularity, selectedDate, forced)
-=======
-                store.fetchCountryViews(site, statsGranularity, LimitMode.Top(itemsToLoad), selectedDate, forced)
->>>>>>> 950b82ba
+                store.fetchCountryViews(site, statsGranularity, limitMode, selectedDate, forced)
         ).thenReturn(
                 OnStatsFetched(
                         model
@@ -144,7 +138,7 @@
     fun `maps empty country views to UI model`() = test {
         val forced = false
         whenever(
-                store.fetchCountryViews(site, statsGranularity, LimitMode.Top(itemsToLoad), selectedDate, forced)
+                store.fetchCountryViews(site, statsGranularity, limitMode, selectedDate, forced)
         ).thenReturn(
                 OnStatsFetched(CountryViewsModel(0, 0, listOf(), false))
         )
@@ -164,7 +158,7 @@
         val forced = false
         val message = "Generic error"
         whenever(
-                store.fetchCountryViews(site, statsGranularity, LimitMode.Top(itemsToLoad), selectedDate, forced)
+                store.fetchCountryViews(site, statsGranularity, limitMode, selectedDate, forced)
         ).thenReturn(
                 OnStatsFetched(
                         StatsError(GENERIC_ERROR, message)
