--- conflicted
+++ resolved
@@ -45,13 +45,9 @@
     @Mock lateinit var dispatcher: Dispatcher
     @Mock lateinit var pagesViewModel: PagesViewModel
     @Mock lateinit var localeManagerWrapper: LocaleManagerWrapper
-<<<<<<< HEAD
-    @Mock lateinit var pageItemUiStateHelper: PageItemUiStateHelper
-=======
     @Mock lateinit var progressHelper: PageItemUploadProgressHelper
     @Mock lateinit var createUploadStateUseCase: CreatePageUploadUiStateUseCase
     @Mock lateinit var createLabelsUseCase: CreatePageListItemLabelsUseCase
->>>>>>> 29b1957b
 
     private lateinit var viewModel: PageListViewModel
     private val site = SiteModel()
@@ -236,11 +232,7 @@
         val expectedShowOverlay = true
         val pages = MutableLiveData<List<PageModel>>()
 
-<<<<<<< HEAD
-        whenever(pageItemUiStateHelper.getProgressStateForPage(LocalId(0), site)).thenReturn(Pair(mock(),
-=======
         whenever(progressHelper.getProgressStateForPage(anyOrNull(), anyOrNull())).thenReturn(Pair(mock(),
->>>>>>> 29b1957b
                 expectedShowOverlay))
         whenever(pagesViewModel.pages).thenReturn(pages)
 
@@ -261,11 +253,7 @@
         val expectedProgressBarUiState = ProgressBarUiState.Indeterminate
         val pages = MutableLiveData<List<PageModel>>()
 
-<<<<<<< HEAD
-        whenever(pageItemUiStateHelper.getProgressStateForPage(LocalId(0), site)).thenReturn(
-=======
         whenever(progressHelper.getProgressStateForPage(anyOrNull(), anyOrNull())).thenReturn(
->>>>>>> 29b1957b
                 Pair(
                         expectedProgressBarUiState,
                         true
@@ -288,25 +276,17 @@
     fun `progressState is specific to each page`() {
         // Arrange
         val pages = MutableLiveData<List<PageModel>>()
-<<<<<<< HEAD
-        whenever(pageItemUiStateHelper.getProgressStateForPage(LocalId(0), site)).thenReturn(
-=======
         whenever(postStore.getPostByLocalPostId(0)).thenReturn(PostModel().also { it.setId(0) })
         whenever(postStore.getPostByLocalPostId(1)).thenReturn(PostModel().also { it.setId(1) })
 
         whenever(progressHelper.getProgressStateForPage(argThat { this.id == 0 }, any())).thenReturn(
->>>>>>> 29b1957b
                 Pair(
                         ProgressBarUiState.Indeterminate,
                         true
                 )
         )
 
-<<<<<<< HEAD
-        whenever(pageItemUiStateHelper.getProgressStateForPage(LocalId(1), site)).thenReturn(
-=======
         whenever(progressHelper.getProgressStateForPage(argThat { this.id == 1 }, any())).thenReturn(
->>>>>>> 29b1957b
                 Pair(
                         ProgressBarUiState.Hidden,
                         false
