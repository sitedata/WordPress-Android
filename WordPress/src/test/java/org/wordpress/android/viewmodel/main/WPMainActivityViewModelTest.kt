--- conflicted
+++ resolved
@@ -182,10 +182,6 @@
     }
 
     @Test
-<<<<<<< HEAD
-    fun `new post action is triggered from FAB when user has not full access to content if stories disabled`() {
-        setupWPStoriesFeatureConfigEnabled(buildConfigValue = false)
-=======
     fun `bottom sheet does not show quick start focus point by default`() {
         startViewModelWithDefaultParameters()
         viewModel.onFabClicked(hasFullAccessToContent = true)
@@ -234,8 +230,8 @@
     }
 
     @Test
-    fun `new post action is triggered from FAB when user has not full access to content`() {
->>>>>>> 43664aac
+    fun `new post action is triggered from FAB when user has not full access to content if stories disabled`() {
+        setupWPStoriesFeatureConfigEnabled(buildConfigValue = false)
         startViewModelWithDefaultParameters()
         viewModel.onFabClicked(hasFullAccessToContent = false)
         assertThat(viewModel.isBottomSheetShowing.value).isNull()
