--- conflicted
+++ resolved
@@ -57,22 +57,10 @@
     }
 
     @Test
-<<<<<<< HEAD
-    fun clearsResultAndLoadsDataOnStart() = runBlocking<Unit> {
-        whenever(pageStore.getPagesFromDb(site)).thenReturn(listOf(
-                PageModel(site, 1, "title", DRAFT, Date(), false, 1, null))
-        )
-        whenever(pageStore.requestPagesFromServer(any())).thenReturn(
-                OnPostChanged(CauseOfOnPostChanged.FetchPages, 1, false)
-        )
-        val listStateObserver = viewModel.listState.test()
-        val refreshPagesObserver = viewModel.pages.test()
-        val searchPagesObserver = viewModel.searchPages.test()
-=======
     fun clearsResultAndLoadsDataOnStart() = test {
         val pageModel = initPageRepo()
-        whenever(pageStore.requestPagesFromServer(any())).thenReturn(OnPostChanged(1, false))
->>>>>>> 93089009
+        whenever(pageStore.requestPagesFromServer(any())).thenReturn(
+                OnPostChanged(CauseOfOnPostChanged.FetchPages, 1, false))
 
         viewModel.start(site)
 
@@ -94,15 +82,8 @@
     @Test
     fun onSiteWithoutPages() = test {
         whenever(pageStore.getPagesFromDb(site)).thenReturn(emptyList())
-<<<<<<< HEAD
         whenever(pageStore.requestPagesFromServer(any())).thenReturn(
-                OnPostChanged(CauseOfOnPostChanged.FetchPages, 0, false)
-        )
-        val listStateObserver = viewModel.listState.test()
-        val refreshPagesObserver = viewModel.pages.test()
-=======
-        whenever(pageStore.requestPagesFromServer(any())).thenReturn(OnPostChanged(0, false))
->>>>>>> 93089009
+                OnPostChanged(CauseOfOnPostChanged.FetchPages, 0, false))
 
         viewModel.start(site)
 
@@ -152,7 +133,8 @@
 
     private suspend fun initSearch() {
         whenever(pageStore.getPagesFromDb(site)).thenReturn(listOf())
-        whenever(pageStore.requestPagesFromServer(any())).thenReturn(OnPostChanged(0, false))
+        whenever(pageStore.requestPagesFromServer(any())).thenReturn(
+                OnPostChanged(CauseOfOnPostChanged.FetchPages, 0, false))
         viewModel.start(site)
     }
 }