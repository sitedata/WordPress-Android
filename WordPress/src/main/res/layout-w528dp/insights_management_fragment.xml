<?xml version="1.0" encoding="utf-8"?>
<ScrollView xmlns:android="http://schemas.android.com/apk/res/android"
<<<<<<< HEAD
    xmlns:app="http://schemas.android.com/apk/res-auto"
=======
>>>>>>> d5fb57b6
    xmlns:tools="http://schemas.android.com/tools"
    android:id="@+id/insightsManagementScrollView"
    android:layout_width="wrap_content"
    android:layout_height="match_parent">

<<<<<<< HEAD
    <androidx.constraintlayout.widget.ConstraintLayout
        android:id="@+id/insightsManagementContainer"
        style="@style/StatsInsightManagementList"
        android:layout_marginStart="@dimen/margin_large"
        android:layout_marginEnd="@dimen/margin_large"
        android:paddingBottom="@dimen/margin_large">

        <com.google.android.material.textview.MaterialTextView
            android:id="@+id/insightsManagementSubtitle"
            android:layout_width="match_parent"
            android:layout_height="wrap_content"
            android:layout_marginStart="@dimen/margin_extra_large"
            android:layout_marginTop="@dimen/stats_insights_management_margin"
            android:layout_marginEnd="@dimen/margin_extra_large"
            android:gravity="center_horizontal"
            android:paddingBottom="@dimen/stats_insights_management_margin"
            android:text="@string/stats_insights_management_title"
            android:textAppearance="?attr/textAppearanceSubtitle1"
            app:layout_constraintEnd_toEndOf="parent"
            app:layout_constraintStart_toStartOf="parent"
            app:layout_constraintTop_toTopOf="parent" />

        <com.google.android.material.card.MaterialCardView
            android:id="@+id/addedInsightsCard"
            android:layout_width="match_parent"
            android:layout_height="wrap_content"
            android:animateLayoutChanges="false"
            app:cardUseCompatPadding="true"
            app:layout_constraintEnd_toEndOf="parent"
            app:layout_constraintStart_toStartOf="parent"
            app:layout_constraintTop_toBottomOf="@id/insightsManagementSubtitle">

            <androidx.recyclerview.widget.RecyclerView
                android:id="@+id/addedInsights"
                android:layout_width="match_parent"
                android:layout_height="wrap_content"
                android:nestedScrollingEnabled="false"
                android:scrollbars="none"
                tools:listitem="@layout/insights_management_list_item" />

        </com.google.android.material.card.MaterialCardView>

        <com.google.android.material.textview.MaterialTextView
            android:id="@+id/addedInsightsInfo"
            android:layout_width="match_parent"
            android:layout_height="wrap_content"
            android:layout_marginStart="@dimen/margin_extra_large"
            android:layout_marginTop="@dimen/margin_extra_large"
            android:layout_marginEnd="@dimen/margin_extra_large"
            android:paddingBottom="@dimen/margin_extra_extra_medium_large"
            android:text="@string/stats_insights_management_drag_and_drop_hint"
            android:textAppearance="?attr/textAppearanceBody2"
            app:layout_constraintEnd_toEndOf="parent"
            app:layout_constraintStart_toStartOf="parent"
            app:layout_constraintTop_toBottomOf="@id/addedInsightsCard" />

        <com.google.android.material.textview.MaterialTextView
            android:id="@+id/addInsightsHeader"
            android:layout_width="match_parent"
            android:layout_height="wrap_content"
            android:layout_marginStart="@dimen/margin_extra_large"
            android:layout_marginEnd="@dimen/margin_extra_large"
            android:text="@string/stats_insights_add_insights_header"
            android:textAppearance="?attr/textAppearanceSubtitle2"
            app:layout_constraintEnd_toEndOf="parent"
            app:layout_constraintStart_toStartOf="parent"
            app:layout_constraintTop_toBottomOf="@id/addedInsightsInfo" />

        <com.google.android.material.card.MaterialCardView
            android:id="@+id/removedInsightsCard"
            android:layout_width="match_parent"
            android:layout_height="wrap_content"
            android:layout_marginTop="@dimen/margin_large"
            android:animateLayoutChanges="false"
            app:cardUseCompatPadding="true"
            app:layout_constraintEnd_toEndOf="parent"
            app:layout_constraintStart_toStartOf="parent"
            app:layout_constraintTop_toBottomOf="@id/addInsightsHeader">

            <androidx.recyclerview.widget.RecyclerView
                android:id="@+id/removedInsights"
                android:layout_width="match_parent"
                android:layout_height="wrap_content"
                android:nestedScrollingEnabled="false"
                tools:listitem="@layout/insights_management_list_item" />

        </com.google.android.material.card.MaterialCardView>

    </androidx.constraintlayout.widget.ConstraintLayout>
=======
    <androidx.recyclerview.widget.RecyclerView
        android:id="@+id/insightCards"
        style="@style/StatsInsightManagementList"
        android:layout_height="wrap_content"
        android:layout_marginStart="@dimen/margin_large"
        android:layout_marginEnd="@dimen/margin_large"
        android:nestedScrollingEnabled="false"
        android:paddingBottom="@dimen/margin_large"
        android:scrollbars="none"
        android:translationZ="1dp"
        tools:listitem="@layout/insights_management_list_item" />
>>>>>>> d5fb57b6

</ScrollView><|MERGE_RESOLUTION|>--- conflicted
+++ resolved
@@ -1,105 +1,10 @@
 <?xml version="1.0" encoding="utf-8"?>
 <ScrollView xmlns:android="http://schemas.android.com/apk/res/android"
-<<<<<<< HEAD
-    xmlns:app="http://schemas.android.com/apk/res-auto"
-=======
->>>>>>> d5fb57b6
     xmlns:tools="http://schemas.android.com/tools"
     android:id="@+id/insightsManagementScrollView"
     android:layout_width="wrap_content"
     android:layout_height="match_parent">
 
-<<<<<<< HEAD
-    <androidx.constraintlayout.widget.ConstraintLayout
-        android:id="@+id/insightsManagementContainer"
-        style="@style/StatsInsightManagementList"
-        android:layout_marginStart="@dimen/margin_large"
-        android:layout_marginEnd="@dimen/margin_large"
-        android:paddingBottom="@dimen/margin_large">
-
-        <com.google.android.material.textview.MaterialTextView
-            android:id="@+id/insightsManagementSubtitle"
-            android:layout_width="match_parent"
-            android:layout_height="wrap_content"
-            android:layout_marginStart="@dimen/margin_extra_large"
-            android:layout_marginTop="@dimen/stats_insights_management_margin"
-            android:layout_marginEnd="@dimen/margin_extra_large"
-            android:gravity="center_horizontal"
-            android:paddingBottom="@dimen/stats_insights_management_margin"
-            android:text="@string/stats_insights_management_title"
-            android:textAppearance="?attr/textAppearanceSubtitle1"
-            app:layout_constraintEnd_toEndOf="parent"
-            app:layout_constraintStart_toStartOf="parent"
-            app:layout_constraintTop_toTopOf="parent" />
-
-        <com.google.android.material.card.MaterialCardView
-            android:id="@+id/addedInsightsCard"
-            android:layout_width="match_parent"
-            android:layout_height="wrap_content"
-            android:animateLayoutChanges="false"
-            app:cardUseCompatPadding="true"
-            app:layout_constraintEnd_toEndOf="parent"
-            app:layout_constraintStart_toStartOf="parent"
-            app:layout_constraintTop_toBottomOf="@id/insightsManagementSubtitle">
-
-            <androidx.recyclerview.widget.RecyclerView
-                android:id="@+id/addedInsights"
-                android:layout_width="match_parent"
-                android:layout_height="wrap_content"
-                android:nestedScrollingEnabled="false"
-                android:scrollbars="none"
-                tools:listitem="@layout/insights_management_list_item" />
-
-        </com.google.android.material.card.MaterialCardView>
-
-        <com.google.android.material.textview.MaterialTextView
-            android:id="@+id/addedInsightsInfo"
-            android:layout_width="match_parent"
-            android:layout_height="wrap_content"
-            android:layout_marginStart="@dimen/margin_extra_large"
-            android:layout_marginTop="@dimen/margin_extra_large"
-            android:layout_marginEnd="@dimen/margin_extra_large"
-            android:paddingBottom="@dimen/margin_extra_extra_medium_large"
-            android:text="@string/stats_insights_management_drag_and_drop_hint"
-            android:textAppearance="?attr/textAppearanceBody2"
-            app:layout_constraintEnd_toEndOf="parent"
-            app:layout_constraintStart_toStartOf="parent"
-            app:layout_constraintTop_toBottomOf="@id/addedInsightsCard" />
-
-        <com.google.android.material.textview.MaterialTextView
-            android:id="@+id/addInsightsHeader"
-            android:layout_width="match_parent"
-            android:layout_height="wrap_content"
-            android:layout_marginStart="@dimen/margin_extra_large"
-            android:layout_marginEnd="@dimen/margin_extra_large"
-            android:text="@string/stats_insights_add_insights_header"
-            android:textAppearance="?attr/textAppearanceSubtitle2"
-            app:layout_constraintEnd_toEndOf="parent"
-            app:layout_constraintStart_toStartOf="parent"
-            app:layout_constraintTop_toBottomOf="@id/addedInsightsInfo" />
-
-        <com.google.android.material.card.MaterialCardView
-            android:id="@+id/removedInsightsCard"
-            android:layout_width="match_parent"
-            android:layout_height="wrap_content"
-            android:layout_marginTop="@dimen/margin_large"
-            android:animateLayoutChanges="false"
-            app:cardUseCompatPadding="true"
-            app:layout_constraintEnd_toEndOf="parent"
-            app:layout_constraintStart_toStartOf="parent"
-            app:layout_constraintTop_toBottomOf="@id/addInsightsHeader">
-
-            <androidx.recyclerview.widget.RecyclerView
-                android:id="@+id/removedInsights"
-                android:layout_width="match_parent"
-                android:layout_height="wrap_content"
-                android:nestedScrollingEnabled="false"
-                tools:listitem="@layout/insights_management_list_item" />
-
-        </com.google.android.material.card.MaterialCardView>
-
-    </androidx.constraintlayout.widget.ConstraintLayout>
-=======
     <androidx.recyclerview.widget.RecyclerView
         android:id="@+id/insightCards"
         style="@style/StatsInsightManagementList"
@@ -111,6 +16,5 @@
         android:scrollbars="none"
         android:translationZ="1dp"
         tools:listitem="@layout/insights_management_list_item" />
->>>>>>> d5fb57b6
 
 </ScrollView>