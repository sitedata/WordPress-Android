<?xml version="1.0" encoding="utf-8"?>
<<<<<<< HEAD
<androidx.constraintlayout.widget.ConstraintLayout xmlns:android="http://schemas.android.com/apk/res/android"
    xmlns:app="http://schemas.android.com/apk/res-auto"
    xmlns:tools="http://schemas.android.com/tools"
    android:layout_width="match_parent"
    android:layout_height="wrap_content">

    <androidx.appcompat.widget.AppCompatImageButton
        android:id="@+id/insights_management_item_button"
        android:layout_width="wrap_content"
        android:layout_height="wrap_content"
        android:background="?attr/selectableItemBackgroundBorderless"
        android:paddingStart="16dp"
        android:paddingTop="12dp"
        android:paddingEnd="16dp"
        android:paddingBottom="12dp"
        app:layout_constraintStart_toStartOf="parent"
        app:layout_constraintTop_toTopOf="parent"
        tools:src="@drawable/ic_add_circle" />

    <com.google.android.material.textview.MaterialTextView
        android:id="@+id/item_title"
        android:layout_width="0dp"
        android:layout_height="wrap_content"
        android:layout_marginStart="16dp"
        android:layout_marginTop="14dp"
        android:layout_marginBottom="14dp"
        android:textAppearance="?attr/textAppearanceSubtitle1"
        app:layout_constraintBottom_toBottomOf="parent"
        app:layout_constraintEnd_toStartOf="@+id/drag_and_drop_item_button"
        app:layout_constraintStart_toEndOf="@+id/insights_management_item_button"
        app:layout_constraintTop_toTopOf="parent"
        tools:text="Latest post" />

    <androidx.appcompat.widget.AppCompatImageButton
        android:id="@+id/drag_and_drop_item_button"
        android:layout_width="wrap_content"
        android:layout_height="wrap_content"
        android:alpha="@dimen/material_emphasis_medium"
        android:background="?attr/selectableItemBackgroundBorderless"
        android:paddingStart="16dp"
        android:paddingTop="12dp"
        android:paddingEnd="16dp"
        android:paddingBottom="12dp"
        android:src="@drawable/ic_material_drag_handle_white_24dp"
        android:tint="?attr/colorOnSurface"
        app:layout_constraintEnd_toEndOf="parent"
        app:layout_constraintTop_toTopOf="parent" />

    <View
        android:id="@+id/divider"
        android:layout_width="match_parent"
        android:layout_height="@dimen/divider_size"
        android:layout_marginStart="16dp"
        android:background="?android:attr/listDivider"
        app:layout_constraintBottom_toBottomOf="parent"
        app:layout_constraintEnd_toEndOf="parent"
        app:layout_constraintStart_toStartOf="parent" />
=======
<FrameLayout xmlns:android="http://schemas.android.com/apk/res/android"
    xmlns:tools="http://schemas.android.com/tools"
    android:layout_width="match_parent"
    android:layout_height="@dimen/one_line_list_item_height"
    android:background="@color/white">

    <FrameLayout
        android:layout_width="match_parent"
        android:layout_height="match_parent"
        android:background="?attr/selectableItemBackground"
        android:id="@+id/container"
        android:clickable="true"
        android:focusable="true">
>>>>>>> d5fb57b6

        <TextView
            android:id="@+id/itemTitle"
            style="@style/InsightsManagementItem"
            android:layout_width="match_parent"
            android:layout_height="wrap_content"
            android:layout_marginStart="@dimen/margin_extra_large"
            android:layout_marginTop="@dimen/margin_large"
            android:layout_marginEnd="@dimen/margin_extra_large"
            android:layout_marginBottom="@dimen/margin_large"
            android:ellipsize="end"
            android:lines="1"
            android:minHeight="@dimen/margin_extra_large"
            android:textAlignment="viewStart"
            android:textSize="@dimen/text_sz_large"
            tools:text="@string/unknown" />
    </FrameLayout>
</FrameLayout><|MERGE_RESOLUTION|>--- conflicted
+++ resolved
@@ -1,63 +1,4 @@
 <?xml version="1.0" encoding="utf-8"?>
-<<<<<<< HEAD
-<androidx.constraintlayout.widget.ConstraintLayout xmlns:android="http://schemas.android.com/apk/res/android"
-    xmlns:app="http://schemas.android.com/apk/res-auto"
-    xmlns:tools="http://schemas.android.com/tools"
-    android:layout_width="match_parent"
-    android:layout_height="wrap_content">
-
-    <androidx.appcompat.widget.AppCompatImageButton
-        android:id="@+id/insights_management_item_button"
-        android:layout_width="wrap_content"
-        android:layout_height="wrap_content"
-        android:background="?attr/selectableItemBackgroundBorderless"
-        android:paddingStart="16dp"
-        android:paddingTop="12dp"
-        android:paddingEnd="16dp"
-        android:paddingBottom="12dp"
-        app:layout_constraintStart_toStartOf="parent"
-        app:layout_constraintTop_toTopOf="parent"
-        tools:src="@drawable/ic_add_circle" />
-
-    <com.google.android.material.textview.MaterialTextView
-        android:id="@+id/item_title"
-        android:layout_width="0dp"
-        android:layout_height="wrap_content"
-        android:layout_marginStart="16dp"
-        android:layout_marginTop="14dp"
-        android:layout_marginBottom="14dp"
-        android:textAppearance="?attr/textAppearanceSubtitle1"
-        app:layout_constraintBottom_toBottomOf="parent"
-        app:layout_constraintEnd_toStartOf="@+id/drag_and_drop_item_button"
-        app:layout_constraintStart_toEndOf="@+id/insights_management_item_button"
-        app:layout_constraintTop_toTopOf="parent"
-        tools:text="Latest post" />
-
-    <androidx.appcompat.widget.AppCompatImageButton
-        android:id="@+id/drag_and_drop_item_button"
-        android:layout_width="wrap_content"
-        android:layout_height="wrap_content"
-        android:alpha="@dimen/material_emphasis_medium"
-        android:background="?attr/selectableItemBackgroundBorderless"
-        android:paddingStart="16dp"
-        android:paddingTop="12dp"
-        android:paddingEnd="16dp"
-        android:paddingBottom="12dp"
-        android:src="@drawable/ic_material_drag_handle_white_24dp"
-        android:tint="?attr/colorOnSurface"
-        app:layout_constraintEnd_toEndOf="parent"
-        app:layout_constraintTop_toTopOf="parent" />
-
-    <View
-        android:id="@+id/divider"
-        android:layout_width="match_parent"
-        android:layout_height="@dimen/divider_size"
-        android:layout_marginStart="16dp"
-        android:background="?android:attr/listDivider"
-        app:layout_constraintBottom_toBottomOf="parent"
-        app:layout_constraintEnd_toEndOf="parent"
-        app:layout_constraintStart_toStartOf="parent" />
-=======
 <FrameLayout xmlns:android="http://schemas.android.com/apk/res/android"
     xmlns:tools="http://schemas.android.com/tools"
     android:layout_width="match_parent"
@@ -71,7 +12,6 @@
         android:id="@+id/container"
         android:clickable="true"
         android:focusable="true">
->>>>>>> d5fb57b6
 
         <TextView
             android:id="@+id/itemTitle"
