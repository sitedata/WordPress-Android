<FrameLayout xmlns:android="http://schemas.android.com/apk/res/android"
    xmlns:app="http://schemas.android.com/apk/res-auto"
    xmlns:card_view="http://schemas.android.com/apk/res-auto"
    xmlns:fab="http://schemas.android.com/apk/res-auto"
    android:layout_width="match_parent"
    android:layout_height="match_parent">

    <ScrollView
        android:id="@+id/scroll_view"
        android:layout_width="match_parent"
        android:layout_height="wrap_content">

        <LinearLayout
            android:layout_width="match_parent"
            android:layout_height="wrap_content"
            android:layout_marginLeft="@dimen/content_margin"
            android:layout_marginRight="@dimen/content_margin"
            android:orientation="vertical">

            <android.support.v7.widget.CardView
                android:layout_width="match_parent"
                android:layout_height="wrap_content"
                android:layout_marginTop="@dimen/margin_medium"
                card_view:cardBackgroundColor="@color/white"
                card_view:cardCornerRadius="@dimen/cardview_default_radius"
                card_view:cardElevation="@dimen/card_elevation">

                <RelativeLayout
                    android:layout_width="match_parent"
                    android:layout_height="wrap_content">

                    <org.wordpress.android.widgets.WPNetworkImageView
                        android:id="@+id/my_site_blavatar"
                        android:layout_width="@dimen/blavatar_sz"
                        android:layout_height="@dimen/blavatar_sz"
                        android:layout_margin="@dimen/margin_large"
                        android:gravity="center_vertical" />

                    <org.wordpress.android.widgets.WPTextView
                        android:id="@+id/my_site_title_label"
                        android:layout_width="wrap_content"
                        android:layout_height="wrap_content"
                        android:layout_marginTop="@dimen/my_site_blog_name_margin_top"
                        android:layout_toRightOf="@id/my_site_blavatar"
                        android:ellipsize="end"
                        android:gravity="center_vertical"
                        android:maxLines="1"
                        android:textColor="@color/grey_dark"
                        android:textSize="@dimen/text_sz_large"
                        android:textStyle="bold"
                        app:fontVariation="light" />

                    <org.wordpress.android.widgets.WPTextView
                        android:id="@+id/my_site_subtitle_label"
                        android:layout_width="wrap_content"
                        android:layout_height="wrap_content"
                        android:layout_below="@id/my_site_title_label"
                        android:layout_toRightOf="@id/my_site_blavatar"
                        android:ellipsize="end"
                        android:gravity="center_vertical"
                        android:maxLines="1"
                        android:textColor="@color/grey"
                        android:textSize="@dimen/text_sz_medium" />

                    <LinearLayout
                        android:layout_width="match_parent"
                        android:layout_height="wrap_content"
                        android:layout_below="@id/my_site_blavatar"
                        android:background="@color/grey_light">

                        <org.wordpress.android.widgets.WPTextView
                            android:id="@+id/switch_site"
                            android:layout_width="match_parent"
                            android:layout_height="wrap_content"
                            android:layout_marginLeft="@dimen/margin_large"
                            android:background="?android:attr/selectableItemBackground"
                            android:drawableLeft="@drawable/switch_site_button_icon"
                            android:drawablePadding="@dimen/margin_small"
                            android:gravity="center_vertical"
                            android:minHeight="0dp"
                            android:paddingBottom="@dimen/my_site_switch_site_button_padding_bottom"
                            android:paddingTop="@dimen/my_site_margin_general"
                            android:text="@string/my_site_btn_switch_site"
                            android:textAllCaps="true"
                            android:textColor="@color/grey_dark"
                            android:textSize="@dimen/text_sz_small" />

                    </LinearLayout>
                </RelativeLayout>
            </android.support.v7.widget.CardView>

            <!--View Site-->
            <RelativeLayout
                android:id="@+id/row_view_site"
                style="@style/MySiteListRowLayout"
                android:layout_marginTop="@dimen/my_site_margin_general">

                <ImageView
                    android:id="@+id/my_site_view_site_icon"
                    style="@style/MySiteListRowIcon"
                    android:src="@drawable/my_site_icon_view_site" />

                <org.wordpress.android.widgets.WPTextView
                    android:id="@+id/my_site_view_site_text_view"
                    style="@style/MySiteListRowTextView"
                    android:layout_toRightOf="@id/my_site_view_site_icon"
                    android:text="@string/my_site_btn_view_site" />

            </RelativeLayout>

            <!--Stats-->
            <RelativeLayout
                android:id="@+id/row_stats"
                style="@style/MySiteListRowLayout">

                <ImageView
                    android:id="@+id/my_site_stats_icon"
                    style="@style/MySiteListRowIcon"
                    android:src="@drawable/my_site_icon_stats" />

                <org.wordpress.android.widgets.WPTextView
                    android:id="@+id/my_site_stats_text_view"
                    style="@style/MySiteListRowTextView"
                    android:layout_toRightOf="@id/my_site_stats_icon"
                    android:text="@string/stats" />

            </RelativeLayout>

            <!--PUBLISH-->
            <LinearLayout style="@style/MySiteListHeaderLayout">

                <org.wordpress.android.widgets.WPTextView
                    style="@style/MySiteListHeaderTextView"
                    android:text="@string/my_site_header_publish" />

                <View style="@style/MySiteListSectionDividerView" />

            </LinearLayout>

            <!--Blog Posts-->
            <RelativeLayout
                android:id="@+id/row_blog_posts"
                style="@style/MySiteListRowLayout">

                <View
                    android:id="@+id/postsGlowBackground"
                    android:layout_width="match_parent"
                    android:layout_height="match_parent"
                    android:alpha="1"
                    android:background="@drawable/pressed_background_wordpress"
                    android:visibility="invisible" />

                <ImageView
                    android:id="@+id/my_site_blog_posts_icon"
                    style="@style/MySiteListRowIcon"
                    android:src="@drawable/my_site_icon_posts" />

                <org.wordpress.android.widgets.WPTextView
                    android:id="@+id/my_site_blog_posts_text_view"
                    style="@style/MySiteListRowTextView"
                    android:layout_toRightOf="@id/my_site_blog_posts_icon"
                    android:text="@string/my_site_btn_blog_posts" />

            </RelativeLayout>

            <!--Media-->
            <RelativeLayout
                android:id="@+id/row_media"
                style="@style/MySiteListRowLayout">

                <ImageView
                    android:id="@+id/my_site_media_icon"
                    style="@style/MySiteListRowIcon"
                    android:src="@drawable/my_site_icon_media" />

                <org.wordpress.android.widgets.WPTextView
                    android:id="@+id/my_site_media_text_view"
                    style="@style/MySiteListRowTextView"
                    android:layout_toRightOf="@id/my_site_media_icon"
                    android:text="@string/media" />

            </RelativeLayout>

            <!--Pages-->
            <RelativeLayout
                android:id="@+id/row_pages"
                style="@style/MySiteListRowLayout">

                <ImageView
                    android:id="@+id/my_site_pages_icon"
                    style="@style/MySiteListRowIcon"
                    android:src="@drawable/my_site_icon_pages" />

                <org.wordpress.android.widgets.WPTextView
                    android:id="@+id/my_site_pages_text_view"
                    style="@style/MySiteListRowTextView"
                    android:layout_toRightOf="@id/my_site_pages_icon"
                    android:text="@string/pages" />

            </RelativeLayout>

            <!--Comments-->
            <RelativeLayout
                android:id="@+id/row_comments"
                style="@style/MySiteListRowLayout">

                <ImageView
                    android:id="@+id/my_site_comments_icon"
                    style="@style/MySiteListRowIcon"
                    android:src="@drawable/my_site_icon_comments" />

                <org.wordpress.android.widgets.WPTextView
                    android:id="@+id/my_site_comments_text_view"
                    style="@style/MySiteListRowTextView"
                    android:layout_toRightOf="@id/my_site_comments_icon"
                    android:text="@string/my_site_btn_comments" />

            </RelativeLayout>

            <!--Look & Feel-->
            <LinearLayout
                android:id="@+id/my_site_look_and_feel_header"
                style="@style/MySiteListHeaderLayout">

                <org.wordpress.android.widgets.WPTextView
                    style="@style/MySiteListHeaderTextView"
                    android:text="@string/my_site_header_look_and_feel" />

                <View style="@style/MySiteListSectionDividerView" />

            </LinearLayout>

            <!--Themes-->
            <RelativeLayout
                android:id="@+id/row_themes"
                style="@style/MySiteListRowLayout">

                <ImageView
                    android:id="@+id/my_site_themes_icon"
                    style="@style/MySiteListRowIcon"
                    android:src="@drawable/my_site_icon_themes" />

                <org.wordpress.android.widgets.WPTextView
                    android:id="@+id/my_site_themes_text_view"
                    style="@style/MySiteListRowTextView"
                    android:layout_toRightOf="@id/my_site_themes_icon"
                    android:text="@string/themes" />

            </RelativeLayout>

            <!--Configuration-->
            <LinearLayout
                android:id="@+id/row_configuration"
                style="@style/MySiteListHeaderLayout">

                <org.wordpress.android.widgets.WPTextView
                    style="@style/MySiteListHeaderTextView"
                    android:text="@string/my_site_header_configuration" />

                <View style="@style/MySiteListSectionDividerView" />

            </LinearLayout>

            <!--Settings-->
            <RelativeLayout
                android:id="@+id/row_settings"
                style="@style/MySiteListRowLayout">

                <ImageView
                    android:id="@+id/my_site_settings_icon"
                    style="@style/MySiteListRowIcon"
                    android:src="@drawable/my_site_icon_settings" />

                <org.wordpress.android.widgets.WPTextView
                    android:id="@+id/my_site_settings_text_view"
                    style="@style/MySiteListRowTextView"
                    android:layout_toRightOf="@id/my_site_settings_icon"
                    android:text="@string/my_site_btn_site_settings" />

            </RelativeLayout>

            <LinearLayout
                android:id="@+id/admin_section"
                android:layout_width="match_parent"
                android:layout_height="wrap_content"
                android:orientation="vertical">

                <!--Admin-->
                <LinearLayout style="@style/MySiteListHeaderLayout">

                    <org.wordpress.android.widgets.WPTextView
                        style="@style/MySiteListHeaderTextView"
                        android:text="@string/my_site_header_admin" />

                    <View style="@style/MySiteListSectionDividerView" />

                </LinearLayout>

<<<<<<< HEAD
                <ImageView
                    android:id="@+id/my_site_view_admin_icon"
                    style="@style/MySiteListRowIcon"
                    android:src="@drawable/my_site_icon_view_admin" />
=======
                <!--View Admin-->
                <RelativeLayout
                    android:id="@+id/row_admin"
                    style="@style/MySiteListRowLayout">
>>>>>>> d3ff1c32

                    <ImageView
                        android:id="@+id/my_site_view_admin_icon"
                        style="@style/MySiteListRowIcon"
                        android:src="@drawable/my_site_icon_view_admin" />

                    <org.wordpress.android.widgets.WPTextView
                        android:id="@+id/my_site_view_admin_text_view"
                        style="@style/MySiteListRowTextView"
                        android:layout_toRightOf="@id/my_site_view_admin_icon"
                        android:text="@string/my_site_btn_view_admin" />

                </RelativeLayout>
            </LinearLayout>



            <View
                android:layout_width="match_parent"
                android:layout_height="@dimen/margin_extra_large" />

        </LinearLayout>

    </ScrollView>

    <LinearLayout
        android:id="@+id/no_site_view"
        android:layout_width="match_parent"
        android:layout_height="match_parent"
        android:layout_marginBottom="@dimen/margin_large"
        android:layout_marginLeft="@dimen/my_site_no_site_view_margin"
        android:layout_marginRight="@dimen/my_site_no_site_view_margin"
        android:layout_marginTop="@dimen/margin_large"
        android:gravity="center"
        android:orientation="vertical"
        android:visibility="gone">

        <ImageView
            android:id="@+id/my_site_no_site_view_drake"
            android:layout_width="wrap_content"
            android:layout_height="wrap_content"
            android:layout_gravity="center"
            android:src="@drawable/my_site_no_sites_drake" />

        <org.wordpress.android.widgets.WPTextView
            android:layout_width="wrap_content"
            android:layout_height="wrap_content"
            android:layout_marginTop="@dimen/margin_large"
            android:gravity="center"
            android:text="@string/my_site_no_sites_view_title"
            android:textColor="@color/grey_dark"
            android:textSize="@dimen/text_sz_double_extra_large"
            app:fontVariation="light" />

        <org.wordpress.android.widgets.WPTextView
            android:layout_width="wrap_content"
            android:layout_height="wrap_content"
            android:layout_marginTop="@dimen/margin_medium"
            android:gravity="center"
            android:text="@string/my_site_no_sites_view_subtitle"
            android:textColor="@color/grey"
            android:textSize="@dimen/text_sz_medium" />

        <android.support.v7.widget.CardView
            android:layout_width="wrap_content"
            android:layout_height="wrap_content"
            android:layout_marginTop="@dimen/empty_list_button_top_margin"
            card_view:cardBackgroundColor="@color/blue_medium"
            card_view:cardCornerRadius="@dimen/cardview_default_radius"
            card_view:cardElevation="@dimen/card_elevation">

            <org.wordpress.android.widgets.WPTextView
                android:id="@+id/my_site_add_site_btn"
                android:layout_width="wrap_content"
                android:layout_height="wrap_content"
                android:background="?android:attr/selectableItemBackground"
                android:paddingBottom="@dimen/margin_medium"
                android:paddingLeft="@dimen/margin_large"
                android:paddingRight="@dimen/margin_large"
                android:paddingTop="@dimen/margin_medium"
                android:text="@string/site_picker_add_site"
                android:textAllCaps="true"
                android:textColor="@color/white" />

        </android.support.v7.widget.CardView>

    </LinearLayout>

    <!-- this coordinator is only here due to https://code.google.com/p/android/issues/detail?id=175330 -->
    <android.support.design.widget.CoordinatorLayout
        android:id="@+id/coordinator"
        android:layout_width="match_parent"
        android:layout_height="match_parent">

        <android.support.design.widget.FloatingActionButton
            android:id="@+id/fab_button"
            android:layout_width="wrap_content"
            android:layout_height="wrap_content"
            android:layout_gravity="end|bottom"
            android:layout_marginBottom="@dimen/fab_margin"
            android:layout_marginRight="@dimen/fab_margin"
            android:src="@drawable/gridicon_create_light"
            android:contentDescription="@string/new_post"
            app:borderWidth="0dp"
            app:rippleColor="@color/fab_pressed" />
    </android.support.design.widget.CoordinatorLayout>

</FrameLayout><|MERGE_RESOLUTION|>--- conflicted
+++ resolved
@@ -296,17 +296,10 @@
 
                 </LinearLayout>
 
-<<<<<<< HEAD
-                <ImageView
-                    android:id="@+id/my_site_view_admin_icon"
-                    style="@style/MySiteListRowIcon"
-                    android:src="@drawable/my_site_icon_view_admin" />
-=======
                 <!--View Admin-->
                 <RelativeLayout
                     android:id="@+id/row_admin"
                     style="@style/MySiteListRowLayout">
->>>>>>> d3ff1c32
 
                     <ImageView
                         android:id="@+id/my_site_view_admin_icon"
