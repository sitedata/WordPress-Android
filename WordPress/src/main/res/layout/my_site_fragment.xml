<FrameLayout xmlns:android="http://schemas.android.com/apk/res/android"
    xmlns:app="http://schemas.android.com/apk/res-auto"
    xmlns:card_view="http://schemas.android.com/apk/res-auto"
    xmlns:fab="http://schemas.android.com/apk/res-auto"
    android:layout_width="match_parent"
    android:layout_height="match_parent">

    <ScrollView
        android:id="@+id/scroll_view"
        android:layout_width="match_parent"
        android:layout_height="wrap_content">

        <LinearLayout
            android:layout_width="match_parent"
            android:layout_height="wrap_content"
            android:layout_marginLeft="@dimen/content_margin"
            android:layout_marginRight="@dimen/content_margin"
            android:orientation="vertical">

            <android.support.v7.widget.CardView
                android:layout_width="match_parent"
                android:layout_height="wrap_content"
                android:layout_marginTop="@dimen/margin_medium"
                card_view:cardBackgroundColor="@color/white"
                card_view:cardCornerRadius="@dimen/cardview_default_radius"
                card_view:cardElevation="@dimen/card_elevation">

                <RelativeLayout
                    android:layout_width="match_parent"
                    android:layout_height="wrap_content">

                    <org.wordpress.android.widgets.WPNetworkImageView
                        android:id="@+id/my_site_blavatar"
                        android:layout_width="@dimen/blavatar_sz"
                        android:layout_height="@dimen/blavatar_sz"
                        android:layout_margin="@dimen/margin_large"
                        android:gravity="center_vertical" />

                    <org.wordpress.android.widgets.WPTextView
                        android:id="@+id/my_site_title_label"
                        android:layout_width="wrap_content"
                        android:layout_height="wrap_content"
                        android:layout_marginTop="@dimen/my_site_blog_name_margin_top"
                        android:layout_toRightOf="@id/my_site_blavatar"
                        android:ellipsize="end"
                        android:gravity="center_vertical"
                        android:maxLines="1"
                        android:textColor="@color/grey_dark"
                        android:textSize="@dimen/text_sz_large"
                        android:textStyle="bold"
                        android:fontFamily="sans-serif-light" />

                    <org.wordpress.android.widgets.WPTextView
                        android:id="@+id/my_site_subtitle_label"
                        android:layout_width="wrap_content"
                        android:layout_height="wrap_content"
                        android:layout_below="@id/my_site_title_label"
                        android:layout_toRightOf="@id/my_site_blavatar"
                        android:ellipsize="end"
                        android:gravity="center_vertical"
                        android:maxLines="1"
                        android:textColor="@color/grey"
                        android:textSize="@dimen/text_sz_medium" />

                    <LinearLayout
                        android:layout_width="match_parent"
                        android:layout_height="wrap_content"
                        android:layout_below="@id/my_site_blavatar"
                        android:background="@color/grey_light">

                        <org.wordpress.android.widgets.WPTextView
                            android:id="@+id/switch_site"
                            android:layout_width="match_parent"
                            android:layout_height="wrap_content"
                            android:layout_marginLeft="@dimen/margin_large"
                            android:background="?android:attr/selectableItemBackground"
                            android:drawableLeft="@drawable/switch_site_button_icon"
                            android:drawablePadding="@dimen/margin_small"
                            android:gravity="center_vertical"
                            android:minHeight="0dp"
                            android:paddingBottom="@dimen/my_site_switch_site_button_padding_bottom"
                            android:paddingTop="@dimen/my_site_margin_general"
                            android:text="@string/my_site_btn_switch_site"
                            android:textAllCaps="true"
                            android:textColor="@color/grey_dark"
                            android:textSize="@dimen/text_sz_small" />

                    </LinearLayout>
                </RelativeLayout>
            </android.support.v7.widget.CardView>

            <!--View Site-->
            <RelativeLayout
                android:id="@+id/row_view_site"
                style="@style/MySiteListRowLayout"
                android:layout_marginTop="@dimen/my_site_margin_general">

                <ImageView
                    android:id="@+id/my_site_view_site_icon"
                    style="@style/MySiteListRowIcon"
                    app:srcCompat="@drawable/my_site_icon_view_site" />

                <org.wordpress.android.widgets.WPTextView
                    android:id="@+id/my_site_view_site_text_view"
                    style="@style/MySiteListRowTextView"
                    android:layout_toRightOf="@id/my_site_view_site_icon"
                    android:text="@string/my_site_btn_view_site" />

            </RelativeLayout>

            <!--Stats-->
            <RelativeLayout
                android:id="@+id/row_stats"
                style="@style/MySiteListRowLayout">

                <ImageView
                    android:id="@+id/my_site_stats_icon"
                    style="@style/MySiteListRowIcon"
                    app:srcCompat="@drawable/my_site_icon_stats" />

                <org.wordpress.android.widgets.WPTextView
                    android:id="@+id/my_site_stats_text_view"
                    style="@style/MySiteListRowTextView"
                    android:layout_toRightOf="@id/my_site_stats_icon"
                    android:text="@string/stats" />

            </RelativeLayout>

            <!--Plan-->
            <RelativeLayout
                android:id="@+id/row_plan"
                style="@style/MySiteListRowLayout">

                <ImageView
                    android:id="@+id/my_site_plan_icon"
                    style="@style/MySiteListRowIcon"
                    app:srcCompat="@drawable/gridicons_clipboard" />

                <org.wordpress.android.widgets.WPTextView
                    android:id="@+id/my_site_plan_text_view"
                    style="@style/MySiteListRowTextView"
                    android:layout_toRightOf="@id/my_site_plan_icon"
                    android:text="@string/plan" />

                <org.wordpress.android.widgets.WPTextView
                    android:id="@+id/my_site_current_plan_text_view"
                    style="@style/MySiteListRowSecodaryTextView"
                    android:layout_toRightOf="@id/my_site_plan_text_view"
                    android:text="@string/plan" />

            </RelativeLayout>

            <!--PUBLISH-->
            <LinearLayout style="@style/MySiteListHeaderLayout">

                <org.wordpress.android.widgets.WPTextView
                    style="@style/MySiteListHeaderTextView"
                    android:text="@string/my_site_header_publish" />

                <View style="@style/MySiteListSectionDividerView" />

            </LinearLayout>

            <!--Blog Posts-->
            <FrameLayout
                android:layout_width="match_parent"
                android:layout_height="match_parent">

                <View
                    android:id="@+id/postsGlowBackground"
                    android:layout_width="match_parent"
                    android:layout_height="match_parent"
                    android:alpha="1"
                    android:background="@color/translucent_grey_lighten_20"
                    android:visibility="invisible" />

<<<<<<< HEAD
                <ImageView
                    android:id="@+id/my_site_blog_posts_icon"
                    style="@style/MySiteListRowIcon"
                    app:srcCompat="@drawable/my_site_icon_posts" />
=======
                <LinearLayout
                    android:id="@+id/row_blog_posts"
                    style="@style/MySiteListRowLayout">
>>>>>>> 13f9dc62

                    <ImageView
                        android:id="@+id/my_site_blog_posts_icon"
                        style="@style/MySiteListRowIcon"
                        android:contentDescription="@string/my_site_btn_blog_posts"
                        android:src="@drawable/my_site_icon_posts" />

                    <org.wordpress.android.widgets.WPTextView
                        android:id="@+id/my_site_blog_posts_text_view"
                        style="@style/MySiteListRowTextView"
                        android:text="@string/my_site_btn_blog_posts" />

                </LinearLayout>

            </FrameLayout>

            <!--Media-->
            <RelativeLayout
                android:id="@+id/row_media"
                style="@style/MySiteListRowLayout">

                <ImageView
                    android:id="@+id/my_site_media_icon"
                    style="@style/MySiteListRowIcon"
                    app:srcCompat="@drawable/my_site_icon_media" />

                <org.wordpress.android.widgets.WPTextView
                    android:id="@+id/my_site_media_text_view"
                    style="@style/MySiteListRowTextView"
                    android:layout_toRightOf="@id/my_site_media_icon"
                    android:text="@string/media" />

            </RelativeLayout>

            <!--Pages-->
            <RelativeLayout
                android:id="@+id/row_pages"
                style="@style/MySiteListRowLayout">

                <ImageView
                    android:id="@+id/my_site_pages_icon"
                    style="@style/MySiteListRowIcon"
                    app:srcCompat="@drawable/my_site_icon_pages" />

                <org.wordpress.android.widgets.WPTextView
                    android:id="@+id/my_site_pages_text_view"
                    style="@style/MySiteListRowTextView"
                    android:layout_toRightOf="@id/my_site_pages_icon"
                    android:text="@string/pages" />

            </RelativeLayout>

            <!--Comments-->
            <RelativeLayout
                android:id="@+id/row_comments"
                style="@style/MySiteListRowLayout">

                <ImageView
                    android:id="@+id/my_site_comments_icon"
                    style="@style/MySiteListRowIcon"
                    app:srcCompat="@drawable/my_site_icon_comments" />

                <org.wordpress.android.widgets.WPTextView
                    android:id="@+id/my_site_comments_text_view"
                    style="@style/MySiteListRowTextView"
                    android:layout_toRightOf="@id/my_site_comments_icon"
                    android:text="@string/my_site_btn_comments" />

            </RelativeLayout>

            <!--Look & Feel-->
            <LinearLayout
                android:id="@+id/my_site_look_and_feel_header"
                style="@style/MySiteListHeaderLayout">

                <org.wordpress.android.widgets.WPTextView
                    style="@style/MySiteListHeaderTextView"
                    android:text="@string/my_site_header_look_and_feel" />

                <View style="@style/MySiteListSectionDividerView" />

            </LinearLayout>

            <!--Themes-->
            <RelativeLayout
                android:id="@+id/row_themes"
                style="@style/MySiteListRowLayout">

                <ImageView
                    android:id="@+id/my_site_themes_icon"
                    style="@style/MySiteListRowIcon"
                    app:srcCompat="@drawable/my_site_icon_themes" />

                <org.wordpress.android.widgets.WPTextView
                    android:id="@+id/my_site_themes_text_view"
                    style="@style/MySiteListRowTextView"
                    android:layout_toRightOf="@id/my_site_themes_icon"
                    android:text="@string/themes" />

            </RelativeLayout>

            <!--Configuration-->
            <LinearLayout
                android:id="@+id/row_configuration"
                style="@style/MySiteListHeaderLayout">

                <org.wordpress.android.widgets.WPTextView
                    style="@style/MySiteListHeaderTextView"
                    android:text="@string/my_site_header_configuration" />

                <View style="@style/MySiteListSectionDividerView" />

            </LinearLayout>

            <!--Settings-->
            <RelativeLayout
                android:id="@+id/row_settings"
                style="@style/MySiteListRowLayout">

                <ImageView
                    android:id="@+id/my_site_settings_icon"
                    style="@style/MySiteListRowIcon"
                    app:srcCompat="@drawable/my_site_icon_settings" />

                <org.wordpress.android.widgets.WPTextView
                    android:id="@+id/my_site_settings_text_view"
                    style="@style/MySiteListRowTextView"
                    android:layout_toRightOf="@id/my_site_settings_icon"
                    android:text="@string/my_site_btn_site_settings" />

            </RelativeLayout>

            <LinearLayout
                android:id="@+id/admin_section"
                android:layout_width="match_parent"
                android:layout_height="wrap_content"
                android:orientation="vertical">

                <!--Admin-->
                <LinearLayout style="@style/MySiteListHeaderLayout">

                    <org.wordpress.android.widgets.WPTextView
                        style="@style/MySiteListHeaderTextView"
                        android:text="@string/my_site_header_admin" />

                    <View style="@style/MySiteListSectionDividerView" />

                </LinearLayout>

                <!--View Admin-->
                <RelativeLayout
                    android:id="@+id/row_admin"
                    style="@style/MySiteListRowLayout">

                    <ImageView
                        android:id="@+id/my_site_view_admin_icon"
                        style="@style/MySiteListRowIcon"
                        app:srcCompat="@drawable/my_site_icon_view_admin" />

                    <org.wordpress.android.widgets.WPTextView
                        android:id="@+id/my_site_view_admin_text_view"
                        style="@style/MySiteListRowTextView"
                        android:layout_toRightOf="@id/my_site_view_admin_icon"
                        android:text="@string/my_site_btn_view_admin" />

                </RelativeLayout>
            </LinearLayout>



            <View
                android:layout_width="match_parent"
                android:layout_height="@dimen/margin_extra_large" />

        </LinearLayout>

    </ScrollView>

    <LinearLayout
        android:id="@+id/no_site_view"
        android:layout_width="match_parent"
        android:layout_height="match_parent"
        android:layout_marginBottom="@dimen/margin_large"
        android:layout_marginLeft="@dimen/my_site_no_site_view_margin"
        android:layout_marginRight="@dimen/my_site_no_site_view_margin"
        android:layout_marginTop="@dimen/margin_large"
        android:gravity="center"
        android:orientation="vertical"
        android:visibility="gone">

        <ImageView
            android:id="@+id/my_site_no_site_view_drake"
            android:layout_width="wrap_content"
            android:layout_height="wrap_content"
            android:layout_gravity="center"
            app:srcCompat="@drawable/my_site_no_sites_drake" />

        <org.wordpress.android.widgets.WPTextView
            android:layout_width="wrap_content"
            android:layout_height="wrap_content"
            android:layout_marginTop="@dimen/margin_large"
            android:gravity="center"
            android:text="@string/my_site_no_sites_view_title"
            android:textColor="@color/grey_dark"
            android:textSize="@dimen/text_sz_double_extra_large"
            android:fontFamily="sans-serif-light" />

        <org.wordpress.android.widgets.WPTextView
            android:layout_width="wrap_content"
            android:layout_height="wrap_content"
            android:layout_marginTop="@dimen/margin_medium"
            android:gravity="center"
            android:text="@string/my_site_no_sites_view_subtitle"
            android:textColor="@color/grey"
            android:textSize="@dimen/text_sz_medium" />

        <android.support.v7.widget.CardView
            android:layout_width="wrap_content"
            android:layout_height="wrap_content"
            android:layout_marginTop="@dimen/empty_list_button_top_margin"
            card_view:cardBackgroundColor="@color/blue_medium"
            card_view:cardCornerRadius="@dimen/cardview_default_radius"
            card_view:cardElevation="@dimen/card_elevation">

            <org.wordpress.android.widgets.WPTextView
                android:id="@+id/my_site_add_site_btn"
                android:layout_width="wrap_content"
                android:layout_height="wrap_content"
                android:background="?android:attr/selectableItemBackground"
                android:paddingBottom="@dimen/margin_medium"
                android:paddingLeft="@dimen/margin_large"
                android:paddingRight="@dimen/margin_large"
                android:paddingTop="@dimen/margin_medium"
                android:text="@string/site_picker_add_site"
                android:textAllCaps="true"
                android:textColor="@color/white" />

        </android.support.v7.widget.CardView>

    </LinearLayout>

    <!-- this coordinator is only here due to https://code.google.com/p/android/issues/detail?id=175330 -->
    <android.support.design.widget.CoordinatorLayout
        android:id="@+id/coordinator"
        android:layout_width="match_parent"
        android:layout_height="match_parent">

        <android.support.design.widget.FloatingActionButton
            android:id="@+id/fab_button"
            android:layout_width="wrap_content"
            android:layout_height="wrap_content"
            android:layout_gravity="end|bottom"
            android:layout_marginBottom="@dimen/fab_margin"
            android:layout_marginRight="@dimen/fab_margin"
            app:srcCompat="@drawable/gridicon_create_light"
            android:contentDescription="@string/new_post"
            app:borderWidth="0dp"
            app:rippleColor="@color/fab_pressed" />
    </android.support.design.widget.CoordinatorLayout>

</FrameLayout><|MERGE_RESOLUTION|>--- conflicted
+++ resolved
@@ -174,22 +174,15 @@
                     android:background="@color/translucent_grey_lighten_20"
                     android:visibility="invisible" />
 
-<<<<<<< HEAD
-                <ImageView
-                    android:id="@+id/my_site_blog_posts_icon"
-                    style="@style/MySiteListRowIcon"
-                    app:srcCompat="@drawable/my_site_icon_posts" />
-=======
                 <LinearLayout
                     android:id="@+id/row_blog_posts"
                     style="@style/MySiteListRowLayout">
->>>>>>> 13f9dc62
 
                     <ImageView
                         android:id="@+id/my_site_blog_posts_icon"
                         style="@style/MySiteListRowIcon"
                         android:contentDescription="@string/my_site_btn_blog_posts"
-                        android:src="@drawable/my_site_icon_posts" />
+                        app:srcCompat="@drawable/my_site_icon_posts" />
 
                     <org.wordpress.android.widgets.WPTextView
                         android:id="@+id/my_site_blog_posts_text_view"
