<?xml version="1.0" encoding="utf-8"?>
<ScrollView xmlns:android="http://schemas.android.com/apk/res/android"
    android:id="@+id/settings_fragment_root"
    android:layout_width="match_parent"
    android:layout_height="match_parent"
    android:background="@color/white">

    <LinearLayout
        android:layout_width="match_parent"
        android:layout_height="wrap_content"
        android:paddingTop="@dimen/margin_medium"
        android:paddingBottom="@dimen/margin_medium"
        android:paddingLeft="@dimen/margin_extra_large"
        android:paddingRight="@dimen/margin_extra_large"
        android:orientation="vertical">

        <LinearLayout
            android:id="@+id/post_excerpt_container"
            android:layout_width="match_parent"
            android:layout_height="wrap_content"
            android:orientation="vertical">

            <TextView
                android:layout_width="match_parent"
                android:layout_height="wrap_content"
                android:textColor="@color/grey_dark"
                android:text="@string/post_excerpt"/>

            <TextView
                android:id="@+id/post_excerpt"
                android:layout_width="match_parent"
                android:layout_height="wrap_content"
                android:textColor="@color/grey_darken_10"
                android:hint="@string/not_set"/>

        </LinearLayout>

        <LinearLayout
            android:id="@+id/post_slug_container"
            android:layout_width="match_parent"
            android:layout_height="wrap_content"
            android:orientation="vertical">

            <TextView
                android:layout_width="match_parent"
                android:layout_height="wrap_content"
                android:textColor="@color/grey_dark"
                android:text="@string/post_slug"/>

            <TextView
                android:id="@+id/post_slug"
                android:layout_width="match_parent"
                android:layout_height="wrap_content"
                android:textColor="@color/grey_darken_10"
                android:hint="@string/not_set"/>
        </LinearLayout>

        <LinearLayout
            android:id="@+id/post_categories_container"
            android:layout_width="match_parent"
            android:layout_height="wrap_content"
            android:orientation="vertical">

            <TextView
                android:layout_width="match_parent"
                android:layout_height="wrap_content"
                android:textColor="@color/grey_dark"
                android:text="@string/categories"/>

            <TextView
                android:id="@+id/post_categories"
                android:layout_width="match_parent"
                android:layout_height="wrap_content"
                android:textColor="@color/grey_darken_10"
                android:text="@string/not_set"/>
        </LinearLayout>

        <LinearLayout
            android:id="@+id/post_tags_container"
            android:layout_width="match_parent"
            android:layout_height="wrap_content"
            android:orientation="vertical">

            <TextView
                android:layout_width="match_parent"
                android:layout_height="wrap_content"
                android:textColor="@color/grey_dark"
                android:text="@string/post_tags"/>

            <TextView
                android:id="@+id/post_tags"
                android:layout_width="match_parent"
                android:layout_height="wrap_content"
                android:textColor="@color/grey_darken_10"
                android:text="@string/not_set"/>
        </LinearLayout>

        <LinearLayout
            android:id="@+id/post_status_container"
            android:layout_width="match_parent"
            android:layout_height="wrap_content"
            android:orientation="vertical">

            <TextView
                android:layout_width="match_parent"
                android:layout_height="wrap_content"
                android:textColor="@color/grey_dark"
                android:text="@string/post_settings_status"/>

            <TextView
                android:id="@+id/post_status"
                android:layout_width="match_parent"
                android:layout_height="wrap_content"
                android:textColor="@color/grey_darken_10"/>

        </LinearLayout>

        <LinearLayout
            android:id="@+id/post_format_container"
            android:layout_width="match_parent"
            android:layout_height="wrap_content"
            android:orientation="vertical">

            <TextView
                android:layout_width="match_parent"
                android:layout_height="wrap_content"
                android:textColor="@color/grey_dark"
                android:text="@string/post_settings_format"/>

            <TextView
                android:id="@+id/post_format"
                android:layout_width="match_parent"
                android:layout_height="wrap_content"
                android:textColor="@color/grey_darken_10"/>

        </LinearLayout>

        <org.wordpress.android.widgets.WPTextView
            android:id="@+id/pubDateLabel"
            style="@style/WordPressSubHeader"
            android:layout_width="wrap_content"
            android:layout_height="wrap_content"
            android:text="@string/publish_date" />

        <org.wordpress.android.widgets.WPTextView
            android:id="@+id/pubDate"
            android:layout_width="wrap_content"
            android:layout_height="wrap_content"
            android:paddingTop="@dimen/margin_small"
            android:paddingBottom="@dimen/margin_small"
            android:layout_marginLeft="@dimen/margin_medium"
            android:background="@drawable/selectable_background_wordpress"
            android:text="@string/immediately"
            android:textColor="@color/grey_dark"
            android:textSize="@dimen/text_sz_large" />

<<<<<<< HEAD
        <LinearLayout
            android:id="@+id/sectionTags"
            android:layout_width="match_parent"
            android:layout_height="wrap_content"
            android:orientation="vertical">

            <org.wordpress.android.widgets.WPTextView
                android:id="@+id/categoryLabel"
                style="@style/WordPressSubHeader"
                android:layout_width="wrap_content"
                android:layout_height="wrap_content"
                android:layout_marginBottom="4dp"
                android:text="@string/categories" />

            <org.wordpress.android.widgets.FlowLayout
                android:id="@+id/sectionCategories"
                android:layout_marginLeft="8dp"
                android:layout_marginRight="8dp"
                android:layout_width="match_parent"
                android:layout_height="wrap_content" />
        </LinearLayout>
=======
        <org.wordpress.android.widgets.WPTextView
            android:id="@+id/postFormatLabel"
            style="@style/WordPressSubHeader"
            android:layout_width="wrap_content"
            android:layout_height="wrap_content"
            android:text="@string/post_format" />

        <Spinner
            android:id="@+id/postFormat"
            android:paddingTop="@dimen/margin_small"
            android:paddingBottom="@dimen/margin_small"
            android:layout_width="match_parent"
            android:layout_height="wrap_content"
            android:prompt="@string/post_format" />
>>>>>>> b4ea70a6

        <EditText
            android:id="@+id/post_password"
            android:layout_marginTop="@dimen/margin_extra_large"
            android:layout_marginLeft="@dimen/margin_small"
            android:layout_marginRight="@dimen/margin_small"
            android:layout_width="match_parent"
            android:layout_height="wrap_content"
            android:textSize="@dimen/text_sz_large"
            android:hint="@string/post_password"
            android:maxLength="@integer/max_length_password"
            android:inputType="textPassword" />

        <org.wordpress.android.widgets.WPTextView
            android:id="@+id/featuredImageLabel"
            style="@style/WordPressSubHeader"
            android:layout_width="wrap_content"
            android:layout_height="wrap_content"
            android:text="@string/editor_post_settings_featured_image" />

        <Button
            android:id="@+id/addFeaturedImage"
            android:layout_width="wrap_content"
            android:layout_height="wrap_content"
            android:text="@string/editor_post_settings_set_featured_image"/>

        <com.android.volley.toolbox.NetworkImageView
            android:id="@+id/featuredImage"
            android:paddingTop="@dimen/margin_small"
            android:paddingBottom="@dimen/margin_small"
            android:layout_width="match_parent"
            android:layout_height="wrap_content"
            android:scaleType="fitStart"
            android:minHeight="@dimen/post_settings_featured_image_height_min"
            android:maxHeight="@dimen/post_settings_featured_image_height_max"
            android:visibility="gone"/>

        <ViewStub
            android:id="@+id/stub_post_location_settings"
            android:layout_width="match_parent"
            android:layout_height="match_parent"
            android:layout="@layout/post_location_settings" />

    </LinearLayout>
</ScrollView><|MERGE_RESOLUTION|>--- conflicted
+++ resolved
@@ -154,45 +154,6 @@
             android:textColor="@color/grey_dark"
             android:textSize="@dimen/text_sz_large" />
 
-<<<<<<< HEAD
-        <LinearLayout
-            android:id="@+id/sectionTags"
-            android:layout_width="match_parent"
-            android:layout_height="wrap_content"
-            android:orientation="vertical">
-
-            <org.wordpress.android.widgets.WPTextView
-                android:id="@+id/categoryLabel"
-                style="@style/WordPressSubHeader"
-                android:layout_width="wrap_content"
-                android:layout_height="wrap_content"
-                android:layout_marginBottom="4dp"
-                android:text="@string/categories" />
-
-            <org.wordpress.android.widgets.FlowLayout
-                android:id="@+id/sectionCategories"
-                android:layout_marginLeft="8dp"
-                android:layout_marginRight="8dp"
-                android:layout_width="match_parent"
-                android:layout_height="wrap_content" />
-        </LinearLayout>
-=======
-        <org.wordpress.android.widgets.WPTextView
-            android:id="@+id/postFormatLabel"
-            style="@style/WordPressSubHeader"
-            android:layout_width="wrap_content"
-            android:layout_height="wrap_content"
-            android:text="@string/post_format" />
-
-        <Spinner
-            android:id="@+id/postFormat"
-            android:paddingTop="@dimen/margin_small"
-            android:paddingBottom="@dimen/margin_small"
-            android:layout_width="match_parent"
-            android:layout_height="wrap_content"
-            android:prompt="@string/post_format" />
->>>>>>> b4ea70a6
-
         <EditText
             android:id="@+id/post_password"
             android:layout_marginTop="@dimen/margin_extra_large"
