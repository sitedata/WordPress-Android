<?xml version="1.0" encoding="utf-8"?>
<LinearLayout xmlns:android="http://schemas.android.com/apk/res/android"
    xmlns:app="http://schemas.android.com/apk/res-auto"
    android:layout_width="match_parent"
    android:layout_height="match_parent"
    android:orientation="vertical">

    <include
        android:id="@+id/toolbar"
        layout="@layout/toolbar" />

    <LinearLayout
        android:layout_width="match_parent"
        android:layout_height="match_parent"
        android:gravity="center"
        android:orientation="vertical">

        <ScrollView
            android:layout_width="match_parent"
            android:layout_height="wrap_content">

            <LinearLayout
                android:layout_width="match_parent"
                android:layout_height="wrap_content"
                android:gravity="center"
                android:orientation="vertical">

                <ImageView
                    android:layout_width="wrap_content"
                    android:layout_height="wrap_content"
                    android:layout_marginTop="@dimen/margin_extra_large"
<<<<<<< HEAD
                    android:contentDescription="@null"
                    app:srcCompat="@drawable/jetpack_connection" />
=======
                    app:srcCompat="@drawable/jetpack_connection_stats" />
>>>>>>> 243ac869

                <TextView
                    style="@style/JetpackConnectionText"
                    android:layout_width="wrap_content"
                    android:layout_height="wrap_content"
                    android:maxWidth="290dp"
                    android:text="@string/stats_jetpack_connection_setup_info"
                    android:textAlignment="center" />

                <android.support.v7.widget.AppCompatButton
                    android:id="@+id/jetpack_setup"
                    android:layout_width="wrap_content"
                    android:layout_height="wrap_content"
                    android:text="@string/stats_jetpack_connection_setup"
                    android:layout_marginBottom="@dimen/margin_extra_large"
                    android:theme="@style/JetpackConnectionButton" />
            </LinearLayout>
        </ScrollView>
    </LinearLayout>
</LinearLayout><|MERGE_RESOLUTION|>--- conflicted
+++ resolved
@@ -29,12 +29,8 @@
                     android:layout_width="wrap_content"
                     android:layout_height="wrap_content"
                     android:layout_marginTop="@dimen/margin_extra_large"
-<<<<<<< HEAD
                     android:contentDescription="@null"
-                    app:srcCompat="@drawable/jetpack_connection" />
-=======
                     app:srcCompat="@drawable/jetpack_connection_stats" />
->>>>>>> 243ac869
 
                 <TextView
                     style="@style/JetpackConnectionText"
