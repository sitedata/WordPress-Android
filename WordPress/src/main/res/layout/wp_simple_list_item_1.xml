<?xml version="1.0" encoding="utf-8"?>

<LinearLayout
    xmlns:android="http://schemas.android.com/apk/res/android"
    android:id="@+id/container"
    android:layout_height="wrap_content"
    android:layout_width="match_parent"
    android:orientation="vertical" >

    <org.wordpress.android.widgets.WPTextView
        android:id="@+id/text"
        android:background="?android:attr/selectableItemBackground"
        android:clickable="true"
<<<<<<< HEAD
        android:focusable="true"
        android:gravity="center_vertical"
=======
        android:gravity="center_vertical|start"
>>>>>>> 243ac869
        android:layout_height="wrap_content"
        android:layout_width="match_parent"
        android:minHeight="?android:attr/listPreferredItemHeightSmall"
        android:paddingEnd="?android:attr/listPreferredItemPaddingEnd"
        android:paddingStart="?android:attr/listPreferredItemPaddingStart"
        android:textAppearance="?android:attr/textAppearanceListItemSmall"
        android:paddingRight="?android:attr/listPreferredItemPaddingRight"
        android:paddingLeft="?android:attr/listPreferredItemPaddingLeft"
        android:textAlignment="viewStart">
    </org.wordpress.android.widgets.WPTextView>

    <View
        android:background="@color/divider_grey"
        android:layout_height="@dimen/list_divider_height"
        android:layout_width="match_parent" >
    </View>

</LinearLayout><|MERGE_RESOLUTION|>--- conflicted
+++ resolved
@@ -11,12 +11,8 @@
         android:id="@+id/text"
         android:background="?android:attr/selectableItemBackground"
         android:clickable="true"
-<<<<<<< HEAD
         android:focusable="true"
-        android:gravity="center_vertical"
-=======
         android:gravity="center_vertical|start"
->>>>>>> 243ac869
         android:layout_height="wrap_content"
         android:layout_width="match_parent"
         android:minHeight="?android:attr/listPreferredItemHeightSmall"
