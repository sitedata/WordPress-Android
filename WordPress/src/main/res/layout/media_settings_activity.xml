<?xml version="1.0" encoding="utf-8"?>
<android.support.design.widget.CoordinatorLayout xmlns:android="http://schemas.android.com/apk/res/android"
    xmlns:app="http://schemas.android.com/apk/res-auto"
    xmlns:tools="http://schemas.android.com/tools"
    android:layout_width="match_parent"
    android:layout_height="match_parent"
    android:fitsSystemWindows="false">

    <android.support.design.widget.AppBarLayout
        android:id="@+id/app_bar_layout"
        android:layout_width="match_parent"
        android:layout_height="wrap_content"
        android:fitsSystemWindows="false"
        android:theme="@style/ThemeOverlay.AppCompat.Dark.ActionBar">

        <android.support.design.widget.CollapsingToolbarLayout
            android:id="@+id/collapsing_toolbar"
            android:layout_width="match_parent"
            android:layout_height="match_parent"
            android:fitsSystemWindows="false"
            app:contentScrim="?attr/colorPrimary"
            app:expandedTitleMarginEnd="64dp"
            app:expandedTitleMarginStart="48dp"
            app:layout_scrollFlags="scroll|exitUntilCollapsed">

            <FrameLayout
                android:layout_width="match_parent"
                android:layout_height="wrap_content"
                app:layout_collapseMode="parallax">

                <ImageView
                    android:id="@+id/image_preview"
                    android:layout_width="match_parent"
                    android:layout_height="wrap_content"
                    android:background="@drawable/media_settings_background"
                    android:scaleType="centerCrop"
                    tools:layout_height="224dp"
<<<<<<< HEAD
                    tools:src="@drawable/ic_gridicons_audio"
                    tools:targetApi="lollipop"/>
=======
                    tools:src="@drawable/ic_gridicons_audio" />
>>>>>>> d3b85184

                <ImageView
                    android:id="@+id/image_gradient_scrim"
                    android:layout_width="match_parent"
                    android:layout_height="wrap_content"
                    android:layout_gravity="top"
                    android:background="@drawable/media_settings_gradient_scrim"
                    tools:layout_height="74dp" />

                <ImageView
                    android:id="@+id/image_play"
                    android:layout_width="60dp"
                    android:layout_height="60dp"
                    android:layout_gravity="center"
                    android:visibility="gone"
                    app:srcCompat="@drawable/play_video_selector_large"
                    tools:visibility="visible" />
            </FrameLayout>

            <android.support.v7.widget.Toolbar
                android:id="@+id/toolbar"
                android:layout_width="match_parent"
                android:layout_height="?attr/actionBarSize"
                app:layout_collapseMode="pin"
                app:popupTheme="@style/ThemeOverlay.AppCompat.Light" />

        </android.support.design.widget.CollapsingToolbarLayout>

    </android.support.design.widget.AppBarLayout>

    <android.support.v4.widget.NestedScrollView
        android:id="@+id/scroll_view"
        android:layout_width="match_parent"
        android:layout_height="match_parent"
        android:clipToPadding="false"
        app:layout_behavior="@string/appbar_scrolling_view_behavior">

        <RelativeLayout
            android:layout_width="match_parent"
            android:layout_height="wrap_content">

            <android.support.v7.widget.CardView
                android:id="@+id/card1"
                android:layout_width="match_parent"
                android:layout_height="wrap_content"
                android:layout_marginBottom="@dimen/margin_extra_large"
                app:cardBackgroundColor="@color/white"
                app:cardCornerRadius="@dimen/cardview_default_radius"
                app:cardElevation="@dimen/card_elevation">

                <LinearLayout
                    android:layout_width="match_parent"
                    android:layout_height="wrap_content"
                    android:orientation="vertical">

                    <LinearLayout
                        android:layout_width="match_parent"
                        android:layout_height="match_parent"
                        android:orientation="vertical"
                        android:paddingLeft="@dimen/media_settings_margin"
                        android:paddingRight="@dimen/media_settings_margin"
                        android:paddingTop="@dimen/margin_extra_large">

                        <TextView
                            android:layout_width="wrap_content"
                            android:layout_height="wrap_content"
                            android:layout_marginBottom="@dimen/margin_large"
                            android:layout_marginLeft="@dimen/margin_small"
                            android:layout_marginStart="@dimen/margin_small"
                            android:text="@string/media_edit_customize_card_caption"
                            android:textColor="@color/blue_wordpress"
                            android:textSize="@dimen/text_sz_large"
                            android:textStyle="bold" />

                        <TextView
                            style="@style/MediaSettings.Label"
                            android:layout_width="wrap_content"
                            android:layout_height="wrap_content"
                            android:layout_marginLeft="@dimen/margin_small"
                            android:layout_marginStart="@dimen/margin_small"
                            android:text="@string/image_size"/>

                        <TextView
                            android:id="@+id/image_size_hint"
                            style="@style/MediaSettings.Value"
                            android:layout_width="wrap_content"
                            android:layout_height="wrap_content"
                            android:layout_marginLeft="@dimen/margin_small"
                            android:layout_marginStart="@dimen/margin_small"
                            android:layout_marginTop="@dimen/margin_medium"
                            tools:text="Large"/>

                        <SeekBar
                            android:id="@+id/image_size_seekbar"
                            style="@style/Widget.AppCompat.SeekBar.Discrete"
                            android:layout_width="match_parent"
                            android:layout_height="wrap_content"
                            android:layout_marginLeft="-8dp"
                            android:layout_marginRight="-8dp"
                            android:layout_marginTop="@dimen/margin_large"
                            tools:max="3"/>

                    </LinearLayout>

                    <View
                        style="@style/MediaSettings.Divider"
                        android:layout_width="match_parent"
                        android:layout_height="1dp"/>

                    <LinearLayout
                        android:layout_width="match_parent"
                        android:layout_height="match_parent"
                        android:orientation="vertical"
                        android:paddingBottom="@dimen/margin_extra_large"
                        android:paddingLeft="@dimen/media_settings_margin"
                        android:paddingRight="@dimen/media_settings_margin">

                        <TextView
                            android:id="@+id/alignment_spinner_label"
                            style="@style/MediaSettings.Label"
                            android:layout_width="wrap_content"
                            android:layout_height="wrap_content"
                            android:layout_marginBottom="@dimen/margin_small"
                            android:layout_marginLeft="@dimen/margin_small"
                            android:layout_marginStart="@dimen/margin_small"
                            android:text="@string/image_alignment"/>

                        <Spinner
                            android:id="@+id/alignment_spinner"
                            android:layout_width="match_parent"
                            android:layout_height="wrap_content"
                            android:layout_marginLeft="@dimen/margin_small"
                            android:layout_marginStart="@dimen/margin_small"
                            android:layout_marginTop="@dimen/margin_small"
                            android:prompt="@string/image_alignment"/>

                    </LinearLayout>

                </LinearLayout>

            </android.support.v7.widget.CardView>

            <android.support.v7.widget.CardView
                android:id="@+id/card2"
                android:layout_width="match_parent"
                android:layout_height="wrap_content"
                android:layout_below="@+id/card1"
                app:cardBackgroundColor="@color/white"
                app:cardCornerRadius="@dimen/cardview_default_radius"
                app:cardElevation="@dimen/card_elevation">

                <LinearLayout
                    android:layout_width="match_parent"
                    android:layout_height="match_parent"
                    android:orientation="vertical"
                    android:paddingBottom="@dimen/margin_extra_large"
                    android:paddingLeft="@dimen/media_settings_margin"
                    android:paddingRight="@dimen/media_settings_margin"
                    android:paddingTop="@dimen/margin_extra_large">

                    <TextView
                        android:layout_width="wrap_content"
                        android:layout_height="wrap_content"
                        android:layout_marginBottom="@dimen/margin_large"
                        android:layout_marginLeft="@dimen/margin_small"
                        android:layout_marginStart="@dimen/margin_small"
                        android:text="@string/media_edit_file_details_card_caption"
                        android:textColor="@color/blue_wordpress"
                        android:textSize="@dimen/text_sz_large"
                        android:textStyle="bold"/>

                    <android.support.design.widget.TextInputLayout
                        style="@style/MediaSettings.TextInputStyle"
                        android:layout_width="match_parent"
                        android:layout_height="wrap_content"
                        app:theme="@style/MediaSettings.TextInputTheme">

                        <android.support.design.widget.TextInputEditText
                            android:id="@+id/edit_title"
                            android:layout_width="match_parent"
                            android:layout_height="wrap_content"
                            android:hint="@string/media_edit_title_text"
                            android:inputType="textCapSentences|textAutoCorrect"
                            tools:text="edit_title"/>

<<<<<<< HEAD
                    </android.support.design.widget.TextInputLayout>
=======
                            <android.support.design.widget.TextInputEditText
                                android:id="@+id/edit_title"
                                android:layout_width="match_parent"
                                android:layout_height="wrap_content"
                                android:hint="@string/media_edit_title_text"
                                android:inputType="textCapSentences|textAutoCorrect"
                                tools:text="edit_title" />
>>>>>>> d3b85184

                    <android.support.design.widget.TextInputLayout
                        android:id="@+id/edit_caption_container"
                        style="@style/MediaSettings.TextInputStyle"
                        android:layout_width="match_parent"
                        android:layout_height="wrap_content"
                        app:theme="@style/MediaSettings.TextInputTheme">

                        <android.support.design.widget.TextInputEditText
                            android:id="@+id/edit_caption"
                            android:layout_width="match_parent"
                            android:layout_height="wrap_content"
                            android:hint="@string/media_edit_caption_text"
                            android:inputType="textCapSentences|textAutoCorrect"
                            tools:text="edit_caption"/>

<<<<<<< HEAD
                    </android.support.design.widget.TextInputLayout>
=======
                            <android.support.design.widget.TextInputEditText
                                android:id="@+id/edit_caption"
                                android:layout_width="match_parent"
                                android:layout_height="wrap_content"
                                android:hint="@string/media_edit_caption_text"
                                android:inputType="textCapSentences|textAutoCorrect"
                                tools:text="edit_caption" />
>>>>>>> d3b85184

                    <android.support.design.widget.TextInputLayout
                        android:id="@+id/edit_alt_text_layout"
                        style="@style/MediaSettings.TextInputStyle"
                        android:layout_width="match_parent"
                        android:layout_height="wrap_content"
                        app:theme="@style/MediaSettings.TextInputTheme">

                        <android.support.design.widget.TextInputEditText
                            android:id="@+id/edit_alt_text"
                            android:layout_width="match_parent"
                            android:layout_height="wrap_content"
                            android:hint="@string/media_edit_alttext_text"
                            android:inputType="textCapSentences|textAutoCorrect"
                            tools:text="edit_alt_text"/>

<<<<<<< HEAD
                    </android.support.design.widget.TextInputLayout>
=======
                            <android.support.design.widget.TextInputEditText
                                android:id="@+id/edit_alt_text"
                                android:layout_width="match_parent"
                                android:layout_height="wrap_content"
                                android:hint="@string/media_edit_alttext_text"
                                android:inputType="textCapSentences|textAutoCorrect"
                                tools:text="edit_alt_text" />
>>>>>>> d3b85184

                    <android.support.design.widget.TextInputLayout
                        android:id="@+id/edit_description_container"
                        style="@style/MediaSettings.TextInputStyle"
                        android:layout_width="match_parent"
                        android:layout_height="wrap_content"
                        app:theme="@style/MediaSettings.TextInputTheme">

                        <android.support.design.widget.TextInputEditText
                            android:id="@+id/edit_description"
                            android:layout_width="match_parent"
                            android:layout_height="wrap_content"
<<<<<<< HEAD
                            android:gravity="top|start"
                            android:hint="@string/media_edit_description_text"
                            android:inputType="textCapSentences|textAutoCorrect"
                            android:lines="3"
                            tools:text="edit_description"/>

                    </android.support.design.widget.TextInputLayout>

=======
                            app:theme="@style/MediaSettings.TextInputTheme">

                            <android.support.design.widget.TextInputEditText
                                android:id="@+id/edit_description"
                                android:layout_width="match_parent"
                                android:layout_height="wrap_content"
                                android:gravity="top|start"
                                android:hint="@string/media_edit_description_text"
                                android:inputType="textCapSentences|textAutoCorrect"
                                android:lines="3"
                                tools:text="edit_description" />

                        </android.support.design.widget.TextInputLayout>
                    </LinearLayout>
>>>>>>> d3b85184
                </LinearLayout>


            </android.support.v7.widget.CardView>

            <android.support.v7.widget.CardView
                android:id="@+id/card3"
                android:layout_width="match_parent"
                android:layout_height="wrap_content"
                android:layout_below="@+id/card2"
                android:layout_marginTop="@dimen/margin_extra_large"
                app:cardBackgroundColor="@color/white"
                app:cardCornerRadius="@dimen/cardview_default_radius"
                app:cardElevation="@dimen/card_elevation">

                <LinearLayout
                    android:layout_width="match_parent"
                    android:layout_height="match_parent"
                    android:layout_marginLeft="@dimen/margin_small"
                    android:layout_marginStart="@dimen/margin_small"
                    android:orientation="vertical"
                    android:paddingBottom="@dimen/margin_extra_large"
                    android:paddingTop="@dimen/margin_extra_large">

                    <!-- url -->
                    <TextView
                        style="@style/MediaSettings.Label"
                        android:layout_width="wrap_content"
                        android:layout_height="wrap_content"
                        android:text="@string/media_edit_url_caption" />

                    <RelativeLayout
                        android:layout_width="match_parent"
                        android:layout_height="wrap_content">

                        <TextView
                            android:id="@+id/text_url"
                            style="@style/MediaSettings.Value"
                            android:layout_width="match_parent"
                            android:layout_height="wrap_content"
                            android:layout_centerVertical="true"
                            android:layout_toLeftOf="@+id/text_copy_url"
                            android:layout_toStartOf="@+id/text_copy_url"
                            android:ellipsize="end"
                            android:singleLine="true"
                            tools:text="text_url" />

                        <TextView
                            android:id="@+id/text_copy_url"
                            android:layout_width="wrap_content"
                            android:layout_height="wrap_content"
                            android:layout_alignParentEnd="true"
                            android:layout_alignParentRight="true"
                            android:layout_centerVertical="true"
                            android:layout_marginEnd="@dimen/margin_extra_large"
                            android:layout_marginRight="@dimen/margin_extra_large"
                            android:background="@drawable/button_frame"
                            android:paddingBottom="@dimen/margin_small"
                            android:paddingLeft="@dimen/margin_extra_large"
                            android:paddingRight="@dimen/margin_extra_large"
                            android:paddingTop="@dimen/margin_small"
                            android:text="@string/copy"
                            android:textAllCaps="true"
                            android:textColor="@color/grey_dark"
                            android:textSize="@dimen/text_sz_medium" />
                    </RelativeLayout>

                    <View
                        style="@style/MediaSettings.Divider"
                        android:layout_width="match_parent"
                        android:layout_height="1dp" />

                    <!-- filename -->
                    <TextView
                        style="@style/MediaSettings.Label"
                        android:layout_width="wrap_content"
                        android:layout_height="wrap_content"
                        android:text="@string/media_edit_filename_caption" />

                    <TextView
                        android:id="@+id/text_filename"
                        style="@style/MediaSettings.Value"
                        android:layout_width="wrap_content"
                        android:layout_height="wrap_content"
                        tools:text="text_filename" />

                    <View
                        style="@style/MediaSettings.Divider"
                        android:layout_width="match_parent"
                        android:layout_height="1dp" />

                    <!-- file type -->
                    <TextView
                        style="@style/MediaSettings.Label"
                        android:layout_width="wrap_content"
                        android:layout_height="wrap_content"
                        android:text="@string/media_edit_filetype_caption" />

                    <TextView
                        android:id="@+id/text_filetype"
                        style="@style/MediaSettings.Value"
                        android:layout_width="wrap_content"
                        android:layout_height="wrap_content"
                        tools:text="text_filetype" />

                    <View
                        style="@style/MediaSettings.Divider"
                        android:layout_width="match_parent"
                        android:layout_height="1dp" />

                    <!-- dimensions -->
                    <TextView
                        android:id="@+id/text_image_dimensions_label"
                        style="@style/MediaSettings.Label"
                        android:layout_width="wrap_content"
                        android:layout_height="wrap_content"
                        android:text="@string/media_edit_image_dimensions_caption" />

                    <TextView
                        android:id="@+id/text_image_dimensions"
                        style="@style/MediaSettings.Value"
                        android:layout_width="wrap_content"
                        android:layout_height="wrap_content"
                        tools:text="text_image_dimensions" />

                    <View
                        android:id="@+id/divider_dimensions"
                        style="@style/MediaSettings.Divider"
                        android:layout_width="match_parent"
                        android:layout_height="1dp" />

                    <!-- duration -->
                    <TextView
                        android:id="@+id/text_duration_label"
                        style="@style/MediaSettings.Label"
                        android:layout_width="wrap_content"
                        android:layout_height="wrap_content"
                        android:text="@string/media_edit_duration_caption" />

                    <TextView
                        android:id="@+id/text_duration"
                        style="@style/MediaSettings.Value"
                        android:layout_width="wrap_content"
                        android:layout_height="wrap_content"
                        tools:text="text_image_dimensions" />

                    <View
                        android:id="@+id/divider_duration"
                        style="@style/MediaSettings.Divider"
                        android:layout_width="match_parent"
                        android:layout_height="1dp" />

                    <!-- upload date -->
                    <TextView
                        android:id="@+id/text_upload_date_label"
                        style="@style/MediaSettings.Label"
                        android:layout_width="wrap_content"
                        android:layout_height="wrap_content"
                        android:text="@string/media_edit_upload_date_caption" />

                    <TextView
                        android:id="@+id/text_upload_date"
                        style="@style/MediaSettings.Value"
                        android:layout_width="wrap_content"
                        android:layout_height="wrap_content"
                        tools:text="text_upload_date" />

                </LinearLayout>

            </android.support.v7.widget.CardView>

        </RelativeLayout>

    </android.support.v4.widget.NestedScrollView>

    <android.support.design.widget.FloatingActionButton
        android:id="@+id/fab_button"
        android:layout_width="wrap_content"
        android:layout_height="wrap_content"
        android:layout_marginEnd="@dimen/fab_margin"
        android:layout_marginRight="@dimen/fab_margin"
        android:contentDescription="@string/fab_content_description_preview"
        android:visibility="gone"
        app:backgroundTint="@color/blue_wordpress"
        app:elevation="8dp"
        app:fabSize="normal"
        app:layout_anchor="@id/app_bar_layout"
        app:layout_anchorGravity="bottom|right|end"
        app:srcCompat="@drawable/ic_fullscreen_white_24dp"
        tools:visibility="visible" />

    <ProgressBar
        android:id="@+id/progress"
        android:layout_width="wrap_content"
        android:layout_height="wrap_content"
        android:layout_gravity="center_horizontal"
        android:elevation="@dimen/card_elevation"
        android:textAppearance="?android:attr/progressBarStyle"
        android:visibility="gone"
<<<<<<< HEAD
        tools:targetApi="lollipop"
        tools:visibility="visible"/>
=======
        tools:visibility="visible" />
>>>>>>> d3b85184

    <FrameLayout
        android:id="@+id/fragment_container"
        android:layout_width="match_parent"
        android:layout_height="match_parent" />

</android.support.design.widget.CoordinatorLayout><|MERGE_RESOLUTION|>--- conflicted
+++ resolved
@@ -1,5 +1,6 @@
 <?xml version="1.0" encoding="utf-8"?>
-<android.support.design.widget.CoordinatorLayout xmlns:android="http://schemas.android.com/apk/res/android"
+<android.support.design.widget.CoordinatorLayout
+    xmlns:android="http://schemas.android.com/apk/res/android"
     xmlns:app="http://schemas.android.com/apk/res-auto"
     xmlns:tools="http://schemas.android.com/tools"
     android:layout_width="match_parent"
@@ -35,12 +36,8 @@
                     android:background="@drawable/media_settings_background"
                     android:scaleType="centerCrop"
                     tools:layout_height="224dp"
-<<<<<<< HEAD
                     tools:src="@drawable/ic_gridicons_audio"
-                    tools:targetApi="lollipop"/>
-=======
-                    tools:src="@drawable/ic_gridicons_audio" />
->>>>>>> d3b85184
+                    tools:targetApi="lollipop" />
 
                 <ImageView
                     android:id="@+id/image_gradient_scrim"
@@ -121,7 +118,7 @@
                             android:layout_height="wrap_content"
                             android:layout_marginLeft="@dimen/margin_small"
                             android:layout_marginStart="@dimen/margin_small"
-                            android:text="@string/image_size"/>
+                            android:text="@string/image_size" />
 
                         <TextView
                             android:id="@+id/image_size_hint"
@@ -131,7 +128,7 @@
                             android:layout_marginLeft="@dimen/margin_small"
                             android:layout_marginStart="@dimen/margin_small"
                             android:layout_marginTop="@dimen/margin_medium"
-                            tools:text="Large"/>
+                            tools:text="Large" />
 
                         <SeekBar
                             android:id="@+id/image_size_seekbar"
@@ -141,14 +138,14 @@
                             android:layout_marginLeft="-8dp"
                             android:layout_marginRight="-8dp"
                             android:layout_marginTop="@dimen/margin_large"
-                            tools:max="3"/>
+                            tools:max="3" />
 
                     </LinearLayout>
 
                     <View
                         style="@style/MediaSettings.Divider"
                         android:layout_width="match_parent"
-                        android:layout_height="1dp"/>
+                        android:layout_height="1dp" />
 
                     <LinearLayout
                         android:layout_width="match_parent"
@@ -166,7 +163,7 @@
                             android:layout_marginBottom="@dimen/margin_small"
                             android:layout_marginLeft="@dimen/margin_small"
                             android:layout_marginStart="@dimen/margin_small"
-                            android:text="@string/image_alignment"/>
+                            android:text="@string/image_alignment" />
 
                         <Spinner
                             android:id="@+id/alignment_spinner"
@@ -175,7 +172,7 @@
                             android:layout_marginLeft="@dimen/margin_small"
                             android:layout_marginStart="@dimen/margin_small"
                             android:layout_marginTop="@dimen/margin_small"
-                            android:prompt="@string/image_alignment"/>
+                            android:prompt="@string/image_alignment" />
 
                     </LinearLayout>
 
@@ -210,7 +207,7 @@
                         android:text="@string/media_edit_file_details_card_caption"
                         android:textColor="@color/blue_wordpress"
                         android:textSize="@dimen/text_sz_large"
-                        android:textStyle="bold"/>
+                        android:textStyle="bold" />
 
                     <android.support.design.widget.TextInputLayout
                         style="@style/MediaSettings.TextInputStyle"
@@ -224,19 +221,9 @@
                             android:layout_height="wrap_content"
                             android:hint="@string/media_edit_title_text"
                             android:inputType="textCapSentences|textAutoCorrect"
-                            tools:text="edit_title"/>
-
-<<<<<<< HEAD
+                            tools:text="edit_title" />
+
                     </android.support.design.widget.TextInputLayout>
-=======
-                            <android.support.design.widget.TextInputEditText
-                                android:id="@+id/edit_title"
-                                android:layout_width="match_parent"
-                                android:layout_height="wrap_content"
-                                android:hint="@string/media_edit_title_text"
-                                android:inputType="textCapSentences|textAutoCorrect"
-                                tools:text="edit_title" />
->>>>>>> d3b85184
 
                     <android.support.design.widget.TextInputLayout
                         android:id="@+id/edit_caption_container"
@@ -251,19 +238,9 @@
                             android:layout_height="wrap_content"
                             android:hint="@string/media_edit_caption_text"
                             android:inputType="textCapSentences|textAutoCorrect"
-                            tools:text="edit_caption"/>
-
-<<<<<<< HEAD
+                            tools:text="edit_caption" />
+
                     </android.support.design.widget.TextInputLayout>
-=======
-                            <android.support.design.widget.TextInputEditText
-                                android:id="@+id/edit_caption"
-                                android:layout_width="match_parent"
-                                android:layout_height="wrap_content"
-                                android:hint="@string/media_edit_caption_text"
-                                android:inputType="textCapSentences|textAutoCorrect"
-                                tools:text="edit_caption" />
->>>>>>> d3b85184
 
                     <android.support.design.widget.TextInputLayout
                         android:id="@+id/edit_alt_text_layout"
@@ -278,19 +255,9 @@
                             android:layout_height="wrap_content"
                             android:hint="@string/media_edit_alttext_text"
                             android:inputType="textCapSentences|textAutoCorrect"
-                            tools:text="edit_alt_text"/>
-
-<<<<<<< HEAD
+                            tools:text="edit_alt_text" />
+
                     </android.support.design.widget.TextInputLayout>
-=======
-                            <android.support.design.widget.TextInputEditText
-                                android:id="@+id/edit_alt_text"
-                                android:layout_width="match_parent"
-                                android:layout_height="wrap_content"
-                                android:hint="@string/media_edit_alttext_text"
-                                android:inputType="textCapSentences|textAutoCorrect"
-                                tools:text="edit_alt_text" />
->>>>>>> d3b85184
 
                     <android.support.design.widget.TextInputLayout
                         android:id="@+id/edit_description_container"
@@ -303,33 +270,15 @@
                             android:id="@+id/edit_description"
                             android:layout_width="match_parent"
                             android:layout_height="wrap_content"
-<<<<<<< HEAD
                             android:gravity="top|start"
                             android:hint="@string/media_edit_description_text"
                             android:inputType="textCapSentences|textAutoCorrect"
                             android:lines="3"
-                            tools:text="edit_description"/>
+                            tools:text="edit_description" />
 
                     </android.support.design.widget.TextInputLayout>
 
-=======
-                            app:theme="@style/MediaSettings.TextInputTheme">
-
-                            <android.support.design.widget.TextInputEditText
-                                android:id="@+id/edit_description"
-                                android:layout_width="match_parent"
-                                android:layout_height="wrap_content"
-                                android:gravity="top|start"
-                                android:hint="@string/media_edit_description_text"
-                                android:inputType="textCapSentences|textAutoCorrect"
-                                android:lines="3"
-                                tools:text="edit_description" />
-
-                        </android.support.design.widget.TextInputLayout>
-                    </LinearLayout>
->>>>>>> d3b85184
                 </LinearLayout>
-
 
             </android.support.v7.widget.CardView>
 
@@ -527,12 +476,8 @@
         android:elevation="@dimen/card_elevation"
         android:textAppearance="?android:attr/progressBarStyle"
         android:visibility="gone"
-<<<<<<< HEAD
         tools:targetApi="lollipop"
-        tools:visibility="visible"/>
-=======
         tools:visibility="visible" />
->>>>>>> d3b85184
 
     <FrameLayout
         android:id="@+id/fragment_container"
