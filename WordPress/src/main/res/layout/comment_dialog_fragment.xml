<?xml version="1.0" encoding="utf-8"?>

<<<<<<< HEAD
<ScrollView xmlns:android="http://schemas.android.com/apk/res/android"
    android:layout_width="match_parent"
    android:layout_height="match_parent"
=======
<ScrollView
    xmlns:app="http://schemas.android.com/apk/res-auto"
    xmlns:android="http://schemas.android.com/apk/res/android"
>>>>>>> 5c3add25
    android:clipChildren="false"
    android:clipToPadding="false"
    android:fillViewport="true"
    android:padding="@dimen/margin_extra_large"
    android:scrollbarStyle="outsideOverlay">

<<<<<<< HEAD
    <org.wordpress.android.widgets.SuggestionAutoCompleteText
        android:id="@+id/edit_comment_expand"
        android:layout_width="match_parent"
        android:layout_height="wrap_content"
        android:background="@android:color/transparent"
        android:gravity="start|top"
        android:hint="@string/reader_hint_comment_on_post"
        android:imeOptions="actionSend"
        android:inputType="text|textCapSentences|textMultiLine"
        android:textAlignment="viewStart"
        android:textAppearance="?attr/textAppearanceBody1" />
=======
    <androidx.constraintlayout.widget.ConstraintLayout
        android:orientation="vertical"
        android:layout_width="match_parent"
        android:layout_height="wrap_content">
>>>>>>> 5c3add25

        <org.wordpress.android.widgets.SuggestionAutoCompleteText
            android:id="@+id/edit_comment_expand"
            android:layout_width="match_parent"
            android:layout_height="wrap_content"
            android:background="@android:color/transparent"
            android:gravity="start|top"
            android:hint="@string/reader_hint_comment_on_post"
            android:imeOptions="actionSend"
            android:inputType="text|textCapSentences|textMultiLine"
            android:textAlignment="viewStart"
            android:textColorHint="@color/neutral_40"
            android:textSize="@dimen/text_sz_large"
            app:layout_constraintTop_toTopOf="parent"
            android:dropDownAnchor="@+id/dummy_hidden_view" />

        <View
            android:id="@+id/dummy_hidden_view"
            android:layout_width="match_parent"
            android:layout_height="1dp"
            android:background="@android:color/transparent"
            app:layout_constraintBottom_toBottomOf="parent" />
    </androidx.constraintlayout.widget.ConstraintLayout>
</ScrollView><|MERGE_RESOLUTION|>--- conflicted
+++ resolved
@@ -1,53 +1,34 @@
 <?xml version="1.0" encoding="utf-8"?>
 
-<<<<<<< HEAD
 <ScrollView xmlns:android="http://schemas.android.com/apk/res/android"
+    xmlns:app="http://schemas.android.com/apk/res-auto"
     android:layout_width="match_parent"
     android:layout_height="match_parent"
-=======
-<ScrollView
-    xmlns:app="http://schemas.android.com/apk/res-auto"
-    xmlns:android="http://schemas.android.com/apk/res/android"
->>>>>>> 5c3add25
     android:clipChildren="false"
     android:clipToPadding="false"
     android:fillViewport="true"
     android:padding="@dimen/margin_extra_large"
     android:scrollbarStyle="outsideOverlay">
 
-<<<<<<< HEAD
-    <org.wordpress.android.widgets.SuggestionAutoCompleteText
-        android:id="@+id/edit_comment_expand"
+    <androidx.constraintlayout.widget.ConstraintLayout
         android:layout_width="match_parent"
         android:layout_height="wrap_content"
-        android:background="@android:color/transparent"
-        android:gravity="start|top"
-        android:hint="@string/reader_hint_comment_on_post"
-        android:imeOptions="actionSend"
-        android:inputType="text|textCapSentences|textMultiLine"
-        android:textAlignment="viewStart"
-        android:textAppearance="?attr/textAppearanceBody1" />
-=======
-    <androidx.constraintlayout.widget.ConstraintLayout
-        android:orientation="vertical"
-        android:layout_width="match_parent"
-        android:layout_height="wrap_content">
->>>>>>> 5c3add25
+        android:orientation="vertical">
+
 
         <org.wordpress.android.widgets.SuggestionAutoCompleteText
             android:id="@+id/edit_comment_expand"
             android:layout_width="match_parent"
             android:layout_height="wrap_content"
             android:background="@android:color/transparent"
+            android:dropDownAnchor="@+id/dummy_hidden_view"
             android:gravity="start|top"
             android:hint="@string/reader_hint_comment_on_post"
             android:imeOptions="actionSend"
             android:inputType="text|textCapSentences|textMultiLine"
             android:textAlignment="viewStart"
-            android:textColorHint="@color/neutral_40"
-            android:textSize="@dimen/text_sz_large"
-            app:layout_constraintTop_toTopOf="parent"
-            android:dropDownAnchor="@+id/dummy_hidden_view" />
+            android:textAppearance="?attr/textAppearanceBody1"
+            app:layout_constraintTop_toTopOf="parent" />
 
         <View
             android:id="@+id/dummy_hidden_view"
@@ -55,5 +36,6 @@
             android:layout_height="1dp"
             android:background="@android:color/transparent"
             app:layout_constraintBottom_toBottomOf="parent" />
+
     </androidx.constraintlayout.widget.ConstraintLayout>
 </ScrollView>