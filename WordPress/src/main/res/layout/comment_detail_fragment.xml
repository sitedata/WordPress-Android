<?xml version="1.0" encoding="utf-8"?>

<!--
    comment detail displayed from both the notification list and the comment list
-->

<RelativeLayout xmlns:android="http://schemas.android.com/apk/res/android"
    xmlns:tools="http://schemas.android.com/tools"
    android:layout_width="match_parent"
    android:layout_height="match_parent"
    android:background="@color/grey_light">

    <ScrollView
        android:id="@+id/scroll_view"
        android:layout_width="match_parent"
        android:layout_height="match_parent"
        android:layout_above="@+id/layout_bottom"
        android:fillViewport="true">

        <LinearLayout
            android:id="@+id/comment_content_container"
            android:layout_width="match_parent"
            android:layout_height="wrap_content"
            android:orientation="vertical">

            <RelativeLayout
                android:id="@+id/comment_content"
                android:layout_width="match_parent"
                android:layout_height="wrap_content"
                android:paddingLeft="@dimen/margin_extra_large"
                android:paddingRight="@dimen/margin_extra_large"
                android:paddingTop="@dimen/margin_large"
                android:background="@color/white"
                android:paddingEnd="@dimen/margin_extra_large"
                android:paddingStart="@dimen/margin_extra_large">

                <org.wordpress.android.widgets.WPNetworkImageView
                    android:id="@+id/image_avatar"
                    style="@style/ReaderImageView.Avatar"
                    android:layout_marginRight="@dimen/margin_large"
                    android:layout_marginTop="@dimen/margin_small"
                    android:layout_marginEnd="@dimen/margin_large"
                    android:importantForAccessibility="no"
                    />

                <org.wordpress.android.widgets.WPTextView
                    android:id="@+id/text_name"
                    android:layout_width="match_parent"
                    android:layout_height="wrap_content"
                    android:layout_toLeftOf="@+id/text_date"
                    android:layout_toRightOf="@+id/image_avatar"
                    android:background="?android:selectableItemBackground"
                    android:ellipsize="end"
                    android:maxLines="1"
                    android:textColor="@color/reader_hyperlink"
                    android:textSize="@dimen/text_sz_extra_large"
                    tools:text="text_name"
                    android:textAlignment="viewStart"
                    android:gravity="start"
                    android:layout_toStartOf="@+id/text_date"
                    android:layout_toEndOf="@+id/image_avatar"/>

                <org.wordpress.android.widgets.WPTextView
                    android:id="@+id/text_post_title"
                    android:layout_width="wrap_content"
                    android:layout_height="wrap_content"
                    android:layout_alignLeft="@+id/text_name"
                    android:layout_below="@+id/text_name"
                    android:layout_toLeftOf="@+id/text_status"
                    android:background="?android:selectableItemBackground"
                    android:ellipsize="end"
                    android:maxLines="1"
                    android:paddingBottom="@dimen/margin_extra_small"
                    android:paddingTop="@dimen/margin_extra_small"
                    android:textColor="@color/grey_darken_10"
                    android:textSize="@dimen/text_sz_large"
                    tools:text="text_post_title"
<<<<<<< HEAD
                    android:accessibilityTraversalAfter="@+id/text_name"
=======
                    android:textAlignment="viewStart"
                    android:gravity="start"
>>>>>>> 1c3e8af7
                    android:layout_alignStart="@+id/text_name"
                    android:layout_toStartOf="@+id/text_status"/>

                <org.wordpress.android.widgets.WPTextView
                    android:id="@+id/text_date"
                    style="@style/ReaderTextView.Date"
                    android:layout_width="wrap_content"
                    android:layout_height="wrap_content"
                    android:layout_alignParentRight="true"
                    android:layout_marginLeft="@dimen/margin_small"
                    android:layout_marginTop="@dimen/margin_small"
                    android:maxLines="1"
                    tools:text="date"
                    android:accessibilityTraversalAfter="@+id/text_post_title"
                    android:layout_alignParentEnd="true"
                    android:layout_marginStart="@dimen/margin_small"/>

                <org.wordpress.android.widgets.WPTextView
                    android:id="@+id/text_status"
                    android:layout_width="wrap_content"
                    android:layout_height="wrap_content"
                    android:layout_alignParentRight="true"
                    android:layout_alignTop="@+id/text_post_title"
                    android:layout_marginLeft="@dimen/margin_small"
                    android:layout_marginTop="@dimen/margin_small"
                    android:textSize="@dimen/text_sz_small"
                    android:visibility="visible"
                    tools:text="STATUS"
                    android:accessibilityTraversalAfter="@+id/text_date"
                    android:layout_alignParentEnd="true"
                    android:layout_marginStart="@dimen/margin_small"/>
            </RelativeLayout>

            <!--
                textIsSelectable is set to false here to avoid
                https://code.google.com/p/android/issues/detail?id=30961
            -->
            <org.wordpress.android.widgets.WPTextView
                android:id="@+id/text_content"
                android:layout_width="match_parent"
                android:layout_height="wrap_content"
                android:paddingTop="@dimen/margin_large"
                android:paddingBottom="@dimen/margin_large"
                android:paddingLeft="@dimen/margin_extra_large"
                android:paddingRight="@dimen/margin_extra_large"
                android:textColor="@color/grey_dark"
                android:textColorLink="@color/reader_hyperlink"
                android:background="@color/white"
                android:textIsSelectable="false"
                android:textSize="@dimen/text_sz_large"
                android:fontFamily="serif"
                tools:text="text_content"
                android:paddingEnd="@dimen/margin_extra_large"
                android:paddingStart="@dimen/margin_extra_large"/>

        </LinearLayout>

    </ScrollView>

    <LinearLayout
        android:id="@+id/layout_bottom"
        android:layout_width="match_parent"
        android:layout_height="wrap_content"
        android:layout_alignParentBottom="true"
        android:orientation="vertical">

        <include
            android:id="@+id/layout_comment_box"
            layout="@layout/reader_include_comment_box"
            android:layout_width="match_parent"
            android:layout_height="wrap_content" />
    </LinearLayout>

    <ProgressBar
        android:id="@+id/progress_loading"
        android:layout_width="wrap_content"
        android:layout_height="wrap_content"
        android:layout_centerInParent="true"
        android:visibility="gone" />

</RelativeLayout><|MERGE_RESOLUTION|>--- conflicted
+++ resolved
@@ -75,12 +75,9 @@
                     android:textColor="@color/grey_darken_10"
                     android:textSize="@dimen/text_sz_large"
                     tools:text="text_post_title"
-<<<<<<< HEAD
-                    android:accessibilityTraversalAfter="@+id/text_name"
-=======
                     android:textAlignment="viewStart"
                     android:gravity="start"
->>>>>>> 1c3e8af7
+                    android:accessibilityTraversalAfter="@+id/text_name"
                     android:layout_alignStart="@+id/text_name"
                     android:layout_toStartOf="@+id/text_status"/>
 
