--- conflicted
+++ resolved
@@ -1,15 +1,5 @@
 <?xml version="1.0" encoding="utf-8"?>
 <LinearLayout xmlns:android="http://schemas.android.com/apk/res/android"
-<<<<<<< HEAD
-    xmlns:app="http://schemas.android.com/apk/res-auto"
-    android:layout_height="match_parent"
-    android:layout_width="0dp"
-    android:layout_weight="1"
-    android:orientation="horizontal"
-    android:gravity="center"
-    android:clickable="true"
-    android:focusable="true">
-=======
               xmlns:app="http://schemas.android.com/apk/res-auto"
               xmlns:tools="http://schemas.android.com/tools"
               android:layout_height="match_parent"
@@ -17,8 +7,8 @@
               android:layout_weight="1"
               android:orientation="horizontal"
               android:gravity="center"
-              android:clickable="true">
->>>>>>> ee735e9e
+              android:clickable="true"
+    android:focusable="true">
 
     <LinearLayout
         android:id="@+id/stats_visitors_and_views_tab_inner_container"
