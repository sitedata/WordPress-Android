<?xml version="1.0" encoding="utf-8"?>
<android.support.constraint.ConstraintLayout xmlns:android="http://schemas.android.com/apk/res/android"
                                             xmlns:app="http://schemas.android.com/apk/res-auto"
                                             xmlns:tools="http://schemas.android.com/tools"
                                             android:id="@+id/container"
                                             android:layout_width="match_parent"
                                             android:layout_height="wrap_content"
                                             android:background="@android:color/white"
                                             android:foreground="?selectableItemBackground"
                                             android:minHeight="@dimen/one_line_list_item_height"
                                             tools:ignore="UnusedAttribute">

    <TextView
        android:id="@+id/suggestion"
        android:layout_width="0dp"
        android:layout_height="wrap_content"
        android:layout_marginBottom="@dimen/margin_large"
        android:layout_marginEnd="@dimen/margin_extra_large"
        android:layout_marginStart="@dimen/margin_extra_large"
        android:layout_marginTop="@dimen/margin_large"
        android:textAlignment="viewStart"
        android:textColor="@color/neutral_800"
        android:textSize="@dimen/text_sz_large"
        app:layout_constraintBottom_toBottomOf="parent"
        app:layout_constraintEnd_toEndOf="parent"
        app:layout_constraintHorizontal_bias="0.0"
        app:layout_constraintStart_toStartOf="parent"
        app:layout_constraintTop_toTopOf="parent"
        app:layout_constraintVertical_bias="0.0"
        tools:text="1 2 3 4 5 6 7 8 9 1 2 3 4 5 6 7 8 9 1 2 3 4 5 6 7 8 9 1 2 3 4"/>

    <View
        android:id="@+id/divider"
        android:layout_width="match_parent"
        android:layout_height="1dp"
<<<<<<< HEAD
        android:layout_marginStart="@dimen/site_creation_verticals_list_divider_start_margin"
        android:background="@color/neutral_50"
=======
        android:layout_marginEnd="@dimen/margin_extra_large"
        android:layout_marginStart="@dimen/margin_extra_large"
        android:background="@color/wp_grey_lighten_30"
>>>>>>> fc1ea5c4
        app:layout_constraintBottom_toBottomOf="parent"
        app:layout_constraintEnd_toEndOf="parent"
        app:layout_constraintHorizontal_bias="0.0"
        app:layout_constraintStart_toStartOf="parent"
        app:layout_constraintTop_toTopOf="parent"
        app:layout_constraintVertical_bias="1.0"/>
</android.support.constraint.ConstraintLayout><|MERGE_RESOLUTION|>--- conflicted
+++ resolved
@@ -33,14 +33,9 @@
         android:id="@+id/divider"
         android:layout_width="match_parent"
         android:layout_height="1dp"
-<<<<<<< HEAD
-        android:layout_marginStart="@dimen/site_creation_verticals_list_divider_start_margin"
-        android:background="@color/neutral_50"
-=======
         android:layout_marginEnd="@dimen/margin_extra_large"
         android:layout_marginStart="@dimen/margin_extra_large"
-        android:background="@color/wp_grey_lighten_30"
->>>>>>> fc1ea5c4
+        android:background="@color/neutral_50"
         app:layout_constraintBottom_toBottomOf="parent"
         app:layout_constraintEnd_toEndOf="parent"
         app:layout_constraintHorizontal_bias="0.0"
