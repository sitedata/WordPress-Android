--- conflicted
+++ resolved
@@ -61,14 +61,6 @@
                 android:importantForAccessibility="no"
                 android:scrollbars="vertical" />
 
-<<<<<<< HEAD
-            <androidx.viewpager.widget.ViewPager
-                android:id="@+id/pager"
-                android:layout_width="match_parent"
-                android:layout_height="match_parent" />
-
-=======
->>>>>>> a00a51a3
         </org.wordpress.android.util.widgets.CustomSwipeRefreshLayout>
 
         <org.wordpress.android.widgets.WPTextView
