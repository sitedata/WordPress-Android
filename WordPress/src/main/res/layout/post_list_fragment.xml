--- conflicted
+++ resolved
@@ -66,12 +66,7 @@
             android:layout_marginRight="@dimen/fab_margin"
             android:src="@drawable/gridicon_create_light"
             app:borderWidth="0dp"
-<<<<<<< HEAD
-            app:rippleColor="@color/fab_pressed"
-            tools:visibility="visible" />
-=======
             app:rippleColor="@color/fab_pressed" />
->>>>>>> 867c6f72
 
     </android.support.design.widget.CoordinatorLayout>
 
