<?xml version="1.0" encoding="utf-8"?>
<ScrollView xmlns:android="http://schemas.android.com/apk/res/android"
    xmlns:app="http://schemas.android.com/apk/res-auto"
    android:layout_width="match_parent"
    android:layout_height="match_parent"
    android:fillViewport="true">

    <LinearLayout
        android:layout_width="match_parent"
        android:layout_height="0dp"
        android:gravity="center"
        android:orientation="vertical">

        <org.wordpress.android.widgets.WPLinearLayoutSizeBound
            app:maxWidth="600dp"
            android:layout_width="wrap_content"
            android:layout_height="0dp"
            android:gravity="center"
            android:layout_weight="1"
            android:animateLayoutChanges="true"
            android:orientation="vertical">

            <org.wordpress.android.widgets.WPTextView
                android:id="@+id/create_account_label"
                android:text="@string/create_new_blog_wpcom"
                android:paddingBottom="8dp"
                android:layout_marginLeft="8dp"
                android:layout_marginRight="8dp"
                style="@style/WordPress.NUXTitle"
                android:fontFamily="sans-serif-light"
                app:fixWidowWords="true"/>

            <RelativeLayout
                android:layout_width="wrap_content"
                android:layout_height="wrap_content"
                android:background="@color/white"
                android:id="@+id/relativeLayout">

                <org.wordpress.android.widgets.WPEditText
                    android:id="@+id/site_title"
                    android:layout_width="fill_parent"
                    android:layout_height="wrap_content"
                    style="@style/WordPress.NUXEditText"
                    android:inputType="textCapSentences"
                    android:hint="@string/title"
                    app:persistenceEnabled="true"/>

                <ImageView
                    android:layout_width="wrap_content"
                    android:layout_height="wrap_content"
                    android:id="@+id/imageView2"
                    android:layout_gravity="center_horizontal"
                    android:layout_alignParentEnd="false"
                    android:layout_alignParentStart="false"
<<<<<<< HEAD
                    app:srcCompat="@drawable/ic_edit_ff000000_24dp"
=======
                    app:srcCompat="@drawable/gridicons_pencil"
>>>>>>> 5246904a
                    android:layout_centerVertical="true"
                    android:layout_marginLeft="10dp"
                    android:tint="@color/grey_darken_10"/>
            </RelativeLayout>


            <RelativeLayout
                android:layout_width="fill_parent"
                android:layout_height="wrap_content"
                android:background="@color/white"
                android:layout_marginBottom="16dp">

                <org.wordpress.android.widgets.WPEditText
                    android:id="@+id/site_url"
                    style="@style/WordPress.NUXEditText"
                    android:layout_width="fill_parent"
                    android:layout_height="wrap_content"
                    android:hint="@string/add_account_blog_url"
                    android:inputType="textUri"
                    android:digits="0123456789abcdefghijklmnopqrstuvwxyzABCDEFGHIJKLMNOPQRSTUVWXYZ"
                    android:clickable="true"
                    android:paddingLeft="0dp"
                    android:paddingTop="12dp"
                    android:paddingRight="0dp"
                    android:paddingBottom="12dp"
                    android:layout_toLeftOf="@+id/textView"
                    app:persistenceEnabled="true"/>

                <org.wordpress.android.widgets.WPTextView
                    android:layout_width="wrap_content"
                    android:layout_height="wrap_content"
                    android:text="@string/dot_wordpress_dot_com_url"
                    android:id="@+id/textView"
                    android:layout_alignParentEnd="false"
                    android:layout_marginTop="4dp"
                    android:layout_alignParentStart="false"
                    android:layout_alignParentTop="false"
                    android:paddingRight="8dp"
                    android:enabled="false"
                    android:layout_alignParentRight="true"
                    android:layout_centerVertical="true"
                    android:layout_marginRight="4dp"
                    android:textColor="@color/grey_darken_10"
                    android:textIsSelectable="true"
                    android:textSize="@dimen/nux_edit_field_font_size"/>

                <ImageView
                    android:layout_width="wrap_content"
                    android:layout_height="wrap_content"
                    android:id="@+id/imageView"
                    android:layout_gravity="center_horizontal"
                    android:layout_alignParentEnd="false"
                    android:layout_alignParentStart="false"
<<<<<<< HEAD
                    app:srcCompat="@drawable/ic_globe_ff000000_24dp"
=======
                    app:srcCompat="@drawable/gridicons_globe"
>>>>>>> 5246904a
                    android:layout_centerVertical="true"
                    android:layout_marginLeft="10dp"
                    android:tint="@color/grey_darken_10"/>
            </RelativeLayout>

            <RelativeLayout
                android:layout_width="wrap_content"
                android:layout_height="@dimen/nux_main_button_height"
                android:layout_marginLeft="16dp"
                android:layout_marginRight="16dp">

                <org.wordpress.android.widgets.WPTextView
                    style="@style/WordPress.NUXPrimaryButton"
                    android:id="@+id/signup_button"
                    android:layout_width="match_parent"
                    android:text="@string/create_new_blog_wpcom"
                    android:clickable="true"
                    android:gravity="center"
                    android:enabled="false"/>

                <RelativeLayout
                    android:id="@+id/nux_sign_in_progress_bar"
                    style="@style/WordPress.NUXPrimaryButton"
                    android:layout_width="match_parent"
                    android:visibility="gone"
                    android:enabled="false">

                    <ProgressBar
                        android:layout_width="24dp"
                        android:layout_height="24dp"
                        android:layout_centerVertical="true"
                        android:layout_centerHorizontal="true" />
                </RelativeLayout>
            </RelativeLayout>

            <org.wordpress.android.widgets.WPTextView
                style="@style/WordPress.NUXFlatButton"
                android:id="@+id/nux_sign_in_progress_text"
                android:layout_width="wrap_content"
                android:layout_height="wrap_content"
                android:visibility="gone"
                android:textColor="@color/blue_light"
                android:gravity="center|top"/>

        </org.wordpress.android.widgets.WPLinearLayoutSizeBound>

        <LinearLayout
            android:orientation="vertical"
            android:layout_width="fill_parent"
            android:layout_height="wrap_content"
            android:gravity="bottom">

            <org.wordpress.android.widgets.WPTextView
                style="@style/WordPress.NUXFlatButton"
                android:id="@+id/cancel_button"
                android:layout_width="wrap_content"
                android:layout_height="48dp"
                android:text="@string/cancel"
                android:gravity="center|top"
                android:layout_gravity="center"
                android:visibility="gone"/>
        </LinearLayout>
    </LinearLayout>
</ScrollView><|MERGE_RESOLUTION|>--- conflicted
+++ resolved
@@ -52,11 +52,7 @@
                     android:layout_gravity="center_horizontal"
                     android:layout_alignParentEnd="false"
                     android:layout_alignParentStart="false"
-<<<<<<< HEAD
-                    app:srcCompat="@drawable/ic_edit_ff000000_24dp"
-=======
-                    app:srcCompat="@drawable/gridicons_pencil"
->>>>>>> 5246904a
+                    app:srcCompat="@drawable/ic_pencil_ff000000_24dp"
                     android:layout_centerVertical="true"
                     android:layout_marginLeft="10dp"
                     android:tint="@color/grey_darken_10"/>
@@ -110,11 +106,7 @@
                     android:layout_gravity="center_horizontal"
                     android:layout_alignParentEnd="false"
                     android:layout_alignParentStart="false"
-<<<<<<< HEAD
                     app:srcCompat="@drawable/ic_globe_ff000000_24dp"
-=======
-                    app:srcCompat="@drawable/gridicons_globe"
->>>>>>> 5246904a
                     android:layout_centerVertical="true"
                     android:layout_marginLeft="10dp"
                     android:tint="@color/grey_darken_10"/>
