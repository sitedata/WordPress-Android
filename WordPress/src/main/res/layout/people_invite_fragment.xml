--- conflicted
+++ resolved
@@ -66,12 +66,8 @@
                 android:layout_width="match_parent"
                 android:layout_height="wrap_content"
                 android:padding="5dp"
-                android:text="@string/invite_message_usernames_limit"
                 android:textColor="@color/grey_lighten_10"
                 android:textSize="@dimen/text_sz_small"
-<<<<<<< HEAD
-                android:textStyle="italic" />
-=======
                 android:textStyle="italic"
                 android:text="@string/invite_message_usernames_limit"/>
 
@@ -82,7 +78,6 @@
                 android:layout_marginTop="5dp"
                 android:animateLayoutChanges="true"
                 android:orientation="vertical" />
->>>>>>> 469232fd
         </LinearLayout>
 
         <LinearLayout
