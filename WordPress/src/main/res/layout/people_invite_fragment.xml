--- conflicted
+++ resolved
@@ -126,14 +126,10 @@
                     android:layout_height="wrap_content"
                     android:paddingLeft="@dimen/margin_small"
                     android:paddingRight="@dimen/margin_small"
-<<<<<<< HEAD
                     android:contentDescription="@string/people_invite_role_info_desc"
-                    app:srcCompat="@drawable/ic_info_black_24dp" />
-=======
                     app:srcCompat="@drawable/ic_info_black_24dp"
                     android:paddingEnd="@dimen/margin_small"
                     android:paddingStart="@dimen/margin_small"/>
->>>>>>> 243ac869
             </LinearLayout>
 
             <org.wordpress.android.widgets.WPTextView
