<?xml version="1.0" encoding="utf-8"?>
<LinearLayout xmlns:android="http://schemas.android.com/apk/res/android"
    xmlns:app="http://schemas.android.com/apk/res-auto"
    xmlns:card_view="http://schemas.android.com/apk/res-auto"
    xmlns:tools="http://schemas.android.com/tools"
    android:id="@+id/plugin_detail_container"
    android:layout_width="match_parent"
    android:layout_height="wrap_content"
    android:orientation="vertical">

    <include
        android:id="@+id/toolbar"
        layout="@layout/toolbar" />

    <ScrollView
        android:layout_width="match_parent"
        android:layout_height="match_parent">

        <LinearLayout
            android:layout_width="match_parent"
            android:layout_height="wrap_content"
            android:orientation="vertical">

            <android.support.v7.widget.CardView
                style="@style/PluginCardView"
                card_view:cardBackgroundColor="@color/white"
                card_view:cardCornerRadius="@dimen/cardview_default_radius">

                <LinearLayout style="@style/PluginCardViewVerticalContainer">

                    <org.wordpress.android.widgets.WPNetworkImageView
                        android:id="@+id/image_banner"
                        android:layout_width="match_parent"
                        android:layout_height="@dimen/plugin_banner_size"
                        android:background="@color/grey_lighten_20"
                        android:scaleType="centerCrop" />

                    <RelativeLayout
                        android:layout_width="match_parent"
                        android:layout_height="wrap_content"
                        android:background="@color/grey_lighten_30"
                        android:padding="@dimen/margin_extra_large">

                        <org.wordpress.android.widgets.WPNetworkImageView
                            android:id="@+id/image_icon"
                            android:layout_width="@dimen/plugin_icon_size"
                            android:layout_height="@dimen/plugin_icon_size"
                            android:layout_centerVertical="true"
                            tools:src="@drawable/plugin_placeholder" />

                        <LinearLayout
                            android:layout_width="match_parent"
                            android:layout_height="wrap_content"
                            android:layout_centerVertical="true"
                            android:layout_toRightOf="@+id/image_icon"
                            android:orientation="vertical">

                            <TextView
                                android:id="@+id/text_title"
                                android:layout_width="wrap_content"
                                android:layout_height="wrap_content"
                                android:layout_marginLeft="@dimen/margin_extra_large"
                                android:textColor="@color/grey_dark"
                                android:textSize="@dimen/text_sz_large"
                                android:textStyle="bold"
                                tools:text="text_title" />

                            <TextView
                                android:id="@+id/text_byline"
                                android:layout_width="wrap_content"
                                android:layout_height="wrap_content"
                                android:layout_marginLeft="@dimen/margin_extra_large"
                                android:linksClickable="true"
                                android:textColor="@color/grey_dark"
                                android:textColorLink="@color/blue_wordpress"
                                android:textSize="@dimen/text_sz_medium"
                                tools:text="text_byline" />
                        </LinearLayout>
                    </RelativeLayout>

                    <RelativeLayout style="@style/PluginCardViewHorizontalContainer">

                        <TextView
                            android:id="@+id/plugin_version_top"
                            style="@style/PluginCardViewPrimaryText"
                            android:background="?android:attr/selectableItemBackground"
                            android:drawablePadding="@dimen/margin_small"
                            tools:drawableRight="@drawable/ic_info_outline_grey_dark_18dp"
                            tools:text="plugin_installed_version" />

                        <TextView
                            android:id="@+id/plugin_version_bottom"
                            style="@style/PluginCardViewSecondaryText"
                            android:layout_below="@id/plugin_version_top"
                            android:textColor="@color/grey_darken_10"
                            tools:text="plugin_available_version" />

                        <FrameLayout
                            android:layout_width="wrap_content"
                            android:layout_height="wrap_content"
                            android:layout_alignParentEnd="true"
                            android:layout_alignParentRight="true"
                            android:layout_centerVertical="true">

                            <TextView
                                android:id="@+id/plugin_btn_update"
                                android:layout_width="wrap_content"
                                android:layout_height="wrap_content"
                                android:background="@drawable/button_blue"
                                android:paddingBottom="@dimen/margin_large"
                                android:paddingLeft="@dimen/margin_extra_large"
                                android:paddingRight="@dimen/margin_extra_large"
                                android:paddingTop="@dimen/margin_large"
                                android:text="@string/update_verb"
                                android:textAllCaps="true"
                                android:textColor="@color/white"
<<<<<<< HEAD
                                android:textSize="@dimen/text_sz_medium" />
=======
                                android:textSize="@dimen/text_sz_medium"
                                android:visibility="gone"
                                tools:visibility="visible" />
>>>>>>> 2d9a9180

                            <TextView
                                android:id="@+id/plugin_installed"
                                android:layout_width="wrap_content"
                                android:layout_height="wrap_content"
                                android:layout_gravity="center_vertical"
                                android:text="@string/plugin_installed"
                                android:textColor="@color/grey"
<<<<<<< HEAD
                                android:textSize="@dimen/text_sz_medium" />
=======
                                android:textSize="@dimen/text_sz_medium"
                                android:visibility="gone"
                                tools:visibility="visible" />
>>>>>>> 2d9a9180

                            <ProgressBar
                                android:id="@+id/plugin_update_progress_bar"
                                style="?android:attr/progressBarStyle"
                                android:layout_width="@dimen/margin_extra_extra_medium_large"
                                android:layout_height="@dimen/margin_extra_extra_medium_large"
<<<<<<< HEAD
                                android:layout_gravity="center" />
=======
                                android:layout_gravity="center"
                                android:visibility="gone"
                                tools:visibility="visible" />
>>>>>>> 2d9a9180
                        </FrameLayout>
                    </RelativeLayout>
                </LinearLayout>

            </android.support.v7.widget.CardView>

            <android.support.v7.widget.CardView
                style="@style/PluginCardView"
                card_view:cardBackgroundColor="@color/white"
                card_view:cardCornerRadius="@dimen/cardview_default_radius">

                <LinearLayout style="@style/PluginCardViewVerticalContainer">

                    <RelativeLayout
                        android:id="@+id/plugin_state_active_container"
                        style="@style/PluginCardViewHorizontalContainer">

                        <TextView
                            style="@style/PluginCardViewPrimaryText"
                            android:text="@string/plugin_detail_label_state_active" />

                        <Switch
                            android:id="@+id/plugin_state_active"
                            style="@style/PluginCardViewSecondaryElement" />
                    </RelativeLayout>

                    <View style="@style/PostSettingsDivider" />

                    <RelativeLayout style="@style/PluginCardViewHorizontalContainer">

                        <TextView
                            style="@style/PluginCardViewPrimaryText"
                            android:text="@string/plugin_detail_label_state_autoupdates" />

                        <Switch
                            android:id="@+id/plugin_state_autoupdates"
                            style="@style/PluginCardViewSecondaryElement" />
                    </RelativeLayout>
                </LinearLayout>
            </android.support.v7.widget.CardView>

            <android.support.v7.widget.CardView
                style="@style/PluginCardView"
                card_view:cardBackgroundColor="@color/white"
                card_view:cardCornerRadius="@dimen/cardview_default_radius">

                <LinearLayout style="@style/PluginCardViewVerticalContainer">

                    <RelativeLayout
                        android:id="@+id/plugin_settings_page"
                        style="@style/PluginCardViewHorizontalContainer"
                        android:background="?android:attr/selectableItemBackground">

                        <TextView
                            style="@style/PluginCardViewPrimaryText"
                            android:text="@string/plugin_settings" />

                        <ImageView
                            style="@style/PluginCardViewSecondaryElement.ExternalLinkImage"
                            android:contentDescription="@string/plugin_external_link_icon_content_description"
                            app:srcCompat="@drawable/ic_external_black_24dp" />
                    </RelativeLayout>

                    <View style="@style/PostSettingsDivider" />

                    <RelativeLayout
                        android:id="@+id/plugin_wp_org_page"
                        style="@style/PluginCardViewHorizontalContainer"
                        android:background="?android:attr/selectableItemBackground">

                        <TextView
                            style="@style/PluginCardViewPrimaryText"
                            android:text="@string/wordpress_dot_org_plugin_page" />

                        <ImageView
                            style="@style/PluginCardViewSecondaryElement.ExternalLinkImage"
                            android:contentDescription="@string/plugin_external_link_icon_content_description"
                            app:srcCompat="@drawable/ic_external_black_24dp" />
                    </RelativeLayout>

                    <View style="@style/PostSettingsDivider" />

                    <RelativeLayout
                        android:id="@+id/plugin_home_page"
                        style="@style/PluginCardViewHorizontalContainer"
                        android:background="?android:attr/selectableItemBackground">

                        <TextView
                            style="@style/PluginCardViewPrimaryText"
                            android:text="@string/plugin_home_page" />

                        <ImageView
                            style="@style/PluginCardViewSecondaryElement.ExternalLinkImage"
                            android:contentDescription="@string/plugin_external_link_icon_content_description"
                            app:srcCompat="@drawable/ic_external_black_24dp" />
                    </RelativeLayout>
                </LinearLayout>
            </android.support.v7.widget.CardView>

            <android.support.v7.widget.CardView
                style="@style/PluginCardView"
                card_view:cardBackgroundColor="@color/white"
                card_view:cardCornerRadius="@dimen/cardview_default_radius">

                <LinearLayout style="@style/PluginCardViewVerticalContainer">

                    <RelativeLayout
                        android:id="@+id/plugin_description_container"
                        style="@style/PluginCardViewHorizontalContainer"
                        android:background="?android:attr/selectableItemBackground">

                        <TextView
                            android:id="@+id/plugin_description_label"
                            style="@style/PluginCardViewPrimaryText"
                            android:text="@string/plugin_description" />

                        <TextView
                            android:id="@+id/plugin_description_text"
                            style="@style/PluginCardViewPrimaryText"
                            android:layout_below="@+id/plugin_description_label"
                            android:layout_marginTop="@dimen/margin_large"
                            android:visibility="gone"
                            tools:text="plugin_description"
                            tools:visibility="visible" />

                        <ImageView
                            android:id="@+id/plugin_description_chevron"
                            style="@style/PluginCardViewSecondaryElement.ChevronImage"
                            android:contentDescription="@string/plugin_chevron_icon_content_description"
                            app:srcCompat="@drawable/ic_chevron_down_grey_100_35dp" />

                    </RelativeLayout>

                    <View style="@style/PostSettingsDivider" />

                    <RelativeLayout
                        android:id="@+id/plugin_installation_container"
                        style="@style/PluginCardViewHorizontalContainer"
                        android:background="?android:attr/selectableItemBackground">

                        <TextView
                            android:id="@+id/plugin_installation_label"
                            style="@style/PluginCardViewPrimaryText"
                            android:text="@string/plugin_installation" />

                        <TextView
                            android:id="@+id/plugin_installation_text"
                            style="@style/PluginCardViewPrimaryText"
                            android:layout_below="@+id/plugin_installation_label"
                            android:layout_marginTop="@dimen/margin_large"
                            android:visibility="gone"
                            tools:text="plugin_description"
                            tools:visibility="visible" />

                        <ImageView
                            android:id="@+id/plugin_installation_chevron"
                            style="@style/PluginCardViewSecondaryElement.ChevronImage"
                            android:contentDescription="@string/plugin_chevron_icon_content_description"
                            app:srcCompat="@drawable/ic_chevron_down_grey_100_35dp" />

                    </RelativeLayout>

                    <View style="@style/PostSettingsDivider" />

                    <RelativeLayout
                        android:id="@+id/plugin_whatsnew_container"
                        style="@style/PluginCardViewHorizontalContainer"
                        android:background="?android:attr/selectableItemBackground">

                        <TextView
                            android:id="@+id/plugin_whatsnew_label"
                            style="@style/PluginCardViewPrimaryText"
                            android:text="@string/plugin_whatsnew" />

                        <TextView
                            android:id="@+id/plugin_whatsnew_text"
                            style="@style/PluginCardViewPrimaryText"
                            android:layout_below="@+id/plugin_whatsnew_label"
                            android:layout_marginTop="@dimen/margin_large"
                            android:visibility="gone"
                            tools:text="plugin_description"
                            tools:visibility="visible" />

                        <ImageView
                            android:id="@+id/plugin_whatsnew_chevron"
                            style="@style/PluginCardViewSecondaryElement.ChevronImage"
                            android:contentDescription="@string/plugin_chevron_icon_content_description"
                            app:srcCompat="@drawable/ic_chevron_down_grey_100_35dp" />

                    </RelativeLayout>

                    <View style="@style/PostSettingsDivider" />

                    <RelativeLayout
                        android:id="@+id/plugin_faq_container"
                        style="@style/PluginCardViewHorizontalContainer"
                        android:background="?android:attr/selectableItemBackground">

                        <TextView
                            android:id="@+id/plugin_faq_label"
                            style="@style/PluginCardViewPrimaryText"
                            android:text="@string/plugin_faq" />

                        <TextView
                            android:id="@+id/plugin_faq_text"
                            style="@style/PluginCardViewPrimaryText"
                            android:layout_below="@+id/plugin_faq_label"
                            android:layout_marginTop="@dimen/margin_large"
                            android:visibility="gone"
                            tools:text="plugin_description"
                            tools:visibility="visible" />

                        <ImageView
                            android:id="@+id/plugin_faq_chevron"
                            style="@style/PluginCardViewSecondaryElement.ChevronImage"
                            android:contentDescription="@string/plugin_chevron_icon_content_description"
                            app:srcCompat="@drawable/ic_chevron_down_grey_100_35dp" />

                    </RelativeLayout>
                </LinearLayout>
            </android.support.v7.widget.CardView>

            <include layout="@layout/plugin_ratings_cardview" />
        </LinearLayout>
    </ScrollView>
</LinearLayout><|MERGE_RESOLUTION|>--- conflicted
+++ resolved
@@ -114,13 +114,9 @@
                                 android:text="@string/update_verb"
                                 android:textAllCaps="true"
                                 android:textColor="@color/white"
-<<<<<<< HEAD
-                                android:textSize="@dimen/text_sz_medium" />
-=======
                                 android:textSize="@dimen/text_sz_medium"
                                 android:visibility="gone"
                                 tools:visibility="visible" />
->>>>>>> 2d9a9180
 
                             <TextView
                                 android:id="@+id/plugin_installed"
@@ -129,26 +125,18 @@
                                 android:layout_gravity="center_vertical"
                                 android:text="@string/plugin_installed"
                                 android:textColor="@color/grey"
-<<<<<<< HEAD
-                                android:textSize="@dimen/text_sz_medium" />
-=======
                                 android:textSize="@dimen/text_sz_medium"
                                 android:visibility="gone"
                                 tools:visibility="visible" />
->>>>>>> 2d9a9180
 
                             <ProgressBar
                                 android:id="@+id/plugin_update_progress_bar"
                                 style="?android:attr/progressBarStyle"
                                 android:layout_width="@dimen/margin_extra_extra_medium_large"
                                 android:layout_height="@dimen/margin_extra_extra_medium_large"
-<<<<<<< HEAD
-                                android:layout_gravity="center" />
-=======
                                 android:layout_gravity="center"
                                 android:visibility="gone"
                                 tools:visibility="visible" />
->>>>>>> 2d9a9180
                         </FrameLayout>
                     </RelativeLayout>
                 </LinearLayout>
