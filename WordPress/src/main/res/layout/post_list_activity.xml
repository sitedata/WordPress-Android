--- conflicted
+++ resolved
@@ -69,7 +69,6 @@
         android:layout_height="match_parent"
         app:layout_behavior="@string/appbar_scrolling_view_behavior"/>
 
-<<<<<<< HEAD
     <FrameLayout
         android:id="@+id/search_container"
         android:layout_width="match_parent"
@@ -78,10 +77,7 @@
         app:layout_behavior="@string/appbar_scrolling_view_behavior"
         app:layout_constraintTop_toBottomOf="@id/toolbar"/>
 
-    <android.support.design.widget.FloatingActionButton
-=======
     <com.google.android.material.floatingactionbutton.FloatingActionButton
->>>>>>> 50f98a16
         android:id="@+id/fab_button"
         android:layout_width="wrap_content"
         android:layout_height="wrap_content"
