--- conflicted
+++ resolved
@@ -2,30 +2,14 @@
 <android.support.constraint.ConstraintLayout
     xmlns:android="http://schemas.android.com/apk/res/android"
     xmlns:app="http://schemas.android.com/apk/res-auto"
-<<<<<<< HEAD
-    xmlns:tools="http://schemas.android.com/tools"
-=======
     android:id="@+id/constraintLayout"
->>>>>>> f499bd1c
     android:layout_width="match_parent"
     android:layout_height="match_parent">
 
-<<<<<<< HEAD
-    <include
-        android:id="@+id/dateSelectionToolbar"
-        layout="@layout/stats_date_selector"/>
-
-    <org.wordpress.android.util.widgets.CustomSwipeRefreshLayout
-        android:id="@+id/pullToRefresh"
-=======
     <android.support.design.widget.CoordinatorLayout
         android:id="@+id/coordinatorLayout"
->>>>>>> f499bd1c
         android:layout_width="match_parent"
-        android:layout_height="0dp"
-        app:layout_constraintBottom_toBottomOf="parent"
-        app:layout_constraintTop_toBottomOf="@+id/dateSelectionToolbar"
-        tools:layout_editor_absoluteX="0dp">
+        android:layout_height="match_parent">
 
         <org.wordpress.android.util.widgets.CustomSwipeRefreshLayout
             android:id="@+id/pullToRefresh"
@@ -40,8 +24,6 @@
                 android:clipToPadding="false"
                 android:scrollbars="vertical"/>
 
-<<<<<<< HEAD
-=======
         </org.wordpress.android.util.widgets.CustomSwipeRefreshLayout>
 
         <android.support.design.widget.AppBarLayout
@@ -80,5 +62,4 @@
 
     </android.support.design.widget.CoordinatorLayout>
 
->>>>>>> f499bd1c
 </android.support.constraint.ConstraintLayout>