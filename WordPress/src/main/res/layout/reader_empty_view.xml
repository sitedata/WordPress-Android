<?xml version="1.0" encoding="utf-8"?>
<LinearLayout xmlns:android="http://schemas.android.com/apk/res/android"
    xmlns:app="http://schemas.android.com/apk/res-auto"
    xmlns:tools="http://schemas.android.com/tools"
    android:layout_width="match_parent"
    android:layout_height="match_parent"
    android:layout_marginTop="@dimen/toolbar_height"
    android:gravity="center"
    android:orientation="vertical"
    android:visibility="gone"
    tools:visibility="visible">

    <RelativeLayout
        android:id="@+id/layout_box_images"
        android:layout_width="wrap_content"
        android:layout_height="100dp"
        android:layout_marginBottom="@dimen/margin_medium"
        android:visibility="gone"
        tools:visibility="visible">

        <ImageView
            android:id="@+id/empty_tags_box_bottom"
            android:layout_width="86dp"
            android:layout_height="54dp"
            android:layout_alignParentBottom="true"
            android:contentDescription="@null"
            app:srcCompat="@drawable/box_with_pages_bottom" />

        <ImageView
            android:id="@+id/empty_tags_box_page3"
            android:layout_width="54dp"
            android:layout_height="70dp"
            android:layout_alignParentBottom="true"
            android:layout_alignParentLeft="true"
            android:layout_marginLeft="2dp"
<<<<<<< HEAD
            android:contentDescription="@null"
            app:srcCompat="@drawable/box_with_pages_page3" />
=======
            app:srcCompat="@drawable/box_with_pages_page3"
            android:layout_marginStart="2dp"
            android:layout_alignParentStart="true"/>
>>>>>>> 243ac869

        <ImageView
            android:id="@+id/empty_tags_box_page2"
            android:layout_width="53dp"
            android:layout_height="70dp"
            android:layout_alignParentBottom="true"
            android:layout_alignParentLeft="true"
            android:layout_marginBottom="15dp"
            android:layout_marginLeft="17dp"
<<<<<<< HEAD
            android:contentDescription="@null"
            app:srcCompat="@drawable/box_with_pages_page2" />
=======
            app:srcCompat="@drawable/box_with_pages_page2"
            android:layout_alignParentStart="true"
            android:layout_marginStart="17dp"/>
>>>>>>> 243ac869

        <ImageView
            android:id="@+id/empty_tags_box_page1"
            android:layout_width="56dp"
            android:layout_height="73.5dp"
            android:layout_alignParentBottom="true"
            android:layout_alignParentLeft="true"
            android:layout_marginLeft="28dp"
<<<<<<< HEAD
            android:contentDescription="@null"
            app:srcCompat="@drawable/box_with_pages_page1" />
=======
            app:srcCompat="@drawable/box_with_pages_page1"
            android:layout_alignParentStart="true"
            android:layout_marginStart="28dp"/>
>>>>>>> 243ac869

        <ImageView
            android:id="@+id/empty_tags_box_top"
            android:layout_width="86dp"
            android:layout_height="54dp"
            android:layout_alignParentBottom="true"
            android:contentDescription="@null"
            app:srcCompat="@drawable/box_with_pages_top" />
    </RelativeLayout>

    <org.wordpress.android.widgets.WPTextView
        android:id="@+id/title_empty"
        style="@style/WordPress.EmptyList.Title"
        android:layout_width="wrap_content"
        android:layout_height="wrap_content"
        android:layout_marginBottom="@dimen/empty_list_title_bottom_margin"
        android:layout_marginLeft="@dimen/empty_list_title_side_margin"
        android:layout_marginRight="@dimen/empty_list_title_side_margin"
        android:layout_marginTop="@dimen/margin_medium"
        android:text="@string/reader_empty_posts_in_tag"
        app:fixWidowWords="true"
        android:layout_marginEnd="@dimen/empty_list_title_side_margin"
        android:layout_marginStart="@dimen/empty_list_title_side_margin"/>

    <org.wordpress.android.widgets.WPTextView
        android:id="@+id/description_empty"
        style="@style/WordPress.EmptyList.Description"
        android:layout_width="wrap_content"
        android:layout_height="wrap_content"
        android:layout_marginBottom="@dimen/empty_list_description_bottom_margin"
        android:layout_marginLeft="@dimen/empty_list_description_side_margin"
        android:layout_marginRight="@dimen/empty_list_description_side_margin"
        android:text="@string/reader_empty_posts_in_tag"
        app:fixWidowWords="true"
        android:layout_marginEnd="@dimen/empty_list_description_side_margin"
        android:layout_marginStart="@dimen/empty_list_description_side_margin"/>

</LinearLayout><|MERGE_RESOLUTION|>--- conflicted
+++ resolved
@@ -33,14 +33,10 @@
             android:layout_alignParentBottom="true"
             android:layout_alignParentLeft="true"
             android:layout_marginLeft="2dp"
-<<<<<<< HEAD
             android:contentDescription="@null"
-            app:srcCompat="@drawable/box_with_pages_page3" />
-=======
             app:srcCompat="@drawable/box_with_pages_page3"
             android:layout_marginStart="2dp"
             android:layout_alignParentStart="true"/>
->>>>>>> 243ac869
 
         <ImageView
             android:id="@+id/empty_tags_box_page2"
@@ -50,14 +46,10 @@
             android:layout_alignParentLeft="true"
             android:layout_marginBottom="15dp"
             android:layout_marginLeft="17dp"
-<<<<<<< HEAD
             android:contentDescription="@null"
-            app:srcCompat="@drawable/box_with_pages_page2" />
-=======
             app:srcCompat="@drawable/box_with_pages_page2"
             android:layout_alignParentStart="true"
             android:layout_marginStart="17dp"/>
->>>>>>> 243ac869
 
         <ImageView
             android:id="@+id/empty_tags_box_page1"
@@ -66,14 +58,10 @@
             android:layout_alignParentBottom="true"
             android:layout_alignParentLeft="true"
             android:layout_marginLeft="28dp"
-<<<<<<< HEAD
             android:contentDescription="@null"
-            app:srcCompat="@drawable/box_with_pages_page1" />
-=======
             app:srcCompat="@drawable/box_with_pages_page1"
             android:layout_alignParentStart="true"
             android:layout_marginStart="28dp"/>
->>>>>>> 243ac869
 
         <ImageView
             android:id="@+id/empty_tags_box_top"
