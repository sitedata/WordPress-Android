--- conflicted
+++ resolved
@@ -106,13 +106,8 @@
             android:ellipsize="end"
             android:maxLines="1"
             android:textAlignment="textStart"
-<<<<<<< HEAD
-            android:textColor="@color/warning_500"
+            android:textColor="@color/warning_50"
             app:layout_constraintBottom_toBottomOf="@+id/date_and_author"
-=======
-            android:textColor="@color/warning_50"
-            app:layout_constraintBottom_toBottomOf="@+id/date"
->>>>>>> 865d69db
             app:layout_constraintEnd_toStartOf="@+id/image_featured"
             app:layout_constraintHorizontal_bias="0"
             app:layout_constraintStart_toEndOf="@+id/date_and_author"
