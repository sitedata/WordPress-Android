--- conflicted
+++ resolved
@@ -39,13 +39,9 @@
                 android:paddingRight="@dimen/margin_medium"
                 android:paddingBottom="0dp"
                 app:srcCompat="@drawable/ic_star_outline_grey_24dp"
-<<<<<<< HEAD
-                android:contentDescription="@null" />
-=======
-                android:contentDescription="@string/reader_label_like"
-                android:paddingStart="@dimen/margin_medium"
-                android:paddingEnd="@dimen/margin_medium"/>
->>>>>>> 1c3e8af7
+                android:contentDescription="@null"
+                android:paddingStart="@dimen/margin_medium"
+                android:paddingEnd="@dimen/margin_medium"/>
 
             <org.wordpress.android.widgets.WPTextView
                 android:id="@+id/btn_like_text"
@@ -81,13 +77,9 @@
                 android:paddingRight="@dimen/margin_medium"
                 android:paddingBottom="0dp"
                 app:srcCompat="@drawable/ic_checkmark_grey_24dp"
-<<<<<<< HEAD
-                android:contentDescription="@null" />
-=======
-                android:contentDescription="@string/reader_label_like"
-                android:paddingStart="@dimen/margin_medium"
-                android:paddingEnd="@dimen/margin_medium"/>
->>>>>>> 1c3e8af7
+                android:contentDescription="@null"
+                android:paddingStart="@dimen/margin_medium"
+                android:paddingEnd="@dimen/margin_medium"/>
 
             <org.wordpress.android.widgets.WPTextView
                 android:id="@+id/btn_moderate_text"
@@ -125,13 +117,9 @@
                 android:paddingRight="@dimen/margin_medium"
                 android:paddingBottom="0dp"
                 app:srcCompat="@drawable/ic_pencil_grey_24dp"
-<<<<<<< HEAD
-                android:contentDescription="@null" />
-=======
-                android:contentDescription="@string/edit_comment"
-                android:paddingStart="@dimen/margin_medium"
-                android:paddingEnd="@dimen/margin_medium"/>
->>>>>>> 1c3e8af7
+                android:contentDescription="@null"
+                android:paddingStart="@dimen/margin_medium"
+                android:paddingEnd="@dimen/margin_medium"/>
 
             <org.wordpress.android.widgets.WPTextView
                 android:id="@+id/btn_edit_text"
@@ -169,13 +157,9 @@
                 android:paddingRight="@dimen/margin_medium"
                 android:paddingBottom="0dp"
                 app:srcCompat="@drawable/ic_trash_grey_24dp"
-<<<<<<< HEAD
-                android:contentDescription="@null" />
-=======
-                android:contentDescription="@string/edit_comment"
-                android:paddingStart="@dimen/margin_medium"
-                android:paddingEnd="@dimen/margin_medium"/>
->>>>>>> 1c3e8af7
+                android:contentDescription="@null"
+                android:paddingStart="@dimen/margin_medium"
+                android:paddingEnd="@dimen/margin_medium"/>
 
             <org.wordpress.android.widgets.WPTextView
                 android:id="@+id/btn_trash_text"
@@ -213,13 +197,9 @@
                 android:paddingRight="@dimen/margin_medium"
                 android:paddingBottom="0dp"
                 app:srcCompat="@drawable/ic_spam_grey_24dp"
-<<<<<<< HEAD
-                android:contentDescription="@null" />
-=======
-                android:contentDescription="@string/mnu_comment_spam"
-                android:paddingStart="@dimen/margin_medium"
-                android:paddingEnd="@dimen/margin_medium"/>
->>>>>>> 1c3e8af7
+                android:contentDescription="@null"
+                android:paddingStart="@dimen/margin_medium"
+                android:paddingEnd="@dimen/margin_medium"/>
 
             <org.wordpress.android.widgets.WPTextView
                 android:id="@+id/btn_spam_text"
