<?xml version="1.0" encoding="utf-8"?>
<android.support.constraint.ConstraintLayout
    xmlns:android="http://schemas.android.com/apk/res/android"
    xmlns:app="http://schemas.android.com/apk/res-auto"
    android:layout_width="match_parent"
    android:layout_height="match_parent">

    <android.support.v4.widget.NestedScrollView
        android:id="@+id/site_info_scroll_view"
        android:layout_width="0dp"
        android:layout_height="0dp"
        android:clipChildren="false"
        android:clipToPadding="false"
        android:fillViewport="true"
        android:paddingBottom="@dimen/margin_extra_large"
        android:paddingEnd="@dimen/margin_extra_large"
        android:paddingStart="@dimen/margin_extra_large"
        app:layout_constraintBottom_toTopOf="@+id/site_info_skip_or_next_button_container"
        app:layout_constraintEnd_toEndOf="parent"
        app:layout_constraintStart_toStartOf="parent"
        app:layout_constraintTop_toTopOf="parent">

        <android.support.constraint.ConstraintLayout
            android:layout_width="match_parent"
            android:layout_height="wrap_content"
            android:layout_gravity="center_horizontal">

            <include
                android:id="@+id/header_container"
                layout="@layout/new_site_creation_header_item"
                android:layout_width="0dp"
                android:layout_height="wrap_content"
                app:layout_constraintEnd_toEndOf="parent"
                app:layout_constraintStart_toStartOf="parent"
<<<<<<< HEAD
                app:layout_constraintTop_toTopOf="parent">

                <TextView
                    android:id="@+id/site_info_header_title"
                    android:layout_width="wrap_content"
                    android:layout_height="wrap_content"
                    android:fontFamily="sans-serif-medium"
                    android:lineSpacingMultiplier="1.1"
                    android:text="@string/new_site_creation_site_info_header_title"
                    android:textColor="@color/neutral_800"
                    android:textSize="@dimen/text_sz_large"
                    />

                <TextView
                    android:id="@+id/site_info_header_subtitle"
                    android:layout_width="wrap_content"
                    android:layout_height="wrap_content"
                    android:layout_marginBottom="@dimen/margin_extra_medium_large"
                    android:layout_marginTop="@dimen/margin_small"
                    android:lineSpacingMultiplier="1.1"
                    android:text="@string/new_site_creation_site_info_header_subtitle"
                    android:textColor="@color/neutral_500"
                    android:textSize="@dimen/text_sz_large"/>

            </LinearLayout>
=======
                app:layout_constraintTop_toTopOf="parent"/>
>>>>>>> fc1ea5c4

            <android.support.design.widget.TextInputLayout
                android:id="@+id/site_info_site_title_layout"
                android:layout_width="0dp"
                android:layout_height="wrap_content"
                android:hint="@string/new_site_creation_site_title_hint"
<<<<<<< HEAD
                android:textColorHint="@color/neutral_300"
=======
>>>>>>> fc1ea5c4
                android:labelFor="@+id/site_info_site_title"
                android:textColorHint="@color/wp_grey"
                app:layout_constraintEnd_toEndOf="parent"
                app:layout_constraintStart_toStartOf="parent"
                app:layout_constraintTop_toBottomOf="@id/header_container">

                <android.support.design.widget.TextInputEditText
                    android:id="@+id/site_info_site_title"
                    android:layout_width="match_parent"
                    android:layout_height="wrap_content"
                    android:backgroundTint="@color/neutral_300"
                    android:inputType="text"
                    android:singleLine="true"
                    android:textAlignment="viewStart"
                    android:textColor="@color/neutral_800">
                </android.support.design.widget.TextInputEditText>
            </android.support.design.widget.TextInputLayout>

            <android.support.design.widget.TextInputLayout
                android:id="@+id/site_info_tag_line_layout"
                android:layout_width="0dp"
                android:layout_height="wrap_content"
                android:layout_marginTop="@dimen/margin_extra_extra_medium_large"
                android:hint="@string/new_site_creation_tag_line_hint"
<<<<<<< HEAD
                android:textColorHint="@color/neutral_300"
=======
>>>>>>> fc1ea5c4
                android:labelFor="@+id/site_info_tag_line"
                android:textColorHint="@color/wp_grey"
                app:layout_constraintEnd_toEndOf="parent"
                app:layout_constraintStart_toStartOf="parent"
                app:layout_constraintTop_toBottomOf="@id/site_info_site_title_layout">

                <android.support.design.widget.TextInputEditText
                    android:id="@+id/site_info_tag_line"
                    android:layout_width="match_parent"
                    android:layout_height="wrap_content"
                    android:backgroundTint="@color/neutral_300"
                    android:textAlignment="viewStart"
                    android:textColor="@color/neutral_800">
                </android.support.design.widget.TextInputEditText>
            </android.support.design.widget.TextInputLayout>

            <org.wordpress.android.widgets.WPTextView
                android:id="@+id/site_info_tag_line_description"
                android:layout_width="0dp"
                android:layout_height="wrap_content"
                android:layout_marginEnd="@dimen/margin_small"
                android:layout_marginStart="@dimen/margin_small"
                android:text="@string/new_site_creation_tag_line_description"
                android:textColor="@color/neutral_500"
                android:textSize="@dimen/text_sz_medium"
                app:fixWidowWords="true"
                app:layout_constraintEnd_toEndOf="parent"
                app:layout_constraintStart_toStartOf="parent"
                app:layout_constraintTop_toBottomOf="@id/site_info_tag_line_layout"/>

        </android.support.constraint.ConstraintLayout>
    </android.support.v4.widget.NestedScrollView>

    <include
        android:id="@+id/site_info_skip_or_next_button_container"
        layout="@layout/new_site_creation_skip_button_container"
        android:layout_width="0dp"
        android:layout_height="wrap_content"
        app:layout_constraintBottom_toBottomOf="parent"
        app:layout_constraintEnd_toEndOf="parent"
        app:layout_constraintStart_toStartOf="parent"/>

</android.support.constraint.ConstraintLayout><|MERGE_RESOLUTION|>--- conflicted
+++ resolved
@@ -32,47 +32,15 @@
                 android:layout_height="wrap_content"
                 app:layout_constraintEnd_toEndOf="parent"
                 app:layout_constraintStart_toStartOf="parent"
-<<<<<<< HEAD
-                app:layout_constraintTop_toTopOf="parent">
-
-                <TextView
-                    android:id="@+id/site_info_header_title"
-                    android:layout_width="wrap_content"
-                    android:layout_height="wrap_content"
-                    android:fontFamily="sans-serif-medium"
-                    android:lineSpacingMultiplier="1.1"
-                    android:text="@string/new_site_creation_site_info_header_title"
-                    android:textColor="@color/neutral_800"
-                    android:textSize="@dimen/text_sz_large"
-                    />
-
-                <TextView
-                    android:id="@+id/site_info_header_subtitle"
-                    android:layout_width="wrap_content"
-                    android:layout_height="wrap_content"
-                    android:layout_marginBottom="@dimen/margin_extra_medium_large"
-                    android:layout_marginTop="@dimen/margin_small"
-                    android:lineSpacingMultiplier="1.1"
-                    android:text="@string/new_site_creation_site_info_header_subtitle"
-                    android:textColor="@color/neutral_500"
-                    android:textSize="@dimen/text_sz_large"/>
-
-            </LinearLayout>
-=======
                 app:layout_constraintTop_toTopOf="parent"/>
->>>>>>> fc1ea5c4
 
             <android.support.design.widget.TextInputLayout
                 android:id="@+id/site_info_site_title_layout"
                 android:layout_width="0dp"
                 android:layout_height="wrap_content"
                 android:hint="@string/new_site_creation_site_title_hint"
-<<<<<<< HEAD
+                android:labelFor="@+id/site_info_site_title"
                 android:textColorHint="@color/neutral_300"
-=======
->>>>>>> fc1ea5c4
-                android:labelFor="@+id/site_info_site_title"
-                android:textColorHint="@color/wp_grey"
                 app:layout_constraintEnd_toEndOf="parent"
                 app:layout_constraintStart_toStartOf="parent"
                 app:layout_constraintTop_toBottomOf="@id/header_container">
@@ -95,12 +63,8 @@
                 android:layout_height="wrap_content"
                 android:layout_marginTop="@dimen/margin_extra_extra_medium_large"
                 android:hint="@string/new_site_creation_tag_line_hint"
-<<<<<<< HEAD
+                android:labelFor="@+id/site_info_tag_line"
                 android:textColorHint="@color/neutral_300"
-=======
->>>>>>> fc1ea5c4
-                android:labelFor="@+id/site_info_tag_line"
-                android:textColorHint="@color/wp_grey"
                 app:layout_constraintEnd_toEndOf="parent"
                 app:layout_constraintStart_toStartOf="parent"
                 app:layout_constraintTop_toBottomOf="@id/site_info_site_title_layout">
