--- conflicted
+++ resolved
@@ -3,14 +3,7 @@
     xmlns:card_view="http://schemas.android.com/apk/res-auto"
     android:id="@+id/theme_grid_card_view"
     android:layout_width="match_parent"
-<<<<<<< HEAD
-    android:layout_height="wrap_content"
-    android:descendantFocusability="blocksDescendants"
-    android:focusable="false"
-    android:focusableInTouchMode="false" >
-=======
     android:layout_height="match_parent">
->>>>>>> 716e9af8
 
     <android.support.v7.widget.CardView
         android:layout_width="match_parent"
@@ -37,11 +30,7 @@
             <RelativeLayout
                 android:layout_width="match_parent"
                 android:layout_height="wrap_content"
-<<<<<<< HEAD
-                android:orientation="horizontal">
-=======
                 android:layout_below="@+id/theme_grid_item_image">
->>>>>>> 716e9af8
 
                 <LinearLayout
                     android:layout_width="wrap_content"
@@ -65,23 +54,6 @@
 
                 </LinearLayout>
 
-<<<<<<< HEAD
-                <View
-                    android:id="@+id/divider"
-                    android:layout_width="1dp"
-                    android:layout_height="match_parent"
-                    android:layout_marginTop="2dp"
-                    android:layout_alignParentRight="true"
-                    android:background="@color/reader_divider_grey" />
-
-                <Spinner
-                    android:id="@+id/theme_grid_item_spinner"
-                    android:layout_width="40dp"
-                    android:layout_height="40dp"
-                    android:padding="@dimen/margin_large"
-                    android:spinnerMode="dropdown"
-                    android:background="@drawable/ic_action_more" />
-=======
                 <LinearLayout
                     android:layout_width="wrap_content"
                     android:layout_height="wrap_content"
@@ -105,7 +77,6 @@
                         android:src="@drawable/ic_action_more" />
 
                 </LinearLayout>
->>>>>>> 716e9af8
 
             </RelativeLayout>
 
