--- conflicted
+++ resolved
@@ -4,10 +4,7 @@
 
 	<item
         android:id="@+id/menu_save_media"
-<<<<<<< HEAD
         android:icon="@drawable/ic_save_ffffffff_24dp"
-=======
->>>>>>> 5246904a
         app:showAsAction="ifRoom"
         android:title="@string/save"/>
 
