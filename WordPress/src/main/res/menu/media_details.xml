<?xml version="1.0" encoding="utf-8"?>
<<<<<<< HEAD
<menu xmlns:android="http://schemas.android.com/apk/res/android"
    xmlns:app="http://schemas.android.com/apk/res-auto">

=======
<menu xmlns:android="http://schemas.android.com/apk/res/android" >
>>>>>>> 53f45091
	<item
        android:id="@+id/menu_edit_media"
        android:icon="@drawable/ab_icon_edit"
        app:showAsAction="ifRoom"
        android:title="@string/new_media"/>
    <item
        android:id="@+id/menu_delete"
<<<<<<< HEAD
        app:showAsAction="never"
=======
        android:icon="@drawable/ic_action_discard"
        android:showAsAction="ifRoom"
>>>>>>> 53f45091
        android:title="@string/delete"/>
</menu><|MERGE_RESOLUTION|>--- conflicted
+++ resolved
@@ -1,11 +1,6 @@
 <?xml version="1.0" encoding="utf-8"?>
-<<<<<<< HEAD
 <menu xmlns:android="http://schemas.android.com/apk/res/android"
     xmlns:app="http://schemas.android.com/apk/res-auto">
-
-=======
-<menu xmlns:android="http://schemas.android.com/apk/res/android" >
->>>>>>> 53f45091
 	<item
         android:id="@+id/menu_edit_media"
         android:icon="@drawable/ab_icon_edit"
@@ -13,11 +8,7 @@
         android:title="@string/new_media"/>
     <item
         android:id="@+id/menu_delete"
-<<<<<<< HEAD
-        app:showAsAction="never"
-=======
         android:icon="@drawable/ic_action_discard"
         android:showAsAction="ifRoom"
->>>>>>> 53f45091
         android:title="@string/delete"/>
 </menu>