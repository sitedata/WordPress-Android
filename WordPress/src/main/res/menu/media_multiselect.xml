--- conflicted
+++ resolved
@@ -3,14 +3,6 @@
     xmlns:app="http://schemas.android.com/apk/res-auto">
 
     <item
-<<<<<<< HEAD
-        android:id="@+id/media_multiselect_actionbar_post"
-        android:icon="@drawable/ic_pencil_white_24dp"
-        app:showAsAction="always"
-        android:title="@string/new_post"/>
-    <item
-=======
->>>>>>> a8872748
         android:id="@+id/media_multiselect_actionbar_trash"
         android:icon="@drawable/ic_trash_white_24dp"
         app:showAsAction="always"
