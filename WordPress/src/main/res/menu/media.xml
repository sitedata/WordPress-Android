<?xml version="1.0" encoding="utf-8"?>
<menu xmlns:android="http://schemas.android.com/apk/res/android"
    xmlns:app="http://schemas.android.com/apk/res-auto">

	<item
        android:id="@+id/menu_new_media"
        android:icon="@drawable/ic_action_new"
        app:showAsAction="ifRoom"
        android:title="@string/new_media"/>
    <item
        android:id="@+id/menu_search"
        app:actionViewClass="android.support.v7.widget.SearchView"
        android:icon="@drawable/ic_action_search"
        app:showAsAction="ifRoom"
        android:title="@string/menu_search"/>
    <item
<<<<<<< HEAD
        android:id="@+id/menu_delete"
        app:showAsAction="never"
        android:title="@string/delete"/>
    <item
=======
>>>>>>> 53f45091
        android:id="@+id/menu_refresh"
        app:showAsAction="never"
        android:title="@string/refresh"/>
    <item
        android:id="@+id/menu_settings"
        android:icon="@android:drawable/ic_menu_preferences"
        app:showAsAction="never"
        android:title="@string/settings"
        android:orderInCategory="1000"/>
    <item
        android:id="@+id/menu_signout"
        android:icon="@android:drawable/ic_menu_close_clear_cancel"
        app:showAsAction="never"
        android:title="@string/sign_out"
        android:orderInCategory="2000"/>

</menu><|MERGE_RESOLUTION|>--- conflicted
+++ resolved
@@ -14,13 +14,6 @@
         app:showAsAction="ifRoom"
         android:title="@string/menu_search"/>
     <item
-<<<<<<< HEAD
-        android:id="@+id/menu_delete"
-        app:showAsAction="never"
-        android:title="@string/delete"/>
-    <item
-=======
->>>>>>> 53f45091
         android:id="@+id/menu_refresh"
         app:showAsAction="never"
         android:title="@string/refresh"/>
