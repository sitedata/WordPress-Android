<?xml version="1.0" encoding="utf-8"?>

<PreferenceScreen
    xmlns:android="http://schemas.android.com/apk/res/android"
    android:key="@string/wp_pref_notifications_root" >

    <PreferenceCategory
        android:key="@string/pref_notification_blogs"
        android:layout="@layout/wp_preference_category"
        android:title="@string/notification_settings_category_your_sites" />

    <PreferenceCategory
        android:key="@string/pref_notification_blogs_followed"
        android:layout="@layout/wp_preference_category"
        android:title="@string/notification_settings_category_followed_sites" />

    <PreferenceCategory
        android:key="@string/pref_notification_other_category"
        android:layout="@layout/wp_preference_category"
        android:title="@string/notification_settings_category_other" >

        <PreferenceScreen
            android:key="@string/pref_notification_other_blogs"
            android:title="@string/notification_settings_item_other_comments_other_blogs" />

        <org.wordpress.android.ui.prefs.WPSwitchPreference
            android:key="@string/pref_key_notification_pending_drafts"
            android:defaultValue="true"
            android:title="@string/notification_settings_item_other_pending_drafts"
            android:widgetLayout="@layout/wp_preference_switch" />

    </PreferenceCategory>

    <PreferenceCategory
        android:key="@string/pref_notification_sights_sounds"
        android:layout="@layout/wp_preference_category"
        android:title="@string/notification_settings_category_sights_and_sounds" >

        <RingtonePreference
            android:key="@string/wp_pref_custom_notification_sound"
            android:defaultValue="@string/notification_settings_item_sights_and_sounds_choose_sound_default"
            android:ringtoneType="notification"
            android:showDefault="true"
            android:title="@string/notification_settings_item_sights_and_sounds_choose_sound" />

        <org.wordpress.android.ui.prefs.WPSwitchPreference
            android:key="@string/wp_pref_notification_vibrate"
            android:defaultValue="false"
            android:title="@string/notification_settings_item_sights_and_sounds_vibrate_device"
            android:widgetLayout="@layout/wp_preference_switch" />

<<<<<<< HEAD
        <SwitchPreference
=======
        <org.wordpress.android.ui.prefs.WPSwitchPreference
>>>>>>> b6cd8627
            android:key="@string/wp_pref_notification_light"
            android:defaultValue="true"
            android:title="@string/notification_settings_item_sights_and_sounds_blink_light"
            android:widgetLayout="@layout/wp_preference_switch" />

    </PreferenceCategory>

</PreferenceScreen><|MERGE_RESOLUTION|>--- conflicted
+++ resolved
@@ -49,11 +49,7 @@
             android:title="@string/notification_settings_item_sights_and_sounds_vibrate_device"
             android:widgetLayout="@layout/wp_preference_switch" />
 
-<<<<<<< HEAD
-        <SwitchPreference
-=======
         <org.wordpress.android.ui.prefs.WPSwitchPreference
->>>>>>> b6cd8627
             android:key="@string/wp_pref_notification_light"
             android:defaultValue="true"
             android:title="@string/notification_settings_item_sights_and_sounds_blink_light"
