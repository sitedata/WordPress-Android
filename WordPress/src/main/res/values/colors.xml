<?xml version="1.0" encoding="utf-8"?>
<resources>
    <!-- material colors -->
    <!--
        colorPrimary            app branding color for the app bar
        colorPrimaryDark        status bar and contextual app bars
        colorControlNormal      (unused here) controls in their normal state (spinner arrow, scrollbars, unchecked checkboxes)
        colorControlActivated   controls in their activated/checked state (search highlight, checked checkboxes)
        colorControlHighlight   control highlights (ripples, list selectors)
    -->
    <color name="color_primary">@color/blue_wordpress</color>
    <color name="color_primary_dark">@color/status_bar_tint</color>
    <color name="color_accent">@color/orange_jazzy</color>
    <color name="color_control_activated">@color/blue_light</color>
    <color name="color_control_highlight">@color/blue_light</color>

    <color name="fab_color">@color/color_accent</color>
    <color name="list_selected">@color/semi_transparent_blue_light</color>

    <!-- Default Colors -->
    <color name="translucent">#80000000</color>
    <color name="transparent">#00000000</color>
    <color name="light_gray">@color/grey_lighten_30</color>
    <color name="gray">@color/grey_lighten_20</color>
    <color name="white">#FFFFFF</color>
    <color name="black">@color/grey_dark</color>
    <color name="default_background">@color/grey_lighten_30</color>

    <!-- ==================================== -->
    <!-- WordPress.com Colors                 -->
    <!-- wordpress.com/design-handbook/colors -->
    <!-- Blues -->
    <color name="blue_wordpress">#0087be</color>
    <color name="blue_light">#78dcfa</color>
    <color name="blue_medium">#00aadc</color>
    <color name="blue_dark">#005082</color>

    <!-- Primary Greys -->
    <color name="grey">#87a6bc</color>
    <color name="grey_light">#f3f6f8</color>
    <color name="grey_dark">#2e4453</color>

    <!-- Secondary Greys -->
    <color name="grey_lighten_30">#e9eff3</color>
    <color name="grey_lighten_20">#c8d7e1</color>
    <color name="grey_lighten_10">#a8bece</color>
    <color name="grey_darken_10">#668eaa</color>
    <color name="grey_darken_20">#4f748e</color>
    <color name="grey_darken_30">#3d596d</color>

    <!-- Oranges -->
    <color name="orange_jazzy">#f0821e</color>
    <color name="orange_fire">#d54e21</color>

    <!-- Alerts -->
    <color name="alert_yellow">#f0b849</color>
    <color name="alert_red">#d94f4f</color>
    <color name="alert_green">#4ab866</color>

    <!-- Translucent -->
    <color name="semi_transparent_grey_dark">#B32e4453</color>
    <color name="semi_transparent_blue_light">#cc78dcfa</color>
    <color name="translucent_grey_dark">#802e4453</color>
    <color name="translucent_grey_lighten_10">#80a8bece</color>
    <color name="translucent_grey_lighten_20">#80c8d7e1</color>
    <color name="translucent_grey_lighten_30">#80e9eff3</color>
    <!-- END WordPress.com Colors -->
    <!-- ======================== -->

    <!-- App specific colors -->
    <!-- We could use blue_dark for the status bar color, but to adhere to the material design spec very closely,
      we're using a shade of blue_wordpress -->
    <color name="status_bar_tint">#006b98</color>

    <!-- Menu Drawer -->
    <color name="drawer_background">@color/white</color>
    <color name="drawer_background_selected">@color/translucent_grey_lighten_20</color>
    <color name="drawer_icon_tint">@color/grey_darken_30</color>
    <color name="drawer_text">@color/grey_dark</color>
    <color name="drawer_divider">@color/grey_light</color>

    <!-- Media Gallery -->
    <color name="media_gallery_grid_label_bg">@color/semi_transparent_grey_dark</color>
    <color name="media_gallery_grid_label">@color/white</color>
    <color name="media_gallery_bg">@color/grey_darken_30</color>
    <color name="media_gallery_option_selected">@color/grey_dark</color>
    <color name="media_gallery_option_default">@color/grey_lighten_30</color>

    <!-- Theme Details -->
    <color name="theme_details_name">@color/black</color>
    <color name="theme_details_button">@color/white</color>
    <color name="theme_details_premium">@color/orange_jazzy</color>
    <color name="theme_feature_text">@color/grey_dark</color>

    <!-- Tab Strip -->
    <color name="tab_background">@color/color_primary</color>
    <color name="tab_text_normal">@color/blue_light</color>
    <color name="tab_text_selected">@color/white</color>
    <color name="tab_indicator">@color/blue_light</color>

    <!-- Stats -->
    <color name="stats_text_color">@color/grey_dark</color>
    <color name="stats_link_text_color">@color/blue_wordpress</color>
    <color name="stats_module_content_list_header">@color/grey</color>
    <color name="stats_blue_labels">@color/grey_darken_20</color>
    <color name="stats_bar_graph_views">@color/blue_wordpress</color>
    <color name="stats_bar_graph_grid">@color/grey_lighten_20</color>
    <color name="stats_bar_graph_vertical_label">@color/grey</color>
    <color name="stats_div_color">@color/grey_lighten_10</color>
    <color name="stats_lists_background_color">@color/grey_light</color>
    <color name="stats_empty_placeholder_color">@color/translucent_grey_lighten_30</color>

    <!-- TODO: Stats "custom" colors - calypso_orange_dark doesn't exist anymore -->
    <color name="stats_bar_graph_views_inner">#004e70</color>
    <color name="stats_bar_graph_outer_highlight">#40f0821e</color> <!-- 25% Opacity on calypso_orange_dark -->

    <!-- Reader  -->
    <color name="reader_divider_grey">@color/grey_lighten_30</color>
    <color name="reader_hyperlink">@color/blue_medium</color>

<<<<<<< HEAD
    <!-- comment status colors -->
    <color name="comment_status_unapproved">@color/orange_medium</color>
    <color name="comment_status_spam">#dd3d36</color>

    <!-- NUX Colors -->
    <color name="nux_grey_button">#bbdded</color>
    <color name="nux_alert_bg">#EE000000</color>
    <color name="nux_background">@color/blue_new_kid</color>
    <color name="nux_eye_icon_color_closed">#c7c7c7</color>
    <color name="nux_eye_icon_color_open">@color/blue_light</color>

    <!-- tints -->
    <color name="post_detail_icon_tint">#646464</color>

    <!-- calypso colors -->
    <!-- If you are changing these colors, please update them in NotificationsConstants as well
         and in the Stats section above -->
    <color name="calypso_blue_unread">#00aadc</color>
    <color name="calypso_blue_dark">#324155</color>
    <color name="calypso_grey">#aac0cf</color>
    <color name="calypso_blue">#90aec2</color>
    <color name="calypso_blue_border">#d2dee6</color>
    <color name="calypso_blue_light">#e8f0f5</color>
    <color name="calypso_orange_light">#fff8e5</color>
    <color name="calypso_orange">#ffba00</color>
    <color name="calypso_orange_dark">#f0821e</color>

=======
    <!-- Comment Status -->
    <color name="comment_status_unapproved">@color/orange_jazzy</color>
    <color name="comment_status_spam">@color/alert_red</color>

    <!-- Notification Status -->
    <color name="notification_status_unapproved">@color/alert_yellow</color>
    <color name="notification_status_unapproved_dark">#eeac31</color>
    <color name="notification_status_unapproved_darker">#6d1818</color>
    <color name="notification_status_unapproved_background">#fef8ee</color>

    <!-- NUX -->
    <color name="nux_grey_button">@color/grey_lighten_20</color>
    <color name="nux_alert_bg">@color/semi_transparent_grey_dark</color>
    <color name="nux_background">@color/blue_wordpress</color>
    <color name="nux_eye_icon_color_closed">@color/grey_lighten_20</color>
    <color name="nux_eye_icon_color_open">@color/grey_lighten_10</color>

    <!-- Editor -->
    <color name="image_options_label">@color/grey_lighten_20</color>
    <color name="post_detail_icon_tint">@color/grey_darken_20</color>

    <!-- Misc -->
    <color name="pressed_wordpress">@color/semi_transparent_blue_light</color>
    <color name="background_grey">@color/grey_lighten_30</color>
>>>>>>> f1671257
</resources><|MERGE_RESOLUTION|>--- conflicted
+++ resolved
@@ -118,35 +118,6 @@
     <color name="reader_divider_grey">@color/grey_lighten_30</color>
     <color name="reader_hyperlink">@color/blue_medium</color>
 
-<<<<<<< HEAD
-    <!-- comment status colors -->
-    <color name="comment_status_unapproved">@color/orange_medium</color>
-    <color name="comment_status_spam">#dd3d36</color>
-
-    <!-- NUX Colors -->
-    <color name="nux_grey_button">#bbdded</color>
-    <color name="nux_alert_bg">#EE000000</color>
-    <color name="nux_background">@color/blue_new_kid</color>
-    <color name="nux_eye_icon_color_closed">#c7c7c7</color>
-    <color name="nux_eye_icon_color_open">@color/blue_light</color>
-
-    <!-- tints -->
-    <color name="post_detail_icon_tint">#646464</color>
-
-    <!-- calypso colors -->
-    <!-- If you are changing these colors, please update them in NotificationsConstants as well
-         and in the Stats section above -->
-    <color name="calypso_blue_unread">#00aadc</color>
-    <color name="calypso_blue_dark">#324155</color>
-    <color name="calypso_grey">#aac0cf</color>
-    <color name="calypso_blue">#90aec2</color>
-    <color name="calypso_blue_border">#d2dee6</color>
-    <color name="calypso_blue_light">#e8f0f5</color>
-    <color name="calypso_orange_light">#fff8e5</color>
-    <color name="calypso_orange">#ffba00</color>
-    <color name="calypso_orange_dark">#f0821e</color>
-
-=======
     <!-- Comment Status -->
     <color name="comment_status_unapproved">@color/orange_jazzy</color>
     <color name="comment_status_spam">@color/alert_red</color>
@@ -171,5 +142,4 @@
     <!-- Misc -->
     <color name="pressed_wordpress">@color/semi_transparent_blue_light</color>
     <color name="background_grey">@color/grey_lighten_30</color>
->>>>>>> f1671257
 </resources>