<?xml version="1.0" encoding="utf-8"?>
<resources>
    <!-- material colors -->
    <!--
        colorPrimary            app branding color for the app bar
        colorPrimaryDark        status bar and contextual app bars
        colorControlNormal      (unused here) controls in their normal state (spinner arrow, scrollbars, unchecked checkboxes)
        colorControlActivated   controls in their activated/checked state (search highlight, checked checkboxes)
        colorControlHighlight   control highlights (ripples, list selectors)
    -->
    <color name="color_primary">@color/blue_wordpress</color>
    <color name="color_primary_dark">@color/status_bar_tint</color>
    <color name="color_accent">@color/orange_jazzy</color>
    <color name="color_control_activated">@color/blue_light</color>
    <color name="color_control_highlight">@color/blue_light</color>

    <color name="fab_color">@color/color_accent</color>
    <color name="list_selected">@color/semi_transparent_blue_light</color>

    <!-- Default Colors -->
    <color name="translucent">#80000000</color>
    <color name="transparent">#00000000</color>
    <color name="light_gray">@color/grey_lighten_30</color>
    <color name="gray">@color/grey_lighten_20</color>
    <color name="white">#FFFFFF</color>
    <color name="black">@color/grey_dark</color>
    <color name="default_background">@color/grey_lighten_30</color>

    <!-- ==================================== -->
    <!-- WordPress.com Colors                 -->
    <!-- wordpress.com/design-handbook/colors -->
    <!-- Blues -->
    <color name="blue_wordpress">#0087be</color>
    <color name="blue_light">#78dcfa</color>
    <color name="blue_medium">#00aadc</color>
    <color name="blue_dark">#005082</color>

    <!-- Primary Greys -->
    <color name="grey">#87a6bc</color>
    <color name="grey_light">#f3f6f8</color>
    <color name="grey_dark">#2e4453</color>

    <!-- Secondary Greys -->
    <color name="grey_lighten_30">#e9eff3</color>
    <color name="grey_lighten_20">#c8d7e1</color>
    <color name="grey_lighten_10">#a8bece</color>
    <color name="grey_darken_10">#668eaa</color>
    <color name="grey_darken_20">#4f748e</color>
    <color name="grey_darken_30">#3d596d</color>

    <!-- Oranges -->
    <color name="orange_jazzy">#f0821e</color>
    <color name="orange_fire">#d54e21</color>

    <!-- Alerts -->
    <color name="alert_yellow">#f0b849</color>
    <color name="alert_red">#d94f4f</color>
    <color name="alert_green">#4ab866</color>

    <!-- Translucent -->
    <color name="semi_transparent_grey_dark">#B32e4453</color>
    <color name="semi_transparent_blue_light">#cc78dcfa</color>
    <color name="translucent_grey_dark">#802e4453</color>
    <color name="translucent_grey_lighten_10">#80a8bece</color>
    <color name="translucent_grey_lighten_20">#80c8d7e1</color>
    <color name="translucent_grey_lighten_30">#80e9eff3</color>
    <!-- END WordPress.com Colors -->
    <!-- ======================== -->

    <!-- App specific colors -->
    <!-- We could use blue_dark for the status bar color, but to adhere to the material design spec very closely,
      we're using a shade of blue_wordpress -->
    <color name="status_bar_tint">#006b98</color>

    <!-- Menu Drawer -->
    <color name="drawer_background">@color/white</color>
    <color name="drawer_background_selected">@color/translucent_grey_lighten_20</color>
    <color name="drawer_icon_tint">@color/grey_darken_30</color>
    <color name="drawer_text">@color/grey_dark</color>
    <color name="drawer_divider">@color/grey_light</color>

    <!-- Media Gallery -->
    <color name="media_gallery_grid_label_bg">@color/semi_transparent_grey_dark</color>
    <color name="media_gallery_grid_label">@color/white</color>
    <color name="media_gallery_bg">@color/grey_darken_30</color>
    <color name="media_gallery_option_selected">@color/grey_dark</color>
    <color name="media_gallery_option_default">@color/grey_lighten_30</color>

    <!-- Theme Details -->
    <color name="theme_details_name">@color/black</color>
    <color name="theme_details_button">@color/white</color>
    <color name="theme_details_premium">@color/orange_jazzy</color>
    <color name="theme_feature_text">@color/grey_dark</color>

    <!-- Tab Strip -->
    <color name="tab_background">@color/color_primary</color>
    <color name="tab_text_normal">@color/blue_light</color>
    <color name="tab_text_selected">@color/white</color>
    <color name="tab_indicator">@color/blue_light</color>

    <!-- Stats -->
<<<<<<< HEAD
    <color name="stats_text_color">@color/grey_dark</color>
    <color name="stats_link_text_color">@color/blue_wordpress</color>
    <color name="stats_module_content_list_header">@color/grey</color>
    <color name="stats_blue_labels">@color/grey_darken_20</color>
    <color name="stats_bar_graph_views">@color/blue_wordpress</color>
    <color name="stats_bar_graph_grid">@color/grey_lighten_20</color>
    <color name="stats_bar_graph_vertical_label">@color/grey</color>
    <color name="stats_div_color">@color/grey_lighten_10</color>
    <color name="stats_lists_background_color">@color/grey_light</color>
    <color name="stats_empty_placeholder_color">@color/translucent_grey_lighten_30</color>

    <!-- Reader -->
    <color name="reader_divider_grey">@color/grey_lighten_30</color>
=======
    <color name="stats_text_color">#404040</color>
    <color name="stats_link_text_color">@color/wordpress_blue</color>
    <color name="stats_module_content_list_header">#93A6C0</color>
    <color name="stats_blue_labels">#587295</color>
    <color name="stats_bar_graph_views">#0085BE</color>
    <color name="stats_bar_graph_views_inner">#004e70</color>
    <color name="stats_bar_graph_grid">#D9D9D9</color>
    <color name="stats_bar_graph_vertical_label">#93a6c0</color>
    <color name="stats_bar_graph_outer_highlight">#40f0821e</color> <!-- 25% Opacity on calypso_orange_dark -->
    <color name="stats_div_color">#B7B7B7</color>
    <color name="stats_lists_background_color">#f4f8fA</color>
    <color name="stats_empty_placeholder_color">#80e8f0f5</color> <!-- 50% Opacity on calypso_blue_light -->

    <color name="blue_extra_light">#c8eefc</color>
    <color name="blue_light">#78dcfa</color>
    <color name="blue_new_kid">#2EA2CC</color>
    <color name="blue_medium">#0087be</color>
    <color name="blue_dark">#0074a2</color>
    <color name="blue_extra_dark">#005082</color>
    <color name="orange_medium">#f1831e</color>
    <color name="orange_dark">#d54e21</color>
    <color name="grey_extra_light">#eeeeee</color>
    <color name="grey_light">#dddddd</color>
    <color name="grey_medium_light">#bbbbbb</color>
    <color name="grey_medium">#999999</color>
    <color name="grey_medium_dark">#666666</color>
    <color name="grey_dark">#333333</color>
    <color name="grey_extra_dark">#222222</color>

    <color name="semi_transparent_blue_extra_light">#ccc8eefc</color>
    <color name="translucent_grey_extra_dark">#80222222</color>
    <color name="translucent_grey_light">#80dddddd</color>
    <color name="translucent_grey_extra_light">#80eeeeee</color>
    <color name="translucent_grey_medium_light">#80bbbbbb</color>

    <!-- native reader colors -->
    <color name="reader_divider_grey">@color/grey_extra_light</color>
>>>>>>> 2c6eb865
    <color name="reader_hyperlink">@color/blue_medium</color>

    <!-- Comment Status -->
    <color name="comment_status_unapproved">@color/orange_jazzy</color>
    <color name="comment_status_spam">@color/alert_red</color>

    <!-- Notification Status -->
    <color name="notification_status_unapproved">@color/alert_yellow</color>
    <color name="notification_status_unapproved_dark">#eeac31</color>
    <color name="notification_status_unapproved_darker">#6d1818</color>
    <color name="notification_status_unapproved_background">#fef8ee</color>

    <!-- NUX -->
    <color name="nux_grey_button">@color/grey_lighten_20</color>
    <color name="nux_alert_bg">@color/semi_transparent_grey_dark</color>
    <color name="nux_background">@color/blue_wordpress</color>
    <color name="nux_eye_icon_color_closed">@color/grey_lighten_20</color>
    <color name="nux_eye_icon_color_open">@color/grey_lighten_10</color>

    <!-- Editor -->
    <color name="image_options_label">@color/grey_lighten_20</color>
    <color name="post_detail_icon_tint">@color/grey_darken_20</color>

    <!-- Misc -->
    <color name="pressed_wordpress">@color/semi_transparent_blue_light</color>
    <color name="background_grey">@color/grey_lighten_30</color>
</resources><|MERGE_RESOLUTION|>--- conflicted
+++ resolved
@@ -99,7 +99,6 @@
     <color name="tab_indicator">@color/blue_light</color>
 
     <!-- Stats -->
-<<<<<<< HEAD
     <color name="stats_text_color">@color/grey_dark</color>
     <color name="stats_link_text_color">@color/blue_wordpress</color>
     <color name="stats_module_content_list_header">@color/grey</color>
@@ -111,47 +110,12 @@
     <color name="stats_lists_background_color">@color/grey_light</color>
     <color name="stats_empty_placeholder_color">@color/translucent_grey_lighten_30</color>
 
-    <!-- Reader -->
+    <!-- TODO: Stats "custom" colors - calypso_orange_dark doesn't exist anymore -->
+    <color name="stats_bar_graph_views_inner">#004e70</color>
+    <color name="stats_bar_graph_outer_highlight">#40f0821e</color> <!-- 25% Opacity on calypso_orange_dark -->
+
+    <!-- Reader  -->
     <color name="reader_divider_grey">@color/grey_lighten_30</color>
-=======
-    <color name="stats_text_color">#404040</color>
-    <color name="stats_link_text_color">@color/wordpress_blue</color>
-    <color name="stats_module_content_list_header">#93A6C0</color>
-    <color name="stats_blue_labels">#587295</color>
-    <color name="stats_bar_graph_views">#0085BE</color>
-    <color name="stats_bar_graph_views_inner">#004e70</color>
-    <color name="stats_bar_graph_grid">#D9D9D9</color>
-    <color name="stats_bar_graph_vertical_label">#93a6c0</color>
-    <color name="stats_bar_graph_outer_highlight">#40f0821e</color> <!-- 25% Opacity on calypso_orange_dark -->
-    <color name="stats_div_color">#B7B7B7</color>
-    <color name="stats_lists_background_color">#f4f8fA</color>
-    <color name="stats_empty_placeholder_color">#80e8f0f5</color> <!-- 50% Opacity on calypso_blue_light -->
-
-    <color name="blue_extra_light">#c8eefc</color>
-    <color name="blue_light">#78dcfa</color>
-    <color name="blue_new_kid">#2EA2CC</color>
-    <color name="blue_medium">#0087be</color>
-    <color name="blue_dark">#0074a2</color>
-    <color name="blue_extra_dark">#005082</color>
-    <color name="orange_medium">#f1831e</color>
-    <color name="orange_dark">#d54e21</color>
-    <color name="grey_extra_light">#eeeeee</color>
-    <color name="grey_light">#dddddd</color>
-    <color name="grey_medium_light">#bbbbbb</color>
-    <color name="grey_medium">#999999</color>
-    <color name="grey_medium_dark">#666666</color>
-    <color name="grey_dark">#333333</color>
-    <color name="grey_extra_dark">#222222</color>
-
-    <color name="semi_transparent_blue_extra_light">#ccc8eefc</color>
-    <color name="translucent_grey_extra_dark">#80222222</color>
-    <color name="translucent_grey_light">#80dddddd</color>
-    <color name="translucent_grey_extra_light">#80eeeeee</color>
-    <color name="translucent_grey_medium_light">#80bbbbbb</color>
-
-    <!-- native reader colors -->
-    <color name="reader_divider_grey">@color/grey_extra_light</color>
->>>>>>> 2c6eb865
     <color name="reader_hyperlink">@color/blue_medium</color>
 
     <!-- Comment Status -->
