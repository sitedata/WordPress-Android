<?xml version="1.0" encoding="utf-8"?>
<resources>
    <color name="translucent">#80000000</color>
    <color name="transparent">#00000000</color>

    <!-- material colors -->
    <!--
        colorPrimary            app branding color for the app bar
        colorPrimaryDark        status bar and contextual app bars
        colorControlNormal      (unused here) controls in their normal state (spinner arrow, scrollbars, unchecked checkboxes)
        colorControlActivated   controls in their activated/checked state (search highlight, checked checkboxes)
        colorControlHighlight   control highlights (ripples, list selectors)
    -->
    <color name="color_primary">@color/blue_medium</color>
    <color name="color_primary_dark">@color/blue_extra_dark</color>
    <color name="color_accent">@color/orange_medium</color>
    <color name="color_control_activated">@color/blue_light</color>
    <color name="color_control_highlight">@color/blue_extra_light</color>

    <color name="fab_color">@color/color_accent</color>
    <color name="list_selected">@color/semi_transparent_blue_extra_light</color>

    <!-- Default Colors -->
    <color name="light_gray">@color/grey_lighten_30</color>
    <color name="gray">@color/grey_lighten_20</color>
    <color name="white">#FFFFFF</color>
    <color name="black">@color/grey_dark</color>
    <color name="default_background">@color/grey_lighten_30</color>

    <color name="image_options_label">@color/grey_lighten_20</color>
    <color name="pressed_wordpress">@color/semi_transparent_blue_light</color>
    <color name="background_grey">@color/grey_lighten_30</color>

    <!-- WordPress.com Colors -->
    <!-- Blues -->
    <color name="blue_wordpress">#0087be</color>
    <color name="blue_light">#78dcfa</color>
    <color name="blue_medium">#00aadc</color>
    <color name="blue_dark">#005082</color>

    <!-- Primary Greys -->
    <color name="grey">#87a6bc</color>
    <color name="grey_light">#f3f6f8</color>
    <color name="grey_dark">#2e4453</color>

    <!-- Secondary Greys -->
    <color name="grey_lighten_30">#e9eff3</color>
    <color name="grey_lighten_20">#c8d7e1</color>
    <color name="grey_lighten_10">#a8bece</color>
    <color name="grey_darken_10">#668eaa</color>
    <color name="grey_darken_20">#4f748e</color>
    <color name="grey_darken_30">#3d596d</color>

    <!-- Oranges -->
    <color name="orange_jazzy">#f0821e</color>
    <color name="orange_fire">#d54e21</color>

    <!-- Alerts -->
    <color name="alert_yellow">#f0b849</color>
    <color name="alert_red">#d94f4f</color>
    <color name="alert_green">#4ab866</color>

    <!-- Translucent Colors -->
    <color name="semi_transparent_grey_dark">#B32e4453</color>
    <color name="semi_transparent_blue_light">#cc78dcfa</color>
    <color name="translucent_grey_dark">#802e4453</color>
    <color name="translucent_grey_lighten_20">#80c8d7e1</color>
    <color name="translucent_grey_lighten_30">#80e9eff3</color>
    <color name="translucent_grey_lighten_10">#80a8bece</color>

    <!-- Menu Drawer Colors -->
    <color name="drawer_background">@color/white</color>
    <color name="drawer_background_selected">@color/translucent_grey_lighten_20</color>
    <color name="drawer_icon_tint">@color/grey_medium_dark</color>
    <color name="drawer_text">@color/grey_extra_dark</color>
    <color name="drawer_divider">@color/grey_light</color>

    <!-- Media Gallery Colors -->
    <color name="media_gallery_grid_label_bg">@color/semi_transparent_grey_dark</color>
    <color name="media_gallery_grid_label">@color/white</color>
    <color name="media_gallery_bg">@color/grey_darken_30</color>
    <color name="media_gallery_option_selected">@color/grey_dark</color>
    <color name="media_gallery_option_default">@color/grey_lighten_30</color>

    <!-- Theme Details Colors -->
    <color name="theme_details_name">@color/black</color>
    <color name="theme_details_button">@color/white</color>
    <color name="theme_details_premium">@color/orange_jazzy</color>
    <color name="theme_feature_text">@color/grey_dark</color>

    <!-- Tab Strip Colors -->
    <color name="tab_background">@color/color_primary</color>
    <color name="tab_text_normal">@color/blue_light</color>
    <color name="tab_text_selected">@color/white</color>
    <color name="tab_indicator">@color/blue_light</color>

    <!-- Stats -->
<<<<<<< HEAD
    <color name="stats_text_color">@color/grey_dark</color>
    <color name="stats_link_text_color">@color/blue_wordpress</color>
    <color name="stats_module_content_list_header">@color/grey</color>
    <color name="stats_bar_graph_views">@color/blue_wordpress</color>
    <color name="stats_bar_graph_grid">@color/grey_lighten_20</color>
    <color name="stats_bar_graph_vertical_label">@color/grey</color>
    <color name="stats_div_color">@color/grey</color>
    <color name="stats_views_hover_color">@color/orange_jazzy</color>
    <color name="stats_lists_background_color">@color/grey_light</color>

    <!-- Reader Colors -->
    <color name="reader_divider_grey">@color/grey_lighten_30</color>
    <color name="reader_hyperlink">@color/blue_medium</color>

    <!-- Comment Status Colors -->
    <color name="comment_status_unapproved">@color/orange_jazzy</color>
    <color name="comment_status_spam">@color/alert_red</color>
    
    <!-- Notification Status Colors -->
    <color name="notification_status_unapproved">@color/alert_yellow</color>
    <color name="notification_status_unapproved_dark">#eeac31</color>
    <color name="notification_status_unapproved_darker">#6d1818</color>
    <color name="notification_status_unapproved_background">#fef8ee</color>

    <!-- NUX Colors -->
    <color name="nux_grey_button">@color/grey_lighten_20</color>
    <color name="nux_alert_bg">@color/semi_transparent_grey_dark</color>
    <color name="nux_background">@color/blue_wordpress</color>
    <color name="nux_eye_icon_color_closed">@color/grey_lighten_20</color>
    <color name="nux_eye_icon_color_open">@color/grey_lighten_10</color>

    <!-- Tints -->
    <color name="post_detail_icon_tint">@color/grey_darken_20</color>
=======
    <color name="stats_text_color">#404040</color>
    <color name="stats_link_text_color">@color/wordpress_blue</color>
    <color name="stats_module_content_list_header">#93A6C0</color>
    <color name="stats_blue_labels">#587295</color>
    <color name="stats_bar_graph_views">#0085BF</color>
    <color name="stats_bar_graph_grid">#D9D9D9</color>
    <color name="stats_bar_graph_vertical_label">#93a6c0</color>
    <color name="stats_div_color">#B7B7B7</color>
    <color name="stats_lists_background_color">#f4f8fA</color>
    <color name="stats_empty_placeholder_color">#80e8f0f5</color> <!-- 50% alpha on calypso_blue_light -->
>>>>>>> b60e0ced

    <!-- Deprecated Colors and Variables -->
    <color name="blue_extra_light">#c8eefc</color>
    <color name="blue_new_kid">#2EA2CC</color>
    <color name="blue_extra_dark">#005082</color>
    <color name="orange_medium">#f0821e</color>
    <color name="orange_dark">#d54e21</color>
    <color name="grey_extra_light">#eeeeee</color>
    <color name="grey_medium_light">#bbbbbb</color>
    <color name="grey_medium">#999999</color>
    <color name="grey_medium_dark">#666666</color>
    <color name="grey_extra_dark">#222222</color>

    <color name="semi_transparent_blue_extra_light">#cc78dcfa</color>
    <color name="translucent_grey_extra_dark">#802e4453</color>
    <color name="translucent_grey_light">#80c8d7e1</color>
    <color name="translucent_grey_extra_light">#80e9eff3</color>
    <color name="translucent_grey_medium_light">#80a8bece</color>

    <color name="wordpress_blue">#21759B</color>

<<<<<<< HEAD
    <!-- Calypso Colors -->
    <!-- If you are changing these colors, please update them in NotificationsConstants as well -->
=======
    <!-- calypso colors -->
    <!-- If you are changing these colors, please update them in NotificationsConstants as well
         and in the Stats section above -->
>>>>>>> b60e0ced
    <color name="calypso_blue_unread">#00aadc</color>
    <color name="calypso_blue_dark">#324155</color>
    <color name="calypso_grey">#aac0cf</color>
    <color name="calypso_blue">#90aec2</color>
    <color name="calypso_blue_border">#d2dee6</color>
    <color name="calypso_blue_light">#e8f0f5</color>
    <color name="calypso_orange_light">#fff8e5</color>
    <color name="calypso_orange">#ffba00</color>
    <color name="calypso_orange_dark">#f0821e</color>
    <!-- End Deprecated Colors and Variables -->
</resources><|MERGE_RESOLUTION|>--- conflicted
+++ resolved
@@ -95,16 +95,16 @@
     <color name="tab_indicator">@color/blue_light</color>
 
     <!-- Stats -->
-<<<<<<< HEAD
-    <color name="stats_text_color">@color/grey_dark</color>
-    <color name="stats_link_text_color">@color/blue_wordpress</color>
-    <color name="stats_module_content_list_header">@color/grey</color>
-    <color name="stats_bar_graph_views">@color/blue_wordpress</color>
-    <color name="stats_bar_graph_grid">@color/grey_lighten_20</color>
-    <color name="stats_bar_graph_vertical_label">@color/grey</color>
-    <color name="stats_div_color">@color/grey</color>
-    <color name="stats_views_hover_color">@color/orange_jazzy</color>
-    <color name="stats_lists_background_color">@color/grey_light</color>
+    <color name="stats_text_color">#404040</color>
+    <color name="stats_link_text_color">@color/wordpress_blue</color>
+    <color name="stats_module_content_list_header">#93A6C0</color>
+    <color name="stats_blue_labels">#587295</color>
+    <color name="stats_bar_graph_views">#0085BF</color>
+    <color name="stats_bar_graph_grid">#D9D9D9</color>
+    <color name="stats_bar_graph_vertical_label">#93a6c0</color>
+    <color name="stats_div_color">#B7B7B7</color>
+    <color name="stats_lists_background_color">#f4f8fA</color>
+    <color name="stats_empty_placeholder_color">#80e8f0f5</color> <!-- 50% alpha on calypso_blue_light -->
 
     <!-- Reader Colors -->
     <color name="reader_divider_grey">@color/grey_lighten_30</color>
@@ -113,7 +113,7 @@
     <!-- Comment Status Colors -->
     <color name="comment_status_unapproved">@color/orange_jazzy</color>
     <color name="comment_status_spam">@color/alert_red</color>
-    
+
     <!-- Notification Status Colors -->
     <color name="notification_status_unapproved">@color/alert_yellow</color>
     <color name="notification_status_unapproved_dark">#eeac31</color>
@@ -129,18 +129,6 @@
 
     <!-- Tints -->
     <color name="post_detail_icon_tint">@color/grey_darken_20</color>
-=======
-    <color name="stats_text_color">#404040</color>
-    <color name="stats_link_text_color">@color/wordpress_blue</color>
-    <color name="stats_module_content_list_header">#93A6C0</color>
-    <color name="stats_blue_labels">#587295</color>
-    <color name="stats_bar_graph_views">#0085BF</color>
-    <color name="stats_bar_graph_grid">#D9D9D9</color>
-    <color name="stats_bar_graph_vertical_label">#93a6c0</color>
-    <color name="stats_div_color">#B7B7B7</color>
-    <color name="stats_lists_background_color">#f4f8fA</color>
-    <color name="stats_empty_placeholder_color">#80e8f0f5</color> <!-- 50% alpha on calypso_blue_light -->
->>>>>>> b60e0ced
 
     <!-- Deprecated Colors and Variables -->
     <color name="blue_extra_light">#c8eefc</color>
@@ -162,14 +150,9 @@
 
     <color name="wordpress_blue">#21759B</color>
 
-<<<<<<< HEAD
-    <!-- Calypso Colors -->
-    <!-- If you are changing these colors, please update them in NotificationsConstants as well -->
-=======
     <!-- calypso colors -->
     <!-- If you are changing these colors, please update them in NotificationsConstants as well
          and in the Stats section above -->
->>>>>>> b60e0ced
     <color name="calypso_blue_unread">#00aadc</color>
     <color name="calypso_blue_dark">#324155</color>
     <color name="calypso_grey">#aac0cf</color>
