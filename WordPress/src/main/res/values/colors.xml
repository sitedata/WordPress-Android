--- conflicted
+++ resolved
@@ -201,7 +201,6 @@
     <color name="quickstart_focus_outer_circle">#7e0087be</color>
 
     <color name="switch_tint">@color/blue_medium</color>
-<<<<<<< HEAD
     <color name="jetpack_green">#00be28</color>
 
     <!-- Pages -->
@@ -214,10 +213,8 @@
     <color name="revision_diff_add_action_background">#1A0087BE</color>
 
     <color name="pink_500">#bc4681</color>
-=======
 
     <!-- Domain Registration -->
     <color name="domain_reg_disable_btn_color">#E4E9EC</color>
->>>>>>> c7bd8eef
 
 </resources>