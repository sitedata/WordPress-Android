<?xml version="1.0" encoding="utf-8"?>
<resources>

    <style name="StatsHeader">
        <item name="android:textColor">@color/neutral</item>
        <item name="android:textSize">@dimen/text_sz_small</item>
        <item name="android:textStyle">bold</item>
        <!--  item name="android:textAllCaps">true</item -->
    </style>

    <!-- Used in activity details -->
    <style name="StatsInsightsValues">
        <item name="android:textSize">@dimen/text_sz_extra_large</item>
        <item name="android:layout_centerHorizontal">true</item>
        <item name="android:layout_gravity">top</item>
        <item name="android:singleLine">true</item>
        <!--  item name="android:fontFamily">sans-serif-light</item -->
    </style>

    <style name="StatsInsightsLabel">
        <item name="android:textSize">@dimen/text_sz_extra_small</item>
        <item name="android:textColor">@color/neutral_700</item>
        <item name="android:layout_centerHorizontal">true</item>
        <item name="android:layout_gravity">bottom</item>
        <!--  item name="android:fontFamily">sans-serif-light</item -->
    </style>

    <style name="StatsViewAllButton">
        <item name="android:gravity">center_vertical</item>
        <item name="android:background">?android:attr/selectableItemBackground</item>
        <item name="android:button">@android:color/transparent</item>
        <item name="android:minHeight">48dp</item>
        <item name="android:paddingEnd">@dimen/margin_large</item>
        <item name="android:paddingStart">@dimen/margin_large</item>
        <item name="android:textColor">@color/primary_500</item>
        <item name="android:textSize">@dimen/text_sz_medium</item>
    </style>

    <style name="StatsModuleTitle" parent="WordPress">
        <item name="android:textSize">@dimen/text_sz_medium</item>
        <item name="android:textStyle">bold</item>
        <item name="android:textColor">@color/neutral_700</item>
        <item name="android:layout_width">match_parent</item>
        <item name="android:layout_height">wrap_content</item>
        <item name="android:textAlignment">viewStart</item>
        <item name="android:gravity">start</item>
    </style>

    <!-- TextViews -->

    <style name="JetpackConnectionText" parent="TextAppearance.AppCompat.Body1">
        <item name="android:textColor">@color/neutral_700</item>
        <item name="android:layout_marginTop">@dimen/margin_extra_large</item>
        <item name="android:layout_marginBottom">@dimen/margin_extra_large</item>
    </style>

    <style name="JetpackConnectionButton" parent="WordPress.Button.Primary">
        <item name="android:paddingEnd">@dimen/margin_extra_medium_large</item>
        <item name="android:paddingStart">@dimen/margin_extra_medium_large</item>
    </style>

    <style name="JetpackInstallTitleText" parent="TextAppearance.AppCompat.Body1">
        <item name="android:textSize">@dimen/text_sz_extra_large</item>
        <item name="android:textColor">@color/neutral_400</item>
        <item name="android:layout_marginTop">@dimen/margin_extra_large</item>
    </style>

    <style name="JetpackInstallMessageText" parent="TextAppearance.AppCompat.Body1">
        <item name="android:textSize">@dimen/text_sz_large</item>
        <item name="android:textColor">@color/neutral_700</item>
        <item name="android:layout_marginTop">@dimen/margin_medium</item>
        <item name="android:layout_marginBottom">@dimen/margin_extra_large</item>
    </style>

    <style name="JetpackFaqButton">
        <item name="android:layout_marginBottom">@dimen/margin_extra_large</item>
        <item name="android:background">@android:color/transparent</item>
        <item name="android:fontFamily">sans-serif-medium</item>
        <item name="android:gravity">center_horizontal</item>
        <item name="android:textAllCaps">true</item>
        <item name="android:textAppearance">@style/Base.TextAppearance.AppCompat.Body2</item>
        <item name="android:textColor">@color/primary_400</item>
        <item name="android:textSize">@dimen/text_sz_medium</item>
    </style>

    <style name="JetpackTermsAndConditionsButton">
        <item name="android:autoLink">all</item>
        <item name="android:linksClickable">false</item>
        <item name="android:selectAllOnFocus">false</item>
        <item name="android:textColor">@color/neutral_700</item>
        <item name="android:textSize">@dimen/text_sz_medium</item>
    </style>

    <style name="BlueMediumProgressBar" parent="Widget.AppCompat.ProgressBar">
        <item name="android:colorAccent">@color/primary_400</item>
        <item name="android:indeterminateTint">@color/primary_400</item>
    </style>

    <!-- Stats Refresh -->

    <style name="StatsBlock">
        <item name="android:background">@android:color/white</item>
    </style>

    <style name="StatsLoadingBlock" parent="StatsBlock">
        <item name="android:minHeight">96dp</item>
    </style>

    <style name="StatsBlockLine">
        <item name="android:layout_height">@dimen/one_line_list_item_height</item>
        <item name="android:paddingStart">@dimen/margin_extra_large</item>
    </style>

    <style name="StatsBlockTitle" parent="TextAppearance.AppCompat.Body2">
        <item name="android:textColor">@color/neutral_700</item>
        <item name="android:textSize">@dimen/text_sz_large</item>
    </style>

    <style name="StatsBlockBigTitle" parent="TextAppearance.AppCompat.Body2">
        <item name="android:textColor">@color/gray_900</item>
        <item name="android:textSize">@dimen/text_sz_extra_large</item>
    </style>

    <style name="StatsBlockItem" parent="TextAppearance.AppCompat.Body1">
        <item name="android:textColor">@color/neutral_700</item>
        <item name="android:textSize">@dimen/text_sz_large</item>
    </style>

    <style name="StatsBlockValue" parent="TextAppearance.AppCompat.Body1">
        <item name="android:textColor">@color/neutral_500</item>
        <item name="android:textSize">@dimen/text_sz_large</item>
    </style>

    <style name="StatsBlockEmpty" parent="TextAppearance.AppCompat.Body1">
        <item name="android:textColor">@color/neutral_500</item>
        <item name="android:textSize">@dimen/text_sz_large</item>
    </style>

    <style name="StatsBlockText" parent="TextAppearance.AppCompat.Body1">
        <item name="android:textColor">@color/neutral_500</item>
        <item name="android:textSize">@dimen/text_sz_medium</item>
        <item name="android:lineSpacingMultiplier">1.2</item>
    </style>

    <style name="StatsBlockLabel" parent="TextAppearance.AppCompat.Body2">
        <item name="android:textColor">@color/neutral_300</item>
        <item name="android:textSize">@dimen/text_sz_medium</item>
    </style>

    <style name="StatsBlockLink" parent="TextAppearance.AppCompat.Body2">
        <item name="android:textColor">@color/primary_500</item>
        <item name="android:textSize">@dimen/text_sz_medium</item>
    </style>

    <style name="StatsBlockColumnSmallHeader" parent="TextAppearance.AppCompat.Body1">
        <item name="android:textColor">@color/stats_block_column</item>
        <item name="android:textSize">@dimen/text_sz_extra_small</item>
    </style>

    <style name="StatsBlockColumnSmallValue" parent="TextAppearance.AppCompat.Body2">
        <item name="android:textColor">@color/stats_block_column</item>
        <item name="android:textSize">@dimen/text_sz_larger</item>
    </style>

    <style name="StatsGraphLabel">
        <item name="android:textColor">@color/neutral_300</item>
        <item name="android:textSize">@dimen/text_sz_extra_small</item>
    </style>

    <style name="StatsBlockBigValue" parent="TextAppearance.AppCompat.Body1">
        <item name="android:textColor">@color/neutral_700</item>
        <item name="android:textSize">@dimen/text_sz_extra_extra_large</item>
        <item name="android:layout_marginEnd">@dimen/margin_key</item>
    </style>

    <style name="StatsBlockBigValueUnit" parent="TextAppearance.AppCompat.Body1">
        <item name="android:textColor">@color/neutral_700</item>
        <item name="android:textSize">@dimen/text_sz_large</item>
    </style>

    <style name="StatsBlockPostingActivityLabel" parent="TextAppearance.AppCompat.Body2">
        <item name="android:textColor">@color/neutral_700</item>
        <item name="android:textSize">@dimen/text_sz_small</item>
    </style>

    <style name="StatsBlockPostingActivityLegend" parent="TextAppearance.AppCompat.Body1">
        <item name="android:textColor">@color/neutral_700</item>
        <item name="android:textSize">@dimen/text_sz_medium</item>
    </style>

    <style name="StatsLegend" parent="TextAppearance.AppCompat.Body1">
        <item name="android:layout_marginTop">8dp</item>
        <item name="android:layout_marginBottom">6dp</item>
        <item name="android:layout_marginStart">@dimen/margin_extra_large</item>
        <item name="android:layout_marginEnd">@dimen/margin_extra_large</item>
        <item name="android:drawablePadding">8dp</item>
        <item name="android:textColor">@color/neutral_500</item>
        <item name="android:textSize">@dimen/text_sz_small</item>
        <item name="android:drawableStart">@drawable/bg_rectangle_primary_700_16dp</item>
    </style>

    <style name="StatsList">
        <item name="android:layout_width">match_parent</item>
        <item name="android:layout_height">0dp</item>
        <item name="android:layout_weight">1</item>
    </style>

    <style name="StatsInsightManagementList">
        <item name="android:layout_width">match_parent</item>
        <item name="android:layout_height">wrap_content</item>
    </style>

    <style name="StatsActivityBox">
        <item name="android:layout_width">@dimen/stats_activity_box_size</item>
        <item name="android:layout_height">@dimen/stats_activity_box_size</item>
        <item name="android:layout_marginStart">@dimen/stats_activity_box_end_margin</item>
    </style>

    <style name="StatsReferredItemLabel" parent="TextAppearance.AppCompat.Body1">
        <item name="android:layout_marginTop">@dimen/margin_extra_large</item>
        <item name="android:textColor">@color/grey_dark</item>
        <item name="android:textSize">@dimen/text_sz_medium</item>
    </style>

    <style name="StatsReferredItemTitle" parent="TextAppearance.AppCompat.Body2">
        <item name="android:textColor">@color/grey_dark</item>
        <item name="android:textSize">@dimen/text_sz_large</item>
        <item name="android:fontFamily">serif</item>
        <item name="android:textStyle">bold</item>
    </style>

    <style name="StatsBlockQuickScanLabel" parent="TextAppearance.AppCompat.Body1">
        <item name="android:textColor">@color/grey_dark</item>
        <item name="android:textSize">@dimen/text_sz_medium</item>
        <item name="android:ellipsize">end</item>
        <item name="android:maxLines">2</item>
    </style>

    <style name="StatsBlockQuickScanValue" parent="TextAppearance.AppCompat.Body1">
        <item name="android:textColor">@color/grey_dark</item>
        <item name="android:textSize">@dimen/text_sz_double_extra_large</item>
        <item name="android:ellipsize">end</item>
        <item name="android:maxLines">1</item>
    </style>
<<<<<<< HEAD
    
    <style name="StatsWidgetConfigureTitle" parent="TextAppearance.AppCompat.Body2">
        <item name="android:textColor">@color/grey_900</item>
        <item name="android:textSize">@dimen/text_sz_large</item>
    </style>

    <style name="StatsWidgetConfigureValue" parent="TextAppearance.AppCompat.Body1">
        <item name="android:textColor">@color/grey_500</item>
=======

    <style name="StatsTag" parent="TextAppearance.AppCompat.Body2">
        <item name="android:textColor">@color/white</item>
>>>>>>> 4fab9e79
        <item name="android:textSize">@dimen/text_sz_medium</item>
    </style>
</resources><|MERGE_RESOLUTION|>--- conflicted
+++ resolved
@@ -242,8 +242,12 @@
         <item name="android:ellipsize">end</item>
         <item name="android:maxLines">1</item>
     </style>
-<<<<<<< HEAD
-    
+
+    <style name="StatsTag" parent="TextAppearance.AppCompat.Body2">
+        <item name="android:textColor">@color/white</item>
+        <item name="android:textSize">@dimen/text_sz_medium</item>
+    </style>
+
     <style name="StatsWidgetConfigureTitle" parent="TextAppearance.AppCompat.Body2">
         <item name="android:textColor">@color/grey_900</item>
         <item name="android:textSize">@dimen/text_sz_large</item>
@@ -251,11 +255,6 @@
 
     <style name="StatsWidgetConfigureValue" parent="TextAppearance.AppCompat.Body1">
         <item name="android:textColor">@color/grey_500</item>
-=======
-
-    <style name="StatsTag" parent="TextAppearance.AppCompat.Body2">
-        <item name="android:textColor">@color/white</item>
->>>>>>> 4fab9e79
         <item name="android:textSize">@dimen/text_sz_medium</item>
     </style>
 </resources>