--- conflicted
+++ resolved
@@ -1,54 +1,5 @@
 <?xml version="1.0" encoding="utf-8"?>
 <resources>
-<<<<<<< HEAD
-=======
-
-    <style name="StatsHeader">
-        <item name="android:textColor">@color/neutral</item>
-        <item name="android:textSize">@dimen/text_sz_small</item>
-        <item name="android:textStyle">bold</item>
-        <!--  item name="android:textAllCaps">true</item -->
-    </style>
-
-    <!-- Used in activity details -->
-    <style name="StatsInsightsValues">
-        <item name="android:textSize">@dimen/text_sz_extra_large</item>
-        <item name="android:layout_centerHorizontal">true</item>
-        <item name="android:layout_gravity">top</item>
-        <item name="android:singleLine">true</item>
-        <!--  item name="android:fontFamily">sans-serif-light</item -->
-    </style>
-
-    <style name="StatsInsightsLabel">
-        <item name="android:textSize">@dimen/text_sz_extra_small</item>
-        <item name="android:textColor">@color/neutral_70</item>
-        <item name="android:layout_centerHorizontal">true</item>
-        <item name="android:layout_gravity">bottom</item>
-        <!--  item name="android:fontFamily">sans-serif-light</item -->
-    </style>
-
-    <style name="StatsViewAllButton">
-        <item name="android:gravity">center_vertical</item>
-        <item name="android:background">?android:attr/selectableItemBackground</item>
-        <item name="android:button">@android:color/transparent</item>
-        <item name="android:minHeight">48dp</item>
-        <item name="android:paddingEnd">@dimen/margin_large</item>
-        <item name="android:paddingStart">@dimen/margin_large</item>
-        <item name="android:textColor">@color/primary_50</item>
-        <item name="android:textSize">@dimen/text_sz_medium</item>
-    </style>
-
-    <style name="StatsModuleTitle" parent="WordPress">
-        <item name="android:textSize">@dimen/text_sz_medium</item>
-        <item name="android:textStyle">bold</item>
-        <item name="android:textColor">@color/neutral_70</item>
-        <item name="android:layout_width">match_parent</item>
-        <item name="android:layout_height">wrap_content</item>
-        <item name="android:textAlignment">viewStart</item>
-        <item name="android:gravity">start</item>
-    </style>
-
->>>>>>> 2f028c03
     <!-- TextViews -->
 
     <style name="JetpackConnectionText" parent="TextAppearance.AppCompat.Body1">
