--- conflicted
+++ resolved
@@ -432,16 +432,14 @@
     <dimen name="domain_suggestions_intro_horizontal_padding">16dp</dimen>
     <dimen name="domain_suggestions_intro_header_bottom_padding">8dp</dimen>
 
-<<<<<<< HEAD
+    <dimen name="keyline_first">16dp</dimen>
+    <dimen name="keyline_second">72dp</dimen>
+
+    <dimen name="toolbar_navigation_ripple_radius">20dp</dimen>
+
     <!-- web preview  -->
     <dimen name="web_preview_navbar_height">72dp</dimen>
     <dimen name="web_preview_mode_popup_width">161sp</dimen> <!-- SP works better with popup list menu  -->
     <dimen name="web_preview_hint_label_corner_radius">6dp</dimen>
-=======
-    <dimen name="keyline_first">16dp</dimen>
-    <dimen name="keyline_second">72dp</dimen>
-
-    <dimen name="toolbar_navigation_ripple_radius">20dp</dimen>
->>>>>>> 2f028c03
 
 </resources>