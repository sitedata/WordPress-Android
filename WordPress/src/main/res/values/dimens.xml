<?xml version="1.0" encoding="utf-8"?>

<resources>

    <dimen name="min_touch_target_sz">48dp</dimen>

    <dimen name="category_row_height">48dp</dimen>
    <dimen name="category_parent_spinner_row_height">40dp</dimen>

    <dimen name="tab_height">48dp</dimen>
    <dimen name="toolbar_height">56dp</dimen>
    <dimen name="toolbar_content_offset">72dp</dimen>
    <dimen name="toolbar_content_offset_end">0dp</dimen>

    <dimen name="fab_margin">@dimen/fab_margin_default</dimen>
    <dimen name="fab_margin_default">16dp</dimen>
    <dimen name="fab_margin_tablet">24dp</dimen>
    <dimen name="design_fab_size">56dp</dimen>
<<<<<<< HEAD

    <item name="primary_button_disabled_alpha" format="float" type="dimen">
        @dimen/disabled_alpha
    </item>
    <item name="disabled_alpha" format="float" type="dimen">0.12</item>
=======
    <item format="float" name="primary_button_disabled_alpha" type="dimen">0.12</item>
>>>>>>> cc4bf980

    <dimen name="divider_size">1dp</dimen>

    <!-- Height of an end list indicator for cases when we want to make sure the FAB doesn't cover any content -->
    <dimen name="list_with_fab_endlist_indicator_height">86dp</dimen>

    <!-- http://www.google.com/design/spec/what-is-material/elevation-shadows.html#elevation-shadows-shadows -->
    <dimen name="appbar_elevation">4dp</dimen>
    <dimen name="navbar_elevation">8dp</dimen>

    <dimen name="card_elevation">2dp</dimen>

    <dimen name="popup_over_toolbar_elevation">8dp</dimen>

    <dimen name="message_bar_elevation">2dp</dimen>
    <dimen name="tabs_elevation">4dp</dimen>
    <dimen name="snackbar_height_minimum">48dp</dimen>
    <dimen name="snackbar_radius">4dp</dimen>

    <dimen name="media_grid_progress_height">24dp</dimen>
    <dimen name="media_settings_margin_normal">@dimen/margin_extra_large</dimen>
    <dimen name="media_settings_margin_tablet">48dp</dimen>
    <dimen name="media_settings_margin_tablet_large">96dp</dimen>
    <dimen name="media_settings_margin">@dimen/media_settings_margin_normal</dimen>
    <dimen name="media_selection_dot">24dp</dimen>

    <dimen name="default_dialog_button_height">36dp</dimen>
    <dimen name="default_dialog_width">280dp</dimen>
    <dimen name="alert_dialog_max_width">300dp</dimen>

    <dimen name="default_cardview_radius">2dp</dimen>
    <dimen name="default_cardview_elevation">2dp</dimen>

    <!-- bottom navigation bar -->
    <dimen name="bottom_nav_bar_icon_size">24dp</dimen>
    <dimen name="bottom_nav_bar_badge_size">12dp</dimen>

    <!-- featured image in post list -->
    <dimen name="postlist_featured_image_height">98dp</dimen>

    <!-- left/right margin for content such as Me fragment, My Site fragment -->
    <dimen name="content_margin_normal">@dimen/margin_medium</dimen>
    <dimen name="content_margin_tablet">48dp</dimen>
    <dimen name="content_margin_tablet_big">96dp</dimen>
    <dimen name="content_margin">@dimen/content_margin_normal</dimen>
    <dimen name="content_margin_site_row_end">@dimen/margin_extra_large</dimen>
    <dimen name="content_margin_site_row_end_tablet">@dimen/content_margin_tablet</dimen>
    <dimen name="content_margin_site_row_end_tablet_big">@dimen/content_margin_tablet_big</dimen>
    <dimen name="content_margin_site_row_start">@dimen/my_site_list_row_padding_left</dimen>
    <dimen name="content_margin_site_row_start_tablet">60dp</dimen>
    <dimen name="content_margin_site_row_start_tablet_big">108dp</dimen>

    <dimen name="content_margin_bottom_sheet_row_start">16dp</dimen>
    <dimen name="content_margin_bottom_sheet_row_start_tablet">60dp</dimen>
    <dimen name="content_margin_bottom_sheet_row_start_tablet_big">108dp</dimen>

    <dimen name="content_margin_bottom_sheet_tab_start">0dp</dimen>
    <dimen name="content_margin_bottom_sheet_tab_start_tablet">44dp</dimen>
    <dimen name="content_margin_bottom_sheet_tab_start_tablet_big">92dp</dimen>

    <dimen name="content_bottom_sheet_tab_padding">16dp</dimen>

    <dimen name="content_margin_none">0dp</dimen>
    <dimen name="site_creation_content_margin">@dimen/content_margin_none</dimen>
    <dimen name="post_list_content_margin_standard">@dimen/content_margin_none</dimen>
    <dimen name="post_list_content_margin_compact">@dimen/content_margin_none</dimen>

    <!--
        native reader dimens
    -->
    <dimen name="margin_none">0dp</dimen>
    <dimen name="margin_dialog">24dp</dimen>
    <dimen name="margin_extra_extra_small">1dp</dimen>
    <dimen name="margin_extra_small">2dp</dimen>
    <dimen name="margin_small">4dp</dimen>
    <dimen name="margin_small_medium">6dp</dimen>
    <dimen name="margin_medium">8dp</dimen>
    <dimen name="margin_medium_large">10dp</dimen>
    <dimen name="margin_large">12dp</dimen>
    <dimen name="margin_extra_large">16dp</dimen>
    <dimen name="margin_extra_medium_large">24dp</dimen>
    <dimen name="margin_extra_extra_medium_large">32dp</dimen>
    <dimen name="margin_extra_extra_large">48dp</dimen>
    <dimen name="margin_filter_spinner">64dp</dimen>
    <dimen name="margin_theme_browser_top">160dp</dimen>
    <dimen name="negative_margin_medium">-8dp</dimen>
    <dimen name="margin_my_site_quick_actions_bottom">40dp</dimen>

    <!-- left/right margin for reader cards -->
    <dimen name="reader_card_margin_normal">0dp</dimen>
    <dimen name="reader_card_margin_tablet">48dp</dimen>
    <dimen name="reader_card_margin_tablet_big">96dp</dimen>
    <dimen name="reader_card_margin">@dimen/reader_card_margin_normal</dimen>

    <!-- left/right margin for reader detail -->
    <dimen name="reader_detail_margin_normal">24dp</dimen>
    <dimen name="reader_detail_margin_tablet">48dp</dimen>
    <dimen name="reader_detail_margin_tablet_landscape">96dp</dimen>
    <dimen name="reader_detail_margin_tablet_big">96dp</dimen>
    <dimen name="reader_detail_margin_tablet_big_landscape">160dp</dimen>
    <dimen name="reader_detail_margin">@dimen/reader_detail_margin_normal</dimen>

    <dimen name="reader_detail_header_avatar">48dp</dimen>
    <dimen name="reader_detail_header_blavatar">56dp</dimen>
    <dimen name="reader_detail_header_avatar_frame">64dp</dimen>

    <dimen name="reader_thumbnail_strip_image_height">96dp</dimen>
    <dimen name="reader_tag_header_image_height">128dp</dimen>
    <dimen name="reader_xpost_padding_left">50dp</dimen>

    <dimen name="reader_card_gutters">1px</dimen>
    <dimen name="reader_card_avatar_margin_end">18dp</dimen>

    <dimen name="reader_video_overlay_size">56dp</dimen>

    <!-- padding inside the card (space between card border and card content) -->
    <dimen name="reader_card_content_padding">16dp</dimen>

    <dimen name="text_sz_extra_small">10sp</dimen>
    <dimen name="text_sz_small">12sp</dimen>
    <dimen name="text_sz_medium">14sp</dimen>
    <dimen name="text_sz_large">16sp</dimen>
    <dimen name="text_sz_larger">18sp</dimen>
    <dimen name="text_sz_extra_large">20sp</dimen>
    <dimen name="text_sz_double_extra_large">24sp</dimen>
    <dimen name="text_sz_extra_extra_large">32sp</dimen>
    <dimen name="text_sz_post_content">18sp</dimen>

    <dimen name="avatar_sz_extra_small">24dp</dimen>
    <dimen name="avatar_sz_small">32dp</dimen>
    <dimen name="avatar_sz_medium">38dp</dimen>
    <dimen name="avatar_sz_inner_circle">60dp</dimen>
    <dimen name="avatar_sz_large">64dp</dimen>
    <dimen name="avatar_sz_login">100dp</dimen>
    <dimen name="blavatar_sz_small">32dp</dimen>
    <dimen name="blavatar_sz">40dp</dimen>
    <dimen name="my_site_blavatar_sz">64dp</dimen>

    <dimen name="reader_button_icon">24dp</dimen>
    <dimen name="reader_button_minimum_height">36dp</dimen>
    <dimen name="reader_count_icon">18dp</dimen>
    <dimen name="reader_more_icon">36dp</dimen>
    <dimen name="reader_follow_icon">16dp</dimen>
    <dimen name="reader_follow_icon_no_caption">24dp</dimen>
    <dimen name="reader_follow_button_padding">@dimen/margin_small</dimen>

    <dimen name="reader_featured_image_height_default">220dp</dimen>
    <dimen name="reader_featured_image_height_tablet">280dp</dimen>
    <dimen name="reader_featured_image_height_tablet_large">340dp</dimen>
    <dimen name="reader_featured_image_height">@dimen/reader_featured_image_height_default</dimen>

    <dimen name="reader_featured_image_height_cardview">100dp</dimen>

    <dimen name="reader_simple_post_image_width">72dp</dimen>

    <dimen name="reader_filter_bottom_sheet_handle_height">15dp</dimen>
    <dimen name="reader_remove_filter_icon_width">32dp</dimen>
    <dimen name="reader_subfilter_end_guideline_margin">58dp</dimen>

    <dimen name="reader_subfilter_title_gone_margin_top">0dp</dimen>
    <dimen name="reader_subfilter_title_gone_margin_bottom">10dp</dimen>

    <item name="reader_photo_title_shadow_offset" format="float" type="dimen">3.0</item>
    <item name="reader_photo_title_shadow_radius" format="float" type="dimen">1.5</item>

    <!-- margin to use when indenting comment replies under their parents -->
    <dimen name="reader_comment_indent_per_level">24dp</dimen>

    <!-- max size for images in Reader comments -->
    <dimen name="reader_comment_max_image_size">160dp</dimen>

    <!-- Increased touch targets to make views more accessible -->
    <dimen name="reader_discover_layout_extra_padding">16dp</dimen>
    <dimen name="reader_visit_layout_extra_padding">12dp</dimen>
    <dimen name="reader_remove_button_extra_padding">12dp</dimen>
    <dimen name="reader_more_image_extra_padding">12dp</dimen>
    <dimen name="reader_follow_button_extra_padding">32dp</dimen>
    <dimen name="post_list_more_button_extra_padding">24dp</dimen>

    <dimen name="empty_list_title_text_size">24sp</dimen>
    <dimen name="empty_list_title_side_margin">32dp</dimen>
    <dimen name="empty_list_title_bottom_margin">8dp</dimen>

    <dimen name="nux_title_font_size">28sp</dimen>
    <dimen name="nux_main_button_height">48dp</dimen>

    <dimen name="nux_width">600dp</dimen>

    <!-- editor -->
    <dimen name="post_settings_featured_image_height_min">150dp</dimen>
    <dimen name="post_settings_featured_image_height_max">300dp</dimen>

    <!-- notifications -->
    <dimen name="note_icon_sz">21dp</dimen>
    <dimen name="comment_avatar_margin_top">6dp</dimen>
    <dimen name="notifications_max_image_size">240dp</dimen>
    <dimen name="notifications_adjusted_font_margin">10dp</dimen>
    <dimen name="notifications_content_margin">0dp</dimen>
    <dimen name="notifications_avatar_sz">48dp</dimen>
    <dimen name="notifications_text_indent_sz">22dp</dimen>
    <dimen name="notifications_note_icon_margin">28dp</dimen>

    <dimen name="progress_bar_height">3dp</dimen>
    <dimen name="activity_progress_bar_height">5dp</dimen>
    <dimen name="activity_progress_bar_margin_vertical">-8dp</dimen>

    <!-- DetailListPreference -->
    <dimen name="dlp_padding_start">20dp</dimen>
    <dimen name="dlp_padding_end">24dp</dimen>
    <dimen name="dlp_padding_top">6dp</dimen>
    <dimen name="dlp_padding_bottom">6dp</dimen>
    <dimen name="dlp_text_margin_start">4dp</dimen>
    <dimen name="dlp_text_margin_end">4dp</dimen>

    <!-- stats -->
    <dimen name="stats_activity_box_size">12dp</dimen>
    <dimen name="stats_activity_box_end_margin">4dp</dimen>
    <dimen name="stats_map_legend_width">60dp</dimen>

    <!-- stats widget-->
    <dimen name="stats_widget_content_height">108dp</dimen>

    <!-- stats refreshed widget-->
    <dimen name="stats_widget_dialog_icon_top_bottom_margin">20dp</dimen>
    <dimen name="stats_widget_dialog_title_left_margin">80dp</dimen>
    <dimen name="stats_widget_dialog_list_height">288dp</dimen>
    <dimen name="stats_widget_color_selector_padding">28dp</dimen>

    <!-- my site -->
    <dimen name="my_site_list_row_icon_margin_right">28dp</dimen>
    <dimen name="my_site_list_row_icon_size">24dp</dimen>
    <dimen name="my_site_list_row_padding_left">20dp</dimen>
    <dimen name="my_site_margin_general">10dp</dimen>
    <dimen name="my_site_blavatar_container_corner_radius">4dp</dimen>
    <dimen name="my_site_blavatar_container_border_width">0.5dp</dimen>
    <dimen name="my_site_blavatar_corner_radius">2dp</dimen>

    <!--me-->
    <dimen name="me_list_row_icon_size">24dp</dimen>
    <dimen name="me_list_row_padding_horizontal">@dimen/content_margin</dimen>

    <!--site picker-->
    <dimen name="site_picker_blavatar_margin_left">7dp</dimen>
    <dimen name="site_picker_blavatar_margin_right">15dp</dimen>

    <dimen name="menu_item_height">48dp</dimen>
    <dimen name="menu_item_width">256sp</dimen>
    <dimen name="menu_item_margin_normal">16dp</dimen>
    <dimen name="menu_item_margin_tablet">24dp</dimen>
    <dimen name="menu_item_margin">@dimen/menu_item_margin_normal</dimen>

    <!-- Site Settings -->
    <dimen name="site_settings_divider_height">1dp</dimen>
    <dimen name="related_posts_dialog_padding_left">24dp</dimen>
    <dimen name="related_posts_dialog_padding_top">12dp</dimen>
    <dimen name="related_posts_dialog_padding_right">24dp</dimen>
    <dimen name="related_posts_dialog_padding_bottom">12dp</dimen>
    <dimen name="list_divider_height">1dp</dimen>
    <dimen name="list_editor_input_max_width">500dp</dimen>
    <dimen name="settings_fragment_dialog_vertical_inset">24dp</dimen>

    <!--theme browser-->
    <dimen name="theme_browser_default_column_width">320dp</dimen>
    <dimen name="theme_browser_more_button_height">40dp</dimen>
    <dimen name="theme_browser_more_button_width">48dp</dimen>
    <dimen name="theme_browser_header_button_height">50dp</dimen>
    <dimen name="theme_browser_header_button_width">100dp</dimen>
    <dimen name="theme_browser_more_button_padding">8dp</dimen>
    <dimen name="drake_themes_width">400dp</dimen>
    <dimen name="start_over_url_margin">22dp</dimen>
    <dimen name="start_over_preference_margin_large">15dp</dimen>
    <dimen name="start_over_preference_margin_medium">6dp</dimen>
    <dimen name="start_over_preference_margin_small">4dp</dimen>
    <dimen name="start_over_icon_padding">2dp</dimen>
    <dimen name="start_over_icon_size">24dp</dimen>
    <dimen name="start_over_icon_margin_right">13dp</dimen>
    <dimen name="start_over_title_margin">19dp</dimen>
    <dimen name="start_over_summary_margin">53dp</dimen>

    <!-- plans -->
    <dimen name="plan_icon_size">79dp</dimen>

    <!--people management-->
    <dimen name="people_avatar_sz">40dp</dimen>
    <dimen name="people_list_row_height">72dp</dimen>
    <dimen name="people_list_row_role_margin_top">20dp</dimen>
    <dimen name="people_list_divider_left_margin">72dp</dimen>

    <!-- photo picker -->
    <dimen name="photo_picker_item_padding">2dp</dimen>
    <dimen name="photo_picker_icon">48dp</dimen>
    <dimen name="photo_picker_preview_icon">28dp</dimen>

    <dimen name="smart_toast_offset_y">48dp</dimen>

    <!--publicize-->
    <dimen name="publicize_divider_height">1dp</dimen>
    <dimen name="publicize_default_margin">10dp</dimen>
    <dimen name="publicize_pic_width">40dp</dimen>
    <dimen name="publicize_name_margin">8dp</dimen>

    <!--post settings-->
    <dimen name="post_settings_input_dialog_edit_text_side_margin">20dp</dimen>
    <dimen name="post_settings_input_dialog_hint_side_margin">24dp</dimen>
    <dimen name="tags_list_row_height">40dp</dimen>
    <dimen name="post_settings_retry_image_size">60dp</dimen>

    <!-- login -->
    <dimen name="margin_extra_extra_extra_large">92dp</dimen>
    <dimen name="promo_indicator_bullet_size">4dp</dimen>
    <dimen name="magic_link_sent_illustration_sz">120dp</dimen>

    <dimen name="button_container_shadow_height">5dp</dimen>

    <!-- signup -->
    <dimen name="progress_spinner_small">24dp</dimen>

    <!-- post-signup interstitial -->
    <dimen name="post_signup_interstitial_max_width">
        @dimen/actionable_empty_view_text_maximum_width
    </dimen>

    <!--plugins-->
    <dimen name="plugin_row_width">116dp</dimen>
    <dimen name="plugin_icon_size">40dp</dimen>
    <dimen name="plugin_external_link_image_size">16dp</dimen>
    <dimen name="plugin_banner_size">192dp</dimen>

    <dimen name="add_avatar_button_size">24dp</dimen>

    <dimen name="padding_input_row_start">60dp</dimen>

    <dimen name="dialog_snackbar_content_padding">20dp</dimen>
    <dimen name="dialog_snackbar_max_icons_size">18dp</dimen>

    <dimen name="quick_start_card_padding_horizontal">4dp</dimen>
    <dimen name="quick_start_card_width_maximum">512dp</dimen>
    <dimen name="quick_start_focus_point_my_site_right_offset">24dp</dimen>
    <dimen name="quick_start_focus_point_bottom_nav_offset">4dp</dimen>
    <dimen name="quick_start_focus_point_size">40dp</dimen>
    <dimen name="quick_start_type_divider_margin_start">64dp</dimen>
    <dimen name="quick_start_type_icon">@dimen/blavatar_sz</dimen>
    <dimen name="quick_start_complete_tasks_header_height">48dp</dimen>

    <!-- activity log -->
    <dimen name="activity_log_icon_size">40dp</dimen>
    <dimen name="activity_log_icon_margin">16dp</dimen>

    <!-- actionable empty view -->
    <dimen name="actionable_empty_view_text_margin_horizontal">30dp</dimen>
    <dimen name="actionable_empty_view_text_maximum_width">440dp</dimen>

    <dimen name="jetpack_terms_and_conditions_width">250dp</dimen>
    <dimen name="jetpack_text_width">290dp</dimen>
    <dimen name="jetpack_remote_install_container_padding">30dp</dimen>
    <dimen name="jetpack_remote_install_icon_size">88dp</dimen>

    <!-- pages -->
    <dimen name="page_item_horizontal_padding">16dp</dimen>
    <dimen name="page_parent_radio_button_offset">11dp</dimen>
    <dimen name="one_line_list_item_height">48dp</dimen>
    <dimen name="two_line_list_item_height">72dp</dimen>
    <dimen name="page_list_divider_height">40dp</dimen>

    <dimen name="quota_bar_text_minimum_height">36dp</dimen>

    <!--post skeleton-->
    <dimen name="post_list_row_skeleton_view_title_height">20dp</dimen>
    <dimen name="post_list_row_skeleton_view_excerpt_height">16dp</dimen>
    <dimen name="post_list_row_skeleton_view_date_height">16dp</dimen>

    <!--posts list-->
    <dimen name="posts_list_spinner_width">60dp</dimen>
    <dimen name="posts_list_spinner_avatar_size">32dp</dimen>
    <dimen name="posts_list_spinner_avatar_padding">2dp</dimen>
    <dimen name="posts_list_spinner_dropdown_avatar_horizontal_margin">13dp</dimen>
    <dimen name="posts_list_tab_layout_fading_edge_width">16dp</dimen>
    <dimen name="posts_list_compact_row_height">80dp</dimen>
    <dimen name="posts_list_compact_image_size">40dp</dimen>
    <dimen name="posts_list_compact_menu_button_size">24dp</dimen>


    <!--site creation-->
    <dimen name="site_creation_segments_icon_size">24dp</dimen>
    <dimen name="site_creation_segments_list_divider_start_margin">72dp</dimen>
    <dimen name="site_creation_segments_content_padding_vertical">24dp</dimen>
    <dimen name="site_creation_segments_content_padding_horizontal">16dp</dimen>
    <dimen name="site_creation_verticals_search_progress_size">24dp</dimen>
    <dimen name="site_creation_verticals_clear_search_icon_size">24dp</dimen>
    <dimen name="site_creation_verticals_clear_search_clickable_area_width">48dp</dimen>

    <dimen name="site_creation_preview_web_view_side_margin">40dp</dimen>
    <dimen name="site_creation_preview_ok_button_container_height">68dp</dimen>
    <dimen name="site_creation_container_elevation">6dp</dimen>
    <dimen name="site_creation_verticals_search_input_text_padding">32dp</dimen>

    <dimen name="site_creation_domains_radio_button_padding_start">28dp</dimen>

    <dimen name="site_creation_preview_skeleton_mid_size_width">174dp</dimen>
    <dimen name="site_creation_preview_skeleton_large_block_height">136dp</dimen>
    <dimen name="site_creation_preview_landscape_title_and_button_container_width">220dp</dimen>

    <!-- stats -->
    <dimen name="stats_header_height">32dp</dimen>
    <dimen name="stats_bar_chart_height">180dp</dimen>
    <dimen name="stats_block_icon_size">24dp</dimen>
    <dimen name="stats_list_card_horizontal_spacing">0dp</dimen>
    <dimen name="stats_list_card_top_spacing">0dp</dimen>
    <dimen name="stats_list_card_bottom_spacing">8dp</dimen>
    <dimen name="stats_list_card_first_spacing">0dp</dimen>
    <dimen name="stats_list_card_last_spacing">8dp</dimen>
    <dimen name="stats_list_item_left_margin">56dp</dimen>
    <dimen name="stats_activity_spacing">1dp</dimen>
    <dimen name="stats_insights_management_margin">24dp</dimen>
    <dimen name="stats_insights_menu_item_width">231dp</dimen>
    <dimen name="stats_insights_button_container_height">52dp</dimen>
    <dimen name="stats_widget_list_item_height">40dp</dimen>
    <dimen name="stats_minified_widget_height">66dp</dimen>
    <dimen name="stats_widget_block_list_item_height">56dp</dimen>

    <dimen name="settings_icon_size">24dp</dimen>

    <dimen name="icon_size_075">18dp</dimen>

    <!-- domain suggestions screen -->
    <dimen name="domain_suggestions_intro_vertical_padding">24dp</dimen>
    <dimen name="domain_suggestions_intro_horizontal_padding">16dp</dimen>
    <dimen name="domain_suggestions_intro_header_bottom_padding">8dp</dimen>

    <dimen name="keyline_second">72dp</dimen>

    <dimen name="toolbar_navigation_ripple_radius">20dp</dimen>

    <!-- web preview  -->
    <dimen name="web_preview_navbar_height">72dp</dimen>
    <dimen name="web_preview_mode_popup_width">161sp
    </dimen> <!-- SP works better with popup list menu  -->
    <dimen name="web_preview_hint_label_corner_radius">6dp</dimen>

    <!--settings username changer-->
    <dimen name="settings_username_changer_confirm_dialog_padding">20dp</dimen>

    <!--preferences master switch -->
    <dimen name="notifications_tab_dialog_toolbar_content_offset">24dp</dimen>
    <dimen name="notifications_settings_dialog_divider_height">1dp</dimen>

    <!--Main bottom sheet icon size -->
    <dimen name="main_bottom_sheet_list_row_icon_size">32dp</dimen>
    <dimen name="main_fab_tooltip_offset_end">20dp</dimen>
    <dimen name="main_fab_tooltip_elevation">6dp</dimen>
    <dimen name="main_fab_tooltip_arrow_size">16dp</dimen>

    <!-- shimmering skeleton -->
    <dimen name="skeleton_shimmer_base_alpha">0.33</dimen>
    <dimen name="skeleton_shimmer_highlight_alpha">0.15</dimen>

    <dimen name="bottom_sheet_handle_container_radius">8dp</dimen>
    <dimen name="bottom_sheet_handle_radius">4dp</dimen>
    <dimen name="bottomsheet_handle_height">5dp</dimen>
    <dimen name="bottomsheet_handle_width">32dp</dimen>

</resources><|MERGE_RESOLUTION|>--- conflicted
+++ resolved
@@ -16,15 +16,11 @@
     <dimen name="fab_margin_default">16dp</dimen>
     <dimen name="fab_margin_tablet">24dp</dimen>
     <dimen name="design_fab_size">56dp</dimen>
-<<<<<<< HEAD
 
     <item name="primary_button_disabled_alpha" format="float" type="dimen">
         @dimen/disabled_alpha
     </item>
     <item name="disabled_alpha" format="float" type="dimen">0.12</item>
-=======
-    <item format="float" name="primary_button_disabled_alpha" type="dimen">0.12</item>
->>>>>>> cc4bf980
 
     <dimen name="divider_size">1dp</dimen>
 
