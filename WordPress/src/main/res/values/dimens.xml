--- conflicted
+++ resolved
@@ -315,16 +315,13 @@
     <dimen name="publicize_name_size">16sp</dimen>
     <dimen name="publicize_name_margin">8dp</dimen>
 
-<<<<<<< HEAD
+    <!--post settings-->
+    <dimen name="post_settings_input_dialog_edit_text_side_margin">20dp</dimen>
+    <dimen name="post_settings_input_dialog_hint_side_margin">24dp</dimen>
+    <dimen name="tags_list_row_height">40dp</dimen>
+
     <!-- login -->
     <dimen name="margin_text_input_layout_baseline">20dp</dimen>
     <dimen name="margin_extra_extra_extra_large">92dp</dimen>
     <dimen name="promo_indicator_bullet_size">4dp</dimen>
-
-=======
-    <!--post settings-->
-    <dimen name="post_settings_input_dialog_edit_text_side_margin">20dp</dimen>
-    <dimen name="post_settings_input_dialog_hint_side_margin">24dp</dimen>
-    <dimen name="tags_list_row_height">40dp</dimen>
->>>>>>> 1b9df98b
 </resources>