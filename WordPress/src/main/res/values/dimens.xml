<?xml version="1.0" encoding="utf-8"?>
<resources>
    <dimen name="min_touch_target_sz">48dp</dimen>

    <dimen name="settings_padding">16dp</dimen>
    <dimen name="category_row_height">48dp</dimen>
    <dimen name="category_parent_spinner_row_height">40dp</dimen>

    <dimen name="toolbar_height">56dp</dimen>
    <dimen name="toolbar_subtitle_height">48dp</dimen>
    <dimen name="toolbar_content_offset">72dp</dimen>

    <dimen name="fab_margin">@dimen/fab_margin_default</dimen>
    <dimen name="fab_margin_default">16dp</dimen>
    <dimen name="fab_margin_tablet">24dp</dimen>

    <!-- http://www.google.com/design/spec/what-is-material/elevation-shadows.html#elevation-shadows-shadows -->
    <dimen name="appbar_elevation">4dp</dimen>
    <dimen name="filter_subbar_elevation">@dimen/appbar_elevation</dimen>

    <dimen name="card_elevation">2dp</dimen>
    <dimen name="card_elevation_pressed">8dp</dimen>
    <dimen name="card_gutters">12dp</dimen>

    <dimen name="message_bar_elevation">2dp</dimen>
    <dimen name="tabs_elevation">4dp</dimen>

    <dimen name="media_grid_progress_height">24dp</dimen>
    <dimen name="media_settings_margin_normal">@dimen/margin_extra_large</dimen>
    <dimen name="media_settings_margin_tablet">48dp</dimen>
    <dimen name="media_settings_margin_tablet_large">96dp</dimen>
    <dimen name="media_settings_margin">@dimen/media_settings_margin_normal</dimen>
    <dimen name="media_selection_dot">24dp</dimen>

    <dimen name="theme_details_fragment_width">650dp</dimen>
    <dimen name="theme_details_fragment_height">450dp</dimen>

    <dimen name="theme_details_dialog_min_width">650dp</dimen>
    <dimen name="theme_details_dialog_height">450dp</dimen>

    <dimen name="action_bar_spinner_width">312dp</dimen>
    <dimen name="action_bar_spinner_y_offset">-8dp</dimen>

    <dimen name="default_dialog_button_height">48dp</dimen>
    <dimen name="default_dialog_width">280dp</dimen>

    <dimen name="post_editor_content_side_margin">20dp</dimen>
    <dimen name="post_detail_button_size">48dp</dimen>

    <!-- featured image in post list -->
    <dimen name="postlist_featured_image_height_normal">128dp</dimen>
    <dimen name="postlist_featured_image_height_tablet">220dp</dimen>
    <dimen name="postlist_featured_image_height_tablet_large">280dp</dimen>
    <dimen name="postlist_featured_image_height">@dimen/postlist_featured_image_height_normal</dimen>

    <!-- left/right margin for content such as Me fragment, My Site fragment -->
    <dimen name="content_margin_normal">@dimen/margin_medium</dimen>
    <dimen name="content_margin_normal_landscape">48dp</dimen>
    <dimen name="content_margin_tablet">48dp</dimen>
    <dimen name="content_margin_tablet_big">96dp</dimen>
    <dimen name="content_margin">@dimen/content_margin_normal</dimen>

    <!-- spacing between icons in main tab strip -->
    <dimen name="tabstrip_icon_spacing_zero">0dp</dimen>
    <dimen name="tabstrip_icon_spacing_medium">24dp</dimen>
    <dimen name="tabstrip_icon_spacing">@dimen/tabstrip_icon_spacing_zero</dimen>

    <!--
        native reader dimens
    -->
    <dimen name="margin_none">0dp</dimen>
    <dimen name="margin_dialog">24dp</dimen>
    <dimen name="margin_extra_extra_small">1dp</dimen>
    <dimen name="margin_extra_small">2dp</dimen>
    <dimen name="margin_small">4dp</dimen>
    <dimen name="margin_small_medium">6dp</dimen>
    <dimen name="margin_medium">8dp</dimen>
    <dimen name="margin_medium_large">10dp</dimen>
    <dimen name="margin_large">12dp</dimen>
    <dimen name="margin_extra_large">16dp</dimen>
    <dimen name="margin_extra_medium_large">24dp</dimen>
    <dimen name="margin_extra_extra_medium_large">32dp</dimen>
    <dimen name="margin_extra_extra_large">48dp</dimen>
    <dimen name="margin_filter_spinner">64dp</dimen>

    <!-- left/right margin for reader cards -->
    <dimen name="reader_card_margin_normal">0dp</dimen>
    <dimen name="reader_card_margin_tablet">48dp</dimen>
    <dimen name="reader_card_margin_tablet_big">96dp</dimen>
    <dimen name="reader_card_margin">@dimen/reader_card_margin_normal</dimen>

    <!-- left/right margin for reader detail -->
    <dimen name="reader_detail_margin_normal">24dp</dimen>
    <dimen name="reader_detail_margin_tablet">48dp</dimen>
    <dimen name="reader_detail_margin_tablet_landscape">96dp</dimen>
    <dimen name="reader_detail_margin_tablet_big">96dp</dimen>
    <dimen name="reader_detail_margin_tablet_big_landscape">160dp</dimen>
    <dimen name="reader_detail_margin">@dimen/reader_detail_margin_normal</dimen>

    <dimen name="reader_detail_header_avatar">48dp</dimen>
    <dimen name="reader_detail_header_blavatar">56dp</dimen>
    <dimen name="reader_detail_header_avatar_frame">64dp</dimen>

    <dimen name="reader_thumbnail_strip_image_height">96dp</dimen>
    <dimen name="reader_tag_header_image_height">128dp</dimen>
    <dimen name="reader_xpost_padding_left">50dp</dimen>

    <dimen name="reader_card_gutters">1px</dimen>
    <dimen name="reader_card_elevation">0dp</dimen>

    <dimen name="reader_video_overlay_size">56dp</dimen>

    <!-- padding inside the card (space between card border and card content) -->
    <dimen name="reader_card_content_padding">16dp</dimen>

    <dimen name="text_sz_extra_small">10sp</dimen>
    <dimen name="text_sz_small">12sp</dimen>
    <dimen name="text_sz_medium">14sp</dimen>
    <dimen name="text_sz_large">16sp</dimen>
    <dimen name="text_sz_extra_large">20sp</dimen>
    <dimen name="text_sz_double_extra_large">24sp</dimen>
    <dimen name="text_sz_triple_extra_large">26sp</dimen>

    <dimen name="avatar_sz_tiny">18dp</dimen>
    <dimen name="avatar_sz_extra_small">24dp</dimen>
    <dimen name="avatar_sz_small">32dp</dimen>
    <dimen name="avatar_sz_medium">38dp</dimen>
    <dimen name="avatar_sz_inner_circle">60dp</dimen>
    <dimen name="avatar_sz_circle">68dp</dimen>
    <dimen name="avatar_sz_large">64dp</dimen>
    <dimen name="avatar_sz_login">100dp</dimen>
    <dimen name="blavatar_sz_small">32dp</dimen>
    <dimen name="blavatar_sz">40dp</dimen>

    <dimen name="reader_button_icon">24dp</dimen>
    <dimen name="reader_count_icon">18dp</dimen>
    <dimen name="reader_more_icon">36dp</dimen>
    <dimen name="reader_follow_icon">16dp</dimen>
    <dimen name="reader_follow_icon_no_caption">24dp</dimen>
    <dimen name="reader_follow_button_padding">@dimen/margin_small</dimen>

    <dimen name="reader_detail_tag_height">48dp</dimen>

    <dimen name="reader_featured_image_height_default">220dp</dimen>
    <dimen name="reader_featured_image_height_tablet">280dp</dimen>
    <dimen name="reader_featured_image_height_tablet_large">340dp</dimen>
    <dimen name="reader_featured_image_height">@dimen/reader_featured_image_height_default</dimen>

    <dimen name="reader_featured_image_height_cardview">100dp</dimen>

    <dimen name="reader_simple_post_image_width">72dp</dimen>

    <item name="reader_photo_title_shadow_offset" type="dimen" format="float">3.0</item>
    <item name="reader_photo_title_shadow_radius" type="dimen" format="float">1.5</item>

    <!-- margin to use when indenting comment replies under their parents -->
    <dimen name="reader_comment_indent_per_level">24dp</dimen>

    <!-- max size for images in Reader comments -->
    <dimen name="reader_comment_max_image_size">160dp</dimen>

    <dimen name="empty_list_title_text_size">24sp</dimen>
    <dimen name="empty_list_description_text_size">18sp</dimen>
    <dimen name="empty_list_title_side_margin">32dp</dimen>
    <dimen name="empty_list_title_bottom_margin">8dp</dimen>
    <dimen name="empty_list_description_bottom_margin">8dp</dimen>
    <dimen name="empty_list_description_side_margin">48dp</dimen>

    <dimen name="nux_logotype_margin_bottom">24dp</dimen>
    <dimen name="nux_logotype_font_size">28sp</dimen>
    <dimen name="nux_title_font_size">28sp</dimen>
    <dimen name="nux_edit_field_font_size">16sp</dimen>
    <dimen name="nux_main_button_height">48dp</dimen>
    <dimen name="nux_secondary_button_height">36dp</dimen>

    <dimen name="nux_width">600dp</dimen>

    <!-- editor -->
    <dimen name="post_settings_featured_image_height_min">150dp</dimen>
    <dimen name="post_settings_featured_image_height_max">300dp</dimen>

    <!-- notifications -->
    <dimen name="note_icon_sz">21dp</dimen>
    <dimen name="comment_avatar_margin_top">6dp</dimen>
    <dimen name="notifications_max_image_size">240dp</dimen>
    <dimen name="notifications_adjusted_font_margin">10dp</dimen>
    <dimen name="notifications_content_margin">0dp</dimen>
    <dimen name="notifications_avatar_sz">48dp</dimen>
    <dimen name="notifications_text_indent_sz">22dp</dimen>

    <dimen name="progress_bar_height">3dp</dimen>

    <!-- DetailListPreference -->
    <dimen name="dlp_padding_start">20dp</dimen>
    <dimen name="dlp_padding_end">24dp</dimen>
    <dimen name="dlp_padding_top">6dp</dimen>
    <dimen name="dlp_padding_bottom">6dp</dimen>
    <dimen name="dlp_radio_margin_top">4dp</dimen>
    <dimen name="dlp_text_margin_start">4dp</dimen>
    <dimen name="dlp_text_margin_end">4dp</dimen>
    <dimen name="dlp_title_padding_start">24dp</dimen>
    <dimen name="dlp_title_padding_end">24dp</dimen>
    <dimen name="dlp_title_padding_top">24dp</dimen>
    <dimen name="dlp_title_padding_bottom">16dp</dimen>
    <dimen name="dlp_title_logo_padding">8dp</dimen>
    <dimen name="dlp_title_logo_width">36dp</dimen>
    <dimen name="dlp_title_logo_height">36dp</dimen>

    <!-- stats -->
    <dimen name="stats_button_corner_radius">2dp</dimen>
    <dimen name="stats_barchart_height">128dp</dimen>
    <dimen name="stats_barchart_legend_item">12dp</dimen>

    <!-- stats widget-->
    <dimen name="stats_widget_icon_size">18dp</dimen>
    <dimen name="stats_widget_text_sz">14dp</dimen>
    <dimen name="stats_widget_text_sz_small">10dp</dimen>
    <dimen name="stats_widget_min_height">62dp</dimen>
    <dimen name="stats_widget_main_container_min_size">38dp</dimen>
    <dimen name="stats_widget_main_container_size">48dp</dimen>
    <dimen name="stats_widget_four_cells">250dp</dimen>
    <dimen name="stats_widget_five_cells">320dp</dimen>
    <dimen name="stats_widget_image_layout_size">12dp</dimen>
    <dimen name="stats_widget_image_layout_margin">3dp</dimen>

    <!-- my site -->
    <dimen name="my_site_add_button_padding_bottom">5dp</dimen>
    <dimen name="my_site_blog_name_margin_top">11dp</dimen>
    <dimen name="my_site_list_row_icon_size">24dp</dimen>
    <dimen name="my_site_list_row_padding_left">8dp</dimen>
    <dimen name="my_site_margin_general">10dp</dimen>
    <dimen name="my_site_switch_site_button_padding_bottom">16dp</dimen>
    <dimen name="my_site_switch_site_button_padding_top">15dp</dimen>
    <dimen name="my_site_no_site_view_margin">24dp</dimen>

    <!--me-->
    <dimen name="me_avatar_margin_top">24dp</dimen>
    <dimen name="me_list_margin_top">24dp</dimen>
    <dimen name="me_list_row_icon_size">24dp</dimen>

    <!--site picker-->
    <dimen name="site_picker_blavatar_margin_left">7dp</dimen>
    <dimen name="site_picker_blavatar_margin_right">15dp</dimen>

    <dimen name="menu_item_height">48dp</dimen>
    <dimen name="menu_item_width">168dp</dimen>
    <dimen name="menu_item_margin_normal">16dp</dimen>
    <dimen name="menu_item_margin_tablet">24dp</dimen>
    <dimen name="menu_item_margin">@dimen/menu_item_margin_normal</dimen>

    <!-- Site Settings -->
    <dimen name="site_settings_divider_height">1dp</dimen>
    <dimen name="related_posts_dialog_padding_left">24dp</dimen>
    <dimen name="related_posts_dialog_padding_top">12dp</dimen>
    <dimen name="related_posts_dialog_padding_right">24dp</dimen>
    <dimen name="related_posts_dialog_padding_bottom">12dp</dimen>
    <dimen name="text_sz_related_post_small">11sp</dimen>
    <dimen name="list_divider_height">1dp</dimen>
    <dimen name="list_editor_input_max_width">500dp</dimen>
    <dimen name="start_over_padding_top">40dp</dimen>
    <dimen name="start_over_margin">20dp</dimen>
    <dimen name="start_over_width">300dp</dimen>

    <!--empty lists-->
    <dimen name="empty_list_button_top_margin">32dp</dimen>

    <!--theme browser-->
    <dimen name="theme_browser_default_column_width">320dp</dimen>
    <dimen name="theme_browser_cardview_margin_large">5dp</dimen>
    <dimen name="theme_browser_cardview_margin_small">2dp</dimen>
    <dimen name="theme_browser_cardview_header_margin">10dp</dimen>
    <dimen name="theme_browser_separator_thickness">1dp</dimen>
    <dimen name="theme_browser_more_button_height">40dp</dimen>
    <dimen name="theme_browser_more_button_width">48dp</dimen>
    <dimen name="theme_browser_header_button_height">50dp</dimen>
    <dimen name="theme_browser_header_button_width">100dp</dimen>
    <dimen name="theme_browser_more_button_padding">8dp</dimen>
    <dimen name="theme_count_border_stroke_width">1.5dp</dimen>
    <dimen name="drake_themes_width">400dp</dimen>
    <dimen name="start_over_text_margin">25dp</dimen>
    <dimen name="start_over_url_margin">22dp</dimen>
    <dimen name="start_over_preference_margin_large">15dp</dimen>
    <dimen name="start_over_preference_margin_medium">6dp</dimen>
    <dimen name="start_over_preference_margin_small">4dp</dimen>
    <dimen name="start_over_preference_padding_left">30dp</dimen>
    <dimen name="start_over_icon_padding">2dp</dimen>
    <dimen name="start_over_text_margin_left">37dp</dimen>
    <dimen name="start_over_icon_size">24dp</dimen>
    <dimen name="start_over_icon_margin_right">13dp</dimen>
    <dimen name="start_over_title_margin">19dp</dimen>
    <dimen name="start_over_summary_margin">53dp</dimen>

    <!-- plans -->
    <dimen name="plan_indicator_size">12dp</dimen>
    <dimen name="plan_indicator_margin">6dp</dimen>
    <dimen name="plan_icon_size">79dp</dimen>

    <!-- gravatar tooltip -->
    <dimen name="tooltip_padding">7dp</dimen>
    <dimen name="tooltip_text_size">16sp</dimen>
    <dimen name="tooltip_radius">5dp</dimen>

    <!--people management-->
    <dimen name="people_avatar_sz">40dp</dimen>
    <dimen name="people_list_row_height">72dp</dimen>
    <dimen name="people_list_row_role_margin_top">20dp</dimen>
    <dimen name="people_list_divider_height">1dp</dimen>
    <dimen name="people_list_divider_left_margin">72dp</dimen>

    <!-- photo picker -->
    <dimen name="photo_picker_item_padding">2dp</dimen>
    <dimen name="photo_picker_selected_item_padding">4dp</dimen>
    <dimen name="photo_picker_icon">48dp</dimen>
    <dimen name="photo_picker_preview_icon">28dp</dimen>

    <dimen name="smart_toast_offset_y">48dp</dimen>

    <!--publicize-->
    <dimen name="publicize_divider_height">1dp</dimen>
    <dimen name="publicize_default_margin">10dp</dimen>
    <dimen name="publicize_pic_width">40dp</dimen>
    <dimen name="publicize_name_size">16sp</dimen>
    <dimen name="publicize_name_margin">8dp</dimen>

    <!--post settings-->
    <dimen name="post_settings_input_dialog_edit_text_side_margin">20dp</dimen>
    <dimen name="post_settings_input_dialog_hint_side_margin">24dp</dimen>
    <dimen name="tags_list_row_height">40dp</dimen>

    <!-- login -->
    <dimen name="margin_text_input_layout_baseline">20dp</dimen>
    <dimen name="margin_extra_extra_extra_large">92dp</dimen>
    <dimen name="promo_indicator_bullet_size">4dp</dimen>
    <dimen name="magic_link_sent_illustration_sz">120dp</dimen>

    <dimen name="button_container_shadow_height">5dp</dimen>

    <dimen name="bottom_sheet_dialog_width">0dp</dimen>

    <!-- signup -->
    <dimen name="progress_spinner_small">24dp</dimen>

    <!-- Site Creation -->
    <dimen name="site_creation_category_illustration_sz">80dp</dimen>
    <dimen name="site_creation_creating_illustration_width">200dp</dimen>
    <dimen name="site_creation_creating_illustration_height">125dp</dimen>
    <dimen name="margin_tagline_left">40dp</dimen>

    <!--plugin-->
    <dimen name="plugin_icon_size">40dp</dimen>
    <dimen name="plugin_external_link_image_size">16dp</dimen>
<<<<<<< HEAD

    <dimen name="add_avatar_button_size">24dp</dimen>

    <dimen name="padding_input_row_start">60dp</dimen>

=======
    <dimen name="plugin_banner_size">192dp</dimen>
>>>>>>> 153b3bef
</resources><|MERGE_RESOLUTION|>--- conflicted
+++ resolved
@@ -349,13 +349,9 @@
     <!--plugin-->
     <dimen name="plugin_icon_size">40dp</dimen>
     <dimen name="plugin_external_link_image_size">16dp</dimen>
-<<<<<<< HEAD
+    <dimen name="plugin_banner_size">192dp</dimen>
 
     <dimen name="add_avatar_button_size">24dp</dimen>
 
     <dimen name="padding_input_row_start">60dp</dimen>
-
-=======
-    <dimen name="plugin_banner_size">192dp</dimen>
->>>>>>> 153b3bef
 </resources>