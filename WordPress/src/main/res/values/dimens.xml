<?xml version="1.0" encoding="utf-8"?>
<resources>
    <dimen name="settings_padding">16dp</dimen>
    <dimen name="category_row_height">60dp</dimen>
    <dimen name="category_parent_spinner_row_height">40dp</dimen>

    <dimen name="toolbar_height">56dp</dimen>
    <dimen name="toolbar_subtitle_height">48dp</dimen>
    <dimen name="toolbar_content_offset">72dp</dimen>

    <dimen name="fab_margin">@dimen/fab_margin_default</dimen>
    <dimen name="fab_margin_default">16dp</dimen>
    <dimen name="fab_margin_tablet">24dp</dimen>

    <!-- http://www.google.com/design/spec/what-is-material/elevation-shadows.html#elevation-shadows-shadows -->
    <dimen name="appbar_elevation">4dp</dimen>
    <dimen name="filter_subbar_elevation">@dimen/appbar_elevation</dimen>

    <dimen name="card_elevation">2dp</dimen>
    <dimen name="card_elevation_pressed">8dp</dimen>

    <dimen name="message_bar_elevation">2dp</dimen>
    <dimen name="tabs_elevation">4dp</dimen>

    <dimen name="media_grid_local_image_width">160dp</dimen>
    <dimen name="media_grid_progress_height">50dp</dimen>

    <dimen name="theme_details_fragment_width">650dp</dimen>
    <dimen name="theme_details_fragment_height">450dp</dimen>

    <dimen name="theme_details_dialog_min_width">650dp</dimen>
    <dimen name="theme_details_dialog_height">450dp</dimen>

    <dimen name="action_bar_spinner_width">312dp</dimen>
    <dimen name="action_bar_spinner_y_offset">-8dp</dimen>

    <dimen name="default_dialog_width">280dp</dimen>

    <dimen name="post_editor_content_side_margin">20dp</dimen>
    <dimen name="post_detail_button_size">48dp</dimen>

    <!-- featured image in post list -->
    <dimen name="postlist_featured_image_height_normal">128dp</dimen>
    <dimen name="postlist_featured_image_height_tablet">220dp</dimen>
    <dimen name="postlist_featured_image_height_tablet_large">280dp</dimen>
    <dimen name="postlist_featured_image_height">@dimen/postlist_featured_image_height_normal</dimen>

    <!-- left/right margin for content such as Me fragment, My Site fragment -->
    <dimen name="content_margin_normal">@dimen/margin_medium</dimen>
    <dimen name="content_margin_normal_landscape">48dp</dimen>
    <dimen name="content_margin_tablet">48dp</dimen>
    <dimen name="content_margin_tablet_landscape">96dp</dimen>
    <dimen name="content_margin">@dimen/content_margin_normal</dimen>

    <!-- spacing between icons in main tab strip -->
    <dimen name="tabstrip_icon_spacing_normal">0dp</dimen>
    <dimen name="tabstrip_icon_spacing_landscape">24dp</dimen>
    <dimen name="tabstrip_icon_spacing_tablet">24dp</dimen>
    <dimen name="tabstrip_icon_spacing">@dimen/tabstrip_icon_spacing_normal</dimen>

    <!--
        native reader dimens
    -->
    <dimen name="margin_none">0dp</dimen>
    <dimen name="margin_extra_small">2dp</dimen>
    <dimen name="margin_small">4dp</dimen>
    <dimen name="margin_medium">8dp</dimen>
    <dimen name="margin_large">12dp</dimen>
    <dimen name="margin_extra_large">16dp</dimen>
    <dimen name="margin_filter_spinner">64dp</dimen>

    <!-- left/right margin for reader cards -->
    <dimen name="reader_card_margin_normal">0dp</dimen>
    <dimen name="reader_card_margin_normal_landscape">48dp</dimen>
    <dimen name="reader_card_margin_tablet">48dp</dimen>
    <dimen name="reader_card_margin_tablet_landscape">96dp</dimen>
    <dimen name="reader_card_margin">@dimen/reader_card_margin_normal</dimen>

    <!-- left/right margin for reader detail -->
    <dimen name="reader_detail_margin_normal">24dp</dimen>
    <dimen name="reader_detail_margin_normal_landscape">48dp</dimen>
    <dimen name="reader_detail_margin_tablet">48dp</dimen>
    <dimen name="reader_detail_margin_tablet_landscape">96dp</dimen>
    <dimen name="reader_detail_margin">@dimen/reader_detail_margin_normal</dimen>

    <!-- height of divider between cards -->
    <dimen name="reader_card_gutters">12dp</dimen>

    <!-- padding inside the card (space between card border and card content) -->
    <dimen name="reader_card_content_padding">16dp</dimen>

    <dimen name="text_sz_extra_small">10sp</dimen>
    <dimen name="text_sz_small">12sp</dimen>
    <dimen name="text_sz_medium">14sp</dimen>
    <dimen name="text_sz_large">16sp</dimen>
    <dimen name="text_sz_extra_large">20sp</dimen>
    <dimen name="text_sz_double_extra_large">24sp</dimen>
    <dimen name="text_sz_triple_extra_large">26sp</dimen>

    <dimen name="avatar_sz_extra_small">24dp</dimen>
    <dimen name="avatar_sz_small">32dp</dimen>
    <dimen name="avatar_sz_medium">38dp</dimen>
    <dimen name="avatar_sz_large">64dp</dimen>
    <dimen name="blavatar_sz_small">32dp</dimen>
    <dimen name="blavatar_sz">40dp</dimen>

    <dimen name="reader_button_icon">24dp</dimen>
    <dimen name="reader_follow_icon">16dp</dimen>
    <dimen name="reader_more_icon">48dp</dimen>

    <dimen name="reader_featured_image_height_default">220dp</dimen>
    <dimen name="reader_featured_image_height_tablet">280dp</dimen>
    <dimen name="reader_featured_image_height_tablet_large">340dp</dimen>
    <dimen name="reader_featured_image_height">@dimen/reader_featured_image_height_default</dimen>

    <!-- margin to use when indenting comment replies under their parents -->
    <dimen name="reader_comment_indent_per_level">24dp</dimen>

    <!-- max size for images in Reader comments -->
    <dimen name="reader_comment_max_image_size">160dp</dimen>

    <dimen name="empty_list_title_text_size">24sp</dimen>
    <dimen name="empty_list_description_text_size">18sp</dimen>
    <dimen name="empty_list_title_side_margin">32dp</dimen>
    <dimen name="empty_list_title_bottom_margin">8dp</dimen>
    <dimen name="empty_list_description_bottom_margin">8dp</dimen>
    <dimen name="empty_list_description_side_margin">48dp</dimen>

    <dimen name="nux_title_font_size">28sp</dimen>
    <dimen name="nux_edit_field_font_size">16sp</dimen>
    <dimen name="nux_main_button_height">48dp</dimen>
    <dimen name="nux_secondary_button_height">36dp</dimen>

    <dimen name="nux_width">600dp</dimen>

    <!-- editor -->
    <dimen name="post_settings_featured_image_height_min">150dp</dimen>
    <dimen name="post_settings_featured_image_height_max">300dp</dimen>

    <!-- notifications -->
    <dimen name="note_icon_sz">21dp</dimen>
    <dimen name="comment_avatar_margin_top">6dp</dimen>
    <dimen name="notifications_max_image_size">240dp</dimen>
    <dimen name="notifications_adjusted_font_margin">10dp</dimen>
    <dimen name="notifications_content_margin">0dp</dimen>
    <dimen name="notifications_avatar_sz">48dp</dimen>
    <dimen name="notifications_text_indent_sz">22dp</dimen>

    <dimen name="progress_bar_height">3dp</dimen>

    <!-- DetailListPreference -->
    <dimen name="dlp_padding_start">20dp</dimen>
    <dimen name="dlp_padding_end">24dp</dimen>
    <dimen name="dlp_padding_top">6dp</dimen>
    <dimen name="dlp_padding_bottom">6dp</dimen>
    <dimen name="dlp_radio_margin_top">4dp</dimen>
    <dimen name="dlp_text_margin_start">4dp</dimen>
    <dimen name="dlp_text_margin_end">4dp</dimen>
    <dimen name="dlp_title_padding_start">24dp</dimen>
    <dimen name="dlp_title_padding_end">24dp</dimen>
    <dimen name="dlp_title_padding_top">24dp</dimen>
    <dimen name="dlp_title_padding_bottom">16dp</dimen>
    <dimen name="dlp_title_logo_padding">8dp</dimen>
    <dimen name="dlp_title_logo_width">36dp</dimen>
    <dimen name="dlp_title_logo_height">36dp</dimen>

    <!-- stats -->
    <dimen name="stats_button_corner_radius">2dp</dimen>
    <dimen name="stats_barchart_height">128dp</dimen>
    <dimen name="stats_barchart_legend_item">12dp</dimen>

    <!-- stats widget-->
    <dimen name="stats_widget_icon_size">18dp</dimen>
    <dimen name="stats_widget_text_sz">14dp</dimen>
    <dimen name="stats_widget_text_sz_small">10dp</dimen>
    <dimen name="stats_widget_min_height">62dp</dimen>
    <dimen name="stats_widget_main_container_min_size">38dp</dimen>
    <dimen name="stats_widget_main_container_size">48dp</dimen>
    <dimen name="stats_widget_four_cells">250dp</dimen>
    <dimen name="stats_widget_five_cells">320dp</dimen>
    <dimen name="stats_widget_image_layout_size">12dp</dimen>
    <dimen name="stats_widget_image_layout_margin">3dp</dimen>

    <!-- MediaPicker -->
    <dimen name="media_padding_left">2dp</dimen>
    <dimen name="media_padding_top">2dp</dimen>
    <dimen name="media_padding_right">2dp</dimen>
    <dimen name="media_padding_bottom">0dp</dimen>
    <dimen name="media_spacing_vertical">2dp</dimen>
    <dimen name="media_spacing_horizontal">2dp</dimen>
    <dimen name="media_item_height">128dp</dimen>
    <dimen name="media_item_frame_margin_left">0dp</dimen>
    <dimen name="media_item_frame_margin_top">0dp</dimen>
    <dimen name="media_item_frame_margin_right">0dp</dimen>
    <dimen name="media_item_frame_margin_bottom">0dp</dimen>
    <dimen name="media_item_frame_padding_left">8dp</dimen>
    <dimen name="media_item_frame_padding_top">8dp</dimen>
    <dimen name="media_item_frame_padding_right">8dp</dimen>
    <dimen name="media_item_frame_padding_bottom">8dp</dimen>

    <!-- my site -->
    <dimen name="my_site_add_button_padding_bottom">5dp</dimen>
    <dimen name="my_site_blog_name_margin_top">11dp</dimen>
    <dimen name="my_site_list_row_icon_size">24dp</dimen>
    <dimen name="my_site_list_row_padding_left">8dp</dimen>
    <dimen name="my_site_margin_general">10dp</dimen>
    <dimen name="my_site_switch_site_button_padding_bottom">11dp</dimen>
    <dimen name="my_site_no_site_view_margin">24dp</dimen>

    <!--me-->
    <dimen name="me_avatar_margin_top">24dp</dimen>
    <dimen name="me_list_margin_top">20dp</dimen>
    <dimen name="me_list_row_icon_size">24dp</dimen>

    <!--site picker-->
    <dimen name="site_picker_blavatar_margin_left">7dp</dimen>
    <dimen name="site_picker_blavatar_margin_right">15dp</dimen>
    <dimen name="site_picker_container_padding_bottom">11dp</dimen>
    <dimen name="site_picker_container_padding_top">10dp</dimen>

    <dimen name="menu_item_height">48dp</dimen>
    <dimen name="menu_item_width">168dp</dimen>
    <dimen name="menu_item_margin_normal">16dp</dimen>
    <dimen name="menu_item_margin_tablet">24dp</dimen>
    <dimen name="menu_item_margin">@dimen/menu_item_margin_normal</dimen>

    <!-- Site Settings -->
    <dimen name="site_settings_divider_height">1dp</dimen>
    <dimen name="related_posts_dialog_padding_left">24dp</dimen>
    <dimen name="related_posts_dialog_padding_top">12dp</dimen>
    <dimen name="related_posts_dialog_padding_right">24dp</dimen>
    <dimen name="related_posts_dialog_padding_bottom">12dp</dimen>
    <dimen name="text_sz_related_post_small">11sp</dimen>
    <dimen name="list_editor_input_max_width">500dp</dimen>
    <dimen name="start_over_padding_top">40dp</dimen>
    <dimen name="start_over_margin">20dp</dimen>
    <dimen name="start_over_width">300dp</dimen>

    <!--empty lists-->
    <dimen name="empty_list_button_top_margin">32dp</dimen>

    <!--theme browser-->
    <dimen name="theme_browser_default_column_width">320dp</dimen>
    <dimen name="theme_browser_cardview_margin_large">5dp</dimen>
    <dimen name="theme_browser_cardview_margin_small">2dp</dimen>
    <dimen name="theme_browser_cardview_header_margin">10dp</dimen>
    <dimen name="theme_browser_separator_thickness">1dp</dimen>
    <dimen name="theme_browser_more_button_height">40dp</dimen>
    <dimen name="theme_browser_more_button_width">48dp</dimen>
    <dimen name="theme_browser_header_button_height">50dp</dimen>
    <dimen name="theme_browser_header_button_width">100dp</dimen>
    <dimen name="theme_browser_more_button_padding">8dp</dimen>
    <dimen name="drake_themes_width">400dp</dimen>
    <dimen name="start_over_text_margin">25dp</dimen>
    <dimen name="start_over_url_margin">22dp</dimen>
    <dimen name="start_over_preference_margin_large">15dp</dimen>
    <dimen name="start_over_preference_margin_medium">6dp</dimen>
    <dimen name="start_over_preference_margin_small">4dp</dimen>
    <dimen name="start_over_preference_padding_left">30dp</dimen>
    <dimen name="start_over_icon_padding">2dp</dimen>
    <dimen name="start_over_text_margin_left">37dp</dimen>
    <dimen name="start_over_icon_size">24dp</dimen>
    <dimen name="start_over_icon_margin_right">13dp</dimen>
    <dimen name="start_over_title_margin">19dp</dimen>
    <dimen name="start_over_summary_margin">53dp</dimen>

    <!-- plans -->
    <dimen name="plan_indicator_size">12dp</dimen>
    <dimen name="plan_indicator_margin">6dp</dimen>
    <dimen name="plan_icon_size">79dp</dimen>

<<<<<<< HEAD
    <!--people management-->
    <dimen name="people_list_row_height">84dp</dimen>
    <dimen name="people_list_divider_height">1dp</dimen>
=======
    <!-- gravatar tooltip -->
    <dimen name="tooltip_padding">7dp</dimen>
    <dimen name="tooltip_text_size">16sp</dimen>
    <dimen name="tooltip_radius">5dp</dimen>
>>>>>>> 3cfa307a
</resources><|MERGE_RESOLUTION|>--- conflicted
+++ resolved
@@ -269,14 +269,12 @@
     <dimen name="plan_indicator_margin">6dp</dimen>
     <dimen name="plan_icon_size">79dp</dimen>
 
-<<<<<<< HEAD
-    <!--people management-->
-    <dimen name="people_list_row_height">84dp</dimen>
-    <dimen name="people_list_divider_height">1dp</dimen>
-=======
     <!-- gravatar tooltip -->
     <dimen name="tooltip_padding">7dp</dimen>
     <dimen name="tooltip_text_size">16sp</dimen>
     <dimen name="tooltip_radius">5dp</dimen>
->>>>>>> 3cfa307a
+
+    <!--people management-->
+    <dimen name="people_list_row_height">84dp</dimen>
+    <dimen name="people_list_divider_height">1dp</dimen>
 </resources>