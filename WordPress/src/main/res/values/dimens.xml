<?xml version="1.0" encoding="utf-8"?>
<resources>
    <dimen name="min_touch_target_sz">48dp</dimen>

    <dimen name="category_row_height">48dp</dimen>
    <dimen name="category_parent_spinner_row_height">40dp</dimen>

    <dimen name="toolbar_height">56dp</dimen>
    <dimen name="toolbar_subtitle_height">48dp</dimen>
    <dimen name="toolbar_content_offset">72dp</dimen>
    <dimen name="toolbar_content_offset_end">0dp</dimen>

    <dimen name="fab_margin">@dimen/fab_margin_default</dimen>
    <dimen name="fab_margin_default">16dp</dimen>
    <dimen name="fab_margin_tablet">24dp</dimen>

    <!-- http://www.google.com/design/spec/what-is-material/elevation-shadows.html#elevation-shadows-shadows -->
    <dimen name="appbar_elevation">4dp</dimen>

    <dimen name="card_elevation">2dp</dimen>
    <dimen name="card_elevation_pressed">8dp</dimen>
    <dimen name="card_gutters">12dp</dimen>

    <dimen name="message_bar_elevation">2dp</dimen>
    <dimen name="tabs_elevation">4dp</dimen>

    <dimen name="media_grid_progress_height">24dp</dimen>
    <dimen name="media_settings_margin_normal">@dimen/margin_extra_large</dimen>
    <dimen name="media_settings_margin_tablet">48dp</dimen>
    <dimen name="media_settings_margin_tablet_large">96dp</dimen>
    <dimen name="media_settings_margin">@dimen/media_settings_margin_normal</dimen>
    <dimen name="media_selection_dot">24dp</dimen>

    <dimen name="default_dialog_button_height">48dp</dimen>
    <dimen name="default_dialog_width">280dp</dimen>

    <dimen name="post_editor_content_side_margin">20dp</dimen>

    <!-- featured image in post list -->
    <dimen name="postlist_featured_image_height_normal">128dp</dimen>
    <dimen name="postlist_featured_image_height_tablet">220dp</dimen>
    <dimen name="postlist_featured_image_height_tablet_large">280dp</dimen>
    <dimen name="postlist_featured_image_height">@dimen/postlist_featured_image_height_normal</dimen>

    <!-- left/right margin for content such as Me fragment, My Site fragment -->
    <dimen name="content_margin_normal">@dimen/margin_medium</dimen>
    <dimen name="content_margin_tablet">48dp</dimen>
    <dimen name="content_margin_tablet_big">96dp</dimen>
    <dimen name="content_margin">@dimen/content_margin_normal</dimen>

    <!--
        native reader dimens
    -->
    <dimen name="margin_none">0dp</dimen>
    <dimen name="margin_dialog">24dp</dimen>
    <dimen name="margin_extra_extra_small">1dp</dimen>
    <dimen name="margin_extra_small">2dp</dimen>
    <dimen name="margin_small">4dp</dimen>
    <dimen name="margin_small_medium">6dp</dimen>
    <dimen name="margin_medium">8dp</dimen>
    <dimen name="margin_medium_large">10dp</dimen>
    <dimen name="margin_large">12dp</dimen>
    <dimen name="margin_extra_large">16dp</dimen>
    <dimen name="margin_extra_medium_large">24dp</dimen>
    <dimen name="margin_extra_extra_medium_large">32dp</dimen>
    <dimen name="margin_extra_extra_large">48dp</dimen>
    <dimen name="margin_filter_spinner">64dp</dimen>

    <!-- left/right margin for reader cards -->
    <dimen name="reader_card_margin_normal">0dp</dimen>
    <dimen name="reader_card_margin_tablet">48dp</dimen>
    <dimen name="reader_card_margin_tablet_big">96dp</dimen>
    <dimen name="reader_card_margin">@dimen/reader_card_margin_normal</dimen>

    <!-- left/right margin for reader detail -->
    <dimen name="reader_detail_margin_normal">24dp</dimen>
    <dimen name="reader_detail_margin_tablet">48dp</dimen>
    <dimen name="reader_detail_margin_tablet_landscape">96dp</dimen>
    <dimen name="reader_detail_margin_tablet_big">96dp</dimen>
    <dimen name="reader_detail_margin_tablet_big_landscape">160dp</dimen>
    <dimen name="reader_detail_margin">@dimen/reader_detail_margin_normal</dimen>

    <dimen name="reader_detail_header_avatar">48dp</dimen>
    <dimen name="reader_detail_header_blavatar">56dp</dimen>
    <dimen name="reader_detail_header_avatar_frame">64dp</dimen>

    <dimen name="reader_thumbnail_strip_image_height">96dp</dimen>
    <dimen name="reader_tag_header_image_height">128dp</dimen>
    <dimen name="reader_xpost_padding_left">50dp</dimen>

    <dimen name="reader_card_gutters">1px</dimen>
    <dimen name="reader_card_elevation">0dp</dimen>

    <dimen name="reader_video_overlay_size">56dp</dimen>

    <!-- padding inside the card (space between card border and card content) -->
    <dimen name="reader_card_content_padding">16dp</dimen>

    <dimen name="text_sz_extra_small">10sp</dimen>
    <dimen name="text_sz_small">12sp</dimen>
    <dimen name="text_sz_medium">14sp</dimen>
    <dimen name="text_sz_large">16sp</dimen>
    <dimen name="text_sz_extra_large">20sp</dimen>
    <dimen name="text_sz_double_extra_large">24sp</dimen>
    <dimen name="text_sz_triple_extra_large">26sp</dimen>

    <dimen name="avatar_sz_extra_small">24dp</dimen>
    <dimen name="avatar_sz_small">32dp</dimen>
    <dimen name="avatar_sz_medium">38dp</dimen>
    <dimen name="avatar_sz_inner_circle">60dp</dimen>
    <dimen name="avatar_sz_large">64dp</dimen>
    <dimen name="avatar_sz_login">100dp</dimen>
    <dimen name="blavatar_sz_small">32dp</dimen>
    <dimen name="blavatar_sz">40dp</dimen>

    <dimen name="reader_button_icon">24dp</dimen>
    <dimen name="reader_button_minimum_height">36dp</dimen>
    <dimen name="reader_count_icon">18dp</dimen>
    <dimen name="reader_more_icon">36dp</dimen>
    <dimen name="reader_follow_icon">16dp</dimen>
    <dimen name="reader_follow_icon_no_caption">24dp</dimen>
    <dimen name="reader_follow_button_padding">@dimen/margin_small</dimen>

    <dimen name="reader_featured_image_height_default">220dp</dimen>
    <dimen name="reader_featured_image_height_tablet">280dp</dimen>
    <dimen name="reader_featured_image_height_tablet_large">340dp</dimen>
    <dimen name="reader_featured_image_height">@dimen/reader_featured_image_height_default</dimen>

    <dimen name="reader_featured_image_height_cardview">100dp</dimen>

    <dimen name="reader_simple_post_image_width">72dp</dimen>

    <item name="reader_photo_title_shadow_offset" type="dimen" format="float">3.0</item>
    <item name="reader_photo_title_shadow_radius" type="dimen" format="float">1.5</item>

    <!-- margin to use when indenting comment replies under their parents -->
    <dimen name="reader_comment_indent_per_level">24dp</dimen>

    <!-- max size for images in Reader comments -->
    <dimen name="reader_comment_max_image_size">160dp</dimen>

    <dimen name="empty_list_title_text_size">24sp</dimen>
    <dimen name="empty_list_description_text_size">18sp</dimen>
    <dimen name="empty_list_title_side_margin">32dp</dimen>
    <dimen name="empty_list_title_bottom_margin">8dp</dimen>
    <dimen name="empty_list_description_bottom_margin">8dp</dimen>
    <dimen name="empty_list_description_side_margin">48dp</dimen>

    <dimen name="nux_title_font_size">28sp</dimen>
    <dimen name="nux_edit_field_font_size">16sp</dimen>
    <dimen name="nux_main_button_height">48dp</dimen>

    <dimen name="nux_width">600dp</dimen>

    <!-- editor -->
    <dimen name="post_settings_featured_image_height_min">150dp</dimen>
    <dimen name="post_settings_featured_image_height_max">300dp</dimen>

    <!-- notifications -->
    <dimen name="note_icon_sz">21dp</dimen>
    <dimen name="comment_avatar_margin_top">6dp</dimen>
    <dimen name="notifications_max_image_size">240dp</dimen>
    <dimen name="notifications_adjusted_font_margin">10dp</dimen>
    <dimen name="notifications_content_margin">0dp</dimen>
    <dimen name="notifications_avatar_sz">48dp</dimen>
    <dimen name="notifications_text_indent_sz">22dp</dimen>

    <dimen name="progress_bar_height">3dp</dimen>

    <!-- DetailListPreference -->
    <dimen name="dlp_padding_start">20dp</dimen>
    <dimen name="dlp_padding_end">24dp</dimen>
    <dimen name="dlp_padding_top">6dp</dimen>
    <dimen name="dlp_padding_bottom">6dp</dimen>
    <dimen name="dlp_text_margin_start">4dp</dimen>
    <dimen name="dlp_text_margin_end">4dp</dimen>
    <dimen name="dlp_title_padding_start">24dp</dimen>
    <dimen name="dlp_title_padding_end">24dp</dimen>
    <dimen name="dlp_title_padding_top">24dp</dimen>
    <dimen name="dlp_title_padding_bottom">16dp</dimen>

    <!-- stats -->
    <dimen name="stats_button_corner_radius">2dp</dimen>
    <dimen name="stats_barchart_height">128dp</dimen>
    <dimen name="stats_barchart_legend_item">12dp</dimen>
    <dimen name="stats_legent_text_size">9sp</dimen>
    <dimen name="stats_label_min_text_size">6sp</dimen>

    <!-- stats widget-->
    <dimen name="stats_widget_icon_size">18dp</dimen>
    <dimen name="stats_widget_text_sz">14sp</dimen>
    <dimen name="stats_widget_text_sz_small">10sp</dimen>
    <dimen name="stats_widget_min_height">62dp</dimen>
    <dimen name="stats_widget_main_container_min_size">38dp</dimen>
    <dimen name="stats_widget_main_container_size">48dp</dimen>
    <dimen name="stats_widget_four_cells">250dp</dimen>
    <dimen name="stats_widget_five_cells">320dp</dimen>
    <dimen name="stats_widget_image_layout_size">12dp</dimen>
    <dimen name="stats_widget_image_layout_margin">3dp</dimen>

    <!-- my site -->
    <dimen name="my_site_list_row_icon_margin_right">28dp</dimen>
    <dimen name="my_site_list_row_icon_size">24dp</dimen>
    <dimen name="my_site_list_row_padding_left">20dp</dimen>
    <dimen name="my_site_list_row_padding_left_switch">12dp</dimen>
    <dimen name="my_site_margin_general">10dp</dimen>
    <dimen name="my_site_no_site_view_margin">24dp</dimen>

    <!--me-->
    <dimen name="me_content_margin">@dimen/margin_large</dimen>
    <dimen name="me_list_row_icon_size">24dp</dimen>
    <dimen name="me_list_row_padding_horizontal">@dimen/me_content_margin</dimen>

    <!--site picker-->
    <dimen name="site_picker_blavatar_margin_left">7dp</dimen>
    <dimen name="site_picker_blavatar_margin_right">15dp</dimen>

    <dimen name="menu_item_height">48sp</dimen>
    <dimen name="menu_item_width">256sp</dimen>
    <dimen name="menu_item_margin_normal">16dp</dimen>
    <dimen name="menu_item_margin_tablet">24dp</dimen>
    <dimen name="menu_item_margin">@dimen/menu_item_margin_normal</dimen>

    <!-- Site Settings -->
    <dimen name="site_settings_divider_height">1dp</dimen>
    <dimen name="related_posts_dialog_padding_left">24dp</dimen>
    <dimen name="related_posts_dialog_padding_top">12dp</dimen>
    <dimen name="related_posts_dialog_padding_right">24dp</dimen>
    <dimen name="related_posts_dialog_padding_bottom">12dp</dimen>
    <dimen name="text_sz_related_post_small">11sp</dimen>
    <dimen name="list_divider_height">1dp</dimen>
    <dimen name="list_editor_input_max_width">500dp</dimen>

    <!--empty lists-->
    <dimen name="empty_list_button_top_margin">32dp</dimen>

    <!--theme browser-->
    <dimen name="theme_browser_default_column_width">320dp</dimen>
    <dimen name="theme_browser_cardview_margin_large">5dp</dimen>
    <dimen name="theme_browser_cardview_header_margin">10dp</dimen>
    <dimen name="theme_browser_separator_thickness">1dp</dimen>
    <dimen name="theme_browser_more_button_height">40dp</dimen>
    <dimen name="theme_browser_more_button_width">48dp</dimen>
    <dimen name="theme_browser_header_button_height">50dp</dimen>
    <dimen name="theme_browser_header_button_width">100dp</dimen>
    <dimen name="theme_browser_more_button_padding">8dp</dimen>
    <dimen name="theme_browser_preview_image_height">280dp</dimen>
    <dimen name="drake_themes_width">400dp</dimen>
    <dimen name="start_over_url_margin">22dp</dimen>
    <dimen name="start_over_preference_margin_large">15dp</dimen>
    <dimen name="start_over_preference_margin_medium">6dp</dimen>
    <dimen name="start_over_preference_margin_small">4dp</dimen>
    <dimen name="start_over_icon_padding">2dp</dimen>
    <dimen name="start_over_icon_size">24dp</dimen>
    <dimen name="start_over_icon_margin_right">13dp</dimen>
    <dimen name="start_over_title_margin">19dp</dimen>
    <dimen name="start_over_summary_margin">53dp</dimen>

    <!-- plans -->
    <dimen name="plan_icon_size">79dp</dimen>

    <!--people management-->
    <dimen name="people_avatar_sz">40dp</dimen>
    <dimen name="people_list_row_height">72dp</dimen>
    <dimen name="people_list_row_role_margin_top">20dp</dimen>
    <dimen name="people_list_divider_height">1dp</dimen>
    <dimen name="people_list_divider_left_margin">72dp</dimen>

    <!-- photo picker -->
    <dimen name="photo_picker_item_padding">2dp</dimen>
    <dimen name="photo_picker_icon">48dp</dimen>
    <dimen name="photo_picker_preview_icon">28dp</dimen>

    <dimen name="smart_toast_offset_y">48dp</dimen>

    <!--publicize-->
    <dimen name="publicize_divider_height">1dp</dimen>
    <dimen name="publicize_default_margin">10dp</dimen>
    <dimen name="publicize_pic_width">40dp</dimen>
    <dimen name="publicize_name_size">16sp</dimen>
    <dimen name="publicize_name_margin">8dp</dimen>

    <!--post settings-->
    <dimen name="post_settings_input_dialog_edit_text_side_margin">20dp</dimen>
    <dimen name="post_settings_input_dialog_hint_side_margin">24dp</dimen>
    <dimen name="tags_list_row_height">40dp</dimen>

    <!-- login -->
    <dimen name="margin_extra_extra_extra_large">92dp</dimen>
    <dimen name="promo_indicator_bullet_size">4dp</dimen>
    <dimen name="magic_link_sent_illustration_sz">120dp</dimen>

    <dimen name="button_container_shadow_height">5dp</dimen>

    <!-- signup -->
    <dimen name="progress_spinner_small">24dp</dimen>

    <!-- Site Creation -->
    <dimen name="site_creation_category_illustration_sz">80dp</dimen>
    <dimen name="site_creation_creating_illustration_width">200dp</dimen>
    <dimen name="site_creation_creating_illustration_height">125dp</dimen>
    <dimen name="margin_tagline_left">40dp</dimen>

    <!--plugins-->
    <dimen name="plugin_row_width">116dp</dimen>
    <dimen name="plugin_icon_size">40dp</dimen>
    <dimen name="plugin_external_link_image_size">16dp</dimen>
    <dimen name="plugin_banner_size">192dp</dimen>

    <dimen name="add_avatar_button_size">24dp</dimen>

    <dimen name="padding_input_row_start">60dp</dimen>

    <!-- activity log -->
    <dimen name="activity_log_icon_size">40dp</dimen>
    <dimen name="activity_log_icon_margin">16dp</dimen>

<<<<<<< HEAD
    <!-- actionable empty view -->
    <dimen name="actionable_empty_view_image_maximum_height">120dp</dimen>
    <dimen name="actionable_empty_view_text_margin_horizontal">30dp</dimen>
    <dimen name="actionable_empty_view_text_maximum_width">300dp</dimen>
=======
    <dimen name="snackbar_message_margin_bottom">18dp</dimen>
>>>>>>> 0e50ca42
</resources><|MERGE_RESOLUTION|>--- conflicted
+++ resolved
@@ -315,12 +315,10 @@
     <dimen name="activity_log_icon_size">40dp</dimen>
     <dimen name="activity_log_icon_margin">16dp</dimen>
 
-<<<<<<< HEAD
     <!-- actionable empty view -->
     <dimen name="actionable_empty_view_image_maximum_height">120dp</dimen>
     <dimen name="actionable_empty_view_text_margin_horizontal">30dp</dimen>
     <dimen name="actionable_empty_view_text_maximum_width">300dp</dimen>
-=======
+
     <dimen name="snackbar_message_margin_bottom">18dp</dimen>
->>>>>>> 0e50ca42
 </resources>