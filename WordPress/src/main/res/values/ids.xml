--- conflicted
+++ resolved
@@ -13,10 +13,7 @@
     <item type="id" name="stats_top_posts" />
     <item type="id" name="note_block_tag_id" />
     <item type="id" name="note_comment_fragment_container_base_id" />
-<<<<<<< HEAD
     <item type="id" name="bottom_nav_reader_button" />
     <item type="id" name="bottom_nav_new_post_button" />
-=======
     <item type="id" name="media_grid_file_path_id" />
->>>>>>> a367b264
 </resources>