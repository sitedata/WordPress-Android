<?xml version="1.0" encoding="utf-8"?>
<resources xmlns:android="http://schemas.android.com/apk/res/android" xmlns:tools="http://schemas.android.com/tools">

    <style name="WordPress" parent="Theme.AppCompat.Light.DarkActionBar">
        <!-- Material theme -->
        <item name="colorPrimary">@color/color_primary</item>
        <item name="colorPrimaryDark">@color/color_primary_dark</item>
        <item name="colorAccent">@color/color_accent</item>
        <item name="colorControlActivated">@color/color_control_activated</item>
        <item name="colorControlHighlight">@color/color_control_highlight</item>

        <item name="android:windowBackground">@color/grey_lighten_30</item>
        <item name="android:actionBarItemBackground">@drawable/selectable_background_wordpress</item>
        <item name="android:popupMenuStyle">@style/PopupMenu.WordPress</item>
        <item name="android:dropDownListViewStyle">@style/DropDownListView.Light.WordPress</item>
        <item name="android:actionDropDownStyle">@style/DropDownNav.WordPress</item>
        <item name="android:actionModeCloseButtonStyle">@style/ActionButton.CloseMode.WordPress</item>
        <item name="android:actionModeBackground">@color/color_primary_dark</item>
        <item name="android:actionBarTabTextStyle">@style/TabTextStyle.WordPress</item>
        <item name="android:actionBarTabBarStyle">@style/TabBarStyle.WordPress</item>
        <item name="android:statusBarColor">@color/status_bar_tint</item>

        <item name="colorButtonNormal">@color/light_gray</item>

        <item name="android:dialogTheme">@style/DialogTheme.WordPress</item>
        <item name="android:datePickerStyle">@style/DatePicker.WordPress</item>
        <item name="android:timePickerStyle">@style/TimePicker.WordPress</item>

        <!-- Light.DarkActionBar specific -->
        <item name="android:actionBarWidgetTheme">@style/Theme.WordPress.Widget</item>

        <item name="windowActionModeOverlay">true</item>
        <item name="swipeToRefreshStyle">@style/WordPress.SwipeToRefresh</item>
        <item name="searchViewStyle">@style/WordPress.SearchViewStyle</item>
    </style>

    <!-- http://android-developers.blogspot.com/2014/10/appcompat-v21-material-design-for-pre.html -->
    <style name="WordPress.SearchViewStyle" parent="Widget.AppCompat.SearchView.ActionBar" />

    <style name="WordPress.DropDownListView.Light" parent="WordPress">
        <item name="android:dropDownListViewStyle">@style/DropDownListView.Light.WordPress</item>
    </style>

    <!-- this style is only referenced in a Light.DarkActionBar based theme -->
    <style name="Theme.WordPress.Widget" parent="Theme.AppCompat">
        <item name="android:popupMenuStyle">@style/PopupMenu.WordPress</item>
        <item name="android:dropDownListViewStyle">@style/DropDownListView.Light.WordPress</item>
    </style>

    <style name="SignInTheme" parent="Theme.AppCompat.NoActionBar">
        <item name="colorControlActivated">@color/color_control_activated</item>
        <item name="colorControlHighlight">@color/color_control_highlight</item>
        <item name="android:statusBarColor">@color/status_bar_tint</item>
    </style>

    <style name="LoginTheme" parent="Theme.AppCompat.Light.NoActionBar">
        <item name="colorAccent">@color/wp_blue_medium</item>

        <item name="android:statusBarColor">@color/status_bar_tint</item>
        <item name="android:windowBackground">@color/login_background_color</item>
        <item name="actionMenuTextColor">@color/white</item>
    </style>

    <style name="LoginTheme.Toolbar" parent="LoginTheme">
        <item name="colorControlNormal">@color/color_control_normal</item>
    </style>

    <style name="LoginTheme.Button" parent="Widget.AppCompat.Button.Colored">
        <item name="colorControlHighlight">@color/color_control_highlight</item>
    </style>

    <style name="LoginTheme.TextLabel" parent="TextAppearance.AppCompat.Body1">
        <item name="android:textColor">@color/grey_dark</item>
        <item name="android:lineSpacingExtra">2dp</item>
    </style>

    <style name="LoginTheme.EditText" parent="LoginTheme">
        <item name="colorControlNormal">@color/grey</item>
        <item name="android:textColor">@color/grey_dark</item>
        <item name="android:textColorHint">@color/grey</item>
        <item name="colorControlActivated">@color/blue_medium</item>
        <item name="colorControlHighlight">@color/blue_medium</item>
    </style>

    <style name="LoginTheme.PromoText" parent="TextAppearance.AppCompat.Title">
        <item name="android:gravity">center</item>
        <item name="android:lineSpacingExtra">2dp</item>
    </style>

    <style name="NoDisplay" parent="Theme.AppCompat.Light.NoActionBar">
        <item name="android:windowNoTitle">true</item>
        <item name="android:windowBackground">@android:color/transparent</item>
        <item name="android:colorBackgroundCacheHint">@null</item>
        <item name="android:windowIsTranslucent">true</item>
        <item name="android:windowAnimationStyle">@android:style/Animation</item>
    </style>

    <style name="TabBarStyle.WordPress" parent="@android:style/Widget.Holo.ActionBar.TabBar">
        <item name="android:showDividers">middle</item>
        <item name="android:divider">@drawable/tab_divider_wordpress</item>
    </style>

   <style name="PopupMenu.WordPress" parent="android:Widget.Holo.ListPopupWindow">
        <item name="android:popupBackground">@drawable/menu_dropdown_panel_wordpress</item>
    </style>

    <style name="DropDownListView.Dark.WordPress" parent="android:Widget.Holo.ListView.DropDown">
        <item name="android:listSelector">@drawable/selectable_background_wordpress</item>
        <item name="android:fadeScrollbars">false</item>
        <item name="android:scrollbarThumbVertical">@drawable/scrollbar_transparent_white</item>
    </style>

    <style name="DropDownListView.Light.WordPress" parent="android:Widget.Holo.ListView.DropDown">
        <item name="android:listSelector">@drawable/selectable_background_wordpress</item>
        <item name="android:fadeScrollbars">false</item>
        <item name="android:scrollbarThumbVertical">@drawable/scrollbar_transparent_black</item>
    </style>

    <style name="TabTextStyle.WordPress" parent="android:Widget.Holo.ActionBar.TabText">
        <item name="android:textColor">@color/grey_dark</item>
    </style>

    <style name="DropDownNav.WordPress" parent="android:Widget.Holo.Light.Spinner">
        <item name="android:background">@drawable/spinner_background_ab_wordpress</item>
        <item name="android:dropDownSelector">@drawable/selectable_background_wordpress</item>
    </style>

    <style name="FilteredRecyclerViewSpinner.WordPress" parent="DropDownNav.WordPress">
        <item name="android:background">@color/transparent</item>
    </style>

    <style name="FilteredRecyclerViewFilterTextView.WordPress" parent="android:TextAppearance.Widget.TextView">
        <item name="android:padding">@dimen/margin_medium</item>
        <item name="android:layout_marginLeft">@dimen/margin_extra_large</item>
        <item name="android:paddingRight">@dimen/margin_large</item>
        <item name="android:textSize">@dimen/text_sz_large</item>
    </style>

    <style name="DialogTheme.WordPress" parent="android:Theme.Material.Dialog">
        <item name="android:datePickerStyle">@style/DatePicker.WordPress</item>
        <item name="android:timePickerStyle">@style/TimePicker.WordPress</item>
    </style>

    <style name="DatePicker.WordPress" parent="android:Widget.Material.DatePicker">
        <item name="android:datePickerMode">spinner</item>
    </style>

    <style name="TimePicker.WordPress" parent="android:Widget.Material.TimePicker">
        <item name="android:timePickerMode">spinner</item>
    </style>

    <style name="FilteredRecyclerViewToolbar" parent="Widget.AppCompat.Toolbar">
        <item name="android:paddingLeft">@dimen/margin_filter_spinner</item>
        <item name="android:elevation">@dimen/filter_subbar_elevation</item>
        <item name="android:theme">@style/FilteredRecyclerViewToolbar.Theme</item>
    </style>

    <style name="FilteredRecyclerViewToolbar.Theme" parent="ThemeOverlay.AppCompat.Dark.ActionBar">
        <item name="android:listDivider">@null</item>
    </style>

    <style name="ProgressBar.WordPress" parent="android:Widget.Holo.ProgressBar.Horizontal">
        <item name="android:progressDrawable">@drawable/progress_horizontal_wordpress</item>
    </style>

    <style name="ActionButton.CloseMode.WordPress" parent="android:Widget.Holo.ActionButton.CloseMode">
        <item name="android:background">@drawable/btn_cab_done_wordpress</item>
    </style>

    <style name="WordPressSettingsSectionHeader">
        <item name="android:layout_marginTop">@dimen/margin_large</item>
        <item name="android:layout_marginBottom">@dimen/margin_small</item>
        <item name="android:textColor">@color/grey</item>
        <item name="android:textSize">@dimen/text_sz_medium</item>
        <item name="android:textStyle">bold</item>
        <item name="android:textAllCaps">true</item>
    </style>

    <style name="WordPressSubHeader">
        <item name="android:textSize">@dimen/text_sz_medium</item>
        <item name="android:textAllCaps">true</item>
        <item name="android:layout_marginTop">@dimen/margin_large</item>
        <item name="android:textColor">@color/grey</item>
    </style>

    <style name="WordPressTitleAppearance" parent="@android:style/TextAppearance">
        <item name="android:singleLine">true</item>
        <item name="android:shadowColor">#BB000000</item>
        <item name="android:shadowRadius">2.75</item>
        <item name="android:textColor">#FFF6F6F6</item>
        <item name="android:textSize">14sp</item>
        <item name="android:textStyle">bold</item>
    </style>

    <style name="WordPressWelcomeStyle">
        <item name="android:layout_gravity">center</item>
    </style>

    <style name="ThemeDetailsHeader">
        <item name="android:textStyle">bold</item>
    </style>

    <style name="MediaGalleryText">
        <item name="android:textColor">@color/white</item>
        <item name="android:textSize">16sp</item>
    </style>

    <style name="MediaGalleryNumOfColumns" parent="@style/MediaGalleryText">
        <item name="android:textColor">@color/media_grid_item_checkstate_text_selector</item>
        <item name="android:background">@drawable/media_gallery_option_selector</item>
        <item name="android:button">@null</item>
    </style>

    <style name="MediaGalleryTypeCheckbox">
        <item name="android:textColor">@color/white</item>
        <item name="android:drawablePadding">8dp</item>
        <item name="android:textSize">14sp</item>
        <item name="android:button">@null</item>
        <item name="android:gravity">center</item>
    </style>

    <style name="EmptyListText">
        <item name="android:layout_width">fill_parent</item>
        <item name="android:layout_height">fill_parent</item>
        <item name="android:gravity">center_horizontal|center_vertical</item>
        <item name="android:textColor">@color/grey_darken_10</item>
    </style>

    <style name="WhiteButton" parent="Widget.AppCompat.Button">
        <item name="colorButtonNormal">@color/white</item>
    </style>

    <style name="WordPress.Button" parent="Widget.AppCompat.Button.Colored">
        <item name="colorButtonNormal">@color/white</item>
        <item name="android:textColor">@color/grey_dark</item>
    </style>

<<<<<<< HEAD
    <style name="LoginTheme.SecondaryButton" parent="Widget.AppCompat.Button.Borderless.Colored">
        <item name="android:textColor">@color/blue_wordpress</item>
        <item name="android:textAppearance">@style/TextAppearance.AppCompat.Caption</item>
=======
    <style name="WordPress.Button.Primary" parent="Widget.AppCompat.Button.Colored">
        <item name="colorButtonNormal">@color/blue_medium</item>
        <item name="android:textColor">@color/white</item>
>>>>>>> 25558c9f
    </style>

    <!-- NUX Styles -->
    <style name="WordPress.NUXPrimaryButton">
        <item name="android:textColor">@color/nux_primary_button</item>
        <item name="android:layout_height">@dimen/nux_main_button_height</item>
        <item name="android:layout_marginLeft">4dp</item>
        <item name="android:layout_marginRight">4dp</item>
        <item name="android:layout_marginBottom">8dp</item>
        <item name="android:clickable">true</item>
        <item name="android:background">@drawable/nux_primary_button_selector</item>
        <item name="android:stateListAnimator">@anim/raise</item>
    </style>

    <style name="WordPress.NUXFlatButton">
        <item name="android:textColor">@drawable/nux_flat_button_text_selector</item>
        <item name="android:background">@drawable/nux_flat_button_selector</item>
        <item name="android:padding">8dp</item>
        <item name="android:clickable">true</item>
    </style>

    <style name="WordPress.NUXFlatButtonNoBg">
        <item name="android:textColor">@color/grey_lighten_10</item>
        <item name="android:background">?android:attr/selectableItemBackground</item>
        <item name="android:padding">@dimen/margin_large</item>
        <item name="android:clickable">true</item>
    </style>

    <style name="WordPress.NUXGreyButtonNoBg">
        <item name="android:gravity">center_horizontal</item>
        <item name="android:textSize">14sp</item>
        <item name="android:textColor">@drawable/nux_flat_button_grey_text_selector</item>
    </style>

    <style name="WordPress.NUXEditText">
        <item name="android:background">@color/white</item>
        <item name="android:singleLine">true</item>
        <item name="android:textColor">#444444</item>
        <item name="android:textColorHint">#AAAAAA</item>
        <item name="android:padding">12dp</item>
        <item name="android:layout_marginLeft">40dp</item>
    </style>

    <style name="WordPress.NUXTitle">
        <item name="android:layout_width">wrap_content</item>
        <item name="android:layout_height">wrap_content</item>
        <item name="android:layout_marginBottom">24dp</item>
        <item name="android:gravity">center_horizontal</item>
        <item name="android:textColor">@color/white</item>
        <item name="android:textSize">@dimen/nux_title_font_size</item>
        <item name="android:lineSpacingExtra">-4sp</item>
    </style>

    <style name="WordPress.EmptyList">
        <item name="android:textColor">@color/grey_darken_30</item>
        <item name="android:gravity">center</item>
        <item name="android:layout_marginLeft">16dp</item>
        <item name="android:layout_marginRight">16dp</item>
    </style>

    <style name="WordPress.EmptyList.Title" parent="WordPress.EmptyList">
        <item name="android:textSize">@dimen/empty_list_title_text_size</item>
        <item name="android:fontFamily" tools:ignore="NewApi">sans-serif-light</item>
    </style>

    <style name="WordPress.EmptyList.Description" parent="WordPress.EmptyList">
        <item name="android:textSize">@dimen/empty_list_description_text_size</item>
    </style>

    <!--
        moderation views on comment detail
    -->
    <style name="WordPress.ModerateButton">
        <item name="android:textColor">@color/grey</item>
        <item name="android:textSize">@dimen/text_sz_small</item>
        <item name="android:singleLine">true</item>
        <item name="android:ellipsize">end</item>
        <item name="android:background">@drawable/moderate_button_selector</item>
        <item name="android:paddingTop">@dimen/margin_small</item>
        <item name="android:paddingRight">@dimen/margin_small</item>
        <item name="android:paddingLeft">@dimen/margin_small</item>
        <item name="android:paddingBottom">@dimen/margin_medium</item>
        <item name="android:drawablePadding">-4dp</item>
        <item name="android:focusable">true</item>
        <item name="android:clickable">true</item>
        <item name="android:gravity">center</item>
    </style>

    <style name="WordPress.BorderedBackground">
        <item name="android:background">@color/white</item>
    </style>

    <style name="WordPress.SwipeToRefresh">
        <item name="refreshIndicatorColor">@color/blue_medium</item>
    </style>

    <!--My Site Styles-->
    <style name="MySiteListRowLayout">
        <item name="android:layout_width">match_parent</item>
        <item name="android:layout_height">wrap_content</item>
        <item name="android:paddingLeft">@dimen/my_site_list_row_padding_left</item>
        <item name="android:background">?android:attr/selectableItemBackground</item>
    </style>

    <style name="MySiteListRowIcon">
        <item name="android:layout_width">@dimen/my_site_list_row_icon_size</item>
        <item name="android:layout_height">@dimen/my_site_list_row_icon_size</item>
        <item name="android:layout_alignParentLeft">true</item>
        <item name="android:layout_centerVertical">true</item>
        <item name="android:layout_marginTop">@dimen/margin_large</item>
        <item name="android:layout_marginBottom">@dimen/margin_large</item>
        <item name="android:layout_marginRight">@dimen/margin_extra_large</item>
        <item name="android:gravity">center_vertical</item>
    </style>

    <style name="MySiteListRowTextView">
        <item name="android:layout_width">wrap_content</item>
        <item name="android:layout_height">wrap_content</item>
        <item name="android:layout_centerVertical">true</item>
        <item name="android:layout_marginRight">@dimen/margin_medium</item>
        <item name="android:ellipsize">end</item>
        <item name="android:gravity">center_vertical</item>
        <item name="android:maxLines">1</item>
        <item name="android:textColor">@color/grey_dark</item>
        <item name="android:textSize">@dimen/text_sz_large</item>
        <item name="android:paddingTop">@dimen/margin_large</item>
        <item name="android:paddingBottom">@dimen/margin_large</item>
        <item name="android:paddingLeft">@dimen/margin_extra_large</item>
    </style>

    <style name="MySiteListRowSecondaryElement">
        <item name="android:layout_centerVertical">true</item>
        <item name="android:layout_marginRight">@dimen/margin_extra_large</item>
        <item name="android:gravity">right|center_vertical</item>
    </style>

    <style name="MySiteListRowSecondaryTextView" parent="MySiteListRowSecondaryElement">
        <item name="android:layout_width">wrap_content</item>
        <item name="android:layout_height">wrap_content</item>
        <item name="android:layout_alignParentEnd">true</item>
        <item name="android:layout_alignParentRight">true</item>
        <item name="android:ellipsize">end</item>
        <item name="android:maxLines">1</item>
        <item name="android:textColor">@color/grey_darken_20</item>
        <item name="android:textSize">@dimen/text_sz_small</item>
        <item name="android:paddingTop">@dimen/margin_large</item>
        <item name="android:paddingBottom">@dimen/margin_large</item>
        <item name="android:paddingLeft">@dimen/margin_extra_large</item>
    </style>

    <style name="MySiteListRowSecondaryIcon" parent="MySiteListRowSecondaryElement">
        <item name="android:layout_width">16dp</item>
        <item name="android:layout_height">16dp</item>
    </style>

    <style name="MySiteListHeaderLayout">
        <item name="android:layout_width">match_parent</item>
        <item name="android:layout_height">wrap_content</item>
        <item name="android:paddingBottom">@dimen/my_site_margin_general</item>
        <item name="android:paddingLeft">@dimen/my_site_list_row_padding_left</item>
        <item name="android:paddingTop">@dimen/my_site_margin_general</item>
    </style>

    <style name="MySiteListHeaderTextView">
        <item name="android:layout_width">wrap_content</item>
        <item name="android:layout_height">wrap_content</item>
        <item name="android:layout_centerVertical">true</item>
        <item name="android:textColor">@color/grey</item>
        <item name="android:textSize">@dimen/text_sz_medium</item>
        <item name="android:textAllCaps">true</item>
    </style>

    <style name="MySiteListSectionDividerView">
        <item name="android:layout_width">match_parent</item>
        <item name="android:layout_height">1dp</item>
        <item name="android:layout_gravity">center_vertical</item>
        <item name="android:layout_marginLeft">@dimen/margin_large</item>
        <item name="android:background">@color/grey_lighten_20</item>
        <item name="android:layout_marginRight">@dimen/margin_extra_large</item>
    </style>

    <style name="MeListRowLayout">
        <item name="android:layout_width">match_parent</item>
        <item name="android:layout_height">wrap_content</item>
        <item name="android:background">?android:attr/selectableItemBackground</item>
        <item name="android:orientation">horizontal</item>
    </style>

    <style name="MeListRowIcon">
        <item name="android:layout_width">@dimen/me_list_row_icon_size</item>
        <item name="android:layout_height">@dimen/me_list_row_icon_size</item>
        <item name="android:layout_gravity">center_vertical</item>
        <item name="android:layout_marginTop">@dimen/margin_large</item>
        <item name="android:layout_marginBottom">@dimen/margin_large</item>
        <item name="android:layout_marginLeft">@dimen/margin_medium</item>
        <item name="android:layout_marginRight">@dimen/margin_extra_large</item>
    </style>

    <style name="MeListRowTextView">
        <item name="android:layout_width">match_parent</item>
        <item name="android:layout_height">wrap_content</item>
        <item name="android:layout_gravity">center_vertical</item>
        <item name="android:minHeight">0dp</item>
        <item name="android:padding">@dimen/margin_extra_large</item>
        <item name="android:textColor">@color/grey_dark</item>
        <item name="android:textSize">@dimen/text_sz_large</item>
    </style>

    <style name="MeListSectionDividerView">
        <item name="android:layout_width">match_parent</item>
        <item name="android:layout_height">1dp</item>
        <item name="android:layout_gravity">center_vertical</item>
        <item name="android:background">@color/me_divider</item>
    </style>

    <!-- Used in Notifications and Site settings to animate nested preference screens -->
    <style name="DialogAnimations">
        <item name="android:windowEnterAnimation">@anim/activity_slide_in_from_right</item>
        <item name="android:windowExitAnimation">@anim/activity_slide_out_to_right</item>
    </style>

    <style name="MyProfileRow">
        <item name="android:background">?android:attr/selectableItemBackground</item>
        <item name="android:layout_width">match_parent</item>
        <item name="android:layout_height">wrap_content</item>
        <item name="android:orientation">vertical</item>
        <item name="android:padding">@dimen/margin_extra_large</item>
    </style>

    <style name="MyProfileLabel">
        <item name="android:layout_width">wrap_content</item>
        <item name="android:layout_height">wrap_content</item>
        <item name="android:textColor">@color/grey_dark</item>
        <item name="android:textSize">@dimen/text_sz_large</item>
    </style>

    <style name="MyProfileText">
        <item name="android:layout_width">wrap_content</item>
        <item name="android:layout_height">wrap_content</item>
        <item name="android:textColor">@color/grey_darken_10</item>
        <item name="android:textSize">@dimen/text_sz_medium</item>
    </style>

    <style name="MyProfileDividerView">
        <item name="android:layout_width">match_parent</item>
        <item name="android:layout_height">1dp</item>
        <item name="android:background">@color/me_divider</item>
    </style>

    <!--People Management Styles-->
    <style name="PersonAvatar">
        <item name="android:layout_width">@dimen/people_avatar_sz</item>
        <item name="android:layout_height">@dimen/people_avatar_sz</item>
        <item name="android:layout_margin">@dimen/margin_extra_large</item>
    </style>

    <style name="PersonTextView">
        <item name="android:layout_width">wrap_content</item>
        <item name="android:layout_height">wrap_content</item>
        <item name="android:ellipsize">end</item>
        <item name="android:maxLines">1</item>
    </style>

    <!-- Plans Styles -->
    <style name="PlansProgressBar" parent="@android:style/Widget.Holo.ProgressBar" />

    <style name="WPPrefSwitch">
        <item name="colorControlActivated">@color/blue_wordpress</item>
    </style>

    <!--Post Settings Styles-->
    <style name="PostSettingsCardView">
        <item name="android:layout_width">match_parent</item>
        <item name="android:layout_height">wrap_content</item>
        <item name="android:layout_marginBottom">@dimen/margin_extra_large</item>
    </style>

    <style name="PostSettingsCardViewInnerLayout">
        <item name="android:layout_width">match_parent</item>
        <item name="android:layout_height">wrap_content</item>
        <item name="android:orientation">vertical</item>
    </style>

    <style name="PostSettingsSectionHeader">
        <item name="android:layout_width">wrap_content</item>
        <item name="android:layout_height">wrap_content</item>
        <item name="android:textColor">@color/blue_wordpress</item>
        <item name="android:textSize">@dimen/text_sz_medium</item>
        <item name="android:textStyle">bold</item>
        <item name="android:layout_marginBottom">@dimen/margin_small</item>
        <item name="android:layout_marginTop">@dimen/margin_extra_large</item>
        <item name="android:layout_marginEnd">@dimen/margin_extra_large</item>
        <item name="android:layout_marginLeft">@dimen/margin_extra_large</item>
        <item name="android:layout_marginRight">@dimen/margin_extra_large</item>
        <item name="android:layout_marginStart">@dimen/margin_extra_large</item>
    </style>

    <style name="PostSettingsContainer">
        <item name="android:background">?android:attr/selectableItemBackground</item>
        <item name="android:layout_width">match_parent</item>
        <item name="android:layout_height">wrap_content</item>
        <item name="android:orientation">vertical</item>
        <item name="android:padding">@dimen/margin_extra_large</item>
    </style>

    <style name="PostSettingsTitle">
        <item name="android:layout_width">wrap_content</item>
        <item name="android:layout_height">wrap_content</item>
        <item name="android:textColor">@color/grey_dark</item>
        <item name="android:textSize">@dimen/text_sz_large</item>
    </style>

    <style name="PostSettingsSubtitle">
        <item name="android:layout_width">wrap_content</item>
        <item name="android:layout_height">wrap_content</item>
        <item name="android:textColor">@color/grey_darken_10</item>
        <item name="android:textColorHint">@color/grey_darken_10</item>
        <item name="android:textSize">@dimen/text_sz_medium</item>
    </style>

    <style name="PostSettingsDivider">
        <item name="android:layout_width">match_parent</item>
        <item name="android:layout_height">@dimen/list_divider_height</item>
        <item name="android:background">@color/grey_lighten_20</item>
    </style>

    <!--Promo Dialog Styles-->
    <style name="PromoDialogTitle" parent="WordPress">
        <item name="android:layout_gravity">center_vertical</item>
        <item name="android:layout_height">wrap_content</item>
        <item name="android:layout_width">wrap_content</item>
        <item name="android:textColor">@color/grey_dark</item>
        <item name="android:textSize">@dimen/text_sz_large</item>
        <item name="android:textStyle">bold</item>
    </style>

    <style name="PromoDialogTitleBeta" parent="EditorTitleBeta">
        <item name="android:layout_marginLeft">@dimen/margin_large</item>
    </style>

    <style name="PromoDialogDescription" parent="WordPress">
        <item name="android:layout_height">wrap_content</item>
        <item name="android:layout_marginTop">@dimen/margin_extra_large</item>
        <item name="android:layout_width">match_parent</item>
        <item name="android:textColor">@color/grey_darken_20</item>
        <item name="android:textSize">@dimen/text_sz_medium</item>
    </style>

    <style name="PromoDialogLink" parent="WordPress">
        <item name="android:layout_height">wrap_content</item>
        <item name="android:layout_marginTop">@dimen/margin_extra_large</item>
        <item name="android:layout_width">wrap_content</item>
        <item name="android:textColor">@color/blue_wordpress</item>
        <item name="android:textSize">@dimen/text_sz_medium</item>
        <item name="android:textStyle">bold</item>
    </style>
</resources><|MERGE_RESOLUTION|>--- conflicted
+++ resolved
@@ -235,15 +235,14 @@
         <item name="android:textColor">@color/grey_dark</item>
     </style>
 
-<<<<<<< HEAD
+    <style name="WordPress.Button.Primary" parent="Widget.AppCompat.Button.Colored">
+        <item name="colorButtonNormal">@color/blue_medium</item>
+        <item name="android:textColor">@color/white</item>
+    </style>
+
     <style name="LoginTheme.SecondaryButton" parent="Widget.AppCompat.Button.Borderless.Colored">
         <item name="android:textColor">@color/blue_wordpress</item>
         <item name="android:textAppearance">@style/TextAppearance.AppCompat.Caption</item>
-=======
-    <style name="WordPress.Button.Primary" parent="Widget.AppCompat.Button.Colored">
-        <item name="colorButtonNormal">@color/blue_medium</item>
-        <item name="android:textColor">@color/white</item>
->>>>>>> 25558c9f
     </style>
 
     <!-- NUX Styles -->
