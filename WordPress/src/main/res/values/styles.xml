--- conflicted
+++ resolved
@@ -52,67 +52,6 @@
         <item name="android:statusBarColor">@color/status_bar_tint</item>
     </style>
 
-<<<<<<< HEAD
-    <style name="LoginTheme" parent="Theme.AppCompat.Light.NoActionBar">
-        <item name="colorPrimary">@color/color_primary</item>
-        <item name="colorAccent">@color/wp_blue_medium</item>
-
-        <item name="android:statusBarColor">@color/status_bar_tint</item>
-        <item name="android:windowBackground">@color/login_background_color</item>
-        <item name="actionMenuTextColor">@color/white</item>
-    </style>
-
-    <style name="LoginTheme.Toolbar" parent="LoginTheme">
-        <item name="colorControlNormal">@color/color_control_normal</item>
-    </style>
-
-    <style name="LoginTheme.Button" parent="Widget.AppCompat.Button.Colored">
-        <item name="colorControlHighlight">@color/color_control_highlight</item>
-    </style>
-
-    <style name="LoginTheme.Button.Google" parent="TextAppearance.AppCompat.Body1">
-        <item name="android:textColor">@color/blue_wordpress</item>
-    </style>
-
-    <style name="LoginTheme.TextLabel" parent="TextAppearance.AppCompat.Body1">
-        <item name="android:textColor">@color/grey_dark</item>
-        <item name="android:lineSpacingExtra">2dp</item>
-    </style>
-
-    <style name="LoginTheme.InputLabelStatic" parent="TextAppearance.AppCompat.Body1">
-        <item name="android:textColor">@color/wp_grey</item>
-    </style>
-
-    <style name="LoginTheme.EditText" parent="LoginTheme">
-        <item name="colorControlNormal">@color/grey</item>
-        <item name="android:textColor">@color/grey_dark</item>
-        <item name="android:textColorHint">@color/grey</item>
-        <item name="colorControlActivated">@color/blue_medium</item>
-        <item name="colorControlHighlight">@color/blue_medium</item>
-    </style>
-
-    <style name="LoginTheme.PromoText" parent="TextAppearance.AppCompat.Title">
-        <item name="android:gravity">center</item>
-        <item name="android:lineSpacingExtra">2dp</item>
-    </style>
-
-    <style name="LoginTheme.Heading" parent="TextAppearance.AppCompat.Body2">
-        <item name="android:textColor">@color/grey_darken_10</item>
-    </style>
-
-    <style name="LoginTheme.Subhead" parent="TextAppearance.AppCompat.Subhead">
-        <item name="android:textColor">@color/grey_dark</item>
-        <item name="android:textStyle">bold</item>
-    </style>
-
-    <style name="LoginTheme.Username" parent="TextAppearance.AppCompat.Body1">
-        <item name="android:textColor">@color/grey_darken_10</item>
-    </style>
-
-    <style name="LoginTheme.Footnote" parent="TextAppearance.AppCompat.Caption">
-        <item name="android:textColor">@color/grey_dark</item>
-    </style>
-
     <style name="SiteCreation.Heading" parent="TextAppearance.AppCompat.Body1">
         <item name="android:textColor">@color/grey_text_min</item>
     </style>
@@ -126,8 +65,6 @@
         <item name="android:textColor">@color/grey_dark</item>
     </style>
 
-=======
->>>>>>> c687ffa8
     <style name="NoDisplay" parent="Theme.AppCompat.Light.NoActionBar">
         <item name="android:windowNoTitle">true</item>
         <item name="android:windowBackground">@android:color/transparent</item>
