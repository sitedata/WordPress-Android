--- conflicted
+++ resolved
@@ -27,10 +27,7 @@
         <item name="wpColorText">@color/neutral_70</item>
         <item name="wpColorTextSubtle">@color/neutral</item>
         <item name="wpColorError">@color/error</item>
-<<<<<<< HEAD
-=======
         <item name="wpColorSuccess">@color/green_50</item>
->>>>>>> ef09fa51
         <item name="wpColorWarningDark">@color/warning_50</item>
         <item name="wpColorAppBar">@color/primary</item>
         <item name="wpColorOnSurfaceMedium">@color/material_on_surface_emphasis_medium</item>
@@ -154,26 +151,6 @@
 
     <style name="TimePicker.WordPress" parent="android:Widget.Material.TimePicker">
         <item name="android:timePickerMode">spinner</item>
-    </style>
-
-    <style name="WordPress.ToolBar" parent="Widget.MaterialComponents.Toolbar.Primary">
-        <item name="titleTextColor">?attr/colorOnPrimary</item>
-        <item name="android:background">?attr/wpColorAppBar</item>
-        <item name="popupTheme">@style/ThemeOverlay.AppCompat.Light</item>
-    </style>
-
-    <style name="WordPress.ActionBar" parent="ThemeOverlay.AppCompat.Dark">
-        <item name="android:textColorSecondary">?attr/colorOnPrimarySurface</item>
-    </style>
-
-    <style name="WordPress.TabLayout" parent="Widget.MaterialComponents.TabLayout.Colored">
-        <item name="android:background">?attr/wpColorAppBar</item>
-        <item name="android:elevation">@dimen/appbar_elevation</item>
-        <item name="android:textColor">@color/white</item>
-    </style>
-
-    <style name="WordPress.AppBarLayout" parent="Widget.MaterialComponents.AppBarLayout.Primary">
-        <item name="android:background">@color/primary_50</item>
     </style>
 
     <style name="WordPress.ToolBar" parent="Widget.MaterialComponents.Toolbar.Primary">
