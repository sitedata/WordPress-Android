--- conflicted
+++ resolved
@@ -687,7 +687,6 @@
         <item name="android:maxHeight">8dip</item>
     </style>
 
-<<<<<<< HEAD
     <style name="PluginStateContainer">
         <item name="android:layout_width">match_parent</item>
         <item name="android:layout_height">wrap_content</item>
@@ -711,6 +710,4 @@
         <item name="android:layout_alignParentEnd">true</item>
         <item name="android:layout_alignParentRight">true</item>
     </style>
-=======
->>>>>>> 9c50ece1
 </resources>