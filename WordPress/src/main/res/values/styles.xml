--- conflicted
+++ resolved
@@ -31,16 +31,11 @@
         <item name="wpColorWarningDark">@color/warning_50</item>
         <item name="wpColorAppBar">@color/primary</item>
         <item name="wpColorOnSurfaceMedium">@color/material_on_surface_emphasis_medium</item>
-        <item name="wpIconColorOnSurface">@color/material_on_surface_emphasis_medium</item>
         <item name="wpColorActionModeIcon">?attr/colorOnPrimary</item>
         <item name="wpIconColorOnSurface">@color/material_on_surface_emphasis_medium</item>
 
-<<<<<<< HEAD
-        <item name="android:popupMenuStyle">@style/Widget.MaterialComponents.PopupMenu</item>
         <item name="listPopupWindowStyle">@style/Widget.MaterialComponents.PopupMenu.ListPopupWindow</item>
-=======
         <item name="popupMenuStyle">@style/Widget.MaterialComponents.PopupMenu</item>
->>>>>>> 27017637
         <item name="actionOverflowMenuStyle">
             @style/Widget.MaterialComponents.PopupMenu.Overflow
         </item>
