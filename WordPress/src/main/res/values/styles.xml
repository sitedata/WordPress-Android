--- conflicted
+++ resolved
@@ -377,13 +377,8 @@
         <item name="android:layout_height">1dp</item>
         <item name="android:layout_gravity">center_vertical</item>
         <item name="android:background">@color/me_divider</item>
-<<<<<<< HEAD
-        <item name="android:layout_marginEnd">@dimen/me_content_margin</item>
-        <item name="android:layout_marginStart">@dimen/me_content_margin</item>
-=======
         <item name="android:layout_marginEnd" >@dimen/content_margin</item>
         <item name="android:layout_marginStart" >@dimen/content_margin</item>
->>>>>>> 2935257d
     </style>
 
     <!-- Used in Notifications and Site settings to animate nested preference screens -->
