--- conflicted
+++ resolved
@@ -326,12 +326,11 @@
         <item name="android:textColor">@color/white</item>
     </style>
 
-<<<<<<< HEAD
     <!-- Used in Notifications and Site settings to animate nested preference screens -->
     <style name="DialogAnimations">
         <item name="android:windowEnterAnimation">@anim/activity_slide_in_from_right</item>
         <item name="android:windowExitAnimation">@anim/activity_slide_out_to_right</item>
-=======
+    </style>
     <style name="MyProfileRow">
         <item name="android:background">?android:attr/selectableItemBackground</item>
         <item name="android:layout_width">match_parent</item>
@@ -358,6 +357,5 @@
         <item name="android:layout_width">match_parent</item>
         <item name="android:layout_height">1dp</item>
         <item name="android:background">@color/me_divider</item>
->>>>>>> d3bcfcb6
     </style>
 </resources>