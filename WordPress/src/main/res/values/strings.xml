--- conflicted
+++ resolved
@@ -99,11 +99,8 @@
     <string name="confirm">Confirm</string>
     <string name="cant_open_url">Unable to open the link</string>
     <string name="retry">Retry</string>
-<<<<<<< HEAD
     <string name="invalid_ip_or_range">Invalid IP or IP range</string>
-=======
     <string name="error_please_choose_browser">Error opening the default web browser. Please choose another app:</string>
->>>>>>> f79cdc36
 
     <string name="button_skip">Skip</string>
     <string name="button_next">Next</string>
