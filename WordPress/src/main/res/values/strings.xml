--- conflicted
+++ resolved
@@ -69,14 +69,9 @@
     <string name="refresh">Refresh</string>
     <string name="blog_not_found">An error occurred when accessing this blog</string>
     <string name="post_not_found">An error occurred when loading the post. Refresh your posts and try again.</string>
-<<<<<<< HEAD
-    <string name="sign_in">Sign in</string>
-    <string name="signing_out">Signing out…</string>
-    <string name="sign_in_wpcom">Sign in to WordPress.com</string>
-=======
     <string name="sign_in">Log in</string>
     <string name="signing_out">Logging out…</string>
->>>>>>> b85f7aa1
+    <string name="sign_in_wpcom">Log in to WordPress.com</string>
     <string name="upload">Upload</string>
     <string name="learn_more">Learn more</string>
     <string name="posting_post">Posting \"%s\"</string>
