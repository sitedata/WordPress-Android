<?xml version="1.0" encoding="utf-8"?>
<resources>

    <string name="app_name" translatable="false">WordPress</string>

    <!-- account setup -->
    <string name="xmlrpc_error">Couldn\'t connect. Enter the full path to xmlrpc.php on your site and try again.</string>
    <string name="xmlrpc_missing_method_error">Couldn\'t connect. Required XML-RPC methods are missing on the server.</string>
    <string name="xmlrpc_post_blocked_error">Couldn\'t connect. Your host is blocking POST requests, and the app needs
        that in order to communicate with your site. Contact your host to solve this problem.</string>
    <string name="xmlrpc_endpoint_forbidden_error">Couldn\'t connect. We received a 403 error when trying to access your
        site XMLRPC endpoint. The app needs that in order to communicate with your site. Contact your host to solve
        this problem.</string>
    <string name="xmlrpc_malformed_response_error">Couldn\'t connect. The WordPress installation responded with an invalid XML-RPC document.</string>
    <string name="site_timeout_error">Couldn\'t connect to the WordPress site due to Timeout error.</string>
    <string name="no_network_title">No network available</string>
    <string name="no_network_message">There is no network available</string>
    <string name="sign_out_wpcom_confirm">Logging out from your account will remove all of @%s’s WordPress.com data from this device, including local drafts and local changes.</string>
    <string name="account_two_step_auth_enabled">This account has two step authentication enabled. Visit your security settings on WordPress.com and generate an application-specific password.</string>

    <!-- form labels -->
    <string name="select_categories">Select categories</string>
    <string name="tags_separate_with_commas">Separate tags with commas</string>
    <string name="post_content">Content (tap to add text and media)</string>
    <string name="max_thumbnail_px_size">Maximum Image Size</string>
    <string name="image_quality">Image Quality</string>
    <string name="max_video_resolution">Maximum Video Size</string>
    <string name="video_quality">Video Quality</string>
    <string name="password">Password</string>
    <string name="blogs">Blogs</string>
    <string name="account_details">Account details</string>

    <!-- comment form labels -->
    <string name="anonymous">Anonymous</string>

    <!-- general strings -->
    <string name="device">Device</string>
    <string name="post">Post</string>
    <string name="page">Page</string>
    <string name="posts">Posts</string>
    <string name="media">Media</string>
    <string name="video">Video</string>
    <string name="themes">Themes</string>
    <string name="pages">Pages</string>
    <string name="about_the_app">About the app</string>
    <string name="username">Username</string>
    <string name="cancel">Cancel</string>
    <string name="save">Save</string>
    <string name="keep_editing">Keep editing</string>
    <string name="update_draft">Update draft</string>
    <string name="add">Add</string>
    <string name="remove">Remove</string>
    <string name="search">Search</string>
    <string name="show">Show</string>
    <string name="hide">Hide</string>
    <string name="select_all">Select all</string>
    <string name="deselect_all">Deselect all</string>
    <string name="sure_to_remove_account">Remove this site from the app?</string>
    <string name="yes">Yes</string>
    <string name="no">No</string>
    <string name="error">Error</string>
    <string name="could_not_remove_account">Couldn\'t remove site</string>
    <string name="edit_post">Edit post</string>
    <string name="add_comment">Add comment</string>
    <string name="connection_error">Connection error</string>
    <string name="connection_to_server_lost">The connection to the server was lost</string>
    <string name="category_refresh_error">Category refresh error</string>
    <string name="incorrect_credentials">Incorrect username or password.</string>
    <string name="cancel_edit">Cancel edit</string>
    <string name="upload_full_size_image">Upload and link to full image</string>
    <string name="upload_scaled_image">Upload and link to scaled image</string>
    <string name="scaled_image_error">Enter a valid scaled width value</string>
    <string name="scaled_image">Scaled image width</string>
    <string name="gallery_error">The media item couldn\'t be retrieved</string>
    <string name="refresh">Refresh</string>
    <string name="report_bug">Report bug</string>
    <string name="blog_not_found">An error occurred when accessing this blog</string>
    <string name="post_not_found">An error occurred when loading the post. Refresh your posts and try again.</string>
    <string name="sign_in">Log in</string>
    <string name="signing_out">Logging out…</string>
    <string name="sign_in_wpcom">Log in to WordPress.com</string>
    <string name="upload">Upload</string>
    <string name="learn_more">Learn more</string>
    <string name="uploading_post">Uploading \"%s\"</string>
    <string name="uploading_media">Uploading media</string>
    <string name="language">Language</string>
    <string name="interface_language">Interface Language</string>
    <string name="signout">Log out</string>
    <string name="undo">Undo</string>
    <string name="never">Never</string>
    <string name="unknown">Unknown</string>
    <string name="off">Off</string>
    <string name="could_not_load_page">Could not load page</string>
    <string name="send">Send</string>
    <string name="swipe_for_more">Swipe for more</string>
    <string name="confirm">Confirm</string>
    <string name="cant_open_url">Unable to open the link</string>
    <string name="retry">Retry</string>
    <string name="invalid_ip_or_range">Invalid IP or IP range</string>
    <string name="copy">Copy</string>
    <string name="error_please_choose_browser">Error opening the default web browser. Please choose another app:</string>

    <string name="button_skip">Skip</string>
    <string name="button_next">Next</string>
    <string name="button_done">Done</string>
    <string name="button_not_now">Not now</string>

    <!-- timestamps for posts / pages -->
    <string name="today">Today</string>
    <string name="yesterday">Yesterday</string>
    <string name="days_ago">%d days ago</string>

    <!-- Media Gallery Action Bar -->
    <string name="media_add_popup_title">Add to media library</string>

    <!-- CAB -->
    <string name="cab_selected">%d selected</string>

    <!-- Media  -->
    <string name="media_all">All</string>
    <string name="media_images">Images</string>
    <string name="media_documents">Documents</string>
    <string name="media_videos">Videos</string>
    <string name="media_audio">Audio</string>
    <string name="media_gallery_column_count_single">1 column</string>
    <string name="media_gallery_column_count_multi">%d columns</string>
    <string name="media_gallery_type">Type</string>
    <string name="media_gallery_type_thumbnail_grid">Thumbnail grid</string>
    <string name="media_gallery_type_squares">Squares</string>
    <string name="media_gallery_type_tiled">Tiled</string>
    <string name="media_gallery_type_circles">Circles</string>
    <string name="media_gallery_type_slideshow">Slideshow</string>
    <string name="media_insert_title">Add multiple photos</string>
    <string name="media_insert_individually">Add individually</string>
    <string name="media_insert_as_gallery">Add as gallery</string>
    <string name="media_downloading">Saving media to this device</string>
    <string name="wp_media_title">WordPress media</string>
    <string name="pick_photo">Select photo</string>
    <string name="pick_video">Select video</string>
    <string name="capture_or_pick_photo">Capture or select photo</string>
    <string name="reader_toast_err_get_post">Unable to retrieve this post</string>
    <string name="media_error_no_permission">You don\'t have permission to view the media library</string>
    <string name="media_error_no_permission_upload">You don\'t have permission to upload media to the site</string>
    <string name="media_error_http_too_large_photo_upload">Image too large to upload. Try changing Optimize Images in your app\'s settings</string>
    <string name="media_error_http_too_large_video_upload">Video too large to upload</string>
    <string name="media_error_exceeds_php_filesize">File exceeds the maximum upload size for this site</string>
    <string name="media_error_exceeds_memory_limit">File too large to be uploaded on this site</string>
    <string name="media_error_internal_server_error">Upload error. Try changing Optimize Images in your app\'s settings</string>
    <string name="media_error_timeout">Server took too long to respond</string>
    <string name="access_media_permission_required">Permissions required in order to access media</string>
    <string name="add_media_permission_required">Permissions required in order to add media</string>
    <string name="share_media_permission_required">Permissions required in order to share images or videos</string>
    <string name="media_fetching">Fetching media…</string>
    <string name="media_file_type">File type: %s</string>
    <string name="media_file_name">File name: %s</string>
    <string name="media_uploaded_on">Uploaded on: %s</string>
    <string name="media_dimensions">Dimensions: %s</string>
    <string name="media_upload_error">Media upload error occurred</string>
    <string name="media_generic_error">Media error occurred</string>

    <string name="media_upload_state_queued">Queued</string>
    <string name="media_upload_state_uploading">Uploading</string>
    <string name="media_upload_state_deleting">Deleting</string>
    <string name="media_upload_state_deleted">Deleted</string>
    <string name="media_upload_state_failed">Failed</string>
    <string name="media_upload_state_uploaded">Uploaded</string>

    <string name="media_encoder_quality_80">Low</string>
    <string name="media_encoder_quality_85">Medium</string>
    <string name="media_encoder_quality_90">High</string>
    <string name="media_encoder_quality_95">Very High</string>
    <string name="media_encoder_quality_100">Maximum</string>

    <!-- Upload Media -->
    <string name="image_added">Image added</string>

    <!-- Edit Media -->
    <string name="media_edit_title_text">Title</string>
    <string name="media_edit_caption_text">Caption</string>
    <string name="media_edit_alttext_text">Alt text</string>
    <string name="media_edit_description_text">Description</string>
    <string name="media_edit_title_hint">Enter a title here</string>
    <string name="media_edit_caption_hint">Enter a caption here</string>
    <string name="media_edit_description_hint">Enter a description here</string>
    <string name="media_edit_success">Updated</string>
    <string name="media_edit_failure">Failed to update</string>
    <string name="saving">Saving…</string>
    <string name="confirm_discard_changes">Discard unsaved changes?</string>
    <string name="media_edit_card_caption">File Details</string>
    <string name="media_edit_url_caption">URL</string>
    <string name="media_edit_filename_caption">File Name</string>
    <string name="media_edit_filetype_caption">File Type</string>
    <string name="media_edit_image_dimensions_caption">Image Dimensions</string>
    <string name="media_edit_video_dimensions_caption">Video Dimensions</string>
    <string name="media_edit_duration_caption">Duration</string>
    <string name="media_edit_upload_date_caption">Upload Date</string>
    <string name="media_edit_copy_url_toast">URL copied to clipboard</string>
    <string name="fab_content_description_preview">Preview</string>

    <!-- Media settings title -->
    <string name="media_title_image_details">Image details</string>
    <string name="media_title_video_details">Video details</string>
    <string name="media_title_audio_details">Audio details</string>
    <string name="media_title_document_details">Document details</string>

    <!-- Delete Media -->
    <string name="confirm_delete_multi_media">Delete selected items?</string>
    <string name="cannot_delete_multi_media_items">Some media can\'t be deleted at this time. Try again later.</string>
    <string name="cannot_retry_deleted_media_item">Media has been removed. Delete it from this post?</string>
    <string name="media_empty_list">No media</string>
    <string name="media_empty_image_list">You don\'t have any images</string>
    <string name="media_empty_videos_list">You don\'t have any videos</string>
    <string name="media_empty_documents_list">You don\'t have any documents</string>
    <string name="media_empty_audio_list">You don\'t have any audio</string>
    <string name="delete">Delete</string>
    <string name="confirm_delete_media_image">Delete this image?</string>
    <string name="confirm_delete_media_video">Delete this video?</string>
    <string name="deleting_media_dlg">Deleting</string>

    <!-- Media details -->
    <string name="media_details_label_date_added">Added</string>
    <string name="media_details_label_date_uploaded">Uploaded</string>
    <string name="media_details_label_file_name">File name</string>
    <string name="media_details_label_file_type">File type</string>

    <!-- themes -->
    <string name="themes_live_preview">Live preview</string>
    <string name="themes_details_label">Details</string>
    <string name="themes_features_label">Features</string>
    <string name="themes_fetching">Fetching themes…</string>

    <string name="theme_activate_button">Activate</string>
    <string name="theme_activating_button">Activating</string>
    <string name="theme_fetch_failed">Failed to fetch themes</string>
    <string name="theme_set_failed">Failed to set theme</string>
    <string name="theme_set_success">Successfully set theme!</string>
    <string name="theme_auth_error_title">Failed to fetch themes</string>
    <string name="theme_auth_error_message">Ensure you have the privilege to set themes</string>
    <string name="theme_current_theme">Current theme</string>
    <string name="theme_premium_theme">Premium theme</string>
    <string name="theme_no_search_result_found">Sorry, no themes found.</string>
    <string name="theme_auth_error_authenticate">Failed to fetch themes: failed authenticate user</string>

    <!-- link view -->
    <string name="link_enter_url">URL</string>
    <string name="link_enter_url_text">Link text (optional)</string>
    <string name="create_a_link">Create a link</string>

    <!-- page view -->
    <string name="title">Title</string>
    <string name="pages_empty_list">No pages yet. Why not create one?</string>
    <string name="page_id">Page</string>
    <string name="page_settings">Page settings</string>

    <!-- posts tab -->
    <string name="untitled">Untitled</string>
    <string name="local_draft">Local draft</string>
    <string name="post_uploading">Uploading post</string>
    <string name="post_queued">Queued post</string>
    <string name="posts_empty_list">No posts yet. Why not create one?</string>
    <string name="empty_list_default">This list is empty</string>

    <!-- buttons on post cards -->
    <string name="button_edit">Edit</string>
    <string name="button_publish">Publish</string>
    <string name="button_sync">Sync</string>
    <string name="button_view">View</string>
    <string name="button_preview">Preview</string>
    <string name="button_stats">Stats</string>
    <string name="button_trash">Trash</string>
    <string name="button_delete" translatable="false">@string/delete</string>
    <string name="button_more" translatable="false">@string/more</string>
    <string name="button_back">Back</string>
    <string name="button_revert">Revert</string>
    <string name="button_retry">Retry</string>

    <!-- dropdown filter above post cards -->
    <string name="filter_published_posts">Published</string>
    <string name="filter_draft_posts">Drafts</string>
    <string name="filter_scheduled_posts">Scheduled</string>
    <string name="filter_trashed_posts">Trashed</string>
    <string-array name="post_filters_array" translatable="false">
        <item>@string/filter_published_posts</item>
        <item>@string/filter_draft_posts</item>
        <item>@string/filter_scheduled_posts</item>
        <item>@string/filter_trashed_posts</item>
    </string-array>

    <!-- post uploads -->
    <string name="upload_failed_param">Upload failed for \"%s\"</string>
<<<<<<< HEAD
    <string name="post_publish_q_action">Publish</string>
    <string name="media_files_not_uploaded">%d media files not uploaded</string>
    <string name="media_files_uploaded_succcessfully">(%d successfully uploaded)</string>
    <string name="retry_needs_aztec" translatable="false">Retry only available in the Beta editor</string>
    <string name="media_file_missing_for_retry">Retry not possible - some media files in this Post are missing from your device</string>
=======
>>>>>>> e7908a00

    <!-- post view -->
    <string name="post_id">Post</string>
    <string name="upload_failed">Upload failed</string>
    <string name="draft_uploaded">Draft uploaded</string>
    <string name="post_published">Post published</string>
    <string name="page_published">Page published</string>
    <string name="post_scheduled">Post scheduled</string>
    <string name="page_scheduled">Page scheduled</string>
    <string name="post_updated">Post updated</string>
    <string name="page_updated">Page updated</string>
    <string name="caption">Caption (optional)</string>
    <string name="horizontal_alignment">Horizontal alignment</string>
    <string name="width">Width</string>
    <string name="featured">Use as featured image</string>
    <string name="featured_in_post">Include image in post content</string>
    <string name="out_of_memory">Device out of memory</string>
    <string name="file_not_found">Couldn\'t find the media file for upload. Was it deleted or moved?</string>
    <string name="download">Downloading media</string>
    <string name="delete_post">Delete post</string>
    <string name="delete_page">Delete page</string>
    <string name="share_url">Share URL</string>
    <string name="posts_fetching">Fetching posts…</string>
    <string name="pages_fetching">Fetching pages…</string>
    <string name="toast_err_post_uploading">Unable to open post while it\'s uploading</string>
    <string name="dialog_confirm_cancel_post_media_uploading">Are you sure? Deleting this post will also cancel the media upload.</string>

    <!-- reload drop down -->
    <string name="loading">Loading…</string>

    <!-- comment view -->
    <string name="on">on</string>
    <string name="comment_status_approved">Approved</string>
    <string name="comment_status_unapproved">Pending</string>
    <string name="comment_status_spam">Spam</string>
    <string name="comment_status_trash">Trashed</string>
    <string name="comment_status_all">All</string>
    <string name="edit_comment">Edit comment</string>
    <string name="comments_empty_list">No comments</string>
    <string name="comments_empty_list_filtered_approved">No Approved comments</string>
    <string name="comments_empty_list_filtered_pending">No Pending comments</string>
    <string name="comments_empty_list_filtered_spam">No Spam comments</string>
    <string name="comments_empty_list_filtered_trashed">No Trashed comments</string>
    <string name="comment_reply_to_user">Reply to %s</string>
    <string name="comment_trashed">Comment trashed</string>
    <string name="comment_spammed">Comment marked as spam</string>
    <string name="comment_deleted_permanently">Comment deleted</string>
    <string name="comment">Comment</string>
    <string name="comments_fetching">Fetching comments…</string>

    <!-- comment menu and buttons on comment detail - keep these short! -->
    <string name="mnu_comment_approve">Approve</string>
    <string name="mnu_comment_unapprove">Unapprove</string>
    <string name="mnu_comment_spam">Spam</string>
    <string name="mnu_comment_unspam">Not spam</string>
    <string name="mnu_comment_trash">Trash</string>
    <string name="mnu_comment_untrash">Restore</string>
    <string name="mnu_comment_delete_permanently">Delete</string>
    <string name="mnu_comment_liked">Liked</string>

    <!-- comment dialogs - must be worded to work for moderation of single/multiple comments -->
    <string name="dlg_approving_comments">Approving</string>
    <string name="dlg_unapproving_comments">Unapproving</string>
    <string name="dlg_spamming_comments">Marking as spam</string>
    <string name="dlg_trashing_comments">Sending to trash</string>
    <string name="dlg_deleting_comments">Deleting comments</string>
    <string name="dlg_confirm_trash_comments">Send to trash?</string>
    <string name="trash_yes">Trash</string>
    <string name="trash_no">Don\'t trash</string>

    <!-- comment actions -->
    <string name="reply">Reply</string>
    <string name="trash">Trash</string>
    <string name="like">Like</string>
    <string name="approve">Approve</string>
    <string name="comment_moderated_approved">Comment approved!</string>
    <string name="comment_moderated_unapproved">Comment unapproved</string>
    <string name="comment_liked">Comment liked</string>
    <string name="comment_q_action_done_generic">Action done!</string>
    <string name="comment_q_action_processing">Processing…</string>
    <string name="comment_q_action_liking">Liking…</string>
    <string name="comment_q_action_approving">Approving…</string>
    <string name="comment_q_action_replying">Replying…</string>

    <!-- pending draft local notifications -->
    <string name="pending_draft_one_day_1">You drafted \'%1$s\' yesterday. Don\'t forget to publish it!</string>
    <string name="pending_draft_one_day_2">Did you know that \'%1$s\' is still a draft? Publish away!</string>
    <string name="pending_draft_one_week_1">Your draft \'%1$s\' awaits you - be sure to publish it!</string>
    <string name="pending_draft_one_week_2">\'%1$s\' remains a draft. Remember to publish it!</string>
    <string name="pending_draft_one_month">Don\'t leave it hanging! \'%1$s\' is waiting to be published.</string>
    <string name="pending_draft_one_generic">Don\'t leave it hanging! \'%1$s\' is waiting to be published.</string>

    <string name="pending_draft_more">You drafted %d posts but never published them. Tap to check.</string>

    <!-- edit comment view -->
    <string name="author_name">Author name</string>
    <string name="author_email">Author email</string>
    <string name="author_url">Author URL</string>
    <string name="hint_comment_content">Comment</string>
    <string name="saving_changes">Saving changes</string>
    <string name="sure_to_cancel_edit_comment">Cancel editing this comment?</string>
    <string name="dlg_sure_to_delete_comment">Permanently delete this comment?</string>
    <string name="dlg_sure_to_delete_comments">Permanently delete these comments?</string>
    <string name="content_required">Comment is required</string>
    <string name="toast_comment_unedited">Comment hasn\'t changed</string>

    <!-- context menu -->
    <string name="remove_account">Remove site</string>
    <string name="blog_removed_successfully">Site removed successfully</string>

    <!-- draft actions -->
    <string name="delete_draft">Delete draft</string>
    <string name="delete_sure">Delete this draft</string>

    <!-- page actions -->
    <string name="preview_page">Preview page</string>
    <string name="deleting_page">Deleting page</string>
    <string name="page_deleted">Page deleted</string>
    <string name="delete_sure_page">Delete this page</string>
    <string name="page_trashed">Page sent to trash</string>

    <!-- post actions -->
    <string name="preview_post">Preview post</string>
    <string name="deleting_post">Deleting post</string>
    <string name="post_deleted">Post deleted</string>
    <string name="post_trashed">Post sent to trash</string>
    <string name="comment_added">Comment added successfully</string>
    <string name="delete_sure_post">Delete this post</string>
    <string name="share_url_post">Share post</string>
    <string name="share_url_page">Share page</string>
    <string name="share_link">Share link</string>
    <string name="post_not_published">Post status isn\'t published</string>
    <string name="page_not_published">Page status isn\'t published</string>
    <string name="view_in_browser">View in browser</string>
    <string name="preview">Preview</string>
    <string name="update_verb">Update</string>
    <string name="sending_content">Uploading %s content…</string>
    <string name="uploading_title">Uploading…</string>
    <string name="uploading_subtitle_mixed">%1$d/%2$d %3$s, %4$d/%5$d media items</string>
    <string name="uploading_subtitle_posts_only">%1$d/%2$d %3$s</string>
    <string name="uploading_subtitle_media_only">%1$d/%2$d media items</string>
    <string name="uploading_total">Uploading %1$d of %2$d</string>
    <string name="uploading_post_media">Uploading media…</string>

    <!-- new account view -->
    <string name="signing_in">Logging in…</string>
    <string name="no_site_error">Couldn\'t connect to the WordPress site. There is no valid WordPress site at this
        address. Check the site address (URL) you entered.</string>
    <!-- media selection -->
    <string name="select_from_media_library">Select from media library</string>

    <!-- category management -->
    <string name="categories">Categories</string>
    <string name="add_new_category">Add new category</string>
    <string name="add_category">Add category</string>
    <string name="category_name">Category name</string>
    <string name="category_parent">Parent category (optional):</string>
    <string name="adding_cat_failed">Adding category failed</string>
    <string name="adding_cat_success">Category added successfully</string>
    <string name="cat_name_required">The category name field is required</string>
    <string name="category_automatically_renamed">Category name %1$s isn\'t valid. It has been renamed to %2$s.</string>
    <string name="top_level_category_name">Top level</string>


    <!-- action from share intents -->
    <string name="select_a_blog">Choose a WordPress site</string>
    <string name="share_action_title">Add to</string>
    <string name="share_action_post">Add to new post</string>
    <string name="share_action_media">Add to media library</string>
    <string name="share_intent_pick_site">Pick site</string>
    <string name="share_intent_adding_to">Adding to</string>
    <string name="share_action">Share</string>
    <string name="cant_share_no_visible_blog">You can\'t share to WordPress without a visible blog</string>
    <string name="cant_share_unknown_action">Unrecognized action requested, ignoring</string>
    <string name="no_account">No WordPress account found, add an account and try again</string>

    <!-- file errors -->
    <string name="file_error_create">Couldn\'t create temp file for media upload. Make sure there is enough free space on your device.</string>

    <!-- SD Card errors -->
    <string name="sdcard_title">SD Card Required</string>
    <string name="sdcard_message">A mounted SD card is required to upload media</string>

    <!--     Begin     -->
    <!-- Site Settings -->
    <!--               -->

    <!-- General -->
    <string name="discussion">Discussion</string>
    <string name="privacy">Privacy</string>
    <string name="related_posts">Related Posts</string>
    <string name="more">More</string>
    <string name="none">None</string>
    <string name="disabled">Disabled</string>
    <string name="comments">Comments</string>
    <string name="close_after">Close after</string>
    <string name="oldest_first">Oldest first</string>
    <string name="newest_first">Newest first</string>
    <string name="days_quantity_one">1 day</string>
    <string name="days_quantity_other">%d days</string>

    <!-- PreferenceCategory Headers -->
    <string name="site_settings_general_header">General</string>
    <string name="site_settings_account_header">Account</string>
    <string name="site_settings_writing_header">Writing</string>
    <string name="site_settings_discussion_header" translatable="false">@string/discussion</string>
    <string name="site_settings_discussion_new_posts_header">Defaults for new posts</string>
    <string name="site_settings_comments_header" translatable="false">@string/comments</string>
    <string name="site_settings_advanced_header">Advanced</string>

    <!-- Preference Titles -->
    <string name="site_settings_title_title">Site Title</string>
    <string name="site_settings_tagline_title">Tagline</string>
    <string name="site_settings_address_title">Address</string>
    <string name="site_settings_privacy_title" translatable="false">@string/privacy</string>
    <string name="site_settings_language_title" translatable="false">@string/language</string>
    <string name="site_settings_username_title" translatable="false">@string/username</string>
    <string name="site_settings_password_title" translatable="false">@string/password</string>
    <string name="site_settings_default_category_title">Default Category</string>
    <string name="site_settings_default_format_title">Default Format</string>
    <string name="site_settings_image_original_size">Original Size</string>
    <string name="site_settings_optimize_images">Optimize Images</string>
    <string name="site_settings_default_image_width_title" translatable="false">@string/max_thumbnail_px_size</string>
    <string name="site_settings_default_image_quality_title" translatable="false">@string/image_quality</string>
    <string name="site_settings_optimize_videos">Optimize Videos</string>
    <string name="site_settings_default_video_width_title" translatable="false">@string/max_video_resolution</string>
    <string name="site_settings_default_video_quality_title" translatable="false">@string/video_quality</string>
    <string name="site_settings_upload_and_link_image_title" translatable="false">@string/upload_full_size_image</string>
    <string name="site_settings_related_posts_title" translatable="false">@string/related_posts</string>
    <string name="site_settings_more_title" translatable="false">@string/more</string>
    <string name="site_settings_allow_comments_title">Allow Comments</string>
    <string name="site_settings_send_pingbacks_title">Send Pingbacks</string>
    <string name="site_settings_receive_pingbacks_title">Receive Pingbacks</string>
    <string name="site_settings_identity_required_title">Must include name and email</string>
    <string name="site_settings_account_required_title">Users must be logged in</string>
    <string name="site_settings_close_after_title" translatable="false">@string/close_after</string>
    <string name="site_settings_sort_by_title">Sort by</string>
    <string name="site_settings_threading_title">Threading</string>
    <string name="site_settings_paging_title">Paging</string>
    <string name="site_settings_whitelist_title">Automatically approve</string>
    <string name="site_settings_multiple_links_title">Links in comments</string>
    <string name="site_settings_moderation_hold_title">Hold for Moderation</string>
    <string name="site_settings_blacklist_title">Blacklist</string>
    <string name="site_settings_delete_site_title">Delete Site</string>

    <!-- Jetpack settings -->
    <string name="jetpack_site_settings_category_title">Jetpack Settings</string>
    <string name="jetpack_security_setting_title">Security</string>
    <string name="jetpack_monitor_uptime_title">Monitor your site\'s uptime</string>
    <string name="jetpack_send_email_notifications_title">Send notifications by email</string>
    <string name="jetpack_send_wp_notifications_title">Send push notifications</string>
    <string name="jetpack_prevent_brute_force_category_title">Brute force attack protection</string>
    <string name="jetpack_prevent_brute_force_title">Block malicious login attempts</string>
    <string name="jetpack_brute_force_whitelist_title">Whitelisted IP addresses</string>
    <string name="jetpack_wpcom_sign_in_category_title">WordPress.com login</string>
    <string name="jetpack_allow_wpcom_sign_in_title">Allow WordPress.com login</string>
    <string name="jetpack_match_wpcom_via_email_title">Match accounts using email</string>
    <string name="jetpack_require_two_factor_title">Require two-step authentication</string>

    <!-- Preference Summaries -->
    <string name="site_settings_privacy_public_summary">Public</string>
    <string name="site_settings_privacy_hidden_summary">Hidden</string>
    <string name="site_settings_privacy_private_summary">Private</string>
    <string name="site_settings_threading_summary">%d levels</string>
    <string name="site_settings_whitelist_all_summary">Comments from all users</string>
    <string name="site_settings_whitelist_known_summary">Comments from known users</string>
    <string name="site_settings_whitelist_none_summary" translatable="false">@string/none</string>
    <string name="site_settings_optimize_images_summary">Enable to resize and compress pictures</string>
    <string name="site_settings_optimize_video_summary">Enable to resize and compress videos</string>

    <string name="detail_approve_manual">Require manual approval for everyone\'s comments.</string>
    <string name="detail_approve_auto_if_previously_approved">Automatically approve if the user has a previously approved comment</string>
    <string name="detail_approve_auto">Automatically approve everyone\'s comments.</string>
    <string-array name="site_settings_auto_approve_details" translatable="false">
        <item>@string/detail_approve_manual</item>
        <item>@string/detail_approve_auto_if_previously_approved</item>
        <item>@string/detail_approve_auto</item>
    </string-array>

    <string name="site_settings_multiple_links_summary_zero">Require approval for more than 0 links</string>
    <string name="site_settings_multiple_links_summary_one">Require approval for more than 1 link</string>
    <string name="site_settings_multiple_links_summary_other">Require approval for more than %d links</string>
    <string name="site_settings_paging_summary_one">1 comment per page</string>
    <string name="site_settings_paging_summary_other">%d comments per page</string>

    <string name="privacy_public">Your site is visible to everyone and may be indexed by search engines</string>
    <string name="privacy_public_not_indexed">Your site is visible to everyone but asks search engines not to index it</string>
    <string name="privacy_private">Your site is visible only to you and users you approve</string>
    <string-array name="privacy_details" translatable="false">
        <item>@string/privacy_public</item>
        <item>@string/privacy_public_not_indexed</item>
        <item>@string/privacy_private</item>
    </string-array>

    <!-- Preference Entries -->
    <string name="approve_manual">No comments</string>
    <string name="approve_auto_if_previously_approved">Known users\' comments</string>
    <string name="approve_auto">All users</string>
    <string-array name="site_settings_auto_approve_entries" translatable="false">
        <item>@string/approve_manual</item>
        <item>@string/approve_auto_if_previously_approved</item>
        <item>@string/approve_auto</item>
    </string-array>

    <string-array name="site_settings_privacy_entries" translatable="false">
        <item>@string/site_settings_privacy_public_summary</item>
        <item>@string/site_settings_privacy_hidden_summary</item>
        <item>@string/site_settings_privacy_private_summary</item>
    </string-array>

    <string-array name="site_settings_sort_entries" translatable="false">
        <item>@string/oldest_first</item>
        <item>@string/newest_first</item>
    </string-array>

    <!-- Hints (long press) -->
    <string name="site_settings_title_hint">In a few words, explain what this site is about</string>
    <string name="site_settings_tagline_hint">A short description or catchy phrase to describe your blog</string>
    <string name="site_settings_address_hint">Changing your address is not currently supported</string>
    <string name="site_settings_privacy_hint">Controls who can see your site</string>
    <string name="site_settings_language_hint">Language this blog is primarily written in</string>
    <string name="site_settings_username_hint">Current user account</string>
    <string name="site_settings_password_hint">Change your password</string>
    <string name="site_settings_category_hint">Sets new post category</string>
    <string name="site_settings_format_hint">Sets new post format</string>
    <string name="site_settings_image_width_hint">Resizes images in posts to this width</string>
    <string name="site_settings_image_quality_hint">Quality of pictures. Higher values mean better quality pictures.</string>
    <string name="site_settings_video_width_hint">Resizes videos in posts to this size</string>
    <string name="site_settings_video_quality_hint">Quality of videos. Higher values mean better quality videos.</string>
    <string name="site_settings_related_posts_hint">Show or hide related posts in reader</string>
    <string name="site_settings_more_hint">View all available Discussion settings</string>
    <string name="site_settings_discussion_hint">View and change your sites discussion settings</string>
    <string name="site_settings_allow_comments_hint">Allow readers to post comments</string>
    <string name="site_settings_send_pingbacks_hint">Attempt to notify any blogs linked to from the article</string>
    <string name="site_settings_receive_pingbacks_hint">Allow link notifications from other blogs</string>
    <string name="site_settings_close_after_hint">Disallow comments after the specified time</string>
    <string name="site_settings_sort_by_hint">Determines the order comments are displayed</string>
    <string name="site_settings_threading_hint">Allow nested comments to a certain depth</string>
    <string name="site_settings_paging_hint">Display comments in chunks of a specified size</string>
    <string name="site_settings_manual_approval_hint">Comments must be manually approved</string>
    <string name="site_settings_identity_required_hint">Comment author must fill out name and e-mail</string>
    <string name="site_settings_user_account_required_hint">Users must be registered and logged in to comment</string>
    <string name="site_settings_whitelist_hint">Comment author must have a previously approved comment</string>
    <string name="site_settings_multiple_links_hint">Ignores link limit from known users</string>
    <string name="site_settings_moderation_hold_hint">Comments that match a filter are put in the moderation queue</string>
    <string name="site_settings_blacklist_hint">Comments that match a filter are marked as spam</string>
    <string name="site_settings_delete_site_hint">Removes your site data from the app</string>

    <!-- Related Posts -->
    <string name="site_settings_rp_switch_title">Show Related Posts</string>
    <string name="site_settings_rp_switch_summary">Related Posts displays relevant content from your site below your posts.</string>
    <string name="site_settings_rp_show_header_title">Show Header</string>
    <string name="site_settings_rp_show_images_title">Show Images</string>
    <string name="site_settings_rp_preview_header" translatable="false">@string/related_posts</string>
    <string name="site_settings_rp_preview1_title">Big iPhone/iPad Update Now Available</string>
    <string name="site_settings_rp_preview1_site">in \"Mobile\"</string>
    <string name="site_settings_rp_preview2_title">The WordPress for Android App Gets a Big Facelift</string>
    <string name="site_settings_rp_preview2_site">in \"Apps\"</string>
    <string name="site_settings_rp_preview3_title">Upgrade Focus: VideoPress For Weddings</string>
    <string name="site_settings_rp_preview3_site">in \"Upgrade\"</string>

    <!-- Learn More -->
    <string name="site_settings_learn_more_header" translatable="false">@string/learn_more</string>
    <string name="site_settings_learn_more_caption">You can override these settings for individual posts.</string>

    <!-- List Editors (Blacklist, Hold for Moderation) -->
    <string name="site_settings_list_editor_summary_one">1 item</string>
    <string name="site_settings_list_editor_summary_other">%d items</string>

    <string name="site_settings_list_editor_action_mode_title">Selected %1$d</string>
    <string name="site_settings_list_editor_no_items_text">No items</string>
    <string name="site_settings_list_editor_input_hint">Enter a word or phrase</string>
    <string name="site_settings_hold_for_moderation_description">When a comment contains any of these words in its content, name, URL, e-mail, or IP, it will be held in the moderation queue. You can enter partial words, so \"press\" will match \"WordPress.\"</string>
    <string name="site_settings_blacklist_description">When a comment contains any of these words in its content, name, URL, e-mail, or IP, it will be marked as spam. You can enter partial words, so \"press\" will match \"WordPress.\"</string>
    <string name="site_settings_jetpack_whitelist_description">You may whitelist an IP address or series of addresses preventing them from ever being blocked by Jetpack. IPv4 and IPv6 are acceptable. To specify a range, enter the low value and high value separated by a dash. Example: 12.12.12.1–12.12.12.100</string>

    <!-- Dialogs -->
    <string name="site_settings_discussion_title" translatable="false">@string/discussion</string>
    <string name="site_settings_close_after_dialog_title">Close commenting</string>
    <string name="site_settings_paging_dialog_header">Comments per page</string>
    <string name="site_settings_paging_dialog_description">Break comment threads into multiple pages.</string>
    <string name="site_settings_threading_dialog_header">Thread up to</string>
    <string name="site_settings_threading_dialog_description">Allow comments to be nested in threads.</string>
    <string name="site_settings_close_after_dialog_header" translatable="false">@string/close_after</string>
    <string name="site_settings_close_after_dialog_description">Automatically close comments on articles.</string>
    <string name="site_settings_close_after_dialog_switch_text">Automatically close</string>
    <string name="site_settings_multiple_links_dialog_description">Require approval for comments that include more than this number of links.</string>

    <!-- Errors -->
    <string name="site_settings_unsupported_version_error">Unsupported WordPress version</string>
    <string name="site_settings_unknown_language_code_error">Language code not recognized</string>
    <string name="site_settings_disconnected_toast">Logged out, editing disabled.</string>

    <!--               -->
    <!-- Site Settings -->
    <!--      End      -->

    <!-- preferences -->
    <string name="open_source_licenses">Open source licenses</string>
    <string name="preference_open_device_settings">Open device settings</string>
    <string name="preference_send_usage_stats">Send statistics</string>
    <string name="preference_send_usage_stats_summary">Automatically send usage statistics to help us improve WordPress for Android</string>
    <string name="preference_editor">Editor</string>
    <string name="preference_editor_footer">Editor release notes and bug reporting</string>
    <string name="preference_editor_footer_description">Info Icon</string>
    <string name="preference_editor_type">Set editor type</string>

    <string name="preference_editor_beta" translatable="false">Beta</string>
    <string name="preference_editor_legacy">Legacy</string>
    <string name="preference_editor_visual">Visual</string>

    <string-array name="editor_entries" translatable="false">
        <item>@string/preference_editor_legacy</item>
        <item>@string/preference_editor_visual</item>
        <item>@string/preference_editor_beta</item>
    </string-array>

    <!-- stats -->
    <string name="stats">Stats</string>
    <string name="stats_for">Stats for %s</string>
    <string name="stats_other_recent_stats_label">Other Recent Stats</string>
    <string name="stats_other_recent_stats_moved_label">Looking for your Other Recent Stats? We\'ve moved them to the Insights page.</string>
    <string name="stats_view_all">View all</string>
    <string name="stats_view">View</string>
    <string name="stats_pagination_label">Page %1$s of %2$s</string>
    <string name="stats_no_activity_this_period">No activity this period</string>
    <string name="stats_default_number_zero" translatable="false">0</string>

    <!-- stats: errors -->
    <string name="stats_no_blog">Stats couldn\'t be loaded for the required blog</string>
    <string name="stats_generic_error">Required Stats couldn\'t be loaded</string>
    <string name="stats_sign_in_jetpack_different_com_account">To view your stats, log in to the WordPress.com account you used to connect Jetpack.</string>
    <string name="stats_enable_rest_api_in_jetpack">To view your stats, enable the JSON API module in Jetpack.</string>

    <!-- stats: Widget labels -->
    <string name="stats_widget_name">WordPress Today\'s Stats</string>
    <string name="stats_widget_name_for_blog">Today\'s Stats for %1$s</string>
    <string name="stats_widget_loading_data">Loading data…</string>
    <string name="stats_widget_error_generic">Stats couldn\'t be loaded</string>
    <string name="stats_widget_error_no_account">Please login into WordPress</string>
    <string name="stats_widget_error_no_permissions">Your WordPress.com account can\'t access Stats on this blog</string>
    <string name="stats_widget_error_no_visible_blog">Stats couldn\'t be accessed without a visible blog</string>
    <string name="stats_widget_error_readd_widget">Please remove the widget and re-add it again</string>
    <string name="stats_widget_error_jetpack_no_blogid">Please access the Stats in the app, and try adding the widget later</string>

    <!-- stats: Widget Promote Dialog -->
    <string name="stats_widget_promo_title">Home Screen Stats Widget</string>
    <string name="stats_widget_promo_desc">Add the widget to your home screen to access your Stats in one click.</string>
    <string name="stats_widget_promo_ok_btn_label">Ok, got it</string>

    <!-- stats: labels for timeframes -->
    <string name="stats_timeframe_today">Today</string>
    <string name="stats_timeframe_yesterday">Yesterday</string>
    <string name="stats_timeframe_days">Days</string>
    <string name="stats_timeframe_weeks">Weeks</string>
    <string name="stats_timeframe_months">Months</string>
    <string name="stats_timeframe_years">Years</string>

    <string name="stats_views">Views</string>
    <string name="stats_visitors">Visitors</string>
    <string name="stats_likes">Likes</string>
    <string name="stats_comments" translatable="false">@string/comments</string>

    <!-- stats: labels for the views -->
    <string name="stats_view_visitors_and_views">Visitors and Views</string>
    <string name="stats_view_countries">Countries</string>
    <string name="stats_view_top_posts_and_pages">Posts &amp; Pages</string>
    <string name="stats_view_clicks">Clicks</string>
    <string name="stats_view_tags_and_categories">Tags &amp; Categories</string>
    <string name="stats_view_authors">Authors</string>
    <string name="stats_view_referrers">Referrers</string>
    <string name="stats_view_videos">Videos</string>
    <string name="stats_view_comments" translatable="false">@string/comments</string>
    <string name="stats_view_search_terms">Search Terms</string>
    <string name="stats_view_publicize">Publicize</string>
    <string name="stats_view_followers">Followers</string>

    <!-- stats: label for the entries -->
    <string name="stats_entry_country">Country</string>
    <string name="stats_entry_posts_and_pages">Title</string>
    <string name="stats_entry_clicks_link">Link</string>
    <string name="stats_entry_tags_and_categories">Topic</string>
    <string name="stats_entry_authors">Author</string>
    <string name="stats_entry_referrers">Referrer</string>
    <string name="stats_entry_video_plays">Video</string>
    <string name="stats_entry_top_commenter">Author</string>
    <string name="stats_entry_publicize">Service</string>
    <string name="stats_entry_followers">Follower</string>
    <string name="stats_entry_search_terms">Search Term</string>

    <!-- stats: label for the totals -->
    <string name="stats_totals_views">Views</string>
    <string name="stats_totals_clicks">Clicks</string>
    <string name="stats_totals_plays">Plays</string>
    <string name="stats_totals_comments" translatable="false">@string/comments</string>
    <string name="stats_totals_publicize">Followers</string>
    <string name="stats_totals_followers">Since</string>

    <!-- stats: empty list strings -->
    <string name="stats_empty_geoviews">No countries recorded</string>
    <string name="stats_empty_geoviews_desc">Explore the list to see which countries and regions generate the most traffic to your site.</string>
    <string name="stats_empty_top_posts_title">No posts or pages viewed</string>
    <string name="stats_empty_top_posts_desc">Discover what your most-viewed content is, and check how individual posts and pages perform over time.</string>
    <string name="stats_empty_referrers_title">No referrers recorded</string>
    <string name="stats_empty_referrers_desc">Learn more about your site’s visibility by looking at the websites and search engines that send the most traffic your way</string>
    <string name="stats_empty_clicks_title">No clicks recorded</string>
    <string name="stats_empty_clicks_desc">When your content includes links to other sites, you’ll see which ones your visitors click on the most.</string>
    <string name="stats_empty_top_authors_desc">Track the views on each contributor\'s posts, and zoom in to discover the most popular content by each author.</string>
    <string name="stats_empty_tags_and_categories">No tagged posts or pages viewed</string>
    <string name="stats_empty_tags_and_categories_desc">Get an overview of the most popular topics on your site, as reflected in your top posts from the past week.</string>
    <string name="stats_empty_video">No videos played</string>
    <string name="stats_empty_video_desc">If you\'ve uploaded videos using VideoPress, find out how many times they’ve been watched.</string>
    <string name="stats_empty_comments">No comments yet</string>
    <string name="stats_empty_comments_desc">If you allow comments on your site, track your top commenters and discover what content sparks the liveliest conversations, based on the most recent 1,000 comments.</string>
    <string name="stats_bar_graph_empty">No stats available</string>
    <string name="stats_empty_publicize">No publicize followers recorded</string>
    <string name="stats_empty_publicize_desc">Keep track of your followers from various social networking services using publicize.</string>
    <string name="stats_empty_followers">No followers</string>
    <string name="stats_empty_followers_desc">Keep track of your overall number of followers, and how long each one has been following your site.</string>
    <string name="stats_empty_search_terms">No search terms recorded</string>
    <string name="stats_empty_search_terms_desc">Learn more about your search traffic by looking at the terms your visitors searched for to find your site.</string>

    <!-- stats: comments -->
    <string name="stats_comments_by_authors">By Authors</string>
    <string name="stats_comments_by_posts_and_pages">By Posts &amp; Pages</string>
    <string name="stats_comments_total_comments_followers">Total posts with comment followers: %1$s</string>

    <!-- stats: referrers -->
    <string name="stats_referrers_spam">Spam</string>
    <string name="stats_referrers_unspam">Not spam</string>
    <string name="stats_referrers_marking_spam">Marking as spam</string>
    <string name="stats_referrers_marking_not_spam">Marking as not spam</string>
    <string name="stats_referrers_spam_generic_error">Something went wrong during the operation. The spam state wasn\'t changed.</string>

    <!-- stats: followers -->
    <string name="stats_followers_wpcom_selector">WordPress.com</string>
    <string name="stats_followers_email_selector">Email</string>
    <string name="stats_followers_total_wpcom">Total WordPress.com Followers: %1$s</string>
    <string name="stats_followers_total_email">Total Email Followers: %1$s</string>
    <string name="stats_followers_total_wpcom_paged">Showing %1$d - %2$d of %3$s WordPress.com Followers</string>
    <string name="stats_followers_total_email_paged">Showing %1$d - %2$d of %3$s Email Followers</string>
    <string name="stats_followers_seconds_ago">seconds ago</string>
    <string name="stats_followers_a_minute_ago">a minute ago</string>
    <string name="stats_followers_minutes">%1$d minutes</string>
    <string name="stats_followers_an_hour_ago">an hour ago</string>
    <string name="stats_followers_hours">%1$d hours</string>
    <string name="stats_followers_a_day">A day</string>
    <string name="stats_followers_days">%1$d days</string>
    <string name="stats_followers_a_month">A month</string>
    <string name="stats_followers_months">%1$d months</string>
    <string name="stats_followers_a_year">A year</string>
    <string name="stats_followers_years">%1$d years</string>

    <!-- stats: search terms -->
    <string name="stats_search_terms_unknown_search_terms">Unknown Search Terms</string>

    <!-- stats: Authors -->
    <string name="stats_unknown_author">Unknown Author</string>

    <!-- Stats: Single post details view -->
    <string name="stats_period">Period</string>
    <string name="stats_total">Total</string>
    <string name="stats_overall">Overall</string>
    <string name="stats_months_and_years">Months and Years</string>
    <string name="stats_average_per_day">Average per Day</string>
    <string name="stats_recent_weeks">Recent Weeks</string>

    <!-- Stats insights -->
    <string name="stats_insights">Insights</string>
    <string name="stats_insights_all_time">All-time posts, views, and visitors</string>
    <string name="stats_insights_today">Today\'s Stats</string>
    <string name="stats_insights_latest_post_no_title">(no title)</string>
    <string name="stats_insights_latest_post_summary">Latest Post Summary</string>
    <string name="stats_insights_latest_post_trend">It\'s been %1$s since %2$s was published. Here\'s how the post has performed so far…</string>
    <string name="stats_insights_popular">Most popular day and hour</string>
    <string name="stats_insights_most_popular_day">Most popular day</string>
    <string name="stats_insights_most_popular_hour">Most popular hour</string>
    <string name="stats_insights_most_popular_percent_views">%1$d%% of views</string>
    <string name="stats_insights_best_ever">Best Views Ever</string>

    <!-- invalid_url -->
    <string name="invalid_site_url_message">Check that the site URL entered is valid</string>
    <string name="invalid_url_message">Check that the URL entered is valid</string>

    <!-- QuickPress -->
    <string name="quickpress_window_title">Select blog for QuickPress shortcut</string>
    <string name="quickpress_add_error">Shortcut name can\'t be empty</string>
    <string name="quickpress_add_alert_title">Set shortcut name</string>

    <!-- HTTP Authentication -->
    <string name="httpuser">HTTP username</string>
    <string name="httppassword">HTTP password</string>
    <string name="settings">Settings</string>
    <string name="http_credentials">HTTP credentials (optional)</string>
    <string name="http_authorization_required">Authorization required</string>

    <!-- post scheduling and password -->
    <string name="submit_for_review">Submit</string>
    <string name="schedule_verb">Schedule</string>

    <!-- notifications -->
    <string name="notifications">Notifications</string>
    <string name="note_reply_successful">Reply published</string>
    <string name="new_notifications">%d new notifications</string>
    <string name="more_notifications">and %d more.</string>
    <string name="reply_failed">Reply failed</string>
    <string name="notifications_empty_list">No notifications</string>
    <string name="notifications_empty_all">No notifications&#8230;yet.</string>
    <string name="notifications_empty_unread">You\'re all caught up!</string>
    <string name="notifications_empty_comments">No new comments&#8230;yet.</string>
    <string name="notifications_empty_followers">No new followers to report&#8230;yet.</string>
    <string name="notifications_empty_likes">No new likes to show&#8230;yet.</string>
    <string name="notifications_empty_action_all">Get active! Comment on posts from blogs you follow.</string>
    <string name="notifications_empty_action_unread">Reignite the conversation: write a new post.</string>
    <string name="notifications_empty_action_comments">Join a conversation: comment on posts from blogs you follow.</string>
    <string name="notifications_empty_action_followers_likes">Get noticed: comment on posts you\'ve read.</string>
    <string name="notifications_account_required">Log in to WordPress.com for notifications</string>
    <string name="notifications_empty_view_reader">View Reader</string>
    <string name="older_two_days">Older than 2 days</string>
    <string name="older_last_week">Older than a week</string>
    <string name="older_month">Older than a month</string>
    <string name="error_notification_open">Could not open notification</string>
    <string name="ignore">Ignore</string>
    <string name="push_auth_expired">The request has expired. Log in to WordPress.com to try again.</string>
    <string name="follows">Follows</string>
    <string name="notifications_label_new_notifications">New notifications</string>
    <string name="notifications_label_new_notifications_subtitle">Tap to show them</string>
    <string name="notifications_tab_title_all">All</string>
    <string name="notifications_tab_title_unread">Unread</string>
    <string name="notifications_tab_title_comments" translatable="false">@string/comments</string>
    <string name="notifications_tab_title_follows" translatable="false">@string/follows</string>
    <string name="notifications_tab_title_likes" translatable="false">@string/stats_likes</string>

    <!-- Notification Settings -->
    <string name="notification_settings">Notification Settings</string>
    <string name="notification_settings_master_status_on">On</string>
    <string name="notification_settings_master_status_off">Off</string>
    <string name="notification_settings_master_hint_on">Disable notifications</string>
    <string name="notification_settings_master_hint_off">Enable notifications</string>
    <string name="notification_settings_master_off_title">To receive notifications on this device, turn Notification Settings on.</string>
    <string name="notification_settings_master_off_message">Turning Notification Settings off will disable all notifications from this app, regardless of type. You can fine-tune which kind of notification you receive after turning Notification Settings on.</string>
    <string name="notification_settings_category_your_sites">Your Sites</string>
    <string name="notification_settings_item_your_sites_all_your_sites">All My Sites</string>
    <string name="notification_settings_category_other">Other</string>
    <string name="notification_settings_item_other_comments_other_blogs">Comments on other sites</string>
    <string name="notification_settings_item_other_pending_drafts">Notify me on pending drafts</string>
    <string name="notification_settings_item_other_account_emails">Email from WordPress.com</string>
    <string name="notification_settings_item_other_account_emails_summary">We\'ll always send important emails regarding your account, but you can get some helpful extras, too.</string>
    <string name="notification_settings_category_sights_and_sounds">Sights and Sounds</string>
    <string name="notification_settings_item_sights_and_sounds_choose_sound">Choose sound</string>
    <string name="notification_settings_item_sights_and_sounds_vibrate_device">Vibrate device</string>
    <string name="notification_settings_item_sights_and_sounds_blink_light">Blink light</string>
    <string name="notifications_wpcom_updates">WordPress.com Updates</string>
    <string name="notifications_tab">Notifications tab</string>
    <string name="email">Email</string>
    <string name="email_address">Email address</string>
    <string name="app_notifications">App notifications</string>
    <string name="comment_likes">Comment likes</string>
    <string name="replies_to_your_comments">Replies to your comments</string>
    <string name="error_loading_notifications">Couldn\'t load notification settings</string>
    <string name="notification_types">Notification Types</string>
    <string name="notifications_disabled">App notifications have been disabled. Tap here to enable them in Settings.</string>
    <string name="notifications_tab_summary">Settings for notifications that appear in the Notifications tab.</string>
    <string name="notifications_email_summary">Settings for notifications that are sent to the email tied to your account.</string>
    <string name="notifications_push_summary">Settings for notifications that appear on your device.</string>
    <string name="search_sites">Search sites</string>
    <string name="notifications_no_search_results">No sites matched \'%s\'</string>

    <string name="comments_on_my_site">Comments on my site</string>
    <string name="likes_on_my_comments">Likes on my comments</string>
    <string name="likes_on_my_posts">Likes on my posts</string>
    <string name="site_follows">Site follows</string>
    <string name="site_achievements">Site achievements</string>
    <string name="username_mentions">Username mentions</string>
    <string-array name="notifications_blog_settings" translatable="false">
        <item>@string/comments_on_my_site</item>
        <item>@string/likes_on_my_comments</item>
        <item>@string/likes_on_my_posts</item>
        <item>@string/site_follows</item>
        <item>@string/site_achievements</item>
        <item>@string/username_mentions</item>
    </string-array>

    <string name="replies_to_my_comments">Replies to my comments</string>
    <string-array name="notifications_other_settings" translatable="false">
        <item>@string/replies_to_my_comments</item>
        <item>@string/likes_on_my_comments</item>
    </string-array>

    <string name="notif_suggestions">Suggestions</string>
    <string name="notif_research">Research</string>
    <string name="notif_community">Community</string>
    <string-array name="notifications_wpcom_settings" translatable="false">
        <item>@string/notif_suggestions</item>
        <item>@string/notif_research</item>
        <item>@string/notif_community</item>
    </string-array>

    <string name="notif_tips">Tips for getting the most out of WordPress.com.</string>
    <string name="notif_surveys">Opportunities to participate in WordPress.com research &amp; surveys.</string>
    <string name="notif_events">Information on WordPress.com courses and events (online &amp; in-person).</string>
    <string-array name="notifications_wpcom_settings_summaries" translatable="false">
        <item>@string/notif_tips</item>
        <item>@string/notif_surveys</item>
        <item>@string/notif_events</item>
    </string-array>

    <!-- reader -->
    <string name="reader">Reader</string>

    <!-- editor -->
    <string name="editor_post_title_placeholder">Post Title</string>
    <string name="editor_page_title_placeholder">Page Title</string>
    <string name="editor_content_placeholder">Share your story here…</string>
    <string name="editor_post_saved_online">Post saved online</string>
    <string name="editor_post_saved_locally">Post saved on device</string>
    <string name="editor_draft_saved_online">Draft saved online</string>
    <string name="editor_draft_saved_locally">Draft saved on device</string>
    <string name="editor_scheduled_post_saved_online">Post scheduled</string>
    <string name="editor_post_saved_locally_failed_media">The post has failed media uploads and has been saved locally</string>
    <string name="editor_uploading_post">Your post is uploading</string>
    <string name="visual_editor_enabled">Visual Editor enabled</string>
    <string name="visual_editor_disabled">Visual Editor disabled</string>
    <string name="aztec_editor_enabled" translatable="false">Aztec Editor enabled</string>
    <string name="aztec_editor_disabled" translatable="false">Aztec Editor disabled</string>
    <string name="aztec_editor_available" translatable="false">Aztec Editor available</string>
    <string name="new_editor_beta_action">Read More</string>
    <string name="new_editor_beta_message">New Editor in Open Beta!</string>
    <string name="new_editor_promo_button_negative">Not Now</string>
    <string name="new_editor_promo_button_positive">Try It</string>
    <string name="new_editor_promo_confirmation_action">Settings</string>
    <string name="new_editor_promo_confirmation_message">New Editor enabled!</string>
    <string name="new_editor_promo_description">The WordPress app now includes a beautiful new editor. Try it out by creating a new post!</string>
    <string name="new_editor_promo_description_image">Hand Write Image</string>
    <string name="new_editor_promo_link">What\'s new?</string>
    <string name="new_editor_promo_title">Try the new Editor</string>
    <string name="new_editor_promo_title_beta">Beta</string>
    <string name="new_editor_reflection_error">Visual editor is not compatible with your device. It was
        automatically disabled.</string>

    <string name="async_promo_title">Publish with Confidence</string>
    <string name="async_promo_description">You can now leave the editor and your post will save and publish behind the scenes! Give it a try!</string>
    <string name="async_promo_link">How does it work?</string>

    <!-- Post Settings -->
    <string name="post_settings">Post settings</string>
    <string name="post_settings_status">Status</string>
    <string name="post_settings_categories_and_tags">Categories &amp; Tags</string>
    <string name="post_settings_more_options">More Options</string>
    <string name="post_settings_not_set">Not Set</string>
    <string name="post_settings_excerpt">Excerpt</string>
    <string name="post_settings_slug">Slug</string>
    <string name="post_settings_tags">Tags</string>
    <string name="post_settings_post_format">Post Format</string>
    <string name="post_settings_featured_image">Featured Image</string>
    <string name="post_settings_set_featured_image">Set Featured Image</string>
    <string name="post_settings_slug_dialog_hint">The slug is the URL-friendly version of the post title.</string>
    <string name="post_settings_excerpt_dialog_hint">Excerpts are optional hand-crafted summaries of your content.</string>
    <string name="post_settings_password_dialog_hint">Only those with this password can view this post</string>

    <!-- post date selection -->
    <string name="publish_date">Publish</string>
    <string name="immediately">Immediately</string>
    <string name="now">Now</string>
    <string name="select_date">Select date</string>
    <string name="select_time">Select time</string>

    <!-- location -->
    <string name="post_settings_location">Location</string>
    <string name="post_settings_add_location_permission_required">Permission required in order to add location</string>
    <string name="post_settings_error_placepicker_missing_play_services">Can\'t open the Location Picker, Google Play Services is not available</string>
    <string name="remove_location">Remove Location</string>
    <string name="change_location">Change Location</string>

    <!-- Post Status -->
    <string name="post_status_publish_post">Publish</string>
    <string name="post_status_pending_review">Pending review</string>
    <string name="post_status_draft">Draft</string>
    <string name="post_status_post_private">Private</string>
    <string name="post_status_scheduled">Scheduled</string>
    <string name="post_status_trashed">Trashed</string>
    <string-array name="post_settings_statuses" translatable="false">
        <item>@string/post_status_publish_post</item>
        <item>@string/post_status_draft</item>
        <item>@string/post_status_pending_review</item>
        <item>@string/post_status_post_private</item>
    </string-array>

    <!-- Aztec -->
    <string name="editor_content_hint">Share your story here&#8230;</string>

    <string name="editor_dropped_html_images_not_allowed">Dropping images while in HTML mode is not allowed</string>
    <string name="editor_dropped_text_error">Error occurred while dropping text</string>
    <string name="editor_dropped_title_images_not_allowed">Dropping images in the Title is not allowed</string>
    <string name="editor_dropped_unsupported_files">Warning: not all dropped items are supported!</string>

    <string name="error_media_small">Media too small to show</string>

    <string name="media_insert_unimplemented">Apologies! Feature not implemented yet :(</string>

    <string name="menu_undo">Undo</string>
    <string name="menu_redo">Redo</string>

    <string name="post_title">Title</string>

    <string name="upload_finished_toast">Can\'t stop the upload because it\'s already finished</string>

    <!-- Post Formats -->
    <string name="post_format_aside">Aside</string>
    <string name="post_format_audio">Audio</string>
    <string name="post_format_chat">Chat</string>
    <string name="post_format_gallery">Gallery</string>
    <string name="post_format_image">Image</string>
    <string name="post_format_link">Link</string>
    <string name="post_format_quote">Quote</string>
    <string name="post_format_standard">Standard</string>
    <string name="post_format_status">Status</string>
    <string name="post_format_video">Video</string>
    <string-array name="post_format_display_names" translatable="false">
        <item>@string/post_format_standard</item>
        <item>@string/post_format_aside</item>
        <item>@string/post_format_audio</item>
        <item>@string/post_format_chat</item>
        <item>@string/post_format_gallery</item>
        <item>@string/post_format_image</item>
        <item>@string/post_format_link</item>
        <item>@string/post_format_quote</item>
        <item>@string/post_format_status</item>
        <item>@string/post_format_video</item>
    </string-array>

    <!-- Menu Buttons -->
    <string name="new_post">New post</string>
    <string name="new_media">New media</string>
    <string name="edit_media">Edit media</string>
    <string name="view_site">View site</string>

    <!-- Image Alignment -->
    <string name="image_alignment">Alignment</string>

    <string name="alignment_none">None</string>
    <string name="alignment_left">Left</string>
    <string name="alignment_center">Center</string>
    <string name="alignment_right">Right</string>

    <string-array name="alignment_key_array" translatable="false">
        <item>none</item>
        <item>left</item>
        <item>center</item>
        <item>right</item>
    </string-array>

    <string-array name="alignment_array" translatable="false">
        <item>@string/alignment_none</item>
        <item>@string/alignment_left</item>
        <item>@string/alignment_center</item>
        <item>@string/alignment_right</item>
    </string-array>

    <!-- About View -->
    <string name="app_title">WordPress for Android</string>
    <string name="publisher">Publisher:</string>
    <string name="automattic_inc" translatable="false">Automattic, Inc</string>
    <string name="automattic_url" translatable="false">automattic.com</string>
    <string name="wordpresscom_tos_url" translatable="false">https://en.wordpress.com/tos</string>
    <string name="version">Version</string>
    <string name="tos">Terms of Service</string>
    <string name="privacy_policy">Privacy policy</string>

    <!-- Remote Post Changes -->
    <string name="local_changes">Local changes</string>

    <!-- message on post preview explaining what local changes, local drafts and drafts are -->
    <string name="local_changes_explainer">This post has local changes which haven\'t been published</string>
    <string name="local_draft_explainer">This post is a local draft which hasn\'t been published</string>
    <string name="draft_explainer">This post is a draft which hasn\'t been published</string>

    <!-- message on post preview explaining links are disabled -->
    <string name="preview_screen_links_disabled">Links are disabled on the preview screen</string>

    <string name="image_settings">Image settings</string>
    <string name="add_account_blog_url">Blog address</string>
    <string name="wordpress_blog">WordPress blog</string>
    <string name="blogusername">blogusername</string>
    <string name="dot_wordpress_dot_com_url" translatable="false">.wordpress.com</string>
    <string name="wordpress_dot_com" translatable="false">wordpress.com</string>
    <string name="wordpress_dot_com_capitalized" translatable="false">WordPress.com</string>

    <!-- Error Messages -->
    <!-- The following messages can\'t be factorized due to i18n -->
    <string name="error_refresh_posts">Posts couldn\'t be refreshed at this time</string>
    <string name="error_refresh_pages">Pages couldn\'t be refreshed at this time</string>
    <string name="error_refresh_notifications">Notifications couldn\'t be refreshed at this time</string>
    <string name="error_refresh_comments">Comments couldn\'t be refreshed at this time</string>
    <string name="error_refresh_comments_showing_older">Comments couldn\'t be refreshed at this time - showing older comments</string>
    <string name="error_refresh_stats">Stats couldn\'t be refreshed at this time</string>
    <string name="error_refresh_media">Media couldn\'t be refreshed at this time</string>
    <string name="error_deleting_post">An error occurred while deleting the post</string>
    <string name="error_deleting_page">An error occurred while deleting the page</string>

    <string name="error_refresh_unauthorized_comments">You don\'t have permission to view or edit comments</string>
    <string name="error_refresh_unauthorized_pages">You don\'t have permission to view or edit pages</string>
    <string name="error_refresh_unauthorized_posts">You don\'t have permission to view or edit posts</string>
    <string name="error_fetch_my_profile">Couldn\'t retrieve your profile</string>
    <string name="error_fetch_account_settings">Couldn\'t retrieve your account settings</string>
    <string name="error_post_my_profile">Couldn\'t save your profile</string>
    <string name="error_post_my_profile_no_connection">No connection, couldn\'t save your profile</string>
    <string name="error_post_account_settings">Couldn\'t save your account settings</string>
    <string name="error_generic">An error occurred</string>
    <string name="error_moderate_comment">An error occurred while moderating</string>
    <string name="error_edit_comment">An error occurred while editing the comment</string>
    <string name="error_publish_empty_post">Can\'t publish an empty post</string>
    <string name="error_publish_empty_page">Can\'t publish an empty page</string>
    <string name="error_publish_no_network">Device is offline. Changes saved locally.</string>
    <string name="error_upload_post_param">There was an error uploading this post: %s.</string>
    <string name="error_upload_page_param">There was an error uploading this page: %s.</string>
    <string name="error_upload_post_media_param">There was an error uploading the media in this post: %s.</string>
    <string name="error_upload_page_media_param">There was an error uploading the media in this page: %s.</string>
    <string name="error_media_insufficient_fs_permissions">Read permission denied on device media</string>
    <string name="error_media_not_found">Media could not be found</string>
    <string name="error_media_unauthorized">You don\'t have permission to view or edit media</string>
    <string name="error_media_parse_error">Unexpected response from server</string>
    <string name="error_media_upload">An error occurred while uploading media</string>
    <string name="error_media_refresh_no_connection">Connection required to refresh library</string>
    <string name="error_media_load">Unable to load media</string>
    <string name="error_media_still_uploading">Please wait for the upload to finish</string>
    <string name="error_media_save">Unable to save media</string>
    <string name="error_media_canceled">Uploading media were canceled</string>
    <string name="error_media_recover_post">We were unable to upload this post\'s media. Please edit the post to try again.</string>
    <string name="error_media_recover_page">We were unable to upload this page\'s media. Please edit the page to try again.</string>
    <string name="error_post_does_not_exist">This post no longer exists</string>
    <string name="error_page_does_not_exist">This page no longer exists</string>
    <string name="error_blog_hidden">This blog is hidden and couldn\'t be loaded. Enable it again in settings and try again.</string>
    <string name="fatal_db_error">An error occurred while creating the app database. Try reinstalling the app.</string>
    <string name="error_copy_to_clipboard">An error occurred while copying text to clipboard</string>
    <string name="error_fetch_remote_site_settings">Couldn\'t retrieve site info</string>
    <string name="error_post_remote_site_settings">Couldn\'t save site info</string>
    <string name="error_open_list_from_notification">This post or page was published on another site</string>
    <string name="error_fetch_users_list">Couldn\'t retrieve site users</string>
    <string name="error_fetch_followers_list">Couldn\'t retrieve site followers</string>
    <string name="error_fetch_email_followers_list">Couldn\'t retrieve site email followers</string>
    <string name="error_fetch_viewers_list">Couldn\'t retrieve site viewers</string>
    <string name="error_update_role">Couldn\'t update user role</string>
    <string name="error_remove_user">Couldn\'t remove user</string>
    <string name="error_remove_follower">Couldn\'t remove follower</string>
    <string name="error_remove_viewer">Couldn\'t remove viewer</string>
    <string name="error_notif_q_action_like">Could not like comment. Please try again later.</string>
    <string name="error_notif_q_action_approve">Could not approve comment. Please try again later.</string>
    <string name="error_notif_q_action_reply">Could not reply to comment. Please try again later.</string>
    <string name="error_fetch_site_after_creation">Site has been created, you might need to refresh your sites in the site picker.</string>

    <!-- Post Error -->
    <string name="error_unknown_post">Could not find the post on the server</string>
    <string name="error_unknown_page">Could not find the page on the server</string>
    <string name="error_unknown_post_type">Unknown post format</string>

    <!-- Image Descriptions for Accessibility -->
    <string name="content_description_add_media">Add media</string>
    <string name="error_load_comment">Couldn\'t load the comment</string>
    <string name="error_downloading_image">Error downloading image</string>
    <string name="cd_related_post_preview_image">Related post preview image</string>
    <string name="login_site_address_help_image">The site address can be found in the navigation bar of your web browser</string>

    <!-- Passcode lock -->
    <string name="passcode_manage">Manage PIN lock</string>
    <string name="passcode_enter_passcode">Enter your PIN</string>
    <string name="passcode_enter_old_passcode">Enter your old PIN</string>
    <string name="passcode_re_enter_passcode">Re-enter your PIN</string>
    <string name="passcode_change_passcode">Change PIN</string>
    <string name="passcode_set">PIN set</string>
    <string name="passcode_wrong_passcode">Wrong PIN</string>
    <string name="passcode_preference_title">PIN lock</string>
    <string name="passcode_turn_off">Turn PIN lock off</string>
    <string name="passcode_turn_on">Turn PIN lock on</string>
    <string name="passcodelock_prompt_message">Enter your PIN</string>
    <string name="passcodelock_hint"></string>

    <!--
      Jetpack strings
    -->
    <string name="jetpack_info">Jetpack info</string>
    <string name="jetpack_message">The Jetpack plugin must be installed and activated. Do you want to install or activate Jetpack?</string>
    <string name="jetpack_message_not_admin">The Jetpack plugin is required. Contact the site administrator.</string>
    <string name="jetpack_use_com_account">To add your Jetpack site, log in to the WordPress.com account you used to connect Jetpack.</string>
    <string name="jetpack_not_found">Jetpack plugin not found</string>
    <string name="jetpack_not_connected">Jetpack plugin not connected</string>
    <string name="jetpack_not_connected_message">The Jetpack plugin is installed, but not connected to WordPress.com. Do you want to connect Jetpack?</string>
    <string name="jetpack_different_com_account">Jetpack sites belonging to different WordPress.com accounts are not supported</string>
    <string name="jetpack_stats_module_disabled_message">The Jetpack plugin is connected, but the Stats module is not active. Do you want to activate Stats?</string>
    <string name="jetpack_stats_module_disabled_message_not_admin">The Jetpack plugin is connected, but the Stats module is not active. Contact the site administrator.</string>
    <string name="jetpack_disconnect_pref_title">"Disconnect from WordPress.com"</string>
    <string name="jetpack_disconnect_confirmation_message">Are you sure you want to disconnect Jetpack from the site?</string>
    <string name="jetpack_disconnect_confirm">Disconnect</string>
    <string name="jetpack_disconnect_success_toast">Site disconnected</string>
    <string name="jetpack_disconnect_error_toast">Error disconnecting site</string>

    <!--
      reader strings
    -->
    <!-- timespan shown for posts/comments published within the past 60 seconds -->
    <string name="timespan_now">now</string>

    <!-- title shown for untitled posts and blogs -->
    <string name="reader_untitled_post">(Untitled)</string>

    <!-- activity titles -->
    <string name="reader_title_deeplink">WordPress Reader</string>
    <string name="reader_title_applog">Application log</string>
    <string name="reader_title_blog_preview">Reader Blog</string>
    <string name="reader_title_tag_preview">Reader Tag</string>
    <string name="reader_title_post_detail">Reader Post</string>
    <string name="reader_title_post_detail_wpcom">WordPress.com Post</string>
    <string name="reader_title_related_post_detail">Related Post</string>
    <string name="reader_title_subs">Tags &amp; Blogs</string>
    <string name="reader_title_photo_viewer">%1$d of %2$d</string>
    <string name="reader_title_comments" translatable="false">@string/comments</string>
    <string name="reader_title_search_results">Search for %s</string>

    <!-- view pager titles -->
    <string name="reader_page_followed_tags">Followed tags</string>
    <string name="reader_page_followed_blogs">Followed sites</string>
    <string name="reader_page_recommended_blogs">Sites you may like</string>

    <!-- menu text -->
    <string name="reader_menu_tags">Edit tags and blogs</string>
    <string name="reader_menu_block_blog">Block this blog</string>

    <!-- button text -->
    <string name="reader_btn_share">Share</string>
    <string name="reader_btn_follow">Follow</string>
    <string name="reader_btn_unfollow">Following</string>

    <!-- EditText hints -->
    <string name="reader_hint_comment_on_post">Reply to post…</string>
    <string name="reader_hint_comment_on_comment">Reply to comment…</string>
    <string name="reader_hint_add_tag_or_url">Enter a URL or tag to follow</string>
    <string name="reader_hint_post_search">Search WordPress.com</string>
    <string name="reader_hint_search_followed_sites">Search followed sites</string>

    <!-- TextView labels -->
    <string name="reader_label_new_posts">New posts</string>
    <string name="reader_label_new_posts_subtitle">Tap to show them</string>
    <string name="reader_label_added_tag">Added %s</string>
    <string name="reader_label_removed_tag">Removed %s</string>
    <string name="reader_label_reply">Reply</string>
    <string name="reader_label_followed_blog">Blog followed</string>
    <string name="reader_label_tag_preview">Posts tagged %s</string>
    <string name="reader_label_comments_on">Comments on</string>
    <string name="reader_label_comments_closed">Comments are closed</string>
    <string name="reader_label_comment_count_single">One comment</string>
    <string name="reader_label_comment_count_multi">%,d comments</string>
    <string name="reader_label_view_original">View original article</string>
    <string name="reader_label_follow_count">%,d followers</string>
    <string name="reader_label_submit_comment">SEND</string>
    <string name="reader_label_gap_marker">Load more posts</string>
    <string name="reader_label_post_search_explainer">Search all public WordPress.com blogs</string>
    <string name="reader_label_post_search_running">Searching…</string>
    <string name="reader_label_local_related_posts">More in %s</string>
    <string name="reader_label_global_related_posts">More on WordPress.com</string>
    <string name="reader_label_view_gallery">View Gallery</string>
    <string name="reader_label_image_count_one">1 image</string>
    <string name="reader_label_image_count_multi">%d images</string>
    <string name="reader_label_visit">Visit</string>
    <string name="reader_photo_by">Photo by %s</string>
    <string name="reader_view_comments">View comments</string>

    <string name="reader_excerpt_link">Visit %s for more</string>

    <!-- like counts -->
    <string name="reader_label_like">Like</string>
    <string name="reader_likes_one">One person likes this</string>
    <string name="reader_likes_multi">%,d people like this</string>
    <string name="reader_likes_only_you">You like this</string>
    <string name="reader_likes_you_and_one">You and one other like this</string>
    <string name="reader_likes_you_and_multi">You and %,d others like this</string>
    <string name="reader_label_liked_by">Liked By</string>

    <string name="reader_short_like_count_none">Like</string>
    <string name="reader_short_like_count_one">1 Like</string>
    <string name="reader_short_like_count_multi">%s Likes</string>

    <string name="reader_short_comment_count_one">1 Comment</string>
    <string name="reader_short_comment_count_multi">%s Comments</string>

    <!-- toast messages -->
    <string name="reader_toast_err_comment_failed">Couldn\'t post your comment</string>
    <string name="reader_toast_err_tag_exists">You already follow this tag</string>
    <string name="reader_toast_err_tag_invalid">That isn\'t a valid tag</string>
    <string name="reader_toast_err_add_tag">Unable to add this tag</string>
    <string name="reader_toast_err_remove_tag">Unable to remove this tag</string>
    <string name="reader_toast_err_share_intent">Unable to share</string>
    <string name="reader_toast_err_view_image">Unable to view image</string>
    <string name="reader_toast_err_get_comment">Unable to retrieve this comment</string>
    <string name="reader_toast_err_get_blog_info">Unable to show this blog</string>
    <string name="reader_toast_err_already_follow_blog">You already follow this blog</string>
    <string name="reader_toast_err_follow_blog">Unable to follow this blog</string>
    <string name="reader_toast_err_follow_blog_not_found">This blog could not be found</string>
    <string name="reader_toast_err_follow_blog_not_authorized">You are not authorized to access this blog</string>
    <string name="reader_toast_err_unfollow_blog">Unable to unfollow this blog</string>
    <string name="reader_toast_blog_blocked">Posts from this blog will no longer be shown</string>
    <string name="reader_toast_err_block_blog">Unable to block this blog</string>
    <string name="reader_toast_err_generic">Unable to perform this action</string>
    <string name="reader_toast_err_cannot_like_post">Failed to like this post</string>
    <string name="reader_toast_err_comment_not_found">Comment not found!</string>
    <string name="reader_toast_err_already_liked">You have already liked that comment</string>
    <string name="reader_toast_err_url_intent">Unable to open %s</string>

    <!-- snackbar messages -->
    <string name="reader_snackbar_err_cannot_like_post_logged_out">Can\'t like while logged out of WordPress.com</string>

    <!-- failure messages when retrieving a single reader post -->
    <string name="reader_err_get_post_generic">Unable to retrieve this post</string>
    <string name="reader_err_get_post_not_authorized">You\'re not authorized to view this post</string>
    <string name="reader_err_get_post_not_authorized_fallback">You\'re not authorized to view this post. Use the top action button to try a browser instead.</string>
    <string name="reader_err_get_post_not_authorized_signin">You\'re not authorized to view this post. Try signing in to WordPress.com first.</string>
    <string name="reader_err_get_post_not_authorized_signin_fallback">You\'re not authorized to view this post. Try signing in to WordPress.com first or use the top action button to open a browser instead.</string>
    <string name="reader_err_get_post_not_found">This post no longer exists</string>

    <!-- empty list/grid text -->
    <string name="reader_empty_posts_no_connection" translatable="false">@string/no_network_title</string>
    <string name="reader_empty_posts_request_failed">Unable to retrieve posts</string>
    <string name="reader_empty_posts_in_tag">No posts with this tag</string>
    <string name="reader_empty_posts_in_tag_updating">Fetching posts…</string>
    <string name="reader_empty_posts_in_custom_list">The sites in this list haven\'t posted anything recently</string>
    <string name="reader_empty_followed_tags">You don\'t follow any tags</string>
    <string name="reader_empty_recommended_blogs">No recommended blogs</string>
    <string name="reader_empty_followed_blogs_title">You\'re not following any sites yet</string>
    <string name="reader_empty_followed_blogs_search_title">No matching sites</string>
    <string name="reader_empty_followed_blogs_description">But don\'t worry, just tap the icon at the top right to start exploring!</string>
    <string name="reader_empty_followed_blogs_no_recent_posts_title">No recent posts</string>
    <string name="reader_empty_followed_blogs_no_recent_posts_description">The sites you follow haven\'t posted anything recently</string>
    <string name="reader_empty_posts_liked">You haven\'t liked any posts</string>
    <string name="reader_empty_comments">No comments yet</string>
    <string name="reader_empty_posts_in_blog">This blog is empty</string>
    <string name="reader_empty_posts_in_search_title">No posts found</string>
    <string name="reader_empty_posts_in_search_description">No posts found for %s for your language</string>

    <string name="dlg_confirm_clear_search_history">Clear search history?</string>
    <string name="label_clear_search_history">Clear search history</string>

    <!-- attribution line for Discover posts, ex: "Originally posted by [AuthorName] on [BlogName] -->
    <string name="reader_discover_attribution_author_and_blog">Originally posted by %1$s on %2$s</string>
    <string name="reader_discover_attribution_author">Originally posted by %s</string>
    <string name="reader_discover_attribution_blog">Originally posted on %s</string>
    <string name="reader_discover_visit_blog">Visit %s</string>

    <!-- connection bar which appears on main activity when there's no connection -->
    <string name="connectionbar_no_connection">No connection</string>

    <!-- NUX strings -->
    <string name="create_account_wpcom">Create an account on WordPress.com</string>
    <string name="create_new_blog_wpcom">Create WordPress.com blog</string>
    <string name="new_blog_wpcom_created">WordPress.com blog created!</string>
    <string name="validating_user_data">Validating user data</string>
    <string name="validating_site_data">Validating site data</string>
    <string name="creating_your_account">Creating your account</string>
    <string name="creating_your_site">Creating your site</string>
    <string name="required_field">Required field</string>
    <string name="invalid_email_message">Your email address isn\'t valid</string>
    <string name="invalid_password_message">Password must contain at least 4 characters</string>
    <string name="invalid_username_too_short">Username must be longer than 4 characters</string>
    <string name="invalid_username_too_long">Username must be shorter than 61 characters</string>
    <string name="invalid_username_no_spaces">Username can\'t contain spaces</string>
    <string name="email_hint">Email address</string>
    <string name="agree_terms_of_service">By creating an account you agree to the fascinating %1$sTerms of Service%2$s</string>
    <string name="username_email">Email or username</string>
    <string name="site_address">Your self-hosted address (URL)</string>
    <string name="connecting_wpcom">Logging in to WordPress.com</string>
    <string name="username_only_lowercase_letters_and_numbers">Username can only contain lowercase letters (a-z) and numbers</string>
    <string name="username_required">Enter a username</string>
    <string name="username_not_allowed">Username not allowed</string>
    <string name="email_cant_be_used_to_signup">You can\'t use that email address to signup. We are having problems with them blocking some of our email. Use another email provider.</string>
    <string name="username_must_be_at_least_four_characters">Username must be at least 4 characters</string>
    <string name="username_contains_invalid_characters">Username may not contain the character “_”</string>
    <string name="username_must_include_letters">Username must have a least 1 letter (a-z)</string>
    <string name="email_invalid">Enter a valid email address</string>
    <string name="email_not_found">We didn\'t find a WordPress.com user with that email address</string>
    <string name="email_not_allowed">That email address isn\'t allowed</string>
    <string name="username_exists">That username already exists</string>
    <string name="email_exists">That email address is already being used</string>
    <string name="username_reserved_but_may_be_available">That username is currently reserved but may be available in a couple of days</string>
    <string name="email_reserved">That email address has already been used. Check your inbox for an activation email. If you don\'t activate you can try again in a few days.</string>
    <string name="blog_name_required">Enter a site address</string>
    <string name="blog_name_not_allowed">That site address isn\'t allowed</string>
    <string name="blog_name_no_spaced_allowed">Site address can\'t contain spaces</string>
    <string name="blog_name_must_be_at_least_four_characters">Site address must be at least 4 characters</string>
    <string name="blog_name_must_be_less_than_sixty_four_characters">The site address must be shorter than 64 characters</string>
    <string name="blog_name_contains_invalid_characters">Site address may not contain the character “_”</string>
    <string name="blog_name_cant_be_used">You may not use that site address</string>
    <string name="blog_name_only_lowercase_letters_and_numbers">Site address can only contain lowercase letters (a-z) and numbers</string>
    <string name="blog_name_must_include_letters">Site address must have at least 1 letter (a-z)</string>
    <string name="blog_name_exists">That site already exists</string>
    <string name="blog_name_reserved">That site is reserved</string>
    <string name="blog_name_reserved_but_may_be_available">That site is currently reserved but may be available in a couple days</string>
    <string name="password_invalid">You need a more secure password. Make sure to use 7 or more characters, mix uppercase and lowercase letters, numbers or special characters.</string>
    <string name="blog_name_invalid">Invalid site address</string>
    <string name="blog_title_invalid">Invalid site title</string>
    <string name="username_invalid">Invalid username</string>
    <string name="checking_username">Checking username</string>
    <string name="limit_reached">Limit reached. You can try again in 1 minute. Trying again before that will only increase the time you have to wait before the ban is lifted. If you think this is in error, contact support.</string>
    <string name="username_or_password_incorrect">The username or password you entered is incorrect</string>
    <string name="nux_tap_continue">Continue</string>
    <string name="nux_cannot_log_in">We can\'t log you in</string>
    <string name="nux_tutorial_get_started_title">Get started!</string>
    <string name="nux_welcome_create_account">Create account</string>
    <string name="nux_add_selfhosted_blog">Add self-hosted site</string>
    <string name="nux_oops_not_selfhosted_blog">Log in to WordPress.com</string>
    <string name="ssl_certificate_details">Details</string>
    <string name="ssl_certificate_error">Invalid SSL certificate</string>
    <string name="ssl_certificate_ask_trust">If you usually connect to this site without problems, this error could mean that someone is trying to impersonate the site, and you shouldn\'t continue. Would you like to trust the certificate anyway?</string>
    <string name="ptr_tip_message">Tip: Pull down to refresh</string>
    <string name="verification_code">Verification code</string>
    <string name="invalid_verification_code">Invalid verification code</string>
    <string name="invalid_verification_code_format">Must be six-digit number</string>
    <string name="verify">Verify</string>
    <string name="two_step_footer_label">Enter the code from your authenticator app.</string>
    <string name="two_step_footer_button">Send code via text message</string>
    <string name="two_step_sms_sent">Check your text messages for the verification code.</string>
    <string name="sign_in_jetpack">Log in to your WordPress.com account to connect to Jetpack.</string>
    <string name="auth_required">Log in again to continue.</string>
    <string name="signup_succeed_signin_failed">Your account has been created but an error occured while we loggged you
        in. Try to log in with your newly created username and password.</string>
    <string name="send_link">Send link</string>
    <string name="get_a_link_sent_to_your_email_to_sign_in_instantly">Get a link sent to your email to log in instantly</string>
    <string name="logging_in">Logging in</string>
    <string name="magic_link_unavailable_error_message">Currently unavailable. Please enter your password</string>
    <string name="check_your_email">Check your email</string>
    <string name="launch_your_email_app">Launch your email app</string>
    <string name="checking_email">Checking email</string>
    <string name="not_on_wordpress_com">Not on WordPress.com?</string>
    <string name="already_logged_in_wpcom">You\'re already logged in a WordPress.com account, you can\'t add a WordPress.com site bound to another account.</string>
    <string name="already_logged_in_wpcom_same_username">You\'re already logged in your WordPress.com account. Your site should appear in the site picker, make sure it\'s not hidden.</string>
    <string name="cannot_add_duplicate_site">This site already exists in the app, you can\'t add it.</string>
    <string name="duplicate_site_detected">A duplicate site has been detected.</string>

    <!-- Help view -->
    <string name="help">Help</string>
    <string name="forgot_password">Lost your password?</string>
    <string name="nux_help_description">Visit the help center to get answers to common questions or visit the forums to ask new ones</string>
    <string name="forums">Forums</string>
    <string name="contact_us">Contact us</string>
    <string name="help_center">Help center</string>
    <string name="browse_our_faq_button">Browse our FAQ</string>
    <string name="faq_button">FAQ</string>
    <string name="tell_me_more">Tell me more</string>

    <!--My Site-->
    <string name="my_site_header_external">External</string>
    <string name="my_site_header_configuration">Configuration</string>
    <string name="my_site_header_look_and_feel">Look and Feel</string>
    <string name="my_site_header_publish">Publish</string>
    <string name="my_site_btn_blog_posts">Blog Posts</string>
    <string name="my_site_btn_sharing">Sharing</string>
    <string name="my_site_btn_site_settings">Settings</string>
    <string name="my_site_btn_comments" translatable="false">@string/comments</string>
    <string name="my_site_btn_switch_site">Switch Site</string>
    <string name="my_site_btn_view_admin">View Admin</string>
    <string name="my_site_btn_view_site">View Site</string>
    <string name="my_site_no_sites_view_drake">Illustration</string>
    <string name="my_site_no_sites_view_title">You don\'t have any WordPress sites yet.</string>
    <string name="my_site_no_sites_view_subtitle">Would you like to add one?</string>
    <string name="fab_content_description_write">Write</string>

    <!-- site picker -->
    <string name="site_picker_title">Choose site</string>
    <string name="site_picker_edit_visibility">Show/hide sites</string>
    <string name="site_picker_add_site">Add site</string>
    <string name="site_picker_add_self_hosted">Add self-hosted site</string>
    <string name="site_picker_create_dotcom">Create WordPress.com site</string>
    <string name="site_picker_cant_hide_current_site">\"%s\" wasn\'t hidden because it\'s the current site</string>
    <string name="site_picker_remove_site_error">Error removing site, try again later</string>

    <!-- Application logs view -->
    <string name="logs_copied_to_clipboard">Application logs have been copied to the clipboard</string>

    <!-- Helpshift overridden strings -->
    <string name="hs__conversation_detail_error">Describe the problem you\'re seeing</string>
    <string name="hs__new_conversation_header">Support chat</string>
    <string name="hs__conversation_header">Support chat</string>
    <string name="hs__username_blank_error">Enter a valid name</string>
    <string name="hs__invalid_email_error">Enter a valid email address</string>

    <!--Me-->
    <string name="me_profile_photo">Profile Photo</string>
    <string name="me_btn_app_settings">App Settings</string>
    <string name="me_btn_support">Help &amp; Support</string>
    <string name="me_btn_login_logout">Login/Logout</string>
    <string name="me_connect_to_wordpress_com">Log in to WordPress.com</string>
    <string name="me_disconnect_from_wordpress_com">Log out of WordPress.com</string>

    <!--TabBar Accessibility Labels-->
    <string name="tabbar_accessibility_label_my_site">My Site. View your site and manage it, including stats.</string>
    <string name="tabbar_accessibility_label_me">Me. View your profile and make changes.</string>
    <string name="tabbar_accessibility_label_reader">Reader. Follow content from other sites.</string>
    <string name="tabbar_accessibility_label_notifications">Notifications. Manage your notifications.</string>
    <string name="site_privacy_private_desc">I would like my site to be private, visible only to users I choose</string>
    <string name="site_privacy_hidden_desc">Discourage search engines from indexing this site</string>
    <string name="site_privacy_public_desc">Allow search engines to index this site</string>

    <string name="date_range_start_date">Start Date</string>
    <string name="date_range_end_date">End Date</string>

    <!-- Special characters -->
    <string name="bullet" translatable="false">\u2022</string>
    <string name="previous_button" translatable="false">&lt;</string>
    <string name="next_button" translatable="false">&gt;</string>
    <string name="vertical_line" translatable="false">\u007C</string>

    <!-- Noticons -->
    <string name="noticon_clock" translatable="false">\uf303</string>
    <string name="noticon_note" translatable="false">\uf814</string>

    <!-- Publicize and sharing -->
    <string name="sharing">Sharing</string>
    <string name="connections_label">Connections</string>
    <string name="connections_description">Connect your favorite social media services to automatically share new posts with friends.</string>
    <string name="connected_accounts_label">Connected accounts</string>
    <string name="connection_service_label">Publicize to %s</string>
    <string name="connection_service_description">Connect to automatically share your blog posts to %s.</string>
    <string name="share_btn_connect">Connect</string>
    <string name="share_btn_disconnect">Disconnect</string>
    <string name="share_btn_reconnect">Reconnect</string>
    <string name="share_btn_connect_another_account">Connect another account</string>
    <string name="dlg_confirm_publicize_disconnect">Disconnect from %s?</string>
    <string name="connecting_social_network">Connecting %s</string>
    <string name="connection_chooser_message">Select the account you wish to authorize. Note that your posts will be shared to the selected account automatically.</string>
    <string name="icon_and_text_display">Icon &amp; Text</string>
    <string name="icon_only_display">Icon Only</string>
    <string name="text_only_display">Text Only</string>
    <string name="official_buttons_display">Official Buttons</string>
    <string-array name="sharing_button_style_display_array" translatable="false">
        <item>@string/icon_and_text_display</item>
        <item>@string/icon_only_display</item>
        <item>@string/text_only_display</item>
        <item>@string/official_buttons_display</item>
    </string-array>
    <string name="icon_text" translatable="false">icon-text</string>
    <string name="icon" translatable="false">icon</string>
    <string name="text" translatable="false">text</string>
    <string name="official" translatable="false">official</string>
    <string-array name="sharing_button_style_array" translatable="false">
        <item>@string/icon_text</item>
        <item>@string/icon</item>
        <item>@string/text</item>
        <item>@string/official</item>
    </string-array>
    <string name="publicize_official_buttons">Official Buttons</string>
    <string name="publicize_icon_only">Icon Only</string>
    <string name="publicize_icon_and_text"><![CDATA[Icon & Text]]></string>
    <string name="publicize_text_only">Text Only</string>
    <string name="publicize_label" translatable="false">publicize_label</string>
    <string name="publicize_button_style" translatable="false">publicize_button_style</string>
    <string name="site_settings_reblog_and_like_header">Reblog &amp; Like</string>
    <string name="site_settings_reblog">Show Reblog Button</string>
    <string name="site_settings_like">Show Like Button</string>
    <string name="manage">Manage</string>
    <string name="sharing_buttons">Sharing buttons</string>
    <string name="more_buttons">"More" Buttons</string>
    <string name="label">Label</string>
    <string name="button_style">Button Style</string>
    <string name="sharing_comment_likes">Comment Likes</string>
    <string name="twitter_username">Twitter Username</string>
    <string name="sharing_sharing_buttons_description">Select which buttons are shown under your posts</string>
    <string name="sharing_more_description">A \"More\" button contains a dropdown which displays sharing buttons</string>
    <string name="sharing_edit_more_buttons">Edit \"More\" Buttons</string>
    <string name="buttons">Buttons</string>
    <string name="visual">Visual</string>
    <string name="sharing_comment_likes_description">Allow all comments to be Liked by you and your readers</string>
    <string name="likes">Likes</string>
    <string name="twitter">Twitter</string>
    <string name="connected">Connected</string>
    <string name="cannot_connect_account_error">The %s connection could not be made because no account was selected.</string>
    <string name="connecting_account">Connecting account</string>
    <string name="sharing_label_message">Change the text of the sharing buttons\' label. This text won\'t appear until you add at least one sharing button.</string>
    <string name="sharing_twitter_message">This will be included in tweets when people share using the Twitter button</string>

    <!--Theme Browser-->
    <string name="current_theme">Current Theme</string>
    <string name="customize">Customize</string>
    <string name="details">Details</string>
    <string name="support">Support</string>
    <string name="active">Active</string>

    <string name="theme_free">Free</string>
    <string name="theme_all">All</string>
    <string name="theme_premium">Premium</string>
    <string-array name="themes_filter_array" translatable="false">
        <item>@string/theme_free</item>
        <item>@string/theme_all</item>
        <item>@string/theme_premium</item>
    </string-array>

    <string name="title_activity_theme_support">Themes</string>
    <string name="theme_activate">Activate</string>
    <string name="theme_try_and_customize">Try &amp; Customize</string>
    <string name="theme_view">View</string>
    <string name="theme_details">Details</string>
    <string name="theme_support">Support</string>
    <string name="theme_done">DONE</string>
    <string name="theme_manage_site">MANAGE SITE</string>
    <string name="theme_prompt">Thanks for choosing %1$s</string>
    <string name="theme_by_author_prompt_append"> by %1$s</string>
    <string name="theme_activation_error">Something went wrong. Could not activate theme</string>
    <string name="selected_theme">Selected Theme</string>
    <string name="could_not_load_theme">Could not load theme</string>

    <!--People Management-->
    <string name="people">People</string>
    <string name="edit_user">Edit User</string>
    <string name="role">Role</string>
    <string name="follower_subscribed_since">Since %1$s</string>
    <string name="person_remove_confirmation_title">Remove %1$s</string>
    <string name="user_remove_confirmation_message">If you remove %1$s, that user will no longer be able to access this site, but any content that was created by %1$s will remain on the site.\n\nWould you still like to remove this user?</string>
    <string name="follower_remove_confirmation_message">If removed, this follower will stop receiving notifications about this site, unless they re-follow.\n\nWould you still like to remove this follower?</string>
    <string name="viewer_remove_confirmation_message">If you remove this viewer, he or she will not be able to visit this site.\n\nWould you still like to remove this viewer?</string>
    <string name="person_removed">Successfully removed %1$s</string>
    <string name="invite_people">Invite People</string>
    <string name="invite_names_title">Usernames or Emails</string>
    <string name="invite">Invite</string>
    <string name="button_invite" translatable="false">@string/invite</string>
    <string name="invite_username_not_found">%s: User not found</string>
    <string name="invite_already_a_member">%s: Already a member</string>
    <string name="invite_already_following">%s: Already following</string>
    <string name="invite_user_blocked_invites">%s: User blocked invites</string>
    <string name="invite_invalid_email">%s: Invalid email</string>
    <string name="invite_message_title">Custom Message</string>
    <string name="invite_message_remaining_zero">0 characters remaining</string>
    <string name="invite_message_remaining_one">1 character remaining</string>
    <string name="invite_message_remaining_other">%d characters remaining</string>
    <string name="invite_message_info">(Optional) You can enter a custom message of up to 500 characters that will be included in the invitation to the user(s).</string>
    <string name="invite_message_usernames_limit">Invite up to 10 email addresses and/or WordPress.com usernames. Those needing a username will be sent instructions on how to create one.</string>
    <string name="invite_error_no_usernames">Please add at least one username</string>
    <string name="invite_error_invalid_usernames_one">Cannot send: A username or email is invalid</string>
    <string name="invite_error_invalid_usernames_multiple">Cannot send: There are invalid usernames or emails</string>
    <string name="invite_error_sending">An error occurred while trying to send the invite!</string>
    <string name="invite_error_some_failed">Invite sent but error(s) occurred!</string>
    <string name="invite_error_for_username">%1$s: %2$s</string>
    <string name="invite_sent">Invite sent successfully</string>

    <string name="people_dropdown_item_team">Team</string>
    <string name="people_dropdown_item_followers">Followers</string>
    <string name="people_dropdown_item_email_followers">Email Followers</string>
    <string name="people_dropdown_item_viewers">Viewers</string>
    <string name="people_empty_list_filtered_users">You don\'t have any users yet.</string>
    <string name="people_empty_list_filtered_followers">You don\'t have any followers yet.</string>
    <string name="people_empty_list_filtered_email_followers">You don\'t have any email followers yet.</string>
    <string name="people_empty_list_filtered_viewers">You don\'t have any viewers yet.</string>
    <string name="people_fetching">Fetching users…</string>
    <string name="title_follower">Follower</string>
    <string name="title_email_follower">Email Follower</string>

    <string name="role_follower">Follower</string>
    <string name="role_viewer">Viewer</string>

    <!--My profile-->
    <string name="my_profile">My Profile</string>
    <string name="first_name">First name</string>
    <string name="last_name">Last name</string>
    <string name="public_display_name">Public display name</string>
    <string name="public_display_name_hint">Display name will default to your username if it is not set</string>
    <string name="about_me">About me</string>
    <string name="about_me_hint">A few words about you…</string>
    <string name="start_over">Start Over</string>
    <string name="site_settings_start_over_hint">Start your site over</string>
    <string name="start_over_email_subject">Start over with site %s</string>
    <string name="start_over_email_body">I want to start over with the site %s</string>
    <string name="start_over_email_intent_error">Unable to send an email</string>
    <string name="let_us_help">Let Us Help</string>
    <string name="start_over_text">If you want a site but don\'t want any of the posts and pages you have now, our support team can delete your posts, pages, media and comments for you.\n\nThis will keep your site and URL active, but give you a fresh start on your content creation. Just contact us to have your current content cleared out.</string>
    <string name="contact_support">Contact support</string>
    <string name="confirm_delete_site">Confirm Delete Site</string>
    <string name="confirm_delete_site_prompt">Please type in %1$s in the field below to confirm. Your site will then be gone forever.</string>
    <string name="site_settings_export_content_title">Export content</string>
    <string name="error_deleting_site">Error deleting site</string>
    <string name="error_deleting_site_summary">There was an error in deleting your site. Please contact support for more assistance</string>
    <string name="primary_domain">Primary Domain</string>
    <string name="domain_removal">Domain Removal</string>
    <string name="domain_removal_summary">Be careful! Deleting your site will also remove your domain(s) listed below.</string>
    <string name="domain_removal_hint">The domains that will not work once you remove your site</string>
    <string name="keep_your_content">Keep Your Content</string>
    <string name="export_site_summary">If you are sure, please be sure to take the time and export your content now. It can not be recovered in the future.</string>
    <string name="export_site_hint">Export your site to an XML file</string>
    <string name="delete_site_warning_title">Delete site?</string>
    <string name="delete_site_summary">This action can not be undone. Deleting your site will remove all content, contributors, and domains from the site.</string>
    <string name="delete_site_warning">All your posts, images, and data will be deleted. And this site’s address (%s) will be lost.</string>
    <string name="delete_site_warning_subtitle">Be careful! Once a site is deleted, it cannot be recovered. Please be sure before you proceed.</string>
    <string name="delete_site_hint">Delete site</string>
    <string name="delete_site_progress">Deleting site…</string>
    <string name="purchases_request_error">Something went wrong. Could not request purchases.</string>
    <string name="premium_upgrades_title">Premium Upgrades</string>
    <string name="premium_upgrades_message">You have active premium upgrades on your site. Please cancel your upgrades prior to deleting your site.</string>
    <string name="show_purchases">Show purchases</string>
    <string name="checking_purchases">Checking purchases</string>

    <!--Account Settings-->
    <string name="account_settings">Account Settings</string>
    <string name="pending_email_change_snackbar">Click the verification link in the email sent to %1$s to confirm your new address</string>
    <string name="primary_site">Primary site</string>
    <string name="web_address">Web Address</string>
    <string name="web_address_dialog_hint">Shown publicly when you comment.</string>
    <string name="exporting_content_progress">Exporting content…</string>
    <string name="export_email_sent">Export email sent!</string>
    <string name="export_your_content">Export your content</string>
    <string name="export_your_content_message">Your posts, pages, and settings will be emailed to you at %s.</string>

    <!-- Plans -->
    <string name="plan">Plan</string>
    <string name="plans">Plans</string>
    <string name="plans_loading_error">Unable to load plans</string>
    <string name="plans_manage">Manage your plan at\nWordPress.com/plans</string>
    <string name="enter_your_password_instead">Enter your password instead</string>

    <!-- Plans business post-purchase -->
    <string name="plans_post_purchase_title_intro">It\'s all yours, way to go!</string>
    <string name="plans_post_purchase_text_intro">Your site is doing somersaults in excitement! Now explore your site\'s new features and choose where you\'d like to begin.</string>
    <string name="plans_post_purchase_title_customize">Customize Fonts &amp; Colors</string>
    <string name="plans_post_purchase_text_customize">You now have access to custom fonts, custom colors, and custom CSS editing capabilities.</string>
    <string name="plans_post_purchase_button_customize">Customize my Site</string>
    <string name="plans_post_purchase_title_video">Bring posts to life with video</string>
    <string name="plans_post_purchase_text_video">You can upload and host videos on your site with VideoPress and your expanded media storage.</string>
    <string name="plans_post_purchase_button_video">Start new post</string>
    <string name="plans_post_purchase_title_themes">Find a perfect, Premium theme</string>
    <string name="plans_post_purchase_text_themes">You now have unlimited access to Premium themes. Preview any theme on your site to get started.</string>
    <string name="plans_post_purchase_button_themes">Browse Themes</string>

    <!-- gravatar -->
    <string name="gravatar_tip">New! Tap your Gravatar to change it!</string>
    <string name="error_cropping_image">Error cropping the image</string>
    <string name="error_locating_image">Error locating the cropped image</string>
    <string name="error_refreshing_gravatar">Error reloading your Gravatar</string>
    <string name="error_updating_gravatar">Error updating your Gravatar</string>
    <string name="gravatar_camera_and_media_permission_required">Permissions required in order to select or capture a photo</string>

    <!-- Editor -->
    <string name="discard">Discard</string>
    <string name="edit">Edit</string>
    <string name="tap_to_try_again">Tap to try again!</string>
    <string name="uploading">Uploading…</string>
    <string name="uploading_gallery_placeholder">Uploading gallery…</string>
    <string name="add_media_progress">Adding media</string>

    <string name="alert_insert_image_html_mode">Can\'t insert media directly in HTML mode. Please switch back to visual mode.</string>
    <string name="alert_action_while_uploading">You are currently uploading media. Please wait until this completes.</string>
    <string name="alert_error_adding_media">An error occurred while inserting media</string>

    <string name="stop_upload_dialog_title">Stop uploading?</string>

    <string name="image_settings_dismiss_dialog_title">Discard unsaved changes?</string>
    <string name="image_settings_save_toast">Changes saved</string>

    <string name="image_caption">Caption</string>
    <string name="image_alt_text">Alt text</string>
    <string name="image_link_to">Link to</string>
    <string name="image_width">Width</string>

    <!-- Editor: Accessibility - format bar button descriptions -->
    <string name="format_bar_description_media">Media</string>
    <string name="format_bar_description_heading">Heading</string>
    <string name="format_bar_description_list">List</string>
    <string name="format_bar_description_ol">Ordered List</string>
    <string name="format_bar_description_ul">Unordered List</string>
    <string name="format_bar_description_quote">Block Quote</string>
    <string name="format_bar_description_bold">Bold</string>
    <string name="format_bar_description_italic">Italic</string>
    <string name="format_bar_description_link">Link</string>
    <string name="format_bar_description_underline">Underline</string>
    <string name="format_bar_description_strike">Strikethrough</string>
    <string name="format_bar_description_horizontal_rule">Horizontal Rule</string>
    <string name="format_bar_description_more">Read More</string>
    <string name="format_bar_description_page">Page Break</string>
    <string name="format_bar_description_html">HTML</string>
    <string name="format_bar_description_ellipsis_collapse">Collapse Toolbar</string>
    <string name="format_bar_description_ellipsis_expand">Expand Toolbar</string>
    <string name="visual_editor">Visual editor</string>
    <string name="image_thumbnail">Image thumbnail</string>

    <!-- Editor: Errors -->
    <string name="editor_failed_uploads_switch_html">Some media uploads have failed. You can\'t switch to HTML mode
        in this state. Remove all failed uploads and continue?</string>
    <string name="editor_toast_invalid_path">Invalid file path</string>
    <string name="editor_toast_changes_saved">Changes saved</string>
    <string name="editor_toast_uploading_please_wait">You are currently uploading media. Please wait until this completes.</string>
    <string name="editor_toast_failed_uploads">Some media uploads have failed. You can\'t save or publish
        your post in this state. Would you like to remove all failed media?</string>
    <string name="editor_remove_failed_uploads">Remove failed uploads</string>
    <string name="error_all_media_upload_canceled">All media uploads have been cancelled due to an unknown error. Please retry uploading</string>

    <string name="photo_picker_title">Choose photo</string>
    <string name="photo_picker_choose_photo">Choose photo from device</string>
    <string name="photo_picker_choose_video">Choose video from device</string>
    <string name="photo_picker_capture_photo">Take photo</string>
    <string name="photo_picker_capture_video">Take video</string>
    <string name="photo_picker_soft_ask_label">%s needs permissions to access your photos</string>
    <string name="photo_picker_soft_ask_allow">Allow</string>
    <string name="photo_picker_soft_ask_permissions_denied">%1$s was denied access to your photos. To fix this, edit your permissions and turn on %2$s.</string>

    <!-- E-mail verification reminder dialog -->
    <string name="toast_saving_post_as_draft">Saving post as draft</string>
    <string name="toast_verification_email_sent">Verification email sent, check your inbox</string>
    <string name="toast_verification_email_send_error">Error sending verification email. Are you already verified?</string>
    <string name="editor_confirm_email_prompt_title">Please confirm your email address</string>
    <string name="editor_confirm_email_prompt_message">We sent you an email when you first signed up. Please open the message and click the blue button to enable publishing.</string>
    <string name="editor_confirm_email_prompt_message_with_email">We sent an email to %s when you first signed up. Please open the message and click the blue button to enable publishing.</string>
    <string name="editor_confirm_email_prompt_negative">Resend Email</string>

    <!-- smart toasts -->
    <string name="smart_toast_photo_long_press">Tap and hold to select multiple photos</string>
    <string name="smart_toast_comments_long_press">Tap and hold to select multiple comments</string>

    <!-- permissions -->
    <string name="button_edit_permissions">Edit permissions</string>
    <string name="permissions_denied_title">It looks like you turned off permissions required for this feature</string>
    <string name="permissions_denied_message">To change this, edit your permissions and make sure %s is enabled</string>
    <string name="permission_storage">Storage</string>
    <string name="permission_camera">Camera</string>
    <string name="permission_location">Location</string>

    <!-- Video Optimization -->
    <string name="video_optimization_in_progress">Optimizing your video&#8230;</string>
    <string name="video_optimization_generic_error_message">An error occurred while compressing your video. Using the original file.</string>

    <!-- Image Optimization promo -->
    <string name="turn_on">Turn on</string>
    <string name="leave_off">Leave off</string>
    <string name="image_optimization_promo_title">Turn on image optimization?</string>
    <string name="image_optimization_promo_desc">Image optimization shrinks images for quicker uploading.\n\nYou can change this any time in site settings.</string>

    <!-- Login -->
    <string name="log_in">Log In</string>
    <string name="create_wordpress_site">Create a WordPress site</string>
    <string name="login_promo_text_onthego">Publish from the park. Blog from the bus. Comment from the café. WordPress goes where you go.</string>
    <string name="login_promo_text_realtime">Watch readers from around the world read and interact with your site — in realtime.</string>
    <string name="login_promo_text_anytime">Catch up with your favorite sites and join the conversation anywhere, any time.</string>
    <string name="login_promo_text_notifications">Your notifications travel with you — see comments and likes as they happen.</string>
    <string name="login_promo_text_jetpack">Manage your Jetpack-powered site on the go — you\'ve got WordPress in your pocket.</string>
    <string name="enter_email_wordpress_com">Log in to WordPress.com using an email address to manage all your WordPress sites.</string>
    <string name="next">Next</string>
    <string name="open_mail">Open mail</string>
    <string name="enter_site_address_instead">Log in to your site by entering your site address instead.</string>
    <string name="enter_username_instead">Log in with username instead.</string>
    <string name="enter_the_address_of_your_wordpress_site">Enter the address of your WordPress site</string>
    <string name="enter_verification_code">Almost there! Please enter the verification code from your Authenticator app.</string>
    <string name="login_text_otp">Text me a code instead.</string>
    <string name="requesting_otp">Requesting a verification code via SMS.</string>
    <string name="email_not_registered_wpcom">This email is not registered on WordPress.com</string>
    <string name="password_incorrect">It looks like this password is incorrect. Please double check your information and try again.</string>
    <string name="login_magic_links_label">We\'ll email you a magic link that\'ll log you in instantly, no password needed. Hunt and peck no more!</string>
    <string name="login_magic_links_sent_label">Your magic link is on its way! Check your email on this device and tap the link in the email you received from WordPress.com.</string>
    <string name="login_magic_links_sent_description">Magic link sent illustration</string>
    <string name="login_magic_link_email_requesting">Requesting log-in email</string>
    <string name="enter_wpcom_password">Enter your WordPress.com password.</string>
    <string name="connect_more">Connect Another Site</string>
    <string name="connect_site">Connect Site</string>
    <string name="login_continue">Continue</string>
    <string name="login_already_logged_in_wpcom">Already logged in to WordPress.com</string>
    <string name="login_username_at">\@%s</string>
    <string name="enter_site_address">Enter the address of your WordPress site you\'d like to connect.</string>
    <string name="enter_site_address_share_intent">Enter the address of your WordPress site you\'d like to share the content to.</string>
    <string name="login_site_address">Site address</string>
    <string name="login_site_address_help">Need help finding your site address?</string>
    <string name="login_site_address_help_title">What\'s my site address?</string>
    <string name="login_site_address_help_content">Your site address appears in the bar at the top of the screen when you visit your site in Chrome.</string>
    <string name="login_site_address_more_help">Need more help?</string>
    <string name="login_checking_site_address">Checking site address</string>
    <string name="login_error_while_adding_site">Error while adding site. Error code: %s</string>
    <string name="login_log_in_for_deeplink">Log in to WordPress.com to access the post.</string>
    <string name="login_log_in_for_share_intent">Log in to WordPress.com to share the content.</string>
    <string name="login_empty_site_url">Please enter a site address</string>
    <string name="login_empty_username">Please enter a username</string>
    <string name="login_empty_2fa">Please enter a verification code</string>
    <string name="login_email_client_not_found">Can\'t detect your email client app</string>
    <string name="login_logged_in_as">Logged in as</string>
    <string name="login_epilogue_mysites_one">My site</string>
    <string name="login_epilogue_mysites_other">My sites</string>

    <!-- shared element names -->
    <string name="shared_element_media" translatable="false">media</string>
</resources><|MERGE_RESOLUTION|>--- conflicted
+++ resolved
@@ -288,14 +288,10 @@
 
     <!-- post uploads -->
     <string name="upload_failed_param">Upload failed for \"%s\"</string>
-<<<<<<< HEAD
-    <string name="post_publish_q_action">Publish</string>
     <string name="media_files_not_uploaded">%d media files not uploaded</string>
     <string name="media_files_uploaded_succcessfully">(%d successfully uploaded)</string>
     <string name="retry_needs_aztec" translatable="false">Retry only available in the Beta editor</string>
     <string name="media_file_missing_for_retry">Retry not possible - some media files in this Post are missing from your device</string>
-=======
->>>>>>> e7908a00
 
     <!-- post view -->
     <string name="post_id">Post</string>
