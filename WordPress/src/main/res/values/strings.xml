--- conflicted
+++ resolved
@@ -273,10 +273,7 @@
     <string name="file_not_found">Couldn\'t find the media file for upload. Was it deleted or moved?</string>
     <string name="post_excerpt">Excerpt</string>
     <string name="post_slug">Slug</string>
-<<<<<<< HEAD
-=======
     <string name="post_tags">Tags</string>
->>>>>>> 0c429aa2
     <string name="download">Downloading media</string>
     <string name="delete_post">Delete post</string>
     <string name="delete_page">Delete page</string>
