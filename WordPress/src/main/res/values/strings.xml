--- conflicted
+++ resolved
@@ -2667,13 +2667,9 @@
     <string name="pages_empty_trashed">You don\'t have any trashed pages</string>
     <string name="pages_open_page_error">The selected page is not available</string>
     <string name="pages_and_posts_cancel_auto_upload">Cancel upload</string>
-<<<<<<< HEAD
     <string name="pages_list_author">Page author</string>
-
-=======
     <string name="pages_cannot_be_started">We cannot open pages at the moment. Please try again later</string>
     <string name="pages_item_subtitle">%1$s · %2$s</string>
->>>>>>> 7039fa71
 
     <string name="page_status_pending_review" translatable="false">@string/post_status_pending_review</string>
     <string name="page_status_page_private" translatable="false">@string/post_status_post_private</string>
