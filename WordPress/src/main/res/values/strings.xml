--- conflicted
+++ resolved
@@ -2043,10 +2043,8 @@
     <string name="login_error_generic_start">Google login could not be started.</string>
     <string name="login_error_suffix">\nMaybe try a different account?</string>
 
-<<<<<<< HEAD
     <string name="google_error_timeout">Google took too long to respond. You may need to wait until you have a stronger internet connection.</string>
 
-=======
     <!-- Site Creation notifications -->
     <string name="notification_site_creation_title_success">Site created!</string>
     <string name="notification_site_creation_created">Tap to continue.</string>
@@ -2056,7 +2054,6 @@
     <string name="notification_site_creation_failed">An error has occurred.</string>
 
     <!-- Login notifications -->
->>>>>>> a0795810
     <string name="notification_login_title_success">Logged in!</string>
     <string name="notification_logged_in">Tap to continue.</string>
     <string name="notification_login_title_in_progress">Login in progress…</string>
