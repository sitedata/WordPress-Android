<?xml version="1.0" encoding="utf-8"?>
<resources xmlns:tools="http://schemas.android.com/tools">

    <string name="app_name" translatable="false">WordPress</string>

    <!-- account setup -->
    <string name="xmlrpc_missing_method_error">Couldn\'t connect. Required XML-RPC methods are missing on the server.</string>
    <string name="xmlrpc_post_blocked_error">Couldn\'t connect. Your host is blocking POST requests, and the app needs
        that in order to communicate with your site. Contact your host to solve this problem.</string>
    <string name="xmlrpc_endpoint_forbidden_error">Couldn\'t connect. We received a 403 error when trying to access your
        site XMLRPC endpoint. The app needs that in order to communicate with your site. Contact your host to solve
        this problem.</string>
    <string name="no_network_title">No network available</string>
    <string name="no_network_message">There is no network available</string>
    <string name="sign_out_wpcom_confirm_with_changes">You have changes to posts that haven’t been uploaded to your site. Logging out now will delete those changes from your device. Log out anyway?</string>
    <string name="sign_out_wpcom_confirm_with_no_changes">Log out of WordPress?</string>

    <!-- form labels -->
    <string name="select_categories">Select categories</string>
    <string name="tags_separate_with_commas">Separate tags with commas</string>
    <string name="max_thumbnail_px_size">Maximum Image Size</string>
    <string name="image_quality">Image Quality</string>
    <string name="max_video_resolution">Maximum Video Size</string>
    <string name="video_quality">Video Quality</string>
    <string name="password">Password</string>

    <!-- comment form labels -->
    <string name="anonymous">Anonymous</string>

    <!-- Screen titles -->
    <string name="release_notes_screen_title">Release notes</string>
    <string name="license_screen_title">License</string>
    <string name="help_screen_title">Help and Support</string>
    <string name="notif_settings_screen_title">Notification settings</string>
    <string name="my_site_section_screen_title">My site</string>
    <string name="me_section_screen_title">Me</string>
    <string name="reader_screen_title">Reader</string>
    <string name="notifications_screen_title">Notifications</string>
    <string name="publicize_buttons_screen_title">Sharing buttons</string>
    <string name="media_settings_screen_title">File details</string>
    <string name="person_detail_screen_title">Person detail</string>
    <string name="login_epilogue_screen_title">Logged in as</string>
    <string name="login_prologue_screen_title">Login</string>
    <string name="signup_epilogue_screen_title">New account</string>
    <string name="share_intent_screen_title">Pick site</string>
    <string name="edit_photo_screen_title">Edit Photo</string>
    <string name="notif_detail_screen_title">Notification detail %s</string>

    <!-- default strings -->
    <string name="wordpress" translatable="false">WordPress</string>

    <!-- general strings -->
    <string name="posts">Posts</string>
    <string name="sites">Sites</string>
    <string name="media">Media</string>
    <string name="themes">Themes</string>
    <string name="about_the_app">About the app</string>
    <string name="username">Username</string>
    <string name="cancel">Cancel</string>
    <string name="save">Save</string>
    <string name="keep_editing">Keep editing</string>
    <string name="add">Add</string>
    <string name="remove">Remove</string>
    <string name="removed">Removed</string>
    <string name="search">Search</string>
    <string name="show">Show</string>
    <string name="hide">Hide</string>
    <string name="select_all">Select all</string>
    <string name="deselect_all">Deselect all</string>
    <string name="sure_to_remove_account">Remove this site from the app?</string>
    <string name="yes">Yes</string>
    <string name="no">No</string>
    <string name="error">Error</string>
    <string name="connection_error">Connection error</string>
    <string name="connection_to_server_lost">The connection to the server was lost</string>
    <string name="category_refresh_error">Category refresh error</string>
    <string name="incorrect_credentials">Incorrect username or password.</string>
    <string name="cancel_edit">Cancel edit</string>
    <string name="gallery_error">The media item couldn\'t be retrieved</string>
    <string name="refresh">Refresh</string>
    <string name="report_bug">Report bug</string>
    <string name="blog_not_found">An error occurred when accessing this blog</string>
    <string name="post_not_found">An error occurred when loading the post. Refresh your posts and try again.</string>
    <string name="sign_in">Log in</string>
    <string name="signing_out">Logging out…</string>
    <string name="sign_in_wpcom">Log in to WordPress.com</string>
    <string name="learn_more">Learn more</string>
    <string name="uploading_post">Uploading \"%s\"</string>
    <string name="language">Language</string>
    <string name="interface_language">Interface Language</string>
    <string name="signout">Log out</string>
    <string name="undo">Undo</string>
    <string name="never">Never</string>
    <string name="unknown">Unknown</string>
    <string name="off">Off</string>
    <string name="could_not_load_page">Could not load page</string>
    <string name="send">Send</string>
    <string name="swipe_for_more">Swipe for more</string>
    <string name="confirm">Confirm</string>
    <string name="cant_open_url">Unable to open the link</string>
    <string name="retry">Retry</string>
    <string name="invalid_ip_or_range">Invalid IP or IP range</string>
    <string name="copy">Copy</string>
    <string name="error_please_choose_browser">Error opening the default web browser. Please choose another app:</string>
    <string name="delete_yes">Delete</string>
    <string name="add_count">Add %d</string>
    <string name="preview_count">Preview %d</string>
    <string name="dismiss">dismiss</string>
    <string name="exit">exit</string>
    <string name="ok">OK</string>
    <string name="site_cannot_be_loaded">We cannot load the data for your site right now. Please try again later</string>

    <string name="button_not_now">Not now</string>

    <string name="latitude_longitude">%1$f, %2$f</string>
    <string name="author_name_blog_name">%1$s, %2$s</string>
    <string name="at_username">\@%s</string>

    <!-- CAB -->
    <string name="cab_selected">%d selected</string>

    <!-- Media  -->
    <string name="media_all">All</string>
    <string name="media_images">Images</string>
    <string name="media_documents">Documents</string>
    <string name="media_videos">Videos</string>
    <string name="media_audio">Audio</string>
    <string name="media_gallery_column_count_single">1 column</string>
    <string name="media_gallery_column_count_multi">%d columns</string>
    <string name="media_gallery_type_thumbnail_grid">Thumbnail grid</string>
    <string name="media_gallery_type_squares">Squares</string>
    <string name="media_gallery_type_tiled">Tiled</string>
    <string name="media_gallery_type_circles">Circles</string>
    <string name="media_gallery_type_slideshow">Slideshow</string>
    <string name="media_insert_title">Add multiple photos</string>
    <string name="media_insert_individually">Add individually</string>
    <string name="media_insert_as_gallery">Add as gallery</string>
    <string name="media_downloading">Saving media to this device</string>
    <string name="wp_media_title">WordPress media</string>
    <string name="pick_photo">Select photo</string>
    <string name="pick_video">Select video</string>
    <string name="pick_media">Add image or video</string>
    <string name="capture_or_pick_photo">Capture or select photo</string>
    <string name="reader_toast_err_get_post">Unable to retrieve this post</string>
    <string name="media_error_no_permission">You don\'t have permission to view the media library</string>
    <string name="media_error_no_permission_upload">You don\'t have permission to upload media to the site</string>
    <string name="media_error_http_too_large_photo_upload">Image too large to upload. Try changing Optimize Images in your app\'s settings</string>
    <string name="media_error_http_too_large_video_upload">Video too large to upload</string>
    <string name="media_error_exceeds_php_filesize">File exceeds the maximum upload size for this site</string>
    <string name="media_error_exceeds_memory_limit">File too large to be uploaded on this site</string>
    <string name="media_error_internal_server_error">Upload error. Try changing Optimize Images in your app\'s settings</string>
    <string name="media_error_timeout">Server took too long to respond</string>
    <string name="share_media_permission_required">Permissions required in order to share images or videos</string>
    <string name="media_fetching">Fetching media…</string>
    <string name="media_upload_error">Media upload error occurred</string>
    <string name="media_generic_error">Media error occurred</string>
    <string name="media_space_used">%1$s used</string>

    <string name="media_upload_state_queued">Queued</string>
    <string name="media_upload_state_uploading">Uploading</string>
    <string name="media_upload_state_deleting">Deleting</string>
    <string name="media_upload_state_deleted">Deleted</string>
    <string name="media_upload_state_failed">Upload Failed</string>
    <string name="media_upload_state_uploaded">Uploaded</string>

    <string name="media_encoder_quality_80">Low</string>
    <string name="media_encoder_quality_85">Medium</string>
    <string name="media_encoder_quality_90">High</string>
    <string name="media_encoder_quality_95">Very High</string>
    <string name="media_encoder_quality_100">Maximum</string>

    <!-- Edit Media -->
    <string name="media_edit_title_text">Title</string>
    <string name="media_edit_caption_text">Caption</string>
    <string name="media_edit_alttext_text">Alt text</string>
    <string name="media_edit_description_text">Description</string>
    <string name="media_edit_link_text">Link to</string>
    <string name="media_edit_link_hint">Open link in a new window/tab</string>
    <string name="media_edit_failure">Failed to update</string>
    <string name="media_edit_file_details_card_caption">File Details</string>
    <string name="media_edit_customize_card_caption">Customize</string>
    <string name="media_edit_url_caption">URL</string>
    <string name="media_edit_filename_caption">File Name</string>
    <string name="media_edit_filetype_caption">File Type</string>
    <string name="media_edit_image_dimensions_caption">Image Dimensions</string>
    <string name="media_edit_video_dimensions_caption">Video Dimensions</string>
    <string name="media_edit_duration_caption">Duration</string>
    <string name="media_edit_upload_date_caption">Upload Date</string>
    <string name="media_edit_copy_url_toast">URL copied to clipboard</string>
    <string name="fab_content_description_preview">Preview</string>

    <!-- Media settings title -->
    <string name="media_title_image_details">Image details</string>
    <string name="media_title_video_details">Video details</string>
    <string name="media_title_audio_details">Audio details</string>
    <string name="media_title_document_details">Document details</string>

    <!-- Delete Media -->
    <string name="cannot_delete_multi_media_items">Some media can\'t be deleted at this time. Try again later.</string>
    <string name="cannot_retry_deleted_media_item">Media has been removed. Delete it from this post?</string>
    <string name="media_empty_list">You don\'t have any media</string>
    <string name="media_empty_search_list">No media matching your search</string>
    <string name="media_empty_image_list">You don\'t have any images</string>
    <string name="media_empty_videos_list">You don\'t have any videos</string>
    <string name="media_empty_documents_list">You don\'t have any documents</string>
    <string name="media_empty_audio_list">You don\'t have any audio</string>
    <string name="media_empty_upload_media">Upload media</string>
    <string name="delete">Delete</string>
    <string name="confirm_delete_media_image">Delete this image?</string>
    <string name="confirm_remove_media_image">Remove this image from the post?</string>
    <string name="confirm_delete_media_video">Delete this video?</string>
    <string name="deleting_media_dlg">Deleting</string>
    <string name="remove_image_from_post">Remove from post</string>

    <!-- themes -->
    <string name="themes_fetching">Fetching themes…</string>

    <string name="theme_activate_button">Activate</string>
    <string name="theme_fetch_failed">Failed to fetch themes</string>
    <string name="theme_no_search_result_found">Sorry, no themes found.</string>

    <!-- link view -->
    <string name="link_enter_url">URL</string>
    <string name="link_enter_url_text">Link text (optional)</string>
    <string name="link_open_new_window">Open link in a new window/tab</string>

    <!-- page view -->
    <string name="title">Title</string>
    <string name="pages_empty_list_button">Create a page</string>
    <string name="page_settings">Page settings</string>
    <string name="pages">Pages</string>
    <string name="set_parent">Set Parent</string>
    <string name="page_delete_error">There was a problem deleting the page</string>
    <string name="page_status_change_error">There was a problem changing the page status</string>
    <string name="page_parent_change_error">There was a problem changing the page parent</string>
    <string name="page_delete_dialog_message">Are you sure you want to delete page %s?</string>
    <string name="top_level">Top level</string>
    <string name="page_moved_to_draft">Page has been moved to Drafts</string>
    <string name="page_moved_to_trash">Page has been trashed</string>
    <string name="page_moved_to_published">Page has been published</string>
    <string name="page_moved_to_scheduled">Page has been scheduled</string>
    <string name="page_permanently_deleted">Page has been permanently deleted</string>
    <string name="page_parent_changed">Page parent has been changed</string>

    <!-- posts tab -->
    <string name="posts_cannot_be_started">We cannot open the posts right now. Please try again later</string>
    <string name="untitled">Untitled</string>
    <string name="untitled_in_parentheses">(Untitled)</string>
    <string name="local_draft">Local draft</string>
    <string name="post_uploading">Uploading post</string>
    <string name="post_uploading_draft">Uploading draft</string>
    <string name="post_queued">Queued post</string>
    <string name="posts_empty_list">No posts yet. Why not create one?</string>
    <string name="posts_empty_list_button">Create a post</string>
    <string name="empty_list_default">This list is empty</string>
    <string name="posts_published_empty">You haven\'t published any posts yet</string>
    <string name="posts_scheduled_empty">You don\'t have any scheduled posts</string>
    <string name="posts_draft_empty">You don\'t have any draft posts</string>
    <string name="posts_trashed_empty">You don\'t have any trashed posts</string>
    <string name="multiple_status_label_delimiter" translatable="false">\u0020·\u0020</string>
    <string name="post_list_toggle_item_layout_cards_view">Switch to cards view</string>
    <string name="post_list_toggle_item_layout_list_view">Switch to list view</string>
    <string name="post_waiting_for_connection_publish">We\'ll publish the post when your device is back online.</string>
    <string name="post_waiting_for_connection_pending">We\'ll submit your post for review when your device is back online.</string>
    <string name="post_waiting_for_connection_scheduled">We\'ll schedule your post when your device is back online.</string>
    <string name="post_waiting_for_connection_private">We\'ll publish your private post when your device is back online.</string>
    <string name="post_waiting_for_connection_draft">We\'ll save your draft when your device is back online</string>
    <string name="post_waiting_for_connection_publish_cancel"> We won\'t publish these changes.</string>
    <string name="post_waiting_for_connection_pending_cancel">We won\'t submit these changes for review. </string>
    <string name="post_waiting_for_connection_scheduled_cancel">We won\'t schedule these changes.</string>
    <string name="post_waiting_for_connection_draft_cancel">We won\'t save the latest changes to your draft.</string>

    <!-- buttons on post cards -->
    <string name="button_edit">Edit</string>
    <string name="button_publish">Publish</string>
    <string name="button_sync">Sync</string>
    <string name="button_view">View</string>
    <string name="button_preview">Preview</string>
    <string name="button_stats">Stats</string>
    <string name="button_trash">Trash</string>
    <string name="button_delete_permanently">Delete Permanently</string>
    <string name="button_delete" translatable="false">@string/delete</string>
    <string name="button_more" translatable="false">@string/more</string>
    <string name="button_discard">Discard</string>
    <string name="button_retry">Retry</string>
    <string name="button_move_to_draft">Move to Draft</string>

    <!-- post uploads -->
    <string name="upload_failed_param">Upload failed for \"%s\"</string>

    <string name="media_file_post_singular_mixed_not_uploaded_one_file">1 post with 1 file not uploaded</string>
    <string name="media_file_posts_plural_mixed_not_uploaded_one_file">%1$d posts with 1 file not uploaded</string>
    <string name="media_file_page_singular_mixed_not_uploaded_one_file">1 page with 1 file not uploaded</string>
    <string name="media_file_pages_plural_mixed_not_uploaded_one_file">%1$d pages with 1 file not uploaded</string>
    <string name="media_file_pages_and_posts_mixed_not_uploaded_one_file">%1$d posts / pages with 1 file not uploaded</string>

    <string name="media_file_post_singular_mixed_not_uploaded_files_plural">1 post with %1$d files not uploaded</string>
    <string name="media_file_posts_plural_mixed_not_uploaded_files_plural">%1$d posts with %2$d files not uploaded</string>
    <string name="media_file_page_singular_mixed_not_uploaded_files_plural">1 page with %1$d files not uploaded</string>
    <string name="media_file_pages_plural_mixed_not_uploaded_files_plural">%1$d pages with %2$d files not uploaded</string>
    <string name="media_file_pages_and_posts_mixed_not_uploaded_files_plural">%1$d posts / pages with %2$d files not uploaded</string>

    <string name="media_file_post_singular_only_not_uploaded">1 post not uploaded</string>
    <string name="media_file_posts_plural_only_not_uploaded">%1$d posts not uploaded</string>
    <string name="media_file_page_singular_only_not_uploaded">1 page not uploaded</string>
    <string name="media_file_pages_plural_only_not_uploaded">%1$d pages not uploaded</string>
    <string name="media_file_pages_and_posts_only_not_uploaded">%1$d posts / pages not uploaded</string>

    <string name="media_files_not_uploaded">%d files not uploaded</string>
    <string name="media_files_uploaded">%d files uploaded</string>
    <string name="media_file_not_uploaded">1 file not uploaded</string>
    <string name="media_file_uploaded">1 file uploaded</string>
    <string name="media_files_uploaded_successfully">, %d successfully uploaded</string>
    <string name="media_all_files_uploaded_successfully">%d files uploaded successfully</string>
    <string name="retry_needs_aztec" translatable="false">Retry only available in the Beta editor</string>
    <string name="media_files_uploaded_write_post">Write Post</string>

    <!-- post view -->
    <string name="draft_uploaded">Draft uploaded</string>
    <string name="post_published">Post published</string>
    <string name="post_submitted">Post submitted</string>
    <string name="page_published">Page published</string>
    <string name="post_scheduled">Post scheduled</string>
    <string name="page_scheduled">Page scheduled</string>
    <string name="post_updated">Post updated</string>
    <string name="page_updated">Page updated</string>
    <string name="file_not_found">Couldn\'t find the file for upload. Was it deleted or moved?</string>
    <string name="delete_post">Delete post?</string>
    <string name="delete_page">Delete page?</string>
    <string name="posts_fetching">Fetching posts…</string>
    <string name="pages_fetching">Fetching pages…</string>
    <string name="dialog_confirm_publish_title">Ready to Publish?</string>
    <string name="dialog_confirm_publish_message_post">This post will be published immediately.</string>
    <string name="dialog_confirm_publish_message_page">This page will be published immediately.</string>
    <string name="dialog_confirm_publish_yes">Publish now</string>
    <string name="dialog_confirm_update_title">Ready to Update?</string>
    <string name="dialog_confirm_update_message_post">This published post will be updated immediately.</string>
    <string name="dialog_confirm_update_message_page">This published page will be updated immediately.</string>
    <string name="dialog_confirm_update_yes">Update now</string>
    <string name="dialog_confirm_delete_permanently_post">Are you sure you\'d like to permanently delete this post?</string>

    <!-- scheduled post sync confirmation dialog -->
    <string name="dialog_confirm_scheduled_post_sync_title">Ready to Sync?</string>
    <string name="dialog_confirm_scheduled_post_sync_message">This post will be synced immediately.</string>
    <string name="dialog_confirm_scheduled_post_sync_yes">Sync now</string>

    <!-- post version sync conflict dialog -->
    <string name="dialog_confirm_load_remote_post_title">Resolve sync conflict</string>
    <string name="dialog_confirm_load_remote_post_body">This post has two versions that are in conflict. Select the version you would like to discard.\n\n</string>
    <string name="dialog_confirm_load_remote_post_body_2">Local\nSaved on %s\n\nWeb\nSaved on %s\n</string>
    <string name="dialog_confirm_load_remote_post_discard_local">Discard Local</string>
    <string name="dialog_confirm_load_remote_post_discard_web">Discard Web</string>
    <string name="toast_conflict_updating_post">Updating post</string>
    <string name="snackbar_conflict_local_version_discarded">Local version discarded</string>
    <string name="snackbar_conflict_web_version_discarded">Web version discarded</string>
    <string name="snackbar_conflict_undo">Undo</string>

    <!-- post autosave revision dialog -->
    <string name="dialog_confirm_autosave_title">Which version would you like to edit?</string>
    <string name="dialog_confirm_autosave_body_first_part">You recently made changes to this post but didn\'t save them. Choose a version to load:\n\n</string>
    <string name="dialog_confirm_autosave_body_second_part">From this app\nSaved on %s\n\nFrom another device\nSaved on %s\n</string>
    <string name="dialog_confirm_autosave_restore_button">The version from another device</string>
    <string name="dialog_confirm_autosave_dont_restore_button">The version from this app</string>

    <!-- trash post with local changes dialog -->
    <string name="dialog_confirm_trash_losing_local_changes_title">Local changes</string>
    <string name="dialog_confirm_trash_losing_local_changes_message">Trashing this post will discard local changes, are you sure you want to continue?</string>

    <!-- gutenberg informative dialog -->
    <string name="dialog_gutenberg_informative_title">Block Editor Enabled</string>
    <string name="dialog_gutenberg_informative_description_post">You\’re now using the block editor for new posts \u2014 great! If you\’d like to change to the classic editor, go to \'My Site\' &gt; \'Site Settings\'.</string>
    <string name="dialog_gutenberg_informative_description_page">You\’re now using the block editor for new pages \u2014 great! If you\’d like to change to the classic editor, go to \'My Site\' &gt; \'Site Settings\'.</string>
    <string name="dialog_gutenberg_informative_description_v2">We made big improvements to the block editor and think it\'s worth a try! We enabled it for new posts and pages but if you\'d like to change to the classic editor, go to \'My Site\' &gt; \'Site Settings\'.</string>

    <!-- reload drop down -->
    <string name="loading">Loading…</string>

    <!-- comment view -->
    <string name="on">on</string>
    <string name="comment_status_approved">Approved</string>
    <string name="comment_status_unapproved">Pending</string>
    <string name="comment_status_spam">Spam</string>
    <string name="comment_status_trash">Trashed</string>
    <string name="comment_status_all">All</string>
    <string name="edit_comment">Edit comment</string>
    <string name="comments_empty_list">No comments yet</string>
    <string name="comments_empty_list_filtered_approved">No approved comments</string>
    <string name="comments_empty_list_filtered_pending">No pending comments</string>
    <string name="comments_empty_list_filtered_spam">No spam comments</string>
    <string name="comments_empty_list_filtered_trashed">No trashed comments</string>
    <string name="comment_reply_to_user">Reply to %s</string>
    <string name="comment_trashed">Comment trashed</string>
    <string name="comment_spammed">Comment marked as spam</string>
    <string name="comment_deleted_permanently">Comment deleted</string>
    <string name="comment">Comment</string>
    <string name="comments_fetching">Fetching comments…</string>
    <string name="comment_approved_talkback">Comment approved</string>
    <string name="comment_unapproved_talkback">Comment unapproved</string>
    <string name="comment_liked_talkback">Comment liked</string>
    <string name="comment_unliked_talkback">Comment unliked</string>
    <string name="comment_trash_talkback">Comment sent to trash</string>
    <string name="comment_untrash_talkback">Comment restored</string>
    <string name="comment_delete_talkback">Comment deleted</string>
    <string name="comment_spam_talkback">Comment marked as spam</string>
    <string name="comment_unspam_talkback">Comment marked as not spam</string>
    <string name="comment_title">%s on %s</string>
    <string name="comment_read_source_post">Read the source post</string>

    <!-- comment menu and buttons on comment detail - keep these short! -->
    <string name="mnu_comment_approve">Approve</string>
    <string name="mnu_comment_unapprove">Unapprove</string>
    <string name="mnu_comment_spam">Spam</string>
    <string name="mnu_comment_unspam">Not spam</string>
    <string name="mnu_comment_trash">Trash</string>
    <string name="mnu_comment_untrash">Restore</string>
    <string name="mnu_comment_delete_permanently">Delete</string>
    <string name="mnu_comment_liked">Liked</string>

    <!-- comment dialogs - must be worded to work for moderation of single/multiple comments -->
    <string name="dlg_approving_comments">Approving</string>
    <string name="dlg_unapproving_comments">Unapproving</string>
    <string name="dlg_spamming_comments">Marking as spam</string>
    <string name="dlg_trashing_comments">Sending to trash</string>
    <string name="dlg_deleting_comments">Deleting comments</string>
    <string name="dlg_confirm_trash_comments">Send to trash?</string>
    <string name="dlg_confirm_action_trash">Trash</string>
    <string name="dlg_cancel_action_dont_trash">Don\'t trash</string>

    <!-- comment actions -->
    <string name="reply">Reply</string>
    <string name="trash">Trash</string>
    <string name="like">Like</string>
    <string name="approve">Approve</string>
    <string name="comment_moderated_approved">Comment approved!</string>
    <string name="comment_liked">Comment liked</string>
    <string name="comment_q_action_done_generic">Action done!</string>
    <string name="comment_q_action_processing">Processing…</string>
    <string name="comment_q_action_liking">Liking…</string>
    <string name="comment_q_action_approving">Approving…</string>
    <string name="comment_q_action_replying">Replying…</string>

    <!-- pending draft local notifications -->
    <string name="pending_draft_one_day_1">You drafted \'%1$s\' yesterday. Don\'t forget to publish it!</string>
    <string name="pending_draft_one_day_2">Did you know that \'%1$s\' is still a draft? Publish away!</string>
    <string name="pending_draft_one_week_1">Your draft \'%1$s\' awaits you - be sure to publish it!</string>
    <string name="pending_draft_one_week_2">\'%1$s\' remains a draft. Remember to publish it!</string>
    <string name="pending_draft_one_month">Don\'t leave it hanging! \'%1$s\' is waiting to be published.</string>
    <string name="pending_draft_one_generic">Don\'t leave it hanging! \'%1$s\' is waiting to be published.</string>

    <!-- edit comment view -->
    <string name="hint_comment_content">Comment</string>
    <string name="saving_changes">Saving changes</string>
    <string name="sure_to_cancel_edit_comment">Cancel editing this comment?</string>
    <string name="dlg_sure_to_delete_comment">Permanently delete this comment?</string>
    <string name="dlg_sure_to_delete_comments">Permanently delete these comments?</string>
    <string name="content_required">Comment is required</string>
    <string name="toast_comment_unedited">Comment hasn\'t changed</string>

    <!-- context menu -->
    <string name="remove_account">Remove site</string>

    <!-- post actions -->
    <string name="post_trashed">Post sent to trash</string>
    <string name="post_trashing">Post is being trashed</string>
    <string name="post_restored">Post restored</string>
    <string name="post_restoring">Post is being restored</string>
    <string name="post_moving_to_draft">Post is being moved to draft</string>

    <string name="share_link">Share link</string>
    <string name="view_in_browser">View in browser</string>
    <string name="preview">Preview</string>
    <string name="update_verb">Update</string>
    <string name="uploading_title">Uploading…</string>

    <string name="uploading_subtitle_mixed_page_singular_media_plural">1 page, and %1$d of %2$d files remaining</string>
    <string name="uploading_subtitle_mixed_post_singular_media_plural">1 post, and %1$d of %2$d files remaining</string>
    <string name="uploading_subtitle_mixed_pages_plural_media_plural">%1$d pages, and %2$d of %3$d files remaining</string>
    <string name="uploading_subtitle_mixed_posts_plural_media_plural">%1$d posts, and %2$d of %3$d files remaining</string>
    <string name="uploading_subtitle_mixed_pages_and_posts_plural_media_plural">%1$d pages / posts, and %2$d of %3$d files remaining</string>

    <string name="uploading_subtitle_mixed_page_singular_media_one">1 page, and 1 file remaining</string>
    <string name="uploading_subtitle_mixed_post_singular_media_one">1 post, and 1 file remaining</string>
    <string name="uploading_subtitle_mixed_pages_plural_media_one">%1$d pages, and 1 file remaining</string>
    <string name="uploading_subtitle_mixed_posts_plural_media_one">%1$d posts, and 1 file remaining</string>
    <string name="uploading_subtitle_mixed_pages_and_posts_plural_media_one">%1$d pages / posts, and 1 file remaining</string>

    <string name="uploading_subtitle_posts_only_plural">%1$d posts remaining</string>
    <string name="uploading_subtitle_pages_only_plural">%1$d pages remaining</string>
    <string name="uploading_subtitle_posts_only_one">1 post remaining</string>
    <string name="uploading_subtitle_pages_only_one">1 page remaining</string>
    <string name="uploading_subtitle_pages_posts">%1$d pages / posts remaining</string>
    <string name="uploading_subtitle_media_only">%1$d of %2$d files remaining</string>
    <string name="uploading_subtitle_media_only_one">1 file remaining</string>
    <string name="uploading_media">Uploading media…</string>

    <!-- new account view -->
    <string name="no_site_error">The site at this address is not a WordPress site. For us to connect to it, the site must use WordPress.</string>

    <!-- category management -->
    <string name="categories">Categories</string>
    <string name="add_new_category">Add new category</string>
    <string name="category_name">Category name</string>
    <string name="category_parent">Parent category (optional):</string>
    <string name="adding_cat_failed">Adding category failed</string>
    <string name="adding_cat_success">Category added successfully</string>
    <string name="cat_name_required">The category name field is required</string>
    <string name="top_level_category_name">Top level</string>


    <!-- action from share intents -->
    <string name="share_action_post">Add to new post</string>
    <string name="share_action_media">Add to media library</string>
    <string name="share_intent_pick_site">Pick site</string>
    <string name="share_intent_adding_to">Adding to</string>
    <string name="share_action">Share</string>
    <string name="cant_share_no_visible_blog">You can\'t share to WordPress without a visible blog</string>

    <!-- file errors -->
    <string name="file_error_create">Couldn\'t create temp file for media upload. Make sure there is enough free space on your device.</string>

    <!-- SD Card errors -->
    <string name="sdcard_title">SD Card Required</string>
    <string name="sdcard_message">A mounted SD card is required to upload media</string>

    <!--     Begin     -->
    <!-- Site Settings -->
    <!--               -->

    <!-- General -->
    <string name="discussion">Discussion</string>
    <string name="privacy">Privacy</string>
    <string name="related_posts">Related Posts</string>
    <string name="more">More</string>
    <string name="none">None</string>
    <string name="disabled">Disabled</string>
    <string name="comments">Comments</string>
    <string name="close_after">Close after</string>
    <string name="oldest_first">Oldest first</string>
    <string name="newest_first">Newest first</string>
    <string name="days_quantity_one">1 day</string>
    <string name="days_quantity_other">%d days</string>

    <!-- PreferenceCategory Headers -->
    <string name="site_settings_general_header">General</string>
    <string name="site_settings_account_header">Account</string>
    <string name="site_settings_writing_header">Writing</string>
    <string name="site_settings_editor">Editor</string>
    <string name="site_settings_discussion_header" translatable="false">@string/discussion</string>
    <string name="site_settings_discussion_new_posts_header">Defaults for new posts</string>
    <string name="site_settings_comments_header" translatable="false">@string/comments</string>
    <string name="site_settings_advanced_header">Advanced</string>
    <string name="site_settings_traffic_header">Traffic</string>
    <string name="site_settings_performance">Performance</string>

    <!-- Preference Titles -->
    <string name="site_settings_title_title">Site Title</string>
    <string name="site_settings_tagline_title">Tagline</string>
    <string name="site_settings_address_title">Address</string>
    <string name="site_settings_privacy_title" translatable="false">@string/privacy</string>
    <string name="site_settings_language_title" translatable="false">@string/language</string>
    <string name="site_settings_username_title" translatable="false">@string/username</string>
    <string name="site_settings_password_title" translatable="false">@string/password</string>
    <string name="site_settings_password_dialog_title">Update password</string>
    <string name="site_settings_default_category_title">Default Category</string>
    <string name="site_settings_tags_empty_button">Create a tag</string>
    <string name="site_settings_tags_empty_subtitle">Add your frequently used tags here so they can be quickly selected when tagging your posts</string>
    <string name="site_settings_tags_empty_title">You don\'t have any tags</string>
    <string name="site_settings_tags_empty_title_search">No tags matching your search</string>
    <string name="site_settings_tags_title">Tags</string>
    <string name="site_settings_default_format_title">Default Format</string>
    <string name="site_settings_week_start_title">Week starts on</string>
    <string name="site_settings_date_format_title">Date Format</string>
    <string name="site_settings_time_format_title">Time Format</string>
    <string name="site_settings_timezone_title">Timezone</string>
    <string name="site_settings_timezone_subtitle">Choose a city in your timezone</string>
    <string name="site_settings_posts_per_page_title">Posts per page</string>
    <string name="site_settings_format_entry_custom">Custom</string>
    <string name="site_settings_format_hint_custom">Custom format</string>
    <string name="site_settings_format_help">Learn more about date &amp; time formatting</string>
    <string name="site_settings_image_original_size">Original Size</string>
    <string name="site_settings_optimize_images">Optimize Images</string>
    <string name="site_settings_default_image_width_title" translatable="false">@string/max_thumbnail_px_size</string>
    <string name="site_settings_default_image_quality_title" translatable="false">@string/image_quality</string>
    <string name="site_settings_optimize_videos">Optimize Videos</string>
    <string name="site_settings_default_video_width_title" translatable="false">@string/max_video_resolution</string>
    <string name="site_settings_default_video_quality_title" translatable="false">@string/video_quality</string>
    <string name="site_settings_related_posts_title" translatable="false">@string/related_posts</string>
    <string name="site_settings_more_title" translatable="false">@string/more</string>
    <string name="site_settings_allow_comments_title">Allow Comments</string>
    <string name="site_settings_send_pingbacks_title">Send Pingbacks</string>
    <string name="site_settings_receive_pingbacks_title">Receive Pingbacks</string>
    <string name="site_settings_identity_required_title">Must include name and email</string>
    <string name="site_settings_account_required_title">Users must be logged in</string>
    <string name="site_settings_close_after_title" translatable="false">@string/close_after</string>
    <string name="site_settings_sort_by_title">Sort by</string>
    <string name="site_settings_threading_title">Threading</string>
    <string name="site_settings_paging_title">Paging</string>
    <string name="site_settings_whitelist_title">Automatically approve</string>
    <string name="site_settings_multiple_links_title">Links in comments</string>
    <string name="site_settings_moderation_hold_title">Hold for Moderation</string>
    <string name="site_settings_blacklist_title">Blacklist</string>
    <string name="site_settings_delete_site_title">Delete Site</string>
    <string name="site_settings_timezones_error">Unable to load timezones</string>
    <string name="site_settings_amp_title">Accelerated Mobile Pages (AMP)</string>
    <string name="site_settings_amp_summary">Your WordPress.com site supports the use of Accelerated Mobile Pages, a Google-led initiative that dramatically speeds up loading times on mobile devices</string>
    <string name="site_settings_gutenberg_default_for_new_posts">Use Block Editor</string>
    <string name="site_settings_gutenberg_default_for_new_posts_summary">Edit new posts and pages with the block editor</string>
    <string name="site_settings_password_updated">Password updated</string>
    <string name="site_settings_update_password_message">To reconnect the app to your self-hosted site, enter the site\'s new password here.</string>

    <!-- Media -->
    <string name="site_settings_quota_header">Media</string>
    <string name="site_settings_quota_space_title">Space Used</string>
    <string name="site_settings_quota_space_hint">If you need more space consider upgrading your WordPress plan.</string>
    <string name="site_settings_quota_space_value">%1$s of %2$s</string>
    <string name="site_settings_quota_space_unlimited">%1$s of unlimited</string>

    <!-- these represent a formatted amount along with a measuring unit, i.e. 10 B, or 132 kB, or 10.2 MB, 1,037.76 kB etc. -->
    <string name="file_size_in_bytes">%s B</string>
    <string name="file_size_in_kilobytes">%s kB</string>
    <string name="file_size_in_megabytes">%s MB</string>
    <string name="file_size_in_gigabytes">%s GB</string>
    <string name="file_size_in_terabytes">%s TB</string>

    <!-- Speed up your site -->
    <string name="site_settings_lazy_load_images_summary">Improve your site\'s speed by only loading images visible on the screen.</string>

    <!-- Site accelerator -->
    <string name="site_settings_site_accelerator">Site Accelerator</string>
    <string name="site_settings_site_accelerator_on">On</string>
    <string name="site_settings_site_accelerator_off">Off</string>
    <string name="site_settings_lazy_load_images">Lazy load images</string>
    <string name="site_settings_faster_images">Faster images</string>
    <string name="site_settings_faster_static_files">Faster static files</string>
    <string name="site_settings_site_accelerator_summary">Load pages faster by allowing Jetpack to optimize your images and static files (like CSS and JavaScript).</string>
    <!-- Media performance -->
    <string name="site_settings_media">Media</string>
    <string name="site_settings_ad_free_video_hosting">Ad-free Video Hosting</string>
    <!-- Jetpack search -->
    <string name="site_settings_jetpack_search">Jetpack Search</string>
    <string name="site_settings_improved_search">Improved Search</string>
    <string name="site_settings_improved_search_summary">Replace WordPress build-in search with an improved search experience</string>

    <string name="site_settings_more">More</string>
    <string name="site_settings_performance_and_speed">Performance and Speed</string>

    <!-- tag list and detail -->
    <string name="tag_name_hint">Tag</string>
    <string name="tag_description_hint">Description</string>
    <string name="add_new_tag">Add New Tag</string>
    <string name="error_tag_exists">A tag with this name already exists</string>
    <string name="dlg_confirm_delete_tag">Permanently delete \'%s\' tag?</string>
    <string name="dlg_deleting_tag">Deleting</string>
    <string name="dlg_saving_tag">Saving</string>

    <!-- Jetpack settings -->
    <string name="jetpack_site_settings_category_title">Jetpack Settings</string>
    <string name="jetpack_security_setting_title">Security</string>
    <string name="jetpack_monitor_uptime_title">Monitor your site\'s uptime</string>
    <string name="jetpack_send_email_notifications_title">Send notifications by email</string>
    <string name="jetpack_send_wp_notifications_title">Send push notifications</string>
    <string name="jetpack_prevent_brute_force_category_title">Brute force attack protection</string>
    <string name="jetpack_prevent_brute_force_title">Block malicious login attempts</string>
    <string name="jetpack_brute_force_whitelist_title">Whitelisted IP addresses</string>
    <string name="jetpack_wpcom_sign_in_category_title">WordPress.com login</string>
    <string name="jetpack_allow_wpcom_sign_in_title">Allow WordPress.com login</string>
    <string name="jetpack_match_wpcom_via_email_title">Match accounts using email</string>
    <string name="jetpack_require_two_factor_title">Require two-step authentication</string>

    <!-- Preference Summaries -->
    <string name="site_settings_privacy_public_summary">Public</string>
    <string name="site_settings_privacy_hidden_summary">Hidden</string>
    <string name="site_settings_privacy_private_summary">Private</string>
    <string name="site_settings_threading_summary">%d levels</string>
    <string name="site_settings_whitelist_all_summary">Comments from all users</string>
    <string name="site_settings_whitelist_known_summary">Comments from known users</string>
    <string name="site_settings_whitelist_none_summary" translatable="false">@string/none</string>
    <string name="site_settings_optimize_images_summary">Enable to resize and compress pictures</string>
    <string name="site_settings_optimize_video_summary">Enable to resize and compress videos</string>

    <string name="detail_approve_manual">Require manual approval for everyone\'s comments.</string>
    <string name="detail_approve_auto_if_previously_approved">Automatically approve if the user has a previously approved comment</string>
    <string name="detail_approve_auto">Automatically approve everyone\'s comments.</string>
    <string-array name="site_settings_auto_approve_details" translatable="false">
        <item>@string/detail_approve_manual</item>
        <item>@string/detail_approve_auto_if_previously_approved</item>
        <item>@string/detail_approve_auto</item>
    </string-array>

    <string name="site_settings_multiple_links_summary_zero">Require approval for more than 0 links</string>
    <string name="site_settings_multiple_links_summary_one">Require approval for more than 1 link</string>
    <string name="site_settings_multiple_links_summary_other">Require approval for more than %d links</string>
    <string name="site_settings_paging_summary_one">1 comment per page</string>
    <string name="site_settings_paging_summary_other">%d comments per page</string>

    <string name="privacy_public">Your site is visible to everyone and may be indexed by search engines</string>
    <string name="privacy_public_not_indexed">Your site is visible to everyone but asks search engines not to index it</string>
    <string name="privacy_private">Your site is visible only to you and users you approve</string>
    <string-array name="privacy_details" translatable="false">
        <item>@string/privacy_public</item>
        <item>@string/privacy_public_not_indexed</item>
        <item>@string/privacy_private</item>
    </string-array>

    <!-- Preference Entries -->
    <string name="approve_manual">No comments</string>
    <string name="approve_auto_if_previously_approved">Known users\' comments</string>
    <string name="approve_auto">All users</string>
    <string-array name="site_settings_auto_approve_entries" translatable="false">
        <item>@string/approve_manual</item>
        <item>@string/approve_auto_if_previously_approved</item>
        <item>@string/approve_auto</item>
    </string-array>

    <string-array name="site_settings_privacy_entries" translatable="false">
        <item>@string/site_settings_privacy_public_summary</item>
        <item>@string/site_settings_privacy_hidden_summary</item>
        <item>@string/site_settings_privacy_private_summary</item>
    </string-array>

    <string-array name="site_settings_sort_entries" translatable="false">
        <item>@string/oldest_first</item>
        <item>@string/newest_first</item>
    </string-array>

    <!-- Hints (long press) -->
    <string name="site_settings_title_hint">In a few words, explain what this site is about</string>
    <string name="site_settings_tagline_hint">A short description or catchy phrase to describe your blog</string>
    <string name="site_settings_address_hint">Changing your address is not currently supported</string>
    <string name="site_settings_privacy_hint">Controls who can see your site</string>
    <string name="site_settings_language_hint">Language this blog is primarily written in</string>
    <string name="site_settings_username_hint">Current user account</string>
    <string name="site_settings_password_hint">Change your password</string>
    <string name="site_settings_category_hint">Sets new post category</string>
    <string name="site_settings_tags_hint">Manage your site\'s tags</string>
    <string name="site_settings_format_hint">Sets new post format</string>
    <string name="site_settings_image_width_hint">Resizes images in posts to this width</string>
    <string name="site_settings_image_quality_hint">Quality of pictures. Higher values mean better quality pictures.</string>
    <string name="site_settings_video_width_hint">Resizes videos in posts to this size</string>
    <string name="site_settings_video_quality_hint">Quality of videos. Higher values mean better quality videos.</string>
    <string name="site_settings_related_posts_hint">Show or hide related posts in reader</string>
    <string name="site_settings_more_hint">View all available Discussion settings</string>
    <string name="site_settings_discussion_hint">View and change your sites discussion settings</string>
    <string name="site_settings_jetpack_performance_settings_hint">View and change your Jetpack performance settings</string>
    <string name="site_settings_allow_comments_hint">Allow readers to post comments</string>
    <string name="site_settings_send_pingbacks_hint">Attempt to notify any blogs linked to from the article</string>
    <string name="site_settings_receive_pingbacks_hint">Allow link notifications from other blogs</string>
    <string name="site_settings_close_after_hint">Disallow comments after the specified time</string>
    <string name="site_settings_sort_by_hint">Determines the order comments are displayed</string>
    <string name="site_settings_threading_hint">Allow nested comments to a certain depth</string>
    <string name="site_settings_paging_hint">Display comments in chunks of a specified size</string>
    <string name="site_settings_identity_required_hint">Comment author must fill out name and e-mail</string>
    <string name="site_settings_user_account_required_hint">Users must be registered and logged in to comment</string>
    <string name="site_settings_whitelist_hint">Comment author must have a previously approved comment</string>
    <string name="site_settings_multiple_links_hint">Ignores link limit from known users</string>
    <string name="site_settings_moderation_hold_hint">Comments that match a filter are put in the moderation queue</string>
    <string name="site_settings_blacklist_hint">Comments that match a filter are marked as spam</string>

    <!-- Related Posts -->
    <string name="site_settings_rp_switch_title">Show Related Posts</string>
    <string name="site_settings_rp_switch_summary">Related Posts displays relevant content from your site below your posts.</string>
    <string name="site_settings_rp_show_header_title">Show Header</string>
    <string name="site_settings_rp_show_images_title">Show Images</string>
    <string name="site_settings_rp_preview_header" translatable="false">@string/related_posts</string>
    <string name="site_settings_rp_preview1_title">Big iPhone/iPad Update Now Available</string>
    <string name="site_settings_rp_preview1_site">in \"Mobile\"</string>
    <string name="site_settings_rp_preview2_title">The WordPress for Android App Gets a Big Facelift</string>
    <string name="site_settings_rp_preview2_site">in \"Apps\"</string>
    <string name="site_settings_rp_preview3_title">Upgrade Focus: VideoPress For Weddings</string>
    <string name="site_settings_rp_preview3_site">in \"Upgrade\"</string>

    <!-- Learn More -->
    <string name="site_settings_learn_more_header" translatable="false">@string/learn_more</string>
    <string name="site_settings_learn_more_caption">You can override these settings for individual posts.</string>

    <!-- List Editors (Blacklist, Hold for Moderation) -->
    <string name="site_settings_list_editor_summary_one">1 item</string>
    <string name="site_settings_list_editor_summary_other">%d items</string>

    <string name="site_settings_list_editor_action_mode_title">Selected %1$d</string>
    <string name="site_settings_list_editor_no_items_text">No items</string>
    <string name="site_settings_list_editor_input_hint">Enter a word or phrase</string>
    <string name="site_settings_hold_for_moderation_description">When a comment contains any of these words in its content, name, URL, e-mail, or IP, it will be held in the moderation queue. You can enter partial words, so \"press\" will match \"WordPress.\"</string>
    <string name="site_settings_blacklist_description">When a comment contains any of these words in its content, name, URL, e-mail, or IP, it will be marked as spam. You can enter partial words, so \"press\" will match \"WordPress.\"</string>
    <string name="site_settings_jetpack_whitelist_description">You may whitelist an IP address or series of addresses preventing them from ever being blocked by Jetpack. IPv4 and IPv6 are acceptable. To specify a range, enter the low value and high value separated by a dash. Example: 12.12.12.1–12.12.12.100</string>

    <!-- Dialogs -->
    <string name="site_settings_discussion_title" translatable="false">@string/discussion</string>
    <string name="site_settings_close_after_dialog_title">Close commenting</string>
    <string name="site_settings_paging_dialog_header">Comments per page</string>
    <string name="site_settings_paging_dialog_description">Break comment threads into multiple pages.</string>
    <string name="site_settings_threading_dialog_header">Thread up to</string>
    <string name="site_settings_threading_dialog_description">Allow comments to be nested in threads.</string>
    <string name="site_settings_close_after_dialog_header" translatable="false">@string/close_after</string>
    <string name="site_settings_close_after_dialog_description">Automatically close comments on articles.</string>
    <string name="site_settings_close_after_dialog_switch_text">Automatically close</string>

    <!-- Errors -->
    <string name="site_settings_unknown_language_code_error">Language code not recognized</string>
    <string name="site_settings_disconnected_toast">No connection. Editing is disabled.</string>

    <!--               -->
    <!-- Site Settings -->
    <!--      End      -->

    <!-- preferences -->
    <string name="open_source_licenses">Open source licenses</string>
    <string name="preference_open_device_settings">Open device settings</string>
    <string name="preference_collect_information">Collect information</string>
    <string name="preference_crash_reports">Crash reports</string>
    <string name="preference_crash_reports_summary">Allow automatic crash reports to help us improve the app\'s performance.</string>
    <string name="preference_privacy_settings">Privacy settings</string>
    <string name="cookie_policy_learn_more_header">Cookie Policy</string>
    <string name="cookie_policy_learn_more_caption">Share information with our analytics tool about your use of services while logged in to your WordPress.com account.</string>
    <string name="privacy_policy_learn_more_header">Privacy Policy</string>
    <string name="privacy_policy_learn_more_caption">This information helps us improve our products, make marketing to you more relevant, personalize your WordPress.com experience, and more as detailed in our privacy policy.</string>
    <string name="third_party_policy_learn_more_header">Third Party Policy</string>
    <string name="third_party_policy_learn_more_caption">We use other tracking tools, including some from third parties. Read about these and how to control them.</string>
    <string name="privacy_policy_read">Read privacy policy</string>
    <string name="preference_strip_image_location">Remove location from media</string>

    <!-- stats -->
    <string name="stats">Stats</string>
    <string name="stats_jetpack_connection_setup_info">To use Stats on your WordPress site, you\'ll need to install the Jetpack plugin.</string>
    <string name="stats_jetpack_connection_setup">Install Jetpack</string>
    <string name="stats_jetpack_connection_faq">Jetpack FAQ</string>
    <string name="content_description_people_looking_charts">People looking at graphs and charts</string>
    <string name="jetpack_connection_terms_and_conditions">By setting up Jetpack you agree to our %1$sterms and conditions%2$s</string>

    <!-- Stats refresh -->
    <string name="stats_no_data_yet">No data yet</string>
    <string name="stats_no_data_for_period">No data for this period</string>
    <string name="stats_empty_insights_title">No insights added yet</string>
    <string name="stats_manage_insights">Manage Insights</string>
    <string name="stats_followers_wordpress_com">WordPress.com</string>
    <string name="stats_followers_email">Email</string>
    <string name="stats_followers_count_message">Total %1$s Followers: %2$s</string>
    <string name="stats_follower_label">Follower</string>
    <string name="stats_follower_since_label">Since</string>
    <string name="stats_comments_authors">Authors</string>
    <string name="stats_comments_posts_and_pages">Posts and pages</string>
    <string name="stats_comments_author_label">Author</string>
    <string name="stats_comments_title_label">Title</string>
    <string name="stats_comments_label">Comments</string>
    <string name="stats_posts_and_pages_title_label">Title</string>
    <string name="stats_posts_and_pages_views_label">Views</string>
    <string name="stats_tags_and_categories_title_label">Title</string>
    <string name="stats_tags_and_categories_views_label">Views</string>
    <string name="stats_category_folded_name">%1$s | %2$s</string>
    <string name="stats_publicize_service_label">Service</string>
    <string name="stats_publicize_followers_label">Followers</string>
    <string name="stats_from_to_dates_in_week_label">%1$s - %2$s</string>
    <string name="stats_item_settings">Stats item settings</string>
    <string name="stats_cannot_be_started">We cannot open the statistics at the moment. Please try again later</string>
    <string name="stats_traffic_increase">+%1$s (%2$s%%)</string>
    <string name="stats_traffic_change">%1$s (%2$s%%)</string>
    <string name="stats_fewer_posts">Fewer posts</string>
    <string name="stats_more_posts">More posts</string>
    <string name="stats_site_not_loaded_yet" tools:ignore="UnusedResources">Site not loaded yet</string>
    <string name="showing_stats_for">Showing stats for:</string>
    <string name="stats_menu_move_up">Move up</string>
    <string name="stats_menu_move_down">Move down</string>
    <string name="stats_menu_remove">Remove from insights</string>
    <string name="stats_site_neutral_utc">Site timezone (UTC)</string>
    <string name="stats_site_positive_utc">Site timezone (UTC + %s)</string>
    <string name="stats_site_negative_utc">Site timezone (UTC - %s)</string>
    <string name="stats_data_not_recorded_for_period">File download stats were not recorded before June 28th 2019.</string>

    <!-- Number suffixes -->
    <string name="negative_prefix">-%s</string>
    <string name="suffix_1_000">%sk</string>
    <string name="suffix_1_000_000">%sM</string>
    <string name="suffix_1_000_000_000">%sB</string>
    <string name="suffix_1_000_000_000_000">%sT</string>
    <string name="suffix_1_000_000_000_000_000">%sQa</string>
    <string name="suffix_1_000_000_000_000_000_000">%sQi</string>

    <!-- Stats accessibility strings -->
    <string name="stats_loading_card">Loading selected card data</string>
    <string name="stats_overview_content_description">%1$s %2$s for period: %3$s, change from previous period - %4$s</string>
    <string name="stats_graph_updated">Graph updated.</string>
    <string name="stats_expand_content_description">Expand</string>
    <string name="stats_collapse_content_description">Collapse</string>
    <string name="stats_item_expanded">Item expanded</string>
    <string name="stats_item_collapsed">Item collapsed</string>
    <string name="stats_list_item_description">%1$s: %2$s, %3$s: %4$s</string>
    <string name="stats_bar_chart_accessibility_entry">%1$s, %2$d %3$s</string>
    <string name="stats_bar_chart_accessibility_overlapping_entry">  &amp; %1$d %2$s</string>

    <string name="stats_box_type_low">low</string>
    <string name="stats_box_type_medium">medium</string>
    <string name="stats_box_type_high">high</string>
    <string name="stats_box_type_very_high">very high</string>

    <string name="stats_posting_activity_action">navigate all stats for this period</string>
    <string name="stats_posting_activity_content_description">The days with %1$s views for %2$s are : %2$s %3$s.Tap for more.</string>
    <string name="stats_posting_activity_label_content_description">Posting Activity for %1$s</string>
    <string name="stats_posting_activity_empty_description">There are no stats in this period.</string>
    <string name="stats_posting_activity_end_description">You have heard all stats for this period.
        Tapping again will restart from the beginning.</string>

    <string name="stats_manage_your_stats">Manage Your Stats</string>
    <string name="stats_management_news_card_message">Choose what stats to see, and focus on the data you care most about. Tap %1$s at the bottom of Insights to customise your stats.</string>
    <string name="stats_management_try_it_now">Try it now</string>
    <string name="stats_management_dismiss_insights_news_card">Dismiss</string>
    <string name="stats_management_add_new_stats_card">Add new stats card</string>
    <string name="stats_management_screen_title">Add New Card</string>
    <string name="stats_management_new">New</string>

    <!-- Stats refreshed widgets -->

    <string name="stats_widget_add">Add widget</string>
    <string name="stats_widget_views_title">Views This Week</string>
    <string name="stats_widget_all_time_title">All-time</string>
    <string name="stats_widget_site">Site</string>
    <string name="stats_widget_site_caption">Select your site</string>
    <string name="stats_widget_color">Color</string>
    <string name="stats_widget_color_light">Light</string>
    <string name="stats_widget_color_dark">Dark</string>
    <string name="stats_widget_select_your_site">Select your site</string>
    <string name="stats_widget_select_color">Color</string>
    <string name="stats_widget_select_type">Type</string>
    <string name="stats_widget_error_no_data">Couldn\'t load data</string>
    <string name="stats_widget_error_no_network">No network available</string>
    <string name="stats_widget_error_no_access_token">To view your stats, log in to the WordPress.com account.</string>

    <!-- Jetpack install -->
    <string name="jetpack">Jetpack</string>
    <string name="install_jetpack">Install Jetpack</string>
    <string name="install_jetpack_message">Your website credentials will not be stored and are used only for the purpose of installing Jetpack.</string>
    <string name="installing_jetpack">Installing Jetpack</string>
    <string name="installing_jetpack_message">Installing Jetpack on your site. This can take up to a few minutes to complete.</string>
    <string name="jetpack_installed">Jetpack installed</string>
    <string name="jetpack_installed_message">Now that Jetpack is installed, we just need to get you set up. This will only take a minute.</string>
    <string name="jetpack_installation_problem">There was a problem</string>
    <string name="jetpack_installation_problem_message">Jetpack could not be installed at this time.</string>
    <string name="install_jetpack_continue">Set up</string>
    <string name="install_jetpack_retry">Retry</string>
    <string name="login_to_to_connect_jetpack">Log in to the WordPress.com account you used to connect Jetpack.</string>

    <!-- activity log -->
    <string name="activity">Activity</string>
    <string name="activity_log">Activity Log</string>
    <string name="activity_log_icon">Activity icon</string>
    <string name="activity_log_event">Event</string>
    <string name="rewind">Rewind</string>
    <string name="activity_log_button">Activity Log action button</string>
    <string name="activity_log_jetpack_icon">Jetpack icon</string>
    <string name="activity_log_empty_title">No activity yet</string>
    <string name="activity_log_empty_subtitle">When you make changes to your site you\'ll be able to see your activity history here</string>
    <string name="activity_log_rewind_started_snackbar_message">Your site is being restored\nRewinding to %1$s %2$s</string>
    <string name="activity_log_rewind_finished_snackbar_message">Your site has been successfully restored\nRewound to %1$s %2$s</string>
    <string name="activity_log_rewind_finished_snackbar_message_no_dates">Your site has been successfully restored</string>
    <string name="activity_log_currently_restoring_title">Currently restoring your site</string>
    <string name="activity_log_currently_restoring_message">Rewinding to %1$s %2$s</string>
    <string name="activity_log_currently_restoring_message_no_dates">Rewind in progress</string>
    <string name="activity_log_rewind_site">Rewind Site</string>
    <string name="activity_log_rewind_dialog_message">Are you sure you want to rewind your site back to %1$s at %2$s? This will remove all content and options created or changed since then.</string>
    <string name="activity_log_limited_content_on_free_plan">Since you\'re on a free plan, you\'ll see limited events in your activity.</string>

    <!-- stats: labels for timeframes -->
    <string name="stats_timeframe_today">Today</string>
    <string name="stats_timeframe_yesterday">Yesterday</string>
    <string name="stats_timeframe_days">Days</string>
    <string name="stats_timeframe_weeks">Weeks</string>
    <string name="stats_timeframe_months">Months</string>
    <string name="stats_timeframe_years">Years</string>

    <string name="stats_views">Views</string>
    <string name="stats_visitors">Visitors</string>
    <string name="stats_likes">Likes</string>
    <string name="stats_comments" translatable="false">@string/comments</string>

    <!-- stats: labels for the views -->
    <string name="stats_view_countries">Countries</string>
    <string name="stats_view_top_posts_and_pages">Posts &amp; Pages</string>
    <string name="stats_view_clicks">Clicks</string>
    <string name="stats_view_tags_and_categories">Tags &amp; Categories</string>
    <string name="stats_view_authors">Authors</string>
    <string name="stats_view_referrers">Referrers</string>
    <string name="stats_view_videos">Videos</string>
    <string name="stats_view_comments" translatable="false">@string/comments</string>
    <string name="stats_view_search_terms">Search Terms</string>
    <string name="stats_view_publicize">Publicize</string>
    <string name="stats_view_followers">Followers</string>
    <string name="stats_view_follower_totals">Follower Totals</string>

    <!-- stats: followers -->
    <string name="stats_followers_seconds_ago">seconds ago</string>
    <string name="stats_followers_a_minute_ago">a minute ago</string>
    <string name="stats_followers_minutes">%1$d minutes</string>
    <string name="stats_followers_an_hour_ago">an hour ago</string>
    <string name="stats_followers_hours">%1$d hours</string>
    <string name="stats_followers_a_day">A day</string>
    <string name="stats_followers_days">%1$d days</string>
    <string name="stats_followers_a_month">A month</string>
    <string name="stats_followers_months">%1$d months</string>
    <string name="stats_followers_a_year">A year</string>
    <string name="stats_followers_years">%1$d years</string>

    <!-- stats: search terms -->
    <string name="stats_search_terms_unknown_search_terms">Unknown Search Terms</string>

    <!-- Stats insights -->
    <string name="stats_insights">Insights</string>
    <string name="stats_insights_all_time">All-time posts, views, and visitors</string>
    <string name="stats_insights_today">Today\'s Stats</string>
    <string name="stats_insights_latest_post_summary">Latest Post Summary</string>
    <string name="stats_insights_popular">Most Popular Time</string>
    <string name="stats_insights_this_year_site_stats">This Year</string>
    <string name="stats_insights_annual_site_stats">Annual Site Stats</string>
    <string name="stats_insights_year">Year</string>
    <string name="stats_insights_posts">Posts</string>
    <string name="stats_insights_total_comments">Total comments</string>
    <string name="stats_insights_average_comments">Avg comments/post</string>
    <string name="stats_insights_total_likes">Total likes</string>
    <string name="stats_insights_average_likes">Avg likes/post</string>
    <string name="stats_insights_total_words">Total words</string>
    <string name="stats_insights_average_words">Avg words/post</string>
    <string name="stats_insights_best_day">Best Day</string>
    <string name="stats_insights_best_hour">Best Hour</string>
    <string name="stats_insights_best_ever">Best Views Ever</string>
    <string name="stats_insights_today_stats">Today</string>

    <!-- Stats refreshed insights -->
    <string name="stats_insights_all_time_stats">All-time</string>
    <string name="stats_insights_tags_and_categories">Tags and Categories</string>
    <string name="stats_insights_latest_post_empty">You haven\'t published any posts yet. Once you start publishing, your latest post\'s summary will appear here:</string>
    <string name="stats_insights_latest_post_with_no_engagement">It\'s been %1$s since %2$s was published. Get the ball rolling and increase your post views by sharing your post:</string>
    <string name="stats_insights_latest_post_message">It’s been %1$s since %2$s was published. Here’s how the post performed so far:</string>
    <string name="stats_insights_create_post">Create post</string>
    <string name="stats_insights_share_post">Share post</string>
    <string name="stats_insights_view_more">View more</string>
    <string name="stats_insights_load_more" tools:ignore="UnusedResources">Load more</string>
    <string name="stats_insights_facebook">Facebook</string>
    <string name="stats_insights_twitter">Twitter</string>
    <string name="stats_insights_tumblr">Tumblr</string>
    <string name="stats_insights_google_plus">Google+</string>
    <string name="stats_insights_linkedin">LinkedIn</string>
    <string name="stats_insights_social">Social</string>
    <string name="stats_insights_path">Path</string>
    <string name="stats_most_popular_percent_views">%1$d%% of views</string>
    <string name="stats_insights_posting_activity">Posting Activity</string>
    <string name="stats_insights_management_title">Only see the most relevant stats. Add and organise your insights below.</string>

    <string name="stats_insights_management_general">General</string>
    <string name="stats_insights_management_posts_and_pages">Posts and Pages</string>
    <string name="stats_insights_management_activity">Activity</string>

    <!-- Stats refreshed widgets -->
    <string name="stats_widget_log_in_message">Please log in to the WordPress app to add a widget.</string>
    <string name="stats_widget_weekly_views_name">Views this week</string>
    <string name="stats_widget_all_time_insights_name">All-time</string>
    <string name="stats_widget_today_insights_name">Today</string>
    <string name="stats_widget_minified_name">At a glance</string>

    <!-- Stats post detail -->
    <string name="stats_detail_months_and_years">Months and Years</string>
    <string name="stats_months_and_years_period_label">Period</string>
    <string name="stats_months_and_years_views_label">Views</string>
    <string name="stats_detail_average_views_per_day">Avg. Views Per Day</string>
    <string name="stats_detail_recent_weeks">Recent Weeks</string>

    <string name="stats_posts_and_pages">Posts and Pages</string>
    <string name="stats_referrers">Referrers</string>
    <string name="stats_referrer_label">Referrer</string>
    <string name="stats_referrer_views_label">Views</string>
    <string name="stats_clicks">Clicks</string>
    <string name="stats_clicks_link_label">Link</string>
    <string name="stats_clicks_label">Clicks</string>
    <string name="stats_countries">Countries</string>
    <string name="stats_country_label">Country</string>
    <string name="stats_country_views_label">Views</string>
    <string name="stats_videos">Videos</string>
    <string name="stats_videos_title_label">Title</string>
    <string name="stats_videos_views_label">Views</string>
    <string name="stats_search_terms">Search Terms</string>
    <string name="stats_search_terms_label">Search Term</string>
    <string name="stats_search_terms_views_label">Views</string>
    <string name="stats_authors">Authors</string>
    <string name="stats_author_label">Author</string>
    <string name="stats_author_views_label">Views</string>
    <string name="stats_post_label">Post</string>
    <string name="stats_post_views_label">Views</string>
    <string name="stats_file_downloads">File downloads</string>
    <string name="stats_file_downloads_title_label">File</string>
    <string name="stats_file_downloads_value_label">Downloads</string>

    <string name="stats_select_previous_period_description">Select previous period</string>
    <string name="stats_select_next_period_description">Select next period</string>

    <string name="stats_loading_error">Data not loaded</string>
    <string name="stats_loading_block_error">There was a problem loading your data, refresh your page to try again.</string>

    <!-- invalid_url -->
    <string name="invalid_site_url_message">Check that the site URL entered is valid</string>

    <!-- QuickPress -->
    <string name="quickpress_window_title">Select blog for QuickPress shortcut</string>
    <string name="quickpress_add_error">Shortcut name can\'t be empty</string>
    <string name="quickpress_add_alert_title">Set shortcut name</string>
    <string name="quickpress_shortcut_with_account_param">QP %s</string>

    <!-- HTTP Authentication -->
    <string name="httpuser">HTTP username</string>
    <string name="httppassword">HTTP password</string>
    <string name="settings">Settings</string>
    <string name="http_authorization_required">Authorization required</string>

    <!-- post scheduling and password -->
    <string name="submit_for_review">Submit</string>
    <string name="schedule_verb">Schedule</string>

    <!-- notifications -->
    <string name="note_reply_successful">Reply published</string>
    <string name="new_notifications">%d new notifications</string>
    <string name="more_notifications">and %d more.</string>
    <string name="notifications_empty_list">No notifications</string>
    <string name="notifications_empty_all">No notifications…yet.</string>
    <string name="notifications_empty_unread">You\'re all up to date!</string>
    <string name="notifications_empty_comments">No comments yet</string>
    <string name="notifications_empty_followers">No followers yet</string>
    <string name="notifications_empty_likes">No likes yet</string>
    <string name="notifications_empty_action_all">Get active! Comment on posts from blogs you follow.</string>
    <string name="notifications_empty_action_unread">Reignite the conversation: write a new post</string>
    <string name="notifications_empty_action_comments">Join a conversation: comment on posts from blogs you follow</string>
    <string name="notifications_empty_action_followers_likes">Get noticed: comment on posts you\'ve read</string>
    <string name="notifications_jetpack_connection_setup_info">To get helpful notifications on your device from your WordPress site, you\'ll need to install the Jetpack plugin. Would you like to set up Jetpack?</string>
    <string name="notifications_empty_view_reader">Go to Reader</string>
    <string name="content_description_person_reading_device_notification">Person reading device with notifications</string>
    <string name="older_two_days">Older than 2 days</string>
    <string name="older_last_week">Older than a week</string>
    <string name="older_month">Older than a month</string>
    <string name="error_notification_open">Could not open notification</string>
    <string name="ignore">Ignore</string>
    <string name="push_auth_expired">The request has expired. Log in to WordPress.com to try again.</string>
    <string name="follows">Follows</string>
    <string name="notifications_label_new_notifications">New notifications</string>
    <string name="notifications_label_new_notifications_subtitle">Tap to show them</string>
    <string name="notifications_tab_title_all">All</string>
    <string name="notifications_tab_title_unread_notifications">Unread</string>
    <string name="notifications_tab_title_comments">Comments</string>
    <string name="notifications_tab_title_follows">Follows</string>
    <string name="notifications_tab_title_likes">Likes</string>

    <!-- Notification Settings -->
    <string name="notification_settings">Notification Settings</string>
    <string name="notification_settings_master_status_on">On</string>
    <string name="notification_settings_master_status_off">Off</string>
    <string name="notification_settings_master_hint_on">Disable notifications</string>
    <string name="notification_settings_master_hint_off">Enable notifications</string>
    <string name="notification_settings_master_off_title">To receive notifications on this device, turn Notification Settings on.</string>
    <string name="notification_settings_master_off_message">Turning Notification Settings off will disable all notifications from this app, regardless of type. You can fine-tune which kind of notification you receive after turning Notification Settings on.</string>
    <string name="notification_settings_category_followed_sites">Followed Sites</string>
    <string name="notification_settings_category_your_sites">Your Sites</string>
    <string name="notification_settings_item_your_sites_all_followed_sites">All My Followed Sites</string>
    <string name="notification_settings_item_your_sites_all_your_sites">All My Sites</string>
    <string name="notification_settings_category_other">Other</string>
    <string name="notification_settings_item_other_comments_other_blogs">Comments on other sites</string>
    <string name="notification_settings_item_other_pending_drafts">Notify me on pending drafts</string>
    <string name="notification_settings_item_other_account_emails">Email from WordPress.com</string>
    <string name="notification_settings_item_other_account_emails_summary">We\'ll always send important emails regarding your account, but you can get some helpful extras, too.</string>
    <string name="notification_settings_category_sights_and_sounds">Sights and Sounds</string>
    <string name="notification_settings_item_sights_and_sounds_choose_sound">Choose sound</string>
    <string name="notification_settings_item_sights_and_sounds_choose_sound_default" translatable="false">content://settings/system/notification_sound</string>
    <string name="notification_settings_item_sights_and_sounds_vibrate_device">Vibrate device</string>
    <string name="notification_settings_item_sights_and_sounds_blink_light">Blink light</string>
    <string name="notifications_tab">Notifications tab</string>
    <string name="email">Email</string>
    <string name="email_address">Email address</string>
    <string name="app_notifications">App notifications</string>
    <string name="comment_likes">Comment likes</string>
    <string name="error_loading_notifications">Couldn\'t load notification settings</string>
    <string name="notification_types">Notification Types</string>
    <string name="notifications_disabled">App notifications have been disabled. Tap here to enable them in Settings.</string>
    <string name="notifications_tab_summary">Settings for notifications that appear in the Notifications tab.</string>
    <string name="notifications_email_summary">Settings for notifications that are sent to the email tied to your account.</string>
    <string name="notifications_push_summary">Settings for notifications that appear on your device.</string>
    <string name="search_sites">Search sites</string>
    <string name="notifications_no_search_results">No sites matched \'%s\'</string>
    <string name="notification_sound_has_invalid_path">The chosen sound has invalid path. Please choose another.</string>

    <string name="notification_settings_followed_dialog_email_posts_switch">Email me new posts</string>
    <string name="notification_settings_followed_dialog_notification_posts_description">Receive notifications for new posts from this site</string>
    <string name="notification_settings_followed_dialog_notification_posts_switch">New posts</string>
    <string name="notification_settings_followed_dialog_email_posts_daily">Daily</string>
    <string name="notification_settings_followed_dialog_email_posts_instantly">Instantly</string>
    <string name="notification_settings_followed_dialog_email_posts_weekly">Weekly</string>
    <string name="notification_settings_followed_dialog_email_comments">Email me new comments</string>
    <string name="notification_settings_followed_dialog_title">Notifications</string>

    <string name="notifications_tab_dialog_master_status_on">Notifications for this site</string>
    <string name="notifications_tab_dialog_master_status_off">Notifications for this site</string>
    <string name="notifications_tab_dialog_master_hint_on">Disable notifications display on notifications tab for this site</string>
    <string name="notifications_tab_dialog_master_hint_off">Enable notifications display on notifications tab for this site</string>
    <string name="notifications_tab_dialog_master_off_title">To see notifications on notifications tab for this site, turn Notifications for this site on.</string>
    <string name="notifications_tab_dialog_master_off_message">Turning Notifications for this site off will disable notifications display on notifications tab for this site. You can fine-tune which kind of notification you see after turning Notifications for this site on.</string>

    <string name="master_switch_default_title_on">On</string>
    <string name="master_switch_default_title_off">Off</string>

    <string name="comments_on_my_site">Comments on my site</string>
    <string name="likes_on_my_comments">Likes on my comments</string>
    <string name="likes_on_my_posts">Likes on my posts</string>
    <string name="site_follows">Site follows</string>
    <string name="site_achievements">Site achievements</string>
    <string name="username_mentions">Username mentions</string>
    <string-array name="notifications_blog_settings" translatable="false">
        <item>@string/comments_on_my_site</item>
        <item>@string/likes_on_my_comments</item>
        <item>@string/likes_on_my_posts</item>
        <item>@string/site_follows</item>
        <item>@string/site_achievements</item>
        <item>@string/username_mentions</item>
    </string-array>

    <string name="replies_to_my_comments">Replies to my comments</string>
    <string-array name="notifications_other_settings" translatable="false">
        <item>@string/replies_to_my_comments</item>
        <item>@string/likes_on_my_comments</item>
    </string-array>

    <string name="notif_suggestions">Suggestions</string>
    <string name="notif_research">Research</string>
    <string name="notif_community">Community</string>
    <string-array name="notifications_wpcom_settings" translatable="false">
        <item>@string/notif_suggestions</item>
        <item>@string/notif_research</item>
        <item>@string/notif_community</item>
    </string-array>

    <string name="notif_tips">Tips for getting the most out of WordPress.com.</string>
    <string name="notif_surveys">Opportunities to participate in WordPress.com research &amp; surveys.</string>
    <string name="notif_events">Information on WordPress.com courses and events (online &amp; in-person).</string>
    <string-array name="notifications_wpcom_settings_summaries" translatable="false">
        <item>@string/notif_tips</item>
        <item>@string/notif_surveys</item>
        <item>@string/notif_events</item>
    </string-array>

    <!-- reader -->
    <string name="reader">Reader</string>
    <string name="reader_filter_cta">Filter</string>
    <string name="reader_filter_sites_title">Sites</string>
    <string name="reader_filter_tags_title">Tags</string>
    <string name="reader_filter_main_title">Following</string>
    <string name="reader_filter_empty_sites_list">See the newest posts from sites you follow</string>
    <string name="reader_filter_empty_tags_list">You can follow posts on a specific subject by adding a tag</string>
    <string name="reader_filter_self_hosted_empty_sites_list">Log in to WordPress.com to see the latest posts from sites you follow</string>
    <string name="reader_filter_self_hosted_empty_tagss_list">Log in to WordPress.com to see the latest posts from tags you follow</string>
    <string name="reader_filter_empty_sites_action">Follow a site</string>
    <string name="reader_filter_empty_tags_action">Add a tag</string>
    <string name="reader_filter_self_hosted_empty_sites_tags_action">Log in to WordPress.com</string>

    <!-- editor -->
    <string name="editor_post_saved_online">Post saved online</string>
    <string name="editor_post_saved_locally">Post saved on device</string>
    <string name="editor_draft_saved_online">Draft saved online</string>
    <string name="editor_draft_saved_locally">Draft saved on device</string>
    <string name="editor_post_saved_locally_failed_media">The post has failed media uploads and has been saved locally</string>
    <string name="editor_uploading_post">Your post is uploading</string>
    <string name="editor_uploading_draft">Your draft is uploading</string>
    <string name="editor_post_converted_back_to_draft">Post converted back to draft</string>
    <string name="editor_failed_to_insert_media_tap_to_retry">Failed to insert media.\nPlease tap to retry.</string>

    <!-- Post Settings -->
    <string name="post_settings">Post settings</string>
    <string name="post_settings_status">Status</string>
    <string name="post_settings_categories_and_tags">Categories &amp; Tags</string>
    <string name="post_settings_publish">Publish</string>
    <string name="post_settings_more_options">More Options</string>
    <string name="post_settings_not_set">Not Set</string>
    <string name="post_settings_excerpt">Excerpt</string>
    <string name="post_settings_slug">Slug</string>
    <string name="post_settings_tags">Tags</string>
    <string name="post_settings_post_format">Post Format</string>
    <string name="post_settings_featured_image">Featured Image</string>
    <string name="post_settings_set_featured_image">Set Featured Image</string>
    <string name="post_settings_featured_image_uploading_tap_for_options">Uploading media.\nPlease tap for options.</string>
    <string name="post_settings_choose_featured_image">Choose featured image</string>
    <string name="post_settings_remove_featured_image">Remove featured image</string>
    <string name="post_settings_retry_featured_image">Retry uploading</string>
    <string name="post_settings_slug_dialog_hint">The slug is the URL-friendly version of the post title.</string>
    <string name="post_settings_excerpt_dialog_hint">Excerpts are optional hand-crafted summaries of your content.</string>
    <string name="post_settings_password_dialog_hint">Only those with this password can view this post</string>
    <string name="post_settings_time_and_date">Time and Date</string>
    <string name="post_settings_notification">Notification</string>
    <string name="post_settings_add_to_calendar">Add to calendar</string>

    <string name="post_notification_off">Off</string>
    <string name="post_notification_one_hour_before">1 hour before</string>
    <string name="post_notification_ten_minutes_before">10 minutes before</string>
    <string name="post_notification_when_published">When published</string>
    <string name="post_notification_error">Notification can\'t be created when the publish date is in the past.</string>

    <!-- post date selection -->
    <string name="publish_date">Publish</string>
    <string name="immediately">Immediately</string>
    <string name="now">Now</string>
    <string name="scheduled_for">Scheduled for: %s</string>
    <string name="backdated_for">Backdated for: %s</string>
    <string name="published_on">Published on: %s</string>
    <string name="schedule_for">Schedule for: %s</string>
    <string name="publish_on">Publish on: %s</string>

    <!-- post schedule notifications -->
    <string name="notification_scheduled_post">Scheduled post</string>
    <string name="notification_scheduled_post_one_hour_reminder">Scheduled post: 1 hour reminder</string>
    <string name="notification_scheduled_post_ten_minute_reminder">Scheduled post: 10 minute reminder</string>
    <string name="notification_post_has_been_published">\"%s\" has been published</string>
    <string name="notification_post_will_be_published_in_one_hour">\"%s\" will be published in 1 hour</string>
    <string name="notification_post_will_be_published_in_ten_minutes">\"%s\" will be published in 10 minutes</string>
    <string name="calendar_scheduled_post_title">WordPress Scheduled Post: \"%s\"</string>
    <string name="calendar_scheduled_post_description">\"%s\" scheduled for publishing on \"%s\" in your WordPress app \n %s</string>

    <!-- location -->
    <string name="post_settings_location">Location</string>
    <string name="post_settings_error_placepicker_missing_play_services">Can\'t open the Location Picker, Google Play Services is not available</string>
    <string name="remove_location">Remove Location</string>
    <string name="change_location">Change Location</string>

    <!-- Post Status -->
    <string name="post_status_publish_post">Publish</string>
    <string name="post_status_pending_review">Pending review</string>
    <string name="post_status_draft">Draft</string>
    <string name="post_status_post_private">Private</string>
    <string-array name="post_settings_statuses" translatable="false">
        <item>@string/post_status_publish_post</item>
        <item>@string/post_status_draft</item>
        <item>@string/post_status_pending_review</item>
        <item>@string/post_status_post_private</item>
    </string-array>

    <!-- Aztec -->
    <string name="editor_content_hint">Share your story here…</string>

    <string name="editor_dropped_html_images_not_allowed">Dropping images while in HTML mode is not allowed</string>
    <string name="editor_dropped_text_error">Error occurred while dropping text</string>
    <string name="editor_dropped_title_images_not_allowed">Dropping images in the Title is not allowed</string>
    <string name="editor_dropped_unsupported_files">Warning: not all dropped items are supported!</string>

    <string name="error_media_small">Media too small to show</string>

    <string name="menu_save_as_draft">Save as Draft</string>
    <string name="menu_publish_now">Publish Now</string>
    <string name="menu_preview">Preview</string>
    <string name="menu_history">History</string>
    <string name="menu_html_mode">HTML Mode</string>
    <string name="menu_html_mode_done_snackbar">Switched to HTML mode</string>
    <string name="menu_visual_mode">Visual Mode</string>
    <string name="menu_visual_mode_done_snackbar">Switched to Visual mode</string>
    <string name="menu_undo_snackbar_action">UNDO</string>

    <string name="menu_undo">Undo</string>
    <string name="menu_redo">Redo</string>
    <string name="menu_debug">Debug Menu</string>
    <string name="menu_switch_to_aztec_editor">Switch to classic editor</string>
    <string name="menu_switch_to_gutenberg_editor">Switch to block editor</string>

    <string name="post_title">Title</string>

    <string name="upload_finished_toast">Can\'t stop the upload because it\'s already finished</string>

    <string name="link_dialog_title">Insert link</string>
    <string name="link_dialog_button_remove_link">Remove Link</string>
    <string name="link_dialog_edit_hint">http(s)://</string>
    <string name="link_dialog_button_ok">OK</string>
    <string name="link_dialog_button_cancel">Cancel</string>

    <!-- History -->
    <string name="description_user">User avatar</string>
    <string name="history_detail_button_next">Next</string>
    <string name="history_detail_button_previous">Previous</string>
    <string name="history_detail_title">Revision</string>
    <string name="history_empty_subtitle_page">When you make changes to your page you\'ll be able to see the history here</string>
    <string name="history_empty_subtitle_post">When you make changes to your post you\'ll be able to see the history here</string>
    <string name="history_empty_title">No history yet</string>
    <string name="history_footer_page">Page Created on %1$s at %2$s</string>
    <string name="history_footer_post">Post Created on %1$s at %2$s</string>
    <string name="history_load_dialog_button_positive">Load</string>
    <string name="history_loaded_revision">Revision loaded</string>
    <string name="history_loading_revision">Loading revision</string>
    <string name="history_fetching_revisions">Fetching revisions…</string>
    <string name="history_title" translatable="false">@string/menu_history</string>
    <string name="history_preview_visual">Visual preview</string>
    <string name="history_preview_html">HTML preview</string>
    <string name="history_no_title">(no title)</string>

    <!-- Post Formats -->
    <string name="post_format_aside">Aside</string>
    <string name="post_format_audio">Audio</string>
    <string name="post_format_chat">Chat</string>
    <string name="post_format_gallery">Gallery</string>
    <string name="post_format_image">Image</string>
    <string name="post_format_link">Link</string>
    <string name="post_format_quote">Quote</string>
    <string name="post_format_standard">Standard</string>
    <string name="post_format_status">Status</string>
    <string name="post_format_video">Video</string>
    <string-array name="post_format_display_names" translatable="false">
        <item>@string/post_format_standard</item>
        <item>@string/post_format_aside</item>
        <item>@string/post_format_audio</item>
        <item>@string/post_format_chat</item>
        <item>@string/post_format_gallery</item>
        <item>@string/post_format_image</item>
        <item>@string/post_format_link</item>
        <item>@string/post_format_quote</item>
        <item>@string/post_format_status</item>
        <item>@string/post_format_video</item>
    </string-array>

    <!-- Menu Buttons -->
    <string name="new_post">New post</string>
    <string name="new_media">New media</string>

    <!-- Image Alignment -->
    <string name="image_alignment">Alignment</string>

    <string name="alignment_none">None</string>
    <string name="alignment_left">Left</string>
    <string name="alignment_center">Center</string>
    <string name="alignment_right">Right</string>

    <string-array name="alignment_key_array" translatable="false">
        <item>none</item>
        <item>left</item>
        <item>center</item>
        <item>right</item>
    </string-array>

    <string-array name="alignment_array" translatable="false">
        <item>@string/alignment_none</item>
        <item>@string/alignment_left</item>
        <item>@string/alignment_center</item>
        <item>@string/alignment_right</item>
    </string-array>


    <!-- Image Size -->
    <string name="image_size">Size</string>

    <string name="image_size_thumbnail_label">Thumbnail</string>
    <string name="image_size_medium_label">Medium</string>
    <string name="image_size_large_label">Large</string>
    <string name="image_size_full_label">Full Size</string>

    <string name="image_size_thumbnail_css_class" translatable="false">size-thumbnail</string>
    <string name="image_size_medium_css_class" translatable="false">size-medium</string>
    <string name="image_size_large_css_class" translatable="false">size-large</string>
    <string name="image_size_full_css_class" translatable="false">size-full</string>

    <!-- About View -->
    <string name="app_title">WordPress for Android</string>
    <string name="publisher">Publisher:</string>
    <string name="publisher_with_company_param">Publisher: %s</string>
    <string name="copyright_with_year_and_company_params">© %1$d %2$s</string>
    <string name="automattic_inc" translatable="false">Automattic, Inc</string>
    <string name="automattic_url" translatable="false">automattic.com</string>
    <string name="version">Version</string>
    <string name="version_with_name_param">Version %s</string>
    <string name="tos">Terms of Service</string>
    <string name="privacy_policy">Privacy policy</string>

    <!-- Remote Post Changes -->
    <string name="local_changes">Local changes</string>

    <!-- Remote Post has conflicts with local post -->
    <string name="local_post_is_conflicted">Version conflict</string>
    <string name="local_post_autosave_revision_available">You\'ve made unsaved changes to this post</string>

    <!-- Post Remote Preview -->
    <string name="post_preview_saving_draft">Saving…</string>
    <string name="post_preview_remote_auto_saving_post">Generating Preview…</string>
    <string name="remote_preview_operation_error">Error while trying to save post before preview</string>
    <string name="preview_unavailable_self_hosted_sites">Preview Unavailable</string>
    <string name="error_preview_empty_post">Can\'t preview an empty post</string>
    <string name="error_preview_empty_page">Can\'t preview an empty page</string>
    <string name="error_preview_empty_draft">Can\'t preview an empty draft</string>

    <!-- message on post preview explaining links are disabled -->
    <string name="preview_screen_links_disabled">Links are disabled on the preview screen</string>

    <string name="image_settings">Image settings</string>
    <string name="wordpress_blog">WordPress blog</string>
    <string name="blogusername">blogusername</string>
    <string name="wordpress_dot_com" translatable="false">wordpress.com</string>

    <!-- Error Messages -->
    <!-- The following messages can\'t be factorized due to i18n -->
    <string name="error_refresh_posts">Posts couldn\'t be refreshed at this time</string>
    <string name="error_refresh_pages" tools:ignore="UnusedResources">Pages couldn\'t be refreshed at this time</string>
    <string name="error_refresh_comments">Comments couldn\'t be refreshed at this time</string>
    <string name="error_refresh_comments_showing_older">Comments couldn\'t be refreshed at this time - showing older comments</string>
    <string name="error_refresh_media">Media couldn\'t be refreshed at this time</string>
    <string name="error_deleting_post">An error occurred while deleting the post</string>
    <string name="error_restoring_post">An error occurred while restoring the post</string>

    <string name="error_refresh_unauthorized_comments">You don\'t have permission to view or edit comments</string>
    <string name="error_refresh_unauthorized_pages">You don\'t have permission to view or edit pages</string>
    <string name="error_refresh_unauthorized_posts">You don\'t have permission to view or edit posts</string>
    <string name="error_fetch_my_profile">Couldn\'t retrieve your profile</string>
    <string name="error_fetch_account_settings">Couldn\'t retrieve your account settings</string>
    <string name="error_disabled_apis">Could not fetch settings: Some APIs are unavailable for this OAuth app ID + account combination.</string>
    <string name="error_post_my_profile_no_connection">No connection, couldn\'t save your profile</string>
    <string name="error_post_account_settings">Couldn\'t save your account settings</string>
    <string name="error_generic">An error occurred</string>
    <string name="error_generic_network">A network error occurred. Please check your connection and try again.</string>
    <string name="error_moderate_comment">An error occurred while moderating</string>
    <string name="error_edit_comment">An error occurred while editing the comment</string>
    <string name="error_publish_empty_post">Can\'t publish an empty post</string>
    <string name="error_publish_empty_page">Can\'t publish an empty page</string>
    <string name="error_save_empty_draft">Can\'t save an empty draft</string>
    <string name="error_publish_no_network">Device is offline. Post saved locally.</string>
    <string name="error_upload_post_param">There was an error uploading this post: %s.</string>
    <string name="error_upload_page_param">There was an error uploading this page: %s.</string>
    <string name="error_upload_post_media_param">There was an error uploading the media in this post: %s.</string>
    <string name="error_upload_page_media_param">There was an error uploading the media in this page: %s.</string>
    <string name="error_media_insufficient_fs_permissions">Read permission denied on device media</string>
    <string name="error_media_not_found">Media could not be found</string>
    <string name="error_media_unauthorized">You don\'t have permission to view or edit media</string>
    <string name="error_media_parse_error">Unexpected response from server</string>
    <string name="error_media_upload">An error occurred while uploading media</string>
    <string name="error_media_refresh_no_connection">Connection required to refresh library</string>
    <string name="error_media_load">Unable to load media</string>
    <string name="error_media_save">Unable to save media</string>
    <string name="error_media_canceled">Uploading media were canceled</string>
    <string name="error_post_does_not_exist">This post no longer exists</string>
    <string name="error_blog_hidden">This blog is hidden and couldn\'t be loaded. Enable it again in settings and try again.</string>
    <string name="fatal_db_error">An error occurred while creating the app database. Try reinstalling the app.</string>
    <string name="error_copy_to_clipboard">An error occurred while copying text to clipboard</string>
    <string name="error_fetch_remote_site_settings">Couldn\'t retrieve site info</string>
    <string name="error_post_remote_site_settings">Couldn\'t save site info</string>
    <string name="error_fetch_users_list">Couldn\'t retrieve site users</string>
    <string name="error_fetch_followers_list">Couldn\'t retrieve site followers</string>
    <string name="error_fetch_email_followers_list">Couldn\'t retrieve site email followers</string>
    <string name="error_fetch_viewers_list">Couldn\'t retrieve site viewers</string>
    <string name="error_update_role">Couldn\'t update user role</string>
    <string name="error_remove_user">Couldn\'t remove user</string>
    <string name="error_remove_follower">Couldn\'t remove follower</string>
    <string name="error_remove_viewer">Couldn\'t remove viewer</string>
    <string name="error_notif_q_action_like">Could not like comment. Please try again later.</string>
    <string name="error_notif_q_action_approve">Could not approve comment. Please try again later.</string>
    <string name="error_notif_q_action_reply">Could not reply to comment. Please try again later.</string>
    <string name="error_generic_error">We couldn\'t complete this action.</string>
    <string name="error_generic_error_retrying">We couldn\'t complete this action, but we\'ll try again later. </string>
    <string name="error_browser_no_network">Unable to load this page right now.</string>
    <string name="error_network_connection">Check your network connection and try again.</string>

    <!-- Post Error -->
    <string name="error_unknown_post">Could not find the post on the server</string>
    <string name="error_unknown_page">Could not find the page on the server</string>
    <string name="error_unknown_post_type">Unknown post format</string>

    <string name="error_media_recover_post">We couldn\'t upload this media.</string>
    <string name="error_media_recover_post_not_published">We couldn\'t upload this media, and didn\'t publish the post.</string>
    <string name="error_media_recover_post_not_published_private">We couldn\'t upload this media, and didn\'t publish this private post.</string>
    <string name="error_media_recover_post_not_scheduled">We couldn\'t upload this media, and didn\'t schedule this post.</string>
    <string name="error_media_recover_post_not_submitted">We couldn\'t upload this media, and didn\'t submit this post for review. </string>
    <string name="error_media_recover_post_not_published_retrying" translatable="false">@string/error_post_not_published_retrying</string>
    <string name="error_media_recover_post_not_published_retrying_private" translatable="false">@string/error_post_not_published_retrying_private</string>
    <string name="error_media_recover_post_not_scheduled_retrying" translatable="false">@string/error_post_not_scheduled_retrying</string>
    <string name="error_media_recover_post_not_submitted_retrying" translatable="false">@string/error_post_not_submitted_retrying</string>

    <string name="error_post_not_published">We couldn\'t complete this action, and didn\'t publish this post.</string>
    <string name="error_post_not_published_private">We couldn\'t complete this action, and didn\'t publish this private post.</string>
    <string name="error_post_not_scheduled">We couldn\'t complete this action, and didn\'t schedule this post.</string>
    <string name="error_post_not_submitted">We couldn\'t complete this action, and didn\'t submit this post for review.</string>
    <string name="error_post_not_published_retrying">We couldn\'t publish this post, but we\'ll try again later.</string>
    <string name="error_post_not_published_retrying_private">We couldn\'t publish this private post, but we\'ll try again later.</string>
    <string name="error_post_not_scheduled_retrying">We couldn\'t schedule this post, but we\'ll try again later.</string>
    <string name="error_post_not_submitted_retrying">We couldn\'t submit this post for review, but we\'ll try again later. </string>

    <!-- Image Descriptions for Accessibility -->
    <string name="error_load_comment">Couldn\'t load the comment</string>
    <string name="error_downloading_image">Error downloading image</string>
    <string name="cd_related_post_preview_image">Related post preview image</string>

    <!--
      Jetpack strings
    -->
    <string name="jetpack_disconnect_pref_title">"Disconnect from WordPress.com"</string>
    <string name="jetpack_disconnect_confirmation_message">Are you sure you want to disconnect Jetpack from the site?</string>
    <string name="jetpack_disconnect_confirm">Disconnect</string>
    <string name="jetpack_disconnect_success_toast">Site disconnected</string>
    <string name="jetpack_disconnect_error_toast">Error disconnecting site</string>
    <string name="jetpack_already_connected_toast">You are already connected to Jetpack</string>
    <string name="jetpack_connection_failed_with_reason">Connection to Jetpack failed: %s</string>

    <!--
      reader strings
    -->
    <string name="reader_save_for_later_title">Saved posts</string>
    <string name="reader_save_for_later_display_name">Saved</string>
    <string name="reader_discover_display_name">Discover</string>
    <string name="reader_my_likes_display_name">Likes</string>
    <string name="reader_following_display_name">Following</string>

    <!-- timespan shown for posts/comments published within the past 60 seconds -->
    <string name="timespan_now">now</string>

    <!-- title shown for untitled posts and blogs -->
    <string name="reader_untitled_post">(Untitled)</string>

    <!-- accessibility announcement when list loads -->
    <string name="reader_acessibility_list_loaded">"The list has loaded with %1$d items."</string>

    <!-- activity titles -->
    <string name="reader_title_deeplink">WordPress Reader</string>
    <string name="reader_title_applog">Application log</string>
    <string name="reader_title_blog_preview">Reader Site</string>
    <string name="reader_title_tag_preview">Reader Tag</string>
    <string name="reader_title_post_detail">Reader Post</string>
    <string name="reader_title_post_detail_wpcom">WordPress.com Post</string>
    <string name="reader_title_related_post_detail">Related Post</string>
    <string name="reader_title_subs">Manage Tags &amp; Sites</string>
    <string name="reader_title_photo_viewer">%1$d of %2$d</string>
    <string name="reader_title_comments" translatable="false">@string/comments</string>

    <!-- view pager titles -->
    <string name="reader_page_followed_tags">Followed tags</string>
    <string name="reader_page_followed_blogs">Followed sites</string>
    <string name="reader_page_recommended_blogs">Sites you may like</string>

    <!-- menu text -->
    <string name="reader_menu_tags">Edit tags and sites</string>
    <string name="reader_menu_block_blog">Block this site</string>

    <!-- button text -->
    <string name="reader_btn_share">Share</string>
    <string name="reader_btn_follow">Follow</string>
    <string name="reader_btn_unfollow">Following</string>
    <string name="reader_add_bookmark">Add to saved posts</string>
    <string name="reader_remove_bookmark">Remove from saved posts</string>
    <string name="reader_btn_bookmark">Save</string>
    <string name="reader_btn_bookmarked">Saved</string>
    <string name="reader_bookmark_snack_btn">View All</string>
    <string name="reader_bookmark_snack_title">Post saved</string>
    <string name="reader_btn_notifications_off">Turn off site notifications</string>
    <string name="reader_btn_notifications_on">Turn on site notifications</string>

    <!-- accessibility content desciptions -->
    <string name="reader_btn_remove_filter_content_description">Remove the current filter</string>
    <string name="reader_btn_select_filter_content_description">Select a Site or Tag to filter posts</string>
    <string name="reader_btn_selected_filter_tick_content_description">Selected</string>
    <string name="reader_bottom_sheet_content_description">Select a Tag or Site, Pop Up Window</string>

    <string name="reader_followed_blog_notifications">Enable notifications for %1$s%2$s%3$s?</string>
    <string name="reader_followed_blog_notifications_action">Enable</string>
    <string name="reader_followed_blog_notifications_this">this site</string>

    <!-- EditText hints -->
    <string name="reader_hint_comment_on_post">Reply to post…</string>
    <string name="reader_hint_comment_on_comment">Reply to comment…</string>
    <string name="reader_hint_add_tag_or_url">Enter a URL or tag to follow</string>
    <string name="reader_hint_post_search">Search WordPress</string>
    <string name="reader_hint_search_followed_sites">Search followed sites</string>

    <!-- TextView labels -->
    <string name="reader_label_new_posts">New posts</string>
    <string name="reader_label_new_posts_subtitle">Tap to show them</string>
    <string name="reader_label_added_tag">Added %s</string>
    <string name="reader_label_removed_tag">Removed %s</string>
    <string name="reader_label_reply">Reply</string>
    <string name="reader_label_followed_blog">Site followed</string>
    <string name="reader_label_comments_closed">Comments are closed</string>
    <string name="reader_label_view_original">View original article</string>
    <string name="reader_label_follow_count">%,d followers</string>
    <string name="reader_label_gap_marker">Load more posts</string>
    <string name="reader_label_post_search_explainer">What would you like to find?</string>
    <string name="reader_label_local_related_posts">More in %s</string>
    <string name="reader_label_global_related_posts">More on WordPress.com</string>
    <string name="reader_label_visit">Visit</string>
    <string name="reader_photo_by">Photo by %s</string>
    <string name="reader_view_comments">View comments</string>

    <string name="reader_excerpt_link">Visit %s for more</string>

    <!-- reblog -->
    <string name="reader_view_reblog">Reblog</string>
<<<<<<< HEAD
    <string name="reader_no_site_to_reblog_title">No available sites</string>
    <string name="reader_no_site_to_reblog_detail">Once you create a site, you can reblog content that you like to your own site.</string>
    <string name="reader_no_site_to_reblog_action">Manage Sites</string>
=======
    <string name="reader_reblog_error">Reblog failed</string>
    <string name="reader_no_site_to_reblog">You should have at least one site to be able to reblog</string>
>>>>>>> e5be5a22

    <!-- like counts -->
    <string name="reader_label_like">Like</string>
    <string name="reader_likes_one">One person likes this</string>
    <string name="reader_likes_multi">%,d people like this</string>
    <string name="reader_likes_only_you">You like this</string>
    <string name="reader_likes_you_and_one">You and one other like this</string>
    <string name="reader_likes_you_and_multi">You and %,d others like this</string>
    <string name="reader_label_liked_by">Liked By</string>

    <string name="reader_short_like_count_none">Like</string>
    <string name="reader_short_like_count_one">1 Like</string>
    <string name="reader_short_like_count_multi">%s Likes</string>

    <string name="reader_short_comment_count_one">1 Comment</string>
    <string name="reader_short_comment_count_multi">%s Comments</string>

    <!-- toast messages -->
    <string name="reader_toast_err_comment_failed">Couldn\'t post your comment</string>
    <string name="reader_toast_err_tag_exists">You already follow this tag</string>
    <string name="reader_toast_err_tag_invalid">That isn\'t a valid tag</string>
    <string name="reader_toast_err_add_tag">Unable to add this tag</string>
    <string name="reader_toast_err_remove_tag">Unable to remove this tag</string>
    <string name="reader_toast_err_share_intent">Unable to share</string>
    <string name="reader_toast_err_view_image">Unable to view image</string>
    <string name="reader_toast_err_get_blog_info">Unable to show this site</string>
    <string name="reader_toast_err_already_follow_blog">You already follow this site</string>
    <string name="reader_toast_err_follow_blog">Unable to follow this site</string>
    <string name="reader_toast_err_follow_blog_not_found">This site could not be found</string>
    <string name="reader_toast_err_follow_blog_not_authorized">You are not authorized to access this site</string>
    <string name="reader_toast_err_unfollow_blog">Unable to unfollow this site</string>
    <string name="reader_toast_blog_blocked">Posts from this site will no longer be shown</string>
    <string name="reader_toast_err_block_blog">Unable to block this site</string>
    <string name="reader_toast_err_generic">Unable to perform this action</string>
    <string name="reader_toast_err_cannot_like_post">Failed to like this post</string>
    <string name="reader_toast_err_comment_not_found">Comment not found!</string>
    <string name="reader_toast_err_already_liked">You have already liked that comment</string>
    <string name="reader_toast_err_url_intent">Unable to open %s</string>

    <!-- snackbar messages -->
    <string name="reader_snackbar_err_cannot_like_post_logged_out">Can\'t like while logged out of WordPress.com</string>

    <!-- failure messages when retrieving a single reader post -->
    <string name="reader_err_get_post_generic">Unable to retrieve this post</string>
    <string name="reader_err_get_post_not_authorized">You\'re not authorized to view this post</string>
    <string name="reader_err_get_post_not_authorized_fallback">You\'re not authorized to view this post. Use the top action button to try a browser instead.</string>
    <string name="reader_err_get_post_not_authorized_signin">You\'re not authorized to view this post. Try signing in to WordPress.com first.</string>
    <string name="reader_err_get_post_not_authorized_signin_fallback">You\'re not authorized to view this post. Try signing in to WordPress.com first or use the top action button to open a browser instead.</string>
    <string name="reader_err_get_post_not_found">This post no longer exists</string>

    <!-- empty list/grid text -->
    <string name="reader_empty_posts_no_connection" translatable="false">@string/no_network_title</string>
    <string name="reader_empty_posts_request_failed">Unable to retrieve posts</string>
    <string name="reader_self_hosted_select_filter">Use the filter button to find posts on specific subjects</string>
    <string name="reader_empty_posts_in_tag">No posts with this tag</string>
    <string name="reader_empty_posts_in_tag_updating">Fetching posts…</string>
    <string name="reader_empty_posts_in_custom_list">The sites in this list haven\'t posted anything recently</string>
    <string name="reader_empty_followed_tags_subtitle">Add tags here to find posts about your favorite topics</string>
    <string name="reader_empty_followed_tags_title">No followed tags</string>
    <string name="reader_empty_recommended_blogs">No recommended sites</string>
    <string name="reader_empty_followed_blogs_title">No followed sites</string>
    <string name="reader_empty_followed_blogs_search_title">No sites matching your search</string>
    <string name="reader_empty_followed_blogs_description">You are not following any sites yet. Why not follow one now?</string>
    <string name="reader_empty_followed_blogs_no_recent_posts_title">No recent posts</string>
    <string name="reader_empty_followed_blogs_no_recent_posts_description">The sites you follow haven\'t posted anything recently</string>
    <string name="reader_empty_followed_blogs_button_discover">Discover sites</string>
    <string name="reader_empty_followed_blogs_button_followed">Go to following</string>
    <string name="reader_empty_posts_liked_title">Nothing liked yet</string>
    <string name="reader_empty_posts_liked_description">Posts that you like will appear here</string>
    <string name="reader_empty_saved_posts_title">No posts saved — yet!</string>
    <string name="reader_empty_saved_posts_description">Tap %s to save a post to your list.</string>
    <string name="reader_empty_saved_posts_content_description">Tap the Add to Save Posts button to save a post to your list.</string>
    <string name="reader_empty_comments">No comments yet</string>
    <string name="reader_empty_posts_in_blog">This site is empty</string>
    <string name="reader_empty_search_title">No results found</string>
    <string name="reader_empty_search_description">No results found for %s for your language</string>
    <string name="reader_empty_search_request_failed">Unable to perform search</string>

    <string name="dlg_confirm_clear_search_history">Clear search history?</string>
    <string name="label_clear_search_history">Clear search history</string>

    <!-- attribution line for Discover posts, ex: "Originally posted by [AuthorName] on [BlogName] -->
    <string name="reader_discover_attribution_author_and_blog">Originally posted by %1$s on %2$s</string>
    <string name="reader_discover_attribution_author">Originally posted by %s</string>
    <string name="reader_discover_attribution_blog">Originally posted on %s</string>
    <string name="reader_discover_visit_blog">Visit %s</string>

    <!-- dialogs -->
    <string name="reader_save_posts_locally_dialog_title">Save Posts for Later</string>
    <string name="reader_save_posts_locally_dialog_message">Save this post, and come back to read it whenever you\'d like. It will only be available on this device — saved posts don\'t sync to your other devices.</string>

    <!-- connection bar which appears on main activity when there's no connection -->
    <string name="connectionbar_no_connection">No connection</string>

    <!-- NUX strings -->
    <string name="invalid_email_message">Your email address isn\'t valid</string>
    <string name="email_invalid">Enter a valid email address</string>
    <string name="username_or_password_incorrect">The username or password you entered is incorrect</string>
    <string name="ssl_certificate_details">Details</string>
    <string name="ssl_certificate_error">Invalid SSL certificate</string>
    <string name="ssl_certificate_ask_trust">If you usually connect to this site without problems, this error could mean that someone is trying to impersonate the site, and you shouldn\'t continue. Would you like to trust the certificate anyway?</string>
    <string name="verification_code">Verification code</string>
    <string name="auth_required">Log in again to continue.</string>
    <string name="logging_in">Logging in</string>
    <string name="magic_link_unavailable_error_message">Currently unavailable. Please enter your password</string>
    <string name="checking_email">Checking email</string>
    <string name="already_logged_in_wpcom">You\'re already logged in a WordPress.com account, you can\'t add a WordPress.com site bound to another account.</string>
    <string name="cannot_add_duplicate_site">This site already exists in the app, you can\'t add it.</string>
    <string name="duplicate_site_detected">A duplicate site has been detected.</string>
    <string name="error_user_username_instead_of_email">Please log in using your WordPress.com username instead of your email address.</string>

    <!-- Help view -->
    <string name="help">Help</string>
    <string name="forgot_password">Lost your password?</string>
    <string name="contact_us">Contact us</string>
    <string name="browse_our_faq_button">Browse our FAQ</string>
    <string name="my_tickets">My Tickets</string>
    <string name="application_log_button">Application log</string>
    <string name="support_contact_email">Contact email</string>
    <string name="support_contact_email_not_set">Not set</string>
    <string name="support_push_notification_title">WordPress</string>
    <string name="support_push_notification_message">New message from \'Help &amp; Support\'</string>

    <!--My Site-->
    <string name="my_site_header_external">External</string>
    <string name="my_site_header_configuration">Configuration</string>
    <string name="my_site_header_look_and_feel">Look and Feel</string>
    <string name="my_site_header_publish">Publish</string>
    <string name="my_site_btn_site_pages">Site Pages</string>
    <string name="my_site_btn_blog_posts">Blog Posts</string>
    <string name="my_site_btn_sharing">Sharing</string>
    <string name="my_site_btn_site_settings">Settings</string>
    <string name="my_site_btn_comments" translatable="false">@string/comments</string>
    <string name="my_site_btn_switch_site">Switch Site</string>
    <string name="my_site_btn_view_admin">View Admin</string>
    <string name="my_site_btn_view_site">View Site</string>
    <string name="my_site_btn_plugins">Plugins</string>
    <string name="my_site_create_new_site">Create a new site for your business, magazine, or personal blog; or connect an existing WordPress installation.</string>
    <string name="my_site_create_new_site_title">You don\'t have any sites</string>
    <string name="my_site_add_new_site">Add new site</string>
    <string name="my_site_select_domains_page_title">Site Address</string>
    <string name="my_site_custom_domain_name">All WordPress.com plans include a custom domain name. Register your free premium domain now.</string>
    <string name="my_site_verify_your_email">Verify your email address - instructions sent to %s</string>
    <string name="my_site_verify_your_email_without_email">Verify your email address - instructions sent to your email</string>
    <string name="my_site_icon_dialog_title">Site Icon</string>
    <string name="my_site_icon_dialog_add_message">Would you like to add a site icon?</string>
    <string name="my_site_icon_dialog_change_message">How would you like to edit the icon?</string>
    <string name="my_site_icon_dialog_add_requires_permission_message">You don\'t have permission to add a site icon.</string>
    <string name="my_site_icon_dialog_change_requires_permission_message">You don\'t have permission to edit the site icon.</string>
    <string name="my_site_icon_dialog_change_button">Change</string>
    <string name="my_site_icon_dialog_remove_button">Remove</string>
    <string name="my_site_icon_dialog_cancel_button">Cancel</string>
    <string name="my_site_icon_content_description">Change site icon</string>

    <string name="my_site_bottom_sheet_title">Add new</string>
    <string name="my_site_bottom_sheet_add_post">Blog post</string>
    <string name="my_site_bottom_sheet_add_page">Site page</string>

    <!-- site picker -->
    <string name="site_picker_title">Choose site</string>
    <string name="site_picker_edit_visibility">Show/hide sites</string>
    <string name="site_picker_add_site">Add new site</string>
    <string name="site_picker_add_self_hosted">Add self-hosted site</string>
    <string name="site_picker_create_wpcom">Create WordPress.com site</string>
    <string name="site_picker_cant_hide_current_site">\"%s\" wasn\'t hidden because it\'s the current site</string>
    <string name="site_picker_remove_site_empty">No sites matching your search</string>
    <string name="site_picker_remove_site_error">Error removing site, try again later</string>
    <string name="site_picker_failed_selecting_added_site">Couldn\'t select newly added self-hosted site.</string>

    <!-- Application logs view -->
    <string name="logs_copied_to_clipboard">Application logs have been copied to the clipboard</string>

    <!--Support strings-->
    <string name="support_identity_input_dialog_enter_email_and_name">To continue please enter your email address and name</string>
    <string name="support_identity_input_dialog_enter_email">Please enter your email address</string>
    <string name="support_identity_input_dialog_email_label">Email</string>
    <string name="support_identity_input_dialog_name_label">Name</string>

    <!--Me-->
    <string name="me_profile_photo">Profile Photo</string>
    <string name="me_btn_app_settings">App Settings</string>
    <string name="me_btn_support">Help &amp; Support</string>
    <string name="me_btn_login_logout">Login/Logout</string>
    <string name="me_connect_to_wordpress_com">Log in to WordPress.com</string>
    <string name="me_disconnect_from_wordpress_com">Log out of WordPress.com</string>

    <!--TabBar Accessibility Labels-->
    <string name="tabbar_accessibility_label_my_site">My Site. View your site and manage it, including stats.</string>
    <string name="tabbar_accessibility_label_reader">Reader. Follow content from other sites.</string>
    <string name="tabbar_accessibility_label_notifications">Notifications. Manage your notifications.</string>

    <!-- Special characters -->
    <string name="bullet" translatable="false">\u2022</string>
    <string name="previous_button" translatable="false">&lt;</string>
    <string name="next_button" translatable="false">&gt;</string>

    <!-- Publicize and sharing -->
    <string name="sharing">Sharing</string>
    <string name="sharing_disabled">Sharing module disabled</string>
    <string name="sharing_disabled_description">You cannot access your sharing settings because your Sharing Jetpack module is disabled.</string>
    <string name="connections_label">Connections</string>
    <string name="connections_description">Connect your favorite social media services to automatically share new posts with friends.</string>
    <string name="connected_accounts_label">Connected accounts</string>
    <string name="connection_service_label">Publicize to %s</string>
    <string name="connection_service_description">Connect to automatically share your blog posts to %s.</string>
    <string name="share_btn_connect">Connect</string>
    <string name="share_btn_disconnect">Disconnect</string>
    <string name="share_btn_reconnect">Reconnect</string>
    <string name="share_btn_connect_another_account">Connect another account</string>
    <string name="dlg_confirm_publicize_disconnect">Disconnect from %s?</string>
    <string name="connecting_social_network">Connecting %s</string>
    <string name="connection_chooser_message">Select the account you wish to authorize. Note that your posts will be shared to the selected account automatically.</string>
    <string name="icon_and_text_display">Icon &amp; Text</string>
    <string name="icon_only_display">Icon Only</string>
    <string name="text_only_display">Text Only</string>
    <string name="official_buttons_display">Official Buttons</string>
    <string-array name="sharing_button_style_display_array" translatable="false">
        <item>@string/icon_and_text_display</item>
        <item>@string/icon_only_display</item>
        <item>@string/text_only_display</item>
        <item>@string/official_buttons_display</item>
    </string-array>
    <string name="icon_text" translatable="false">icon-text</string>
    <string name="icon" translatable="false">icon</string>
    <string name="text" translatable="false">text</string>
    <string name="official" translatable="false">official</string>
    <string-array name="sharing_button_style_array" translatable="false">
        <item>@string/icon_text</item>
        <item>@string/icon</item>
        <item>@string/text</item>
        <item>@string/official</item>
    </string-array>
    <string name="site_settings_reblog_and_like_header">Reblog &amp; Like</string>
    <string name="site_settings_like_header">Like</string>
    <string name="site_settings_reblog">Show Reblog Button</string>
    <string name="site_settings_like">Show Like Button</string>
    <string name="manage">Manage</string>
    <string name="sharing_buttons">Sharing buttons</string>
    <string name="label">Label</string>
    <string name="button_style">Button Style</string>
    <string name="sharing_comment_likes">Comment Likes</string>
    <string name="twitter_username">Twitter Username</string>
    <string name="sharing_sharing_buttons_description">Select which buttons are shown under your posts</string>
    <string name="sharing_more_description">A \"More\" button contains a dropdown which displays sharing buttons</string>
    <string name="sharing_edit_more_buttons">Edit \"More\" Buttons</string>
    <string name="buttons">Buttons</string>
    <string name="sharing_comment_likes_description">Allow all comments to be Liked by you and your readers</string>
    <string name="likes">Likes</string>
    <string name="twitter">Twitter</string>
    <string name="connected">Connected</string>
    <string name="cannot_connect_account_error">The %s connection could not be made because no account was selected.</string>
    <string name="connecting_account">Connecting account</string>
    <string name="sharing_label_message">Change the text of the sharing buttons\' label. This text won\'t appear until you add at least one sharing button.</string>
    <string name="sharing_twitter_message">This will be included in tweets when people share using the Twitter button</string>
    <string name="dialog_title_sharing_facebook_account_must_have_pages">Not Connected</string>
    <string name="sharing_facebook_account_must_have_pages">The Facebook connection cannot find any Pages. Publicize cannot connect to Facebook Profiles, only published Pages.</string>

    <!--Theme Browser-->
    <string name="current_theme">Current Theme</string>
    <string name="customize">Customize</string>
    <string name="details">Details</string>
    <string name="support">Support</string>
    <string name="active">Active</string>

    <string name="theme_activate">Activate</string>
    <string name="theme_try_and_customize">Try &amp; Customize</string>
    <string name="theme_view">View</string>
    <string name="theme_details">Details</string>
    <string name="theme_support">Support</string>
    <string name="theme_done">DONE</string>
    <string name="theme_manage_site">MANAGE SITE</string>
    <string name="theme_prompt">Thanks for choosing %1$s</string>
    <string name="theme_by_author_prompt_append"> by %1$s</string>
    <string name="theme_activation_error">Something went wrong. Could not activate theme</string>
    <string name="selected_theme">Selected Theme</string>
    <string name="could_not_load_theme">Could not load theme</string>
    <string name="themes_empty_list">No themes matching your search</string>

    <!--People Management-->
    <string name="people">People</string>
    <string name="role">Role</string>
    <string name="follower_subscribed_since">Since %1$s</string>
    <string name="person_remove_confirmation_title">Remove %1$s</string>
    <string name="user_remove_confirmation_message">If you remove %1$s, that user will no longer be able to access this site, but any content that was created by %1$s will remain on the site.\n\nWould you still like to remove this user?</string>
    <string name="follower_remove_confirmation_message">If removed, this follower will stop receiving notifications about this site, unless they re-follow.\n\nWould you still like to remove this follower?</string>
    <string name="viewer_remove_confirmation_message">If you remove this viewer, he or she will not be able to visit this site.\n\nWould you still like to remove this viewer?</string>
    <string name="person_removed">Successfully removed %1$s</string>
    <string name="invite_people">Invite People</string>
    <string name="invite_names_title">Usernames or Emails</string>
    <string name="invite">Invite</string>
    <string name="button_invite" translatable="false">@string/invite</string>
    <string name="invite_username_not_found">%s: User not found</string>
    <string name="invite_already_a_member">%s: Already a member</string>
    <string name="invite_already_following">%s: Already following</string>
    <string name="invite_user_blocked_invites">%s: User blocked invites</string>
    <string name="invite_invalid_email">%s: Invalid email</string>
    <string name="invite_message_title">Custom Message</string>
    <string name="invite_message_remaining_zero">0 characters remaining</string>
    <string name="invite_message_remaining_one">1 character remaining</string>
    <string name="invite_message_remaining_other">%d characters remaining</string>
    <string name="invite_message_info">(Optional) You can enter a custom message of up to 500 characters that will be included in the invitation to the user(s).</string>
    <string name="invite_message_usernames_limit">Invite up to 10 email addresses and/or WordPress.com usernames. Those needing a username will be sent instructions on how to create one.</string>
    <string name="invite_error_no_usernames">Please add at least one username</string>
    <string name="invite_error_invalid_usernames_one">Cannot send: A username or email is invalid</string>
    <string name="invite_error_invalid_usernames_multiple">Cannot send: There are invalid usernames or emails</string>
    <string name="invite_error_sending">An error occurred while trying to send the invite!</string>
    <string name="invite_error_some_failed">Invite sent but error(s) occurred!</string>
    <string name="invite_error_for_username">%1$s: %2$s</string>
    <string name="invite_sent">Invite sent successfully</string>

    <string name="people_dropdown_item_team">Team</string>
    <string name="people_dropdown_item_followers">Followers</string>
    <string name="people_dropdown_item_email_followers">Email Followers</string>
    <string name="people_dropdown_item_viewers">Viewers</string>
    <string name="people_empty_list_filtered_users">No users yet</string>
    <string name="people_empty_list_filtered_followers">No followers yet</string>
    <string name="people_empty_list_filtered_email_followers">No email followers yet</string>
    <string name="people_empty_list_filtered_viewers">No viewers yet</string>
    <string name="people_fetching">Fetching users…</string>
    <string name="title_follower">Follower</string>
    <string name="title_email_follower">Email Follower</string>

    <string name="role_follower">Follower</string>
    <string name="role_viewer">Viewer</string>

    <!--Plugins-->
    <string name="plugins">Plugins</string>
    <string name="plugin_byline">by %s</string>
    <string name="plugin_active">Active</string>
    <string name="plugin_inactive">Inactive</string>
    <string name="plugin_detail_label_state_active">Active</string>
    <string name="plugin_detail_label_state_autoupdates">Autoupdates</string>
    <string name="plugin_not_found">An error occurred when accessing this plugin</string>
    <string name="plugin_version">Version %s</string>
    <string name="plugin_installed_version">Version %s installed</string>
    <string name="plugin_installed">Installed</string>
    <string name="plugin_auto_managed">Auto-managed</string>
    <string name="plugin_install">Install</string>
    <string name="plugin_available_version">Version %s is available</string>
    <string name="plugin_updated_successfully">Successfully updated %s</string>
    <string name="plugin_installed_successfully">Successfully installed %s</string>
    <string name="plugin_updated_failed">Error updating %s.</string>
    <string name="plugin_updated_failed_detailed">Error updating %1$s: %2$s</string>
    <string name="plugin_removed_successfully">Successfully removed %s</string>
    <string name="plugin_remove_failed">Error removing %s</string>
    <string name="plugin_installed_failed">Error installing %s</string>
    <string name="plugin_configuration_failed">An error occurred while configuring the plugin: %s</string>
    <string name="plugin_disable_progress_dialog_message">Disabling %s…</string>
    <string name="plugin_remove_progress_dialog_message">Removing %s…</string>
    <string name="plugin_remove_dialog_title">Remove Plugin</string>
    <string name="plugin_remove_dialog_message">Are you sure you want to remove %1$s from %2$s?\n\nThis will deactivate the plugin and delete all associated files and data.</string>
    <string name="plugin_install_custom_domain_required_dialog_title">Install plugin</string>
    <string name="plugin_install_custom_domain_required_dialog_message">To install plugins, you need to have a custom domain associated with your site.</string>
    <string name="plugin_install_custom_domain_required_dialog_register_btn">Register domain</string>
    <string name="plugin_check_domain_credits_progress_dialog_message">Checking domain credits</string>
    <string name="plugin_check_domain_credit_error">Failed to check available domain credits</string>
    <string name="plugin_install_first_plugin_confirmation_dialog_title">Install plugin</string>
    <string name="plugin_install_first_plugin_confirmation_dialog_message">Installing the first plugin on your site can take up to 1 minute. During this time you won’t be able to make changes to your site.</string>
    <string name="plugin_install_first_plugin_confirmation_dialog_install_btn">Install</string>
    <string name="plugin_fetch_error">Unable to load plugins</string>
    <string name="plugin_search_error">Unable to search plugins</string>
    <string name="plugin_manage">Manage</string>
    <string name="plugin_see_all">See All</string>
    <string name="plugins_empty_search_list">No matches</string>
    <string name="plugin_install_first_plugin_progress_dialog_message">Installing plugin…</string>
    <string name="plugin_install_first_plugin_almost_finished_dialog_message">We\'re doing the final setup — almost done…</string>

    <!-- Domain Registration -->
    <string name="register_domain">Register Domain</string>
    <string name="domains_suggestions_choose_domain">Choose Domain</string>
    <string name="domains_suggestions_empty_list">No suggestions found</string>
    <string name="domains_suggestions_intro_title">Choose a premium domain name</string>
    <string name="domains_suggestions_intro_description">This is where people will find you on the internet.</string>
    <string name="domain_suggestions_search_hint">Type a keyword for more ideas</string>
    <string name="domain_suggestions_fetch_error">Domain suggestions couldn\'t be loaded</string>
    <string name="domain_registration_contact_form_input_error">Please enter a valid %s</string>
    <string name="domain_registration_privacy_protection_title">Privacy Protection</string>
    <string name="domain_registration_privacy_protection_description">Domain owners have to share contact information in a public database of all domains.
        With Privacy Protection, we publish our own information instead of yours and privately forward any communication to you.</string>
    <string name="domain_registration_privacy_protection_tos">By registering this domain you agree to our %1$sterms and conditions%2$s</string>
    <string name="domain_privacy_option_on_title">Register privately with Privacy Protection</string>
    <string name="domain_privacy_option_off_title">Register publicly</string>
    <string name="domain_contact_information_title">Domain contact information</string>
    <string name="domain_contact_information_description">For your convenience, we have pre-filled your WordPress.com
        contact information. Please review to be sure it’s the correct information you want to use for this domain.</string>
    <string name="domain_contact_information_organization_hint">Organization (optional)</string>
    <string name="domain_contact_information_phone_number_hint">Phone</string>
    <string name="domain_contact_information_country_code_hint">Country code</string>
    <string name="domain_contact_information_country_hint">Country</string>
    <string name="domain_contact_information_address_hint">Address</string>
    <string name="domain_contact_information_address_hint_two">Address 2</string>
    <string name="domain_contact_information_city_hint">City</string>
    <string name="domain_contact_information_state_hint">State</string>
    <string name="domain_contact_information_state_not_available_hint">State (Not Available)</string>
    <string name="domain_contact_information_postal_code_hint">Postal code</string>
    <string name="domain_contact_information_register_domain_button">Register Domain</string>
    <string name="domain_registration_result_title">Congratulations</string>
    <string name="domain_registration_result_description">your new domain &lt;b&gt;%s&lt;/b&gt; is being set up. Your site is
        doing somersaults in excitement!</string>
    <string name="domain_registration_result_continue_button">continue</string>
    <string name="domain_registration_country_picker_dialog_title">Select Country</string>
    <string name="domain_registration_state_picker_dialog_title">Select State</string>
    <string name="domain_registration_registering_domain_name_progress_dialog_message">Registering domain name…</string>

    <!-- Automated Transfer Eligibility Errors -->
    <string name="plugin_install_site_ineligible_default_error">If you just registered a domain name, please wait until we finish setting it up and try again.\n\nIf not, looks like something went wrong and plugin feature might not be available for this site.</string>
    <string name="plugin_install_site_ineligible_not_using_custom_domain">Plugin feature requires a custom domain.</string>
    <string name="plugin_install_site_ineligible_no_business_plan">Plugin feature requires a business plan.</string>
    <string name="plugin_install_site_ineligible_site_private">Plugin feature requires the site to be public.</string>
    <string name="plugin_install_site_ineligible_email_unverified">Plugin feature requires a verified email address.</string>
    <string name="plugin_install_site_ineligible_excessive_disk_space">Plugin cannot be installed due to disk space limitations.</string>
    <string name="plugin_install_site_ineligible_no_vip_sites">Plugin cannot be installed on VIP sites.</string>
    <string name="plugin_install_site_ineligible_non_admin_user">Plugin feature requires admin privileges.</string>
    <string name="plugin_install_site_ineligible_not_domain_owner">Plugin feature requires primary domain subscription to be associated with this user.</string>
    <string name="plugin_install_site_ineligible_site_graylisted">Plugin feature requires the site to be in good standing.</string>

    <string name="plugin_caption_installed" translatable="false">@string/plugin_installed</string>
    <string name="plugin_caption_featured">Featured</string>
    <string name="plugin_caption_popular">Popular</string>
    <string name="plugin_caption_new">New</string>
    <string name="plugin_caption_search">Search Plugins</string>

    <string name="wordpress_dot_org_plugin_page">WordPress.org Plugin page</string>
    <string name="plugin_home_page">Plugin homepage</string>
    <string name="plugin_settings">Settings</string>
    <string name="plugin_description">Description</string>
    <string name="plugin_installation">Installation</string>
    <string name="plugin_whatsnew">What\'s New</string>
    <string name="plugin_faq">Frequently Asked Questions</string>
    <string name="plugin_read_reviews">Read Reviews</string>
    <string name="plugin_num_ratings">%s ratings</string>
    <string name="plugin_num_downloads">%s downloads</string>
    <string name="plugin_empty_text">None provided</string>
    <string name="plugin_needs_update">Needs update</string>

    <string name="plugin_one_stars">1 stars</string>
    <string name="plugin_two_stars">2 stars</string>
    <string name="plugin_three_stars">3 stars</string>
    <string name="plugin_four_stars">4 stars</string>
    <string name="plugin_five_stars">5 stars</string>

    <string name="plugin_info_version">Version</string>
    <string name="plugin_info_lastupdated">Last Updated</string>
    <string name="plugin_info_requires_version">Requires WordPress Version</string>
    <string name="plugin_info_your_version">Your WordPress Version</string>

    <string name="plugin_icon_content_description">Plugin icon</string>
    <string name="plugin_external_link_icon_content_description">External link</string>
    <string name="plugin_chevron_icon_content_description">Toggle text</string>

    <string name="plugin_fetching_error_after_at">It takes longer than usual to refresh plugin details. Please check again later.</string>

    <!--My profile-->
    <string name="my_profile">My Profile</string>
    <string name="first_name">First name</string>
    <string name="last_name">Last name</string>
    <string name="public_display_name">Public display name</string>
    <string name="public_display_name_hint">Display name will default to your username if it is not set</string>
    <string name="about_me">About me</string>
    <string name="about_me_hint">A few words about you…</string>
    <string name="start_over">Start Over</string>
    <string name="site_settings_start_over_hint">Start your site over</string>
    <string name="start_over_email_subject">Start over with site %s</string>
    <string name="start_over_email_body">I want to start over with the site %s</string>
    <string name="start_over_email_intent_error">Unable to send an email</string>
    <string name="let_us_help">Let Us Help</string>
    <string name="start_over_text">If you want a site but don\'t want any of the posts and pages you have now, our support team can delete your posts, pages, media and comments for you.\n\nThis will keep your site and URL active, but give you a fresh start on your content creation. Just contact us to have your current content cleared out.</string>
    <string name="contact_support">Contact support</string>
    <string name="confirm_delete_site">Confirm Delete Site</string>
    <string name="confirm_delete_site_prompt">Please type in %1$s in the field below to confirm. Your site will then be gone forever.</string>
    <string name="site_settings_export_content_title">Export content</string>
    <string name="error_deleting_site">Error deleting site</string>
    <string name="error_deleting_site_summary">There was an error in deleting your site. Please contact support for more assistance.</string>
    <string name="primary_domain">Primary Domain</string>
    <string name="export_site_hint">Export your site to an XML file</string>
    <string name="delete_site_warning_title">Delete site?</string>
    <string name="delete_site_warning">All your posts, images, and data will be deleted. And this site’s address (%s) will be lost.</string>
    <string name="delete_site_warning_subtitle">Be careful! Once a site is deleted, it cannot be recovered. Please be sure before you proceed.</string>
    <string name="delete_site_hint">Delete site</string>
    <string name="delete_site_progress">Deleting site…</string>
    <string name="purchases_request_error">Something went wrong. Could not request purchases.</string>
    <string name="premium_upgrades_title">Premium Upgrades</string>
    <string name="premium_upgrades_message">You have active premium upgrades on your site. Please cancel your upgrades prior to deleting your site.</string>
    <string name="show_purchases">Show purchases</string>
    <string name="checking_purchases">Checking purchases</string>

    <!--Account Settings-->
    <string name="account_settings">Account Settings</string>
    <string name="pending_email_change_snackbar">Click the verification link in the email sent to %1$s to confirm your new address</string>
    <string name="primary_site">Primary site</string>
    <string name="web_address">Web address</string>
    <string name="web_address_dialog_hint">Shown publicly when you comment.</string>
    <string name="change_password">Change password</string>
    <string name="change_password_confirmation">Password changed successfully</string>
    <string name="change_password_dialog_hint">Your password should be at least six characters long. To make it stronger, use upper and lower case letters, numbers, and symbols like ! \" ? $ % ^ &amp; ).</string>
    <string name="change_password_dialog_message">Changing password…</string>
    <string name="exporting_content_progress">Exporting content…</string>
    <string name="export_email_sent">Export email sent!</string>
    <string name="export_your_content">Export your content</string>
    <string name="export_your_content_message">Your posts, pages, and settings will be emailed to you at %s.</string>

    <!-- Plans -->
    <string name="plan">Plan</string>
    <string name="plans">Plans</string>
    <string name="plans_loading_error_network_title">No connection</string>
    <string name="plans_loading_error_no_plans_title">Cannot load Plans</string>
    <string name="plans_loading_error_no_plans_subtitle">We cannot load Plans at the moment. Please try again later.</string>
    <string name="plans_loading_error_no_cache_subtitle">An internet connection is required to view Plans.</string>
    <string name="plans_loading_error_with_cache_subtitle">An internet connection is required to view Plans, so details may be out-of-date.</string>
    <string name="plans_loading_error_with_cache_button">View Plans Anyway</string>

    <!-- gravatar -->
    <string name="error_cropping_image">Error cropping the image</string>
    <string name="error_locating_image">Error locating the cropped image</string>
    <string name="error_refreshing_gravatar">Error reloading your Gravatar</string>
    <string name="error_updating_gravatar">Error updating your Gravatar</string>

    <!-- Editor -->
    <string name="discard">Discard</string>
    <string name="edit">Edit</string>
    <string name="tap_to_try_again">Tap to try again!</string>
    <string name="add_media_progress">Adding media</string>

    <string name="stop_upload_dialog_title">Stop uploading?</string>

    <string name="image_settings_dismiss_dialog_title">Discard unsaved changes?</string>
    <string name="image_settings_save_toast">Changes saved</string>

    <string name="image_caption">Caption</string>
    <string name="image_link_to">Link to</string>
    <string name="image_width">Width</string>

    <!-- Editor: Errors -->
    <string name="editor_failed_uploads_switch_html">Some media uploads have failed. You can\'t switch to HTML mode
        in this state. Remove all failed uploads and continue?</string>
    <string name="editor_toast_uploading_please_wait">You are currently uploading media. Please wait until this completes.</string>
    <string name="editor_remove_failed_uploads">Remove failed uploads</string>
    <string name="error_all_media_upload_canceled">All media uploads have been cancelled due to an unknown error. Please retry uploading</string>

    <string name="photo_picker_title">Choose photo</string>
    <string name="photo_picker_choose_photo">Choose photo from device</string>
    <string name="photo_picker_choose_video">Choose video from device</string>
    <string name="photo_picker_capture_photo">Take photo</string>
    <string name="photo_picker_capture_video">Take video</string>
    <string name="photo_picker_stock_media">Choose from Free Photo Library</string>
    <string name="photo_picker_soft_ask_label">%s needs permissions to access your photos</string>
    <string name="photo_picker_soft_ask_allow">Allow</string>
    <string name="photo_picker_soft_ask_permissions_denied">%1$s was denied access to your photos. To fix this, edit your permissions and turn on %2$s.</string>
    <string name="photo_picker_use_photo">Use this photo</string>
    <string name="photo_picker_image_thumbnail_content_description">Image Thumbnail</string>
    <string name="photo_picker_image_thumbnail_selected">Image selected</string>
    <string name="photo_picker_image_selected">,Selected</string>
    <string name="photo_picker_image_thumbnail_unselected">Image unselected</string>
    <string name="stock_media_picker_search_hint">Search free photo library</string>
    <string name="stock_media_picker_list_content_description">Photo library</string>
    <string name="stock_media_picker_initial_empty_text">Search to find free photos to add to your Media Library</string>
    <string name="stock_media_picker_initial_empty_subtext">Photos provided by %s</string>

    <string name="giphy_picker_search_hint">Search Giphy</string>
    <string name="giphy_picker_initial_empty_text">Search to find GIFs to add to your Media Library!</string>
    <string name="giphy_picker_empty_search_list">No media matching your search</string>
    <string name="giphy_picker_endless_scroll_network_error">Some media failed to load due to a network error.</string>
    <string name="giphy_powered_by_giphy">Powered by GIPHY</string>

    <!-- E-mail verification reminder dialog -->
    <string name="toast_saving_post_as_draft">Saving post as draft</string>
    <string name="toast_verification_email_sent">Verification email sent, check your inbox</string>
    <string name="toast_verification_email_send_error">Error sending verification email. Are you already verified?</string>
    <string name="editor_confirm_email_prompt_title">Please confirm your email address</string>
    <string name="editor_confirm_email_prompt_message">We sent you an email when you first signed up. Please open the message and click the blue button to enable publishing.</string>
    <string name="editor_confirm_email_prompt_message_with_email">We sent an email to %s when you first signed up. Please open the message and click the blue button to enable publishing.</string>
    <string name="editor_confirm_email_prompt_negative">Resend Email</string>

    <!-- smart toasts -->
    <string name="smart_toast_comments_long_press">Tap and hold to select multiple comments</string>

    <!-- permissions -->
    <string name="button_edit_permissions">Edit permissions</string>
    <string name="permissions_denied_title">Permissions</string>
    <string name="permissions_denied_message">It looks like you turned off permissions required for this feature.&lt;br/&gt;&lt;br/&gt;To change this, edit your permissions and make sure &lt;strong&gt;%s&lt;/strong&gt; is enabled.</string>
    <string name="permission_storage">Storage</string>
    <string name="permission_camera">Camera</string>

    <!-- Image Optimization promo -->
    <string name="turn_on">Turn on</string>
    <string name="leave_off">Leave off</string>
    <string name="image_optimization_promo_title">Turn on image optimization?</string>
    <string name="image_optimization_promo_desc">Image optimization shrinks images for quicker uploading.\n\nYou can change this any time in site settings.</string>

    <!-- Login -->
    <!-- If any of these appear unused, be sure to check the same string in the login library -
    it may be used there and keeping it here is required for translation. -->
    <string name="log_in">Log In</string>
    <string name="login_promo_viewpager_content_description">Introduction</string>
    <string name="login_promo_text_onthego">Publish from the park. Blog from the bus. Comment from the café. WordPress goes where you go.</string>
    <string name="login_promo_text_realtime">Watch readers from around the world read and interact with your site — in realtime.</string>
    <string name="login_promo_text_anytime">Catch up with your favorite sites and join the conversation anywhere, any time.</string>
    <string name="login_promo_text_notifications">Your notifications travel with you — see comments and likes as they happen.</string>
    <string name="login_promo_text_jetpack">Manage your Jetpack-powered site on the go — you\'ve got WordPress in your pocket.</string>
    <string name="invalid_verification_code">Invalid verification code</string>
    <string name="send_link">Send link</string>
    <string name="enter_your_password_instead">Enter your password instead</string>
    <string name="alternatively">Alternatively:</string>
    <string name="enter_email_wordpress_com">Log in to WordPress.com using an email address to manage all your WordPress sites.</string>
    <string name="enter_email_for_site">Log in with WordPress.com to connect to %1$s</string>
    <string name="next">Next</string>
    <string name="open_mail">Open mail</string>
    <string name="enter_site_address_instead">Log in by entering your site address.</string>
    <string name="enter_username_instead">Log in with your username.</string>
    <string name="enter_verification_code">Almost there! Please enter the verification code from your Authenticator app.</string>
    <string name="enter_verification_code_sms">We sent a text message to the phone number ending in %s. Please enter the verification code in the SMS.</string>
    <string name="login_text_otp">Text me a code instead.</string>
    <string name="login_text_otp_another">Text me another code instead.</string>
    <string name="requesting_otp">Requesting a verification code via SMS.</string>
    <string name="email_not_registered_wpcom">Hmm, we can\'t find a WordPress.com account connected to this email address. Try the link below to log in using your site address.</string>
    <string name="password_incorrect">It looks like this password is incorrect. Please double check your information and try again.</string>
    <string name="login_magic_links_label">We\'ll email you a magic link that\'ll log you in instantly, no password needed. Hunt and peck no more!</string>
    <string name="login_magic_links_sent_label">Your magic link is on its way! Check your email on this device and tap the link in the email you received from WordPress.com.</string>
    <string name="login_magic_link_email_requesting">Requesting log-in email</string>
    <string name="enter_wpcom_password">Enter your WordPress.com password.</string>
    <string name="enter_wpcom_password_google">To proceed with this Google account, please provide the matching WordPress.com password. This will be asked only once.</string>
    <string name="connect_more">Connect Another Site</string>
    <string name="connect_site">Connect Site</string>
    <string name="login_continue">Continue</string>
    <string name="login_already_logged_in_wpcom">Already logged in to WordPress.com</string>
    <string name="login_username_at">\@%s</string>
    <string name="enter_site_address">Enter the address of the WordPress site you\'d like to connect.</string>
    <string name="enter_site_address_share_intent">Enter the address of your WordPress site you\'d like to share the content to.</string>
    <string name="login_site_address">Site address</string>
    <string name="login_site_address_help">Need help finding your site address?</string>
    <string name="login_site_address_help_title">What\'s my site address?</string>
    <string name="login_site_address_help_content">Your site address appears in the bar at the top of the screen when you visit your site in Chrome.</string>
    <string name="login_site_address_more_help">Need more help?</string>
    <string name="login_checking_site_address">Checking site address</string>
    <string name="login_error_while_adding_site">Error while adding site. Error code: %s</string>
    <string name="login_log_in_for_deeplink">Log in to WordPress.com to access the post.</string>
    <string name="login_log_in_for_share_intent">Log in to WordPress.com to share the content.</string>
    <string name="login_invalid_site_url">Please enter a complete website address, like example.com.</string>
    <string name="login_empty_username">Please enter a username</string>
    <string name="login_empty_password">Please enter a password</string>
    <string name="login_empty_2fa">Please enter a verification code</string>
    <string name="login_email_button_signup">Don\'t have an account? %1$sSign up%2$s</string>
    <string name="login_email_client_not_found">Can\'t detect your email client app</string>
    <string name="login_logged_in_as">Logged in as</string>
    <string name="login_epilogue_mysites_one">My site</string>
    <string name="login_epilogue_mysites_other">My sites</string>
    <string name="login_google_button_suffix">Log in with Google.</string>
    <string name="login_error_button">Close</string>
    <string name="login_error_email_not_found_v2">There\'s no WordPress.com account matching this Google account.</string>
    <string name="login_error_generic">There was some trouble connecting with the Google account.</string>
    <string name="login_error_sms_throttled">We\'ve made too many attempts to send an SMS verification code — take a break, and request a new one in a minute.</string>
    <string name="login_error_generic_start">Google login could not be started.</string>
    <string name="login_error_suffix">\nMaybe try a different account?</string>
    <string name="enter_wpcom_or_jetpack_site">Please enter a WordPress.com or Jetpack-connected self-hosted WordPress site</string>
    <string name="enter_wordpress_site">The website at this address is not a WordPress site. For us to connect to it, the site must have WordPress installed.</string>
    <string name="login_need_help_finding_connected_email">Need help finding the email you connected with?</string>
    <string name="send_verification_email">Send verification email</string>
    <string name="enter_credentials_for_site">Log in with your %1$s site credentials</string>
    <string name="enter_site_credentials_instead">Log in with site credentials</string>
    <string name="login_site_credentials_magic_link_label">Almost there! We just need to verify your Jetpack connected email address &lt;b&gt;%1$s&lt;/b&gt;</string>
    <string name="login_discovery_error_xmlrpc">We were unable to access the &lt;b&gt;XMLRPC file&lt;/b&gt; on your site. You will need to reach out to your host to resolve this.</string>
    <string name="login_discovery_error_http_auth">We were unable to access your site because it requires &lt;b&gt;HTTP Authentication&lt;/b&gt;. You will need to reach out to your host to resolve this.</string>
    <string name="login_discovery_error_ssl">We were unable to access your site because of a problem with the &lt;b&gt;SSL Certificate&lt;/b&gt;. You will need to reach out to your host to resolve this.</string>
    <string name="login_discovery_error_generic">We were unable to access your site. You will need to reach out to your host to resolve this.</string>
    <!-- Screen titles -->
    <string name="email_address_login_title">Email address login</string>
    <string name="site_address_login_title">Site address login</string>
    <string name="magic_link_login_title">Magic link login</string>
    <string name="magic_link_sent_login_title">Magic link sent</string>
    <string name="selfhosted_site_login_title">Login credentials</string>
    <string name="verification_2fa_screen_title">Code verification</string>

    <!-- Signup -->
    <string name="sign_up">Sign Up for WordPress.com</string>
    <string name="signup_email_error_generic">There was some trouble checking the email address.</string>
    <string name="signup_email_header">To create your new WordPress.com account, please enter your email address.</string>
    <string name="signup_epilogue_error_avatar">There was some trouble uploading your avatar.</string>
    <string name="signup_epilogue_error_avatar_view">Your avatar has been uploaded and will be available shortly.</string>
    <string name="signup_epilogue_error_generic">There was some trouble updating your account. You can retry or revert your changes to continue.</string>
    <string name="signup_epilogue_error_button_negative">Revert</string>
    <string name="signup_epilogue_error_button_positive">Retry</string>
    <string name="signup_epilogue_heading">New account</string>
    <string name="signup_epilogue_hint_display">Display Name</string>
    <string name="signup_epilogue_hint_password">Password (optional)</string>
    <string name="signup_epilogue_hint_password_detail">You can always log in with a magic link like the one you just used, but you can also set up a password if you prefer.</string>
    <string name="signup_epilogue_hint_username">Username</string>
    <string name="signup_magic_link_error">There was some trouble sending the email. You can retry now or close and try again later.</string>
    <string name="signup_magic_link_error_button_negative">Close</string>
    <string name="signup_magic_link_error_button_positive">Retry</string>
    <string name="signup_magic_link_message">We sent you a magic signup link! Check your email on this device, and tap the link in the email to finish signing up.</string>
    <string name="signup_magic_link_progress">Sending email</string>
    <string name="signup_terms_of_service_text">By signing up, you agree to our %1$sTerms of Service%2$s.</string>
    <string name="signup_updating_account">Updating account…</string>
    <string name="signup_user_exists">Email already exists on WordPress.com.\nProceeding with login.</string>
    <string name="signup_with_email_button">Sign Up with Email</string>
    <string name="signup_with_google_button">Sign Up with Google</string>
    <string name="signup_with_google_progress">Signing up with Google…</string>
    <string name="content_description_add_avatar">Add avatar</string>
    <!-- Screen titles -->
    <string name="signup_email_screen_title">Email signup</string>
    <string name="signup_magic_link_title">Magic link sent</string>

    <string name="username_changer_action">Save</string>
    <string name="username_changer_dismiss_button_positive">Discard</string>
    <string name="username_changer_dismiss_message">Discard changing username?</string>
    <string name="username_changer_error_generic">An error occurred while retrieving username suggestions.</string>
    <string name="username_changer_error_none">No usernames are suggested from %1$s%2$s%3$s. Please enter more letters or numbers to get suggestions.</string>
    <string name="username_changer_header">Your current username is %1$s%2$s%3$s. With few exceptions, others will only ever see your display name, %4$s%5$s%6$s.</string>
    <string name="username_changer_hint">Type to get more suggestions</string>
    <string name="username_changer_title">Change username</string>

    <string name="settings_username_changer_header">You are about to change your username, which is currently %1$s%2$s%3$s.You will not be able to change your username back.</string>
    <string name="settings_username_changer_confirm_dialog_title">Careful!</string>
    <string name="settings_username_changer_confirm_dialog_content">You are changing your username to %1$s%2$s%3$s. Changing your username will also affect your Gravatar profile and Intense Debate profile addresses. Confirm your new username to continue.</string>
    <string name="settings_username_changer_confirm_dialog_positive_action">Change Username</string>
    <string name="settings_username_changer_progress_dialog">Saving username…</string>
    <string name="settings_username_changer_toast_content">Your new username is %1$s</string>
    <string name="settings_username_changer_snackbar_cancel">This action can\'t be canceled. Username might have been already updated.</string>

    <string name="google_error_timeout">Google took too long to respond. You may need to wait until you have a stronger internet connection.</string>

    <!-- Post-Signup Interstitial -->
    <string name="post_signup_interstitial_title">Welcome to WordPress</string>
    <string name="post_signup_interstitial_subtitle">Whatever you want to create or share, we’ll help you do it right here.</string>
    <string name="post_signup_interstitial_create_new_site" translatable="false">@string/site_picker_create_wpcom</string>
    <string name="post_signup_interstitial_add_self_hosted_site" translatable="false">@string/site_picker_add_self_hosted</string>
    <string name="post_signup_interstitial_not_right_now">Not right now</string>
    <string name="content_description_person_building_website">Person building website</string>

    <!-- Android O notification channels, these show in the Android app settings -->
    <string name="notification_channel_general_title">General</string>
    <string name="notification_channel_important_title">Important</string>
    <string name="notification_channel_transient_title">Transient</string>
    <string name="notification_channel_reminder_title">Reminder</string>

    <string name="notification_channel_normal_id" translatable="false">wpandroid_notification_normal_channel_id</string>
    <string name="notification_channel_important_id" translatable="false">wpandroid_notification_important_channel_id</string>
    <string name="notification_channel_transient_id" translatable="false">wpandroid_notification_transient_channel_id</string>
    <string name="notification_channel_reminder_id" translatable="false">wpandroid_notification_reminder_channel_id</string>

    <!-- Required by the login library - overwrites the placeholder value with a real channel -->
    <string content_override="true" name="login_notification_channel_id" translatable="false">@string/notification_channel_normal_id</string>

    <!-- Site Creation notifications -->
    <string name="notification_site_creation_title_success">Site created!</string>
    <string name="notification_site_creation_created">Tap to continue.</string>

    <!-- Login notifications -->
    <string name="notification_login_title_success">Logged in!</string>
    <string name="notification_logged_in">Tap to continue.</string>
    <string name="notification_login_title_in_progress">Login in progress…</string>
    <string name="notification_logging_in">Please wait while logging in.</string>
    <string name="notification_login_title_stopped">Login stopped</string>
    <string name="notification_error_wrong_password">Please double check your password to continue.</string>
    <string name="notification_2fa_needed">Please provide an authentication code to continue.</string>
    <string name="notification_login_failed">An error has occurred.</string>
    <string name="notification_wpcom_username_needed">Please log in with your username and password.</string>
    <string name="change_photo">Change photo</string>

    <!-- Content description for accessibility  -->
    <string name="featured_image_desc">featured image</string>
    <string name="theme_image_desc">theme image</string>
    <string name="blavatar_desc">site icon</string>
    <string name="comment_checkmark_desc">check mark</string>
    <string name="profile_picture">%s\'s profile picture</string>
    <string name="invite_user_delete_desc">remove %s</string>
    <string name="media_grid_item_image_desc">media preview, filename %s</string>
    <string name="media_grid_item_retry_desc">retry</string>
    <string name="media_grid_item_trash_desc">trash</string>
    <string name="media_grid_item_play_video_desc">play video</string>
    <string name="media_preview_audio_desc">audio</string>
    <string name="media_preview_desc">preview</string>
    <string name="media_preview_title">%1$d of %2$d</string>
    <string name="media_settings_image_preview_desc">image preview</string>
    <string name="media_settings_play">play</string>
    <string name="people_invite_role_info_desc">role info</string>
    <string name="photo_picker_device_desc">pick from device</string>
    <string name="photo_picker_camera_desc">open camera</string>
    <string name="photo_picker_wpmedia_desc">pick from WordPress media</string>
    <string name="plugin_detail_banner_desc">plugin banner</string>
    <string name="plugin_detail_logo_desc">plugin logo</string>
    <string name="reader_cardview_post_play_video_desc">play featured video</string>
    <string name="photo_picker_thumbnail_desc">Play video</string>
    <string name="reader_list_item_suggestion_remove_desc">delete</string>
    <string name="reader_photo_view_desc">photo</string>
    <string name="show_more_desc">show more</string>
    <string name="open_external_link_desc">Open external link</string>
    <string name="notification_settings_switch_desc">Notifications</string>
    <string name="notifications_tab_dialog_switch_desc">Notifications</string>
    <string name="navigate_up_desc">navigate up</string>
    <string name="fab_add_tag_desc">Create Tag</string>
    <string name="fab_create_desc">Create a post</string>
    <string name="reader_avatar_desc">profile picture</string>
    <string name="reader_gallery_images_desc">image gallery</string>
    <string name="quick_start_completed_tasks_header_chevron_expand_desc">expand</string>
    <string name="quick_start_completed_tasks_header_chevron_collapse_desc">collapse</string>
    <string name="suggestions_updated_content_description">Suggestions updated</string>
    <string name="navigate_forward_desc">Go forward</string>
    <string name="navigate_back_desc">Go back</string>
    <string name="share_desc">Share</string>
    <string name="preview_type_desc">Select preview type</string>
    <string name="close_dialog_button_desc">Close Dialog</string>

    <string name="content_description_more">More</string>
    <string name="quick_start_button_negative" tools:ignore="UnusedResources">Not now</string>
    <string name="quick_start_button_negative_short" tools:ignore="UnusedResources">Cancel</string>
    <string name="quick_start_button_positive" tools:ignore="UnusedResources">Go</string>
    <string name="quick_start_task_skip_menu_title">Skip task</string>
    <string name="quick_start_complete_view_title">All tasks complete!</string>
    <string name="quick_start_complete_view_subtitle">Congratulations on completing your list. A job well done.</string>
    <string name="quick_start_remove_next_steps_menu_title">Remove this</string>
    <string name="quick_start_dialog_remove_next_steps_title">Remove Next Steps</string>
    <string name="quick_start_dialog_remove_next_steps_message">Removing Next Steps will hide all tours on this site. This action cannot be undone.</string>
    <string name="quick_start_dialog_browse_themes_message">Explore dozens of layout options and find your perfect fit.</string>
    <string name="quick_start_dialog_browse_themes_message_short" tools:ignore="UnusedResources">Tap %1$s Themes %2$s to discover new themes</string>
    <string name="quick_start_dialog_browse_themes_title">Browse themes</string>
    <string name="quick_start_dialog_check_stats_message">Keep up to date on your site\'s performance.</string>
    <string name="quick_start_dialog_check_stats_title">Check your site stats</string>
    <string name="quick_start_dialog_choose_theme_title">Choose a theme</string>
    <string name="quick_start_dialog_choose_theme_message">Browse all our themes to find your perfect fit.</string>
    <string name="quick_start_dialog_create_page_message">Add a page for key content — an \"About\" page is a great start.</string>
    <string name="quick_start_dialog_create_page_title">Create a new page</string>
    <string name="quick_start_dialog_customize_site_message">Tweak fonts, add images, and more.</string>
    <string name="quick_start_dialog_customize_site_message_short_customize">Tap %1$s Customize %2$s to start personalizing your site</string>
    <string name="quick_start_dialog_customize_site_message_short_themes" tools:ignore="UnusedResources">Tap %1$s Themes %2$s to continue</string>
    <string name="quick_start_dialog_customize_site_title">Customize your site</string>
    <string name="quick_start_dialog_enable_sharing_message">Automatically share new posts to your social media accounts.</string>
    <string name="quick_start_dialog_enable_sharing_message_short_connections">Tap the %1$s Connections %2$s to add your social media accounts</string>
    <string name="quick_start_dialog_enable_sharing_message_short_sharing" tools:ignore="UnusedResources">Tap %1$s Sharing %2$s to continue</string>
    <string name="quick_start_dialog_enable_sharing_title">Enable post sharing</string>
    <string name="quick_start_dialog_explore_plans_message">Learn about the marketing and SEO tools in our paid plans.</string>
    <string name="quick_start_dialog_explore_plans_title">Explore plans</string>
    <string name="quick_start_dialog_follow_sites_message">Find sites that inspire you, and follow them to get updates when they post.</string>
    <string name="quick_start_dialog_follow_sites_message_short_reader" tools:ignore="UnusedResources">Tap %1$s Reader %2$s to continue</string>
    <string name="quick_start_dialog_follow_sites_message_short_search">Tap %1$s Search %2$s to look for sites with similar interests</string>
    <string name="quick_start_dialog_follow_sites_title">Follow other sites</string>
    <string name="quick_start_dialog_migration_message">We\'ve added more tasks to help you grow your audience.</string>
    <string name="quick_start_dialog_migration_title">We\'ve made some changes to your checklist</string>
    <string name="quick_start_dialog_need_help_button_negative">No Thanks</string>
    <string name="quick_start_dialog_need_help_button_neutral">Never</string>
    <string name="quick_start_dialog_need_help_button_positive">Accept</string>
    <string name="quick_start_dialog_need_help_message">We\'ll walk you through the basics of building and growing your site.</string>
    <string name="quick_start_dialog_need_help_title">Want a little help getting started?</string>
    <string name="quick_start_dialog_publish_post_message">Draft and publish your first post.</string>
    <string name="quick_start_dialog_publish_post_message_short" tools:ignore="UnusedResources">Tap %1$s Create Post %2$s to create a new post</string>
    <string name="quick_start_dialog_publish_post_title">Publish a post</string>
    <string name="quick_start_dialog_share_site_title">Share your site</string>
    <string name="quick_start_dialog_share_site_message">Connect to your social media accounts – your site will automatically share new posts.</string>
    <string name="quick_start_dialog_upload_site_icon_message_short" tools:ignore="UnusedResources">Tap %1$s Your Site Icon %2$s to upload a new one</string>
    <string name="quick_start_dialog_check_stats_message_short" tools:ignore="UnusedResources">Tap %1$s Stats %2$s to see how your site is performing.</string>
    <string name="quick_start_dialog_create_new_page_message_short" tools:ignore="UnusedResources">Tap %1$s Site Pages %2$s to continue.</string>
    <string name="quick_start_dialog_create_new_page_message_short_pages">Tap %1$s Add Page %2$s to create a new page.</string>
    <string name="quick_start_dialog_create_new_post_message_short" tools:ignore="UnusedResources">Tap %1$s Blog Posts %2$s to continue.</string>
    <string name="quick_start_dialog_create_new_post_message_short_posts">Tap %1$s Add Post %2$s to create a new post.</string>
    <string name="quick_start_dialog_explore_plans_message_short" tools:ignore="UnusedResources">Tap %1$s Plan %2$s to see your current plan and other available plans</string>
    <string name="quick_start_dialog_upload_icon_message">Your visitors will see your icon in their browser. Add a custom icon for a polished, pro look.</string>
    <string name="quick_start_dialog_upload_icon_title">Upload a site icon</string>
    <string name="quick_start_dialog_view_site_message">Enjoy your finished product!</string>
    <string name="quick_start_dialog_view_site_message_short" tools:ignore="UnusedResources">Tap %1$s View Site %2$s to preview your site</string>
    <string name="quick_start_dialog_view_site_title">View your site</string>
    <string name="quick_start_complete_tasks_header">Complete (%d)</string>
    <string name="quick_start_list_browse_themes_subtitle" translatable="false">@string/quick_start_dialog_browse_themes_message</string>
    <string name="quick_start_list_browse_themes_title" translatable="false">@string/quick_start_dialog_browse_themes_title</string>
    <string name="quick_start_list_check_stats_subtitle" translatable="false">@string/quick_start_dialog_check_stats_message</string>
    <string name="quick_start_list_check_stats_title" translatable="false">@string/quick_start_dialog_check_stats_title</string>
    <string name="quick_start_list_create_page_subtitle" translatable="false">@string/quick_start_dialog_create_page_message</string>
    <string name="quick_start_list_create_page_title" translatable="false">@string/quick_start_dialog_create_page_title</string>
    <string name="quick_start_list_create_site_subtitle">Get your site up and running.</string>
    <string name="quick_start_list_create_site_title">Create your site</string>
    <string name="quick_start_list_customize_site_subtitle" translatable="false">@string/quick_start_dialog_customize_site_message</string>
    <string name="quick_start_list_customize_site_title" translatable="false">@string/quick_start_dialog_customize_site_title</string>
    <string name="quick_start_list_enable_sharing_subtitle" translatable="false">@string/quick_start_dialog_enable_sharing_message</string>
    <string name="quick_start_list_enable_sharing_title" translatable="false">@string/quick_start_dialog_enable_sharing_title</string>
    <string name="quick_start_list_explore_plans_subtitle" translatable="false">@string/quick_start_dialog_explore_plans_message</string>
    <string name="quick_start_list_explore_plans_title" translatable="false">@string/quick_start_dialog_explore_plans_title</string>
    <string name="quick_start_list_follow_site_subtitle" translatable="false">@string/quick_start_dialog_follow_sites_message</string>
    <string name="quick_start_list_follow_site_title" translatable="false">@string/quick_start_dialog_follow_sites_title</string>
    <string name="quick_start_list_publish_post_subtitle" translatable="false">@string/quick_start_dialog_publish_post_message</string>
    <string name="quick_start_list_publish_post_title" translatable="false">@string/quick_start_dialog_publish_post_title</string>
    <string name="quick_start_list_upload_icon_subtitle" translatable="false">@string/quick_start_dialog_upload_icon_message</string>
    <string name="quick_start_list_upload_icon_title" translatable="false">@string/quick_start_dialog_upload_icon_title</string>
    <string name="quick_start_list_view_site_subtitle" translatable="false">@string/quick_start_dialog_view_site_message</string>
    <string name="quick_start_list_view_site_title" translatable="false">@string/quick_start_dialog_view_site_title</string>
    <string name="quick_start_sites">Next Steps</string>
    <string name="quick_start_sites_type_customize">Customize Your Site</string>
    <string name="quick_start_sites_type_grow">Grow Your Audience</string>
    <string name="quick_start_sites_type_subtitle">%1$d of %2$d complete</string>
    <string name="quick_start_span_end" translatable="false">&lt;/span&gt;</string>
    <string name="quick_start_span_start" translatable="false">&lt;span&gt;</string>
    <string name="quick_start_focus_point_description">tap here</string>

    <!-- Pages -->
    <string name="pages_published" tools:ignore="UnusedResources">Published</string>
    <string name="pages_drafts" tools:ignore="UnusedResources">Drafts</string>
    <string name="pages_scheduled" tools:ignore="UnusedResources">Scheduled</string>
    <string name="pages_trashed" tools:ignore="UnusedResources">Trashed</string>
    <string name="pages_pending">Pending review</string>
    <string name="pages_private">Private</string>
    <string name="pages_view">View</string>
    <string name="pages_set_parent">Set parent</string>
    <string name="pages_publish_now">Publish Now</string>
    <string name="pages_move_to_draft">Move to Draft</string>
    <string name="pages_move_to_trash">Move to Trash</string>
    <string name="pages_delete_permanently">Delete Permanently</string>
    <string name="pages_empty_search_result">No pages matching your search</string>
    <string name="pages_search_suggestion">Search pages</string>
    <string name="pages_empty_published">You haven\'t published any pages yet</string>
    <string name="pages_empty_drafts">You don\'t have any draft pages</string>
    <string name="pages_empty_scheduled">You don\'t have any scheduled pages</string>
    <string name="pages_empty_trashed">You don\'t have any trashed pages</string>
    <string name="pages_open_page_error">The selected page is not available</string>


    <!-- Posts -->
    <string name="post_list_author">Post author</string>
    <string name="post_list_author_me">Me</string>
    <string name="post_list_author_everyone">Everyone</string>
    <string name="post_list_tab_published_posts">Published</string>
    <string name="post_list_tab_drafts">Drafts</string>
    <string name="post_list_tab_scheduled_posts">Scheduled</string>
    <string name="post_list_tab_trashed_posts">Trashed</string>
    <string name="post_list_search_prompt">Search posts</string>
    <string name="post_list_search_nothing_found">No posts matching your search</string>


    <!-- Web Preview -->
    <string name="web_preview_default">Default</string>
    <string name="web_preview_desktop">Desktop</string>

    <string name="create_post_page_fab_tooltip">Create a post or page</string>
    <string name="create_post_page_fab_tooltip_contributors">Create a post</string>

    <!-- News Card -->
    <!-- When announcing a new feature, add new strings and make sure to update LocalNewsItem.kt -->
    <!-- Never reuse same keys for new announcements! The new value might not be translated before the release
    which would result in showing an out-of-date announcement. Moreover since the url has translatable set to false,
    the out-of-date announcement might redirect the user to the new feature. -->
    <!--suppress UnusedResources -->
    <string name="news_card_announcement_title_sample_announcement">[New feature available]</string>
    <!--suppress UnusedResources -->
    <string name="news_card_announcement_content_sample_announcement">[No time to read right now? No problem: save posts for when you do.]</string>
    <!--suppress UnusedResources -->
    <string name="news_card_announcement_action_sample_announcement">[Read more]</string>
    <!--suppress UnusedResources -->
    <string name="news_card_announcement_action_url_sample_announcement" translatable="false">https://en.blog.wordpress.com/2018/06/21/bookmark-posts-with-save-for-later/</string>
    <!-- END (News Card) -->

    <!-- Site Creation -->
    <string name="new_site_creation_screen_title_general">Create Site</string>
    <string name="new_site_creation_screen_title_step_count">%1$d of %2$d</string>
    <string name="new_site_creation_preview_title">Your site has been created!</string>
    <string name="new_site_creation_preview_subtitle">You\'ll be able to customize look and feel of your site later</string>
    <string name="site_creation_segments_title">Tell us what kind of site you\’d like to make</string>
    <string name="site_creation_segments_subtitle">This helps us make recommendations. But you’re never locked in — all sites evolve!</string>
    <string name="site_creation_fetch_suggestions_error_unknown">There was a problem</string>
    <string name="site_creation_error_generic_title">There was a problem</string>
    <string name="site_creation_error_generic_subtitle">Error communicating with the server, please try again</string>
    <string name="new_site_creation_empty_domain_list_message">No available addresses matching your search</string>
    <string name="new_site_creation_unavailable_domain">This domain is unavailable</string>
    <string name="new_site_creation_domain_header_title">Choose a domain name for your site</string>
    <string name="new_site_creation_domain_header_subtitle">This is where people will find you on the internet.</string>
    <string name="new_site_creation_search_domain_input_hint">Search Domains</string>
    <string name="site_creation_domain_finish_button">Create site</string>
    <string name="new_site_creation_create_site_button">Create Site</string>
    <string name="notification_new_site_creation_title">Create Site</string>
    <string name="notification_new_site_creation_failed">There was a problem</string>
    <string name="notification_new_site_creation_creating_site_subtitle">We\'re creating your new site</string>
    <string name="cancel_new_site_wizard_content_description">Cancel Site Creation Wizard</string>
    <string name="site_created_but_not_fetched_snackbar_message">It seems like you\'re on a slow connection. If you don\'t see your new site in the list, try refreshing.</string>
    <string name="new_site_creation_clear_all_content_description">Clear</string>
    <string name="new_site_creation_site_preview_content_description">Showing site preview</string>
    <string name="new_site_creation_preview_back_pressed_warning">You may lose your progress. Are you sure you want to exit?</string>

    <!-- App rating dialog -->
    <string name="app_rating_title">Enjoying WordPress?</string>
    <string name="app_rating_message">Nice to see you again! If you’re digging the app, we\’d love a rating on the Google Play Store.</string>
    <string name="app_rating_rate_now">Rate now</string>
    <string name="app_rating_rate_later">Later</string>
    <string name="app_rating_rate_never">No thanks</string>

    <string name="description_collapse">Collapse</string>
    <string name="description_expand">Expand</string>


    <!--Autogenerated:Gutenberg Native-->
    <!-- translators: accessibility text. Inform about current value. %1$s: Control label %2$s: Current value. -->
    <string name="gutenberg_native_1_s_current_value_is_2_s" tools:ignore="UnusedResources">%1$s. Current value is %2$s</string>
    <string name="gutenberg_native_add_a_description" tools:ignore="UnusedResources">Add a description</string>
    <string name="gutenberg_native_add_a_shortcode" tools:ignore="UnusedResources">Add a shortcode…</string>
    <string name="gutenberg_native_add_annotation" tools:ignore="UnusedResources">Add annotation</string>
    <string name="gutenberg_native_add_block_after" tools:ignore="UnusedResources">Add Block After</string>
    <string name="gutenberg_native_add_block_before" tools:ignore="UnusedResources">Add Block Before</string>
    <string name="gutenberg_native_add_block_here" tools:ignore="UnusedResources">ADD BLOCK HERE</string>
    <string name="gutenberg_native_add_image" tools:ignore="UnusedResources">ADD IMAGE</string>
    <string name="gutenberg_native_add_image_or_video" tools:ignore="UnusedResources">ADD IMAGE OR VIDEO</string>
    <string name="gutenberg_native_add_link_text" tools:ignore="UnusedResources">Add link text</string>
    <string name="gutenberg_native_add_to_beginning" tools:ignore="UnusedResources">Add To Beginning</string>
    <string name="gutenberg_native_add_to_end" tools:ignore="UnusedResources">Add To End</string>
    <string name="gutenberg_native_add_url" tools:ignore="UnusedResources">Add URL</string>
    <string name="gutenberg_native_add_video" tools:ignore="UnusedResources">ADD VIDEO</string>
    <string name="gutenberg_native_alt_text" tools:ignore="UnusedResources">Alt Text</string>
    <string name="gutenberg_native_an_unknown_error_occurred_please_try_again" tools:ignore="UnusedResources">An unknown error occurred. Please try again.</string>
    <string name="gutenberg_native_annotations_sidebar" tools:ignore="UnusedResources">Annotations Sidebar</string>
    <string name="gutenberg_native_choose_from_device" tools:ignore="UnusedResources">Choose from device</string>
    <string name="gutenberg_native_clear_all_settings" tools:ignore="UnusedResources">Clear All Settings</string>
    <string name="gutenberg_native_content" tools:ignore="UnusedResources">Content…</string>
    <string name="gutenberg_native_current_value_is_s" tools:ignore="UnusedResources">Current value is %s</string>
    <string name="gutenberg_native_double_tap_and_hold_to_edit" tools:ignore="UnusedResources">Double tap and hold to edit</string>
    <string name="gutenberg_native_double_tap_to_add_a_block" tools:ignore="UnusedResources">Double tap to add a block</string>
    <!-- translators: accessibility text (hint for focusing a slider) -->
    <string name="gutenberg_native_double_tap_to_change_the_value_using_slider" tools:ignore="UnusedResources">Double tap to change the value using slider</string>
    <!-- translators: accessibility text -->
    <string name="gutenberg_native_double_tap_to_edit_this_value" tools:ignore="UnusedResources">Double tap to edit this value</string>
    <string name="gutenberg_native_double_tap_to_move_the_block_down" tools:ignore="UnusedResources">Double tap to move the block down</string>
    <string name="gutenberg_native_double_tap_to_move_the_block_up" tools:ignore="UnusedResources">Double tap to move the block up</string>
    <string name="gutenberg_native_double_tap_to_redo_last_change" tools:ignore="UnusedResources">Double tap to redo last change</string>
    <string name="gutenberg_native_double_tap_to_remove_the_block" tools:ignore="UnusedResources">Double tap to remove the block</string>
    <string name="gutenberg_native_double_tap_to_select" tools:ignore="UnusedResources">Double tap to select</string>
    <string name="gutenberg_native_double_tap_to_select_a_video" tools:ignore="UnusedResources">Double tap to select a video</string>
    <string name="gutenberg_native_double_tap_to_select_an_image" tools:ignore="UnusedResources">Double tap to select an image</string>
    <string name="gutenberg_native_double_tap_to_select_layout" tools:ignore="UnusedResources">Double tap to select layout</string>
    <!-- translators: accessibility text (hint for switches) -->
    <string name="gutenberg_native_double_tap_to_toggle_setting" tools:ignore="UnusedResources">Double tap to toggle setting</string>
    <string name="gutenberg_native_double_tap_to_undo_last_change" tools:ignore="UnusedResources">Double tap to undo last change</string>
    <string name="gutenberg_native_edit_media" tools:ignore="UnusedResources">Edit media</string>
    <string name="gutenberg_native_edit_video" tools:ignore="UnusedResources">Edit video</string>
    <string name="gutenberg_native_failed_to_insert_media_please_tap_for_options" tools:ignore="UnusedResources">Failed to insert media.\nPlease tap for options.</string>
    <!-- translators: accessibility text. %s: gallery caption. -->
    <string name="gutenberg_native_gallery_caption_s" tools:ignore="UnusedResources">Gallery caption. %s</string>
    <string name="gutenberg_native_help_icon" tools:ignore="UnusedResources">Help icon</string>
    <string name="gutenberg_native_here_is_the_panel_content" tools:ignore="UnusedResources">Here is the panel content!</string>
    <string name="gutenberg_native_hide_keyboard" tools:ignore="UnusedResources">Hide keyboard</string>
    <!-- translators: accessibility text. %s: image caption. -->
    <string name="gutenberg_native_image_caption_s" tools:ignore="UnusedResources">Image caption. %s</string>
    <string name="gutenberg_native_link_inserted" tools:ignore="UnusedResources">Link inserted</string>
    <string name="gutenberg_native_link_text" tools:ignore="UnusedResources">Link text</string>
    <string name="gutenberg_native_move_block_down" tools:ignore="UnusedResources">Move block down</string>
    <!-- translators: accessibility text. %1: current block position (number). %2: next block position (number) -->
    <string name="gutenberg_native_move_block_down_from_row_1_s_to_row_2_s" tools:ignore="UnusedResources">Move block down from row %1$s to row %2$s</string>
    <string name="gutenberg_native_move_block_up" tools:ignore="UnusedResources">Move block up</string>
    <!-- translators: accessibility text. %1: current block position (number). %2: next block position (number) -->
    <string name="gutenberg_native_move_block_up_from_row_1_s_to_row_2_s" tools:ignore="UnusedResources">Move block up from row %1$s to row %2$s</string>
    <string name="gutenberg_native_move_image_backward" tools:ignore="UnusedResources">Move Image Backward</string>
    <string name="gutenberg_native_move_image_forward" tools:ignore="UnusedResources">Move Image Forward</string>
    <string name="gutenberg_native_my_document_setting_panel" tools:ignore="UnusedResources">My Document Setting Panel</string>
    <string name="gutenberg_native_my_post_publish_panel" tools:ignore="UnusedResources">My post publish panel</string>
    <string name="gutenberg_native_my_post_status_info" tools:ignore="UnusedResources">My post status info</string>
    <string name="gutenberg_native_my_pre_publish_panel" tools:ignore="UnusedResources">My pre publish panel</string>
    <string name="gutenberg_native_navigate_up" tools:ignore="UnusedResources">Navigate Up</string>
    <string name="gutenberg_native_no_application_can_handle_this_request_please_install_a_web_brows" tools:ignore="UnusedResources">No application can handle this request. Please install a Web browser.</string>
    <string name="gutenberg_native_open_settings" tools:ignore="UnusedResources">Open Settings</string>
    <!-- translators: accessibility text. %s: Page break text. -->
    <string name="gutenberg_native_page_break_block_s" tools:ignore="UnusedResources">Page break block. %s</string>
    <string name="gutenberg_native_paste_url" tools:ignore="UnusedResources">Paste URL</string>
    <!-- translators: accessibility text. empty post title. -->
    <string name="gutenberg_native_post_title_empty" tools:ignore="UnusedResources">Post title. Empty</string>
    <!-- translators: accessibility text. %s: text content of the post title. -->
    <string name="gutenberg_native_post_title_s" tools:ignore="UnusedResources">Post title. %s</string>
    <string name="gutenberg_native_problem_displaying_block" tools:ignore="UnusedResources">Problem displaying block</string>
    <string name="gutenberg_native_problem_opening_the_video" tools:ignore="UnusedResources">Problem opening the video</string>
    <string name="gutenberg_native_remove_annotations" tools:ignore="UnusedResources">Remove annotations</string>
    <!-- translators: accessibility text. %s: current block position (number). -->
    <string name="gutenberg_native_remove_block_at_row_s" tools:ignore="UnusedResources">Remove block at row %s</string>
    <string name="gutenberg_native_remove_image" tools:ignore="UnusedResources">Remove Image</string>
    <string name="gutenberg_native_replace_current_block" tools:ignore="UnusedResources">Replace Current Block</string>
    <string name="gutenberg_native_reset_block" tools:ignore="UnusedResources">Reset Block</string>
    <!-- translators: accessibility text for the media block empty state. %s: media type -->
    <string name="gutenberg_native_s_block_empty" tools:ignore="UnusedResources">%s block. Empty</string>
    <!-- translators: accessibility text for blocks with invalid content. %d: localized block title -->
    <string name="gutenberg_native_s_block_this_block_has_invalid_content" tools:ignore="UnusedResources">%s block. This block has invalid content</string>
    <string name="gutenberg_native_s_isn_t_yet_supported_on_wordpress_for_android" tools:ignore="UnusedResources">\'%s\' isn\'t yet supported on WordPress for Android</string>
    <string name="gutenberg_native_s_isn_t_yet_supported_on_wordpress_for_ios" tools:ignore="UnusedResources">\'%s\' isn\'t yet supported on WordPress for iOS</string>
    <!-- translators: Checkbox toggle label -->
    <string name="gutenberg_native_show_section" tools:ignore="UnusedResources">Show section</string>
    <string name="gutenberg_native_sidebar_title_plugin" tools:ignore="UnusedResources">Sidebar title plugin</string>
    <string name="gutenberg_native_size" tools:ignore="UnusedResources">Size</string>
    <string name="gutenberg_native_start_writing" tools:ignore="UnusedResources">Start writing…</string>
    <string name="gutenberg_native_take_a_photo" tools:ignore="UnusedResources">Take a Photo</string>
    <string name="gutenberg_native_take_a_photo_or_video" tools:ignore="UnusedResources">Take a Photo or Video</string>
    <string name="gutenberg_native_take_a_video" tools:ignore="UnusedResources">Take a Video</string>
    <string name="gutenberg_native_tap_here_to_show_help" tools:ignore="UnusedResources">Tap here to show help</string>
    <string name="gutenberg_native_tap_to_hide_the_keyboard" tools:ignore="UnusedResources">Tap to hide the keyboard</string>
    <string name="gutenberg_native_template_preview" tools:ignore="UnusedResources">Template Preview</string>
    <string name="gutenberg_native_title" tools:ignore="UnusedResources">Title:</string>
    <string name="gutenberg_native_translate" tools:ignore="UnusedResources">Translate</string>
    <string name="gutenberg_native_ungroup" tools:ignore="UnusedResources">Ungroup</string>
    <!-- translators: accessibility text. %s: video caption. -->
    <string name="gutenberg_native_video_caption_s" tools:ignore="UnusedResources">Video caption. %s</string>
    <string name="gutenberg_native_we_are_working_hard_to_add_more_blocks_with_each_release_in_the_m" tools:ignore="UnusedResources">We are working hard to add more blocks with each release. In the meantime, you can also edit this post on the web.</string>
    <string name="gutenberg_native_wordpress_media_library" tools:ignore="UnusedResources">WordPress Media Library</string>
    <!--/Autogenerated:Gutenberg Native-->
</resources><|MERGE_RESOLUTION|>--- conflicted
+++ resolved
@@ -1678,14 +1678,10 @@
 
     <!-- reblog -->
     <string name="reader_view_reblog">Reblog</string>
-<<<<<<< HEAD
     <string name="reader_no_site_to_reblog_title">No available sites</string>
     <string name="reader_no_site_to_reblog_detail">Once you create a site, you can reblog content that you like to your own site.</string>
     <string name="reader_no_site_to_reblog_action">Manage Sites</string>
-=======
     <string name="reader_reblog_error">Reblog failed</string>
-    <string name="reader_no_site_to_reblog">You should have at least one site to be able to reblog</string>
->>>>>>> e5be5a22
 
     <!-- like counts -->
     <string name="reader_label_like">Like</string>
