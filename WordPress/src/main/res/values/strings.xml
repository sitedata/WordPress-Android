<?xml version="1.0" encoding="utf-8"?>
<resources>

    <string name="app_name" translatable="false">WordPress</string>

    <!-- account setup -->
    <string name="xmlrpc_missing_method_error">Couldn\'t connect. Required XML-RPC methods are missing on the server.</string>
    <string name="xmlrpc_post_blocked_error">Couldn\'t connect. Your host is blocking POST requests, and the app needs
        that in order to communicate with your site. Contact your host to solve this problem.</string>
    <string name="xmlrpc_endpoint_forbidden_error">Couldn\'t connect. We received a 403 error when trying to access your
        site XMLRPC mEndpoint. The app needs that in order to communicate with your site. Contact your host to solve
        this problem.</string>
    <string name="no_network_title">No network available</string>
    <string name="no_network_message">There is no network available</string>
    <string name="sign_out_wpcom_confirm">Logging out from your account will remove all of @%s’s WordPress.com data from this device, including local drafts and local changes.</string>

    <!-- form labels -->
    <string name="select_categories">Select categories</string>
    <string name="tags_separate_with_commas">Separate tags with commas</string>
    <string name="post_content">Content (tap to add text and media)</string>
    <string name="max_thumbnail_px_size">Maximum Image Size</string>
    <string name="image_quality">Image Quality</string>
    <string name="max_video_resolution">Maximum Video Size</string>
    <string name="video_quality">Video Quality</string>
    <string name="password">Password</string>

    <!-- comment form labels -->
    <string name="anonymous">Anonymous</string>

    <!-- Screen titles -->
    <string name="release_notes_screen_title">Release notes</string>
    <string name="license_screen_title">License</string>
    <string name="help_screen_title">Help and Support</string>
    <string name="passcode_screen_title">WordPress Passcode</string>
    <string name="notif_settings_screen_title">Notification settings</string>
    <string name="my_site_section_screen_title">My site</string>
    <string name="me_section_screen_title">Me</string>
    <string name="reader_screen_title">Reader</string>
    <string name="notifications_screen_title">Notifications</string>
    <string name="publicize_buttons_screen_title">Sharing buttons</string>
    <string name="media_settings_screen_title">File details</string>
    <string name="person_detail_screen_title">Person detail</string>
    <string name="login_epilogue_screen_title">Logged in as</string>
    <string name="login_prologue_screen_title">Login</string>
    <string name="signup_epilogue_screen_title">New account</string>
    <string name="share_intent_screen_title">Pick site</string>
    <string name="edit_photo_screen_title">Edit Photo</string>
    <string name="notif_detail_screen_title">Notification detail %s</string>

    <!-- general strings -->
    <string name="posts">Posts</string>
    <string name="sites">Sites</string>
    <string name="media">Media</string>
    <string name="video">Video</string>
    <string name="themes">Themes</string>
    <string name="about_the_app">About the app</string>
    <string name="username">Username</string>
    <string name="cancel">Cancel</string>
    <string name="save">Save</string>
    <string name="keep_editing">Keep editing</string>
    <string name="add">Add</string>
    <string name="remove">Remove</string>
    <string name="removed">Removed</string>
    <string name="search">Search</string>
    <string name="show">Show</string>
    <string name="hide">Hide</string>
    <string name="select_all">Select all</string>
    <string name="deselect_all">Deselect all</string>
    <string name="sure_to_remove_account">Remove this site from the app?</string>
    <string name="yes">Yes</string>
    <string name="no">No</string>
    <string name="error">Error</string>
    <string name="connection_error">Connection error</string>
    <string name="connection_to_server_lost">The connection to the server was lost</string>
    <string name="category_refresh_error">Category refresh error</string>
    <string name="incorrect_credentials">Incorrect username or password.</string>
    <string name="cancel_edit">Cancel edit</string>
    <string name="gallery_error">The media item couldn\'t be retrieved</string>
    <string name="refresh">Refresh</string>
    <string name="report_bug">Report bug</string>
    <string name="blog_not_found">An error occurred when accessing this blog</string>
    <string name="post_not_found">An error occurred when loading the post. Refresh your posts and try again.</string>
    <string name="sign_in">Log in</string>
    <string name="signing_out">Logging out…</string>
    <string name="sign_in_wpcom">Log in to WordPress.com</string>
    <string name="learn_more">Learn more</string>
    <string name="uploading_post">Uploading \"%s\"</string>
    <string name="language">Language</string>
    <string name="interface_language">Interface Language</string>
    <string name="signout">Log out</string>
    <string name="undo">Undo</string>
    <string name="never">Never</string>
    <string name="unknown">Unknown</string>
    <string name="off">Off</string>
    <string name="could_not_load_page">Could not load page</string>
    <string name="send">Send</string>
    <string name="swipe_for_more">Swipe for more</string>
    <string name="confirm">Confirm</string>
    <string name="cant_open_url">Unable to open the link</string>
    <string name="retry">Retry</string>
    <string name="invalid_ip_or_range">Invalid IP or IP range</string>
    <string name="copy">Copy</string>
    <string name="error_please_choose_browser">Error opening the default web browser. Please choose another app:</string>
    <string name="delete_yes">Delete</string>
    <string name="delete_no">Don\'t Delete</string>
    <string name="add_count">Add %d</string>
    <string name="preview_count">Preview %d</string>
    <string name="write_post">Write Post</string>

    <string name="button_not_now">Not now</string>

    <string name="latitude_longitude">%1$f, %2$f</string>
    <string name="author_name_blog_name">%1$s, %2$s</string>
    <string name="at_username">\@%s</string>

    <!-- timestamps for posts / pages -->
    <string name="today">Today</string>
    <string name="yesterday">Yesterday</string>
    <string name="days_ago">%d days ago</string>

    <!-- CAB -->
    <string name="cab_selected">%d selected</string>

    <!-- Media  -->
    <string name="media_all">All</string>
    <string name="media_images">Images</string>
    <string name="media_documents">Documents</string>
    <string name="media_videos">Videos</string>
    <string name="media_audio">Audio</string>
    <string name="media_gallery_column_count_single">1 column</string>
    <string name="media_gallery_column_count_multi">%d columns</string>
    <string name="media_gallery_type_thumbnail_grid">Thumbnail grid</string>
    <string name="media_gallery_type_squares">Squares</string>
    <string name="media_gallery_type_tiled">Tiled</string>
    <string name="media_gallery_type_circles">Circles</string>
    <string name="media_gallery_type_slideshow">Slideshow</string>
    <string name="media_insert_title">Add multiple photos</string>
    <string name="media_insert_individually">Add individually</string>
    <string name="media_insert_as_gallery">Add as gallery</string>
    <string name="media_downloading">Saving media to this device</string>
    <string name="wp_media_title">WordPress media</string>
    <string name="pick_photo">Select photo</string>
    <string name="pick_video">Select video</string>
    <string name="capture_or_pick_photo">Capture or select photo</string>
    <string name="reader_toast_err_get_post">Unable to retrieve this post</string>
    <string name="media_error_no_permission">You don\'t have permission to view the media library</string>
    <string name="media_error_no_permission_upload">You don\'t have permission to upload media to the site</string>
    <string name="media_error_http_too_large_photo_upload">Image too large to upload. Try changing Optimize Images in your app\'s settings</string>
    <string name="media_error_http_too_large_video_upload">Video too large to upload</string>
    <string name="media_error_exceeds_php_filesize">File exceeds the maximum upload size for this site</string>
    <string name="media_error_exceeds_memory_limit">File too large to be uploaded on this site</string>
    <string name="media_error_internal_server_error">Upload error. Try changing Optimize Images in your app\'s settings</string>
    <string name="media_error_timeout">Server took too long to respond</string>
    <string name="share_media_permission_required">Permissions required in order to share images or videos</string>
    <string name="media_fetching">Fetching media…</string>
    <string name="media_upload_error">Media upload error occurred</string>
    <string name="media_generic_error">Media error occurred</string>

    <string name="media_upload_state_queued">Queued</string>
    <string name="media_upload_state_uploading">Uploading</string>
    <string name="media_upload_state_deleting">Deleting</string>
    <string name="media_upload_state_deleted">Deleted</string>
    <string name="media_upload_state_failed">Upload Failed</string>
    <string name="media_upload_state_uploaded">Uploaded</string>

    <string name="media_encoder_quality_80">Low</string>
    <string name="media_encoder_quality_85">Medium</string>
    <string name="media_encoder_quality_90">High</string>
    <string name="media_encoder_quality_95">Very High</string>
    <string name="media_encoder_quality_100">Maximum</string>

    <!-- Edit Media -->
    <string name="media_edit_title_text">Title</string>
    <string name="media_edit_caption_text">Caption</string>
    <string name="media_edit_alttext_text">Alt text</string>
    <string name="media_edit_description_text">Description</string>
    <string name="media_edit_link_text">Link to</string>
    <string name="media_edit_link_hint">Open link in a new window/tab</string>
    <string name="media_edit_failure">Failed to update</string>
    <string name="media_edit_file_details_card_caption">File Details</string>
    <string name="media_edit_customize_card_caption">Customize</string>
    <string name="media_edit_url_caption">URL</string>
    <string name="media_edit_filename_caption">File Name</string>
    <string name="media_edit_filetype_caption">File Type</string>
    <string name="media_edit_image_dimensions_caption">Image Dimensions</string>
    <string name="media_edit_video_dimensions_caption">Video Dimensions</string>
    <string name="media_edit_duration_caption">Duration</string>
    <string name="media_edit_upload_date_caption">Upload Date</string>
    <string name="media_edit_copy_url_toast">URL copied to clipboard</string>
    <string name="fab_content_description_preview">Preview</string>

    <!-- Media settings title -->
    <string name="media_title_image_details">Image details</string>
    <string name="media_title_video_details">Video details</string>
    <string name="media_title_audio_details">Audio details</string>
    <string name="media_title_document_details">Document details</string>

    <!-- Delete Media -->
    <string name="cannot_delete_multi_media_items">Some media can\'t be deleted at this time. Try again later.</string>
    <string name="cannot_retry_deleted_media_item">Media has been removed. Delete it from this post?</string>
    <string name="media_empty_list">You don\'t have any media</string>
    <string name="media_empty_image_list">You don\'t have any images</string>
    <string name="media_empty_videos_list">You don\'t have any videos</string>
    <string name="media_empty_documents_list">You don\'t have any documents</string>
    <string name="media_empty_audio_list">You don\'t have any audio</string>
    <string name="media_empty_upload_media">Upload media</string>
    <string name="delete">Delete</string>
    <string name="confirm_delete_media_image">Delete this image?</string>
    <string name="confirm_remove_media_image">Remove this image from the post?</string>
    <string name="confirm_delete_media_video">Delete this video?</string>
    <string name="deleting_media_dlg">Deleting</string>
    <string name="remove_image_from_post">Remove from post</string>

    <!-- themes -->
    <string name="themes_fetching">Fetching themes…</string>

    <string name="theme_activate_button">Activate</string>
    <string name="theme_fetch_failed">Failed to fetch themes</string>
    <string name="theme_no_search_result_found">Sorry, no themes found.</string>

    <!-- link view -->
    <string name="link_enter_url">URL</string>
    <string name="link_enter_url_text">Link text (optional)</string>
    <string name="create_a_link">Create a link</string>

    <!-- page view -->
    <string name="title">Title</string>
    <string name="pages_empty_list">No pages yet. Why not create one?</string>
    <string name="pages_empty_list_button">Create a page</string>
    <string name="page_settings">Page settings</string>

    <!-- posts tab -->
    <string name="untitled">Untitled</string>
    <string name="untitled_in_parentheses">(Untitled)</string>
    <string name="local_draft">Local draft</string>
    <string name="post_uploading">Uploading post</string>
    <string name="post_queued">Queued post</string>
    <string name="posts_empty_list">No posts yet. Why not create one?</string>
    <string name="posts_empty_list_button">Create a post</string>
    <string name="empty_list_default">This list is empty</string>

    <!-- buttons on post cards -->
    <string name="button_edit">Edit</string>
    <string name="button_publish">Publish</string>
    <string name="button_sync">Sync</string>
    <string name="button_view">View</string>
    <string name="button_preview">Preview</string>
    <string name="button_stats">Stats</string>
    <string name="button_trash">Trash</string>
    <string name="button_delete" translatable="false">@string/delete</string>
    <string name="button_more" translatable="false">@string/more</string>
    <string name="button_back">Back</string>
    <string name="button_discard">Discard</string>
    <string name="button_discard_changes">Discard Changes</string>
    <string name="button_retry">Retry</string>

    <!-- post uploads -->
    <string name="upload_failed_param">Upload failed for \"%s\"</string>

    <string name="media_file_post_singular_mixed_not_uploaded_one_file">1 post with 1 file not uploaded</string>
    <string name="media_file_posts_plural_mixed_not_uploaded_one_file">%1$d posts with 1 file not uploaded</string>
    <string name="media_file_page_singular_mixed_not_uploaded_one_file">1 page with 1 file not uploaded</string>
    <string name="media_file_pages_plural_mixed_not_uploaded_one_file">%1$d pages with 1 file not uploaded</string>
    <string name="media_file_pages_and_posts_mixed_not_uploaded_one_file">%1$d posts / pages with 1 file not uploaded</string>

    <string name="media_file_post_singular_mixed_not_uploaded_files_plural">1 post with %1$d files not uploaded</string>
    <string name="media_file_posts_plural_mixed_not_uploaded_files_plural">%1$d posts with %2$d files not uploaded</string>
    <string name="media_file_page_singular_mixed_not_uploaded_files_plural">1 page with %1$d files not uploaded</string>
    <string name="media_file_pages_plural_mixed_not_uploaded_files_plural">%1$d pages with %2$d files not uploaded</string>
    <string name="media_file_pages_and_posts_mixed_not_uploaded_files_plural">%1$d posts / pages with %2$d files not uploaded</string>

    <string name="media_file_post_singular_only_not_uploaded">1 post not uploaded</string>
    <string name="media_file_posts_plural_only_not_uploaded">%1$d posts not uploaded</string>
    <string name="media_file_page_singular_only_not_uploaded">1 page not uploaded</string>
    <string name="media_file_pages_plural_only_not_uploaded">%1$d pages not uploaded</string>
    <string name="media_file_pages_and_posts_only_not_uploaded">%1$d posts / pages not uploaded</string>

    <string name="media_files_not_uploaded">%d files not uploaded</string>
    <string name="media_files_uploaded">%d files uploaded</string>
    <string name="media_file_not_uploaded">1 file not uploaded</string>
    <string name="media_file_uploaded">1 file uploaded</string>
    <string name="media_files_uploaded_successfully">, %d successfully uploaded</string>
    <string name="media_all_files_uploaded_successfully">%d files uploaded successfully</string>
    <string name="retry_needs_aztec" translatable="false">Retry only available in the Beta editor</string>
    <string name="media_files_uploaded_write_post">Write Post</string>

    <!-- post view -->
    <string name="draft_uploaded">Draft uploaded</string>
    <string name="post_published">Post published</string>
    <string name="post_submitted">Post submitted</string>
    <string name="page_published">Page published</string>
    <string name="post_scheduled">Post scheduled</string>
    <string name="page_scheduled">Page scheduled</string>
    <string name="post_updated">Post updated</string>
    <string name="page_updated">Page updated</string>
    <string name="caption">Caption (optional)</string>
    <string name="horizontal_alignment">Horizontal alignment</string>
    <string name="width">Width</string>
    <string name="featured_in_post">Include image in post content</string>
    <string name="file_not_found">Couldn\'t find the file for upload. Was it deleted or moved?</string>
    <string name="delete_post">Delete post?</string>
    <string name="delete_page">Delete page?</string>
    <string name="posts_fetching">Fetching posts…</string>
    <string name="pages_fetching">Fetching pages…</string>
    <string name="dialog_confirm_cancel_post_media_uploading">Are you sure? Deleting this post will also cancel the media upload.</string>
    <string name="dialog_confirm_delete_post">This post will be deleted and sent to Trash</string>
    <string name="dialog_confirm_delete_page">This page will be deleted and sent to Trash</string>
    <string name="dialog_confirm_publish_title">Ready to Publish?</string>
    <string name="dialog_confirm_publish_message_post">This post will be published immediately.</string>
    <string name="dialog_confirm_publish_message_page">This page will be published immediately.</string>
    <string name="dialog_confirm_publish_yes">Publish now</string>
    <string name="dialog_confirm_delete_permanently_post">Are you sure you\'d like to permanently delete this post?</string>
    <string name="dialog_confirm_delete_permanently_page">Are you sure you\'d like to permanently delete this page?</string>

    <!-- reload drop down -->
    <string name="loading">Loading…</string>

    <!-- comment view -->
    <string name="on">on</string>
    <string name="comment_status_approved">Approved</string>
    <string name="comment_status_unapproved">Pending</string>
    <string name="comment_status_spam">Spam</string>
    <string name="comment_status_trash">Trashed</string>
    <string name="comment_status_all">All</string>
    <string name="edit_comment">Edit comment</string>
    <string name="comments_empty_list">No comments yet</string>
    <string name="comments_empty_list_filtered_approved">No approved comments</string>
    <string name="comments_empty_list_filtered_pending">No pending comments</string>
    <string name="comments_empty_list_filtered_spam">No spam comments</string>
    <string name="comments_empty_list_filtered_trashed">No trashed comments</string>
    <string name="comment_reply_to_user">Reply to %s</string>
    <string name="comment_trashed">Comment trashed</string>
    <string name="comment_spammed">Comment marked as spam</string>
    <string name="comment_deleted_permanently">Comment deleted</string>
    <string name="comment">Comment</string>
    <string name="comments_fetching">Fetching comments…</string>
    <string name="comment_approved_talkback">Comment approved</string>
    <string name="comment_unapproved_talkback">Comment unapproved</string>
    <string name="comment_liked_talkback">Comment liked</string>
    <string name="comment_unliked_talkback">Comment unliked</string>
    <string name="comment_trash_talkback">Comment sent to trash</string>
    <string name="comment_untrash_talkback">Comment restored</string>
    <string name="comment_delete_talkback">Comment deleted</string>
    <string name="comment_spam_talkback">Comment marked as spam</string>
    <string name="comment_unspam_talkback">Comment marked as not spam</string>
    <string name="comment_title">%s on %s</string>
    <string name="comment_read_source_post">Read the source post</string>

    <!-- comment menu and buttons on comment detail - keep these short! -->
    <string name="mnu_comment_approve">Approve</string>
    <string name="mnu_comment_unapprove">Unapprove</string>
    <string name="mnu_comment_spam">Spam</string>
    <string name="mnu_comment_unspam">Not spam</string>
    <string name="mnu_comment_trash">Trash</string>
    <string name="mnu_comment_untrash">Restore</string>
    <string name="mnu_comment_delete_permanently">Delete</string>
    <string name="mnu_comment_liked">Liked</string>

    <!-- comment dialogs - must be worded to work for moderation of single/multiple comments -->
    <string name="dlg_approving_comments">Approving</string>
    <string name="dlg_unapproving_comments">Unapproving</string>
    <string name="dlg_spamming_comments">Marking as spam</string>
    <string name="dlg_trashing_comments">Sending to trash</string>
    <string name="dlg_deleting_comments">Deleting comments</string>
    <string name="dlg_confirm_trash_comments">Send to trash?</string>
    <string name="trash_yes">Trash</string>
    <string name="trash_no">Don\'t trash</string>

    <!-- comment actions -->
    <string name="reply">Reply</string>
    <string name="trash">Trash</string>
    <string name="like">Like</string>
    <string name="approve">Approve</string>
    <string name="comment_moderated_approved">Comment approved!</string>
    <string name="comment_liked">Comment liked</string>
    <string name="comment_q_action_done_generic">Action done!</string>
    <string name="comment_q_action_processing">Processing…</string>
    <string name="comment_q_action_liking">Liking…</string>
    <string name="comment_q_action_approving">Approving…</string>
    <string name="comment_q_action_replying">Replying…</string>

    <!-- pending draft local notifications -->
    <string name="pending_draft_one_day_1">You drafted \'%1$s\' yesterday. Don\'t forget to publish it!</string>
    <string name="pending_draft_one_day_2">Did you know that \'%1$s\' is still a draft? Publish away!</string>
    <string name="pending_draft_one_week_1">Your draft \'%1$s\' awaits you - be sure to publish it!</string>
    <string name="pending_draft_one_week_2">\'%1$s\' remains a draft. Remember to publish it!</string>
    <string name="pending_draft_one_month">Don\'t leave it hanging! \'%1$s\' is waiting to be published.</string>
    <string name="pending_draft_one_generic">Don\'t leave it hanging! \'%1$s\' is waiting to be published.</string>

    <!-- edit comment view -->
    <string name="hint_comment_content">Comment</string>
    <string name="saving_changes">Saving changes</string>
    <string name="sure_to_cancel_edit_comment">Cancel editing this comment?</string>
    <string name="dlg_sure_to_delete_comment">Permanently delete this comment?</string>
    <string name="dlg_sure_to_delete_comments">Permanently delete these comments?</string>
    <string name="content_required">Comment is required</string>
    <string name="toast_comment_unedited">Comment hasn\'t changed</string>

    <!-- context menu -->
    <string name="remove_account">Remove site</string>

    <!-- page actions -->
    <string name="preview_page">Preview page</string>
    <string name="page_deleted">Page deleted</string>
    <string name="page_trashed">Page sent to trash</string>

    <!-- post actions -->
    <string name="preview_post">Preview post</string>
    <string name="post_deleted">Post deleted</string>
    <string name="post_trashed">Post sent to trash</string>
    <string name="share_link">Share link</string>
    <string name="view_in_browser">View in browser</string>
    <string name="preview">Preview</string>
    <string name="update_verb">Update</string>
    <string name="uploading_title">Uploading…</string>

    <string name="uploading_subtitle_mixed_page_singular_media_plural">1 page, and %1$d of %2$d files remaining</string>
    <string name="uploading_subtitle_mixed_post_singular_media_plural">1 post, and %1$d of %2$d files remaining</string>
    <string name="uploading_subtitle_mixed_pages_plural_media_plural">%1$d pages, and %2$d of %3$d files remaining</string>
    <string name="uploading_subtitle_mixed_posts_plural_media_plural">%1$d posts, and %2$d of %3$d files remaining</string>
    <string name="uploading_subtitle_mixed_pages_and_posts_plural_media_plural">%1$d pages / posts, and %2$d of %3$d files remaining</string>

    <string name="uploading_subtitle_mixed_page_singular_media_one">1 page, and 1 file remaining</string>
    <string name="uploading_subtitle_mixed_post_singular_media_one">1 post, and 1 file remaining</string>
    <string name="uploading_subtitle_mixed_pages_plural_media_one">%1$d pages, and 1 file remaining</string>
    <string name="uploading_subtitle_mixed_posts_plural_media_one">%1$d posts, and 1 file remaining</string>
    <string name="uploading_subtitle_mixed_pages_and_posts_plural_media_one">%1$d pages / posts, and 1 file remaining</string>

    <string name="uploading_subtitle_posts_only_plural">%1$d posts remaining</string>
    <string name="uploading_subtitle_pages_only_plural">%1$d pages remaining</string>
    <string name="uploading_subtitle_posts_only_one">1 post remaining</string>
    <string name="uploading_subtitle_pages_only_one">1 page remaining</string>
    <string name="uploading_subtitle_pages_posts">%1$d pages / posts remaining</string>
    <string name="uploading_subtitle_media_only">%1$d of %2$d files remaining</string>
    <string name="uploading_subtitle_media_only_one">1 file remaining</string>
    <string name="uploading_media">Uploading media…</string>

    <!-- new account view -->
    <string name="no_site_error">Couldn\'t connect to the WordPress site. There is no valid WordPress site at this
        address. Check the site address (URL) you entered.</string>

    <!-- category management -->
    <string name="categories">Categories</string>
    <string name="add_new_category">Add new category</string>
    <string name="category_name">Category name</string>
    <string name="category_parent">Parent category (optional):</string>
    <string name="adding_cat_failed">Adding category failed</string>
    <string name="adding_cat_success">Category added successfully</string>
    <string name="cat_name_required">The category name field is required</string>
    <string name="top_level_category_name">Top level</string>


    <!-- action from share intents -->
    <string name="share_action_post">Add to new post</string>
    <string name="share_action_media">Add to media library</string>
    <string name="share_intent_pick_site">Pick site</string>
    <string name="share_intent_adding_to">Adding to</string>
    <string name="share_action">Share</string>
    <string name="cant_share_no_visible_blog">You can\'t share to WordPress without a visible blog</string>

    <!-- file errors -->
    <string name="file_error_create">Couldn\'t create temp file for media upload. Make sure there is enough free space on your device.</string>

    <!-- SD Card errors -->
    <string name="sdcard_title">SD Card Required</string>
    <string name="sdcard_message">A mounted SD card is required to upload media</string>

    <!--     Begin     -->
    <!-- Site Settings -->
    <!--               -->

    <!-- General -->
    <string name="discussion">Discussion</string>
    <string name="privacy">Privacy</string>
    <string name="related_posts">Related Posts</string>
    <string name="more">More</string>
    <string name="none">None</string>
    <string name="disabled">Disabled</string>
    <string name="comments">Comments</string>
    <string name="close_after">Close after</string>
    <string name="oldest_first">Oldest first</string>
    <string name="newest_first">Newest first</string>
    <string name="days_quantity_one">1 day</string>
    <string name="days_quantity_other">%d days</string>

    <!-- PreferenceCategory Headers -->
    <string name="site_settings_general_header">General</string>
    <string name="site_settings_account_header">Account</string>
    <string name="site_settings_writing_header">Writing</string>
    <string name="site_settings_discussion_header" translatable="false">@string/discussion</string>
    <string name="site_settings_discussion_new_posts_header">Defaults for new posts</string>
    <string name="site_settings_comments_header" translatable="false">@string/comments</string>
    <string name="site_settings_advanced_header">Advanced</string>
    <string name="site_settings_traffic_header">Traffic</string>

    <!-- Preference Titles -->
    <string name="site_settings_title_title">Site Title</string>
    <string name="site_settings_tagline_title">Tagline</string>
    <string name="site_settings_address_title">Address</string>
    <string name="site_settings_privacy_title" translatable="false">@string/privacy</string>
    <string name="site_settings_language_title" translatable="false">@string/language</string>
    <string name="site_settings_username_title" translatable="false">@string/username</string>
    <string name="site_settings_password_title" translatable="false">@string/password</string>
    <string name="site_settings_default_category_title">Default Category</string>
    <string name="site_settings_tags_title">Tags</string>
    <string name="site_settings_default_format_title">Default Format</string>
    <string name="site_settings_week_start_title">Week starts on</string>
    <string name="site_settings_date_format_title">Date Format</string>
    <string name="site_settings_time_format_title">Time Format</string>
    <string name="site_settings_timezone_title">Timezone</string>
    <string name="site_settings_timezone_subtitle">Choose a city in your timezone</string>
    <string name="site_settings_posts_per_page_title">Posts per page</string>
    <string name="site_settings_format_entry_custom">Custom</string>
    <string name="site_settings_format_hint_custom">Custom format</string>
    <string name="site_settings_format_help">Learn more about date &amp; time formatting</string>
    <string name="site_settings_image_original_size">Original Size</string>
    <string name="site_settings_optimize_images">Optimize Images</string>
    <string name="site_settings_default_image_width_title" translatable="false">@string/max_thumbnail_px_size</string>
    <string name="site_settings_default_image_quality_title" translatable="false">@string/image_quality</string>
    <string name="site_settings_optimize_videos">Optimize Videos</string>
    <string name="site_settings_default_video_width_title" translatable="false">@string/max_video_resolution</string>
    <string name="site_settings_default_video_quality_title" translatable="false">@string/video_quality</string>
    <string name="site_settings_related_posts_title" translatable="false">@string/related_posts</string>
    <string name="site_settings_more_title" translatable="false">@string/more</string>
    <string name="site_settings_allow_comments_title">Allow Comments</string>
    <string name="site_settings_send_pingbacks_title">Send Pingbacks</string>
    <string name="site_settings_receive_pingbacks_title">Receive Pingbacks</string>
    <string name="site_settings_identity_required_title">Must include name and email</string>
    <string name="site_settings_account_required_title">Users must be logged in</string>
    <string name="site_settings_close_after_title" translatable="false">@string/close_after</string>
    <string name="site_settings_sort_by_title">Sort by</string>
    <string name="site_settings_threading_title">Threading</string>
    <string name="site_settings_paging_title">Paging</string>
    <string name="site_settings_whitelist_title">Automatically approve</string>
    <string name="site_settings_multiple_links_title">Links in comments</string>
    <string name="site_settings_moderation_hold_title">Hold for Moderation</string>
    <string name="site_settings_blacklist_title">Blacklist</string>
    <string name="site_settings_delete_site_title">Delete Site</string>
    <string name="site_settings_timezones_error">Unable to load timezones</string>
    <string name="site_settings_amp_title">Accelerated Mobile Pages (AMP)</string>
    <string name="site_settings_amp_summary">Your WordPress.com site supports the use of Accelerated Mobile Pages, a Google-led initiative that dramatically speeds up loading times on mobile devices</string>

    <!-- Media -->
    <string name="site_settings_quota_header">Media</string>
    <string name="site_settings_quota_space_title">Space Used</string>
    <string name="site_settings_quota_space_hint">If you need more space consider upgrading your WordPress plan.</string>
    <string name="site_settings_quota_space_value">%1$s of %2$s</string>
    <string name="site_settings_quota_space_unlimited">%1$s of unlimited</string>

    <!-- these represent a formatted amount along with a measuring unit, i.e. 10 B, or 132 kB, or 10.2 MB, 1,037.76 kB etc. -->
    <string name="file_size_in_bytes">%s B</string>
    <string name="file_size_in_kilobytes">%s kB</string>
    <string name="file_size_in_megabytes">%s MB</string>
    <string name="file_size_in_gigabytes">%s GB</string>
    <string name="file_size_in_terabytes">%s TB</string>

    <!-- Speed up your site -->
    <string name="site_settings_speed_up_your_site">Speed up your site</string>
    <string name="site_settings_serve_images_from_our_servers">Serve images from our servers</string>
    <string name="site_settings_serve_images_from_our_servers_summary">Jetpack will optimize your images and serve them from the server location nearest to your visitors. Using our global content delivery network will boost the loading speed of your site.</string>
    <string name="site_settings_lazy_load_images">"Lazy-load" images</string>
    <string name="site_settings_lazy_load_images_summary">Improve your site\'s speed by only loading images visible on the screen. New images will load just before they scroll into view. This prevents viewers from having to download all the images on a page all at once, even ones they can\'t see.</string>

    <!-- tag list and detail -->
    <string name="tag_name_hint">Tag</string>
    <string name="tag_description_hint">Description</string>
    <string name="add_new_tag">Add New Tag</string>
    <string name="error_tag_exists">A tag with this name already exists</string>
    <string name="dlg_confirm_delete_tag">Permanently delete \'%s\'?</string>
    <string name="dlg_deleting_tag">Deleting</string>
    <string name="dlg_saving_tag">Saving</string>

    <!-- Jetpack settings -->
    <string name="jetpack_site_settings_category_title">Jetpack Settings</string>
    <string name="jetpack_security_setting_title">Security</string>
    <string name="jetpack_monitor_uptime_title">Monitor your site\'s uptime</string>
    <string name="jetpack_send_email_notifications_title">Send notifications by email</string>
    <string name="jetpack_send_wp_notifications_title">Send push notifications</string>
    <string name="jetpack_prevent_brute_force_category_title">Brute force attack protection</string>
    <string name="jetpack_prevent_brute_force_title">Block malicious login attempts</string>
    <string name="jetpack_brute_force_whitelist_title">Whitelisted IP addresses</string>
    <string name="jetpack_wpcom_sign_in_category_title">WordPress.com login</string>
    <string name="jetpack_allow_wpcom_sign_in_title">Allow WordPress.com login</string>
    <string name="jetpack_match_wpcom_via_email_title">Match accounts using email</string>
    <string name="jetpack_require_two_factor_title">Require two-step authentication</string>

    <!-- Preference Summaries -->
    <string name="site_settings_privacy_public_summary">Public</string>
    <string name="site_settings_privacy_hidden_summary">Hidden</string>
    <string name="site_settings_privacy_private_summary">Private</string>
    <string name="site_settings_threading_summary">%d levels</string>
    <string name="site_settings_whitelist_all_summary">Comments from all users</string>
    <string name="site_settings_whitelist_known_summary">Comments from known users</string>
    <string name="site_settings_whitelist_none_summary" translatable="false">@string/none</string>
    <string name="site_settings_optimize_images_summary">Enable to resize and compress pictures</string>
    <string name="site_settings_optimize_video_summary">Enable to resize and compress videos</string>

    <string name="detail_approve_manual">Require manual approval for everyone\'s comments.</string>
    <string name="detail_approve_auto_if_previously_approved">Automatically approve if the user has a previously approved comment</string>
    <string name="detail_approve_auto">Automatically approve everyone\'s comments.</string>
    <string-array name="site_settings_auto_approve_details" translatable="false">
        <item>@string/detail_approve_manual</item>
        <item>@string/detail_approve_auto_if_previously_approved</item>
        <item>@string/detail_approve_auto</item>
    </string-array>

    <string name="site_settings_multiple_links_summary_zero">Require approval for more than 0 links</string>
    <string name="site_settings_multiple_links_summary_one">Require approval for more than 1 link</string>
    <string name="site_settings_multiple_links_summary_other">Require approval for more than %d links</string>
    <string name="site_settings_paging_summary_one">1 comment per page</string>
    <string name="site_settings_paging_summary_other">%d comments per page</string>

    <string name="privacy_public">Your site is visible to everyone and may be indexed by search engines</string>
    <string name="privacy_public_not_indexed">Your site is visible to everyone but asks search engines not to index it</string>
    <string name="privacy_private">Your site is visible only to you and users you approve</string>
    <string-array name="privacy_details" translatable="false">
        <item>@string/privacy_public</item>
        <item>@string/privacy_public_not_indexed</item>
        <item>@string/privacy_private</item>
    </string-array>

    <!-- Preference Entries -->
    <string name="approve_manual">No comments</string>
    <string name="approve_auto_if_previously_approved">Known users\' comments</string>
    <string name="approve_auto">All users</string>
    <string-array name="site_settings_auto_approve_entries" translatable="false">
        <item>@string/approve_manual</item>
        <item>@string/approve_auto_if_previously_approved</item>
        <item>@string/approve_auto</item>
    </string-array>

    <string-array name="site_settings_privacy_entries" translatable="false">
        <item>@string/site_settings_privacy_public_summary</item>
        <item>@string/site_settings_privacy_hidden_summary</item>
        <item>@string/site_settings_privacy_private_summary</item>
    </string-array>

    <string-array name="site_settings_sort_entries" translatable="false">
        <item>@string/oldest_first</item>
        <item>@string/newest_first</item>
    </string-array>

    <!-- Hints (long press) -->
    <string name="site_settings_title_hint">In a few words, explain what this site is about</string>
    <string name="site_settings_tagline_hint">A short description or catchy phrase to describe your blog</string>
    <string name="site_settings_address_hint">Changing your address is not currently supported</string>
    <string name="site_settings_privacy_hint">Controls who can see your site</string>
    <string name="site_settings_language_hint">Language this blog is primarily written in</string>
    <string name="site_settings_username_hint">Current user account</string>
    <string name="site_settings_password_hint">Change your password</string>
    <string name="site_settings_category_hint">Sets new post category</string>
    <string name="site_settings_tags_hint">Manage your site\'s tags</string>
    <string name="site_settings_format_hint">Sets new post format</string>
    <string name="site_settings_image_width_hint">Resizes images in posts to this width</string>
    <string name="site_settings_image_quality_hint">Quality of pictures. Higher values mean better quality pictures.</string>
    <string name="site_settings_video_width_hint">Resizes videos in posts to this size</string>
    <string name="site_settings_video_quality_hint">Quality of videos. Higher values mean better quality videos.</string>
    <string name="site_settings_related_posts_hint">Show or hide related posts in reader</string>
    <string name="site_settings_more_hint">View all available Discussion settings</string>
    <string name="site_settings_discussion_hint">View and change your sites discussion settings</string>
    <string name="site_settings_allow_comments_hint">Allow readers to post comments</string>
    <string name="site_settings_send_pingbacks_hint">Attempt to notify any blogs linked to from the article</string>
    <string name="site_settings_receive_pingbacks_hint">Allow link notifications from other blogs</string>
    <string name="site_settings_close_after_hint">Disallow comments after the specified time</string>
    <string name="site_settings_sort_by_hint">Determines the order comments are displayed</string>
    <string name="site_settings_threading_hint">Allow nested comments to a certain depth</string>
    <string name="site_settings_paging_hint">Display comments in chunks of a specified size</string>
    <string name="site_settings_identity_required_hint">Comment author must fill out name and e-mail</string>
    <string name="site_settings_user_account_required_hint">Users must be registered and logged in to comment</string>
    <string name="site_settings_whitelist_hint">Comment author must have a previously approved comment</string>
    <string name="site_settings_multiple_links_hint">Ignores link limit from known users</string>
    <string name="site_settings_moderation_hold_hint">Comments that match a filter are put in the moderation queue</string>
    <string name="site_settings_blacklist_hint">Comments that match a filter are marked as spam</string>

    <!-- Related Posts -->
    <string name="site_settings_rp_switch_title">Show Related Posts</string>
    <string name="site_settings_rp_switch_summary">Related Posts displays relevant content from your site below your posts.</string>
    <string name="site_settings_rp_show_header_title">Show Header</string>
    <string name="site_settings_rp_show_images_title">Show Images</string>
    <string name="site_settings_rp_preview_header" translatable="false">@string/related_posts</string>
    <string name="site_settings_rp_preview1_title">Big iPhone/iPad Update Now Available</string>
    <string name="site_settings_rp_preview1_site">in \"Mobile\"</string>
    <string name="site_settings_rp_preview2_title">The WordPress for Android App Gets a Big Facelift</string>
    <string name="site_settings_rp_preview2_site">in \"Apps\"</string>
    <string name="site_settings_rp_preview3_title">Upgrade Focus: VideoPress For Weddings</string>
    <string name="site_settings_rp_preview3_site">in \"Upgrade\"</string>

    <!-- Learn More -->
    <string name="site_settings_learn_more_header" translatable="false">@string/learn_more</string>
    <string name="site_settings_learn_more_caption">You can override these settings for individual posts.</string>

    <!-- List Editors (Blacklist, Hold for Moderation) -->
    <string name="site_settings_list_editor_summary_one">1 item</string>
    <string name="site_settings_list_editor_summary_other">%d items</string>

    <string name="site_settings_list_editor_action_mode_title">Selected %1$d</string>
    <string name="site_settings_list_editor_no_items_text">No items</string>
    <string name="site_settings_list_editor_input_hint">Enter a word or phrase</string>
    <string name="site_settings_hold_for_moderation_description">When a comment contains any of these words in its content, name, URL, e-mail, or IP, it will be held in the moderation queue. You can enter partial words, so \"press\" will match \"WordPress.\"</string>
    <string name="site_settings_blacklist_description">When a comment contains any of these words in its content, name, URL, e-mail, or IP, it will be marked as spam. You can enter partial words, so \"press\" will match \"WordPress.\"</string>
    <string name="site_settings_jetpack_whitelist_description">You may whitelist an IP address or series of addresses preventing them from ever being blocked by Jetpack. IPv4 and IPv6 are acceptable. To specify a range, enter the low value and high value separated by a dash. Example: 12.12.12.1–12.12.12.100</string>

    <!-- Dialogs -->
    <string name="site_settings_discussion_title" translatable="false">@string/discussion</string>
    <string name="site_settings_close_after_dialog_title">Close commenting</string>
    <string name="site_settings_paging_dialog_header">Comments per page</string>
    <string name="site_settings_paging_dialog_description">Break comment threads into multiple pages.</string>
    <string name="site_settings_threading_dialog_header">Thread up to</string>
    <string name="site_settings_threading_dialog_description">Allow comments to be nested in threads.</string>
    <string name="site_settings_close_after_dialog_header" translatable="false">@string/close_after</string>
    <string name="site_settings_close_after_dialog_description">Automatically close comments on articles.</string>
    <string name="site_settings_close_after_dialog_switch_text">Automatically close</string>

    <!-- Errors -->
    <string name="site_settings_unknown_language_code_error">Language code not recognized</string>
    <string name="site_settings_disconnected_toast">Logged out, editing disabled.</string>

    <!--               -->
    <!-- Site Settings -->
    <!--      End      -->

    <!-- preferences -->
    <string name="open_source_licenses">Open source licenses</string>
    <string name="preference_open_device_settings">Open device settings</string>
    <string name="preference_collect_information">Collect information</string>
    <string name="preference_privacy_settings">Privacy settings</string>
    <string name="cookie_policy_learn_more_header">Cookie Policy</string>
    <string name="cookie_policy_learn_more_caption">Share information with our analytics tool about your use of services while logged in to your WordPress.com account.</string>
    <string name="privacy_policy_learn_more_header">Privacy Policy</string>
    <string name="privacy_policy_learn_more_caption">This information helps us improve our products, make marketing to you more relevant, personalize your WordPress.com experience, and more as detailed in our privacy policy.</string>
    <string name="third_party_policy_learn_more_header">Third Party Policy</string>
    <string name="third_party_policy_learn_more_caption">We use other tracking tools, including some from third parties. Read about these and how to control them.</string>
    <string name="privacy_policy_read">Read privacy policy</string>
    <string name="preference_editor">Editor</string>
    <string name="preference_editor_type">Set editor type</string>

    <string name="preference_editor_beta" translatable="false">Beta</string>
    <string name="preference_editor_legacy">Legacy</string>
    <string name="preference_editor_visual">Visual</string>

    <string-array name="editor_entries" translatable="false">
        <item>@string/preference_editor_legacy</item>
        <item>@string/preference_editor_visual</item>
        <item>@string/preference_editor_beta</item>
    </string-array>

    <!-- stats -->
    <string name="stats">Stats</string>
    <string name="stats_for">Stats for %s</string>
    <string name="stats_other_recent_stats_label">Other Recent Stats</string>
    <string name="stats_other_recent_stats_moved_label">Looking for your Other Recent Stats? We\'ve moved them to the Insights page.</string>
    <string name="stats_view_all">View all</string>
    <string name="stats_view">View</string>
    <string name="stats_pagination_label">Page %1$s of %2$s</string>
    <string name="stats_no_activity_this_period">No activity this period</string>
    <string name="stats_default_number_zero" translatable="false">0</string>
    <string name="stats_jetpack_connection_setup_info">To use Stats on your WordPress site, you\'ll need to install the Jetpack plugin. Would you like to set up Jetpack?</string>
    <string name="stats_jetpack_connection_setup">Set up Jetpack</string>
    <string name="content_description_people_looking_charts">People looking at graphs and charts</string>

    <!-- activity log -->
    <string name="activity">Activity</string>
    <string name="activity_log">Activity Log</string>
    <string name="activity_log_icon">Activity icon</string>
    <string name="activity_log_event">Event</string>
    <string name="rewind">Rewind</string>
    <string name="activity_log_button">Activity Log action button</string>
    <string name="activity_log_jetpack_icon">Jetpack icon</string>
<<<<<<< HEAD
    <string name="activity_log_empty_title">No activity yet</string>
    <string name="activity_log_empty_subtitle">When you make changes to your site you\'ll be able to see your activity history here</string>
    <string name="activity_log_rewind_started_snackbar_message">Your site is being restored\nRewinding to %s %s</string>
    <string name="activity_log_rewind_finished_snackbar_message">Your site has been successfully restored\nRewound to %s %s</string>
=======
    <string name="activity_log_empty_list">No events recorded yet</string>
    <string name="activity_log_rewind_started_snackbar_message">Your site is being restored\nRewinding to %1$s %2$s</string>
    <string name="activity_log_rewind_finished_snackbar_message">Your site has been successfully restored\nRewound to %1$s %2$s</string>
>>>>>>> 71506855
    <string name="activity_log_rewind_finished_snackbar_message_no_dates">Your site has been successfully restored</string>
    <string name="activity_log_currently_restoring_title">Currently restoring your site</string>
    <string name="activity_log_currently_restoring_message">Rewinding to %1$s %2$s</string>
    <string name="activity_log_currently_restoring_message_no_dates">Rewind in progress</string>
    <string name="activity_log_rewind_site">Rewind Site</string>
    <string name="activity_log_rewind_dialog_message">Are you sure you want to rewind your site back to %1$s at %2$s? This will remove all content and options created or changed since then.</string>

    <!-- stats: errors -->
    <string name="stats_no_blog">Stats couldn\'t be loaded for the required blog</string>
    <string name="stats_generic_error">Required Stats couldn\'t be loaded</string>
    <string name="stats_sign_in_jetpack_different_com_account">To view your stats, log in to the WordPress.com account you used to connect Jetpack.</string>
    <string name="stats_enable_rest_api_in_jetpack">To view your stats, enable the JSON API module in Jetpack.</string>

    <!-- stats: Widget labels -->
    <string name="stats_widget_name">WordPress Today\'s Stats</string>
    <string name="stats_widget_name_for_blog">Today\'s Stats for %1$s</string>
    <string name="stats_widget_loading_data">Loading data…</string>
    <string name="stats_widget_error_generic">Stats couldn\'t be loaded</string>
    <string name="stats_widget_error_no_account">Please login into WordPress</string>
    <string name="stats_widget_error_no_permissions">Your WordPress.com account can\'t access Stats on this blog</string>
    <string name="stats_widget_error_no_visible_blog">Stats couldn\'t be accessed without a visible blog</string>
    <string name="stats_widget_error_readd_widget">Please remove the widget and re-add it again</string>
    <string name="stats_widget_error_jetpack_no_blogid">Please access the Stats in the app, and try adding the widget later</string>

    <!-- stats: Widget Promote Dialog -->
    <string name="stats_widget_promo_title">Home Screen Stats Widget</string>
    <string name="stats_widget_promo_desc">Add the widget to your home screen to access your Stats in one click.</string>
    <string name="stats_widget_promo_ok_btn_label">OK, got it</string>

    <!-- stats: labels for timeframes -->
    <string name="stats_timeframe_today">Today</string>
    <string name="stats_timeframe_yesterday">Yesterday</string>
    <string name="stats_timeframe_days">Days</string>
    <string name="stats_timeframe_weeks">Weeks</string>
    <string name="stats_timeframe_months">Months</string>
    <string name="stats_timeframe_years">Years</string>

    <string name="stats_views">Views</string>
    <string name="stats_views_with_date_param">Views: %s</string>
    <string name="stats_visitors">Visitors</string>
    <string name="stats_likes">Likes</string>
    <string name="stats_comments" translatable="false">@string/comments</string>

    <!-- stats: labels for the views -->
    <string name="stats_view_visitors_and_views">Visitors and Views</string>
    <string name="stats_view_countries">Countries</string>
    <string name="stats_view_top_posts_and_pages">Posts &amp; Pages</string>
    <string name="stats_view_clicks">Clicks</string>
    <string name="stats_view_tags_and_categories">Tags &amp; Categories</string>
    <string name="stats_view_authors">Authors</string>
    <string name="stats_view_referrers">Referrers</string>
    <string name="stats_view_videos">Videos</string>
    <string name="stats_view_comments" translatable="false">@string/comments</string>
    <string name="stats_view_search_terms">Search Terms</string>
    <string name="stats_view_publicize">Publicize</string>
    <string name="stats_view_followers">Followers</string>

    <!-- stats: label for the entries -->
    <string name="stats_entry_country">Country</string>
    <string name="stats_entry_posts_and_pages">Title</string>
    <string name="stats_entry_clicks_link">Link</string>
    <string name="stats_entry_tags_and_categories">Topic</string>
    <string name="stats_entry_authors">Author</string>
    <string name="stats_entry_referrers">Referrer</string>
    <string name="stats_entry_video_plays">Video</string>
    <string name="stats_entry_top_commenter">Author</string>
    <string name="stats_entry_publicize">Service</string>
    <string name="stats_entry_followers">Follower</string>
    <string name="stats_entry_search_terms">Search Term</string>

    <!-- stats: label for the totals -->
    <string name="stats_totals_views">Views</string>
    <string name="stats_totals_clicks">Clicks</string>
    <string name="stats_totals_plays">Plays</string>
    <string name="stats_totals_comments" translatable="false">@string/comments</string>
    <string name="stats_totals_publicize">Followers</string>
    <string name="stats_totals_followers">Since</string>

    <!-- stats: empty list strings -->
    <string name="stats_empty_geoviews">No countries recorded</string>
    <string name="stats_empty_geoviews_desc">Explore the list to see which countries and regions generate the most traffic to your site.</string>
    <string name="stats_empty_top_posts_title">No posts or pages viewed</string>
    <string name="stats_empty_top_posts_desc">Discover what your most-viewed content is, and check how individual posts and pages perform over time.</string>
    <string name="stats_empty_referrers_title">No referrers recorded</string>
    <string name="stats_empty_referrers_desc">Learn more about your site’s visibility by looking at the websites and search engines that send the most traffic your way</string>
    <string name="stats_empty_clicks_title">No clicks recorded</string>
    <string name="stats_empty_clicks_desc">When your content includes links to other sites, you’ll see which ones your visitors click on the most.</string>
    <string name="stats_empty_top_authors_desc">Track the views on each contributor\'s posts, and zoom in to discover the most popular content by each author.</string>
    <string name="stats_empty_tags_and_categories">No tagged posts or pages viewed</string>
    <string name="stats_empty_tags_and_categories_desc">Get an overview of the most popular topics on your site, as reflected in your top posts from the past week.</string>
    <string name="stats_empty_video">No videos played</string>
    <string name="stats_empty_video_desc">If you\'ve uploaded videos using VideoPress, find out how many times they’ve been watched.</string>
    <string name="stats_empty_comments">No comments yet</string>
    <string name="stats_empty_comments_desc">If you allow comments on your site, track your top commenters and discover what content sparks the liveliest conversations, based on the most recent 1,000 comments.</string>
    <string name="stats_bar_graph_empty">No stats available</string>
    <string name="stats_empty_publicize">No publicize followers recorded</string>
    <string name="stats_empty_publicize_desc">Keep track of your followers from various social networking services using publicize.</string>
    <string name="stats_empty_followers">No followers</string>
    <string name="stats_empty_followers_desc">Keep track of your overall number of followers, and how long each one has been following your site.</string>
    <string name="stats_empty_search_terms">No search terms recorded</string>
    <string name="stats_empty_search_terms_desc">Learn more about your search traffic by looking at the terms your visitors searched for to find your site.</string>

    <!-- stats: comments -->
    <string name="stats_comments_by_authors">By Authors</string>
    <string name="stats_comments_by_posts_and_pages">By Posts &amp; Pages</string>
    <string name="stats_comments_total_comments_followers">Total posts with comment followers: %1$s</string>

    <!-- stats: referrers -->
    <string name="stats_referrers_spam">Spam</string>
    <string name="stats_referrers_unspam">Not spam</string>
    <string name="stats_referrers_marking_spam">Marking as spam</string>
    <string name="stats_referrers_marking_not_spam">Marking as not spam</string>
    <string name="stats_referrers_spam_generic_error">Something went wrong during the operation. The spam state wasn\'t changed.</string>

    <!-- stats: followers -->
    <string name="stats_followers_wpcom_selector">WordPress.com</string>
    <string name="stats_followers_email_selector">Email</string>
    <string name="stats_followers_total_wpcom">Total WordPress.com Followers: %1$s</string>
    <string name="stats_followers_total_email">Total Email Followers: %1$s</string>
    <string name="stats_followers_total_wpcom_paged">Showing %1$d - %2$d of %3$s WordPress.com Followers</string>
    <string name="stats_followers_total_email_paged">Showing %1$d - %2$d of %3$s Email Followers</string>
    <string name="stats_followers_seconds_ago">seconds ago</string>
    <string name="stats_followers_a_minute_ago">a minute ago</string>
    <string name="stats_followers_minutes">%1$d minutes</string>
    <string name="stats_followers_an_hour_ago">an hour ago</string>
    <string name="stats_followers_hours">%1$d hours</string>
    <string name="stats_followers_a_day">A day</string>
    <string name="stats_followers_days">%1$d days</string>
    <string name="stats_followers_a_month">A month</string>
    <string name="stats_followers_months">%1$d months</string>
    <string name="stats_followers_a_year">A year</string>
    <string name="stats_followers_years">%1$d years</string>

    <!-- stats: search terms -->
    <string name="stats_search_terms_unknown_search_terms">Unknown Search Terms</string>

    <!-- stats: Authors -->
    <string name="stats_unknown_author">Unknown Author</string>

    <!-- Stats: Single post details view -->
    <string name="stats_period">Period</string>
    <string name="stats_total">Total</string>
    <string name="stats_overall">Overall</string>
    <string name="stats_months_and_years">Months and Years</string>
    <string name="stats_average_per_day">Average per Day</string>
    <string name="stats_recent_weeks">Recent Weeks</string>

    <!-- Stats insights -->
    <string name="stats_insights">Insights</string>
    <string name="stats_insights_all_time">All-time posts, views, and visitors</string>
    <string name="stats_insights_today">Today\'s Stats</string>
    <string name="stats_insights_latest_post_no_title">(no title)</string>
    <string name="stats_insights_latest_post_summary">Latest Post Summary</string>
    <string name="stats_insights_latest_post_trend">It\'s been %1$s since %2$s was published. Here\'s how the post has performed so far…</string>
    <string name="stats_insights_popular">Most popular day and hour</string>
    <string name="stats_insights_most_popular_day">Most popular day</string>
    <string name="stats_insights_most_popular_hour">Most popular hour</string>
    <string name="stats_insights_most_popular_percent_views">%1$d%% of views</string>
    <string name="stats_insights_best_ever">Best Views Ever</string>

    <!-- invalid_url -->
    <string name="invalid_site_url_message">Check that the site URL entered is valid</string>
    <string name="invalid_url_message">Check that the URL entered is valid</string>

    <!-- QuickPress -->
    <string name="quickpress_window_title">Select blog for QuickPress shortcut</string>
    <string name="quickpress_add_error">Shortcut name can\'t be empty</string>
    <string name="quickpress_add_alert_title">Set shortcut name</string>
    <string name="quickpress_shortcut_with_account_param">QP %s</string>

    <!-- HTTP Authentication -->
    <string name="httpuser">HTTP username</string>
    <string name="httppassword">HTTP password</string>
    <string name="settings">Settings</string>
    <string name="http_authorization_required">Authorization required</string>

    <!-- post scheduling and password -->
    <string name="submit_for_review">Submit</string>
    <string name="schedule_verb">Schedule</string>

    <!-- notifications -->
    <string name="note_reply_successful">Reply published</string>
    <string name="new_notifications">%d new notifications</string>
    <string name="more_notifications">and %d more.</string>
    <string name="notifications_empty_list">No notifications</string>
    <string name="notifications_empty_all">No notifications&#8230;yet.</string>
    <string name="notifications_empty_unread">You\'re all up to date!</string>
    <string name="notifications_empty_comments">No comments yet</string>
    <string name="notifications_empty_followers">No followers yet</string>
    <string name="notifications_empty_likes">No likes yet</string>
    <string name="notifications_empty_action_all">Get active! Comment on posts from blogs you follow.</string>
    <string name="notifications_empty_action_unread">Reignite the conversation: write a new post</string>
    <string name="notifications_empty_action_comments">Join a conversation: comment on posts from blogs you follow</string>
    <string name="notifications_empty_action_followers_likes">Get noticed: comment on posts you\'ve read</string>
    <string name="notifications_jetpack_connection_setup_info">To get helpful notifications on your device from your WordPress site, you\'ll need to install the Jetpack plugin. Would you like to set up Jetpack?</string>
    <string name="notifications_empty_view_reader">Go to Reader</string>
    <string name="content_description_person_reading_device_notification">Person reading device with notifications</string>
    <string name="older_two_days">Older than 2 days</string>
    <string name="older_last_week">Older than a week</string>
    <string name="older_month">Older than a month</string>
    <string name="error_notification_open">Could not open notification</string>
    <string name="ignore">Ignore</string>
    <string name="push_auth_expired">The request has expired. Log in to WordPress.com to try again.</string>
    <string name="follows">Follows</string>
    <string name="notifications_label_new_notifications">New notifications</string>
    <string name="notifications_label_new_notifications_subtitle">Tap to show them</string>
    <string name="notifications_tab_title_all">All</string>
    <string name="notifications_tab_title_unread">Unread</string>
    <string name="notifications_tab_title_comments" translatable="false">@string/comments</string>
    <string name="notifications_tab_title_follows" translatable="false">@string/follows</string>
    <string name="notifications_tab_title_likes" translatable="false">@string/stats_likes</string>

    <!-- Notification Settings -->
    <string name="notification_settings">Notification Settings</string>
    <string name="notification_settings_master_status_on">On</string>
    <string name="notification_settings_master_status_off">Off</string>
    <string name="notification_settings_master_hint_on">Disable notifications</string>
    <string name="notification_settings_master_hint_off">Enable notifications</string>
    <string name="notification_settings_master_off_title">To receive notifications on this device, turn Notification Settings on.</string>
    <string name="notification_settings_master_off_message">Turning Notification Settings off will disable all notifications from this app, regardless of type. You can fine-tune which kind of notification you receive after turning Notification Settings on.</string>
    <string name="notification_settings_category_followed_sites">Followed Sites</string>
    <string name="notification_settings_category_your_sites">Your Sites</string>
    <string name="notification_settings_item_your_sites_all_followed_sites">All My Followed Sites</string>
    <string name="notification_settings_item_your_sites_all_your_sites">All My Sites</string>
    <string name="notification_settings_category_other">Other</string>
    <string name="notification_settings_item_other_comments_other_blogs">Comments on other sites</string>
    <string name="notification_settings_item_other_pending_drafts">Notify me on pending drafts</string>
    <string name="notification_settings_item_other_account_emails">Email from WordPress.com</string>
    <string name="notification_settings_item_other_account_emails_summary">We\'ll always send important emails regarding your account, but you can get some helpful extras, too.</string>
    <string name="notification_settings_category_sights_and_sounds">Sights and Sounds</string>
    <string name="notification_settings_item_sights_and_sounds_choose_sound">Choose sound</string>
    <string name="notification_settings_item_sights_and_sounds_choose_sound_default" translatable="false">content://settings/system/notification_sound</string>
    <string name="notification_settings_item_sights_and_sounds_vibrate_device">Vibrate device</string>
    <string name="notification_settings_item_sights_and_sounds_blink_light">Blink light</string>
    <string name="notifications_tab">Notifications tab</string>
    <string name="email">Email</string>
    <string name="email_address">Email address</string>
    <string name="app_notifications">App notifications</string>
    <string name="comment_likes">Comment likes</string>
    <string name="error_loading_notifications">Couldn\'t load notification settings</string>
    <string name="notification_types">Notification Types</string>
    <string name="notifications_disabled">App notifications have been disabled. Tap here to enable them in Settings.</string>
    <string name="notifications_tab_summary">Settings for notifications that appear in the Notifications tab.</string>
    <string name="notifications_email_summary">Settings for notifications that are sent to the email tied to your account.</string>
    <string name="notifications_push_summary">Settings for notifications that appear on your device.</string>
    <string name="search_sites">Search sites</string>
    <string name="notifications_no_search_results">No sites matched \'%s\'</string>
    <string name="notification_sound_has_invalid_path">The chosen sound has invalid path. Please choose another.</string>

    <string name="notification_settings_followed_dialog_email_posts_switch">Email me new posts</string>
    <string name="notification_settings_followed_dialog_notification_posts_description">Receive notifications for new posts from this site</string>
    <string name="notification_settings_followed_dialog_notification_posts_switch">New posts</string>
    <string name="notification_settings_followed_dialog_email_posts_daily">Daily</string>
    <string name="notification_settings_followed_dialog_email_posts_instantly">Instantly</string>
    <string name="notification_settings_followed_dialog_email_posts_weekly">Weekly</string>
    <string name="notification_settings_followed_dialog_email_comments">Email me new comments</string>
    <string name="notification_settings_followed_dialog_title">Notifications</string>

    <string name="comments_on_my_site">Comments on my site</string>
    <string name="likes_on_my_comments">Likes on my comments</string>
    <string name="likes_on_my_posts">Likes on my posts</string>
    <string name="site_follows">Site follows</string>
    <string name="site_achievements">Site achievements</string>
    <string name="username_mentions">Username mentions</string>
    <string-array name="notifications_blog_settings" translatable="false">
        <item>@string/comments_on_my_site</item>
        <item>@string/likes_on_my_comments</item>
        <item>@string/likes_on_my_posts</item>
        <item>@string/site_follows</item>
        <item>@string/site_achievements</item>
        <item>@string/username_mentions</item>
    </string-array>

    <string name="replies_to_my_comments">Replies to my comments</string>
    <string-array name="notifications_other_settings" translatable="false">
        <item>@string/replies_to_my_comments</item>
        <item>@string/likes_on_my_comments</item>
    </string-array>

    <string name="notif_suggestions">Suggestions</string>
    <string name="notif_research">Research</string>
    <string name="notif_community">Community</string>
    <string-array name="notifications_wpcom_settings" translatable="false">
        <item>@string/notif_suggestions</item>
        <item>@string/notif_research</item>
        <item>@string/notif_community</item>
    </string-array>

    <string name="notif_tips">Tips for getting the most out of WordPress.com.</string>
    <string name="notif_surveys">Opportunities to participate in WordPress.com research &amp; surveys.</string>
    <string name="notif_events">Information on WordPress.com courses and events (online &amp; in-person).</string>
    <string-array name="notifications_wpcom_settings_summaries" translatable="false">
        <item>@string/notif_tips</item>
        <item>@string/notif_surveys</item>
        <item>@string/notif_events</item>
    </string-array>

    <!-- reader -->
    <string name="reader">Reader</string>

    <!-- editor -->
    <string name="editor_post_title_placeholder">Post Title</string>
    <string name="editor_page_title_placeholder">Page Title</string>
    <string name="editor_content_placeholder">Share your story here…</string>
    <string name="editor_post_saved_online">Post saved online</string>
    <string name="editor_post_saved_locally">Post saved on device</string>
    <string name="editor_draft_saved_online">Draft saved online</string>
    <string name="editor_draft_saved_locally">Draft saved on device</string>
    <string name="editor_post_saved_locally_failed_media">The post has failed media uploads and has been saved locally</string>
    <string name="editor_uploading_post">Your post is uploading</string>
    <string name="visual_editor_enabled">Visual Editor enabled</string>
    <string name="visual_editor_disabled">Visual Editor disabled</string>
    <string name="new_editor_reflection_error">Visual editor is not compatible with your device. It was
        automatically disabled.</string>

    <string name="async_promo_title">Publish with Confidence</string>
    <string name="async_promo_description">You can now leave the editor and your post will save and publish behind the scenes! Give it a try!</string>
    <string name="async_promo_link">How does it work?</string>
    <string name="async_promo_publish_now">Publish now</string>

    <!-- Post Settings -->
    <string name="post_settings">Post settings</string>
    <string name="post_settings_status">Status</string>
    <string name="post_settings_categories_and_tags">Categories &amp; Tags</string>
    <string name="post_settings_more_options">More Options</string>
    <string name="post_settings_not_set">Not Set</string>
    <string name="post_settings_excerpt">Excerpt</string>
    <string name="post_settings_slug">Slug</string>
    <string name="post_settings_tags">Tags</string>
    <string name="post_settings_post_format">Post Format</string>
    <string name="post_settings_featured_image">Featured Image</string>
    <string name="post_settings_set_featured_image">Set Featured Image</string>
    <string name="post_settings_choose_featured_image">Choose featured image</string>
    <string name="post_settings_remove_featured_image">Remove featured image</string>
    <string name="post_settings_slug_dialog_hint">The slug is the URL-friendly version of the post title.</string>
    <string name="post_settings_excerpt_dialog_hint">Excerpts are optional hand-crafted summaries of your content.</string>
    <string name="post_settings_password_dialog_hint">Only those with this password can view this post</string>

    <!-- post date selection -->
    <string name="publish_date">Publish</string>
    <string name="immediately">Immediately</string>
    <string name="now">Now</string>

    <!-- location -->
    <string name="post_settings_location">Location</string>
    <string name="post_settings_error_placepicker_missing_play_services">Can\'t open the Location Picker, Google Play Services is not available</string>
    <string name="remove_location">Remove Location</string>
    <string name="change_location">Change Location</string>

    <!-- Post Status -->
    <string name="post_status_publish_post">Publish</string>
    <string name="post_status_pending_review">Pending review</string>
    <string name="post_status_draft">Draft</string>
    <string name="post_status_post_private">Private</string>
    <string name="post_status_scheduled">Scheduled</string>
    <string name="post_status_trashed">Trashed</string>
    <string-array name="post_settings_statuses" translatable="false">
        <item>@string/post_status_publish_post</item>
        <item>@string/post_status_draft</item>
        <item>@string/post_status_pending_review</item>
        <item>@string/post_status_post_private</item>
    </string-array>

    <!-- Aztec -->
    <string name="editor_content_hint">Share your story here&#8230;</string>

    <string name="editor_dropped_html_images_not_allowed">Dropping images while in HTML mode is not allowed</string>
    <string name="editor_dropped_text_error">Error occurred while dropping text</string>
    <string name="editor_dropped_title_images_not_allowed">Dropping images in the Title is not allowed</string>
    <string name="editor_dropped_unsupported_files">Warning: not all dropped items are supported!</string>

    <string name="error_media_small">Media too small to show</string>

    <string name="menu_save_as_draft">Save as Draft</string>
    <string name="menu_publish_now">Publish Now</string>
    <string name="menu_preview">Preview</string>
    <string name="menu_html_mode">HTML Mode</string>
    <string name="menu_html_mode_done_snackbar">Switched to HTML mode</string>
    <string name="menu_visual_mode">Visual Mode</string>
    <string name="menu_visual_mode_done_snackbar">Switched to Visual mode</string>
    <string name="menu_undo_snackbar_action">UNDO</string>
    <string name="menu_discard_changes">Discard Local Changes</string>

    <string name="menu_undo">Undo</string>
    <string name="menu_redo">Redo</string>

    <string name="post_title">Title</string>

    <string name="upload_finished_toast">Can\'t stop the upload because it\'s already finished</string>

    <!-- Post Formats -->
    <string name="post_format_aside">Aside</string>
    <string name="post_format_audio">Audio</string>
    <string name="post_format_chat">Chat</string>
    <string name="post_format_gallery">Gallery</string>
    <string name="post_format_image">Image</string>
    <string name="post_format_link">Link</string>
    <string name="post_format_quote">Quote</string>
    <string name="post_format_standard">Standard</string>
    <string name="post_format_status">Status</string>
    <string name="post_format_video">Video</string>
    <string-array name="post_format_display_names" translatable="false">
        <item>@string/post_format_standard</item>
        <item>@string/post_format_aside</item>
        <item>@string/post_format_audio</item>
        <item>@string/post_format_chat</item>
        <item>@string/post_format_gallery</item>
        <item>@string/post_format_image</item>
        <item>@string/post_format_link</item>
        <item>@string/post_format_quote</item>
        <item>@string/post_format_status</item>
        <item>@string/post_format_video</item>
    </string-array>

    <!-- Menu Buttons -->
    <string name="new_post">New post</string>
    <string name="new_media">New media</string>

    <!-- Image Alignment -->
    <string name="image_alignment">Alignment</string>

    <string name="alignment_none">None</string>
    <string name="alignment_left">Left</string>
    <string name="alignment_center">Center</string>
    <string name="alignment_right">Right</string>

    <string-array name="alignment_key_array" translatable="false">
        <item>none</item>
        <item>left</item>
        <item>center</item>
        <item>right</item>
    </string-array>

    <string-array name="alignment_array" translatable="false">
        <item>@string/alignment_none</item>
        <item>@string/alignment_left</item>
        <item>@string/alignment_center</item>
        <item>@string/alignment_right</item>
    </string-array>


    <!-- Image Size -->
    <string name="image_size">Size</string>

    <string name="size_thumbnail">Thumbnail</string>
    <string name="size_medium">Medium</string>
    <string name="size_large">Large</string>
    <string name="size_full">Full Size</string>

    <string-array name="image_size_key_array" translatable="false">
        <item>size-thumbnail</item>
        <item>size-medium</item>
        <item>size-large</item>
        <item>size-full</item>
    </string-array>

    <string-array name="image_size_label_array" translatable="false">
        <item>@string/size_thumbnail</item>
        <item>@string/size_medium</item>
        <item>@string/size_large</item>
        <item>@string/size_full</item>
    </string-array>

    <!-- About View -->
    <string name="app_title">WordPress for Android</string>
    <string name="publisher">Publisher:</string>
    <string name="publisher_with_company_param">Publisher: %s</string>
    <string name="copyright_with_year_and_company_params">© %1$d %2$s</string>
    <string name="automattic_inc" translatable="false">Automattic, Inc</string>
    <string name="automattic_url" translatable="false">automattic.com</string>
    <string name="wordpresscom_tos_url" translatable="false">https://%s.wordpress.com/tos</string>
    <string name="version">Version</string>
    <string name="version_with_name_param">Version %s</string>
    <string name="tos">Terms of Service</string>
    <string name="privacy_policy">Privacy policy</string>

    <!-- Remote Post Changes -->
    <string name="local_changes">Local changes</string>
    <string name="local_changes_discarded">Local changes discarded</string>
    <string name="local_changes_discarding">Discarding local changes</string>
    <string name="local_changes_discarding_error">There was an error in discarding your local changes. Please contact support for more assistance.</string>

    <!-- message on post preview explaining what local changes, local drafts and drafts are -->
    <string name="local_changes_explainer">This post has local changes which haven\'t been published</string>
    <string name="local_draft_explainer">This post is a local draft which hasn\'t been published</string>
    <string name="draft_explainer">This post is a draft which hasn\'t been published</string>

    <!-- message on post preview explaining links are disabled -->
    <string name="preview_screen_links_disabled">Links are disabled on the preview screen</string>

    <string name="image_settings">Image settings</string>
    <string name="add_account_blog_url">Blog address</string>
    <string name="wordpress_blog">WordPress blog</string>
    <string name="blogusername">blogusername</string>
    <string name="dot_wordpress_dot_com_url" translatable="false">.wordpress.com</string>
    <string name="wordpress_dot_com" translatable="false">wordpress.com</string>

    <!-- Error Messages -->
    <!-- The following messages can\'t be factorized due to i18n -->
    <string name="error_refresh_posts">Posts couldn\'t be refreshed at this time</string>
    <string name="error_refresh_pages">Pages couldn\'t be refreshed at this time</string>
    <string name="error_refresh_comments">Comments couldn\'t be refreshed at this time</string>
    <string name="error_refresh_comments_showing_older">Comments couldn\'t be refreshed at this time - showing older comments</string>
    <string name="error_refresh_stats">Stats couldn\'t be refreshed at this time</string>
    <string name="error_refresh_media">Media couldn\'t be refreshed at this time</string>
    <string name="error_deleting_post">An error occurred while deleting the post</string>
    <string name="error_deleting_page">An error occurred while deleting the page</string>

    <string name="error_refresh_unauthorized_comments">You don\'t have permission to view or edit comments</string>
    <string name="error_refresh_unauthorized_pages">You don\'t have permission to view or edit pages</string>
    <string name="error_refresh_unauthorized_posts">You don\'t have permission to view or edit posts</string>
    <string name="error_fetch_my_profile">Couldn\'t retrieve your profile</string>
    <string name="error_fetch_account_settings">Couldn\'t retrieve your account settings</string>
    <string name="error_post_my_profile_no_connection">No connection, couldn\'t save your profile</string>
    <string name="error_post_account_settings">Couldn\'t save your account settings</string>
    <string name="error_generic">An error occurred</string>
    <string name="error_generic_network">A network error occurred. Please check your connection and try again.</string>
    <string name="error_moderate_comment">An error occurred while moderating</string>
    <string name="error_edit_comment">An error occurred while editing the comment</string>
    <string name="error_publish_empty_post">Can\'t publish an empty post</string>
    <string name="error_publish_empty_page">Can\'t publish an empty page</string>
    <string name="error_save_empty_draft">Can\'t save an empty draft</string>
    <string name="error_publish_no_network">Device is offline. Changes saved locally.</string>
    <string name="error_upload_post_param">There was an error uploading this post: %s.</string>
    <string name="error_upload_page_param">There was an error uploading this page: %s.</string>
    <string name="error_upload_post_media_param">There was an error uploading the media in this post: %s.</string>
    <string name="error_upload_page_media_param">There was an error uploading the media in this page: %s.</string>
    <string name="error_media_insufficient_fs_permissions">Read permission denied on device media</string>
    <string name="error_media_not_found">Media could not be found</string>
    <string name="error_media_unauthorized">You don\'t have permission to view or edit media</string>
    <string name="error_media_parse_error">Unexpected response from server</string>
    <string name="error_media_upload">An error occurred while uploading media</string>
    <string name="error_media_refresh_no_connection">Connection required to refresh library</string>
    <string name="error_media_load">Unable to load media</string>
    <string name="error_media_save">Unable to save media</string>
    <string name="error_media_canceled">Uploading media were canceled</string>
    <string name="error_media_recover_post">Unable to upload this post\'s media</string>
    <string name="error_media_recover_page">Unable to upload this page\'s media</string>
    <string name="error_post_does_not_exist">This post no longer exists</string>
    <string name="error_page_does_not_exist">This page no longer exists</string>
    <string name="error_blog_hidden">This blog is hidden and couldn\'t be loaded. Enable it again in settings and try again.</string>
    <string name="fatal_db_error">An error occurred while creating the app database. Try reinstalling the app.</string>
    <string name="error_copy_to_clipboard">An error occurred while copying text to clipboard</string>
    <string name="error_fetch_remote_site_settings">Couldn\'t retrieve site info</string>
    <string name="error_post_remote_site_settings">Couldn\'t save site info</string>
    <string name="error_fetch_users_list">Couldn\'t retrieve site users</string>
    <string name="error_fetch_followers_list">Couldn\'t retrieve site followers</string>
    <string name="error_fetch_email_followers_list">Couldn\'t retrieve site email followers</string>
    <string name="error_fetch_viewers_list">Couldn\'t retrieve site viewers</string>
    <string name="error_update_role">Couldn\'t update user role</string>
    <string name="error_remove_user">Couldn\'t remove user</string>
    <string name="error_remove_follower">Couldn\'t remove follower</string>
    <string name="error_remove_viewer">Couldn\'t remove viewer</string>
    <string name="error_notif_q_action_like">Could not like comment. Please try again later.</string>
    <string name="error_notif_q_action_approve">Could not approve comment. Please try again later.</string>
    <string name="error_notif_q_action_reply">Could not reply to comment. Please try again later.</string>
    <string name="error_fetch_site_after_creation">Site has been created, you might need to refresh your sites in the site picker.</string>
    <string name="error_generic_error">Couldn\'t perform operation</string>

    <!-- Post Error -->
    <string name="error_unknown_post">Could not find the post on the server</string>
    <string name="error_unknown_page">Could not find the page on the server</string>
    <string name="error_unknown_post_type">Unknown post format</string>

    <!-- Image Descriptions for Accessibility -->
    <string name="error_load_comment">Couldn\'t load the comment</string>
    <string name="error_downloading_image">Error downloading image</string>
    <string name="cd_related_post_preview_image">Related post preview image</string>

    <!-- Passcode lock -->
    <string name="passcode_manage">Manage PIN lock</string>
    <string name="passcode_enter_old_passcode">Enter your old PIN</string>
    <string name="passcode_re_enter_passcode">Re-enter your PIN</string>
    <string name="passcode_change_passcode">Change PIN</string>
    <string name="passcode_set">PIN set</string>
    <string name="passcode_wrong_passcode">Wrong PIN</string>
    <string name="passcode_preference_title">PIN lock</string>
    <string name="passcode_turn_off">Turn PIN lock off</string>
    <string name="passcode_turn_on">Turn PIN lock on</string>
    <string name="passcodelock_prompt_message">Enter your PIN</string>
    <!--suppress CheckTagEmptyBody -->
    <string name="passcodelock_hint"></string>

    <!--
      Jetpack strings
    -->
    <string name="jetpack_disconnect_pref_title">"Disconnect from WordPress.com"</string>
    <string name="jetpack_disconnect_confirmation_message">Are you sure you want to disconnect Jetpack from the site?</string>
    <string name="jetpack_disconnect_confirm">Disconnect</string>
    <string name="jetpack_disconnect_success_toast">Site disconnected</string>
    <string name="jetpack_disconnect_error_toast">Error disconnecting site</string>
    <string name="jetpack_already_connected_toast">You are already connected to Jetpack</string>
    <string name="jetpack_connection_failed_with_reason">Connection to Jetpack failed: %s</string>

    <!--
      reader strings
    -->
    <string name="reader_save_for_later_title">Saved posts</string>
    <!-- timespan shown for posts/comments published within the past 60 seconds -->
    <string name="timespan_now">now</string>

    <!-- title shown for untitled posts and blogs -->
    <string name="reader_untitled_post">(Untitled)</string>

    <!-- activity titles -->
    <string name="reader_title_deeplink">WordPress Reader</string>
    <string name="reader_title_applog">Application log</string>
    <string name="reader_title_blog_preview">Reader Site</string>
    <string name="reader_title_tag_preview">Reader Tag</string>
    <string name="reader_title_post_detail">Reader Post</string>
    <string name="reader_title_post_detail_wpcom">WordPress.com Post</string>
    <string name="reader_title_related_post_detail">Related Post</string>
    <string name="reader_title_subs">Tags &amp; Sites</string>
    <string name="reader_title_photo_viewer">%1$d of %2$d</string>
    <string name="reader_title_comments" translatable="false">@string/comments</string>

    <!-- view pager titles -->
    <string name="reader_page_followed_tags">Followed tags</string>
    <string name="reader_page_followed_blogs">Followed sites</string>
    <string name="reader_page_recommended_blogs">Sites you may like</string>

    <!-- menu text -->
    <string name="reader_menu_tags">Edit tags and sites</string>
    <string name="reader_menu_block_blog">Block this site</string>

    <!-- button text -->
    <string name="reader_btn_share">Share</string>
    <string name="reader_btn_follow">Follow</string>
    <string name="reader_btn_unfollow">Following</string>
    <string name="reader_add_bookmark">Add to saved posts</string>
    <string name="reader_remove_bookmark">Remove from saved posts</string>
    <string name="reader_btn_bookmark">Save</string>
    <string name="reader_btn_bookmarked">Saved</string>
    <string name="reader_bookmark_snack_btn">View All</string>
    <string name="reader_bookmark_snack_title">Post saved</string>
    <string name="reader_btn_notifications_off">Turn off site notifications</string>
    <string name="reader_btn_notifications_on">Turn on site notifications</string>

    <string name="reader_followed_blog_notifications">Enable notifications for %1$s%2$s%3$s?</string>
    <string name="reader_followed_blog_notifications_action">Enable</string>
    <string name="reader_followed_blog_notifications_this">this site</string>

    <!-- EditText hints -->
    <string name="reader_hint_comment_on_post">Reply to post…</string>
    <string name="reader_hint_comment_on_comment">Reply to comment…</string>
    <string name="reader_hint_add_tag_or_url">Enter a URL or tag to follow</string>
    <string name="reader_hint_post_search">Search WordPress</string>
    <string name="reader_hint_search_followed_sites">Search followed sites</string>

    <!-- TextView labels -->
    <string name="reader_label_new_posts">New posts</string>
    <string name="reader_label_new_posts_subtitle">Tap to show them</string>
    <string name="reader_label_added_tag">Added %s</string>
    <string name="reader_label_removed_tag">Removed %s</string>
    <string name="reader_label_reply">Reply</string>
    <string name="reader_label_followed_blog">Site followed</string>
    <string name="reader_label_comments_closed">Comments are closed</string>
    <string name="reader_label_view_original">View original article</string>
    <string name="reader_label_follow_count">%,d followers</string>
    <string name="reader_label_submit_comment">SEND</string>
    <string name="reader_label_gap_marker">Load more posts</string>
    <string name="reader_label_post_search_explainer">Search WordPress\nfor a site or post</string>
    <string name="reader_label_post_search_running">Searching…</string>
    <string name="reader_label_local_related_posts">More in %s</string>
    <string name="reader_label_global_related_posts">More on WordPress.com</string>
    <string name="reader_label_visit">Visit</string>
    <string name="reader_photo_by">Photo by %s</string>
    <string name="reader_view_comments">View comments</string>

    <string name="reader_excerpt_link">Visit %s for more</string>

    <!-- like counts -->
    <string name="reader_label_like">Like</string>
    <string name="reader_likes_one">One person likes this</string>
    <string name="reader_likes_multi">%,d people like this</string>
    <string name="reader_likes_only_you">You like this</string>
    <string name="reader_likes_you_and_one">You and one other like this</string>
    <string name="reader_likes_you_and_multi">You and %,d others like this</string>
    <string name="reader_label_liked_by">Liked By</string>

    <string name="reader_short_like_count_none">Like</string>
    <string name="reader_short_like_count_one">1 Like</string>
    <string name="reader_short_like_count_multi">%s Likes</string>

    <string name="reader_short_comment_count_one">1 Comment</string>
    <string name="reader_short_comment_count_multi">%s Comments</string>

    <!-- toast messages -->
    <string name="reader_toast_err_comment_failed">Couldn\'t post your comment</string>
    <string name="reader_toast_err_tag_exists">You already follow this tag</string>
    <string name="reader_toast_err_tag_invalid">That isn\'t a valid tag</string>
    <string name="reader_toast_err_add_tag">Unable to add this tag</string>
    <string name="reader_toast_err_remove_tag">Unable to remove this tag</string>
    <string name="reader_toast_err_share_intent">Unable to share</string>
    <string name="reader_toast_err_view_image">Unable to view image</string>
    <string name="reader_toast_err_get_blog_info">Unable to show this site</string>
    <string name="reader_toast_err_already_follow_blog">You already follow this site</string>
    <string name="reader_toast_err_follow_blog">Unable to follow this site</string>
    <string name="reader_toast_err_follow_blog_not_found">This site could not be found</string>
    <string name="reader_toast_err_follow_blog_not_authorized">You are not authorized to access this site</string>
    <string name="reader_toast_err_unfollow_blog">Unable to unfollow this site</string>
    <string name="reader_toast_blog_blocked">Posts from this site will no longer be shown</string>
    <string name="reader_toast_err_block_blog">Unable to block this site</string>
    <string name="reader_toast_err_generic">Unable to perform this action</string>
    <string name="reader_toast_err_cannot_like_post">Failed to like this post</string>
    <string name="reader_toast_err_comment_not_found">Comment not found!</string>
    <string name="reader_toast_err_already_liked">You have already liked that comment</string>
    <string name="reader_toast_err_url_intent">Unable to open %s</string>

    <!-- snackbar messages -->
    <string name="reader_snackbar_err_cannot_like_post_logged_out">Can\'t like while logged out of WordPress.com</string>

    <!-- failure messages when retrieving a single reader post -->
    <string name="reader_err_get_post_generic">Unable to retrieve this post</string>
    <string name="reader_err_get_post_not_authorized">You\'re not authorized to view this post</string>
    <string name="reader_err_get_post_not_authorized_fallback">You\'re not authorized to view this post. Use the top action button to try a browser instead.</string>
    <string name="reader_err_get_post_not_authorized_signin">You\'re not authorized to view this post. Try signing in to WordPress.com first.</string>
    <string name="reader_err_get_post_not_authorized_signin_fallback">You\'re not authorized to view this post. Try signing in to WordPress.com first or use the top action button to open a browser instead.</string>
    <string name="reader_err_get_post_not_found">This post no longer exists</string>

    <!-- empty list/grid text -->
    <string name="reader_empty_posts_no_connection" translatable="false">@string/no_network_title</string>
    <string name="reader_empty_posts_request_failed">Unable to retrieve posts</string>
    <string name="reader_empty_posts_in_tag">No posts with this tag</string>
    <string name="reader_empty_posts_in_tag_updating">Fetching posts…</string>
    <string name="reader_empty_posts_in_custom_list">The sites in this list haven\'t posted anything recently</string>
    <string name="reader_empty_followed_tags">You don\'t follow any tags</string>
    <string name="reader_empty_recommended_blogs">No recommended sites</string>
    <string name="reader_empty_followed_blogs_title">You\'re not following any sites yet</string>
    <string name="reader_empty_followed_blogs_search_title">No matching sites</string>
    <string name="reader_empty_followed_blogs_description">But don\'t worry, just tap the icon at the top right to start exploring!</string>
    <string name="reader_empty_followed_blogs_no_recent_posts_title">No recent posts</string>
    <string name="reader_empty_followed_blogs_no_recent_posts_description">The sites you follow haven\'t posted anything recently</string>
    <string name="reader_empty_posts_liked">You haven\'t liked any posts</string>
    <string name="reader_empty_saved_posts_title">No posts saved — yet!</string>
    <string name="reader_empty_saved_posts_description">Tap %s to save a post to your list.</string>
    <string name="reader_empty_comments">No comments yet</string>
    <string name="reader_empty_posts_in_blog">This site is empty</string>
    <string name="reader_empty_search_title">No results found</string>
    <string name="reader_empty_search_description">No results found for %s for your language</string>
    <string name="reader_empty_search_request_failed">Unable to perform search</string>

    <string name="dlg_confirm_clear_search_history">Clear search history?</string>
    <string name="label_clear_search_history">Clear search history</string>

    <!-- attribution line for Discover posts, ex: "Originally posted by [AuthorName] on [BlogName] -->
    <string name="reader_discover_attribution_author_and_blog">Originally posted by %1$s on %2$s</string>
    <string name="reader_discover_attribution_author">Originally posted by %s</string>
    <string name="reader_discover_attribution_blog">Originally posted on %s</string>
    <string name="reader_discover_visit_blog">Visit %s</string>

    <!-- dialogs -->
    <string name="reader_save_posts_locally_dialog_title">Save Posts for Later</string>
    <string name="reader_save_posts_locally_dialog_message">Save this post, and come back to read it whenever you\'d like. It will only be available on this device — saved posts don\'t sync to your other devices. (Yet! We\'re working on it.)</string>

    <!-- connection bar which appears on main activity when there's no connection -->
    <string name="connectionbar_no_connection">No connection</string>

    <!-- NUX strings -->
    <string name="create_new_blog_wpcom">Create WordPress.com blog</string>
    <string name="creating_your_site">Creating your site</string>
    <string name="required_field">Required field</string>
    <string name="invalid_email_message">Your email address isn\'t valid</string>
    <string name="email_invalid">Enter a valid email address</string>
    <string name="username_or_password_incorrect">The username or password you entered is incorrect</string>
    <string name="ssl_certificate_details">Details</string>
    <string name="ssl_certificate_error">Invalid SSL certificate</string>
    <string name="ssl_certificate_ask_trust">If you usually connect to this site without problems, this error could mean that someone is trying to impersonate the site, and you shouldn\'t continue. Would you like to trust the certificate anyway?</string>
    <string name="verification_code">Verification code</string>
    <string name="auth_required">Log in again to continue.</string>
    <string name="logging_in">Logging in</string>
    <string name="magic_link_unavailable_error_message">Currently unavailable. Please enter your password</string>
    <string name="checking_email">Checking email</string>
    <string name="already_logged_in_wpcom">You\'re already logged in a WordPress.com account, you can\'t add a WordPress.com site bound to another account.</string>
    <string name="cannot_add_duplicate_site">This site already exists in the app, you can\'t add it.</string>
    <string name="duplicate_site_detected">A duplicate site has been detected.</string>

    <!-- Help view -->
    <string name="help">Help</string>
    <string name="forgot_password">Lost your password?</string>
    <string name="contact_us">Contact us</string>
    <string name="browse_our_faq_button">Browse our FAQ</string>
    <string name="my_tickets">My Tickets</string>
    <string name="application_log_button">Application log</string>
    <string name="support_contact_email">Contact email</string>
    <string name="support_contact_email_not_set">Not set</string>
    <string name="support_push_notification_title">WordPress</string>
    <string name="support_push_notification_message">New message from \'Help &amp; Support\'</string>
    <string name="support_push_notification_message_hint_snackbar">Find your support conversation by tapping \'Help &amp; Support\' and then \'My Tickets\'</string>

    <!--My Site-->
    <string name="my_site_header_external">External</string>
    <string name="my_site_header_configuration">Configuration</string>
    <string name="my_site_header_look_and_feel">Look and Feel</string>
    <string name="my_site_header_publish">Publish</string>
    <string name="my_site_btn_site_pages">Site Pages</string>
    <string name="my_site_btn_blog_posts">Blog Posts</string>
    <string name="my_site_btn_sharing">Sharing</string>
    <string name="my_site_btn_site_settings">Settings</string>
    <string name="my_site_btn_comments" translatable="false">@string/comments</string>
    <string name="my_site_btn_switch_site">Switch Site</string>
    <string name="my_site_btn_view_admin">View Admin</string>
    <string name="my_site_btn_view_site">View Site</string>
    <string name="my_site_btn_plugins">Plugins</string>
    <string name="my_site_create_new_site">Create a new site for your business, magazine, or personal blog; or connect an existing WordPress installation.</string>
    <string name="my_site_add_new_site">Add new site</string>
    <string name="my_site_icon_dialog_title">Site Icon</string>
    <string name="my_site_icon_dialog_add_message">Would you like to add a site icon?</string>
    <string name="my_site_icon_dialog_change_message">How would you like to edit the icon?</string>
    <string name="my_site_icon_dialog_add_requires_permission_message">You don\'t have permission to add a site icon.</string>
    <string name="my_site_icon_dialog_change_requires_permission_message">You don\'t have permission to edit the site icon.</string>
    <string name="my_site_icon_dialog_change_button">Change</string>
    <string name="my_site_icon_dialog_remove_button">Remove</string>
    <string name="my_site_icon_dialog_cancel_button">Cancel</string>
    <string name="my_site_icon_content_description">Change site icon</string>

    <!-- site picker -->
    <string name="site_picker_title">Choose site</string>
    <string name="site_picker_edit_visibility">Show/hide sites</string>
    <string name="site_picker_add_site">Add new site</string>
    <string name="site_picker_add_self_hosted">Add self-hosted site</string>
    <string name="site_picker_create_wpcom">Create WordPress.com site</string>
    <string name="site_picker_cant_hide_current_site">\"%s\" wasn\'t hidden because it\'s the current site</string>
    <string name="site_picker_remove_site_error">Error removing site, try again later</string>

    <!-- Application logs view -->
    <string name="logs_copied_to_clipboard">Application logs have been copied to the clipboard</string>

    <!--Support strings-->
    <string name="support_identity_input_dialog_enter_email_and_name">To continue please enter your email address and name</string>
    <string name="support_identity_input_dialog_enter_email">Please enter your email address</string>
    <string name="support_identity_input_dialog_email_label">Email</string>

    <!--Me-->
    <string name="me_profile_photo">Profile Photo</string>
    <string name="me_btn_app_settings">App Settings</string>
    <string name="me_btn_support">Help &amp; Support</string>
    <string name="me_btn_login_logout">Login/Logout</string>
    <string name="me_connect_to_wordpress_com">Log in to WordPress.com</string>
    <string name="me_disconnect_from_wordpress_com">Log out of WordPress.com</string>

    <!--TabBar Accessibility Labels-->
    <string name="tabbar_accessibility_label_my_site">My Site. View your site and manage it, including stats.</string>
    <string name="tabbar_accessibility_label_me">Me. View your profile and make changes.</string>
    <string name="tabbar_accessibility_label_write">New post. Write a new post.</string>
    <string name="tabbar_accessibility_label_reader">Reader. Follow content from other sites.</string>
    <string name="tabbar_accessibility_label_notifications">Notifications. Manage your notifications.</string>

    <!-- Special characters -->
    <string name="bullet" translatable="false">\u2022</string>
    <string name="previous_button" translatable="false">&lt;</string>
    <string name="next_button" translatable="false">&gt;</string>

    <!-- Noticons -->
    <string name="noticon_clock" translatable="false">\uf303</string>
    <string name="noticon_note" translatable="false">\uf814</string>

    <!-- Publicize and sharing -->
    <string name="sharing">Sharing</string>
    <string name="sharing_disabled">Sharing module disabled</string>
    <string name="sharing_disabled_description">You cannot access your sharing settings because your Sharing Jetpack module is disabled.</string>
    <string name="connections_label">Connections</string>
    <string name="connections_description">Connect your favorite social media services to automatically share new posts with friends.</string>
    <string name="connected_accounts_label">Connected accounts</string>
    <string name="connection_service_label">Publicize to %s</string>
    <string name="connection_service_description">Connect to automatically share your blog posts to %s.</string>
    <string name="share_btn_connect">Connect</string>
    <string name="share_btn_disconnect">Disconnect</string>
    <string name="share_btn_reconnect">Reconnect</string>
    <string name="share_btn_connect_another_account">Connect another account</string>
    <string name="dlg_confirm_publicize_disconnect">Disconnect from %s?</string>
    <string name="connecting_social_network">Connecting %s</string>
    <string name="connection_chooser_message">Select the account you wish to authorize. Note that your posts will be shared to the selected account automatically.</string>
    <string name="icon_and_text_display">Icon &amp; Text</string>
    <string name="icon_only_display">Icon Only</string>
    <string name="text_only_display">Text Only</string>
    <string name="official_buttons_display">Official Buttons</string>
    <string-array name="sharing_button_style_display_array" translatable="false">
        <item>@string/icon_and_text_display</item>
        <item>@string/icon_only_display</item>
        <item>@string/text_only_display</item>
        <item>@string/official_buttons_display</item>
    </string-array>
    <string name="icon_text" translatable="false">icon-text</string>
    <string name="icon" translatable="false">icon</string>
    <string name="text" translatable="false">text</string>
    <string name="official" translatable="false">official</string>
    <string-array name="sharing_button_style_array" translatable="false">
        <item>@string/icon_text</item>
        <item>@string/icon</item>
        <item>@string/text</item>
        <item>@string/official</item>
    </string-array>
    <string name="site_settings_reblog_and_like_header">Reblog &amp; Like</string>
    <string name="site_settings_like_header">Like</string>
    <string name="site_settings_reblog">Show Reblog Button</string>
    <string name="site_settings_like">Show Like Button</string>
    <string name="manage">Manage</string>
    <string name="sharing_buttons">Sharing buttons</string>
    <string name="label">Label</string>
    <string name="button_style">Button Style</string>
    <string name="sharing_comment_likes">Comment Likes</string>
    <string name="twitter_username">Twitter Username</string>
    <string name="sharing_sharing_buttons_description">Select which buttons are shown under your posts</string>
    <string name="sharing_more_description">A \"More\" button contains a dropdown which displays sharing buttons</string>
    <string name="sharing_edit_more_buttons">Edit \"More\" Buttons</string>
    <string name="buttons">Buttons</string>
    <string name="sharing_comment_likes_description">Allow all comments to be Liked by you and your readers</string>
    <string name="likes">Likes</string>
    <string name="twitter">Twitter</string>
    <string name="connected">Connected</string>
    <string name="cannot_connect_account_error">The %s connection could not be made because no account was selected.</string>
    <string name="connecting_account">Connecting account</string>
    <string name="sharing_label_message">Change the text of the sharing buttons\' label. This text won\'t appear until you add at least one sharing button.</string>
    <string name="sharing_twitter_message">This will be included in tweets when people share using the Twitter button</string>

    <!--Theme Browser-->
    <string name="current_theme">Current Theme</string>
    <string name="customize">Customize</string>
    <string name="details">Details</string>
    <string name="support">Support</string>
    <string name="active">Active</string>

    <string name="theme_activate">Activate</string>
    <string name="theme_try_and_customize">Try &amp; Customize</string>
    <string name="theme_view">View</string>
    <string name="theme_details">Details</string>
    <string name="theme_support">Support</string>
    <string name="theme_done">DONE</string>
    <string name="theme_manage_site">MANAGE SITE</string>
    <string name="theme_prompt">Thanks for choosing %1$s</string>
    <string name="theme_by_author_prompt_append"> by %1$s</string>
    <string name="theme_activation_error">Something went wrong. Could not activate theme</string>
    <string name="selected_theme">Selected Theme</string>
    <string name="could_not_load_theme">Could not load theme</string>

    <!--People Management-->
    <string name="people">People</string>
    <string name="role">Role</string>
    <string name="follower_subscribed_since">Since %1$s</string>
    <string name="person_remove_confirmation_title">Remove %1$s</string>
    <string name="user_remove_confirmation_message">If you remove %1$s, that user will no longer be able to access this site, but any content that was created by %1$s will remain on the site.\n\nWould you still like to remove this user?</string>
    <string name="follower_remove_confirmation_message">If removed, this follower will stop receiving notifications about this site, unless they re-follow.\n\nWould you still like to remove this follower?</string>
    <string name="viewer_remove_confirmation_message">If you remove this viewer, he or she will not be able to visit this site.\n\nWould you still like to remove this viewer?</string>
    <string name="person_removed">Successfully removed %1$s</string>
    <string name="invite_people">Invite People</string>
    <string name="invite_names_title">Usernames or Emails</string>
    <string name="invite">Invite</string>
    <string name="button_invite" translatable="false">@string/invite</string>
    <string name="invite_username_not_found">%s: User not found</string>
    <string name="invite_already_a_member">%s: Already a member</string>
    <string name="invite_already_following">%s: Already following</string>
    <string name="invite_user_blocked_invites">%s: User blocked invites</string>
    <string name="invite_invalid_email">%s: Invalid email</string>
    <string name="invite_message_title">Custom Message</string>
    <string name="invite_message_remaining_zero">0 characters remaining</string>
    <string name="invite_message_remaining_one">1 character remaining</string>
    <string name="invite_message_remaining_other">%d characters remaining</string>
    <string name="invite_message_info">(Optional) You can enter a custom message of up to 500 characters that will be included in the invitation to the user(s).</string>
    <string name="invite_message_usernames_limit">Invite up to 10 email addresses and/or WordPress.com usernames. Those needing a username will be sent instructions on how to create one.</string>
    <string name="invite_error_no_usernames">Please add at least one username</string>
    <string name="invite_error_invalid_usernames_one">Cannot send: A username or email is invalid</string>
    <string name="invite_error_invalid_usernames_multiple">Cannot send: There are invalid usernames or emails</string>
    <string name="invite_error_sending">An error occurred while trying to send the invite!</string>
    <string name="invite_error_some_failed">Invite sent but error(s) occurred!</string>
    <string name="invite_error_for_username">%1$s: %2$s</string>
    <string name="invite_sent">Invite sent successfully</string>

    <string name="people_dropdown_item_team">Team</string>
    <string name="people_dropdown_item_followers">Followers</string>
    <string name="people_dropdown_item_email_followers">Email Followers</string>
    <string name="people_dropdown_item_viewers">Viewers</string>
    <string name="people_empty_list_filtered_users">No users yet</string>
    <string name="people_empty_list_filtered_followers">No followers yet</string>
    <string name="people_empty_list_filtered_email_followers">No email followers yet</string>
    <string name="people_empty_list_filtered_viewers">No viewers yet</string>
    <string name="people_fetching">Fetching users…</string>
    <string name="title_follower">Follower</string>
    <string name="title_email_follower">Email Follower</string>

    <string name="role_follower">Follower</string>
    <string name="role_viewer">Viewer</string>

    <!--Plugins-->
    <string name="plugins">Plugins</string>
    <string name="plugin_byline">by %s</string>
    <string name="plugin_active">Active</string>
    <string name="plugin_inactive">Inactive</string>
    <string name="plugin_detail_label_state_active">Active</string>
    <string name="plugin_detail_label_state_autoupdates">Autoupdates</string>
    <string name="plugin_not_found">An error occurred when accessing this plugin</string>
    <string name="plugin_version">Version %s</string>
    <string name="plugin_installed_version">Version %s installed</string>
    <string name="plugin_installed">Installed</string>
    <string name="plugin_auto_managed">Auto-managed</string>
    <string name="plugin_install">Install</string>
    <string name="plugin_available_version">Version %s is available</string>
    <string name="plugin_updated_successfully">Successfully updated %s</string>
    <string name="plugin_installed_successfully">Successfully installed %s</string>
    <string name="plugin_updated_failed">Error updating %s.</string>
    <string name="plugin_updated_failed_detailed">Error updating %1$s: %2$s</string>
    <string name="plugin_removed_successfully">Successfully removed %s</string>
    <string name="plugin_remove_failed">Error removing %s</string>
    <string name="plugin_installed_failed">Error installing %s</string>
    <string name="plugin_configuration_failed">An error occurred while configuring the plugin: %s</string>
    <string name="plugin_disable_progress_dialog_message">Disabling %s&#8230;</string>
    <string name="plugin_remove_progress_dialog_message">Removing %s&#8230;</string>
    <string name="plugin_remove_dialog_title">Remove Plugin</string>
    <string name="plugin_remove_dialog_message">Are you sure you want to remove %1$s from %2$s?\n\nThis will deactivate the plugin and delete all associated files and data.</string>
    <string name="plugin_install_first_plugin_confirmation_dialog_title">Install plugin</string>
    <string name="plugin_install_first_plugin_confirmation_dialog_message">Installing the first plugin on your site can take up to 1 minute. During this time you won’t be able to make changes to your site.</string>
    <string name="plugin_install_first_plugin_confirmation_dialog_install_btn">Install</string>
    <string name="plugin_fetch_error">Unable to load plugins</string>
    <string name="plugin_search_error">Unable to search plugins</string>
    <string name="plugin_manage">Manage</string>
    <string name="plugin_see_all">See All</string>
    <string name="plugins_empty_search_list">No matches</string>
    <string name="plugin_install_first_plugin_progress_dialog_message">Installing plugin…</string>
    <string name="plugin_install_first_plugin_almost_finished_dialog_message">We\'re doing the final setup — almost done…</string>

    <!-- Automated Transfer Eligibility Errors -->
    <string name="plugin_install_site_ineligible_default_error">Plugin feature is not available for this site.</string>
    <string name="plugin_install_site_ineligible_not_using_custom_domain">Plugin feature requires a custom domain.</string>
    <string name="plugin_install_site_ineligible_no_business_plan">Plugin feature requires a business plan.</string>
    <string name="plugin_install_site_ineligible_site_private">Plugin feature requires the site to be public.</string>
    <string name="plugin_install_site_ineligible_email_unverified">Plugin feature requires a verified email address.</string>
    <string name="plugin_install_site_ineligible_excessive_disk_space">Plugin cannot be installed due to disk space limitations.</string>
    <string name="plugin_install_site_ineligible_no_vip_sites">Plugin cannot be installed on VIP sites.</string>
    <string name="plugin_install_site_ineligible_non_admin_user">Plugin feature requires admin privileges.</string>
    <string name="plugin_install_site_ineligible_not_domain_owner">Plugin feature requires primary domain subscription to be associated with this user.</string>
    <string name="plugin_install_site_ineligible_site_graylisted">Plugin feature requires the site to be in good standing.</string>

    <string name="plugin_caption_installed" translatable="false">@string/plugin_installed</string>
    <string name="plugin_caption_featured">Featured</string>
    <string name="plugin_caption_popular">Popular</string>
    <string name="plugin_caption_new">New</string>
    <string name="plugin_caption_search">Search Plugins</string>

    <string name="wordpress_dot_org_plugin_page">WordPress.org Plugin page</string>
    <string name="plugin_home_page">Plugin homepage</string>
    <string name="plugin_settings">Settings</string>
    <string name="plugin_description">Description</string>
    <string name="plugin_installation">Installation</string>
    <string name="plugin_whatsnew">What\'s New</string>
    <string name="plugin_faq">Frequently Asked Questions</string>
    <string name="plugin_read_reviews">Read Reviews</string>
    <string name="plugin_num_ratings">%s ratings</string>
    <string name="plugin_num_downloads">%s downloads</string>
    <string name="plugin_empty_text">None provided</string>
    <string name="plugin_needs_update">Needs update</string>

    <string name="plugin_one_stars">1 stars</string>
    <string name="plugin_two_stars">2 stars</string>
    <string name="plugin_three_stars">3 stars</string>
    <string name="plugin_four_stars">4 stars</string>
    <string name="plugin_five_stars">5 stars</string>

    <string name="plugin_info_version">Version</string>
    <string name="plugin_info_lastupdated">Last Updated</string>
    <string name="plugin_info_requires_version">Requires WordPress Version</string>
    <string name="plugin_info_your_version">Your WordPress Version</string>

    <string name="plugin_icon_content_description">Plugin icon</string>
    <string name="plugin_external_link_icon_content_description">External link</string>
    <string name="plugin_chevron_icon_content_description">Toggle text</string>

    <!--My profile-->
    <string name="my_profile">My Profile</string>
    <string name="first_name">First name</string>
    <string name="last_name">Last name</string>
    <string name="public_display_name">Public display name</string>
    <string name="public_display_name_hint">Display name will default to your username if it is not set</string>
    <string name="about_me">About me</string>
    <string name="about_me_hint">A few words about you…</string>
    <string name="start_over">Start Over</string>
    <string name="site_settings_start_over_hint">Start your site over</string>
    <string name="start_over_email_subject">Start over with site %s</string>
    <string name="start_over_email_body">I want to start over with the site %s</string>
    <string name="start_over_email_intent_error">Unable to send an email</string>
    <string name="let_us_help">Let Us Help</string>
    <string name="start_over_text">If you want a site but don\'t want any of the posts and pages you have now, our support team can delete your posts, pages, media and comments for you.\n\nThis will keep your site and URL active, but give you a fresh start on your content creation. Just contact us to have your current content cleared out.</string>
    <string name="contact_support">Contact support</string>
    <string name="confirm_delete_site">Confirm Delete Site</string>
    <string name="confirm_delete_site_prompt">Please type in %1$s in the field below to confirm. Your site will then be gone forever.</string>
    <string name="site_settings_export_content_title">Export content</string>
    <string name="error_deleting_site">Error deleting site</string>
    <string name="error_deleting_site_summary">There was an error in deleting your site. Please contact support for more assistance.</string>
    <string name="primary_domain">Primary Domain</string>
    <string name="export_site_hint">Export your site to an XML file</string>
    <string name="delete_site_warning_title">Delete site?</string>
    <string name="delete_site_warning">All your posts, images, and data will be deleted. And this site’s address (%s) will be lost.</string>
    <string name="delete_site_warning_subtitle">Be careful! Once a site is deleted, it cannot be recovered. Please be sure before you proceed.</string>
    <string name="delete_site_hint">Delete site</string>
    <string name="delete_site_progress">Deleting site…</string>
    <string name="purchases_request_error">Something went wrong. Could not request purchases.</string>
    <string name="premium_upgrades_title">Premium Upgrades</string>
    <string name="premium_upgrades_message">You have active premium upgrades on your site. Please cancel your upgrades prior to deleting your site.</string>
    <string name="show_purchases">Show purchases</string>
    <string name="checking_purchases">Checking purchases</string>

    <!--Account Settings-->
    <string name="account_settings">Account Settings</string>
    <string name="pending_email_change_snackbar">Click the verification link in the email sent to %1$s to confirm your new address</string>
    <string name="primary_site">Primary site</string>
    <string name="web_address">Web Address</string>
    <string name="web_address_dialog_hint">Shown publicly when you comment.</string>
    <string name="exporting_content_progress">Exporting content…</string>
    <string name="export_email_sent">Export email sent!</string>
    <string name="export_your_content">Export your content</string>
    <string name="export_your_content_message">Your posts, pages, and settings will be emailed to you at %s.</string>

    <!-- Plans -->
    <string name="plan">Plan</string>
    <string name="plans">Plans</string>
    <string name="plans_loading_error">Unable to load plans</string>
    <string name="plans_manage">Manage your plan at\nWordPress.com/plans</string>

    <!-- gravatar -->
    <string name="error_cropping_image">Error cropping the image</string>
    <string name="error_locating_image">Error locating the cropped image</string>
    <string name="error_refreshing_gravatar">Error reloading your Gravatar</string>
    <string name="error_updating_gravatar">Error updating your Gravatar</string>

    <!-- Editor -->
    <string name="discard">Discard</string>
    <string name="edit">Edit</string>
    <string name="tap_to_try_again">Tap to try again!</string>
    <string name="uploading">Uploading…</string>
    <string name="uploading_gallery_placeholder">Uploading gallery…</string>
    <string name="add_media_progress">Adding media</string>

    <string name="alert_insert_image_html_mode">Can\'t insert media directly in HTML mode. Please switch back to visual mode.</string>
    <string name="alert_action_while_uploading">You are currently uploading media. Please wait until this completes.</string>
    <string name="alert_error_adding_media">An error occurred while inserting media</string>

    <string name="stop_upload_dialog_title">Stop uploading?</string>

    <string name="image_settings_dismiss_dialog_title">Discard unsaved changes?</string>
    <string name="image_settings_save_toast">Changes saved</string>

    <string name="image_caption">Caption</string>
    <string name="image_alt_text">Alt text</string>
    <string name="image_link_to">Link to</string>
    <string name="image_width">Width</string>

    <!-- Editor: Accessibility - format bar button descriptions -->
    <string name="format_bar_description_media">Media</string>
    <string name="format_bar_description_ol">Ordered List</string>
    <string name="format_bar_description_ul">Unordered List</string>
    <string name="format_bar_description_quote">Block Quote</string>
    <string name="format_bar_description_bold">Bold</string>
    <string name="format_bar_description_italic">Italic</string>
    <string name="format_bar_description_link">Link</string>
    <string name="format_bar_description_underline">Underline</string>
    <string name="format_bar_description_strike">Strikethrough</string>
    <string name="format_bar_description_more">Read More</string>
    <string name="format_bar_description_html">HTML</string>
    <string name="visual_editor">Visual editor</string>
    <string name="image_thumbnail">Image thumbnail</string>

    <!-- Editor: Errors -->
    <string name="editor_failed_uploads_switch_html">Some media uploads have failed. You can\'t switch to HTML mode
        in this state. Remove all failed uploads and continue?</string>
    <string name="editor_toast_invalid_path">Invalid file path</string>
    <string name="editor_toast_uploading_please_wait">You are currently uploading media. Please wait until this completes.</string>
    <string name="editor_toast_failed_uploads">Some media uploads have failed. You can\'t save or publish
        your post in this state. Would you like to remove all failed media?</string>
    <string name="editor_remove_failed_uploads">Remove failed uploads</string>
    <string name="error_all_media_upload_canceled">All media uploads have been cancelled due to an unknown error. Please retry uploading</string>

    <string name="photo_picker_title">Choose photo</string>
    <string name="photo_picker_choose_photo">Choose photo from device</string>
    <string name="photo_picker_choose_video">Choose video from device</string>
    <string name="photo_picker_capture_photo">Take photo</string>
    <string name="photo_picker_capture_video">Take video</string>
    <string name="photo_picker_stock_media">Choose from Free Photo Library</string>
    <string name="photo_picker_soft_ask_label">%s needs permissions to access your photos</string>
    <string name="photo_picker_soft_ask_allow">Allow</string>
    <string name="photo_picker_soft_ask_permissions_denied">%1$s was denied access to your photos. To fix this, edit your permissions and turn on %2$s.</string>
    <string name="photo_picker_use_photo">Use this photo</string>
    <string name="stock_media_picker_search_hint">Search free photo library</string>
    <string name="stock_media_picker_initial_empty_text">Search to find free photos to add to your Media Library</string>
    <string name="stock_media_picker_initial_empty_subtext">Photos provided by %s</string>
    <string name="stock_media_picker_empty_results">No matches</string>

    <!-- E-mail verification reminder dialog -->
    <string name="toast_saving_post_as_draft">Saving post as draft</string>
    <string name="toast_verification_email_sent">Verification email sent, check your inbox</string>
    <string name="toast_verification_email_send_error">Error sending verification email. Are you already verified?</string>
    <string name="editor_confirm_email_prompt_title">Please confirm your email address</string>
    <string name="editor_confirm_email_prompt_message">We sent you an email when you first signed up. Please open the message and click the blue button to enable publishing.</string>
    <string name="editor_confirm_email_prompt_message_with_email">We sent an email to %s when you first signed up. Please open the message and click the blue button to enable publishing.</string>
    <string name="editor_confirm_email_prompt_negative">Resend Email</string>

    <!-- smart toasts -->
    <string name="smart_toast_comments_long_press">Tap and hold to select multiple comments</string>

    <!-- permissions -->
    <string name="button_edit_permissions">Edit permissions</string>
    <string name="permissions_denied_title">Permissions</string>
    <string name="permissions_denied_message">It looks like you turned off permissions required for this feature.&lt;br/&gt;&lt;br/&gt;To change this, edit your permissions and make sure &lt;strong&gt;%s&lt;/strong&gt; is enabled.</string>
    <string name="permission_storage">Storage</string>
    <string name="permission_camera">Camera</string>
    <string name="permission_location">Location</string>

    <!-- Image Optimization promo -->
    <string name="turn_on">Turn on</string>
    <string name="leave_off">Leave off</string>
    <string name="image_optimization_promo_title">Turn on image optimization?</string>
    <string name="image_optimization_promo_desc">Image optimization shrinks images for quicker uploading.\n\nYou can change this any time in site settings.</string>

    <!-- Login -->
    <!-- If any of these appear unused, be sure to check the same string in the login library -
    it may be used there and keeping it here is required for translation. -->
    <string name="log_in">Log In</string>
    <string name="login_promo_text_onthego">Publish from the park. Blog from the bus. Comment from the café. WordPress goes where you go.</string>
    <string name="login_promo_text_realtime">Watch readers from around the world read and interact with your site — in realtime.</string>
    <string name="login_promo_text_anytime">Catch up with your favorite sites and join the conversation anywhere, any time.</string>
    <string name="login_promo_text_notifications">Your notifications travel with you — see comments and likes as they happen.</string>
    <string name="login_promo_text_jetpack">Manage your Jetpack-powered site on the go — you\'ve got WordPress in your pocket.</string>
    <string name="invalid_verification_code">Invalid verification code</string>
    <string name="send_link">Send link</string>
    <string name="enter_your_password_instead">Enter your password instead</string>
    <string name="alternatively">Alternatively:</string>
    <string name="enter_email_wordpress_com">Log in to WordPress.com using an email address to manage all your WordPress sites.</string>
    <string name="next">Next</string>
    <string name="open_mail">Open mail</string>
    <string name="enter_site_address_instead">Log in by entering your site address.</string>
    <string name="enter_username_instead">Log in with your username.</string>
    <string name="enter_verification_code">Almost there! Please enter the verification code from your Authenticator app.</string>
    <string name="enter_verification_code_sms">We sent a text message to the phone number ending in %s. Please enter the verification code in the SMS.</string>
    <string name="login_text_otp">Text me a code instead.</string>
    <string name="login_text_otp_another">Text me another code instead.</string>
    <string name="requesting_otp">Requesting a verification code via SMS.</string>
    <string name="email_not_registered_wpcom">Hmm, we can\'t find a WordPress.com account connected to this email address. Try the link below to log in using your site address.</string>
    <string name="password_incorrect">It looks like this password is incorrect. Please double check your information and try again.</string>
    <string name="login_magic_links_label">We\'ll email you a magic link that\'ll log you in instantly, no password needed. Hunt and peck no more!</string>
    <string name="login_magic_links_sent_label">Your magic link is on its way! Check your email on this device and tap the link in the email you received from WordPress.com.</string>
    <string name="login_magic_link_email_requesting">Requesting log-in email</string>
    <string name="enter_wpcom_password">Enter your WordPress.com password.</string>
    <string name="enter_wpcom_password_google">To proceed with this Google account, please provide the matching WordPress.com password. This will be asked only once.</string>
    <string name="connect_more">Connect Another Site</string>
    <string name="connect_site">Connect Site</string>
    <string name="login_continue">Continue</string>
    <string name="login_already_logged_in_wpcom">Already logged in to WordPress.com</string>
    <string name="login_username_at">\@%s</string>
    <string name="enter_site_address">Enter the address of your WordPress site you\'d like to connect.</string>
    <string name="enter_site_address_share_intent">Enter the address of your WordPress site you\'d like to share the content to.</string>
    <string name="login_site_address">Site address</string>
    <string name="login_site_address_help">Need help finding your site address?</string>
    <string name="login_site_address_help_title">What\'s my site address?</string>
    <string name="login_site_address_help_content">Your site address appears in the bar at the top of the screen when you visit your site in Chrome.</string>
    <string name="login_site_address_more_help">Need more help?</string>
    <string name="login_checking_site_address">Checking site address</string>
    <string name="login_error_while_adding_site">Error while adding site. Error code: %s</string>
    <string name="login_log_in_for_deeplink">Log in to WordPress.com to access the post.</string>
    <string name="login_log_in_for_share_intent">Log in to WordPress.com to share the content.</string>
    <string name="login_empty_site_url">Please enter a site address</string>
    <string name="login_empty_username">Please enter a username</string>
    <string name="login_empty_password">Please enter a password</string>
    <string name="login_empty_2fa">Please enter a verification code</string>
    <string name="login_email_button_signup">Don\'t have an account? %1$sSign up%2$s</string>
    <string name="login_email_client_not_found">Can\'t detect your email client app</string>
    <string name="login_logged_in_as">Logged in as</string>
    <string name="login_epilogue_mysites_one">My site</string>
    <string name="login_epilogue_mysites_other">My sites</string>
    <string name="login_google_button_suffix">Log in with Google.</string>
    <string name="login_error_button">Close</string>
    <string name="login_error_email_not_found">The Google account \'%s\' doesn\'t match any existing account on WordPress.com.</string>
    <string name="login_error_generic">There was some trouble connecting with the Google account.</string>
    <string name="login_error_generic_start">Google login could not be started.</string>
    <string name="login_error_suffix">\nMaybe try a different account?</string>
    <!-- Screen titles -->
    <string name="email_address_login_title">Email address login</string>
    <string name="site_address_login_title">Site address login</string>
    <string name="magic_link_login_title">Magic link login</string>
    <string name="magic_link_sent_login_title">Magic link sent</string>
    <string name="selfhosted_site_login_title">Login credentials</string>
    <string name="verification_2fa_screen_title">Code verification</string>

    <!-- Signup -->
    <string name="sign_up">Sign Up for WordPress.com</string>
    <string name="signup_email_error_generic">There was some trouble checking the email address.</string>
    <string name="signup_email_header">To create your new WordPress.com account, please enter your email address.</string>
    <string name="signup_epilogue_error_avatar">There was some trouble uploading your avatar.</string>
    <string name="signup_epilogue_error_avatar_view">Your avatar has been uploaded and will be available shortly.</string>
    <string name="signup_epilogue_error_generic">There was some trouble updating your account. You can retry or revert your changes to continue.</string>
    <string name="signup_epilogue_error_button_negative">Revert</string>
    <string name="signup_epilogue_error_button_positive">Retry</string>
    <string name="signup_epilogue_heading">New account</string>
    <string name="signup_epilogue_hint_display">Display Name</string>
    <string name="signup_epilogue_hint_password">Password (optional)</string>
    <string name="signup_epilogue_hint_password_detail">You can always log in with a magic link like the one you just used, but you can also set up a password if you prefer.</string>
    <string name="signup_epilogue_hint_username">Username</string>
    <string name="signup_magic_link_error">There was some trouble sending the email. You can retry now or close and try again later.</string>
    <string name="signup_magic_link_error_button_negative">Close</string>
    <string name="signup_magic_link_error_button_positive">Retry</string>
    <string name="signup_magic_link_message">We sent you a magic signup link! Check your email on this device, and tap the link in the email to finish signing up.</string>
    <string name="signup_magic_link_progress">Sending email</string>
    <string name="signup_terms_of_service_text">By signing up, you agree to our %1$sTerms of Service%2$s.</string>
    <string name="signup_updating_account">Updating account&#8230;</string>
    <string name="signup_user_exists">Email already exists on WordPress.com.\nProceeding with login.</string>
    <string name="signup_with_email_button">Sign Up with Email</string>
    <string name="signup_with_google_button">Sign Up with Google</string>
    <string name="signup_with_google_progress">Signing up with Google&#8230;</string>
    <string name="content_description_add_avatar">Add avatar</string>
    <!-- Screen titles -->
    <string name="signup_email_screen_title">Email signup</string>
    <string name="signup_magic_link_title">Magic link sent</string>

    <string name="username_changer_action">Save</string>
    <string name="username_changer_dismiss_button_positive">Discard</string>
    <string name="username_changer_dismiss_message">Discard changing username?</string>
    <string name="username_changer_error_generic">An error occurred while retrieving username suggestions.</string>
    <string name="username_changer_error_none">No usernames are suggested from %1$s%2$s%3$s. Please enter more letters or numbers to get suggestions.</string>
    <string name="username_changer_header">Your current username is %1$s%2$s%3$s. With few exceptions, others will only ever see your display name, %4$s%5$s%6$s.</string>
    <string name="username_changer_hint">Type to get more suggestions</string>
    <string name="username_changer_title">Change username</string>

    <string name="google_error_timeout">Google took too long to respond. You may need to wait until you have a stronger internet connection.</string>

    <!-- Android O notification channels, these show in the Android app settings -->
    <string name="notification_channel_general_title">General</string>
    <string name="notification_channel_important_title">Important</string>
    <string name="notification_channel_transient_title">Transient</string>

    <string name="notification_channel_normal_id" translatable="false">wpandroid_notification_normal_channel_id</string>
    <string name="notification_channel_important_id" translatable="false">wpandroid_notification_important_channel_id</string>
    <string name="notification_channel_transient_id" translatable="false">wpandroid_notification_transient_channel_id</string>

    <!-- Site Creation notifications -->
    <string name="notification_site_creation_title_success">Site created!</string>
    <string name="notification_site_creation_created">Tap to continue.</string>
    <string name="notification_site_creation_step_creating">Step 1 of 4</string>
    <string name="notification_site_creation_step_fetching">Step 2 of 4</string>
    <string name="notification_site_creation_step_tagline">Step 3 of 4</string>
    <string name="notification_site_creation_step_theme">Step 4 of 4</string>
    <string name="notification_site_creation_title_in_progress">Creating site… This might take a couple of minutes.</string>
    <string name="notification_site_creation_title_stopped">Site creation stopped</string>
    <string name="notification_site_creation_failed">An error has occurred.</string>

    <!-- Login notifications -->
    <string name="notification_login_title_success">Logged in!</string>
    <string name="notification_logged_in">Tap to continue.</string>
    <string name="notification_login_title_in_progress">Login in progress…</string>
    <string name="notification_logging_in">Please wait while logging in.</string>
    <string name="notification_login_title_stopped">Login stopped</string>
    <string name="notification_error_wrong_password">Please double check your password to continue.</string>
    <string name="notification_2fa_needed">Please provide an authentication code to continue.</string>
    <string name="notification_login_failed">An error has occurred.</string>
    <string name="change_photo">Change photo</string>

    <!-- Content description for accessibility  -->
    <string name="featured_image_desc">featured image</string>
    <string name="theme_image_desc">theme image</string>
    <string name="blavatar_desc">site icon</string>
    <string name="comment_checkmark_desc">check mark</string>
    <string name="profile_picture">%s\'s profile picture</string>
    <string name="invite_user_delete_desc">remove %s</string>
    <string name="media_grid_item_image_desc">media preview, filename %s</string>
    <string name="media_grid_item_retry_desc">retry</string>
    <string name="media_grid_item_trash_desc">trash</string>
    <string name="media_grid_item_play_video_desc">play video</string>
    <string name="media_preview_audio_desc">audio</string>
    <string name="media_preview_desc">preview</string>
    <string name="media_preview_title">%1$d of %2$d</string>
    <string name="media_settings_image_preview_desc">image preview</string>
    <string name="media_settings_play">play</string>
    <string name="people_invite_role_info_desc">role info</string>
    <string name="photo_picker_device_desc">pick from device</string>
    <string name="photo_picker_camera_desc">open camera</string>
    <string name="photo_picker_wpmedia_desc">pick from WordPress media</string>
    <string name="plugin_detail_banner_desc">plugin banner</string>
    <string name="plugin_detail_logo_desc">plugin logo</string>
    <string name="reader_cardview_post_play_video_desc">play featured video</string>
    <string name="photo_picker_thumbnail_desc">Play video</string>
    <string name="reader_list_item_suggestion_remove_desc">delete</string>
    <string name="reader_photo_view_desc">photo</string>
    <string name="stats_list_cell_chevron_expand_desc">expand</string>
    <string name="show_more_desc">show more</string>
    <string name="open_external_link_desc">open external link</string>
    <string name="notification_settings_switch_desc">Notifications</string>
    <string name="navigate_up_desc">navigate up</string>
    <string name="stats_list_cell_chevron_collapse_desc">collapse</string>
    <string name="stats_bar_desc">Showing %s</string>
    <string name="stats_bar_date_value_type_desc">%s, %d %s</string>
    <string name="stats_bar_date_value_desc">%s, %d views</string>
    <string name="stats_bar_week_desc">Week of %s</string>
    <string name="fab_add_tag_desc">create tag</string>
    <string name="fab_create_desc">create</string>
    <string name="stats_legend">stats graph legend</string>
    <string name="stats_tab_tap_content_description">showing %s</string>
    <string name="stats_follower_since_desc">since %s ago</string>
    <string name="stats_views_zero_desc">zero views</string>
    <string name="stats_views_one_desc">one view</string>
    <string name="stats_views_many_desc">%d views</string>
    <string name="stats_clicks_zero_desc">zero clicks</string>
    <string name="stats_clicks_one_desc">one click</string>
    <string name="stats_clicks_many_desc">%d clicks</string>
    <string name="stats_plays_zero_desc">zero plays</string>
    <string name="stats_plays_one_desc">one play</string>
    <string name="stats_plays_many_desc">%d plays</string>
    <string name="stats_comments_zero_desc">zero comments</string>
    <string name="stats_comments_one_desc">one comment</string>
    <string name="stats_comments_many_desc">%d comments</string>
    <string name="stats_followers_zero_desc">zero followers</string>
    <string name="stats_followers_one_desc">one follower</string>
    <string name="stats_followers_many_desc">%d followers</string>
    <string name="reader_blavatar_desc">site icon</string>
    <string name="reader_avatar_desc">profile picture</string>
    <string name="reader_gallery_images_desc">image gallery</string>


    <!-- Site Creation -->
    <string name="site_creation_title">Create New Site</string>
    <string name="site_creation_category_title">Create New Site Step 1</string>
    <string name="site_creation_theme_selection_title">Create New Site Step 2</string>
    <string name="site_creation_site_details_title">Create New Site Step 3</string>
    <string name="site_creation_domain_selection_title">Create New Site Step 4</string>
    <string name="site_creation_label_category_title">Step 1 of 4</string>
    <string name="site_creation_label_category">What kind of site do you need?\nChoose an option below:</string>
    <string name="site_creation_title_blog">Start with a Blog</string>
    <string name="site_creation_subtitle_blog">To share your ideas, stories and photographs with your followers.</string>
    <string name="site_creation_title_website">Start with a Website</string>
    <string name="site_creation_subtitle_website">To promote your business or brand and connect with your audience.</string>
    <string name="site_creation_title_portfolio">Start with a Portfolio</string>
    <string name="site_creation_subtitle_portfolio">To present your creative projects in a visual showcase.</string>
    <string name="site_creation_label_theme_selection_title">Step 2 of 4</string>
    <string name="site_creation_label_theme_selection">Get started fast with one of our popular themes. Once your site is created, you can browse and choose from hundreds more.</string>
    <string name="site_creation_label_theme_loading">Please wait while loading themes</string>
    <string name="site_creation_label_site_details_title">Step 3 of 4</string>
    <string name="site_creation_label_site_details">Tell us more about what you\'re creating. What\'s the title and tagline?</string>
    <string name="site_creation_label_domain_selection_title">Step 4 of 4</string>
    <string name="site_creation_label_domain_selection">Pick an available \"yourname.wordpress.com\" address to let people find you on the web.</string>
    <string name="site_creation_domain_keywords_hint">Type a keyword for more ideas</string>
    <string name="site_creation_domain_finish_button">Create site</string>
    <string name="site_creation_title_hint">Site title</string>
    <string name="site_creation_tagline_hint">Site tagline (optional)</string>
    <string name="site_creation_tagline_helper">The tagline is a short line of text shown right below the title in most themes, and act as site metadata on search engines.</string>
    <string name="site_creation_empty_site_title">Please enter a site title</string>
    <string name="site_creation_creating_laying_foundation">Laying site foundation…</string>
    <string name="site_creation_creating_fetching_info">Retrieving site information…</string>
    <string name="site_creation_creating_configuring_content">Configuring site content…</string>
    <string name="site_creation_creating_configuring_theme">Configuring site style…</string>
    <string name="site_creation_creating_preparing_frontend">Preparing frontend…</string>
    <string name="site_creation_creating_failed">Something went wrong&#8230;</string>
    <string name="site_creation_creating_failed_extended">We ran into an unexpected problem. How about giving it another shot?</string>
    <string name="site_creation_creating_retry">Try again</string>
    <string name="site_creation_creating_modal">Please wait until site creation is completed.</string>
    <string name="site_creation_epilogue_congrats">Congratulations!\nYour site is ready.</string>
    <string name="site_creation_epilogue_configure">Configure</string>
    <string name="site_creation_epilogue_write">Write first post</string>
</resources><|MERGE_RESOLUTION|>--- conflicted
+++ resolved
@@ -766,16 +766,11 @@
     <string name="rewind">Rewind</string>
     <string name="activity_log_button">Activity Log action button</string>
     <string name="activity_log_jetpack_icon">Jetpack icon</string>
-<<<<<<< HEAD
     <string name="activity_log_empty_title">No activity yet</string>
     <string name="activity_log_empty_subtitle">When you make changes to your site you\'ll be able to see your activity history here</string>
-    <string name="activity_log_rewind_started_snackbar_message">Your site is being restored\nRewinding to %s %s</string>
-    <string name="activity_log_rewind_finished_snackbar_message">Your site has been successfully restored\nRewound to %s %s</string>
-=======
     <string name="activity_log_empty_list">No events recorded yet</string>
     <string name="activity_log_rewind_started_snackbar_message">Your site is being restored\nRewinding to %1$s %2$s</string>
     <string name="activity_log_rewind_finished_snackbar_message">Your site has been successfully restored\nRewound to %1$s %2$s</string>
->>>>>>> 71506855
     <string name="activity_log_rewind_finished_snackbar_message_no_dates">Your site has been successfully restored</string>
     <string name="activity_log_currently_restoring_title">Currently restoring your site</string>
     <string name="activity_log_currently_restoring_message">Rewinding to %1$s %2$s</string>
