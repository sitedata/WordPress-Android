<?xml version="1.0" encoding="utf-8"?>
<resources>

    <string name="app_name" translatable="false">WordPress</string>

    <!-- account setup -->
    <string name="xmlrpc_error">Couldn\'t connect. Enter the full path to xmlrpc.php on your site and try again.</string>
    <string name="no_network_title">No network available</string>
    <string name="no_network_message">There is no network available</string>
    <string name="sign_out_wpcom_confirm">Disconnecting your account will remove all of @%s’s WordPress.com data from this device, including local drafts and local changes.</string>
    <string name="account_two_step_auth_enabled">This account has two step authentication enabled. Visit your security settings on WordPress.com and generate an application-specific password.</string>

    <!-- form labels -->
    <string name="select_categories">Select categories</string>
    <string name="tags_separate_with_commas">Tags (separate tags with commas)</string>
    <string name="post_content">Content (tap to add text and media)</string>
    <string name="max_thumbnail_px_width">Default Image Width</string>
    <string name="password">Password</string>
    <string name="blogs">Blogs</string>
    <string name="account_details">Account details</string>
    <string name="status">Status</string>

    <!-- comment form labels -->
    <string name="anonymous">Anonymous</string>

    <!-- general strings -->
    <string name="device">Device</string>
    <string name="post">Post</string>
    <string name="page">Page</string>
    <string name="posts">Posts</string>
    <string name="media">Media</string>
    <string name="video">Video</string>
    <string name="themes">Themes</string>
    <string name="pages">Pages</string>
    <string name="about">About</string>
    <string name="username">Username</string>
    <string name="cancel">Cancel</string>
    <string name="save">Save</string>
    <string name="add">Add</string>
    <string name="remove">Remove</string>
    <string name="search">Search</string>
    <string name="show">Show</string>
    <string name="hide">Hide</string>
    <string name="select_all">Select all</string>
    <string name="deselect_all">Deselect all</string>
    <string name="notification_sound">Play notification sound</string>
    <string name="notification_vibrate">Vibrate</string>
    <string name="notification_blink">Blink notification light</string>
    <string name="sure_to_remove_account">Remove this site?</string>
    <string name="yes">Yes</string>
    <string name="no">No</string>
    <string name="error">Error</string>
    <string name="could_not_remove_account">Couldn\'t remove site</string>
    <string name="edit_post">Edit post</string>
    <string name="add_comment">Add comment</string>
    <string name="connection_error">Connection error</string>
    <string name="category_refresh_error">Category refresh error</string>
    <string name="incorrect_credentials">Incorrect username or password.</string>
    <string name="cancel_edit">Cancel edit</string>
    <string name="upload_full_size_image">Upload and link to full image</string>
    <string name="upload_scaled_image">Upload and link to scaled image</string>
    <string name="scaled_image_error">Enter a valid scaled width value</string>
    <string name="scaled_image">Scaled image width</string>
    <string name="immediately">Immediately</string>
    <string name="gallery_error">The media item couldn\'t be retrieved</string>
    <string name="refresh">Refresh</string>
    <string name="blog_not_found">An error occurred when accessing this blog</string>
    <string name="post_not_found">An error occurred when loading the post. Refresh your posts and try again.</string>
    <string name="sign_in">Sign in</string>
    <string name="signing_out">Signing out…</string>
    <string name="upload">Upload</string>
    <string name="learn_more">Learn more</string>
    <string name="posting_post">Posting \"%s\"</string>
    <string name="language">Language</string>
    <string name="signout">Disconnect</string>
    <string name="undo">Undo</string>
    <string name="never">Never</string>
    <string name="unknown">Unknown</string>
    <string name="could_not_load_page">Could not load page</string>

    <!-- timestamps for posts / pages -->
    <string name="today">Today</string>
    <string name="yesterday">Yesterday</string>
    <string name="days_ago">%d days ago</string>

    <!-- MediaPicker -->
    <string name="add_to_post">Add to Post</string>
    <string name="media_picker_title">Select media</string>
    <string name="take_photo">Take a photo</string>
    <string name="take_video">Take a video</string>
    <string name="tab_title_device_images">Device Images</string>
    <string name="tab_title_device_videos">Device Videos</string>
    <string name="tab_title_site_images">Site Images</string>
    <string name="tab_title_site_videos">Site Videos</string>

    <!-- Media Gallery Action Bar -->
    <string name="media_add_popup_title">Add to media library</string>
    <string name="media_add_popup_capture_photo">Capture photo</string>
    <string name="media_add_popup_capture_video">Capture video</string>
    <string name="media_add_new_media_gallery">Create gallery</string>
    <string name="media_gallery_date_range" comment="Displaying media from 2014-01-13 to 2014-01-23">Displaying media from %1$s to %2$s</string>

    <!-- CAB -->
    <string name="cab_selected">%d selected</string>

    <!-- Media Gallery -->
    <string name="all">All</string>
    <string name="images">Images</string>
    <string name="unattached">Unattached</string>
    <string name="custom_date" comment="one of the media page filter (others are all, images, unattached, custom date), after selecting Custom Date, you can choose a date range to filter media files">Custom Date</string>
    <string name="media_gallery_settings_title">Gallery settings</string>
    <string name="media_gallery_image_order">Image order</string>
    <string name="media_gallery_image_order_random">Random</string>
    <string name="media_gallery_image_order_reverse">Reverse</string>
    <string name="media_gallery_num_columns">Number of columns</string>
    <string name="media_gallery_type">Type</string>
    <string name="media_gallery_type_thumbnail_grid">Thumbnail grid</string>
    <string name="media_gallery_type_squares">Squares</string>
    <string name="media_gallery_type_tiled">Tiled</string>
    <string name="media_gallery_type_circles">Circles</string>
    <string name="media_gallery_type_slideshow">Slideshow</string>
    <string name="media_gallery_edit">Edit gallery</string>
    <string name="pick_photo">Select photo</string>
    <string name="pick_video">Select video</string>
    <string name="reader_toast_err_get_post">Unable to retrieve this post</string>
    <string name="media_error_no_permission">You don\'t have permission to view the media library</string>
    <string name="media_error_no_permission_upload">You don\'t have permission to upload media to the site</string>
    <string name="access_media_permission_required">Permissions required in order to access media</string>
    <string name="add_media_permission_required">Permissions required in order to add media</string>
    <string name="media_fetching">Fetching media…</string>
    <string name="loading_videos">Loading videos</string>
    <string name="loading_images">Loading images</string>
    <string name="loading_blog_images">Fetching images</string>
    <string name="loading_blog_videos">Fetching videos</string>
    <string name="no_media">No media</string>
    <string name="no_media_sources">Couldn\'t fetch media</string>
    <string name="error_loading_images">Error loading images</string>
    <string name="error_loading_videos">Error loading videos</string>
    <string name="error_loading_blog_images">Unable to fetch images</string>
    <string name="error_loading_blog_videos">Unable to fetch videos</string>
    <string name="no_device_images">No images</string>
    <string name="no_device_videos">No videos</string>
    <string name="no_blog_images">No images</string>
    <string name="no_blog_videos">No videos</string>
    <string name="upload_queued">Queued</string>
    <string name="media_file_type">File type: %s</string>
    <string name="media_file_name">File name: %s</string>
    <string name="media_uploaded_on">Uploaded on: %s</string>
    <string name="media_dimensions">Dimensions: %s</string>

    <!-- Upload Media -->
    <string name="image_added">Image added</string>
    <string name="media_no_video_title">VideoPress unavailable</string>
    <string name="media_no_video_message">Get the VideoPress upgrade to upload video!</string>

    <!-- Edit Media -->
    <string name="media_edit_title_text">Title</string>
    <string name="media_edit_caption_text">Caption</string>
    <string name="media_edit_description_text">Description</string>
    <string name="media_edit_title_hint">Enter a title here</string>
    <string name="media_edit_caption_hint">Enter a caption here</string>
    <string name="media_edit_description_hint">Enter a description here</string>
    <string name="media_edit_success">Updated</string>
    <string name="media_edit_failure">Failed to update</string>
    <string name="saving">Saving…</string>

    <!-- Delete Media -->
    <string name="confirm_delete_media">Delete selected item?</string>
    <string name="confirm_delete_multi_media">Delete selected items?</string>
    <string name="wait_until_upload_completes">Wait until upload completes</string>
    <string name="cannot_delete_multi_media_items">Some media can\'t be deleted at this time. Try again later.</string>
    <string name="media_empty_list">No media</string>
    <string name="media_empty_list_custom_date">No media in this time interval</string>
    <string name="delete">Delete</string>

    <!-- Media details -->
    <string name="media_details_label_date_added">Added</string>
    <string name="media_details_label_date_uploaded">Uploaded</string>
    <string name="media_details_label_file_name">File name</string>
    <string name="media_details_label_file_type">File type</string>
    <string name="media_details_copy_url">Copy URL</string>
    <string name="media_details_copy_url_toast">URL copied to clipboard</string>

    <!-- tab titles -->
    <string name="tab_comments" translatable="false">@string/comments</string>

    <!-- themes -->
    <string name="themes_live_preview">Live preview</string>
    <string name="themes_details_label">Details</string>
    <string name="themes_features_label">Features</string>
    <string name="themes_fetching">Fetching themes…</string>

    <string name="theme_activate_button">Activate</string>
    <string name="theme_activating_button">Activating</string>
    <string name="theme_fetch_failed">Failed to fetch themes</string>
    <string name="theme_set_failed">Failed to set theme</string>
    <string name="theme_set_success">Successfully set theme!</string>
    <string name="theme_auth_error_title">Failed to fetch themes</string>
    <string name="theme_auth_error_message">Ensure you have the privilege to set themes</string>
    <string name="theme_current_theme">Current theme</string>
    <string name="theme_premium_theme">Premium theme</string>
    <string name="theme_no_search_result_found">Sorry, no themes found.</string>
    <string name="theme_auth_error_authenticate">Failed to fetch themes: failed authenticate user</string>

    <!-- link view -->
    <string name="link_enter_url">URL</string>
    <string name="link_enter_url_text">Link text (optional)</string>
    <string name="create_a_link">Create a link</string>

    <!-- page view -->
    <string name="title">Title</string>
    <string name="pages_empty_list">No pages yet. Why not create one?</string>
    <string name="page_id">Page</string>
    <string name="page_settings">Page settings</string>

    <!-- posts tab -->
    <string name="untitled">Untitled</string>
    <string name="local_draft">Local draft</string>
    <string name="post_uploading">Uploading</string>
    <string name="posts_empty_list">No posts yet. Why not create one?</string>
    <string name="empty_list_default">This list is empty</string>

    <!-- buttons on post cards -->
    <string name="button_edit">Edit</string>
    <string name="button_publish">Publish</string>
    <string name="button_view">View</string>
    <string name="button_preview">Preview</string>
    <string name="button_stats">Stats</string>
    <string name="button_trash">Trash</string>
    <string name="button_delete" translatable="false">@string/delete</string>
    <string name="button_more" translatable="false">@string/more</string>
    <string name="button_back">Back</string>
    <string name="button_revert">Revert</string>

    <!-- dropdown filter above post cards -->
    <string-array name="post_filters_array">
        <item>Published</item>
        <item>Drafts</item>
        <item>Scheduled</item>
        <item>Trashed</item>
    </string-array>

    <!-- post view -->
    <string name="post_id">Post</string>
    <string name="upload_failed">Upload failed</string>
    <string name="post_published">Post published</string>
    <string name="page_published">Page published</string>
    <string name="post_updated">Post updated</string>
    <string name="page_updated">Page updated</string>
    <string name="post_password">Password (optional)</string>
    <string name="caption">Caption (optional)</string>
    <string name="horizontal_alignment">Horizontal alignment</string>
    <string name="width">Width</string>
    <string name="featured">Use as featured image</string>
    <string name="featured_in_post">Include image in post content</string>
    <string name="out_of_memory">Device out of memory</string>
    <string name="file_not_found">Couldn\'t find the media file for upload. Was it deleted or moved?</string>
    <string name="post_excerpt">Excerpt</string>
    <string name="download">Downloading media</string>
    <string name="post_settings">Post settings</string>
    <string name="delete_post">Delete post</string>
    <string name="delete_page">Delete page</string>
    <string name="share_url">Share URL</string>
    <string name="posts_fetching">Fetching posts…</string>
    <string name="pages_fetching">Fetching pages…</string>
    <string name="toast_err_post_uploading">Unable to open post while it\'s uploading</string>

    <!-- reload drop down -->
    <string name="loading">Loading…</string>

    <!-- comment view -->
    <string name="on">on</string>
    <string name="comment_status_approved">Approved</string>
    <string name="comment_status_unapproved">Pending</string>
    <string name="comment_status_spam">Spam</string>
    <string name="comment_status_trash">Trashed</string>
    <string name="comment_status_all">All</string>
    <string name="edit_comment">Edit comment</string>
    <string name="comments_empty_list">No comments</string>
    <string name="comments_empty_list_filtered">No %s comments</string>
    <string name="comment_reply_to_user">Reply to %s</string>
    <string name="comment_trashed">Comment trashed</string>
    <string name="comment_spammed">Comment marked as spam</string>
    <string name="comment_deleted_permanently">Comment deleted</string>
    <string name="comment">Comment</string>
    <string name="comments_fetching">Fetching comments…</string>

    <!-- comment menu and buttons on comment detail - keep these short! -->
    <string name="mnu_comment_approve">Approve</string>
    <string name="mnu_comment_unapprove">Unapprove</string>
    <string name="mnu_comment_spam">Spam</string>
    <string name="mnu_comment_unspam">Not spam</string>
    <string name="mnu_comment_trash">Trash</string>
    <string name="mnu_comment_untrash">Restore</string>
    <string name="mnu_comment_delete_permanently">Delete</string>
    <string name="mnu_comment_liked">Liked</string>

    <!-- comment dialogs - must be worded to work for moderation of single/multiple comments -->
    <string name="dlg_approving_comments">Approving</string>
    <string name="dlg_unapproving_comments">Unapproving</string>
    <string name="dlg_spamming_comments">Marking as spam</string>
    <string name="dlg_trashing_comments">Sending to trash</string>
    <string name="dlg_deleting_comments">Deleting comments</string>
    <string name="dlg_confirm_trash_comments">Send to trash?</string>
    <string name="trash_yes">Trash</string>
    <string name="trash_no">Don\'t trash</string>

    <!-- comment actions -->
    <string name="reply">Reply</string>
    <string name="trash">Trash</string>

    <!-- edit comment view -->
    <string name="author_name">Author name</string>
    <string name="author_email">Author email</string>
    <string name="author_url">Author URL</string>
    <string name="hint_comment_content">Comment</string>
    <string name="saving_changes">Saving changes</string>
    <string name="sure_to_cancel_edit_comment">Cancel editing this comment?</string>
    <string name="dlg_sure_to_delete_comment">Permanently delete this comment?</string>
    <string name="dlg_sure_to_delete_comments">Permanently delete these comments?</string>
    <string name="content_required">Comment is required</string>
    <string name="toast_comment_unedited">Comment hasn\'t changed</string>

    <!-- context menu -->
    <string name="remove_account">Remove site</string>
    <string name="blog_removed_successfully">Site removed successfully</string>

    <!-- draft actions -->
    <string name="delete_draft">Delete draft</string>
    <string name="delete_sure">Delete this draft</string>

    <!-- page actions -->
    <string name="preview_page">Preview page</string>
    <string name="deleting_page">Deleting page</string>
    <string name="page_deleted">Page deleted</string>
    <string name="delete_sure_page">Delete this page</string>
    <string name="page_trashed">Page sent to trash</string>

    <!-- post actions -->
    <string name="preview_post">Preview post</string>
    <string name="deleting_post">Deleting post</string>
    <string name="post_deleted">Post deleted</string>
    <string name="post_trashed">Post sent to trash</string>
    <string name="comment_added">Comment added successfully</string>
    <string name="delete_sure_post">Delete this post</string>
    <string name="share_url_post">Share post</string>
    <string name="share_url_page">Share page</string>
    <string name="share_link">Share link</string>
    <string name="post_not_published">Post status isn\'t published</string>
    <string name="page_not_published">Page status isn\'t published</string>
    <string name="view_in_browser">View in browser</string>
    <string name="post_signature">Post signature</string>
    <string name="your_signature">Your signature:</string>
    <string name="add_tagline">Add a signature to new posts</string>
    <string name="posted_from">Posted from WordPress for Android</string>
    <string name="preview">Preview</string>
    <string name="update_verb">Update</string>
    <string name="sending_content">Uploading %s content</string>
    <string name="uploading_total">Uploading %1$d of %2$d</string>

    <!-- new account view -->
    <string name="signing_in">Signing in…</string>
    <string name="no_site_error">Couldn\'t connect to the WordPress site</string>

    <!-- media selection -->
    <string name="select_photo">Select a photo from gallery</string>
    <string name="select_video">Select a video from gallery</string>
    <string name="select_from_media_library">Select from media library</string>
    <string name="select_from_new_picker">Multi-select with the new picker</string>

    <!-- category management -->
    <string name="categories">Categories</string>
    <string name="add_new_category">Add new category</string>
    <string name="add_category">Add category</string>
    <string name="category_name">Category name</string>
    <string name="category_slug">Category slug (optional)</string>
    <string name="category_desc">Category description (optional)</string>
    <string name="category_parent">Category parent (optional):</string>
    <string name="adding_cat_failed">Adding category failed</string>
    <string name="adding_cat_success">Category added successfully</string>
    <string name="cat_name_required">The category name field is required</string>
    <string name="category_automatically_renamed">Category name %1$s isn\'t valid. It has been renamed to %2$s.</string>

    <!-- action from share intents -->
    <string name="select_a_blog">Select a WordPress site</string>
    <string name="share_action_title">Add to …</string>
    <string name="share_action_post">New post</string>
    <string name="share_action_media">Media library</string>
    <string name="share_action">Share</string>
    <string name="cant_share_no_visible_blog">You can\'t share to WordPress without a visible blog</string>
    <string name="no_account">No WordPress account found, add an account and try again</string>
    <string name="share_preference_title">Share to WordPress</string>
    <string name="reset_auto_share_preference">Reset auto-sharing settings</string>
    <string name="auto_sharing_preference_reset">Auto-sharing settings reset</string>
    <string name="auto_sharing_preference_reset_caused_by_error">Previously selected blog is no longer visible</string>
    <string name="always_use_these_settings_to_share">Always use these settings</string>

    <!-- file errors -->
    <string name="file_error_create">Couldn\'t create temp file for media upload. Make sure there is enough free space on your device.</string>

    <!-- SD Card errors -->
    <string name="sdcard_title">SD Card Required</string>
    <string name="sdcard_message">A mounted SD card is required to upload media</string>

    <!-- location -->
    <string name="location">Location</string>
    <string name="location_not_found">Unknown location</string>
    <string name="add_location">Add location</string>
    <string name="current_location">Current location</string>
    <string name="search_current_location">Locate</string>
    <string name="search_location">Search</string>
    <string name="edit_location">Edit</string>
    <string name="add_location_permission_required">Permission required in order to add location</string>

    <!--     Begin     -->
    <!-- Site Settings -->
    <!--               -->

    <!-- General -->
    <string name="discussion">Discussion</string>
    <string name="privacy">Privacy</string>
    <string name="related_posts">Related Posts</string>
    <string name="more">More</string>
    <string name="none">None</string>
    <string name="disabled">Disabled</string>
    <string name="comments">Comments</string>
    <string name="close_after">Close after</string>
    <string name="oldest_first">Oldest first</string>
    <string name="newest_first">Newest first</string>
    <plurals name="days_quantity">
        <item quantity="one">1 day</item>
        <item quantity="other">%d days</item>
    </plurals>

    <!-- PreferenceCategory Headers -->
    <string name="site_settings_general_header">General</string>
    <string name="site_settings_account_header">Account</string>
    <string name="site_settings_writing_header">Writing</string>
    <string name="site_settings_discussion_header" translatable="false">@string/discussion</string>
    <string name="site_settings_discussion_new_posts_header">Defaults for new posts</string>
    <string name="site_settings_comments_header" translatable="false">@string/comments</string>
    <string name="site_settings_this_device_header">This device</string>

    <!-- Preference Titles -->
    <string name="site_settings_title_title">Site Title</string>
    <string name="site_settings_tagline_title">Tagline</string>
    <string name="site_settings_address_title">Address</string>
    <string name="site_settings_privacy_title" translatable="false">@string/privacy</string>
    <string name="site_settings_language_title" translatable="false">@string/language</string>
    <string name="site_settings_username_title" translatable="false">@string/username</string>
    <string name="site_settings_password_title" translatable="false">@string/password</string>
    <string name="site_settings_location_title">Enable Location</string>
    <string name="site_settings_default_category_title">Default Category</string>
    <string name="site_settings_default_format_title">Default Format</string>
    <string name="site_settings_image_original_size">Original Size</string>
    <string name="site_settings_default_image_width_title" translatable="false">@string/max_thumbnail_px_width</string>
    <string name="site_settings_upload_and_link_image_title" translatable="false">@string/upload_full_size_image</string>
    <string name="site_settings_related_posts_title" translatable="false">@string/related_posts</string>
    <string name="site_settings_more_title" translatable="false">@string/more</string>
    <string name="site_settings_allow_comments_title">Allow Comments</string>
    <string name="site_settings_send_pingbacks_title">Send Pingbacks</string>
    <string name="site_settings_receive_pingbacks_title">Receive Pingbacks</string>
    <string name="site_settings_identity_required_title">Must include name and email</string>
    <string name="site_settings_account_required_title">Users must be signed in</string>
    <string name="site_settings_close_after_title" translatable="false">@string/close_after</string>
    <string name="site_settings_sort_by_title">Sort by</string>
    <string name="site_settings_threading_title">Threading</string>
    <string name="site_settings_paging_title">Paging</string>
    <string name="site_settings_whitelist_title">Automatically approve</string>
    <string name="site_settings_multiple_links_title">Links in comments</string>
    <string name="site_settings_moderation_hold_title">Hold for Moderation</string>
    <string name="site_settings_blacklist_title">Blacklist</string>
    <string name="site_settings_delete_site_title">Delete Site</string>

    <!-- Preference Summaries -->
    <string name="site_settings_privacy_public_summary">Public</string>
    <string name="site_settings_privacy_hidden_summary">Hidden</string>
    <string name="site_settings_privacy_private_summary">Private</string>
    <string name="site_settings_threading_summary">%d levels</string>
    <string name="site_settings_whitelist_all_summary">Comments from all users</string>
    <string name="site_settings_whitelist_known_summary">Comments from known users</string>
    <string name="site_settings_whitelist_none_summary" translatable="false">@string/none</string>
    <string-array name="site_settings_auto_approve_details">
        <item>Require manual approval for everyone\'s comments.</item>
        <item>Automatically approve if the user has a previously approved comment.</item>
        <item>Automatically approve everyone\'s comments.</item>
    </string-array>
    <plurals name="site_settings_multiple_links_summary">
        <item quantity="one">Require approval for more than 1 link</item>
        <item quantity="other">Require approval for more than %d links</item>
    </plurals>
    <plurals name="site_settings_paging_summary">
        <item quantity="one">1 comment per page</item>
        <item quantity="other">%d comments per page</item>
    </plurals>
    <string-array name="privacy_details">
        <item>Your site is visible to everyone and may be indexed by search engines</item>
        <item>Your site is visible to everyone but asks search engines not to index it</item>
        <item>Your site is visible only to you and users you approve</item>
    </string-array>

    <!-- Preference Entries -->
    <string-array name="site_settings_auto_approve_entries">
        <item>No comments</item>
        <item>Known users\' comments</item>
        <item>All users</item>
    </string-array>

    <string-array name="site_settings_privacy_entries" translatable="false">
        <item>@string/site_settings_privacy_public_summary</item>
        <item>@string/site_settings_privacy_hidden_summary</item>
        <item>@string/site_settings_privacy_private_summary</item>
    </string-array>

    <string-array name="site_settings_sort_entries" translatable="false">
        <item>@string/oldest_first</item>
        <item>@string/newest_first</item>
    </string-array>

    <!-- Hints (long press) -->
    <string name="site_settings_title_hint">In a few words, explain what this site is about</string>
    <string name="site_settings_tagline_hint">A short description or catchy phrase to describe your blog</string>
    <string name="site_settings_address_hint">Changing your address is not currently supported</string>
    <string name="site_settings_privacy_hint">Controls who can see your site</string>
    <string name="site_settings_language_hint">Language this blog is primarily written in</string>
    <string name="site_settings_username_hint">Current user account</string>
    <string name="site_settings_password_hint">Change your password</string>
    <string name="site_settings_location_hint">Automatically add location data to your posts</string>
    <string name="site_settings_category_hint">Sets new post category</string>
    <string name="site_settings_format_hint">Sets new post format</string>
    <string name="site_settings_image_width_hint">Resizes images in posts to this width</string>
    <string name="site_settings_upload_and_link_image_hint">Enable to always upload the fullsize image</string>
    <string name="site_settings_related_posts_hint">Show or hide related posts in reader</string>
    <string name="site_settings_more_hint">View all available Discussion settings</string>
    <string name="site_settings_discussion_hint">View and change your sites discussion settings</string>
    <string name="site_settings_allow_comments_hint">Allow readers to post comments</string>
    <string name="site_settings_send_pingbacks_hint">Attempt to notify any blogs linked to from the article</string>
    <string name="site_settings_receive_pingbacks_hint">Allow link notifications from other blogs</string>
    <string name="site_settings_close_after_hint">Disallow comments after the specified time</string>
    <string name="site_settings_sort_by_hint">Determines the order comments are displayed</string>
    <string name="site_settings_threading_hint">Allow nested comments to a certain depth</string>
    <string name="site_settings_paging_hint">Display comments in chunks of a specified size</string>
    <string name="site_settings_manual_approval_hint">Comments must be manually approved</string>
    <string name="site_settings_identity_required_hint">Comment author must fill out name and e-mail</string>
    <string name="site_settings_user_account_required_hint">Users must be registered and logged in to comment</string>
    <string name="site_settings_whitelist_hint">Comment author must have a previously approved comment</string>
    <string name="site_settings_multiple_links_hint">Ignores link limit from known users</string>
    <string name="site_settings_moderation_hold_hint">Comments that match a filter are put in the moderation queue</string>
    <string name="site_settings_blacklist_hint">Comments that match a filter are marked as spam</string>
    <string name="site_settings_delete_site_hint">Removes your site data from the app</string>

    <!-- Related Posts -->
    <string name="site_settings_rp_switch_title">Show Related Posts</string>
    <string name="site_settings_rp_switch_summary">Related Posts displays relevant content from your site below your posts.</string>
    <string name="site_settings_rp_show_header_title">Show Header</string>
    <string name="site_settings_rp_show_images_title">Show Images</string>
    <string name="site_settings_rp_preview_header" translatable="false">@string/related_posts</string>
    <string name="site_settings_rp_preview1_title">Big iPhone/iPad Update Now Available</string>
    <string name="site_settings_rp_preview1_site">in \"Mobile\"</string>
    <string name="site_settings_rp_preview2_title">The WordPress for Android App Gets a Big Facelift</string>
    <string name="site_settings_rp_preview2_site">in \"Apps\"</string>
    <string name="site_settings_rp_preview3_title">Upgrade Focus: VideoPress For Weddings</string>
    <string name="site_settings_rp_preview3_site">in \"Upgrade\"</string>

    <!-- Learn More -->
    <string name="site_settings_learn_more_header" translatable="false">@string/learn_more</string>
    <string name="site_settings_learn_more_caption">You can override these settings for individual posts.</string>

    <!-- List Editors (Blacklist, Hold for Moderation) -->
    <string name="site_settings_list_editor_no_items_text">No items</string>
    <string name="site_settings_list_editor_input_hint">Enter a word or phrase</string>
    <string name="site_settings_hold_for_moderation_description">When a comment contains any of these words in its content, name, URL, e-mail, or IP, it will be held in the moderation queue. You can enter partial words, so \"press\" will match \"WordPress.\"</string>
    <string name="site_settings_blacklist_description">When a comment contains any of these words in its content, name, URL, e-mail, or IP, it will be marked as spam. You can enter partial words, so \"press\" will match \"WordPress.\"</string>

    <!-- Dialogs -->
    <string name="site_settings_discussion_title" translatable="false">@string/discussion</string>
    <string name="site_settings_close_after_dialog_title">Close commenting</string>
    <string name="site_settings_paging_dialog_header">Comments per page</string>
    <string name="site_settings_paging_dialog_description">Break comment threads into multiple pages.</string>
    <string name="site_settings_threading_dialog_header">Thread up to</string>
    <string name="site_settings_threading_dialog_description">Allow comments to be nested in threads.</string>
    <string name="site_settings_close_after_dialog_header" translatable="false">@string/close_after</string>
    <string name="site_settings_close_after_dialog_description">Automatically close comments on articles.</string>
    <string name="site_settings_close_after_dialog_switch_text">Automatically close</string>
    <string name="site_settings_multiple_links_dialog_description">Require approval for comments that include more than this number of links.</string>

    <!-- Errors -->
    <string name="site_settings_unsupported_version_error">Unsupported WordPress version</string>
    <string name="site_settings_unknown_language_code_error">Language code not recognized</string>
    <string name="site_settings_disconnected_toast">Disconnected, editing disabled.</string>

    <!--               -->
    <!-- Site Settings -->
    <!--      End      -->

    <!-- preferences -->
    <string name="open_source_licenses">Open source licenses</string>
    <string name="preference_privacy">Privacy</string>
    <string name="preference_send_usage_stats">Send statistics</string>
    <string name="preference_send_usage_stats_summary">Automatically send usage statistics to help us improve WordPress for Android</string>

    <!-- stats -->
    <string name="stats">Stats</string>
    <string name="stats_for">Stats for %s</string>
    <string name="stats_other_recent_stats_label">Other Recent Stats</string>
    <string name="stats_other_recent_stats_moved_label">Looking for your Other Recent Stats? We\'ve moved them to the Insights page.</string>
    <string name="stats_view_all">View all</string>
    <string name="stats_view">View</string>
    <string name="stats_pagination_label">Page %1$s of %2$s</string>
    <string name="stats_no_activity_this_period">No activity this period</string>
    <string name="stats_default_number_zero" translatable="false">0</string>

    <!-- stats: errors -->
    <string name="stats_no_blog">Stats couldn\'t be loaded for the required blog</string>
    <string name="stats_generic_error">Required Stats couldn\'t be loaded</string>
    <string name="stats_sign_in_jetpack_different_com_account">To view your stats, sign in to the WordPress.com account you used to connect Jetpack.</string>
    <string name="stats_enable_rest_api_in_jetpack">To view your stats, enable the JSON API module in Jetpack.</string>

    <!-- stats: Widget labels -->
    <string name="stats_widget_name">WordPress Today\'s Stats</string>
    <string name="stats_widget_name_for_blog">Today\'s Stats for %1$s</string>
    <string name="stats_widget_loading_data">Loading data…</string>
    <string name="stats_widget_error_generic">Stats couldn\'t be loaded</string>
    <string name="stats_widget_error_no_account">Please login into WordPress</string>
    <string name="stats_widget_error_no_permissions">Your WordPress.com account can\'t access Stats on this blog</string>
    <string name="stats_widget_error_no_visible_blog">Stats couldn\'t be accessed without a visible blog</string>
    <string name="stats_widget_error_readd_widget">Please remove the widget and re-add it again</string>
    <string name="stats_widget_error_jetpack_no_blogid">Please access the Stats in the app, and try adding the widget later</string>

    <!-- stats: Widget Promote Dialog -->
    <string name="stats_widget_promo_title">Home Screen Stats Widget</string>
    <string name="stats_widget_promo_desc">Add the widget to your home screen to access your Stats in one click.</string>
    <string name="stats_widget_promo_ok_btn_label">Ok, got it</string>

    <!-- stats: labels for timeframes -->
    <string name="stats_timeframe_today">Today</string>
    <string name="stats_timeframe_yesterday">Yesterday</string>
    <string name="stats_timeframe_days">Days</string>
    <string name="stats_timeframe_weeks">Weeks</string>
    <string name="stats_timeframe_months">Months</string>
    <string name="stats_timeframe_years">Years</string>

    <string name="stats_views">Views</string>
    <string name="stats_visitors">Visitors</string>
    <string name="stats_likes">Likes</string>
    <string name="stats_comments" translatable="false">@string/comments</string>

    <!-- stats: labels for the views -->
    <string name="stats_view_visitors_and_views">Visitors and Views</string>
    <string name="stats_view_countries">Countries</string>
    <string name="stats_view_top_posts_and_pages">Posts &amp; Pages</string>
    <string name="stats_view_clicks">Clicks</string>
    <string name="stats_view_tags_and_categories">Tags &amp; Categories</string>
    <string name="stats_view_authors">Authors</string>
    <string name="stats_view_referrers">Referrers</string>
    <string name="stats_view_videos">Videos</string>
    <string name="stats_view_comments" translatable="false">@string/comments</string>
    <string name="stats_view_search_terms">Search Terms</string>
    <string name="stats_view_publicize">Publicize</string>
    <string name="stats_view_followers">Followers</string>

    <!-- stats: label for the entries -->
    <string name="stats_entry_country">Country</string>
    <string name="stats_entry_posts_and_pages">Title</string>
    <string name="stats_entry_clicks_link">Link</string>
    <string name="stats_entry_tags_and_categories">Topic</string>
    <string name="stats_entry_authors">Author</string>
    <string name="stats_entry_referrers">Referrer</string>
    <string name="stats_entry_video_plays">Video</string>
    <string name="stats_entry_top_commenter">Author</string>
    <string name="stats_entry_publicize">Service</string>
    <string name="stats_entry_followers">Follower</string>
    <string name="stats_entry_search_terms">Search Term</string>

    <!-- stats: label for the totals -->
    <string name="stats_totals_views">Views</string>
    <string name="stats_totals_clicks">Clicks</string>
    <string name="stats_totals_plays">Plays</string>
    <string name="stats_totals_comments" translatable="false">@string/comments</string>
    <string name="stats_totals_publicize">Followers</string>
    <string name="stats_totals_followers">Since</string>

    <!-- stats: empty list strings -->
    <string name="stats_empty_geoviews">No countries recorded</string>
    <string name="stats_empty_geoviews_desc">Explore the list to see which countries and regions generate the most traffic to your site.</string>
    <string name="stats_empty_top_posts_title">No posts or pages viewed</string>
    <string name="stats_empty_top_posts_desc">Discover what your most-viewed content is, and check how individual posts and pages perform over time.</string>
    <string name="stats_empty_referrers_title">No referrers recorded</string>
    <string name="stats_empty_referrers_desc">Learn more about your site’s visibility by looking at the websites and search engines that send the most traffic your way</string>
    <string name="stats_empty_clicks_title">No clicks recorded</string>
    <string name="stats_empty_clicks_desc">When your content includes links to other sites, you’ll see which ones your visitors click on the most.</string>
    <string name="stats_empty_top_authors_desc">Track the views on each contributor\'s posts, and zoom in to discover the most popular content by each author.</string>
    <string name="stats_empty_tags_and_categories">No tagged posts or pages viewed</string>
    <string name="stats_empty_tags_and_categories_desc">Get an overview of the most popular topics on your site, as reflected in your top posts from the past week.</string>
    <string name="stats_empty_video">No videos played</string>
    <string name="stats_empty_video_desc">If you\'ve uploaded videos using VideoPress, find out how many times they’ve been watched.</string>
    <string name="stats_empty_comments">No comments yet</string>
    <string name="stats_empty_comments_desc">If you allow comments on your site, track your top commenters and discover what content sparks the liveliest conversations, based on the most recent 1,000 comments.</string>
    <string name="stats_bar_graph_empty">No stats available</string>
    <string name="stats_empty_publicize">No publicize followers recorded</string>
    <string name="stats_empty_publicize_desc">Keep track of your followers from various social networking services using publicize.</string>
    <string name="stats_empty_followers">No followers</string>
    <string name="stats_empty_followers_desc">Keep track of your overall number of followers, and how long each one has been following your site.</string>
    <string name="stats_empty_search_terms">No search terms recorded</string>
    <string name="stats_empty_search_terms_desc">Learn more about your search traffic by looking at the terms your visitors searched for to find your site.</string>

    <!-- stats: comments -->
    <string name="stats_comments_by_authors">By Authors</string>
    <string name="stats_comments_by_posts_and_pages">By Posts &amp; Pages</string>
    <string name="stats_comments_total_comments_followers">Total posts with comment followers: %1$s</string>

    <!-- stats: referrers -->
    <string name="stats_referrers_spam">Spam</string>
    <string name="stats_referrers_unspam">Not spam</string>
    <string name="stats_referrers_marking_spam">Marking as spam</string>
    <string name="stats_referrers_marking_not_spam">Marking as not spam</string>
    <string name="stats_referrers_spam_generic_error">Something went wrong during the operation. The spam state wasn\'t changed.</string>

    <!-- stats: followers -->
    <string name="stats_followers_wpcom_selector">WordPress.com</string>
    <string name="stats_followers_email_selector">Email</string>
    <string name="stats_followers_total_wpcom">Total WordPress.com Followers: %1$s</string>
    <string name="stats_followers_total_email">Total Email Followers: %1$s</string>
    <string name="stats_followers_total_wpcom_paged">Showing %1$d - %2$d of %3$s WordPress.com Followers</string>
    <string name="stats_followers_total_email_paged">Showing %1$d - %2$d of %3$s Email Followers</string>
    <string name="stats_followers_seconds_ago">seconds ago</string>
    <string name="stats_followers_a_minute_ago">a minute ago</string>
    <string name="stats_followers_minutes">%1$d minutes</string>
    <string name="stats_followers_an_hour_ago">an hour ago</string>
    <string name="stats_followers_hours">%1$d hours</string>
    <string name="stats_followers_a_day">A day</string>
    <string name="stats_followers_days">%1$d days</string>
    <string name="stats_followers_a_month">A month</string>
    <string name="stats_followers_months">%1$d months</string>
    <string name="stats_followers_a_year">A year</string>
    <string name="stats_followers_years">%1$d years</string>

    <!-- stats: search terms -->
    <string name="stats_search_terms_unknown_search_terms">Unknown Search Terms</string>

    <!-- stats: Authors -->
    <string name="stats_unknown_author">Unknown Author</string>

    <!-- Stats: Single post details view -->
    <string name="stats_period">Period</string>
    <string name="stats_total">Total</string>
    <string name="stats_overall">Overall</string>
    <string name="stats_months_and_years">Months and Years</string>
    <string name="stats_average_per_day">Average per Day</string>
    <string name="stats_recent_weeks">Recent Weeks</string>

    <!-- Stats insights -->
    <string name="stats_insights">Insights</string>
    <string name="stats_insights_all_time">All-time posts, views, and visitors</string>
    <string name="stats_insights_today">Today\'s Stats</string>
    <string name="stats_insights_latest_post_summary">Latest Post Summary</string>
    <string name="stats_insights_latest_post_trend">It\'s been %1$s since %2$s was published. Here\'s how the post has performed so far…</string>
    <string name="stats_insights_popular">Most popular day and hour</string>
    <string name="stats_insights_most_popular_day">Most popular day</string>
    <string name="stats_insights_most_popular_hour">Most popular hour</string>
    <string name="stats_insights_most_popular_percent_views">%1$d%% of views</string>
    <string name="stats_insights_best_ever">Best Views Ever</string>

    <!-- invalid_url -->
    <string name="invalid_url_message">Check that the blog URL entered is valid</string>

    <!-- post status -->
    <string name="publish_post">Publish</string>
    <string name="pending_review">Pending review</string>
    <string name="draft">Draft</string>
    <string name="post_private">Private</string>
    <string name="scheduled">Scheduled</string>
    <string name="trashed">Trashed</string>

    <!-- QuickPress -->
    <string name="quickpress_window_title">Select blog for QuickPress shortcut</string>
    <string name="quickpress_add_error">Shortcut name can\'t be empty</string>
    <string name="quickpress_add_alert_title">Set shortcut name</string>

    <!-- HTTP Authentication -->
    <string name="httpuser">HTTP username</string>
    <string name="httppassword">HTTP password</string>
    <string name="settings">Settings</string>
    <string name="http_credentials">HTTP credentials (optional)</string>
    <string name="http_authorization_required">Authorization required</string>

    <!-- post scheduling and password -->
    <string name="publish_date">Publish</string>
    <string name="post_format">Post format</string>
    <string name="schedule_verb">Schedule</string>

    <!-- post date selection -->
    <string name="select_date">Select date</string>
    <string name="select_time">Select time</string>

    <!-- notifications -->
    <string name="notifications">Notifications</string>
    <string name="note_reply_successful">Reply published</string>
    <string name="new_notifications">%d new notifications</string>
    <string name="more_notifications">and %d more.</string>
    <string name="reply_failed">Reply failed</string>
    <string name="notifications_empty_list">No notifications</string>
    <string name="notifications_empty_all">No notifications&#8230;yet.</string>
    <string name="notifications_empty_unread">You\'re all caught up!</string>
    <string name="notifications_empty_comments">No new comments&#8230;yet.</string>
    <string name="notifications_empty_followers">No new followers to report&#8230;yet.</string>
    <string name="notifications_empty_likes">No new likes to show&#8230;yet.</string>
    <string name="notifications_empty_action_all">Get active! Comment on posts from blogs you follow.</string>
    <string name="notifications_empty_action_unread">Reignite the conversation: write a new post.</string>
    <string name="notifications_empty_action_comments">Join a conversation: comment on posts from blogs you follow.</string>
    <string name="notifications_empty_action_followers_likes">Get noticed: comment on posts you\'ve read.</string>
    <string name="notifications_account_required">Sign in to WordPress.com for notifications</string>
    <string name="notifications_empty_view_reader">View Reader</string>
    <string name="older_two_days">Older than 2 days</string>
    <string name="older_last_week">Older than a week</string>
    <string name="older_month">Older than a month</string>
    <string name="error_notification_open">Could not open notification</string>
    <string name="ignore">Ignore</string>
    <string name="push_auth_expired">The request has expired. Sign in to WordPress.com to try again.</string>
    <string name="unread">Unread</string>
    <string name="follows">Follows</string>

    <!-- Notification Settings -->
    <string name="notification_settings">Notification Settings</string>
    <string name="notifications_sights_and_sounds">Sights and Sounds</string>
    <string name="your_sites">Your Sites</string>
    <string name="notifications_account_emails_summary">We\'ll always send important emails regarding your account, but you can get some helpful extras, too.</string>
    <string name="notifications_account_emails">Email from WordPress.com</string>
    <string name="notifications_wpcom_updates">WordPress.com Updates</string>
    <string name="notifications_other">Other</string>
    <string name="notifications_comments_other_blogs">Comments on other sites</string>
    <string name="notifications_tab">Notifications tab</string>
    <string name="email">Email</string>
    <string name="app_notifications">App notifications</string>
    <string name="comment_likes">Comment likes</string>
    <string name="replies_to_your_comments">Replies to your comments</string>
    <string name="error_loading_notifications">Couldn\'t load notification settings</string>
    <string name="notification_types">Notification Types</string>
    <string name="notifications_disabled">App notifications have been disabled. Tap here to enable them in Settings.</string>
    <string name="notifications_tab_summary">Settings for notifications that appear in the Notifications tab.</string>
    <string name="notifications_email_summary">Settings for notifications that are sent to the email tied to your account.</string>
    <string name="notifications_push_summary">Settings for notifications that appear on your device.</string>
    <string name="search_sites">Search sites</string>
    <string name="notifications_no_search_results">No sites matched \'%s\'</string>
    <string-array name="notifications_blog_settings">
        <item>Comments on my site</item>
        <item>Likes on my comments</item>
        <item>Likes on my posts</item>
        <item>Site follows</item>
        <item>Site achievements</item>
        <item>Username mentions</item>
    </string-array>
    <string-array name="notifications_other_settings">
        <item>Replies to my comments</item>
        <item>Likes on my comments</item>
    </string-array>
    <string-array name="notifications_wpcom_settings">
        <item>Suggestions</item>
        <item>Research</item>
        <item>Community</item>
    </string-array>
    <string-array name="notifications_wpcom_settings_summaries">
        <item>Tips for getting the most out of WordPress.com.</item>
        <item>Opportunities to participate in WordPress.com research &amp; surveys.</item>
        <item>Information on WordPress.com courses and events (online &amp; in-person).</item>
    </string-array>

    <!-- reader -->
    <string name="reader">Reader</string>

    <!-- Post Formats -->
    <string-array name="post_formats_array">
        <item>Aside</item>
        <item>Audio</item>
        <item>Chat</item>
        <item>Gallery</item>
        <item>Image</item>
        <item>Link</item>
        <item>Quote</item>
        <item>Standard</item>
        <item>Status</item>
        <item>Video</item>
    </string-array>

    <!-- Menu Buttons -->
    <string name="new_post">New post</string>
    <string name="new_media">New media</string>
    <string name="edit_media">Edit media</string>
    <string name="view_site">View site</string>

    <!-- Image Alignment -->
    <string name="image_alignment">Alignment</string>

    <string-array name="alignment_array">
        <item>None</item>
        <item>Left</item>
        <item>Center</item>
        <item>Right</item>
    </string-array>

    <!-- About View -->
    <string name="app_title">WordPress for Android</string>
    <string name="publisher">Publisher:</string>
    <string name="automattic_inc" translatable="false">Automattic, Inc</string>
    <string name="automattic_url" translatable="false">automattic.com</string>
    <string name="version">Version</string>
    <string name="tos">Terms of Service</string>
    <string name="privacy_policy">Privacy policy</string>

    <!-- Remote Post Changes -->
    <string name="local_changes">Local changes</string>

    <!-- message on post preview explaining what local changes and local drafts are -->
    <string name="local_changes_explainer">This post has local changes which haven\'t been published</string>
    <string name="local_draft_explainer">This post is a local draft which hasn\'t been published</string>

    <string name="ok">OK</string>
    <string name="image_settings">Image settings</string>
    <string name="add_account_blog_url">Blog address</string>
    <string name="wordpress_blog">WordPress blog</string>
    <string name="blogusername">blogusername</string>
    <string name="dot_wordpress_dot_com_url" translatable="false">.wordpress.com</string>

    <!-- Error Messages -->
    <string name="error_delete_post">An error occurred while deleting the %s</string>
    <!-- The following messages can\'t be factorized due to i18n -->
    <string name="error_refresh_posts">Posts couldn\'t be refreshed at this time</string>
    <string name="error_refresh_pages">Pages couldn\'t be refreshed at this time</string>
    <string name="error_refresh_notifications">Notifications couldn\'t be refreshed at this time</string>
    <string name="error_refresh_comments">Comments couldn\'t be refreshed at this time</string>
    <string name="error_refresh_comments_showing_older">Comments couldn\'t be refreshed at this time - showing older comments</string>
    <string name="error_refresh_stats">Stats couldn\'t be refreshed at this time</string>
    <string name="error_refresh_media">Something went wrong while refreshing the media library. Try again later.</string>

    <string name="error_refresh_unauthorized_comments">You don\'t have permission to view or edit comments</string>
    <string name="error_refresh_unauthorized_pages">You don\'t have permission to view or edit pages</string>
    <string name="error_refresh_unauthorized_posts">You don\'t have permission to view or edit posts</string>
    <string name="error_fetch_my_profile">Couldn\'t retrieve your profile</string>
    <string name="error_fetch_account_settings">Couldn\'t retrieve your account settings</string>
    <string name="error_post_my_profile">Couldn\'t save your profile</string>
    <string name="error_post_my_account_settings">Couldn\'t save your account settings</string>
    <string name="error_generic">An error occurred</string>
    <string name="error_moderate_comment">An error occurred while moderating</string>
    <string name="error_edit_comment">An error occurred while editing the comment</string>
    <string name="error_publish_empty_post">Can\'t publish an empty post</string>
    <string name="error_publish_no_network">Can\'t publish while there is no connection. Saved as draft.</string>
    <string name="error_upload">An error occurred while uploading the %s</string>
    <string name="error_media_upload">An error occurred while uploading media</string>
    <string name="error_media_upload_connection">A connection error occurred while uploading media</string>
    <string name="error_blog_hidden">This blog is hidden and couldn\'t be loaded. Enable it again in settings and try again.</string>
    <string name="fatal_db_error">An error occurred while creating the app database. Try reinstalling the app.</string>
    <string name="error_copy_to_clipboard">An error occurred while copying text to clipboard</string>
    <string name="error_fetch_remote_site_settings">Couldn\'t retrieve site info</string>
    <string name="error_post_remote_site_settings">Couldn\'t save site info</string>
    <string name="error_open_list_from_notification">This post or page was published on another site</string>

    <!-- Image Descriptions for Accessibility -->
    <string name="content_description_add_media">Add media</string>
    <string name="error_load_comment">Couldn\'t load the comment</string>
    <string name="error_downloading_image">Error downloading image</string>
    <string name="cd_related_post_preview_image">Related post preview image</string>

    <!-- Passcode lock -->
    <string name="passcode_manage">Manage PIN lock</string>
    <string name="passcode_enter_passcode">Enter your PIN</string>
    <string name="passcode_enter_old_passcode">Enter your old PIN</string>
    <string name="passcode_re_enter_passcode">Re-enter your PIN</string>
    <string name="passcode_change_passcode">Change PIN</string>
    <string name="passcode_set">PIN set</string>
    <string name="passcode_wrong_passcode">Wrong PIN</string>
    <string name="passcode_preference_title">PIN lock</string>
    <string name="passcode_turn_off">Turn PIN lock off</string>
    <string name="passcode_turn_on">Turn PIN lock on</string>
    <string name="passcodelock_prompt_message">Enter your PIN</string>
    <string name="passcodelock_hint"></string>
    <string name="jetpack_message">The Jetpack plugin is required for stats. Do you want to install Jetpack?</string>
    <string name="jetpack_message_not_admin">The Jetpack plugin is required for stats. Contact the site administrator.</string>
    <string name="jetpack_not_found">Jetpack plugin not found</string>

    <!--
      reader strings
    -->
    <!-- timespan shown for posts/comments published within the past 60 seconds -->
    <string name="reader_timespan_now">now</string>

    <!-- title shown for untitled posts and blogs -->
    <string name="reader_untitled_post">(Untitled)</string>

    <!-- activity titles -->
    <string name="reader_title_applog">Application log</string>
    <string name="reader_title_blog_preview">Reader Blog</string>
    <string name="reader_title_tag_preview">Reader Tag</string>
    <string name="reader_title_post_detail">Reader Post</string>
    <string name="reader_title_subs">Tags &amp; Blogs</string>
    <string name="reader_title_photo_viewer">%1$d of %2$d</string>
    <string name="reader_title_comments" translatable="false">@string/comments</string>

    <!-- view pager titles -->
    <string name="reader_page_followed_tags">Followed tags</string>
    <string name="reader_page_followed_blogs">Followed sites</string>
    <string name="reader_page_recommended_blogs">Sites you may like</string>

    <!-- share dialog title when sharing a reader url -->
    <string name="reader_share_link">Share link</string>

    <!-- subject line when sharing a reader url -->
    <string name="reader_share_subject">Shared from %s</string>

    <!-- menu text -->
    <string name="reader_menu_tags">Edit tags and blogs</string>
    <string name="reader_menu_block_blog">Block this blog</string>

    <!-- button text -->
    <string name="reader_btn_share">Share</string>
    <string name="reader_btn_follow">Follow</string>
    <string name="reader_btn_unfollow">Following</string>

    <!-- EditText hints -->
    <string name="reader_hint_comment_on_post">Reply to post…</string>
    <string name="reader_hint_comment_on_comment">Reply to comment…</string>
    <string name="reader_hint_add_tag_or_url">Enter a URL or tag to follow</string>

    <!-- TextView labels -->
    <string name="reader_label_new_posts">New posts</string>
    <string name="reader_label_new_posts_subtitle">Tap to show them</string>
    <string name="reader_label_added_tag">Added %s</string>
    <string name="reader_label_removed_tag">Removed %s</string>
    <string name="reader_label_reply">Reply</string>
    <string name="reader_label_followed_blog">Blog followed</string>
    <string name="reader_label_tag_preview">Posts tagged %s</string>
    <string name="reader_label_comments_on">Comments on</string>
    <string name="reader_label_comments_closed">Comments are closed</string>
    <string name="reader_label_comment_count_single">One comment</string>
    <string name="reader_label_comment_count_multi">%,d comments</string>
    <string name="reader_label_view_original">View original article</string>
    <string name="reader_label_word_count">%,d words</string>
    <string name="reader_label_reading_time_in_minutes">%,d min</string>
    <string name="reader_label_follow_count">%,d followers</string>
    <string name="reader_label_submit_comment">SEND</string>
    <string name="reader_label_gap_marker">Load more posts</string>

    <!-- like counts -->
    <string name="reader_label_like">Like</string>
    <string name="reader_likes_one">One person likes this</string>
    <string name="reader_likes_multi">%,d people like this</string>
    <string name="reader_likes_only_you">You like this</string>
    <string name="reader_likes_you_and_one">You and one other like this</string>
    <string name="reader_likes_you_and_multi">You and %,d others like this</string>

    <string name="reader_short_like_count_none">Like</string>
    <string name="reader_short_like_count_one">1 Like</string>
    <string name="reader_short_like_count_multi">%s Likes</string>

    <string name="reader_short_comment_count_one">1 Comment</string>
    <string name="reader_short_comment_count_multi">%s Comments</string>

    <!-- toast messages -->
    <string name="reader_toast_err_comment_failed">Couldn\'t post your comment</string>
    <string name="reader_toast_err_tag_exists">You already follow this tag</string>
    <string name="reader_toast_err_tag_invalid">That isn\'t a valid tag</string>
    <string name="reader_toast_err_add_tag">Unable to add this tag</string>
    <string name="reader_toast_err_remove_tag">Unable to remove this tag</string>
    <string name="reader_toast_err_share_intent">Unable to share</string>
    <string name="reader_toast_err_view_image">Unable to view image</string>
    <string name="reader_toast_err_url_intent">Unable to open %s</string>
    <string name="reader_toast_err_get_comment">Unable to retrieve this comment</string>
    <string name="reader_toast_err_get_blog_info">Unable to show this blog</string>
    <string name="reader_toast_err_already_follow_blog">You already follow this blog</string>
    <string name="reader_toast_err_follow_blog">Unable to follow this blog</string>
    <string name="reader_toast_err_follow_blog_not_found">This blog could not be found</string>
    <string name="reader_toast_err_follow_blog_not_authorized">You are not authorized to access this blog</string>
    <string name="reader_toast_err_unfollow_blog">Unable to unfollow this blog</string>
    <string name="reader_toast_blog_blocked">Posts from this blog will no longer be shown</string>
    <string name="reader_toast_err_block_blog">Unable to block this blog</string>
    <string name="reader_toast_err_generic">Unable to perform this action</string>
    <string name="editor_toast_invalid_path">Invalid file path</string>
    <string name="editor_toast_changes_saved">Changes saved</string>

    <!-- failure messages when retrieving a single reader post -->
    <string name="reader_err_get_post_generic">Unable to retrieve this post</string>
    <string name="reader_err_get_post_not_authorized">You\'re not authorized to view this post</string>
    <string name="reader_err_get_post_not_found">This post no longer exists</string>

    <!-- empty list/grid text -->
    <string name="reader_empty_posts_no_connection" translatable="false">@string/no_network_title</string>
    <string name="reader_empty_posts_request_failed">Unable to retrieve posts</string>
    <string name="reader_empty_posts_in_tag">No posts with this tag</string>
    <string name="reader_empty_posts_in_tag_updating">Fetching posts…</string>
    <string name="reader_empty_followed_tags">You don\'t follow any tags</string>
    <string name="reader_empty_recommended_blogs">No recommended blogs</string>
    <string name="reader_empty_followed_blogs_title">You\'re not following any sites yet</string>
    <string name="reader_empty_followed_blogs_description">But don\'t worry, just tap the icon at the top right to start exploring!</string>
    <string name="reader_empty_followed_blogs_no_recent_posts_title">No recent posts</string>
    <string name="reader_empty_followed_blogs_no_recent_posts_description">The sites you follow haven\'t posted anything recently</string>
    <string name="reader_empty_posts_liked">You haven\'t liked any posts</string>
    <string name="reader_empty_comments">No comments yet</string>
    <string name="reader_empty_posts_in_blog">This blog is empty</string>

    <!-- attribution line for Discover posts, ex: "Originally posted by [AuthorName] on [BlogName] -->
    <string name="reader_discover_attribution_author_and_blog">Originally posted by %1$s on %2$s</string>
    <string name="reader_discover_attribution_author">Originally posted by %s</string>
    <string name="reader_discover_attribution_blog">Originally posted on %s</string>
    <string name="reader_discover_visit_blog">Visit %s</string>

    <!-- connection bar which appears on main activity when there's no connection -->
    <string name="connectionbar_no_connection">No connection</string>

    <!-- NUX strings -->
    <string name="create_account_wpcom">Create an account on WordPress.com</string>
    <string name="create_new_blog_wpcom">Create WordPress.com blog</string>
    <string name="new_blog_wpcom_created">WordPress.com blog created!</string>
    <string name="validating_user_data">Validating user data</string>
    <string name="validating_site_data">Validating site data</string>
    <string name="creating_your_account">Creating your account</string>
    <string name="creating_your_site">Creating your site</string>
    <string name="required_field">Required field</string>
    <string name="invalid_email_message">Your email address isn\'t valid</string>
    <string name="invalid_password_message">Password must contain at least 4 characters</string>
    <string name="invalid_username_too_short">Username must be longer than 4 characters</string>
    <string name="invalid_username_too_long">Username must be shorter than 61 characters</string>
    <string name="invalid_username_no_spaces">Username can\'t contain spaces</string>
    <string name="email_hint">Email address</string>
    <string name="agree_terms_of_service">By creating an account you agree to the fascinating %1$sTerms of Service%2$s</string>
    <string name="username_email">Username or email</string>
    <string name="site_address">Your self-hosted address (URL)</string>
    <string name="connecting_wpcom">Connecting to WordPress.com</string>
    <string name="username_only_lowercase_letters_and_numbers">Username can only contain lowercase letters (a-z) and numbers</string>
    <string name="username_required">Enter a username</string>
    <string name="username_not_allowed">Username not allowed</string>
    <string name="email_cant_be_used_to_signup">You can\'t use that email address to signup. We are having problems with them blocking some of our email. Use another email provider.</string>
    <string name="username_must_be_at_least_four_characters">Username must be at least 4 characters</string>
    <string name="username_contains_invalid_characters">Username may not contain the character “_”</string>
    <string name="username_must_include_letters">Username must have a least 1 letter (a-z)</string>
    <string name="email_invalid">Enter a valid email address</string>
    <string name="email_not_allowed">That email address isn\'t allowed</string>
    <string name="username_exists">That username already exists</string>
    <string name="email_exists">That email address is already being used</string>
    <string name="username_reserved_but_may_be_available">That username is currently reserved but may be available in a couple of days</string>
    <string name="email_reserved">That email address has already been used. Check your inbox for an activation email. If you don\'t activate you can try again in a few days.</string>
    <string name="blog_name_required">Enter a site address</string>
    <string name="blog_name_not_allowed">That site address isn\'t allowed</string>
    <string name="blog_name_no_spaced_allowed">Site address can\'t contain spaces</string>
    <string name="blog_name_must_be_at_least_four_characters">Site address must be at least 4 characters</string>
    <string name="blog_name_must_be_less_than_sixty_four_characters">The site address must be shorter than 64 characters</string>
    <string name="blog_name_contains_invalid_characters">Site address may not contain the character “_”</string>
    <string name="blog_name_cant_be_used">You may not use that site address</string>
    <string name="blog_name_only_lowercase_letters_and_numbers">Site address can only contain lowercase letters (a-z) and numbers</string>
    <string name="blog_name_must_include_letters">Site address must have at least 1 letter (a-z)</string>
    <string name="blog_name_exists">That site already exists</string>
    <string name="blog_name_reserved">That site is reserved</string>
    <string name="blog_name_reserved_but_may_be_available">That site is currently reserved but may be available in a couple days</string>
    <string name="password_invalid">You need a more secure password. Make sure to use 7 or more characters, mix uppercase and lowercase letters, numbers or special characters.</string>
    <string name="blog_name_invalid">Invalid site address</string>
    <string name="blog_title_invalid">Invalid site title</string>
    <string name="username_invalid">Invalid username</string>
    <string name="limit_reached">Limit reached. You can try again in 1 minute. Trying again before that will only increase the time you have to wait before the ban is lifted. If you think this is in error, contact support.</string>
    <string name="username_or_password_incorrect">The username or password you entered is incorrect</string>
    <string name="nux_tap_continue">Continue</string>
    <string name="nux_cannot_log_in">We can\'t log you in</string>
    <string name="nux_tutorial_get_started_title">Get started!</string>
    <string name="nux_welcome_create_account">Create account</string>
    <string name="nux_add_selfhosted_blog">Add self-hosted site</string>
    <string name="nux_oops_not_selfhosted_blog">Sign in to WordPress.com</string>
    <string name="ssl_certificate_details">Details</string>
    <string name="ssl_certificate_error">Invalid SSL certificate</string>
    <string name="ssl_certificate_ask_trust">If you usually connect to this site without problems, this error could mean that someone is trying to impersonate the site, and you shouldn\'t continue. Would you like to trust the certificate anyway?</string>
    <string name="ptr_tip_message">Tip: Pull down to refresh</string>
    <string name="verification_code">Verification code</string>
    <string name="invalid_verification_code">Invalid verification code</string>
    <string name="verify">Verify</string>
    <string name="two_step_footer_label">Enter the code from your authenticator app.</string>
    <string name="two_step_footer_button">Send code via text message</string>
    <string name="two_step_sms_sent">Check your text messages for the verification code.</string>
    <string name="sign_in_jetpack">Sign in to your WordPress.com account to connect to Jetpack.</string>
    <string name="auth_required">Sign in again to continue.</string>

    <!-- Help view -->
    <string name="help">Help</string>
    <string name="forgot_password">Lost your password?</string>
    <string name="nux_help_description">Visit the help center to get answers to common questions or visit the forums to ask new ones</string>
    <string name="forums">Forums</string>
    <string name="contact_us">Contact us</string>
    <string name="help_center">Help center</string>
    <string name="browse_our_faq_button">Browse our FAQ</string>
    <string name="faq_button">FAQ</string>

    <!--My Site-->
    <string name="my_site_header_admin">Admin</string>
    <string name="my_site_header_configuration">Configuration</string>
    <string name="my_site_header_look_and_feel">Look and Feel</string>
    <string name="my_site_header_publish">Publish</string>
    <string name="my_site_btn_blog_posts">Blog Posts</string>
    <string name="my_site_btn_site_settings">Settings</string>
    <string name="my_site_btn_comments" translatable="false">@string/comments</string>
    <string name="my_site_btn_switch_site">Switch Site</string>
    <string name="my_site_btn_view_admin">View Admin</string>
    <string name="my_site_btn_view_site">View Site</string>
    <string name="my_site_no_sites_view_drake">Illustration</string>
    <string name="my_site_no_sites_view_title">You don\'t have any WordPress sites yet.</string>
    <string name="my_site_no_sites_view_subtitle">Would you like to add one?</string>

    <!-- site picker -->
    <string name="site_picker_title">Choose site</string>
    <string name="site_picker_edit_visibility">Show/hide sites</string>
    <string name="site_picker_add_site">Add site</string>
    <string name="site_picker_add_self_hosted">Add self-hosted site</string>
    <string name="site_picker_create_dotcom">Create WordPress.com site</string>
    <string name="site_picker_cant_hide_current_site">\"%s\" wasn\'t hidden because it\'s the current site</string>

    <!-- Application logs view -->
    <string name="logs_copied_to_clipboard">Application logs have been copied to the clipboard</string>

    <!-- Helpshift overridden strings -->
    <string name="hs__conversation_detail_error">Describe the problem you\'re seeing</string>
    <string name="hs__new_conversation_header">Support chat</string>
    <string name="hs__conversation_header">Support chat</string>
    <string name="hs__username_blank_error">Enter a valid name</string>
    <string name="hs__invalid_email_error">Enter a valid email address</string>

    <!--Me-->
    <string name="me_btn_settings">Account Settings</string>
    <string name="me_btn_support">Help &amp; Support</string>
    <string name="me_btn_login_logout">Login/Logout</string>
    <string name="me_connect_to_wordpress_com">Connect to WordPress.com</string>
    <string name="me_disconnect_from_wordpress_com">Disconnect from WordPress.com</string>

    <!--TabBar Accessibility Labels-->
    <string name="tabbar_accessibility_label_my_site">My Site</string>
    <string name="tabbar_accessibility_label_me">Me</string>
    <string name="site_privacy_private_desc">I would like my site to be private, visible only to users I choose</string>
    <string name="site_privacy_hidden_desc">Discourage search engines from indexing this site</string>
    <string name="site_privacy_public_desc">Allow search engines to index this site</string>

    <!-- Static URLs -->
    <string name="privacy_settings_url" translatable="false">https://en.support.wordpress.com/privacy-settings</string>
    <string name="language_settings_url" translatable="false">https://en.support.wordpress.com/language-settings</string>

    <string name="date_range_start_date">Start Date</string>
    <string name="date_range_end_date">End Date</string>

    <!-- Special characters -->
    <string name="bullet" translatable="false">\u2022</string>
    <string name="previous_button" translatable="false">&lt;</string>
    <string name="next_button" translatable="false">&gt;</string>

    <!-- Noticons -->
    <string name="noticon_clock" translatable="false">\uf303</string>
    <string name="noticon_note" translatable="false">\uf814</string>

    <!--Theme Browser-->
    <string name="current_theme">Current Theme</string>
    <string name="customize">Customize</string>
    <string name="details">Details</string>
    <string name="support">Support</string>
    <string name="active">Active</string>

    <string-array name="themes_filter_array">
        <item>Free</item>
        <item>All</item>
        <item>Premium</item>
    </string-array>

    <string name="title_activity_theme_support">Themes</string>
    <string name="theme_activate">Activate</string>
    <string name="theme_try_and_customize">Try &amp; Customize</string>
    <string name="theme_view">View</string>
    <string name="theme_details">Details</string>
    <string name="theme_support">Support</string>
    <string name="theme_done">DONE</string>
    <string name="theme_manage_site">MANAGE SITE</string>
    <string name="theme_prompt">Thanks for choosing %1$s</string>
    <string name="theme_by_author_prompt_append"> by %1$s</string>
    <string name="theme_activation_error">Something went wrong. Could not activate theme</string>
    <string name="selected_theme">Selected Theme</string>
    <string name="could_not_load_theme">Could not load theme</string>

    <!--My profile-->
    <string name="my_profile">My Profile</string>
    <string name="first_name">First name</string>
    <string name="last_name">Last name</string>
    <string name="public_display_name">Public display name</string>
    <string name="public_display_name_hint">Display name will default to your username if it is not set</string>
    <string name="about_me">About me</string>
    <string name="about_me_hint">A few words about you…</string>

    <!-- Plans -->
    <string name="plan">Plan</string>
<<<<<<< HEAD
    <string name="plans">Plans</string>
    <string name="plans_loading_error">Unable to load plans</string>
    <string name="plan_purchase_now">Purchase Now</string>
=======
    <string name="plans_no_blog">Plans couldn\'t be loaded for the required blog</string>
    <string name="plans_loading_error">Plans couldn\'t be loaded for the required blog</string>
>>>>>>> 214a9970

</resources><|MERGE_RESOLUTION|>--- conflicted
+++ resolved
@@ -1285,13 +1285,8 @@
 
     <!-- Plans -->
     <string name="plan">Plan</string>
-<<<<<<< HEAD
     <string name="plans">Plans</string>
     <string name="plans_loading_error">Unable to load plans</string>
     <string name="plan_purchase_now">Purchase Now</string>
-=======
-    <string name="plans_no_blog">Plans couldn\'t be loaded for the required blog</string>
-    <string name="plans_loading_error">Plans couldn\'t be loaded for the required blog</string>
->>>>>>> 214a9970
 
 </resources>