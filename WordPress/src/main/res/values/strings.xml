<?xml version="1.0" encoding="utf-8"?>
<resources>

    <string name="app_name" translatable="false">WordPress</string>

    <!-- account setup -->
    <string name="xmlrpc_error">Couldn\'t connect. Enter the full path to xmlrpc.php on your site and try again.</string>
    <string name="no_network_title">No network available</string>
    <string name="no_network_message">There is no network available</string>
    <string name="sign_out_wpcom_confirm">Disconnecting your account will remove all of @%s’s WordPress.com data from this device, including local drafts and local changes.</string>
    <string name="account_two_step_auth_enabled">This account has two step authentication enabled. Visit your security settings on WordPress.com and generate an application-specific password.</string>

    <!-- form labels -->
    <string name="select_categories">Select categories</string>
    <string name="tags_separate_with_commas">Tags (separate tags with commas)</string>
    <string name="post_content">Content (tap to add text and media)</string>
    <string name="max_thumbnail_px_width">Default Image Width</string>
    <string name="password">Password</string>
    <string name="blogs">Blogs</string>
    <string name="account_details">Account details</string>
    <string name="status">Status</string>

    <!-- comment form labels -->
    <string name="anonymous">Anonymous</string>

    <!-- general strings -->
    <string name="device">Device</string>
    <string name="post">Post</string>
    <string name="page">Page</string>
    <string name="posts">Posts</string>
    <string name="media">Media</string>
    <string name="video">Video</string>
    <string name="themes">Themes</string>
    <string name="pages">Pages</string>
    <string name="about">About</string>
    <string name="username">Username</string>
    <string name="cancel">Cancel</string>
    <string name="save">Save</string>
    <string name="add">Add</string>
    <string name="show">Show</string>
    <string name="hide">Hide</string>
    <string name="select_all">Select all</string>
    <string name="deselect_all">Deselect all</string>
    <string name="notification_sound">Play notification sound</string>
    <string name="notification_vibrate">Vibrate</string>
    <string name="notification_blink">Blink notification light</string>
    <string name="sure_to_remove_account">Remove this site?</string>
    <string name="yes">Yes</string>
    <string name="no">No</string>
    <string name="error">Error</string>
    <string name="could_not_remove_account">Couldn\'t remove site</string>
    <string name="edit_post">Edit post</string>
    <string name="add_comment">Add comment</string>
    <string name="connection_error">Connection error</string>
    <string name="category_refresh_error">Category refresh error</string>
    <string name="incorrect_credentials">Incorrect username or password.</string>
    <string name="cancel_edit">Cancel edit</string>
    <string name="upload_full_size_image">Upload and link to full image</string>
    <string name="upload_scaled_image">Upload and link to scaled image</string>
    <string name="scaled_image_error">Enter a valid scaled width value</string>
    <string name="scaled_image">Scaled image width</string>
    <string name="immediately">Immediately</string>
    <string name="gallery_error">The media item couldn\'t be retrieved</string>
    <string name="refresh">Refresh</string>
    <string name="blog_not_found">An error occurred when accessing this blog</string>
    <string name="post_not_found">An error occurred when loading the post. Refresh your posts and try again.</string>
    <string name="sign_in">Sign in</string>
    <string name="signing_out">Signing out…</string>
    <string name="upload">Upload</string>
    <string name="learn_more">Learn more</string>
    <string name="posting_post">Posting \"%s\"</string>
    <string name="language">Language</string>
    <string name="signout">Disconnect</string>
    <string name="undo">Undo</string>
    <string name="never">Never</string>
    <string name="unknown">Unknown</string>

    <!-- timestamps for posts / pages -->
    <string name="today">Today</string>
    <string name="yesterday">Yesterday</string>
    <string name="days_ago">%d days ago</string>

    <!-- MediaPicker -->
    <string name="add_to_post">Add to Post</string>
    <string name="media_picker_title">Select media</string>
    <string name="take_photo">Take a photo</string>
    <string name="take_video">Take a video</string>
    <string name="tab_title_device_images">Device Images</string>
    <string name="tab_title_device_videos">Device Videos</string>
    <string name="tab_title_site_images">Site Images</string>
    <string name="tab_title_site_videos">Site Videos</string>

    <!-- Media Gallery Action Bar -->
    <string name="media_add_popup_title">Add to media library</string>
    <string name="media_add_popup_capture_photo">Capture photo</string>
    <string name="media_add_popup_capture_video">Capture video</string>
    <string name="media_add_new_media_gallery">Create gallery</string>
    <string name="media_gallery_date_range" comment="Displaying media from 2014-01-13 to 2014-01-23">Displaying media from %1$s to %2$s</string>

    <!-- CAB -->
    <string name="cab_selected">%d selected</string>

    <!-- Media Gallery -->
    <string name="all">All</string>
    <string name="images">Images</string>
    <string name="unattached">Unattached</string>
    <string name="custom_date" comment="one of the media page filter (others are all, images, unattached, custom date), after selecting Custom Date, you can choose a date range to filter media files">Custom Date</string>
    <string name="media_gallery_settings_title">Gallery settings</string>
    <string name="media_gallery_image_order">Image order</string>
    <string name="media_gallery_image_order_random">Random</string>
    <string name="media_gallery_image_order_reverse">Reverse</string>
    <string name="media_gallery_num_columns">Number of columns</string>
    <string name="media_gallery_type">Type</string>
    <string name="media_gallery_type_thumbnail_grid">Thumbnail grid</string>
    <string name="media_gallery_type_squares">Squares</string>
    <string name="media_gallery_type_tiled">Tiled</string>
    <string name="media_gallery_type_circles">Circles</string>
    <string name="media_gallery_type_slideshow">Slideshow</string>
    <string name="media_gallery_edit">Edit gallery</string>
    <string name="pick_photo">Select photo</string>
    <string name="pick_video">Select video</string>
    <string name="media_error_no_permission">You don\'t have permission to view the media library</string>
    <string name="media_error_no_permission_upload">You don\'t have permission to upload media to the site</string>
    <string name="access_media_permission_required">Permissions required in order to access media</string>
    <string name="add_media_permission_required">Permissions required in order to add media</string>
    <string name="media_fetching">Fetching media…</string>
    <string name="loading_videos">Loading videos</string>
    <string name="loading_images">Loading images</string>
    <string name="loading_blog_images">Fetching images</string>
    <string name="loading_blog_videos">Fetching videos</string>
    <string name="no_media">No media</string>
    <string name="no_media_sources">Couldn\'t fetch media</string>
    <string name="error_loading_images">Error loading images</string>
    <string name="error_loading_videos">Error loading videos</string>
    <string name="error_loading_blog_images">Unable to fetch images</string>
    <string name="error_loading_blog_videos">Unable to fetch videos</string>
    <string name="no_device_images">No images</string>
    <string name="no_device_videos">No videos</string>
    <string name="no_blog_images">No images</string>
    <string name="no_blog_videos">No videos</string>
    <string name="upload_queued">Queued</string>
    <string name="media_file_type">File type: %s</string>
    <string name="media_file_name">File name: %s</string>
    <string name="media_uploaded_on">Uploaded on: %s</string>
    <string name="media_dimensions">Dimensions: %s</string>

    <!-- Upload Media -->
    <string name="image_added">Image added</string>
    <string name="media_no_video_title">VideoPress unavailable</string>
    <string name="media_no_video_message">Get the VideoPress upgrade to upload video!</string>

    <!-- Edit Media -->
    <string name="media_edit_title_text">Title</string>
    <string name="media_edit_caption_text">Caption</string>
    <string name="media_edit_description_text">Description</string>
    <string name="media_edit_title_hint">Enter a title here</string>
    <string name="media_edit_caption_hint">Enter a caption here</string>
    <string name="media_edit_description_hint">Enter a description here</string>
    <string name="media_edit_success">Updated</string>
    <string name="media_edit_failure">Failed to update</string>
    <string name="saving">Saving…</string>

    <!-- Delete Media -->
    <string name="confirm_delete_media">Delete selected item?</string>
    <string name="confirm_delete_multi_media">Delete selected items?</string>
    <string name="wait_until_upload_completes">Wait until upload completes</string>
    <string name="cannot_delete_multi_media_items">Some media can\'t be deleted at this time. Try again later.</string>
    <string name="media_empty_list">No media</string>
    <string name="media_empty_list_custom_date">No media in this time interval</string>
    <string name="delete">Delete</string>

    <!-- Media details -->
    <string name="media_details_label_date_added">Added</string>
    <string name="media_details_label_date_uploaded">Uploaded</string>
    <string name="media_details_label_file_name">File name</string>
    <string name="media_details_label_file_type">File type</string>
    <string name="media_details_copy_url">Copy URL</string>
    <string name="media_details_copy_url_toast">URL copied to clipboard</string>

    <!-- tab titles -->
    <string name="tab_comments">@string/comments</string>

    <!-- themes -->
    <string name="themes_live_preview">Live preview</string>
    <string name="themes_details_label">Details</string>
    <string name="themes_features_label">Features</string>
    <string name="themes_fetching">Fetching themes…</string>

    <string name="theme_activate_button">Activate</string>
    <string name="theme_activating_button">Activating</string>
    <string name="theme_fetch_failed">Failed to fetch themes</string>
    <string name="theme_set_failed">Failed to set theme</string>
    <string name="theme_set_success">Successfully set theme!</string>
    <string name="theme_auth_error_title">Failed to fetch themes</string>
    <string name="theme_auth_error_message">Ensure you have the privilege to set themes</string>
    <string name="theme_current_theme">Current theme</string>
    <string name="theme_premium_theme">Premium theme</string>
    <string name="theme_no_search_result_found">Sorry, no themes found.</string>
    <string name="theme_auth_error_authenticate">Failed to fetch themes: failed authenticate user</string>

    <!-- link view -->
    <string name="link_enter_url">URL</string>
    <string name="link_enter_url_text">Link text (optional)</string>
    <string name="create_a_link">Create a link</string>

    <!-- page view -->
    <string name="title">Title</string>
    <string name="pages_empty_list">No pages yet. Why not create one?</string>
    <string name="page_id">Page</string>
    <string name="page_settings">Page settings</string>

    <!-- posts tab -->
    <string name="untitled">Untitled</string>
    <string name="local_draft">Local draft</string>
    <string name="post_uploading">Uploading</string>
    <string name="posts_empty_list">No posts yet. Why not create one?</string>
    <string name="empty_list_default">This list is empty</string>

    <!-- buttons on post cards -->
    <string name="button_edit">Edit</string>
    <string name="button_publish">Publish</string>
    <string name="button_view">View</string>
    <string name="button_preview">Preview</string>
    <string name="button_stats">Stats</string>
    <string name="button_trash">Trash</string>
    <string name="button_delete">@string/delete</string>
    <string name="button_more">@string/more</string>
    <string name="button_back">Back</string>
    <string name="button_revert">Revert</string>

    <!-- dropdown filter above post cards -->
    <string-array name="post_filters_array">
        <item>Published</item>
        <item>Drafts</item>
        <item>Scheduled</item>
        <item>Trashed</item>
    </string-array>

    <!-- post view -->
    <string name="post_id">Post</string>
    <string name="upload_failed">Upload failed</string>
    <string name="post_published">Post published</string>
    <string name="page_published">Page published</string>
    <string name="post_updated">Post updated</string>
    <string name="page_updated">Page updated</string>
    <string name="post_password">Password (optional)</string>
    <string name="caption">Caption (optional)</string>
    <string name="horizontal_alignment">Horizontal alignment</string>
    <string name="width">Width</string>
    <string name="featured">Use as featured image</string>
    <string name="featured_in_post">Include image in post content</string>
    <string name="out_of_memory">Device out of memory</string>
    <string name="file_not_found">Couldn\'t find the media file for upload. Was it deleted or moved?</string>
    <string name="post_excerpt">Excerpt</string>
    <string name="download">Downloading media</string>
    <string name="post_settings">Post settings</string>
    <string name="delete_post">Delete post</string>
    <string name="delete_page">Delete page</string>
    <string name="share_url">Share URL</string>
    <string name="posts_fetching">Fetching posts…</string>
    <string name="pages_fetching">Fetching pages…</string>
    <string name="toast_err_post_uploading">Unable to open post while it\'s uploading</string>

    <!-- reload drop down -->
    <string name="loading">Loading…</string>

    <!-- comment view -->
    <string name="on">on</string>
    <string name="comment_status_approved">Approved</string>
    <string name="comment_status_unapproved">Pending</string>
    <string name="comment_status_spam">Spam</string>
    <string name="comment_status_trash">Trashed</string>
    <string name="edit_comment">Edit comment</string>
    <string name="comments_empty_list">No comments</string>
    <string name="comment_reply_to_user">Reply to %s</string>
    <string name="comment_trashed">Comment trashed</string>
    <string name="comment_spammed">Comment marked as spam</string>
    <string name="comment">Comment</string>
    <string name="comments_fetching">Fetching comments…</string>

    <!-- comment menu and buttons on comment detail - keep these short! -->
    <string name="mnu_comment_approve">Approve</string>
    <string name="mnu_comment_unapprove">Unapprove</string>
    <string name="mnu_comment_spam">Spam</string>
    <string name="mnu_comment_unspam">Not spam</string>
    <string name="mnu_comment_trash">Trash</string>
    <string name="mnu_comment_liked">Liked</string>

    <!-- comment dialogs - must be worded to work for moderation of single/multiple comments -->
    <string name="dlg_approving_comments">Approving</string>
    <string name="dlg_unapproving_comments">Unapproving</string>
    <string name="dlg_spamming_comments">Marking as spam</string>
    <string name="dlg_trashing_comments">Sending to trash</string>
    <string name="dlg_confirm_trash_comments">Send to trash?</string>
    <string name="trash_yes">Trash</string>
    <string name="trash_no">Don\'t trash</string>

    <!-- comment actions -->
    <string name="reply">Reply</string>
    <string name="trash">Trash</string>

    <!-- edit comment view -->
    <string name="author_name">Author name</string>
    <string name="author_email">Author email</string>
    <string name="author_url">Author URL</string>
    <string name="hint_comment_content">Comment</string>
    <string name="saving_changes">Saving changes</string>
    <string name="sure_to_cancel_edit_comment">Cancel editing this comment?</string>
    <string name="content_required">Comment is required</string>
    <string name="toast_comment_unedited">Comment hasn\'t changed</string>

    <!-- context menu -->
    <string name="remove_account">Remove site</string>
    <string name="blog_removed_successfully">Site removed successfully</string>

    <!-- draft actions -->
    <string name="delete_draft">Delete draft</string>
    <string name="delete_sure">Delete this draft</string>

    <!-- page actions -->
    <string name="preview_page">Preview page</string>
    <string name="deleting_page">Deleting page</string>
    <string name="page_deleted">Page deleted</string>
    <string name="delete_sure_page">Delete this page</string>
    <string name="page_trashed">Page sent to trash</string>

    <!-- post actions -->
    <string name="preview_post">Preview post</string>
    <string name="deleting_post">Deleting post</string>
    <string name="post_deleted">Post deleted</string>
    <string name="post_trashed">Post sent to trash</string>
    <string name="comment_added">Comment added successfully</string>
    <string name="delete_sure_post">Delete this post</string>
    <string name="share_url_post">Share post</string>
    <string name="share_url_page">Share page</string>
    <string name="share_link">Share link</string>
    <string name="post_not_published">Post status isn\'t published</string>
    <string name="page_not_published">Page status isn\'t published</string>
    <string name="view_in_browser">View in browser</string>
    <string name="post_signature">Post signature</string>
    <string name="your_signature">Your signature:</string>
    <string name="add_tagline">Add a signature to new posts</string>
    <string name="posted_from">Posted from WordPress for Android</string>
    <string name="preview">Preview</string>
    <string name="update_verb">Update</string>
    <string name="sending_content">Uploading %s content</string>
    <string name="uploading_total">Uploading %1$d of %2$d</string>

    <!-- new account view -->
    <string name="signing_in">Signing in…</string>
    <string name="no_site_error">Couldn\'t connect to the WordPress site</string>

    <!-- media selection -->
    <string name="select_photo">Select a photo from gallery</string>
    <string name="select_video">Select a video from gallery</string>
    <string name="select_from_media_library">Select from media library</string>
    <string name="select_from_new_picker">Multi-select with the new picker</string>

    <!-- category management -->
    <string name="categories">Categories</string>
    <string name="add_new_category">Add new category</string>
    <string name="category_name">Category name</string>
    <string name="category_slug">Category slug (optional)</string>
    <string name="category_desc">Category description (optional)</string>
    <string name="category_parent">Category parent (optional):</string>
    <string name="none">None</string>
    <string name="adding_cat_failed">Adding category failed</string>
    <string name="adding_cat_success">Category added successfully</string>
    <string name="cat_name_required">The category name field is required</string>
    <string name="category_automatically_renamed">Category name %1$s isn\'t valid. It has been renamed to %2$s.</string>

    <!-- action from share intents -->
    <string name="select_a_blog">Select a WordPress site</string>
    <string name="share_action_title">Add to …</string>
    <string name="share_action_post">New post</string>
    <string name="share_action_media">Media library</string>
    <string name="share_action">Share</string>
    <string name="cant_share_no_visible_blog">You can\'t share to WordPress without a visible blog</string>
    <string name="no_account">No WordPress account found, add an account and try again</string>
    <string name="share_preference_title">Share to WordPress</string>
    <string name="reset_auto_share_preference">Reset auto-sharing settings</string>
    <string name="auto_sharing_preference_reset">Auto-sharing settings reset</string>
    <string name="auto_sharing_preference_reset_caused_by_error">Previously selected blog is no longer visible</string>
    <string name="always_use_these_settings_to_share">Always use these settings</string>

    <!-- file errors -->
    <string name="file_error_create">Couldn\'t create temp file for media upload. Make sure there is enough free space on your device.</string>

    <!-- SD Card errors -->
    <string name="sdcard_title">SD Card Required</string>
    <string name="sdcard_message">A mounted SD card is required to upload media</string>

    <!-- location -->
    <string name="location">Location</string>
    <string name="location_not_found">Unknown location</string>
    <string name="remove_location">Remove</string>
    <string name="add_location">Add location</string>
    <string name="current_location">Current location</string>
    <string name="search_current_location">Locate</string>
    <string name="search_location">Search</string>
    <string name="edit_location">Edit</string>
    <string name="add_location_permission_required">Permission required in order to add location</string>

    <!-- Preference keys -->
    <string name="pref_key_settings_root" translatable="false">wp_pref_root</string>
    <string name="pref_key_notifications_section" translatable="false">wp_pref_notifications_category</string>
    <string name="pref_key_notifications" translatable="false">wp_pref_manage_notifications</string>
    <string name="pref_key_post_sig_section" translatable="false">wp_post_signature</string>
    <string name="pref_key_post_sig_enabled" translatable="false">wp_pref_signature_enabled</string>
    <string name="pref_key_post_sig" translatable="false">wp_pref_post_signature</string>
    <string name="pref_key_passlock_section" translatable="false">wp_passcode_lock_category</string>
    <string name="pref_key_passlock" translatable="false">wp_pref_passlock_enabled</string>
    <string name="pref_key_shared_pref_section" translatable="false">wp_share_pref</string>
    <string name="pref_key_reset_shared_pref" translatable="false">wp_reset_share_pref</string>
    <string name="pref_key_privacy_section" translatable="false">wp_privacy</string>
    <string name="pref_key_send_usage" translatable="false">wp_pref_send_usage_stats</string>
    <string name="pref_key_about_section" translatable="false">wp_pref_app_about_section</string>
    <string name="pref_key_language" translatable="false">wp_pref_language</string>
    <string name="pref_key_app_about" translatable="false">wp_pref_app_about</string>
    <string name="pref_key_oss_licenses" translatable="false">wp_pref_open_source_licenses</string>
    <string name="pref_notification_blogs" translatable="false">wp_pref_notification_blogs</string>
    <string name="pref_notification_other_category" translatable="false">wp_pref_notification_other_category</string>
    <string name="pref_notification_other_blogs" translatable="false">wp_pref_notification_other_blogs</string>
    <string name="pref_notifications_enabled" translatable="false">wp_pref_notifications_enabled</string>
    <string name="pref_notification_types" translatable="false">wp_pref_notification_types</string>
    <string name="pref_notification_account_emails" translatable="false">wp_pref_notification_account_emails</string>
    <string name="pref_notification_sights_sounds" translatable="false">wp_pref_notification_sights_sounds</string>
    <string name="pref_key_notification_site_settings" translatable="false">wp_pref_notification_site_settings</string>
    <string name="pref_key_site_screen" translatable="false">wp_pref_site_screen</string>
    <string name="pref_key_site_general" translatable="false">wp_pref_site_general</string>
    <string name="pref_key_site_account" translatable="false">wp_pref_site_account</string>
    <string name="pref_key_site_writing" translatable="false">wp_pref_site_writing</string>
    <string name="pref_key_site_title" translatable="false">wp_pref_site_title</string>
    <string name="pref_key_site_tagline" translatable="false">wp_pref_site_tagline</string>
    <string name="pref_key_site_address" translatable="false">wp_pref_site_address</string>
    <string name="pref_key_site_language" translatable="false">wp_pref_site_language</string>
    <string name="pref_key_site_visibility" translatable="false">wp_pref_site_visibility</string>
    <string name="pref_key_site_username" translatable="false">wp_pref_site_username</string>
    <string name="pref_key_site_password" translatable="false">wp_pref_site_password</string>
    <string name="pref_key_site_related_posts" translatable="false">wp_pref_site_related_posts</string>
    <string name="pref_key_site_location" translatable="false">wp_pref_site_location</string>
    <string name="pref_key_site_category" translatable="false">wp_pref_site_default_category</string>
    <string name="pref_key_site_format" translatable="false">wp_pref_site_default_format</string>
    <string name="pref_key_site_this_device" translatable="false">wp_pref_site_default_this_device</string>
    <string name="pref_key_site_image_width" translatable="false">wp_pref_site_default_image_width</string>
    <string name="pref_key_site_upload_and_link_image" translatable="false">wp_pref_site_upload_and_link_image</string>
    <string name="pref_key_site_discussion" translatable="false">wp_pref_site_discussion</string>
    <string name="pref_key_site_allow_comments" translatable="false">wp_pref_site_allow_comments</string>
    <string name="pref_key_site_allow_comments_nested" translatable="false">wp_pref_site_allow_comments_nested</string>
    <string name="pref_key_site_send_pingbacks" translatable="false">wp_pref_site_send_pingbacks</string>
    <string name="pref_key_site_send_pingbacks_nested" translatable="false">wp_pref_site_send_pingbacks_nested</string>
    <string name="pref_key_site_receive_pingbacks" translatable="false">wp_pref_site_receive_pingbacks</string>
    <string name="pref_key_site_receive_pingbacks_nested" translatable="false">wp_pref_site_receive_pingbacks_nested</string>
    <string name="pref_key_site_more_discussion" translatable="false">wp_pref_site_more_discussion</string>
    <string name="pref_key_site_learn_more" translatable="false">wp_pref_site_learn_more</string>
    <string name="pref_key_site_close_after" translatable="false">wp_pref_site_close_after</string>
    <string name="pref_key_site_sort_by" translatable="false">wp_pref_site_sort_by</string>
    <string name="pref_key_site_threading" translatable="false">wp_pref_site_threading</string>
    <string name="pref_key_site_paging" translatable="false">wp_pref_site_paging</string>
    <string name="pref_key_site_manual_approval" translatable="false">wp_pref_site_manual_approval</string>
    <string name="pref_key_site_identity_required" translatable="false">wp_pref_site_identity_required</string>
    <string name="pref_key_site_user_account_required" translatable="false">wp_pref_site_user_account_required</string>
    <string name="pref_key_site_whitelist" translatable="false">wp_pref_site_whitelist</string>
    <string name="pref_key_site_multiple_links" translatable="false">wp_pref_site_multiple_links</string>
    <string name="pref_key_site_moderation_hold" translatable="false">wp_pref_site_moderation_hold</string>
    <string name="pref_key_site_blacklist" translatable="false">wp_pref_site_blacklist</string>
    <string name="pref_key_site_danger" translatable="false">wp_pref_site_danger</string>
    <string name="pref_key_site_start_over" translatable="false">wp_pref_site_start_over</string>
    <string name="pref_key_site_delete_site" translatable="false">wp_pref_site_delete_site</string>
    <string name="pref_key_site_remove_site" translatable="false">wp_pref_site_remove_site</string>
    <string name="pref_key_site_advanced" translatable="false">wp_pref_site_default_advanced</string>

    <!--     Begin     -->
    <!-- Site Settings -->
    <!--               -->

    <!-- General -->
    <string name="discussion">Discussion</string>
    <string name="privacy">Privacy</string>
    <string name="related_posts">Related Posts</string>
    <string name="more">More</string>
    <string name="comments">Comments</string>
    <string name="close_after">Close after</string>
    <string name="oldest_first">Oldest first</string>
    <string name="newest_first">Newest first</string>
    <plurals name="days_quantity">
        <item quantity="one">1 day</item>
        <item quantity="other">%d days</item>
    </plurals>

    <!-- PreferenceCategory Headers -->
    <string name="site_settings_general_header">General</string>
    <string name="site_settings_account_header">Account</string>
    <string name="site_settings_writing_header">Writing</string>
    <string name="site_settings_discussion_header">@string/discussion</string>
    <string name="site_settings_discussion_new_posts_header">Defaults for new posts</string>
    <string name="site_settings_comments_header">@string/comments</string>
<<<<<<< HEAD
    <string name="site_settings_this_device_header">This Device</string>
    <string name="site_settings_advanced_header">Advanced</string>
=======
    <string name="site_settings_this_device_header">This device</string>
>>>>>>> 801f28ab

    <!-- Preference Titles -->
    <string name="site_settings_title_title">Site Title</string>
    <string name="site_settings_tagline_title">Tagline</string>
    <string name="site_settings_address_title">Address</string>
    <string name="site_settings_privacy_title">@string/privacy</string>
    <string name="site_settings_language_title">@string/language</string>
    <string name="site_settings_username_title">@string/username</string>
    <string name="site_settings_password_title">@string/password</string>
    <string name="site_settings_location_title">Enable Location</string>
    <string name="site_settings_default_category_title">Default Category</string>
    <string name="site_settings_default_format_title">Default Format</string>
    <string name="site_settings_default_image_width_title">@string/max_thumbnail_px_width</string>
    <string name="site_settings_upload_and_link_image_title">@string/upload_full_size_image</string>
    <string name="site_settings_related_posts_title">@string/related_posts</string>
    <string name="site_settings_more_title">@string/more</string>
    <string name="site_settings_allow_comments_title">Allow Comments</string>
    <string name="site_settings_send_pingbacks_title">Send Pingbacks</string>
    <string name="site_settings_receive_pingbacks_title">Receive Pingbacks</string>
    <string name="site_settings_identity_required_title">Must include name and email</string>
    <string name="site_settings_account_required_title">Users must be signed in</string>
    <string name="site_settings_close_after_title">@string/close_after</string>
    <string name="site_settings_sort_by_title">Sort by</string>
    <string name="site_settings_threading_title">Threading</string>
    <string name="site_settings_paging_title">Paging</string>
    <string name="site_settings_whitelist_title">Automatically approve</string>
    <string name="site_settings_multiple_links_title">Links in comments</string>
    <string name="site_settings_moderation_hold_title">Hold for Moderation</string>
    <string name="site_settings_blacklist_title">Blacklist</string>
    <string name="site_settings_delete_site_title">Delete Site</string>

    <!-- Preference Summaries -->
    <string name="site_settings_privacy_public_summary">Public</string>
    <string name="site_settings_privacy_hidden_summary">Hidden</string>
    <string name="site_settings_privacy_private_summary">Private</string>
    <string name="site_settings_threading_summary">%d levels</string>
    <string name="site_settings_whitelist_all_summary">Comments from all users</string>
    <string name="site_settings_whitelist_known_summary">Comments from known users</string>
    <string name="site_settings_whitelist_none_summary">@string/none</string>
    <string-array name="site_settings_auto_approve_details">
        <item>Require manual approval for everyone\'s comments.</item>
        <item>Automatically approve if the user has a previously approved comment.</item>
        <item>Automatically approve everyone\'s comments.</item>
    </string-array>
    <plurals name="site_settings_multiple_links_summary">
        <item quantity="one">Require approval for more than 1 link</item>
        <item quantity="other">Require approval for more than %d links</item>
    </plurals>
    <plurals name="site_settings_paging_summary">
        <item quantity="one">1 comment per page</item>
        <item quantity="other">%d comments per page</item>
    </plurals>
    <string-array name="privacy_details">
        <item>Your site is visible to everyone and may be indexed by search engines</item>
        <item>Your site is visible to everyone but asks search engines not to index it</item>
        <item>Your site is visible only to you and users you approve</item>
    </string-array>

    <!-- Preference Entries -->
    <string-array name="site_settings_auto_approve_entries">
        <item>No comments</item>
        <item>Known users\' comments</item>
        <item>All users</item>
    </string-array>
    <string-array name="site_settings_sort_entries">
        <item>@string/oldest_first</item>
        <item>@string/newest_first</item>
    </string-array>
    <string-array name="site_settings_threading_entries">
        <item>@string/none</item>
        <item>Two levels</item>
        <item>Three levels</item>
        <item>Four levels</item>
        <item>Five levels</item>
        <item>Six levels</item>
        <item>Seven levels</item>
        <item>Eight levels</item>
        <item>Nine levels</item>
        <item>Ten levels</item>
    </string-array>
    <string-array name="site_settings_privacy_entries">
        <item>@string/site_settings_privacy_public_summary</item>
        <item>@string/site_settings_privacy_hidden_summary</item>
        <item>@string/site_settings_privacy_private_summary</item>
    </string-array>
    <string-array name="site_settings_image_width_entries">
        <item>Original Size</item>
        <item>100</item>
        <item>200</item>
        <item>300</item>
        <item>400</item>
        <item>500</item>
        <item>600</item>
        <item>700</item>
        <item>800</item>
        <item>900</item>
        <item>1000</item>
        <item>1100</item>
        <item>1200</item>
        <item>1300</item>
        <item>1400</item>
        <item>1500</item>
        <item>1600</item>
        <item>1700</item>
        <item>1800</item>
        <item>1900</item>
        <item>2000</item>
    </string-array>

    <!-- Preference Values -->
    <string-array name="site_settings_auto_approve_values">
        <item>-1</item>
        <item>0</item>
        <item>1</item>
    </string-array>
    <string-array name="site_settings_sort_values">
        <item>0</item>
        <item>1</item>
    </string-array>
    <string-array name="site_settings_threading_values">
        <item>1</item>
        <item>2</item>
        <item>3</item>
        <item>4</item>
        <item>5</item>
        <item>6</item>
        <item>7</item>
        <item>8</item>
        <item>9</item>
        <item>10</item>
    </string-array>
    <string-array name="site_settings_privacy_values">
        <item>1</item>
        <item>0</item>
        <item>-1</item>
    </string-array>
    <string-array name="site_settings_image_width_values">
        <item>Original Size</item>
        <item>100</item>
        <item>200</item>
        <item>300</item>
        <item>400</item>
        <item>500</item>
        <item>600</item>
        <item>700</item>
        <item>800</item>
        <item>900</item>
        <item>1000</item>
        <item>1100</item>
        <item>1200</item>
        <item>1300</item>
        <item>1400</item>
        <item>1500</item>
        <item>1600</item>
        <item>1700</item>
        <item>1800</item>
        <item>1900</item>
        <item>2000</item>
    </string-array>

    <!-- Hints (long press) -->
    <string name="site_settings_title_hint">In a few words, explain what this site is about</string>
    <string name="site_settings_tagline_hint">A short description or catchy phrase to describe your blog</string>
    <string name="site_settings_address_hint">Changing your address is not currently supported</string>
    <string name="site_settings_privacy_hint">Controls who can see your site</string>
    <string name="site_settings_language_hint">Language this blog is primarily written in</string>
    <string name="site_settings_username_hint">Current user account</string>
    <string name="site_settings_password_hint">Change your password</string>
    <string name="site_settings_location_hint">Automatically add location data to your posts</string>
    <string name="site_settings_category_hint">Sets new post category</string>
    <string name="site_settings_format_hint">Sets new post format</string>
    <string name="site_settings_image_width_hint">Resizes images in posts to this width</string>
    <string name="site_settings_upload_and_link_image_hint">Enable to always upload the fullsize image</string>
    <string name="site_settings_related_posts_hint">Show or hide related posts in reader</string>
    <string name="site_settings_more_hint">View all available Discussion settings</string>
    <string name="site_settings_discussion_hint">View and change your sites discussion settings</string>
    <string name="site_settings_allow_comments_hint">Allow readers to post comments</string>
    <string name="site_settings_send_pingbacks_hint">Attempt to notify any blogs linked to from the article</string>
    <string name="site_settings_receive_pingbacks_hint">Allow link notifications from other blogs</string>
    <string name="site_settings_close_after_hint">Disallow comments after the specified time</string>
    <string name="site_settings_sort_by_hint">Determines the order comments are displayed</string>
    <string name="site_settings_threading_hint">Allow nested comments to a certain depth</string>
    <string name="site_settings_paging_hint">Display comments in chunks of a specified size</string>
    <string name="site_settings_manual_approval_hint">Comments must be manually approved</string>
    <string name="site_settings_identity_required_hint">Comment author must fill out name and e-mail</string>
    <string name="site_settings_user_account_required_hint">Users must be registered and logged in to comment</string>
    <string name="site_settings_whitelist_hint">Comment author must have a previously approved comment</string>
    <string name="site_settings_multiple_links_hint">Ignores link limit from known users</string>
    <string name="site_settings_moderation_hold_hint">Comments that match a filter are put in the moderation queue</string>
    <string name="site_settings_blacklist_hint">Comments that match a filter are marked as spam</string>
    <string name="site_settings_delete_site_hint">Removes your site data from the app</string>

    <!-- Related Posts -->
    <string name="site_settings_rp_switch_title">Show Related Posts</string>
    <string name="site_settings_rp_switch_summary">Related Posts displays relevant content from your site below your posts.</string>
    <string name="site_settings_rp_show_header_title">Show Header</string>
    <string name="site_settings_rp_show_images_title">Show Images</string>
    <string name="site_settings_rp_preview_header">@string/related_posts</string>
    <string name="site_settings_rp_preview1_title">Big iPhone/iPad Update Now Available</string>
    <string name="site_settings_rp_preview1_site">in \"Mobile\"</string>
    <string name="site_settings_rp_preview2_title">The WordPress for Android App Gets a Big Facelift</string>
    <string name="site_settings_rp_preview2_site">in \"Apps\"</string>
    <string name="site_settings_rp_preview3_title">Upgrade Focus: VideoPress For Weddings</string>
    <string name="site_settings_rp_preview3_site">in \"Upgrade\"</string>

    <!-- Learn More -->
    <string name="site_settings_learn_more_header">@string/learn_more</string>
    <string name="site_settings_learn_more_caption">You can override these settings for individual posts.</string>

    <!-- List Editors (Blacklist, Hold for Moderation) -->
    <string name="site_settings_list_editor_no_items_text">No items</string>
    <string name="site_settings_list_editor_input_hint">Enter a word or phrase</string>
    <string name="site_settings_hold_for_moderation_description">When a comment contains any of these words in its content, name, URL, e-mail, or IP, it will be held in the moderation queue. You can enter partial words, so \"press\" will match \"WordPress.\"</string>
    <string name="site_settings_blacklist_description">When a comment contains any of these words in its content, name, URL, e-mail, or IP, it will be marked as spam. You can enter partial words, so \"press\" will match \"WordPress.\"</string>

    <!-- Dialogs -->
    <string name="site_settings_discussion_title">@string/discussion</string>
    <string name="site_settings_close_after_dialog_title">Close commenting</string>
    <string name="site_settings_paging_dialog_header">Comments per page</string>
    <string name="site_settings_paging_dialog_description">Break comment threads into multiple pages.</string>
    <string name="site_settings_close_after_dialog_header">@string/close_after</string>
    <string name="site_settings_close_after_dialog_description">Automatically close comments on articles.</string>
    <string name="site_settings_close_after_dialog_switch_text">Automatically close</string>
    <string name="site_settings_multiple_links_dialog_description">Require approval for comments that include more than this number of links.</string>

    <!-- Errors -->
    <string name="site_settings_unsupported_version_error">Unsupported WordPress version</string>
    <string name="site_settings_disconnected_toast">Disconnected, editing disabled.</string>

    <!--               -->
    <!-- Site Settings -->
    <!--      End      -->

    <!-- preferences -->
    <string name="open_source_licenses">Open source licenses</string>
    <string name="preference_privacy">Privacy</string>
    <string name="preference_send_usage_stats">Send statistics</string>
    <string name="preference_send_usage_stats_summary">Automatically send usage statistics to help us improve WordPress for Android</string>

    <!-- stats -->
    <string name="stats">Stats</string>
    <string name="stats_for">Stats for %s</string>
    <string name="stats_other_recent_stats_label">Other Recent Stats</string>
    <string name="stats_other_recent_stats_moved_label">Looking for your Other Recent Stats? We\'ve moved them to the Insights page.</string>
    <string name="stats_view_all">View all</string>
    <string name="stats_view">View</string>
    <string name="stats_pagination_label">Page %1$s of %2$s</string>
    <string name="stats_no_activity_this_period">No activity this period</string>
    <string name="stats_default_number_zero" translatable="false">0</string>

    <!-- stats: errors -->
    <string name="stats_no_blog">Stats couldn\'t be loaded for the required blog</string>
    <string name="stats_generic_error">Required Stats couldn\'t be loaded</string>
    <string name="stats_sign_in_jetpack_different_com_account">To view your stats, sign in to the WordPress.com account you used to connect Jetpack.</string>
    <string name="stats_enable_rest_api_in_jetpack">To view your stats, enable the JSON API module in Jetpack.</string>

    <!-- stats: Widget labels -->
    <string name="stats_widget_name">WordPress Today\'s Stats</string>
    <string name="stats_widget_name_for_blog">Today\'s Stats for %1$s</string>
    <string name="stats_widget_loading_data">Loading data…</string>
    <string name="stats_widget_error_generic">Stats couldn\'t be loaded</string>
    <string name="stats_widget_error_no_account">Please login into WordPress</string>
    <string name="stats_widget_error_no_permissions">Your WordPress.com account can\'t access Stats on this blog</string>
    <string name="stats_widget_error_no_visible_blog">Stats couldn\'t be accessed without a visible blog</string>
    <string name="stats_widget_error_readd_widget">Please remove the widget and re-add it again</string>
    <string name="stats_widget_error_jetpack_no_blogid">Please access the Stats in the app, and try adding the widget later</string>

    <!-- stats: labels for timeframes -->
    <string name="stats_timeframe_today">Today</string>
    <string name="stats_timeframe_yesterday">Yesterday</string>
    <string name="stats_timeframe_days">Days</string>
    <string name="stats_timeframe_weeks">Weeks</string>
    <string name="stats_timeframe_months">Months</string>
    <string name="stats_timeframe_years">Years</string>

    <string name="stats_views">Views</string>
    <string name="stats_visitors">Visitors</string>
    <string name="stats_likes">Likes</string>
    <string name="stats_comments">@string/comments</string>

    <!-- stats: labels for the views -->
    <string name="stats_view_visitors_and_views">Visitors and Views</string>
    <string name="stats_view_countries">Countries</string>
    <string name="stats_view_top_posts_and_pages">Posts &amp; Pages</string>
    <string name="stats_view_clicks">Clicks</string>
    <string name="stats_view_tags_and_categories">Tags &amp; Categories</string>
    <string name="stats_view_authors">Authors</string>
    <string name="stats_view_referrers">Referrers</string>
    <string name="stats_view_videos">Videos</string>
    <string name="stats_view_comments">@string/comments</string>
    <string name="stats_view_search_terms">Search Terms</string>
    <string name="stats_view_publicize">Publicize</string>
    <string name="stats_view_followers">Followers</string>

    <!-- stats: label for the entries -->
    <string name="stats_entry_country">Country</string>
    <string name="stats_entry_posts_and_pages">Title</string>
    <string name="stats_entry_clicks_link">Link</string>
    <string name="stats_entry_tags_and_categories">Topic</string>
    <string name="stats_entry_authors">Author</string>
    <string name="stats_entry_referrers">Referrer</string>
    <string name="stats_entry_video_plays">Video</string>
    <string name="stats_entry_top_commenter">Author</string>
    <string name="stats_entry_publicize">Service</string>
    <string name="stats_entry_followers">Follower</string>
    <string name="stats_entry_search_terms">Search Term</string>

    <!-- stats: label for the totals -->
    <string name="stats_totals_views">Views</string>
    <string name="stats_totals_clicks">Clicks</string>
    <string name="stats_totals_plays">Plays</string>
    <string name="stats_totals_comments">@string/comments</string>
    <string name="stats_totals_publicize">Followers</string>
    <string name="stats_totals_followers">Since</string>

    <!-- stats: empty list strings -->
    <string name="stats_empty_geoviews">No countries recorded</string>
    <string name="stats_empty_geoviews_desc">Explore the list to see which countries and regions generate the most traffic to your site.</string>
    <string name="stats_empty_top_posts_title">No posts or pages viewed</string>
    <string name="stats_empty_top_posts_desc">Discover what your most-viewed content is, and check how individual posts and pages perform over time.</string>
    <string name="stats_empty_referrers_title">No referrers recorded</string>
    <string name="stats_empty_referrers_desc">Learn more about your site’s visibility by looking at the websites and search engines that send the most traffic your way</string>
    <string name="stats_empty_clicks_title">No clicks recorded</string>
    <string name="stats_empty_clicks_desc">When your content includes links to other sites, you’ll see which ones your visitors click on the most.</string>
    <string name="stats_empty_top_authors_desc">Track the views on each contributor\'s posts, and zoom in to discover the most popular content by each author.</string>
    <string name="stats_empty_tags_and_categories">No tagged posts or pages viewed</string>
    <string name="stats_empty_tags_and_categories_desc">Get an overview of the most popular topics on your site, as reflected in your top posts from the past week.</string>
    <string name="stats_empty_video">No videos played</string>
    <string name="stats_empty_video_desc">If you\'ve uploaded videos using VideoPress, find out how many times they’ve been watched.</string>
    <string name="stats_empty_comments">No comments yet</string>
    <string name="stats_empty_comments_desc">If you allow comments on your site, track your top commenters and discover what content sparks the liveliest conversations, based on the most recent 1,000 comments.</string>
    <string name="stats_bar_graph_empty">No stats available</string>
    <string name="stats_empty_publicize">No publicize followers recorded</string>
    <string name="stats_empty_publicize_desc">Keep track of your followers from various social networking services using publicize.</string>
    <string name="stats_empty_followers">No followers</string>
    <string name="stats_empty_followers_desc">Keep track of your overall number of followers, and how long each one has been following your site.</string>
    <string name="stats_empty_search_terms">No search terms recorded</string>
    <string name="stats_empty_search_terms_desc">Learn more about your search traffic by looking at the terms your visitors searched for to find your site.</string>

    <!-- stats: comments -->
    <string name="stats_comments_by_authors">By Authors</string>
    <string name="stats_comments_by_posts_and_pages">By Posts &amp; Pages</string>
    <string name="stats_comments_total_comments_followers">Total posts with comment followers: %1$s</string>

    <!-- stats: referrers -->
    <string name="stats_referrers_spam">Spam</string>
    <string name="stats_referrers_unspam">Not spam</string>
    <string name="stats_referrers_marking_spam">Marking as spam</string>
    <string name="stats_referrers_marking_not_spam">Marking as not spam</string>
    <string name="stats_referrers_spam_generic_error">Something went wrong during the operation. The spam state wasn\'t changed.</string>

    <!-- stats: followers -->
    <string name="stats_followers_wpcom_selector">WordPress.com</string>
    <string name="stats_followers_email_selector">Email</string>
    <string name="stats_followers_total_wpcom">Total WordPress.com Followers: %1$s</string>
    <string name="stats_followers_total_email">Total Email Followers: %1$s</string>
    <string name="stats_followers_total_wpcom_paged">Showing %1$d - %2$d of %3$s WordPress.com Followers</string>
    <string name="stats_followers_total_email_paged">Showing %1$d - %2$d of %3$s Email Followers</string>
    <string name="stats_followers_seconds_ago">seconds ago</string>
    <string name="stats_followers_a_minute_ago">a minute ago</string>
    <string name="stats_followers_minutes">%1$d minutes</string>
    <string name="stats_followers_an_hour_ago">an hour ago</string>
    <string name="stats_followers_hours">%1$d hours</string>
    <string name="stats_followers_a_day">A day</string>
    <string name="stats_followers_days">%1$d days</string>
    <string name="stats_followers_a_month">A month</string>
    <string name="stats_followers_months">%1$d months</string>
    <string name="stats_followers_a_year">A year</string>
    <string name="stats_followers_years">%1$d years</string>

    <!-- stats: search terms -->
    <string name="stats_search_terms_unknown_search_terms">Unknown Search Terms</string>

    <!-- stats: Authors -->
    <string name="stats_unknown_author">Unknown Author</string>

    <!-- Stats: Single post details view -->
    <string name="stats_period">Period</string>
    <string name="stats_total">Total</string>
    <string name="stats_overall">Overall</string>
    <string name="stats_months_and_years">Months and Years</string>
    <string name="stats_average_per_day">Average per Day</string>
    <string name="stats_recent_weeks">Recent Weeks</string>

    <!-- Stats insights -->
    <string name="stats_insights">Insights</string>
    <string name="stats_insights_all_time">All-time posts, views, and visitors</string>
    <string name="stats_insights_today">Today\'s Stats</string>
    <string name="stats_insights_latest_post_summary">Latest Post Summary</string>
    <string name="stats_insights_latest_post_trend">It\'s been %1$s since %2$s was published. Here\'s how the post has performed so far…</string>
    <string name="stats_insights_popular">Most popular day and hour</string>
    <string name="stats_insights_most_popular_day">Most popular day</string>
    <string name="stats_insights_most_popular_hour">Most popular hour</string>
    <string name="stats_insights_most_popular_percent_views">%1$d%% of views</string>
    <string name="stats_insights_best_ever">Best Views Ever</string>

    <!-- invalid_url -->
    <string name="invalid_url_message">Check that the blog URL entered is valid</string>

    <!-- post status -->
    <string name="publish_post">Publish</string>
    <string name="pending_review">Pending review</string>
    <string name="draft">Draft</string>
    <string name="post_private">Private</string>
    <string name="scheduled">Scheduled</string>
    <string name="trashed">Trashed</string>

    <!-- QuickPress -->
    <string name="quickpress_window_title">Select blog for QuickPress shortcut</string>
    <string name="quickpress_add_error">Shortcut name can\'t be empty</string>
    <string name="quickpress_add_alert_title">Set shortcut name</string>

    <!-- HTTP Authentication -->
    <string name="httpuser">HTTP username</string>
    <string name="httppassword">HTTP password</string>
    <string name="settings">Settings</string>
    <string name="http_credentials">HTTP credentials (optional)</string>
    <string name="http_authorization_required">Authorization required</string>

    <!-- post scheduling and password -->
    <string name="publish_date">Publish</string>
    <string name="post_format">Post format</string>
    <string name="schedule_verb">Schedule</string>

    <!-- post date selection -->
    <string name="select_date">Select date</string>
    <string name="select_time">Select time</string>

    <!-- notifications -->
    <string name="notifications">Notifications</string>
    <string name="note_reply_successful">Reply published</string>
    <string name="new_notifications">%d new notifications</string>
    <string name="more_notifications">and %d more.</string>
    <string name="reply_failed">Reply failed</string>
    <string name="notifications_empty_list">No notifications</string>
    <string name="notifications_empty_all">No notifications&#8230;yet.</string>
    <string name="notifications_empty_unread">You\'re all caught up!</string>
    <string name="notifications_empty_comments">No new comments&#8230;yet.</string>
    <string name="notifications_empty_followers">No new followers to report&#8230;yet.</string>
    <string name="notifications_empty_likes">No new likes to show&#8230;yet.</string>
    <string name="notifications_empty_action_all">Get active! Comment on posts from blogs you follow.</string>
    <string name="notifications_empty_action_unread">Reignite the conversation: write a new post.</string>
    <string name="notifications_empty_action_comments">Join a conversation: comment on posts from blogs you follow.</string>
    <string name="notifications_empty_action_followers_likes">Get noticed: comment on posts you\'ve read.</string>
    <string name="notifications_account_required">Sign in to WordPress.com for notifications</string>
    <string name="notifications_empty_view_reader">View Reader</string>
    <string name="older_two_days">Older than 2 days</string>
    <string name="older_last_week">Older than a week</string>
    <string name="older_month">Older than a month</string>
    <string name="error_notification_open">Could not open notification</string>
    <string name="ignore">Ignore</string>
    <string name="push_auth_expired">The request has expired. Sign in to WordPress.com to try again.</string>
    <string name="unread">Unread</string>
    <string name="follows">Follows</string>

    <!-- Notification Settings -->
    <string name="notification_settings">Notification Settings</string>
    <string name="notifications_sights_and_sounds">Sights and Sounds</string>
    <string name="your_sites">Your Sites</string>
    <string name="notifications_account_emails_summary">We\'ll always send important emails regarding your account, but you can get some helpful extras, too.</string>
    <string name="notifications_account_emails">Email from WordPress.com</string>
    <string name="notifications_wpcom_updates">WordPress.com Updates</string>
    <string name="notifications_other">Other</string>
    <string name="notifications_comments_other_blogs">Comments on other sites</string>
    <string name="notifications_tab">Notifications tab</string>
    <string name="email">Email</string>
    <string name="app_notifications">App notifications</string>
    <string name="comment_likes">Comment likes</string>
    <string name="replies_to_your_comments">Replies to your comments</string>
    <string name="error_loading_notifications">Couldn\'t load notification settings</string>
    <string name="notification_types">Notification Types</string>
    <string name="notifications_disabled">App notifications have been disabled. Tap here to enable them in Settings.</string>
    <string name="notifications_tab_summary">Settings for notifications that appear in the Notifications tab.</string>
    <string name="notifications_email_summary">Settings for notifications that are sent to the email tied to your account.</string>
    <string name="notifications_push_summary">Settings for notifications that appear on your device.</string>
    <string name="search_sites">Search sites</string>
    <string name="notifications_no_search_results">No sites matched \'%s\'</string>
    <string-array name="notifications_blog_settings">
        <item>Comments on my site</item>
        <item>Likes on my comments</item>
        <item>Likes on my posts</item>
        <item>Site follows</item>
        <item>Site achievements</item>
        <item>Username mentions</item>
    </string-array>
    <string-array name="notifications_blog_settings_values" translatable="false">
        <item>new_comment</item>
        <item>comment_like</item>
        <item>post_like</item>
        <item>follow</item>
        <item>achievement</item>
        <item>mentions</item>
    </string-array>
    <string-array name="notifications_other_settings">
        <item>Replies to my comments</item>
        <item>Likes on my comments</item>
    </string-array>
    <string-array name="notifications_other_settings_values" translatable="false">
        <item>comment_reply</item>
        <item>comment_like</item>
    </string-array>
    <string-array name="notifications_wpcom_settings">
        <item>Suggestions</item>
        <item>Research</item>
        <item>Community</item>
    </string-array>
    <string-array name="notifications_wpcom_settings_values" translatable="false">
        <item>marketing</item>
        <item>research</item>
        <item>community</item>
    </string-array>
    <string-array name="notifications_wpcom_settings_summaries">
        <item>Tips for getting the most out of WordPress.com.</item>
        <item>Opportunities to participate in WordPress.com research &amp; surveys.</item>
        <item>Information on WordPress.com courses and events (online &amp; in-person).</item>
    </string-array>

    <!-- reader -->
    <string name="reader">Reader</string>

    <!-- Post Formats -->
    <string-array name="post_formats_array">
        <item>Aside</item>
        <item>Audio</item>
        <item>Chat</item>
        <item>Gallery</item>
        <item>Image</item>
        <item>Link</item>
        <item>Quote</item>
        <item>Standard</item>
        <item>Status</item>
        <item>Video</item>
    </string-array>

    <!-- Used as values to a preference in Site Settings -->
    <string-array name="language_codes">
        <item>en_US</item>
        <item>az</item>
        <item>de</item>
        <item>el</item>
        <item>es</item>
        <item>fr</item>
        <item>gd</item>
        <item>hi</item>
        <item>hu</item>
        <item>id</item>
        <item>it</item>
        <item>ja</item>
        <item>ko</item>
        <item>nb</item>
        <item>nl</item>
        <item>pl</item>
        <item>ru</item>
        <item>sv</item>
        <item>th</item>
        <item>uz</item>
        <item>zh_CN</item>
        <item>zh_TW</item>
        <item>zh_HK</item>
        <item>en_GB</item>
        <item>tr</item>
        <item>eu</item>
        <item>he</item>
        <item>pt_BR</item>
        <item>ar</item>
        <item>ro</item>
        <item>mk</item>
        <item>en_AU</item>
        <item>sr</item>
        <item>sk</item>
        <item>cy</item>
        <item>da</item>
    </string-array>

    <!-- Language IDs for WordPress REST call -->
    <string-array name="lang_ids">
        <item>1</item>
        <item>79</item>
        <item>15</item>
        <item>17</item>
        <item>19</item>
        <item>24</item>
        <item>476</item>
        <item>30</item>
        <item>31</item>
        <item>33</item>
        <item>35</item>
        <item>36</item>
        <item>40</item>
        <item>49</item>
        <item>58</item>
        <item>62</item>
        <item>68</item>
        <item>71</item>
        <item>458</item>
        <item>449</item>
        <item>452</item>
        <item>482</item>
        <item>78</item>
        <item>429</item>
        <item>29</item>
        <item>438</item>
        <item>3</item>
        <item>61</item>
        <item>435</item>
        <item>67</item>
        <item>64</item>
        <item>13</item>
        <item>14</item>
    </string-array>

    <!-- Menu Buttons -->
    <string name="new_post">New post</string>
    <string name="new_media">New media</string>
    <string name="edit_media">Edit media</string>
    <string name="menu_search">Search</string>
    <string name="view_site">View site</string>

    <!-- Image Alignment -->
    <string name="image_alignment">Alignment</string>

    <string-array name="alignment_array">
        <item>None</item>
        <item>Left</item>
        <item>Center</item>
        <item>Right</item>
    </string-array>

    <!-- About View -->
    <string name="app_title">WordPress for Android</string>
    <string name="publisher">Publisher:</string>
    <string name="automattic_inc" translatable="false">Automattic, Inc</string>
    <string name="automattic_url" translatable="false">automattic.com</string>
    <string name="version">Version</string>
    <string name="tos">Terms of Service</string>
    <string name="privacy_policy">Privacy policy</string>

    <!-- Remote Post Changes -->
    <string name="local_changes">Local changes</string>

    <!-- message on post preview explaining what local changes and local drafts are -->
    <string name="local_changes_explainer">This post has local changes which haven\'t been published</string>
    <string name="local_draft_explainer">This post is a local draft which hasn\'t been published</string>

    <string name="ok">OK</string>
    <string name="image_settings">Image settings</string>
    <string name="add_account_blog_url">Blog address</string>
    <string name="wordpress_blog">WordPress blog</string>
    <string name="blogusername">blogusername</string>
    <string name="dot_wordpress_dot_com_url" translatable="false">.wordpress.com</string>

    <!-- Error Messages -->
    <string name="error_delete_post">An error occurred while deleting the %s</string>
    <!-- The following messages can\'t be factorized due to i18n -->
    <string name="error_refresh_posts">Posts couldn\'t be refreshed at this time</string>
    <string name="error_refresh_pages">Pages couldn\'t be refreshed at this time</string>
    <string name="error_refresh_notifications">Notifications couldn\'t be refreshed at this time</string>
    <string name="error_refresh_comments">Comments couldn\'t be refreshed at this time</string>
    <string name="error_refresh_stats">Stats couldn\'t be refreshed at this time</string>
    <string name="error_refresh_media">Something went wrong while refreshing the media library. Try again later.</string>

    <string name="error_refresh_unauthorized_comments">You don\'t have permission to view or edit comments</string>
    <string name="error_refresh_unauthorized_pages">You don\'t have permission to view or edit pages</string>
    <string name="error_refresh_unauthorized_posts">You don\'t have permission to view or edit posts</string>
    <string name="error_generic">An error occurred</string>
    <string name="error_moderate_comment">An error occurred while moderating</string>
    <string name="error_edit_comment">An error occurred while editing the comment</string>
    <string name="error_publish_empty_post">Can\'t publish an empty post</string>
    <string name="error_publish_no_network">Can\'t publish while there is no connection. Saved as draft.</string>
    <string name="error_upload">An error occurred while uploading the %s</string>
    <string name="error_media_upload">An error occurred while uploading media</string>
    <string name="error_media_upload_connection">A connection error occurred while uploading media</string>
    <string name="error_blog_hidden">This blog is hidden and couldn\'t be loaded. Enable it again in settings and try again.</string>
    <string name="fatal_db_error">An error occurred while creating the app database. Try reinstalling the app.</string>
    <string name="error_copy_to_clipboard">An error occurred while copying text to clipboard</string>
    <string name="error_fetch_remote_site_settings">Couldn\'t retrieve site info</string>
    <string name="error_post_remote_site_settings">Couldn\'t save site info</string>
    <string name="error_open_list_from_notification">This post or page was published on another site</string>

    <!-- Image Descriptions for Accessibility -->
    <string name="content_description_add_media">Add media</string>
    <string name="error_load_comment">Couldn\'t load the comment</string>
    <string name="error_downloading_image">Error downloading image</string>
    <string name="cd_related_post_preview_image">Related post preview image</string>

    <!-- Passcode lock -->
    <string name="passcode_manage">Manage PIN lock</string>
    <string name="passcode_enter_passcode">Enter your PIN</string>
    <string name="passcode_enter_old_passcode">Enter your old PIN</string>
    <string name="passcode_re_enter_passcode">Re-enter your PIN</string>
    <string name="passcode_change_passcode">Change PIN</string>
    <string name="passcode_set">PIN set</string>
    <string name="passcode_wrong_passcode">Wrong PIN</string>
    <string name="passcode_preference_title">PIN lock</string>
    <string name="passcode_turn_off">Turn PIN lock off</string>
    <string name="passcode_turn_on">Turn PIN lock on</string>
    <string name="passcodelock_prompt_message">Enter your PIN</string>
    <string name="passcodelock_hint"></string>
    <string name="jetpack_message">The Jetpack plugin is required for stats. Do you want to install Jetpack?</string>
    <string name="jetpack_message_not_admin">The Jetpack plugin is required for stats. Contact the site administrator.</string>
    <string name="jetpack_not_found">Jetpack plugin not found</string>

    <!--
      reader strings
    -->
    <!-- timespan shown for posts/comments published within the past 60 seconds -->
    <string name="reader_timespan_now">now</string>

    <!-- title shown for untitled posts and blogs -->
    <string name="reader_untitled_post">(Untitled)</string>

    <!-- activity titles -->
    <string name="reader_title_applog">Application log</string>
    <string name="reader_title_blog_preview">Reader Blog</string>
    <string name="reader_title_tag_preview">Reader Tag</string>
    <string name="reader_title_post_detail">Reader Post</string>
    <string name="reader_title_subs">Tags &amp; Blogs</string>
    <string name="reader_title_photo_viewer">%1$d of %2$d</string>
    <string name="reader_title_comments">@string/comments</string>

    <!-- view pager titles -->
    <string name="reader_page_followed_tags">Followed tags</string>
    <string name="reader_page_followed_blogs">Followed sites</string>
    <string name="reader_page_recommended_blogs">Sites you may like</string>

    <!-- share dialog title when sharing a reader url -->
    <string name="reader_share_link">Share link</string>

    <!-- subject line when sharing a reader url -->
    <string name="reader_share_subject">Shared from %s</string>

    <!-- menu text -->
    <string name="reader_menu_tags">Edit tags and blogs</string>
    <string name="reader_menu_block_blog">Block this blog</string>

    <!-- button text -->
    <string name="reader_btn_share">Share</string>
    <string name="reader_btn_follow">Follow</string>
    <string name="reader_btn_unfollow">Following</string>

    <!-- EditText hints -->
    <string name="reader_hint_comment_on_post">Reply to post…</string>
    <string name="reader_hint_comment_on_comment">Reply to comment…</string>
    <string name="reader_hint_add_tag_or_url">Enter a URL or tag to follow</string>

    <!-- TextView labels -->
    <string name="reader_label_new_posts">New posts</string>
    <string name="reader_label_new_posts_subtitle">Tap to show them</string>
    <string name="reader_label_added_tag">Added %s</string>
    <string name="reader_label_removed_tag">Removed %s</string>
    <string name="reader_label_reply">Reply</string>
    <string name="reader_label_followed_blog">Blog followed</string>
    <string name="reader_label_tag_preview">Posts tagged %s</string>
    <string name="reader_label_comments_on">Comments on</string>
    <string name="reader_label_comments_closed">Comments are closed</string>
    <string name="reader_label_comment_count_single">One comment</string>
    <string name="reader_label_comment_count_multi">%,d comments</string>
    <string name="reader_label_view_original">View original article</string>
    <string name="reader_label_word_count">%,d words</string>
    <string name="reader_label_reading_time_in_minutes">%,d min</string>
    <string name="reader_label_follow_count">%,d followers</string>
    <string name="reader_label_submit_comment">SEND</string>
    <string name="reader_label_gap_marker">Load more posts</string>

    <!-- like counts -->
    <string name="reader_label_like">Like</string>
    <string name="reader_likes_one">One person likes this</string>
    <string name="reader_likes_multi">%,d people like this</string>
    <string name="reader_likes_only_you">You like this</string>
    <string name="reader_likes_you_and_one">You and one other like this</string>
    <string name="reader_likes_you_and_multi">You and %,d others like this</string>

    <string name="reader_short_like_count_none">Like</string>
    <string name="reader_short_like_count_one">1 Like</string>
    <string name="reader_short_like_count_multi">%s Likes</string>

    <string name="reader_short_comment_count_one">1 Comment</string>
    <string name="reader_short_comment_count_multi">%s Comments</string>

    <!-- toast messages -->
    <string name="reader_toast_err_comment_failed">Couldn\'t post your comment</string>
    <string name="reader_toast_err_tag_exists">You already follow this tag</string>
    <string name="reader_toast_err_tag_invalid">That isn\'t a valid tag</string>
    <string name="reader_toast_err_add_tag">Unable to add this tag</string>
    <string name="reader_toast_err_remove_tag">Unable to remove this tag</string>
    <string name="reader_toast_err_share_intent">Unable to share</string>
    <string name="reader_toast_err_view_image">Unable to view image</string>
    <string name="reader_toast_err_url_intent">Unable to open %s</string>
    <string name="reader_toast_err_get_comment">Unable to retrieve this comment</string>
    <string name="reader_toast_err_get_blog_info">Unable to show this blog</string>
    <string name="reader_toast_err_already_follow_blog">You already follow this blog</string>
    <string name="reader_toast_err_follow_blog">Unable to follow this blog</string>
    <string name="reader_toast_err_follow_blog_not_found">This blog could not be found</string>
    <string name="reader_toast_err_follow_blog_not_authorized">You are not authorized to access this blog</string>
    <string name="reader_toast_err_unfollow_blog">Unable to unfollow this blog</string>
    <string name="reader_toast_blog_blocked">Posts from this blog will no longer be shown</string>
    <string name="reader_toast_err_block_blog">Unable to block this blog</string>
    <string name="reader_toast_err_generic">Unable to perform this action</string>
    <string name="editor_toast_invalid_path">Invalid file path</string>
    <string name="editor_toast_changes_saved">Changes saved</string>

    <!-- failure messages when retrieving a single reader post -->
    <string name="reader_err_get_post_generic">Unable to retrieve this post</string>
    <string name="reader_err_get_post_not_authorized">You\'re not authorized to view this post</string>
    <string name="reader_err_get_post_not_found">This post no longer exists</string>

    <!-- empty list/grid text -->
    <string name="reader_empty_posts_no_connection" translatable="false">@string/no_network_title</string>
    <string name="reader_empty_posts_request_failed">Unable to retrieve posts</string>
    <string name="reader_empty_posts_in_tag">No posts with this tag</string>
    <string name="reader_empty_posts_in_tag_updating">Fetching posts…</string>
    <string name="reader_empty_followed_tags">You don\'t follow any tags</string>
    <string name="reader_empty_recommended_blogs">No recommended blogs</string>
    <string name="reader_empty_followed_blogs_title">You\'re not following any sites yet</string>
    <string name="reader_empty_followed_blogs_description">But don\'t worry, just tap the icon at the top right to start exploring!</string>
    <string name="reader_empty_followed_blogs_no_recent_posts_title">No recent posts</string>
    <string name="reader_empty_followed_blogs_no_recent_posts_description">The sites you follow haven\'t posted anything recently</string>
    <string name="reader_empty_posts_liked">You haven\'t liked any posts</string>
    <string name="reader_empty_comments">No comments yet</string>
    <string name="reader_empty_posts_in_blog">This blog is empty</string>

    <!-- attribution line for Discover posts, ex: "Originally posted by [AuthorName] on [BlogName] -->
    <string name="reader_discover_attribution_author_and_blog">Originally posted by %1$s on %2$s</string>
    <string name="reader_discover_attribution_author">Originally posted by %s</string>
    <string name="reader_discover_attribution_blog">Originally posted on %s</string>
    <string name="reader_discover_visit_blog">Visit %s</string>

    <!-- connection bar which appears on main activity when there's no connection -->
    <string name="connectionbar_no_connection">No connection</string>

    <!-- layout tags - do not translate -->
    <string name="fragment_tag_comment_list" translatable="false">fragment_comment_list</string>
    <string name="fragment_tag_comment_detail" translatable="false">fragment_comment_detail</string>
    <string name="fragment_tag_reader_post_list" translatable="false">fragment_reader_post_list</string>
    <string name="fragment_tag_reader_post_detail" translatable="false">fragment_reader_post_detail</string>
    <string name="fragment_tag_post_preview" translatable="false">fragment_post_preview</string>

    <!-- NUX strings -->
    <string name="create_account_wpcom">Create an account on WordPress.com</string>
    <string name="create_new_blog_wpcom">Create WordPress.com blog</string>
    <string name="new_blog_wpcom_created">WordPress.com blog created!</string>
    <string name="validating_user_data">Validating user data</string>
    <string name="validating_site_data">Validating site data</string>
    <string name="creating_your_account">Creating your account</string>
    <string name="creating_your_site">Creating your site</string>
    <string name="required_field">Required field</string>
    <string name="invalid_email_message">Your email address isn\'t valid</string>
    <string name="invalid_password_message">Password must contain at least 4 characters</string>
    <string name="invalid_username_too_short">Username must be longer than 4 characters</string>
    <string name="invalid_username_too_long">Username must be shorter than 61 characters</string>
    <string name="invalid_username_no_spaces">Username can\'t contain spaces</string>
    <string name="email_hint">Email address</string>
    <string name="agree_terms_of_service">By creating an account you agree to the fascinating %1$sTerms of Service%2$s</string>
    <string name="username_email">Username or email</string>
    <string name="site_address">Your self-hosted address (URL)</string>
    <string name="connecting_wpcom">Connecting to WordPress.com</string>
    <string name="username_only_lowercase_letters_and_numbers">Username can only contain lowercase letters (a-z) and numbers</string>
    <string name="username_required">Enter a username</string>
    <string name="username_not_allowed">Username not allowed</string>
    <string name="email_cant_be_used_to_signup">You can\'t use that email address to signup. We are having problems with them blocking some of our email. Use another email provider.</string>
    <string name="username_must_be_at_least_four_characters">Username must be at least 4 characters</string>
    <string name="username_contains_invalid_characters">Username may not contain the character “_”</string>
    <string name="username_must_include_letters">Username must have a least 1 letter (a-z)</string>
    <string name="email_invalid">Enter a valid email address</string>
    <string name="email_not_allowed">That email address isn\'t allowed</string>
    <string name="username_exists">That username already exists</string>
    <string name="email_exists">That email address is already being used</string>
    <string name="username_reserved_but_may_be_available">That username is currently reserved but may be available in a couple of days</string>
    <string name="email_reserved">That email address has already been used. Check your inbox for an activation email. If you don\'t activate you can try again in a few days.</string>
    <string name="blog_name_required">Enter a site address</string>
    <string name="blog_name_not_allowed">That site address isn\'t allowed</string>
    <string name="blog_name_no_spaced_allowed">Site address can\'t contain spaces</string>
    <string name="blog_name_must_be_at_least_four_characters">Site address must be at least 4 characters</string>
    <string name="blog_name_must_be_less_than_sixty_four_characters">The site address must be shorter than 64 characters</string>
    <string name="blog_name_contains_invalid_characters">Site address may not contain the character “_”</string>
    <string name="blog_name_cant_be_used">You may not use that site address</string>
    <string name="blog_name_only_lowercase_letters_and_numbers">Site address can only contain lowercase letters (a-z) and numbers</string>
    <string name="blog_name_must_include_letters">Site address must have at least 1 letter (a-z)</string>
    <string name="blog_name_exists">That site already exists</string>
    <string name="blog_name_reserved">That site is reserved</string>
    <string name="blog_name_reserved_but_may_be_available">That site is currently reserved but may be available in a couple days</string>
    <string name="password_invalid">You need a more secure password. Make sure to use 7 or more characters, mix uppercase and lowercase letters, numbers or special characters.</string>
    <string name="blog_name_invalid">Invalid site address</string>
    <string name="blog_title_invalid">Invalid site title</string>
    <string name="username_invalid">Invalid username</string>
    <string name="limit_reached">Limit reached. You can try again in 1 minute. Trying again before that will only increase the time you have to wait before the ban is lifted. If you think this is in error, contact support.</string>
    <string name="username_or_password_incorrect">The username or password you entered is incorrect</string>
    <string name="nux_tap_continue">Continue</string>
    <string name="nux_cannot_log_in">We can\'t log you in</string>
    <string name="nux_tutorial_get_started_title">Get started!</string>
    <string name="nux_welcome_create_account">Create account</string>
    <string name="nux_add_selfhosted_blog">Add self-hosted site</string>
    <string name="nux_oops_not_selfhosted_blog">Sign in to WordPress.com</string>
    <string name="ssl_certificate_details">Details</string>
    <string name="ssl_certificate_error">Invalid SSL certificate</string>
    <string name="ssl_certificate_ask_trust">If you usually connect to this site without problems, this error could mean that someone is trying to impersonate the site, and you shouldn\'t continue. Would you like to trust the certificate anyway?</string>
    <string name="ptr_tip_message">Tip: Pull down to refresh</string>
    <string name="verification_code">Verification code</string>
    <string name="invalid_verification_code">Invalid verification code</string>
    <string name="verify">Verify</string>
    <string name="two_step_footer_label">Enter the code from your authenticator app.</string>
    <string name="two_step_footer_button">Send code via text message</string>
    <string name="two_step_sms_sent">Check your text messages for the verification code.</string>
    <string name="sign_in_jetpack">Sign in to your WordPress.com account to connect to Jetpack.</string>
    <string name="auth_required">Sign in again to continue.</string>

    <!-- Help view -->
    <string name="help">Help</string>
    <string name="forgot_password">Lost your password?</string>
    <string name="nux_help_description">Visit the help center to get answers to common questions or visit the forums to ask new ones</string>
    <string name="forums">Forums</string>
    <string name="contact_us">Contact us</string>
    <string name="help_center">Help center</string>
    <string name="browse_our_faq_button">Browse our FAQ</string>
    <string name="faq_button">FAQ</string>

    <!--My Site-->
    <string name="my_site_header_admin">Admin</string>
    <string name="my_site_header_configuration">Configuration</string>
    <string name="my_site_header_look_and_feel">Look and Feel</string>
    <string name="my_site_header_publish">Publish</string>
    <string name="my_site_btn_blog_posts">Blog Posts</string>
    <string name="my_site_btn_site_settings">Settings</string>
    <string name="my_site_btn_comments">@string/comments</string>
    <string name="my_site_btn_switch_site">Switch Site</string>
    <string name="my_site_btn_view_admin">View Admin</string>
    <string name="my_site_btn_view_site">View Site</string>
    <string name="my_site_no_sites_view_drake">Illustration</string>
    <string name="my_site_no_sites_view_title">You don\'t have any WordPress sites yet.</string>
    <string name="my_site_no_sites_view_subtitle">Would you like to add one?</string>

    <!-- site picker -->
    <string name="site_picker_title">Choose site</string>
    <string name="site_picker_edit_visibility">Show/hide sites</string>
    <string name="site_picker_add_site">Add site</string>
    <string name="site_picker_add_self_hosted">Add self-hosted site</string>
    <string name="site_picker_create_dotcom">Create WordPress.com site</string>
    <string name="site_picker_cant_hide_current_site">\"%s\" wasn\'t hidden because it\'s the current site</string>

    <!-- Application logs view -->
    <string name="logs_copied_to_clipboard">Application logs have been copied to the clipboard</string>

    <!-- Helpshift overridden strings -->
    <string name="hs__conversation_detail_error">Describe the problem you\'re seeing</string>
    <string name="hs__new_conversation_header">Support chat</string>
    <string name="hs__conversation_header">Support chat</string>
    <string name="hs__username_blank_error">Enter a valid name</string>
    <string name="hs__invalid_email_error">Enter a valid email address</string>

    <!--Me-->
    <string name="me_btn_settings">Account Settings</string>
    <string name="me_btn_support">Help &amp; Support</string>
    <string name="me_btn_login_logout">Login/Logout</string>
    <string name="me_connect_to_wordpress_com">Connect to WordPress.com</string>
    <string name="me_disconnect_from_wordpress_com">Disconnect from WordPress.com</string>

    <!--TabBar Accessibility Labels-->
    <string name="tabbar_accessibility_label_my_site">My Site</string>
    <string name="tabbar_accessibility_label_me">Me</string>
    <string name="site_privacy_private_desc">I would like my site to be private, visible only to users I choose</string>
    <string name="site_privacy_hidden_desc">Discourage search engines from indexing this site</string>
    <string name="site_privacy_public_desc">Allow search engines to index this site</string>

    <!-- Static URLs -->
    <string name="privacy_settings_url">https://en.support.wordpress.com/privacy-settings</string>
    <string name="language_settings_url">https://en.support.wordpress.com/language-settings</string>

    <string name="date_range_start_date">Start Date</string>
    <string name="date_range_end_date">End Date</string>

    <!-- Special characters -->
    <string name="bullet" translatable="false">\u2022</string>
    <string name="previous_button" translatable="false">&lt;</string>
    <string name="next_button" translatable="false">&gt;</string>

    <!-- Noticons -->
    <string name="noticon_clock" translatable="false">\uf303</string>
    <string name="noticon_note" translatable="false">\uf814</string>

    <!--Theme Browser-->
    <string name="current_theme">Current Theme</string>
    <string name="customize">Customize</string>
    <string name="details">Details</string>
    <string name="support">Support</string>
    <string name="active">Active</string>

    <string-array name="themes_filter_array">
        <item>Free</item>
        <item>All</item>
        <item>Premium</item>
    </string-array>

    <string name="title_activity_theme_support">Themes</string>
    <string name="theme_activate">Activate</string>
    <string name="theme_try_and_customize">Try &amp; Customize</string>
    <string name="theme_view">View</string>
    <string name="theme_details">Details</string>
    <string name="theme_support">Support</string>
    <string name="theme_done">DONE</string>
    <string name="theme_manage_site">MANAGE SITE</string>
    <string name="theme_prompt">Thanks for choosing %1$s</string>
    <string name="theme_by_author_prompt_append"> by %1$s</string>
    <string name="theme_activation_error">Something went wrong. Could not activate theme</string>
    <string name="selected_theme">Selected Theme</string>
    <string name="could_not_load_theme">Could not load theme</string>

    <!--My profile-->
    <string name="my_profile">My Profile</string>
    <string name="first_name">First name</string>
    <string name="last_name">Last name</string>
    <string name="public_display_name">Public display name</string>
    <string name="public_display_name_hint">Display name will default to your username if it is not set</string>
    <string name="about_me">About me</string>
    <string name="about_me_hint">A few words about you…</string>
    <string name="start_over">Start Over</string>
    <string name="site_settings_start_over_hint">Start your site over</string>

</resources><|MERGE_RESOLUTION|>--- conflicted
+++ resolved
@@ -495,12 +495,8 @@
     <string name="site_settings_discussion_header">@string/discussion</string>
     <string name="site_settings_discussion_new_posts_header">Defaults for new posts</string>
     <string name="site_settings_comments_header">@string/comments</string>
-<<<<<<< HEAD
-    <string name="site_settings_this_device_header">This Device</string>
+    <string name="site_settings_this_device_header">This device</string>
     <string name="site_settings_advanced_header">Advanced</string>
-=======
-    <string name="site_settings_this_device_header">This device</string>
->>>>>>> 801f28ab
 
     <!-- Preference Titles -->
     <string name="site_settings_title_title">Site Title</string>
