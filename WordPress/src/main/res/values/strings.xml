<?xml version="1.0" encoding="utf-8"?>
<resources xmlns:tools="http://schemas.android.com/tools">

    <string name="app_name" translatable="false">WordPress</string>

    <!-- account setup -->
    <string name="xmlrpc_missing_method_error">Couldn\'t connect. Required XML-RPC methods are missing on the server.</string>
    <string name="xmlrpc_post_blocked_error">Couldn\'t connect. Your host is blocking POST requests, and the app needs
        that in order to communicate with your site. Contact your host to solve this problem.</string>
    <string name="xmlrpc_endpoint_forbidden_error">Couldn\'t connect. We received a 403 error when trying to access your
        site XMLRPC mEndpoint. The app needs that in order to communicate with your site. Contact your host to solve
        this problem.</string>
    <string name="no_network_title">No network available</string>
    <string name="no_network_message">There is no network available</string>
    <string name="sign_out_wpcom_confirm_with_changes">You have changes to posts that haven’t been uploaded to your site. Logging out now will delete those changes from your device. Log out anyway?</string>
    <string name="sign_out_wpcom_confirm_with_no_changes">Log out of WordPress?</string>

    <!-- form labels -->
    <string name="select_categories">Select categories</string>
    <string name="tags_separate_with_commas">Separate tags with commas</string>
    <string name="post_content">Content (tap to add text and media)</string>
    <string name="max_thumbnail_px_size">Maximum Image Size</string>
    <string name="image_quality">Image Quality</string>
    <string name="max_video_resolution">Maximum Video Size</string>
    <string name="video_quality">Video Quality</string>
    <string name="password">Password</string>

    <!-- comment form labels -->
    <string name="anonymous">Anonymous</string>

    <!-- Screen titles -->
    <string name="release_notes_screen_title">Release notes</string>
    <string name="license_screen_title">License</string>
    <string name="help_screen_title">Help and Support</string>
    <string name="notif_settings_screen_title">Notification settings</string>
    <string name="my_site_section_screen_title">My site</string>
    <string name="me_section_screen_title">Me</string>
    <string name="reader_screen_title">Reader</string>
    <string name="notifications_screen_title">Notifications</string>
    <string name="publicize_buttons_screen_title">Sharing buttons</string>
    <string name="media_settings_screen_title">File details</string>
    <string name="person_detail_screen_title">Person detail</string>
    <string name="login_epilogue_screen_title">Logged in as</string>
    <string name="login_prologue_screen_title">Login</string>
    <string name="signup_epilogue_screen_title">New account</string>
    <string name="share_intent_screen_title">Pick site</string>
    <string name="edit_photo_screen_title">Edit Photo</string>
    <string name="notif_detail_screen_title">Notification detail %s</string>

    <!-- general strings -->
    <string name="posts">Posts</string>
    <string name="sites">Sites</string>
    <string name="media">Media</string>
    <string name="video">Video</string>
    <string name="themes">Themes</string>
    <string name="about_the_app">About the app</string>
    <string name="username">Username</string>
    <string name="cancel">Cancel</string>
    <string name="save">Save</string>
    <string name="keep_editing">Keep editing</string>
    <string name="add">Add</string>
    <string name="remove">Remove</string>
    <string name="removed">Removed</string>
    <string name="search">Search</string>
    <string name="show">Show</string>
    <string name="hide">Hide</string>
    <string name="select_all">Select all</string>
    <string name="deselect_all">Deselect all</string>
    <string name="sure_to_remove_account">Remove this site from the app?</string>
    <string name="yes">Yes</string>
    <string name="no">No</string>
    <string name="error">Error</string>
    <string name="connection_error">Connection error</string>
    <string name="connection_to_server_lost">The connection to the server was lost</string>
    <string name="category_refresh_error">Category refresh error</string>
    <string name="incorrect_credentials">Incorrect username or password.</string>
    <string name="cancel_edit">Cancel edit</string>
    <string name="gallery_error">The media item couldn\'t be retrieved</string>
    <string name="refresh">Refresh</string>
    <string name="report_bug">Report bug</string>
    <string name="blog_not_found">An error occurred when accessing this blog</string>
    <string name="post_not_found">An error occurred when loading the post. Refresh your posts and try again.</string>
    <string name="sign_in">Log in</string>
    <string name="signing_out">Logging out…</string>
    <string name="sign_in_wpcom">Log in to WordPress.com</string>
    <string name="learn_more">Learn more</string>
    <string name="uploading_post">Uploading \"%s\"</string>
    <string name="language">Language</string>
    <string name="interface_language">Interface Language</string>
    <string name="signout">Log out</string>
    <string name="undo">Undo</string>
    <string name="never">Never</string>
    <string name="unknown">Unknown</string>
    <string name="off">Off</string>
    <string name="could_not_load_page">Could not load page</string>
    <string name="send">Send</string>
    <string name="swipe_for_more">Swipe for more</string>
    <string name="confirm">Confirm</string>
    <string name="cant_open_url">Unable to open the link</string>
    <string name="retry">Retry</string>
    <string name="invalid_ip_or_range">Invalid IP or IP range</string>
    <string name="copy">Copy</string>
    <string name="error_please_choose_browser">Error opening the default web browser. Please choose another app:</string>
    <string name="delete_yes">Delete</string>
    <string name="add_count">Add %d</string>
    <string name="preview_count">Preview %d</string>
    <string name="write_post">Write Post</string>
    <string name="dismiss">dismiss</string>

    <string name="button_not_now">Not now</string>

    <string name="latitude_longitude">%1$f, %2$f</string>
    <string name="author_name_blog_name">%1$s, %2$s</string>
    <string name="at_username">\@%s</string>

    <!-- timestamps for posts / pages -->
    <string name="today">Today</string>
    <string name="yesterday">Yesterday</string>
    <string name="days_ago">%d days ago</string>

    <!-- CAB -->
    <string name="cab_selected">%d selected</string>

    <!-- Media  -->
    <string name="media_all">All</string>
    <string name="media_images">Images</string>
    <string name="media_documents">Documents</string>
    <string name="media_videos">Videos</string>
    <string name="media_audio">Audio</string>
    <string name="media_gallery_column_count_single">1 column</string>
    <string name="media_gallery_column_count_multi">%d columns</string>
    <string name="media_gallery_type_thumbnail_grid">Thumbnail grid</string>
    <string name="media_gallery_type_squares">Squares</string>
    <string name="media_gallery_type_tiled">Tiled</string>
    <string name="media_gallery_type_circles">Circles</string>
    <string name="media_gallery_type_slideshow">Slideshow</string>
    <string name="media_insert_title">Add multiple photos</string>
    <string name="media_insert_individually">Add individually</string>
    <string name="media_insert_as_gallery">Add as gallery</string>
    <string name="media_downloading">Saving media to this device</string>
    <string name="wp_media_title">WordPress media</string>
    <string name="pick_photo">Select photo</string>
    <string name="pick_video">Select video</string>
    <string name="capture_or_pick_photo">Capture or select photo</string>
    <string name="reader_toast_err_get_post">Unable to retrieve this post</string>
    <string name="media_error_no_permission">You don\'t have permission to view the media library</string>
    <string name="media_error_no_permission_upload">You don\'t have permission to upload media to the site</string>
    <string name="media_error_http_too_large_photo_upload">Image too large to upload. Try changing Optimize Images in your app\'s settings</string>
    <string name="media_error_http_too_large_video_upload">Video too large to upload</string>
    <string name="media_error_exceeds_php_filesize">File exceeds the maximum upload size for this site</string>
    <string name="media_error_exceeds_memory_limit">File too large to be uploaded on this site</string>
    <string name="media_error_internal_server_error">Upload error. Try changing Optimize Images in your app\'s settings</string>
    <string name="media_error_timeout">Server took too long to respond</string>
    <string name="share_media_permission_required">Permissions required in order to share images or videos</string>
    <string name="media_fetching">Fetching media…</string>
    <string name="media_upload_error">Media upload error occurred</string>
    <string name="media_generic_error">Media error occurred</string>

    <string name="media_upload_state_queued">Queued</string>
    <string name="media_upload_state_uploading">Uploading</string>
    <string name="media_upload_state_deleting">Deleting</string>
    <string name="media_upload_state_deleted">Deleted</string>
    <string name="media_upload_state_failed">Upload Failed</string>
    <string name="media_upload_state_uploaded">Uploaded</string>

    <string name="media_encoder_quality_80">Low</string>
    <string name="media_encoder_quality_85">Medium</string>
    <string name="media_encoder_quality_90">High</string>
    <string name="media_encoder_quality_95">Very High</string>
    <string name="media_encoder_quality_100">Maximum</string>

    <!-- Edit Media -->
    <string name="media_edit_title_text">Title</string>
    <string name="media_edit_caption_text">Caption</string>
    <string name="media_edit_alttext_text">Alt text</string>
    <string name="media_edit_description_text">Description</string>
    <string name="media_edit_link_text">Link to</string>
    <string name="media_edit_link_hint">Open link in a new window/tab</string>
    <string name="media_edit_failure">Failed to update</string>
    <string name="media_edit_file_details_card_caption">File Details</string>
    <string name="media_edit_customize_card_caption">Customize</string>
    <string name="media_edit_url_caption">URL</string>
    <string name="media_edit_filename_caption">File Name</string>
    <string name="media_edit_filetype_caption">File Type</string>
    <string name="media_edit_image_dimensions_caption">Image Dimensions</string>
    <string name="media_edit_video_dimensions_caption">Video Dimensions</string>
    <string name="media_edit_duration_caption">Duration</string>
    <string name="media_edit_upload_date_caption">Upload Date</string>
    <string name="media_edit_copy_url_toast">URL copied to clipboard</string>
    <string name="fab_content_description_preview">Preview</string>

    <!-- Media settings title -->
    <string name="media_title_image_details">Image details</string>
    <string name="media_title_video_details">Video details</string>
    <string name="media_title_audio_details">Audio details</string>
    <string name="media_title_document_details">Document details</string>

    <!-- Delete Media -->
    <string name="cannot_delete_multi_media_items">Some media can\'t be deleted at this time. Try again later.</string>
    <string name="cannot_retry_deleted_media_item">Media has been removed. Delete it from this post?</string>
    <string name="media_empty_list">You don\'t have any media</string>
    <string name="media_empty_search_list">No media matching your search</string>
    <string name="media_empty_image_list">You don\'t have any images</string>
    <string name="media_empty_videos_list">You don\'t have any videos</string>
    <string name="media_empty_documents_list">You don\'t have any documents</string>
    <string name="media_empty_audio_list">You don\'t have any audio</string>
    <string name="media_empty_upload_media">Upload media</string>
    <string name="delete">Delete</string>
    <string name="confirm_delete_media_image">Delete this image?</string>
    <string name="confirm_remove_media_image">Remove this image from the post?</string>
    <string name="confirm_delete_media_video">Delete this video?</string>
    <string name="deleting_media_dlg">Deleting</string>
    <string name="remove_image_from_post">Remove from post</string>

    <!-- themes -->
    <string name="themes_fetching">Fetching themes…</string>

    <string name="theme_activate_button">Activate</string>
    <string name="theme_fetch_failed">Failed to fetch themes</string>
    <string name="theme_no_search_result_found">Sorry, no themes found.</string>

    <!-- link view -->
    <string name="link_enter_url">URL</string>
    <string name="link_enter_url_text">Link text (optional)</string>
    <string name="create_a_link">Create a link</string>

    <!-- page view -->
    <string name="title">Title</string>
    <string name="pages_empty_list">No pages yet. Why not create one?</string>
    <string name="pages_empty_list_button">Create a page</string>
    <string name="page_settings">Page settings</string>

    <!-- posts tab -->
    <string name="untitled">Untitled</string>
    <string name="untitled_in_parentheses">(Untitled)</string>
    <string name="local_draft">Local draft</string>
    <string name="post_uploading">Uploading post</string>
    <string name="post_queued">Queued post</string>
    <string name="posts_empty_list">No posts yet. Why not create one?</string>
    <string name="posts_empty_list_button">Create a post</string>
    <string name="empty_list_default">This list is empty</string>

    <!-- buttons on post cards -->
    <string name="button_edit">Edit</string>
    <string name="button_publish">Publish</string>
    <string name="button_sync">Sync</string>
    <string name="button_view">View</string>
    <string name="button_preview">Preview</string>
    <string name="button_stats">Stats</string>
    <string name="button_trash">Trash</string>
    <string name="button_delete" translatable="false">@string/delete</string>
    <string name="button_more" translatable="false">@string/more</string>
    <string name="button_back">Back</string>
    <string name="button_discard">Discard</string>
    <string name="button_discard_changes">Discard Changes</string>
    <string name="button_retry">Retry</string>

    <!-- post uploads -->
    <string name="upload_failed_param">Upload failed for \"%s\"</string>

    <string name="media_file_post_singular_mixed_not_uploaded_one_file">1 post with 1 file not uploaded</string>
    <string name="media_file_posts_plural_mixed_not_uploaded_one_file">%1$d posts with 1 file not uploaded</string>
    <string name="media_file_page_singular_mixed_not_uploaded_one_file">1 page with 1 file not uploaded</string>
    <string name="media_file_pages_plural_mixed_not_uploaded_one_file">%1$d pages with 1 file not uploaded</string>
    <string name="media_file_pages_and_posts_mixed_not_uploaded_one_file">%1$d posts / pages with 1 file not uploaded</string>

    <string name="media_file_post_singular_mixed_not_uploaded_files_plural">1 post with %1$d files not uploaded</string>
    <string name="media_file_posts_plural_mixed_not_uploaded_files_plural">%1$d posts with %2$d files not uploaded</string>
    <string name="media_file_page_singular_mixed_not_uploaded_files_plural">1 page with %1$d files not uploaded</string>
    <string name="media_file_pages_plural_mixed_not_uploaded_files_plural">%1$d pages with %2$d files not uploaded</string>
    <string name="media_file_pages_and_posts_mixed_not_uploaded_files_plural">%1$d posts / pages with %2$d files not uploaded</string>

    <string name="media_file_post_singular_only_not_uploaded">1 post not uploaded</string>
    <string name="media_file_posts_plural_only_not_uploaded">%1$d posts not uploaded</string>
    <string name="media_file_page_singular_only_not_uploaded">1 page not uploaded</string>
    <string name="media_file_pages_plural_only_not_uploaded">%1$d pages not uploaded</string>
    <string name="media_file_pages_and_posts_only_not_uploaded">%1$d posts / pages not uploaded</string>

    <string name="media_files_not_uploaded">%d files not uploaded</string>
    <string name="media_files_uploaded">%d files uploaded</string>
    <string name="media_file_not_uploaded">1 file not uploaded</string>
    <string name="media_file_uploaded">1 file uploaded</string>
    <string name="media_files_uploaded_successfully">, %d successfully uploaded</string>
    <string name="media_all_files_uploaded_successfully">%d files uploaded successfully</string>
    <string name="retry_needs_aztec" translatable="false">Retry only available in the Beta editor</string>
    <string name="media_files_uploaded_write_post">Write Post</string>

    <!-- post view -->
    <string name="draft_uploaded">Draft uploaded</string>
    <string name="post_published">Post published</string>
    <string name="post_submitted">Post submitted</string>
    <string name="page_published">Page published</string>
    <string name="post_scheduled">Post scheduled</string>
    <string name="page_scheduled">Page scheduled</string>
    <string name="post_updated">Post updated</string>
    <string name="page_updated">Page updated</string>
    <string name="caption">Caption (optional)</string>
    <string name="horizontal_alignment">Horizontal alignment</string>
    <string name="width">Width</string>
    <string name="featured_in_post">Include image in post content</string>
    <string name="file_not_found">Couldn\'t find the file for upload. Was it deleted or moved?</string>
    <string name="delete_post">Delete post?</string>
    <string name="delete_page">Delete page?</string>
    <string name="posts_fetching">Fetching posts…</string>
    <string name="pages_fetching">Fetching pages…</string>
    <string name="dialog_confirm_cancel_post_media_uploading">Are you sure? Deleting this post will also cancel the media upload.</string>
    <string name="dialog_confirm_delete_post">This post will be deleted and sent to Trash</string>
    <string name="dialog_confirm_delete_page">This page will be deleted and sent to Trash</string>
    <string name="dialog_confirm_publish_title">Ready to Publish?</string>
    <string name="dialog_confirm_publish_message_post">This post will be published immediately.</string>
    <string name="dialog_confirm_publish_message_page">This page will be published immediately.</string>
    <string name="dialog_confirm_publish_yes">Publish now</string>
    <string name="dialog_confirm_delete_permanently_post">Are you sure you\'d like to permanently delete this post?</string>
    <string name="dialog_confirm_delete_permanently_page">Are you sure you\'d like to permanently delete this page?</string>

    <!-- reload drop down -->
    <string name="loading">Loading…</string>

    <!-- comment view -->
    <string name="on">on</string>
    <string name="comment_status_approved">Approved</string>
    <string name="comment_status_unapproved">Pending</string>
    <string name="comment_status_spam">Spam</string>
    <string name="comment_status_trash">Trashed</string>
    <string name="comment_status_all">All</string>
    <string name="edit_comment">Edit comment</string>
    <string name="comments_empty_list">No comments yet</string>
    <string name="comments_empty_list_filtered_approved">No approved comments</string>
    <string name="comments_empty_list_filtered_pending">No pending comments</string>
    <string name="comments_empty_list_filtered_spam">No spam comments</string>
    <string name="comments_empty_list_filtered_trashed">No trashed comments</string>
    <string name="comment_reply_to_user">Reply to %s</string>
    <string name="comment_trashed">Comment trashed</string>
    <string name="comment_spammed">Comment marked as spam</string>
    <string name="comment_deleted_permanently">Comment deleted</string>
    <string name="comment">Comment</string>
    <string name="comments_fetching">Fetching comments…</string>
    <string name="comment_approved_talkback">Comment approved</string>
    <string name="comment_unapproved_talkback">Comment unapproved</string>
    <string name="comment_liked_talkback">Comment liked</string>
    <string name="comment_unliked_talkback">Comment unliked</string>
    <string name="comment_trash_talkback">Comment sent to trash</string>
    <string name="comment_untrash_talkback">Comment restored</string>
    <string name="comment_delete_talkback">Comment deleted</string>
    <string name="comment_spam_talkback">Comment marked as spam</string>
    <string name="comment_unspam_talkback">Comment marked as not spam</string>
    <string name="comment_title">%s on %s</string>
    <string name="comment_read_source_post">Read the source post</string>

    <!-- comment menu and buttons on comment detail - keep these short! -->
    <string name="mnu_comment_approve">Approve</string>
    <string name="mnu_comment_unapprove">Unapprove</string>
    <string name="mnu_comment_spam">Spam</string>
    <string name="mnu_comment_unspam">Not spam</string>
    <string name="mnu_comment_trash">Trash</string>
    <string name="mnu_comment_untrash">Restore</string>
    <string name="mnu_comment_delete_permanently">Delete</string>
    <string name="mnu_comment_liked">Liked</string>

    <!-- comment dialogs - must be worded to work for moderation of single/multiple comments -->
    <string name="dlg_approving_comments">Approving</string>
    <string name="dlg_unapproving_comments">Unapproving</string>
    <string name="dlg_spamming_comments">Marking as spam</string>
    <string name="dlg_trashing_comments">Sending to trash</string>
    <string name="dlg_deleting_comments">Deleting comments</string>
    <string name="dlg_confirm_trash_comments">Send to trash?</string>
    <string name="trash_yes">Trash</string>
    <string name="trash_no">Don\'t trash</string>

    <!-- comment actions -->
    <string name="reply">Reply</string>
    <string name="trash">Trash</string>
    <string name="like">Like</string>
    <string name="approve">Approve</string>
    <string name="comment_moderated_approved">Comment approved!</string>
    <string name="comment_liked">Comment liked</string>
    <string name="comment_q_action_done_generic">Action done!</string>
    <string name="comment_q_action_processing">Processing…</string>
    <string name="comment_q_action_liking">Liking…</string>
    <string name="comment_q_action_approving">Approving…</string>
    <string name="comment_q_action_replying">Replying…</string>

    <!-- pending draft local notifications -->
    <string name="pending_draft_one_day_1">You drafted \'%1$s\' yesterday. Don\'t forget to publish it!</string>
    <string name="pending_draft_one_day_2">Did you know that \'%1$s\' is still a draft? Publish away!</string>
    <string name="pending_draft_one_week_1">Your draft \'%1$s\' awaits you - be sure to publish it!</string>
    <string name="pending_draft_one_week_2">\'%1$s\' remains a draft. Remember to publish it!</string>
    <string name="pending_draft_one_month">Don\'t leave it hanging! \'%1$s\' is waiting to be published.</string>
    <string name="pending_draft_one_generic">Don\'t leave it hanging! \'%1$s\' is waiting to be published.</string>

    <!-- edit comment view -->
    <string name="hint_comment_content">Comment</string>
    <string name="saving_changes">Saving changes</string>
    <string name="sure_to_cancel_edit_comment">Cancel editing this comment?</string>
    <string name="dlg_sure_to_delete_comment">Permanently delete this comment?</string>
    <string name="dlg_sure_to_delete_comments">Permanently delete these comments?</string>
    <string name="content_required">Comment is required</string>
    <string name="toast_comment_unedited">Comment hasn\'t changed</string>

    <!-- context menu -->
    <string name="remove_account">Remove site</string>

    <!-- page actions -->
    <string name="preview_page">Preview page</string>
    <string name="page_deleted">Page deleted</string>
    <string name="page_trashed">Page sent to trash</string>

    <!-- post actions -->
    <string name="preview_post">Preview post</string>
    <string name="post_deleted">Post deleted</string>
    <string name="post_trashed">Post sent to trash</string>
    <string name="share_link">Share link</string>
    <string name="view_in_browser">View in browser</string>
    <string name="preview">Preview</string>
    <string name="update_verb">Update</string>
    <string name="uploading_title">Uploading…</string>

    <string name="uploading_subtitle_mixed_page_singular_media_plural">1 page, and %1$d of %2$d files remaining</string>
    <string name="uploading_subtitle_mixed_post_singular_media_plural">1 post, and %1$d of %2$d files remaining</string>
    <string name="uploading_subtitle_mixed_pages_plural_media_plural">%1$d pages, and %2$d of %3$d files remaining</string>
    <string name="uploading_subtitle_mixed_posts_plural_media_plural">%1$d posts, and %2$d of %3$d files remaining</string>
    <string name="uploading_subtitle_mixed_pages_and_posts_plural_media_plural">%1$d pages / posts, and %2$d of %3$d files remaining</string>

    <string name="uploading_subtitle_mixed_page_singular_media_one">1 page, and 1 file remaining</string>
    <string name="uploading_subtitle_mixed_post_singular_media_one">1 post, and 1 file remaining</string>
    <string name="uploading_subtitle_mixed_pages_plural_media_one">%1$d pages, and 1 file remaining</string>
    <string name="uploading_subtitle_mixed_posts_plural_media_one">%1$d posts, and 1 file remaining</string>
    <string name="uploading_subtitle_mixed_pages_and_posts_plural_media_one">%1$d pages / posts, and 1 file remaining</string>

    <string name="uploading_subtitle_posts_only_plural">%1$d posts remaining</string>
    <string name="uploading_subtitle_pages_only_plural">%1$d pages remaining</string>
    <string name="uploading_subtitle_posts_only_one">1 post remaining</string>
    <string name="uploading_subtitle_pages_only_one">1 page remaining</string>
    <string name="uploading_subtitle_pages_posts">%1$d pages / posts remaining</string>
    <string name="uploading_subtitle_media_only">%1$d of %2$d files remaining</string>
    <string name="uploading_subtitle_media_only_one">1 file remaining</string>
    <string name="uploading_media">Uploading media…</string>

    <!-- new account view -->
    <string name="no_site_error">Couldn\'t connect to the WordPress site. There is no valid WordPress site at this
        address. Check the site address (URL) you entered.</string>

    <!-- category management -->
    <string name="categories">Categories</string>
    <string name="add_new_category">Add new category</string>
    <string name="category_name">Category name</string>
    <string name="category_parent">Parent category (optional):</string>
    <string name="adding_cat_failed">Adding category failed</string>
    <string name="adding_cat_success">Category added successfully</string>
    <string name="cat_name_required">The category name field is required</string>
    <string name="top_level_category_name">Top level</string>


    <!-- action from share intents -->
    <string name="share_action_post">Add to new post</string>
    <string name="share_action_media">Add to media library</string>
    <string name="share_intent_pick_site">Pick site</string>
    <string name="share_intent_adding_to">Adding to</string>
    <string name="share_action">Share</string>
    <string name="cant_share_no_visible_blog">You can\'t share to WordPress without a visible blog</string>

    <!-- file errors -->
    <string name="file_error_create">Couldn\'t create temp file for media upload. Make sure there is enough free space on your device.</string>

    <!-- SD Card errors -->
    <string name="sdcard_title">SD Card Required</string>
    <string name="sdcard_message">A mounted SD card is required to upload media</string>

    <!--     Begin     -->
    <!-- Site Settings -->
    <!--               -->

    <!-- General -->
    <string name="discussion">Discussion</string>
    <string name="privacy">Privacy</string>
    <string name="related_posts">Related Posts</string>
    <string name="more">More</string>
    <string name="none">None</string>
    <string name="disabled">Disabled</string>
    <string name="comments">Comments</string>
    <string name="close_after">Close after</string>
    <string name="oldest_first">Oldest first</string>
    <string name="newest_first">Newest first</string>
    <string name="days_quantity_one">1 day</string>
    <string name="days_quantity_other">%d days</string>

    <!-- PreferenceCategory Headers -->
    <string name="site_settings_general_header">General</string>
    <string name="site_settings_account_header">Account</string>
    <string name="site_settings_writing_header">Writing</string>
    <string name="site_settings_discussion_header" translatable="false">@string/discussion</string>
    <string name="site_settings_discussion_new_posts_header">Defaults for new posts</string>
    <string name="site_settings_comments_header" translatable="false">@string/comments</string>
    <string name="site_settings_advanced_header">Advanced</string>
    <string name="site_settings_traffic_header">Traffic</string>

    <!-- Preference Titles -->
    <string name="site_settings_title_title">Site Title</string>
    <string name="site_settings_tagline_title">Tagline</string>
    <string name="site_settings_address_title">Address</string>
    <string name="site_settings_privacy_title" translatable="false">@string/privacy</string>
    <string name="site_settings_language_title" translatable="false">@string/language</string>
    <string name="site_settings_username_title" translatable="false">@string/username</string>
    <string name="site_settings_password_title" translatable="false">@string/password</string>
    <string name="site_settings_default_category_title">Default Category</string>
    <string name="site_settings_tags_empty_button">Create a tag</string>
    <string name="site_settings_tags_empty_subtitle">Add your frequently used tags here so they can be quickly selected when tagging your posts</string>
    <string name="site_settings_tags_empty_title">You don\'t have any tags</string>
    <string name="site_settings_tags_empty_title_search">No tags matching your search</string>
    <string name="site_settings_tags_title">Tags</string>
    <string name="site_settings_default_format_title">Default Format</string>
    <string name="site_settings_week_start_title">Week starts on</string>
    <string name="site_settings_date_format_title">Date Format</string>
    <string name="site_settings_time_format_title">Time Format</string>
    <string name="site_settings_timezone_title">Timezone</string>
    <string name="site_settings_timezone_subtitle">Choose a city in your timezone</string>
    <string name="site_settings_posts_per_page_title">Posts per page</string>
    <string name="site_settings_format_entry_custom">Custom</string>
    <string name="site_settings_format_hint_custom">Custom format</string>
    <string name="site_settings_format_help">Learn more about date &amp; time formatting</string>
    <string name="site_settings_image_original_size">Original Size</string>
    <string name="site_settings_optimize_images">Optimize Images</string>
    <string name="site_settings_default_image_width_title" translatable="false">@string/max_thumbnail_px_size</string>
    <string name="site_settings_default_image_quality_title" translatable="false">@string/image_quality</string>
    <string name="site_settings_optimize_videos">Optimize Videos</string>
    <string name="site_settings_default_video_width_title" translatable="false">@string/max_video_resolution</string>
    <string name="site_settings_default_video_quality_title" translatable="false">@string/video_quality</string>
    <string name="site_settings_related_posts_title" translatable="false">@string/related_posts</string>
    <string name="site_settings_more_title" translatable="false">@string/more</string>
    <string name="site_settings_allow_comments_title">Allow Comments</string>
    <string name="site_settings_send_pingbacks_title">Send Pingbacks</string>
    <string name="site_settings_receive_pingbacks_title">Receive Pingbacks</string>
    <string name="site_settings_identity_required_title">Must include name and email</string>
    <string name="site_settings_account_required_title">Users must be logged in</string>
    <string name="site_settings_close_after_title" translatable="false">@string/close_after</string>
    <string name="site_settings_sort_by_title">Sort by</string>
    <string name="site_settings_threading_title">Threading</string>
    <string name="site_settings_paging_title">Paging</string>
    <string name="site_settings_whitelist_title">Automatically approve</string>
    <string name="site_settings_multiple_links_title">Links in comments</string>
    <string name="site_settings_moderation_hold_title">Hold for Moderation</string>
    <string name="site_settings_blacklist_title">Blacklist</string>
    <string name="site_settings_delete_site_title">Delete Site</string>
    <string name="site_settings_timezones_error">Unable to load timezones</string>
    <string name="site_settings_amp_title">Accelerated Mobile Pages (AMP)</string>
    <string name="site_settings_amp_summary">Your WordPress.com site supports the use of Accelerated Mobile Pages, a Google-led initiative that dramatically speeds up loading times on mobile devices</string>

    <!-- Media -->
    <string name="site_settings_quota_header">Media</string>
    <string name="site_settings_quota_space_title">Space Used</string>
    <string name="site_settings_quota_space_hint">If you need more space consider upgrading your WordPress plan.</string>
    <string name="site_settings_quota_space_value">%1$s of %2$s</string>
    <string name="site_settings_quota_space_unlimited">%1$s of unlimited</string>

    <!-- these represent a formatted amount along with a measuring unit, i.e. 10 B, or 132 kB, or 10.2 MB, 1,037.76 kB etc. -->
    <string name="file_size_in_bytes">%s B</string>
    <string name="file_size_in_kilobytes">%s kB</string>
    <string name="file_size_in_megabytes">%s MB</string>
    <string name="file_size_in_gigabytes">%s GB</string>
    <string name="file_size_in_terabytes">%s TB</string>

    <!-- Speed up your site -->
    <string name="site_settings_speed_up_your_site">Speed up your site</string>
    <string name="site_settings_serve_images_from_our_servers">Serve images from our servers</string>
    <string name="site_settings_serve_images_from_our_servers_summary">Jetpack will optimize your images and serve them from the server location nearest to your visitors. Using our global content delivery network will boost the loading speed of your site.</string>
    <string name="site_settings_lazy_load_images">"Lazy-load" images</string>
    <string name="site_settings_lazy_load_images_summary">Improve your site\'s speed by only loading images visible on the screen. New images will load just before they scroll into view. This prevents viewers from having to download all the images on a page all at once, even ones they can\'t see.</string>

    <!-- tag list and detail -->
    <string name="tag_name_hint">Tag</string>
    <string name="tag_description_hint">Description</string>
    <string name="add_new_tag">Add New Tag</string>
    <string name="error_tag_exists">A tag with this name already exists</string>
    <string name="dlg_confirm_delete_tag">Permanently delete \'%s\' tag?</string>
    <string name="dlg_deleting_tag">Deleting</string>
    <string name="dlg_saving_tag">Saving</string>

    <!-- Jetpack settings -->
    <string name="jetpack_site_settings_category_title">Jetpack Settings</string>
    <string name="jetpack_security_setting_title">Security</string>
    <string name="jetpack_monitor_uptime_title">Monitor your site\'s uptime</string>
    <string name="jetpack_send_email_notifications_title">Send notifications by email</string>
    <string name="jetpack_send_wp_notifications_title">Send push notifications</string>
    <string name="jetpack_prevent_brute_force_category_title">Brute force attack protection</string>
    <string name="jetpack_prevent_brute_force_title">Block malicious login attempts</string>
    <string name="jetpack_brute_force_whitelist_title">Whitelisted IP addresses</string>
    <string name="jetpack_wpcom_sign_in_category_title">WordPress.com login</string>
    <string name="jetpack_allow_wpcom_sign_in_title">Allow WordPress.com login</string>
    <string name="jetpack_match_wpcom_via_email_title">Match accounts using email</string>
    <string name="jetpack_require_two_factor_title">Require two-step authentication</string>

    <!-- Preference Summaries -->
    <string name="site_settings_privacy_public_summary">Public</string>
    <string name="site_settings_privacy_hidden_summary">Hidden</string>
    <string name="site_settings_privacy_private_summary">Private</string>
    <string name="site_settings_threading_summary">%d levels</string>
    <string name="site_settings_whitelist_all_summary">Comments from all users</string>
    <string name="site_settings_whitelist_known_summary">Comments from known users</string>
    <string name="site_settings_whitelist_none_summary" translatable="false">@string/none</string>
    <string name="site_settings_optimize_images_summary">Enable to resize and compress pictures</string>
    <string name="site_settings_optimize_video_summary">Enable to resize and compress videos</string>

    <string name="detail_approve_manual">Require manual approval for everyone\'s comments.</string>
    <string name="detail_approve_auto_if_previously_approved">Automatically approve if the user has a previously approved comment</string>
    <string name="detail_approve_auto">Automatically approve everyone\'s comments.</string>
    <string-array name="site_settings_auto_approve_details" translatable="false">
        <item>@string/detail_approve_manual</item>
        <item>@string/detail_approve_auto_if_previously_approved</item>
        <item>@string/detail_approve_auto</item>
    </string-array>

    <string name="site_settings_multiple_links_summary_zero">Require approval for more than 0 links</string>
    <string name="site_settings_multiple_links_summary_one">Require approval for more than 1 link</string>
    <string name="site_settings_multiple_links_summary_other">Require approval for more than %d links</string>
    <string name="site_settings_paging_summary_one">1 comment per page</string>
    <string name="site_settings_paging_summary_other">%d comments per page</string>

    <string name="privacy_public">Your site is visible to everyone and may be indexed by search engines</string>
    <string name="privacy_public_not_indexed">Your site is visible to everyone but asks search engines not to index it</string>
    <string name="privacy_private">Your site is visible only to you and users you approve</string>
    <string-array name="privacy_details" translatable="false">
        <item>@string/privacy_public</item>
        <item>@string/privacy_public_not_indexed</item>
        <item>@string/privacy_private</item>
    </string-array>

    <!-- Preference Entries -->
    <string name="approve_manual">No comments</string>
    <string name="approve_auto_if_previously_approved">Known users\' comments</string>
    <string name="approve_auto">All users</string>
    <string-array name="site_settings_auto_approve_entries" translatable="false">
        <item>@string/approve_manual</item>
        <item>@string/approve_auto_if_previously_approved</item>
        <item>@string/approve_auto</item>
    </string-array>

    <string-array name="site_settings_privacy_entries" translatable="false">
        <item>@string/site_settings_privacy_public_summary</item>
        <item>@string/site_settings_privacy_hidden_summary</item>
        <item>@string/site_settings_privacy_private_summary</item>
    </string-array>

    <string-array name="site_settings_sort_entries" translatable="false">
        <item>@string/oldest_first</item>
        <item>@string/newest_first</item>
    </string-array>

    <!-- Hints (long press) -->
    <string name="site_settings_title_hint">In a few words, explain what this site is about</string>
    <string name="site_settings_tagline_hint">A short description or catchy phrase to describe your blog</string>
    <string name="site_settings_address_hint">Changing your address is not currently supported</string>
    <string name="site_settings_privacy_hint">Controls who can see your site</string>
    <string name="site_settings_language_hint">Language this blog is primarily written in</string>
    <string name="site_settings_username_hint">Current user account</string>
    <string name="site_settings_password_hint">Change your password</string>
    <string name="site_settings_category_hint">Sets new post category</string>
    <string name="site_settings_tags_hint">Manage your site\'s tags</string>
    <string name="site_settings_format_hint">Sets new post format</string>
    <string name="site_settings_image_width_hint">Resizes images in posts to this width</string>
    <string name="site_settings_image_quality_hint">Quality of pictures. Higher values mean better quality pictures.</string>
    <string name="site_settings_video_width_hint">Resizes videos in posts to this size</string>
    <string name="site_settings_video_quality_hint">Quality of videos. Higher values mean better quality videos.</string>
    <string name="site_settings_related_posts_hint">Show or hide related posts in reader</string>
    <string name="site_settings_more_hint">View all available Discussion settings</string>
    <string name="site_settings_discussion_hint">View and change your sites discussion settings</string>
    <string name="site_settings_allow_comments_hint">Allow readers to post comments</string>
    <string name="site_settings_send_pingbacks_hint">Attempt to notify any blogs linked to from the article</string>
    <string name="site_settings_receive_pingbacks_hint">Allow link notifications from other blogs</string>
    <string name="site_settings_close_after_hint">Disallow comments after the specified time</string>
    <string name="site_settings_sort_by_hint">Determines the order comments are displayed</string>
    <string name="site_settings_threading_hint">Allow nested comments to a certain depth</string>
    <string name="site_settings_paging_hint">Display comments in chunks of a specified size</string>
    <string name="site_settings_identity_required_hint">Comment author must fill out name and e-mail</string>
    <string name="site_settings_user_account_required_hint">Users must be registered and logged in to comment</string>
    <string name="site_settings_whitelist_hint">Comment author must have a previously approved comment</string>
    <string name="site_settings_multiple_links_hint">Ignores link limit from known users</string>
    <string name="site_settings_moderation_hold_hint">Comments that match a filter are put in the moderation queue</string>
    <string name="site_settings_blacklist_hint">Comments that match a filter are marked as spam</string>

    <!-- Related Posts -->
    <string name="site_settings_rp_switch_title">Show Related Posts</string>
    <string name="site_settings_rp_switch_summary">Related Posts displays relevant content from your site below your posts.</string>
    <string name="site_settings_rp_show_header_title">Show Header</string>
    <string name="site_settings_rp_show_images_title">Show Images</string>
    <string name="site_settings_rp_preview_header" translatable="false">@string/related_posts</string>
    <string name="site_settings_rp_preview1_title">Big iPhone/iPad Update Now Available</string>
    <string name="site_settings_rp_preview1_site">in \"Mobile\"</string>
    <string name="site_settings_rp_preview2_title">The WordPress for Android App Gets a Big Facelift</string>
    <string name="site_settings_rp_preview2_site">in \"Apps\"</string>
    <string name="site_settings_rp_preview3_title">Upgrade Focus: VideoPress For Weddings</string>
    <string name="site_settings_rp_preview3_site">in \"Upgrade\"</string>

    <!-- Learn More -->
    <string name="site_settings_learn_more_header" translatable="false">@string/learn_more</string>
    <string name="site_settings_learn_more_caption">You can override these settings for individual posts.</string>

    <!-- List Editors (Blacklist, Hold for Moderation) -->
    <string name="site_settings_list_editor_summary_one">1 item</string>
    <string name="site_settings_list_editor_summary_other">%d items</string>

    <string name="site_settings_list_editor_action_mode_title">Selected %1$d</string>
    <string name="site_settings_list_editor_no_items_text">No items</string>
    <string name="site_settings_list_editor_input_hint">Enter a word or phrase</string>
    <string name="site_settings_hold_for_moderation_description">When a comment contains any of these words in its content, name, URL, e-mail, or IP, it will be held in the moderation queue. You can enter partial words, so \"press\" will match \"WordPress.\"</string>
    <string name="site_settings_blacklist_description">When a comment contains any of these words in its content, name, URL, e-mail, or IP, it will be marked as spam. You can enter partial words, so \"press\" will match \"WordPress.\"</string>
    <string name="site_settings_jetpack_whitelist_description">You may whitelist an IP address or series of addresses preventing them from ever being blocked by Jetpack. IPv4 and IPv6 are acceptable. To specify a range, enter the low value and high value separated by a dash. Example: 12.12.12.1–12.12.12.100</string>

    <!-- Dialogs -->
    <string name="site_settings_discussion_title" translatable="false">@string/discussion</string>
    <string name="site_settings_close_after_dialog_title">Close commenting</string>
    <string name="site_settings_paging_dialog_header">Comments per page</string>
    <string name="site_settings_paging_dialog_description">Break comment threads into multiple pages.</string>
    <string name="site_settings_threading_dialog_header">Thread up to</string>
    <string name="site_settings_threading_dialog_description">Allow comments to be nested in threads.</string>
    <string name="site_settings_close_after_dialog_header" translatable="false">@string/close_after</string>
    <string name="site_settings_close_after_dialog_description">Automatically close comments on articles.</string>
    <string name="site_settings_close_after_dialog_switch_text">Automatically close</string>

    <!-- Errors -->
    <string name="site_settings_unknown_language_code_error">Language code not recognized</string>
    <string name="site_settings_disconnected_toast">Logged out, editing disabled.</string>

    <!--               -->
    <!-- Site Settings -->
    <!--      End      -->

    <!-- preferences -->
    <string name="open_source_licenses">Open source licenses</string>
    <string name="preference_open_device_settings">Open device settings</string>
    <string name="preference_collect_information">Collect information</string>
    <string name="preference_privacy_settings">Privacy settings</string>
    <string name="cookie_policy_learn_more_header">Cookie Policy</string>
    <string name="cookie_policy_learn_more_caption">Share information with our analytics tool about your use of services while logged in to your WordPress.com account.</string>
    <string name="privacy_policy_learn_more_header">Privacy Policy</string>
    <string name="privacy_policy_learn_more_caption">This information helps us improve our products, make marketing to you more relevant, personalize your WordPress.com experience, and more as detailed in our privacy policy.</string>
    <string name="third_party_policy_learn_more_header">Third Party Policy</string>
    <string name="third_party_policy_learn_more_caption">We use other tracking tools, including some from third parties. Read about these and how to control them.</string>
    <string name="privacy_policy_read">Read privacy policy</string>
    <string name="preference_editor">Editor</string>
    <string name="preference_editor_type">Set editor type</string>

    <string name="preference_editor_beta" translatable="false">Beta</string>
    <string name="preference_editor_legacy">Legacy</string>
    <string name="preference_editor_visual">Visual</string>

    <string-array name="editor_entries" translatable="false">
        <item>@string/preference_editor_legacy</item>
        <item>@string/preference_editor_visual</item>
        <item>@string/preference_editor_beta</item>
    </string-array>

    <!-- stats -->
    <string name="stats">Stats</string>
    <string name="stats_for">Stats for %s</string>
    <string name="stats_other_recent_stats_label">Other Recent Stats</string>
    <string name="stats_other_recent_stats_moved_label">Looking for your Other Recent Stats? We\'ve moved them to the Insights page.</string>
    <string name="stats_view_all">View all</string>
    <string name="stats_view">View</string>
    <string name="stats_pagination_label">Page %1$s of %2$s</string>
    <string name="stats_no_activity_this_period">No activity this period</string>
    <string name="stats_default_number_zero" translatable="false">0</string>
    <string name="stats_jetpack_connection_setup_info">To use Stats on your WordPress site, you\'ll need to install the Jetpack plugin.</string>
    <string name="stats_jetpack_connection_setup">Install Jetpack</string>
    <string name="stats_jetpack_connection_terms_and_conditions">By setting up Jetpack you agree to our <u>terms and conditions</u></string>
    <string name="stats_jetpack_connection_faq">Jetpack FAQ</string>
    <string name="content_description_people_looking_charts">People looking at graphs and charts</string>

    <!-- Jetpack install -->
    <string name="jetpack">Jetpack</string>
    <string name="install_jetpack">Install Jetpack</string>
    <string name="install_jetpack_message">Your website credentials will not be stored and are used only for the purpose of installing Jetpack</string>
    <string name="installing_jetpack">Installing Jetpack</string>
    <string name="installing_jetpack_message">Installing Jetpack on your site. This can take up to a few minutes to complete</string>
    <string name="jetpack_installed">Jetpack installed</string>
    <string name="jetpack_installed_message">You have Jetpack installed on your site. Congratulations!</string>
    <string name="jetpack_installation_problem">There was a problem</string>
    <string name="jetpack_installation_problem_message">Jetpack could not be installed at this time</string>
    <string name="install_jetpack_continue">Continue</string>
    <string name="install_jetpack_retry">Retry</string>
    <string name="login_to_to_connect_jetpack">Log in to the WordPress.com account you used to connect Jetpack.</string>

    <!-- activity log -->
    <string name="activity">Activity</string>
    <string name="activity_log">Activity Log</string>
    <string name="activity_log_icon">Activity icon</string>
    <string name="activity_log_event">Event</string>
    <string name="rewind">Rewind</string>
    <string name="activity_log_button">Activity Log action button</string>
    <string name="activity_log_jetpack_icon">Jetpack icon</string>
    <string name="activity_log_empty_title">No activity yet</string>
    <string name="activity_log_empty_subtitle">When you make changes to your site you\'ll be able to see your activity history here</string>
    <string name="activity_log_rewind_started_snackbar_message">Your site is being restored\nRewinding to %1$s %2$s</string>
    <string name="activity_log_rewind_finished_snackbar_message">Your site has been successfully restored\nRewound to %1$s %2$s</string>
    <string name="activity_log_rewind_finished_snackbar_message_no_dates">Your site has been successfully restored</string>
    <string name="activity_log_currently_restoring_title">Currently restoring your site</string>
    <string name="activity_log_currently_restoring_message">Rewinding to %1$s %2$s</string>
    <string name="activity_log_currently_restoring_message_no_dates">Rewind in progress</string>
    <string name="activity_log_rewind_site">Rewind Site</string>
    <string name="activity_log_rewind_dialog_message">Are you sure you want to rewind your site back to %1$s at %2$s? This will remove all content and options created or changed since then.</string>
    <string name="activity_log_limited_content_on_free_plan">Since you\'re on a free plan, you\'ll see limited events in your activity.</string>

    <!-- stats: errors -->
    <string name="stats_no_blog">Stats couldn\'t be loaded for the required blog</string>
    <string name="stats_generic_error">Required Stats couldn\'t be loaded</string>
    <string name="stats_sign_in_jetpack_different_com_account">To view your stats, log in to the WordPress.com account you used to connect Jetpack.</string>
    <string name="stats_enable_rest_api_in_jetpack">To view your stats, enable the JSON API module in Jetpack.</string>

    <!-- stats: Widget labels -->
    <string name="stats_widget_name">WordPress Today\'s Stats</string>
    <string name="stats_widget_name_for_blog">Today\'s Stats for %1$s</string>
    <string name="stats_widget_loading_data">Loading data…</string>
    <string name="stats_widget_error_generic">Stats couldn\'t be loaded</string>
    <string name="stats_widget_error_no_account">Please login into WordPress</string>
    <string name="stats_widget_error_no_permissions">Your WordPress.com account can\'t access Stats on this blog</string>
    <string name="stats_widget_error_no_visible_blog">Stats couldn\'t be accessed without a visible blog</string>
    <string name="stats_widget_error_readd_widget">Please remove the widget and re-add it again</string>
    <string name="stats_widget_error_jetpack_no_blogid">Please access the Stats in the app, and try adding the widget later</string>

    <!-- stats: Widget Promote Dialog -->
    <string name="stats_widget_promo_title">Home Screen Stats Widget</string>
    <string name="stats_widget_promo_desc">Add the widget to your home screen to access your Stats in one click.</string>
    <string name="stats_widget_promo_ok_btn_label">OK, got it</string>

    <!-- stats: labels for timeframes -->
    <string name="stats_timeframe_today">Today</string>
    <string name="stats_timeframe_yesterday">Yesterday</string>
    <string name="stats_timeframe_days">Days</string>
    <string name="stats_timeframe_weeks">Weeks</string>
    <string name="stats_timeframe_months">Months</string>
    <string name="stats_timeframe_years">Years</string>

    <string name="stats_views">Views</string>
    <string name="stats_views_with_date_param">Views: %s</string>
    <string name="stats_visitors">Visitors</string>
    <string name="stats_likes">Likes</string>
    <string name="stats_comments" translatable="false">@string/comments</string>

    <!-- stats: labels for the views -->
    <string name="stats_view_visitors_and_views">Visitors and Views</string>
    <string name="stats_view_countries">Countries</string>
    <string name="stats_view_top_posts_and_pages">Posts &amp; Pages</string>
    <string name="stats_view_clicks">Clicks</string>
    <string name="stats_view_tags_and_categories">Tags &amp; Categories</string>
    <string name="stats_view_authors">Authors</string>
    <string name="stats_view_referrers">Referrers</string>
    <string name="stats_view_videos">Videos</string>
    <string name="stats_view_comments" translatable="false">@string/comments</string>
    <string name="stats_view_search_terms">Search Terms</string>
    <string name="stats_view_publicize">Publicize</string>
    <string name="stats_view_followers">Followers</string>

    <!-- stats: label for the entries -->
    <string name="stats_entry_country">Country</string>
    <string name="stats_entry_posts_and_pages">Title</string>
    <string name="stats_entry_clicks_link">Link</string>
    <string name="stats_entry_tags_and_categories">Topic</string>
    <string name="stats_entry_authors">Author</string>
    <string name="stats_entry_referrers">Referrer</string>
    <string name="stats_entry_video_plays">Video</string>
    <string name="stats_entry_top_commenter">Author</string>
    <string name="stats_entry_publicize">Service</string>
    <string name="stats_entry_followers">Follower</string>
    <string name="stats_entry_search_terms">Search Term</string>

    <!-- stats: label for the totals -->
    <string name="stats_totals_views">Views</string>
    <string name="stats_totals_clicks">Clicks</string>
    <string name="stats_totals_plays">Plays</string>
    <string name="stats_totals_comments" translatable="false">@string/comments</string>
    <string name="stats_totals_publicize">Followers</string>
    <string name="stats_totals_followers">Since</string>

    <!-- stats: empty list strings -->
    <string name="stats_empty_geoviews">No countries recorded</string>
    <string name="stats_empty_geoviews_desc">Explore the list to see which countries and regions generate the most traffic to your site.</string>
    <string name="stats_empty_top_posts_title">No posts or pages viewed</string>
    <string name="stats_empty_top_posts_desc">Discover what your most-viewed content is, and check how individual posts and pages perform over time.</string>
    <string name="stats_empty_referrers_title">No referrers recorded</string>
    <string name="stats_empty_referrers_desc">Learn more about your site’s visibility by looking at the websites and search engines that send the most traffic your way</string>
    <string name="stats_empty_clicks_title">No clicks recorded</string>
    <string name="stats_empty_clicks_desc">When your content includes links to other sites, you’ll see which ones your visitors click on the most.</string>
    <string name="stats_empty_top_authors_desc">Track the views on each contributor\'s posts, and zoom in to discover the most popular content by each author.</string>
    <string name="stats_empty_tags_and_categories">No tagged posts or pages viewed</string>
    <string name="stats_empty_tags_and_categories_desc">Get an overview of the most popular topics on your site, as reflected in your top posts from the past week.</string>
    <string name="stats_empty_video">No videos played</string>
    <string name="stats_empty_video_desc">If you\'ve uploaded videos using VideoPress, find out how many times they’ve been watched.</string>
    <string name="stats_empty_comments">No comments yet</string>
    <string name="stats_empty_comments_desc">If you allow comments on your site, track your top commenters and discover what content sparks the liveliest conversations, based on the most recent 1,000 comments.</string>
    <string name="stats_bar_graph_empty">No stats available</string>
    <string name="stats_empty_publicize">No publicize followers recorded</string>
    <string name="stats_empty_publicize_desc">Keep track of your followers from various social networking services using publicize.</string>
    <string name="stats_empty_followers">No followers</string>
    <string name="stats_empty_followers_desc">Keep track of your overall number of followers, and how long each one has been following your site.</string>
    <string name="stats_empty_search_terms">No search terms recorded</string>
    <string name="stats_empty_search_terms_desc">Learn more about your search traffic by looking at the terms your visitors searched for to find your site.</string>

    <!-- stats: comments -->
    <string name="stats_comments_by_authors">By Authors</string>
    <string name="stats_comments_by_posts_and_pages">By Posts &amp; Pages</string>
    <string name="stats_comments_total_comments_followers">Total posts with comment followers: %1$s</string>

    <!-- stats: referrers -->
    <string name="stats_referrers_spam">Spam</string>
    <string name="stats_referrers_unspam">Not spam</string>
    <string name="stats_referrers_marking_spam">Marking as spam</string>
    <string name="stats_referrers_marking_not_spam">Marking as not spam</string>
    <string name="stats_referrers_spam_generic_error">Something went wrong during the operation. The spam state wasn\'t changed.</string>

    <!-- stats: followers -->
    <string name="stats_followers_wpcom_selector">WordPress.com</string>
    <string name="stats_followers_email_selector">Email</string>
    <string name="stats_followers_total_wpcom">Total WordPress.com Followers: %1$s</string>
    <string name="stats_followers_total_email">Total Email Followers: %1$s</string>
    <string name="stats_followers_total_wpcom_paged">Showing %1$d - %2$d of %3$s WordPress.com Followers</string>
    <string name="stats_followers_total_email_paged">Showing %1$d - %2$d of %3$s Email Followers</string>
    <string name="stats_followers_seconds_ago">seconds ago</string>
    <string name="stats_followers_a_minute_ago">a minute ago</string>
    <string name="stats_followers_minutes">%1$d minutes</string>
    <string name="stats_followers_an_hour_ago">an hour ago</string>
    <string name="stats_followers_hours">%1$d hours</string>
    <string name="stats_followers_a_day">A day</string>
    <string name="stats_followers_days">%1$d days</string>
    <string name="stats_followers_a_month">A month</string>
    <string name="stats_followers_months">%1$d months</string>
    <string name="stats_followers_a_year">A year</string>
    <string name="stats_followers_years">%1$d years</string>

    <!-- stats: search terms -->
    <string name="stats_search_terms_unknown_search_terms">Unknown Search Terms</string>

    <!-- stats: Authors -->
    <string name="stats_unknown_author">Unknown Author</string>

    <!-- Stats: Single post details view -->
    <string name="stats_period">Period</string>
    <string name="stats_total">Total</string>
    <string name="stats_overall">Overall</string>
    <string name="stats_months_and_years">Months and Years</string>
    <string name="stats_average_per_day">Average per Day</string>
    <string name="stats_recent_weeks">Recent Weeks</string>

    <!-- Stats insights -->
    <string name="stats_insights">Insights</string>
    <string name="stats_insights_all_time">All-time posts, views, and visitors</string>
    <string name="stats_insights_today">Today\'s Stats</string>
    <string name="stats_insights_latest_post_no_title">(no title)</string>
    <string name="stats_insights_latest_post_summary">Latest Post Summary</string>
    <string name="stats_insights_latest_post_trend">It\'s been %1$s since %2$s was published. Here\'s how the post has performed so far…</string>
    <string name="stats_insights_popular">Most popular day and hour</string>
    <string name="stats_insights_most_popular_day">Most popular day</string>
    <string name="stats_insights_most_popular_hour">Most popular hour</string>
    <string name="stats_insights_most_popular_percent_views">%1$d%% of views</string>
    <string name="stats_insights_best_ever">Best Views Ever</string>

    <!-- invalid_url -->
    <string name="invalid_site_url_message">Check that the site URL entered is valid</string>
    <string name="invalid_url_message">Check that the URL entered is valid</string>

    <!-- QuickPress -->
    <string name="quickpress_window_title">Select blog for QuickPress shortcut</string>
    <string name="quickpress_add_error">Shortcut name can\'t be empty</string>
    <string name="quickpress_add_alert_title">Set shortcut name</string>
    <string name="quickpress_shortcut_with_account_param">QP %s</string>

    <!-- HTTP Authentication -->
    <string name="httpuser">HTTP username</string>
    <string name="httppassword">HTTP password</string>
    <string name="settings">Settings</string>
    <string name="http_authorization_required">Authorization required</string>

    <!-- post scheduling and password -->
    <string name="submit_for_review">Submit</string>
    <string name="schedule_verb">Schedule</string>

    <!-- notifications -->
    <string name="note_reply_successful">Reply published</string>
    <string name="new_notifications">%d new notifications</string>
    <string name="more_notifications">and %d more.</string>
    <string name="notifications_empty_list">No notifications</string>
    <string name="notifications_empty_all">No notifications&#8230;yet.</string>
    <string name="notifications_empty_unread">You\'re all up to date!</string>
    <string name="notifications_empty_comments">No comments yet</string>
    <string name="notifications_empty_followers">No followers yet</string>
    <string name="notifications_empty_likes">No likes yet</string>
    <string name="notifications_empty_action_all">Get active! Comment on posts from blogs you follow.</string>
    <string name="notifications_empty_action_unread">Reignite the conversation: write a new post</string>
    <string name="notifications_empty_action_comments">Join a conversation: comment on posts from blogs you follow</string>
    <string name="notifications_empty_action_followers_likes">Get noticed: comment on posts you\'ve read</string>
    <string name="notifications_jetpack_connection_setup_info">To get helpful notifications on your device from your WordPress site, you\'ll need to install the Jetpack plugin. Would you like to set up Jetpack?</string>
    <string name="notifications_empty_view_reader">Go to Reader</string>
    <string name="content_description_person_reading_device_notification">Person reading device with notifications</string>
    <string name="older_two_days">Older than 2 days</string>
    <string name="older_last_week">Older than a week</string>
    <string name="older_month">Older than a month</string>
    <string name="error_notification_open">Could not open notification</string>
    <string name="ignore">Ignore</string>
    <string name="push_auth_expired">The request has expired. Log in to WordPress.com to try again.</string>
    <string name="follows">Follows</string>
    <string name="notifications_label_new_notifications">New notifications</string>
    <string name="notifications_label_new_notifications_subtitle">Tap to show them</string>
    <string name="notifications_tab_title_all">All</string>
    <string name="notifications_tab_title_unread">Unread</string>
    <string name="notifications_tab_title_comments" translatable="false">@string/comments</string>
    <string name="notifications_tab_title_follows" translatable="false">@string/follows</string>
    <string name="notifications_tab_title_likes" translatable="false">@string/stats_likes</string>

    <!-- Notification Settings -->
    <string name="notification_settings">Notification Settings</string>
    <string name="notification_settings_master_status_on">On</string>
    <string name="notification_settings_master_status_off">Off</string>
    <string name="notification_settings_master_hint_on">Disable notifications</string>
    <string name="notification_settings_master_hint_off">Enable notifications</string>
    <string name="notification_settings_master_off_title">To receive notifications on this device, turn Notification Settings on.</string>
    <string name="notification_settings_master_off_message">Turning Notification Settings off will disable all notifications from this app, regardless of type. You can fine-tune which kind of notification you receive after turning Notification Settings on.</string>
    <string name="notification_settings_category_followed_sites">Followed Sites</string>
    <string name="notification_settings_category_your_sites">Your Sites</string>
    <string name="notification_settings_item_your_sites_all_followed_sites">All My Followed Sites</string>
    <string name="notification_settings_item_your_sites_all_your_sites">All My Sites</string>
    <string name="notification_settings_category_other">Other</string>
    <string name="notification_settings_item_other_comments_other_blogs">Comments on other sites</string>
    <string name="notification_settings_item_other_pending_drafts">Notify me on pending drafts</string>
    <string name="notification_settings_item_other_account_emails">Email from WordPress.com</string>
    <string name="notification_settings_item_other_account_emails_summary">We\'ll always send important emails regarding your account, but you can get some helpful extras, too.</string>
    <string name="notification_settings_category_sights_and_sounds">Sights and Sounds</string>
    <string name="notification_settings_item_sights_and_sounds_choose_sound">Choose sound</string>
    <string name="notification_settings_item_sights_and_sounds_choose_sound_default" translatable="false">content://settings/system/notification_sound</string>
    <string name="notification_settings_item_sights_and_sounds_vibrate_device">Vibrate device</string>
    <string name="notification_settings_item_sights_and_sounds_blink_light">Blink light</string>
    <string name="notifications_tab">Notifications tab</string>
    <string name="email">Email</string>
    <string name="email_address">Email address</string>
    <string name="app_notifications">App notifications</string>
    <string name="comment_likes">Comment likes</string>
    <string name="error_loading_notifications">Couldn\'t load notification settings</string>
    <string name="notification_types">Notification Types</string>
    <string name="notifications_disabled">App notifications have been disabled. Tap here to enable them in Settings.</string>
    <string name="notifications_tab_summary">Settings for notifications that appear in the Notifications tab.</string>
    <string name="notifications_email_summary">Settings for notifications that are sent to the email tied to your account.</string>
    <string name="notifications_push_summary">Settings for notifications that appear on your device.</string>
    <string name="search_sites">Search sites</string>
    <string name="notifications_no_search_results">No sites matched \'%s\'</string>
    <string name="notification_sound_has_invalid_path">The chosen sound has invalid path. Please choose another.</string>

    <string name="notification_settings_followed_dialog_email_posts_switch">Email me new posts</string>
    <string name="notification_settings_followed_dialog_notification_posts_description">Receive notifications for new posts from this site</string>
    <string name="notification_settings_followed_dialog_notification_posts_switch">New posts</string>
    <string name="notification_settings_followed_dialog_email_posts_daily">Daily</string>
    <string name="notification_settings_followed_dialog_email_posts_instantly">Instantly</string>
    <string name="notification_settings_followed_dialog_email_posts_weekly">Weekly</string>
    <string name="notification_settings_followed_dialog_email_comments">Email me new comments</string>
    <string name="notification_settings_followed_dialog_title">Notifications</string>

    <string name="comments_on_my_site">Comments on my site</string>
    <string name="likes_on_my_comments">Likes on my comments</string>
    <string name="likes_on_my_posts">Likes on my posts</string>
    <string name="site_follows">Site follows</string>
    <string name="site_achievements">Site achievements</string>
    <string name="username_mentions">Username mentions</string>
    <string-array name="notifications_blog_settings" translatable="false">
        <item>@string/comments_on_my_site</item>
        <item>@string/likes_on_my_comments</item>
        <item>@string/likes_on_my_posts</item>
        <item>@string/site_follows</item>
        <item>@string/site_achievements</item>
        <item>@string/username_mentions</item>
    </string-array>

    <string name="replies_to_my_comments">Replies to my comments</string>
    <string-array name="notifications_other_settings" translatable="false">
        <item>@string/replies_to_my_comments</item>
        <item>@string/likes_on_my_comments</item>
    </string-array>

    <string name="notif_suggestions">Suggestions</string>
    <string name="notif_research">Research</string>
    <string name="notif_community">Community</string>
    <string-array name="notifications_wpcom_settings" translatable="false">
        <item>@string/notif_suggestions</item>
        <item>@string/notif_research</item>
        <item>@string/notif_community</item>
    </string-array>

    <string name="notif_tips">Tips for getting the most out of WordPress.com.</string>
    <string name="notif_surveys">Opportunities to participate in WordPress.com research &amp; surveys.</string>
    <string name="notif_events">Information on WordPress.com courses and events (online &amp; in-person).</string>
    <string-array name="notifications_wpcom_settings_summaries" translatable="false">
        <item>@string/notif_tips</item>
        <item>@string/notif_surveys</item>
        <item>@string/notif_events</item>
    </string-array>

    <!-- reader -->
    <string name="reader">Reader</string>

    <!-- editor -->
    <string name="editor_post_title_placeholder">Post Title</string>
    <string name="editor_page_title_placeholder">Page Title</string>
    <string name="editor_content_placeholder">Share your story here…</string>
    <string name="editor_post_saved_online">Post saved online</string>
    <string name="editor_post_saved_locally">Post saved on device</string>
    <string name="editor_draft_saved_online">Draft saved online</string>
    <string name="editor_draft_saved_locally">Draft saved on device</string>
    <string name="editor_post_saved_locally_failed_media">The post has failed media uploads and has been saved locally</string>
    <string name="editor_uploading_post">Your post is uploading</string>
    <string name="visual_editor_enabled">Visual Editor enabled</string>
    <string name="visual_editor_disabled">Visual Editor disabled</string>
    <string name="new_editor_reflection_error">Visual editor is not compatible with your device. It was
        automatically disabled.</string>

    <string name="async_promo_title">Publish with Confidence</string>
    <string name="async_promo_description">You can now leave the editor and your post will save and publish behind the scenes! Give it a try!</string>
    <string name="async_promo_link">How does it work?</string>
    <string name="async_promo_publish_now">Publish now</string>

    <!-- Post Settings -->
    <string name="post_settings">Post settings</string>
    <string name="post_settings_status">Status</string>
    <string name="post_settings_categories_and_tags">Categories &amp; Tags</string>
    <string name="post_settings_more_options">More Options</string>
    <string name="post_settings_not_set">Not Set</string>
    <string name="post_settings_excerpt">Excerpt</string>
    <string name="post_settings_slug">Slug</string>
    <string name="post_settings_tags">Tags</string>
    <string name="post_settings_post_format">Post Format</string>
    <string name="post_settings_featured_image">Featured Image</string>
    <string name="post_settings_set_featured_image">Set Featured Image</string>
    <string name="post_settings_choose_featured_image">Choose featured image</string>
    <string name="post_settings_remove_featured_image">Remove featured image</string>
    <string name="post_settings_slug_dialog_hint">The slug is the URL-friendly version of the post title.</string>
    <string name="post_settings_excerpt_dialog_hint">Excerpts are optional hand-crafted summaries of your content.</string>
    <string name="post_settings_password_dialog_hint">Only those with this password can view this post</string>

    <!-- post date selection -->
    <string name="publish_date">Publish</string>
    <string name="immediately">Immediately</string>
    <string name="now">Now</string>

    <!-- location -->
    <string name="post_settings_location">Location</string>
    <string name="post_settings_error_placepicker_missing_play_services">Can\'t open the Location Picker, Google Play Services is not available</string>
    <string name="remove_location">Remove Location</string>
    <string name="change_location">Change Location</string>

    <!-- Post Status -->
    <string name="post_status_publish_post">Publish</string>
    <string name="post_status_pending_review">Pending review</string>
    <string name="post_status_draft">Draft</string>
    <string name="post_status_post_private">Private</string>
    <string name="post_status_scheduled">Scheduled</string>
    <string name="post_status_trashed">Trashed</string>
    <string-array name="post_settings_statuses" translatable="false">
        <item>@string/post_status_publish_post</item>
        <item>@string/post_status_draft</item>
        <item>@string/post_status_pending_review</item>
        <item>@string/post_status_post_private</item>
    </string-array>

    <!-- Aztec -->
    <string name="editor_content_hint">Share your story here&#8230;</string>

    <string name="editor_dropped_html_images_not_allowed">Dropping images while in HTML mode is not allowed</string>
    <string name="editor_dropped_text_error">Error occurred while dropping text</string>
    <string name="editor_dropped_title_images_not_allowed">Dropping images in the Title is not allowed</string>
    <string name="editor_dropped_unsupported_files">Warning: not all dropped items are supported!</string>

    <string name="error_media_small">Media too small to show</string>

    <string name="menu_save_as_draft">Save as Draft</string>
    <string name="menu_publish_now">Publish Now</string>
    <string name="menu_preview">Preview</string>
    <string name="menu_html_mode">HTML Mode</string>
    <string name="menu_html_mode_done_snackbar">Switched to HTML mode</string>
    <string name="menu_visual_mode">Visual Mode</string>
    <string name="menu_visual_mode_done_snackbar">Switched to Visual mode</string>
    <string name="menu_undo_snackbar_action">UNDO</string>
    <string name="menu_discard_changes">Discard Local Changes</string>

    <string name="menu_undo">Undo</string>
    <string name="menu_redo">Redo</string>

    <string name="post_title">Title</string>

    <string name="upload_finished_toast">Can\'t stop the upload because it\'s already finished</string>

    <!-- Post Formats -->
    <string name="post_format_aside">Aside</string>
    <string name="post_format_audio">Audio</string>
    <string name="post_format_chat">Chat</string>
    <string name="post_format_gallery">Gallery</string>
    <string name="post_format_image">Image</string>
    <string name="post_format_link">Link</string>
    <string name="post_format_quote">Quote</string>
    <string name="post_format_standard">Standard</string>
    <string name="post_format_status">Status</string>
    <string name="post_format_video">Video</string>
    <string-array name="post_format_display_names" translatable="false">
        <item>@string/post_format_standard</item>
        <item>@string/post_format_aside</item>
        <item>@string/post_format_audio</item>
        <item>@string/post_format_chat</item>
        <item>@string/post_format_gallery</item>
        <item>@string/post_format_image</item>
        <item>@string/post_format_link</item>
        <item>@string/post_format_quote</item>
        <item>@string/post_format_status</item>
        <item>@string/post_format_video</item>
    </string-array>

    <!-- Menu Buttons -->
    <string name="new_post">New post</string>
    <string name="new_media">New media</string>

    <!-- Image Alignment -->
    <string name="image_alignment">Alignment</string>

    <string name="alignment_none">None</string>
    <string name="alignment_left">Left</string>
    <string name="alignment_center">Center</string>
    <string name="alignment_right">Right</string>

    <string-array name="alignment_key_array" translatable="false">
        <item>none</item>
        <item>left</item>
        <item>center</item>
        <item>right</item>
    </string-array>

    <string-array name="alignment_array" translatable="false">
        <item>@string/alignment_none</item>
        <item>@string/alignment_left</item>
        <item>@string/alignment_center</item>
        <item>@string/alignment_right</item>
    </string-array>


    <!-- Image Size -->
    <string name="image_size">Size</string>

    <string name="size_thumbnail">Thumbnail</string>
    <string name="size_medium">Medium</string>
    <string name="size_large">Large</string>
    <string name="size_full">Full Size</string>

    <string-array name="image_size_key_array" translatable="false">
        <item>size-thumbnail</item>
        <item>size-medium</item>
        <item>size-large</item>
        <item>size-full</item>
    </string-array>

    <string-array name="image_size_label_array" translatable="false">
        <item>@string/size_thumbnail</item>
        <item>@string/size_medium</item>
        <item>@string/size_large</item>
        <item>@string/size_full</item>
    </string-array>

    <!-- About View -->
    <string name="app_title">WordPress for Android</string>
    <string name="publisher">Publisher:</string>
    <string name="publisher_with_company_param">Publisher: %s</string>
    <string name="copyright_with_year_and_company_params">© %1$d %2$s</string>
    <string name="automattic_inc" translatable="false">Automattic, Inc</string>
    <string name="automattic_url" translatable="false">automattic.com</string>
    <string name="wordpresscom_tos_url" translatable="false">https://%s.wordpress.com/tos</string>
    <string name="version">Version</string>
    <string name="version_with_name_param">Version %s</string>
    <string name="tos">Terms of Service</string>
    <string name="privacy_policy">Privacy policy</string>

    <!-- Remote Post Changes -->
    <string name="local_changes">Local changes</string>
    <string name="local_changes_discarded">Local changes discarded</string>
    <string name="local_changes_discarding">Discarding local changes</string>
    <string name="local_changes_discarding_error">There was an error in discarding your local changes. Please contact support for more assistance.</string>

    <!-- message on post preview explaining what local changes, local drafts and drafts are -->
    <string name="local_changes_explainer">This post has local changes which haven\'t been published</string>
    <string name="local_draft_explainer">This post is a local draft which hasn\'t been published</string>
    <string name="draft_explainer">This post is a draft which hasn\'t been published</string>

    <!-- message on post preview explaining links are disabled -->
    <string name="preview_screen_links_disabled">Links are disabled on the preview screen</string>

    <string name="image_settings">Image settings</string>
    <string name="add_account_blog_url">Blog address</string>
    <string name="wordpress_blog">WordPress blog</string>
    <string name="blogusername">blogusername</string>
    <string name="dot_wordpress_dot_com_url" translatable="false">.wordpress.com</string>
    <string name="wordpress_dot_com" translatable="false">wordpress.com</string>

    <!-- Error Messages -->
    <!-- The following messages can\'t be factorized due to i18n -->
    <string name="error_refresh_posts">Posts couldn\'t be refreshed at this time</string>
    <string name="error_refresh_pages">Pages couldn\'t be refreshed at this time</string>
    <string name="error_refresh_comments">Comments couldn\'t be refreshed at this time</string>
    <string name="error_refresh_comments_showing_older">Comments couldn\'t be refreshed at this time - showing older comments</string>
    <string name="error_refresh_stats">Stats couldn\'t be refreshed at this time</string>
    <string name="error_refresh_media">Media couldn\'t be refreshed at this time</string>
    <string name="error_deleting_post">An error occurred while deleting the post</string>
    <string name="error_deleting_page">An error occurred while deleting the page</string>

    <string name="error_refresh_unauthorized_comments">You don\'t have permission to view or edit comments</string>
    <string name="error_refresh_unauthorized_pages">You don\'t have permission to view or edit pages</string>
    <string name="error_refresh_unauthorized_posts">You don\'t have permission to view or edit posts</string>
    <string name="error_fetch_my_profile">Couldn\'t retrieve your profile</string>
    <string name="error_fetch_account_settings">Couldn\'t retrieve your account settings</string>
    <string name="error_post_my_profile_no_connection">No connection, couldn\'t save your profile</string>
    <string name="error_post_account_settings">Couldn\'t save your account settings</string>
    <string name="error_generic">An error occurred</string>
    <string name="error_generic_network">A network error occurred. Please check your connection and try again.</string>
    <string name="error_moderate_comment">An error occurred while moderating</string>
    <string name="error_edit_comment">An error occurred while editing the comment</string>
    <string name="error_publish_empty_post">Can\'t publish an empty post</string>
    <string name="error_publish_empty_page">Can\'t publish an empty page</string>
    <string name="error_save_empty_draft">Can\'t save an empty draft</string>
    <string name="error_publish_no_network">Device is offline. Changes saved locally.</string>
    <string name="error_upload_post_param">There was an error uploading this post: %s.</string>
    <string name="error_upload_page_param">There was an error uploading this page: %s.</string>
    <string name="error_upload_post_media_param">There was an error uploading the media in this post: %s.</string>
    <string name="error_upload_page_media_param">There was an error uploading the media in this page: %s.</string>
    <string name="error_media_insufficient_fs_permissions">Read permission denied on device media</string>
    <string name="error_media_not_found">Media could not be found</string>
    <string name="error_media_unauthorized">You don\'t have permission to view or edit media</string>
    <string name="error_media_parse_error">Unexpected response from server</string>
    <string name="error_media_upload">An error occurred while uploading media</string>
    <string name="error_media_refresh_no_connection">Connection required to refresh library</string>
    <string name="error_media_load">Unable to load media</string>
    <string name="error_media_save">Unable to save media</string>
    <string name="error_media_canceled">Uploading media were canceled</string>
    <string name="error_media_recover_post">Unable to upload this post\'s media</string>
    <string name="error_media_recover_page">Unable to upload this page\'s media</string>
    <string name="error_post_does_not_exist">This post no longer exists</string>
    <string name="error_page_does_not_exist">This page no longer exists</string>
    <string name="error_blog_hidden">This blog is hidden and couldn\'t be loaded. Enable it again in settings and try again.</string>
    <string name="fatal_db_error">An error occurred while creating the app database. Try reinstalling the app.</string>
    <string name="error_copy_to_clipboard">An error occurred while copying text to clipboard</string>
    <string name="error_fetch_remote_site_settings">Couldn\'t retrieve site info</string>
    <string name="error_post_remote_site_settings">Couldn\'t save site info</string>
    <string name="error_fetch_users_list">Couldn\'t retrieve site users</string>
    <string name="error_fetch_followers_list">Couldn\'t retrieve site followers</string>
    <string name="error_fetch_email_followers_list">Couldn\'t retrieve site email followers</string>
    <string name="error_fetch_viewers_list">Couldn\'t retrieve site viewers</string>
    <string name="error_update_role">Couldn\'t update user role</string>
    <string name="error_remove_user">Couldn\'t remove user</string>
    <string name="error_remove_follower">Couldn\'t remove follower</string>
    <string name="error_remove_viewer">Couldn\'t remove viewer</string>
    <string name="error_notif_q_action_like">Could not like comment. Please try again later.</string>
    <string name="error_notif_q_action_approve">Could not approve comment. Please try again later.</string>
    <string name="error_notif_q_action_reply">Could not reply to comment. Please try again later.</string>
    <string name="error_fetch_site_after_creation">Site has been created, you might need to refresh your sites in the site picker.</string>
    <string name="error_generic_error">Couldn\'t perform operation</string>

    <!-- Post Error -->
    <string name="error_unknown_post">Could not find the post on the server</string>
    <string name="error_unknown_page">Could not find the page on the server</string>
    <string name="error_unknown_post_type">Unknown post format</string>

    <!-- Image Descriptions for Accessibility -->
    <string name="error_load_comment">Couldn\'t load the comment</string>
    <string name="error_downloading_image">Error downloading image</string>
    <string name="cd_related_post_preview_image">Related post preview image</string>

    <!--
      Jetpack strings
    -->
    <string name="jetpack_disconnect_pref_title">"Disconnect from WordPress.com"</string>
    <string name="jetpack_disconnect_confirmation_message">Are you sure you want to disconnect Jetpack from the site?</string>
    <string name="jetpack_disconnect_confirm">Disconnect</string>
    <string name="jetpack_disconnect_success_toast">Site disconnected</string>
    <string name="jetpack_disconnect_error_toast">Error disconnecting site</string>
    <string name="jetpack_already_connected_toast">You are already connected to Jetpack</string>
    <string name="jetpack_connection_failed_with_reason">Connection to Jetpack failed: %s</string>

    <!--
      reader strings
    -->
    <string name="reader_save_for_later_title">Saved posts</string>
    <!-- timespan shown for posts/comments published within the past 60 seconds -->
    <string name="timespan_now">now</string>

    <!-- title shown for untitled posts and blogs -->
    <string name="reader_untitled_post">(Untitled)</string>

    <!-- activity titles -->
    <string name="reader_title_deeplink">WordPress Reader</string>
    <string name="reader_title_applog">Application log</string>
    <string name="reader_title_blog_preview">Reader Site</string>
    <string name="reader_title_tag_preview">Reader Tag</string>
    <string name="reader_title_post_detail">Reader Post</string>
    <string name="reader_title_post_detail_wpcom">WordPress.com Post</string>
    <string name="reader_title_related_post_detail">Related Post</string>
    <string name="reader_title_subs">Tags &amp; Sites</string>
    <string name="reader_title_photo_viewer">%1$d of %2$d</string>
    <string name="reader_title_comments" translatable="false">@string/comments</string>

    <!-- view pager titles -->
    <string name="reader_page_followed_tags">Followed tags</string>
    <string name="reader_page_followed_blogs">Followed sites</string>
    <string name="reader_page_recommended_blogs">Sites you may like</string>

    <!-- menu text -->
    <string name="reader_menu_tags">Edit tags and sites</string>
    <string name="reader_menu_block_blog">Block this site</string>

    <!-- button text -->
    <string name="reader_btn_share">Share</string>
    <string name="reader_btn_follow">Follow</string>
    <string name="reader_btn_unfollow">Following</string>
    <string name="reader_add_bookmark">Add to saved posts</string>
    <string name="reader_remove_bookmark">Remove from saved posts</string>
    <string name="reader_btn_bookmark">Save</string>
    <string name="reader_btn_bookmarked">Saved</string>
    <string name="reader_bookmark_snack_btn">View All</string>
    <string name="reader_bookmark_snack_title">Post saved</string>
    <string name="reader_btn_notifications_off">Turn off site notifications</string>
    <string name="reader_btn_notifications_on">Turn on site notifications</string>

    <string name="reader_followed_blog_notifications">Enable notifications for %1$s%2$s%3$s?</string>
    <string name="reader_followed_blog_notifications_action">Enable</string>
    <string name="reader_followed_blog_notifications_this">this site</string>

    <!-- EditText hints -->
    <string name="reader_hint_comment_on_post">Reply to post…</string>
    <string name="reader_hint_comment_on_comment">Reply to comment…</string>
    <string name="reader_hint_add_tag_or_url">Enter a URL or tag to follow</string>
    <string name="reader_hint_post_search">Search WordPress</string>
    <string name="reader_hint_search_followed_sites">Search followed sites</string>

    <!-- TextView labels -->
    <string name="reader_label_new_posts">New posts</string>
    <string name="reader_label_new_posts_subtitle">Tap to show them</string>
    <string name="reader_label_added_tag">Added %s</string>
    <string name="reader_label_removed_tag">Removed %s</string>
    <string name="reader_label_reply">Reply</string>
    <string name="reader_label_followed_blog">Site followed</string>
    <string name="reader_label_comments_closed">Comments are closed</string>
    <string name="reader_label_view_original">View original article</string>
    <string name="reader_label_follow_count">%,d followers</string>
    <string name="reader_label_submit_comment">SEND</string>
    <string name="reader_label_gap_marker">Load more posts</string>
    <string name="reader_label_post_search_explainer">What would you like to find?</string>
    <string name="reader_label_local_related_posts">More in %s</string>
    <string name="reader_label_global_related_posts">More on WordPress.com</string>
    <string name="reader_label_visit">Visit</string>
    <string name="reader_photo_by">Photo by %s</string>
    <string name="reader_view_comments">View comments</string>

    <string name="reader_excerpt_link">Visit %s for more</string>

    <!-- like counts -->
    <string name="reader_label_like">Like</string>
    <string name="reader_likes_one">One person likes this</string>
    <string name="reader_likes_multi">%,d people like this</string>
    <string name="reader_likes_only_you">You like this</string>
    <string name="reader_likes_you_and_one">You and one other like this</string>
    <string name="reader_likes_you_and_multi">You and %,d others like this</string>
    <string name="reader_label_liked_by">Liked By</string>

    <string name="reader_short_like_count_none">Like</string>
    <string name="reader_short_like_count_one">1 Like</string>
    <string name="reader_short_like_count_multi">%s Likes</string>

    <string name="reader_short_comment_count_one">1 Comment</string>
    <string name="reader_short_comment_count_multi">%s Comments</string>

    <!-- toast messages -->
    <string name="reader_toast_err_comment_failed">Couldn\'t post your comment</string>
    <string name="reader_toast_err_tag_exists">You already follow this tag</string>
    <string name="reader_toast_err_tag_invalid">That isn\'t a valid tag</string>
    <string name="reader_toast_err_add_tag">Unable to add this tag</string>
    <string name="reader_toast_err_remove_tag">Unable to remove this tag</string>
    <string name="reader_toast_err_share_intent">Unable to share</string>
    <string name="reader_toast_err_view_image">Unable to view image</string>
    <string name="reader_toast_err_get_blog_info">Unable to show this site</string>
    <string name="reader_toast_err_already_follow_blog">You already follow this site</string>
    <string name="reader_toast_err_follow_blog">Unable to follow this site</string>
    <string name="reader_toast_err_follow_blog_not_found">This site could not be found</string>
    <string name="reader_toast_err_follow_blog_not_authorized">You are not authorized to access this site</string>
    <string name="reader_toast_err_unfollow_blog">Unable to unfollow this site</string>
    <string name="reader_toast_blog_blocked">Posts from this site will no longer be shown</string>
    <string name="reader_toast_err_block_blog">Unable to block this site</string>
    <string name="reader_toast_err_generic">Unable to perform this action</string>
    <string name="reader_toast_err_cannot_like_post">Failed to like this post</string>
    <string name="reader_toast_err_comment_not_found">Comment not found!</string>
    <string name="reader_toast_err_already_liked">You have already liked that comment</string>
    <string name="reader_toast_err_url_intent">Unable to open %s</string>

    <!-- snackbar messages -->
    <string name="reader_snackbar_err_cannot_like_post_logged_out">Can\'t like while logged out of WordPress.com</string>

    <!-- failure messages when retrieving a single reader post -->
    <string name="reader_err_get_post_generic">Unable to retrieve this post</string>
    <string name="reader_err_get_post_not_authorized">You\'re not authorized to view this post</string>
    <string name="reader_err_get_post_not_authorized_fallback">You\'re not authorized to view this post. Use the top action button to try a browser instead.</string>
    <string name="reader_err_get_post_not_authorized_signin">You\'re not authorized to view this post. Try signing in to WordPress.com first.</string>
    <string name="reader_err_get_post_not_authorized_signin_fallback">You\'re not authorized to view this post. Try signing in to WordPress.com first or use the top action button to open a browser instead.</string>
    <string name="reader_err_get_post_not_found">This post no longer exists</string>

    <!-- empty list/grid text -->
    <string name="reader_empty_posts_no_connection" translatable="false">@string/no_network_title</string>
    <string name="reader_empty_posts_request_failed">Unable to retrieve posts</string>
    <string name="reader_empty_posts_in_tag">No posts with this tag</string>
    <string name="reader_empty_posts_in_tag_updating">Fetching posts…</string>
    <string name="reader_empty_posts_in_custom_list">The sites in this list haven\'t posted anything recently</string>
    <string name="reader_empty_followed_tags_subtitle">Add tags here to find posts about your favorite topics</string>
    <string name="reader_empty_followed_tags_title">No followed tags</string>
    <string name="reader_empty_recommended_blogs">No recommended sites</string>
    <string name="reader_empty_followed_blogs_title">No followed sites</string>
    <string name="reader_empty_followed_blogs_search_title">No sites matching your search</string>
    <string name="reader_empty_followed_blogs_description">You are not following any sites yet. Why not follow one now?</string>
    <string name="reader_empty_followed_blogs_no_recent_posts_title">No recent posts</string>
    <string name="reader_empty_followed_blogs_no_recent_posts_description">The sites you follow haven\'t posted anything recently</string>
    <string name="reader_empty_followed_blogs_button_discover">Discover sites</string>
    <string name="reader_empty_followed_blogs_button_followed">Go to following</string>
    <string name="reader_empty_posts_liked_title">Nothing liked yet</string>
    <string name="reader_empty_posts_liked_description">Posts that you like will appear here</string>
    <string name="reader_empty_saved_posts_title">No posts saved — yet!</string>
    <string name="reader_empty_saved_posts_description">Tap %s to save a post to your list.</string>
    <string name="reader_empty_comments">No comments yet</string>
    <string name="reader_empty_posts_in_blog">This site is empty</string>
    <string name="reader_empty_search_title">No results found</string>
    <string name="reader_empty_search_description">No results found for %s for your language</string>
    <string name="reader_empty_search_request_failed">Unable to perform search</string>

    <string name="dlg_confirm_clear_search_history">Clear search history?</string>
    <string name="label_clear_search_history">Clear search history</string>

    <!-- attribution line for Discover posts, ex: "Originally posted by [AuthorName] on [BlogName] -->
    <string name="reader_discover_attribution_author_and_blog">Originally posted by %1$s on %2$s</string>
    <string name="reader_discover_attribution_author">Originally posted by %s</string>
    <string name="reader_discover_attribution_blog">Originally posted on %s</string>
    <string name="reader_discover_visit_blog">Visit %s</string>

    <!-- dialogs -->
    <string name="reader_save_posts_locally_dialog_title">Save Posts for Later</string>
    <string name="reader_save_posts_locally_dialog_message">Save this post, and come back to read it whenever you\'d like. It will only be available on this device — saved posts don\'t sync to your other devices. (Yet! We\'re working on it.)</string>

    <!-- connection bar which appears on main activity when there's no connection -->
    <string name="connectionbar_no_connection">No connection</string>

    <!-- NUX strings -->
    <string name="create_new_blog_wpcom">Create WordPress.com blog</string>
    <string name="creating_your_site">Creating your site</string>
    <string name="required_field">Required field</string>
    <string name="invalid_email_message">Your email address isn\'t valid</string>
    <string name="email_invalid">Enter a valid email address</string>
    <string name="username_or_password_incorrect">The username or password you entered is incorrect</string>
    <string name="ssl_certificate_details">Details</string>
    <string name="ssl_certificate_error">Invalid SSL certificate</string>
    <string name="ssl_certificate_ask_trust">If you usually connect to this site without problems, this error could mean that someone is trying to impersonate the site, and you shouldn\'t continue. Would you like to trust the certificate anyway?</string>
    <string name="verification_code">Verification code</string>
    <string name="auth_required">Log in again to continue.</string>
    <string name="logging_in">Logging in</string>
    <string name="magic_link_unavailable_error_message">Currently unavailable. Please enter your password</string>
    <string name="checking_email">Checking email</string>
    <string name="already_logged_in_wpcom">You\'re already logged in a WordPress.com account, you can\'t add a WordPress.com site bound to another account.</string>
    <string name="cannot_add_duplicate_site">This site already exists in the app, you can\'t add it.</string>
    <string name="duplicate_site_detected">A duplicate site has been detected.</string>

    <!-- Help view -->
    <string name="help">Help</string>
    <string name="forgot_password">Lost your password?</string>
    <string name="contact_us">Contact us</string>
    <string name="browse_our_faq_button">Browse our FAQ</string>
    <string name="my_tickets">My Tickets</string>
    <string name="application_log_button">Application log</string>
    <string name="support_contact_email">Contact email</string>
    <string name="support_contact_email_not_set">Not set</string>
    <string name="support_push_notification_title">WordPress</string>
    <string name="support_push_notification_message">New message from \'Help &amp; Support\'</string>

    <!--My Site-->
    <string name="my_site_header_external">External</string>
    <string name="my_site_header_configuration">Configuration</string>
    <string name="my_site_header_look_and_feel">Look and Feel</string>
    <string name="my_site_header_publish">Publish</string>
    <string name="my_site_btn_site_pages">Site Pages</string>
    <string name="my_site_btn_blog_posts">Blog Posts</string>
    <string name="my_site_btn_sharing">Sharing</string>
    <string name="my_site_btn_site_settings">Settings</string>
    <string name="my_site_btn_comments" translatable="false">@string/comments</string>
    <string name="my_site_btn_switch_site">Switch Site</string>
    <string name="my_site_btn_view_admin">View Admin</string>
    <string name="my_site_btn_view_site">View Site</string>
    <string name="my_site_btn_plugins">Plugins</string>
    <string name="my_site_create_new_site">Create a new site for your business, magazine, or personal blog; or connect an existing WordPress installation.</string>
    <string name="my_site_create_new_site_title">You don\'t have any sites</string>
    <string name="my_site_add_new_site">Add new site</string>
    <string name="my_site_icon_dialog_title">Site Icon</string>
    <string name="my_site_icon_dialog_add_message">Would you like to add a site icon?</string>
    <string name="my_site_icon_dialog_change_message">How would you like to edit the icon?</string>
    <string name="my_site_icon_dialog_add_requires_permission_message">You don\'t have permission to add a site icon.</string>
    <string name="my_site_icon_dialog_change_requires_permission_message">You don\'t have permission to edit the site icon.</string>
    <string name="my_site_icon_dialog_change_button">Change</string>
    <string name="my_site_icon_dialog_remove_button">Remove</string>
    <string name="my_site_icon_dialog_cancel_button">Cancel</string>
    <string name="my_site_icon_content_description">Change site icon</string>

    <!-- site picker -->
    <string name="site_picker_title">Choose site</string>
    <string name="site_picker_edit_visibility">Show/hide sites</string>
    <string name="site_picker_add_site">Add new site</string>
    <string name="site_picker_add_self_hosted">Add self-hosted site</string>
    <string name="site_picker_create_wpcom">Create WordPress.com site</string>
    <string name="site_picker_cant_hide_current_site">\"%s\" wasn\'t hidden because it\'s the current site</string>
    <string name="site_picker_remove_site_empty">No sites matching your search</string>
    <string name="site_picker_remove_site_error">Error removing site, try again later</string>

    <!-- Application logs view -->
    <string name="logs_copied_to_clipboard">Application logs have been copied to the clipboard</string>

    <!--Support strings-->
    <string name="support_identity_input_dialog_enter_email_and_name">To continue please enter your email address and name</string>
    <string name="support_identity_input_dialog_enter_email">Please enter your email address</string>
    <string name="support_identity_input_dialog_email_label">Email</string>

    <!--Me-->
    <string name="me_profile_photo">Profile Photo</string>
    <string name="me_btn_app_settings">App Settings</string>
    <string name="me_btn_support">Help &amp; Support</string>
    <string name="me_btn_login_logout">Login/Logout</string>
    <string name="me_connect_to_wordpress_com">Log in to WordPress.com</string>
    <string name="me_disconnect_from_wordpress_com">Log out of WordPress.com</string>

    <!--TabBar Accessibility Labels-->
    <string name="tabbar_accessibility_label_my_site">My Site. View your site and manage it, including stats.</string>
    <string name="tabbar_accessibility_label_me">Me. View your profile and make changes.</string>
    <string name="tabbar_accessibility_label_write">New post. Write a new post.</string>
    <string name="tabbar_accessibility_label_reader">Reader. Follow content from other sites.</string>
    <string name="tabbar_accessibility_label_notifications">Notifications. Manage your notifications.</string>

    <!-- Special characters -->
    <string name="bullet" translatable="false">\u2022</string>
    <string name="previous_button" translatable="false">&lt;</string>
    <string name="next_button" translatable="false">&gt;</string>

    <!-- Noticons -->
    <string name="noticon_clock" translatable="false">\uf303</string>
    <string name="noticon_note" translatable="false">\uf814</string>

    <!-- Publicize and sharing -->
    <string name="sharing">Sharing</string>
    <string name="sharing_disabled">Sharing module disabled</string>
    <string name="sharing_disabled_description">You cannot access your sharing settings because your Sharing Jetpack module is disabled.</string>
    <string name="connections_label">Connections</string>
    <string name="connections_description">Connect your favorite social media services to automatically share new posts with friends.</string>
    <string name="connected_accounts_label">Connected accounts</string>
    <string name="connection_service_label">Publicize to %s</string>
    <string name="connection_service_description">Connect to automatically share your blog posts to %s.</string>
    <string name="connection_service_facebook_notice">As of August 1, 2018, Facebook no longer allows direct sharing of posts to Facebook Profiles. Connections to Facebook Pages remain unchanged.</string>
    <string name="share_btn_connect">Connect</string>
    <string name="share_btn_disconnect">Disconnect</string>
    <string name="share_btn_reconnect">Reconnect</string>
    <string name="share_btn_connect_another_account">Connect another account</string>
    <string name="dlg_confirm_publicize_disconnect">Disconnect from %s?</string>
    <string name="connecting_social_network">Connecting %s</string>
    <string name="connection_chooser_message">Select the account you wish to authorize. Note that your posts will be shared to the selected account automatically.</string>
    <string name="icon_and_text_display">Icon &amp; Text</string>
    <string name="icon_only_display">Icon Only</string>
    <string name="text_only_display">Text Only</string>
    <string name="official_buttons_display">Official Buttons</string>
    <string-array name="sharing_button_style_display_array" translatable="false">
        <item>@string/icon_and_text_display</item>
        <item>@string/icon_only_display</item>
        <item>@string/text_only_display</item>
        <item>@string/official_buttons_display</item>
    </string-array>
    <string name="icon_text" translatable="false">icon-text</string>
    <string name="icon" translatable="false">icon</string>
    <string name="text" translatable="false">text</string>
    <string name="official" translatable="false">official</string>
    <string-array name="sharing_button_style_array" translatable="false">
        <item>@string/icon_text</item>
        <item>@string/icon</item>
        <item>@string/text</item>
        <item>@string/official</item>
    </string-array>
    <string name="site_settings_reblog_and_like_header">Reblog &amp; Like</string>
    <string name="site_settings_like_header">Like</string>
    <string name="site_settings_reblog">Show Reblog Button</string>
    <string name="site_settings_like">Show Like Button</string>
    <string name="manage">Manage</string>
    <string name="sharing_buttons">Sharing buttons</string>
    <string name="label">Label</string>
    <string name="button_style">Button Style</string>
    <string name="sharing_comment_likes">Comment Likes</string>
    <string name="twitter_username">Twitter Username</string>
    <string name="sharing_sharing_buttons_description">Select which buttons are shown under your posts</string>
    <string name="sharing_more_description">A \"More\" button contains a dropdown which displays sharing buttons</string>
    <string name="sharing_edit_more_buttons">Edit \"More\" Buttons</string>
    <string name="buttons">Buttons</string>
    <string name="sharing_comment_likes_description">Allow all comments to be Liked by you and your readers</string>
    <string name="likes">Likes</string>
    <string name="twitter">Twitter</string>
    <string name="connected">Connected</string>
    <string name="cannot_connect_account_error">The %s connection could not be made because no account was selected.</string>
    <string name="connecting_account">Connecting account</string>
    <string name="sharing_label_message">Change the text of the sharing buttons\' label. This text won\'t appear until you add at least one sharing button.</string>
    <string name="sharing_twitter_message">This will be included in tweets when people share using the Twitter button</string>

    <!--Theme Browser-->
    <string name="current_theme">Current Theme</string>
    <string name="customize">Customize</string>
    <string name="details">Details</string>
    <string name="support">Support</string>
    <string name="active">Active</string>

    <string name="theme_activate">Activate</string>
    <string name="theme_try_and_customize">Try &amp; Customize</string>
    <string name="theme_view">View</string>
    <string name="theme_details">Details</string>
    <string name="theme_support">Support</string>
    <string name="theme_done">DONE</string>
    <string name="theme_manage_site">MANAGE SITE</string>
    <string name="theme_prompt">Thanks for choosing %1$s</string>
    <string name="theme_by_author_prompt_append"> by %1$s</string>
    <string name="theme_activation_error">Something went wrong. Could not activate theme</string>
    <string name="selected_theme">Selected Theme</string>
    <string name="could_not_load_theme">Could not load theme</string>
    <string name="themes_empty_list">No themes matching your search</string>

    <!--People Management-->
    <string name="people">People</string>
    <string name="role">Role</string>
    <string name="follower_subscribed_since">Since %1$s</string>
    <string name="person_remove_confirmation_title">Remove %1$s</string>
    <string name="user_remove_confirmation_message">If you remove %1$s, that user will no longer be able to access this site, but any content that was created by %1$s will remain on the site.\n\nWould you still like to remove this user?</string>
    <string name="follower_remove_confirmation_message">If removed, this follower will stop receiving notifications about this site, unless they re-follow.\n\nWould you still like to remove this follower?</string>
    <string name="viewer_remove_confirmation_message">If you remove this viewer, he or she will not be able to visit this site.\n\nWould you still like to remove this viewer?</string>
    <string name="person_removed">Successfully removed %1$s</string>
    <string name="invite_people">Invite People</string>
    <string name="invite_names_title">Usernames or Emails</string>
    <string name="invite">Invite</string>
    <string name="button_invite" translatable="false">@string/invite</string>
    <string name="invite_username_not_found">%s: User not found</string>
    <string name="invite_already_a_member">%s: Already a member</string>
    <string name="invite_already_following">%s: Already following</string>
    <string name="invite_user_blocked_invites">%s: User blocked invites</string>
    <string name="invite_invalid_email">%s: Invalid email</string>
    <string name="invite_message_title">Custom Message</string>
    <string name="invite_message_remaining_zero">0 characters remaining</string>
    <string name="invite_message_remaining_one">1 character remaining</string>
    <string name="invite_message_remaining_other">%d characters remaining</string>
    <string name="invite_message_info">(Optional) You can enter a custom message of up to 500 characters that will be included in the invitation to the user(s).</string>
    <string name="invite_message_usernames_limit">Invite up to 10 email addresses and/or WordPress.com usernames. Those needing a username will be sent instructions on how to create one.</string>
    <string name="invite_error_no_usernames">Please add at least one username</string>
    <string name="invite_error_invalid_usernames_one">Cannot send: A username or email is invalid</string>
    <string name="invite_error_invalid_usernames_multiple">Cannot send: There are invalid usernames or emails</string>
    <string name="invite_error_sending">An error occurred while trying to send the invite!</string>
    <string name="invite_error_some_failed">Invite sent but error(s) occurred!</string>
    <string name="invite_error_for_username">%1$s: %2$s</string>
    <string name="invite_sent">Invite sent successfully</string>

    <string name="people_dropdown_item_team">Team</string>
    <string name="people_dropdown_item_followers">Followers</string>
    <string name="people_dropdown_item_email_followers">Email Followers</string>
    <string name="people_dropdown_item_viewers">Viewers</string>
    <string name="people_empty_list_filtered_users">No users yet</string>
    <string name="people_empty_list_filtered_followers">No followers yet</string>
    <string name="people_empty_list_filtered_email_followers">No email followers yet</string>
    <string name="people_empty_list_filtered_viewers">No viewers yet</string>
    <string name="people_fetching">Fetching users…</string>
    <string name="title_follower">Follower</string>
    <string name="title_email_follower">Email Follower</string>

    <string name="role_follower">Follower</string>
    <string name="role_viewer">Viewer</string>

    <!--Plugins-->
    <string name="plugins">Plugins</string>
    <string name="plugin_byline">by %s</string>
    <string name="plugin_active">Active</string>
    <string name="plugin_inactive">Inactive</string>
    <string name="plugin_detail_label_state_active">Active</string>
    <string name="plugin_detail_label_state_autoupdates">Autoupdates</string>
    <string name="plugin_not_found">An error occurred when accessing this plugin</string>
    <string name="plugin_version">Version %s</string>
    <string name="plugin_installed_version">Version %s installed</string>
    <string name="plugin_installed">Installed</string>
    <string name="plugin_auto_managed">Auto-managed</string>
    <string name="plugin_install">Install</string>
    <string name="plugin_available_version">Version %s is available</string>
    <string name="plugin_updated_successfully">Successfully updated %s</string>
    <string name="plugin_installed_successfully">Successfully installed %s</string>
    <string name="plugin_updated_failed">Error updating %s.</string>
    <string name="plugin_updated_failed_detailed">Error updating %1$s: %2$s</string>
    <string name="plugin_removed_successfully">Successfully removed %s</string>
    <string name="plugin_remove_failed">Error removing %s</string>
    <string name="plugin_installed_failed">Error installing %s</string>
    <string name="plugin_configuration_failed">An error occurred while configuring the plugin: %s</string>
    <string name="plugin_disable_progress_dialog_message">Disabling %s&#8230;</string>
    <string name="plugin_remove_progress_dialog_message">Removing %s&#8230;</string>
    <string name="plugin_remove_dialog_title">Remove Plugin</string>
    <string name="plugin_remove_dialog_message">Are you sure you want to remove %1$s from %2$s?\n\nThis will deactivate the plugin and delete all associated files and data.</string>
    <string name="plugin_install_first_plugin_confirmation_dialog_title">Install plugin</string>
    <string name="plugin_install_first_plugin_confirmation_dialog_message">Installing the first plugin on your site can take up to 1 minute. During this time you won’t be able to make changes to your site.</string>
    <string name="plugin_install_first_plugin_confirmation_dialog_install_btn">Install</string>
    <string name="plugin_fetch_error">Unable to load plugins</string>
    <string name="plugin_search_error">Unable to search plugins</string>
    <string name="plugin_manage">Manage</string>
    <string name="plugin_see_all">See All</string>
    <string name="plugins_empty_search_list">No matches</string>
    <string name="plugin_install_first_plugin_progress_dialog_message">Installing plugin…</string>
    <string name="plugin_install_first_plugin_almost_finished_dialog_message">We\'re doing the final setup — almost done…</string>

    <!-- Automated Transfer Eligibility Errors -->
    <string name="plugin_install_site_ineligible_default_error">Plugin feature is not available for this site.</string>
    <string name="plugin_install_site_ineligible_not_using_custom_domain">Plugin feature requires a custom domain.</string>
    <string name="plugin_install_site_ineligible_no_business_plan">Plugin feature requires a business plan.</string>
    <string name="plugin_install_site_ineligible_site_private">Plugin feature requires the site to be public.</string>
    <string name="plugin_install_site_ineligible_email_unverified">Plugin feature requires a verified email address.</string>
    <string name="plugin_install_site_ineligible_excessive_disk_space">Plugin cannot be installed due to disk space limitations.</string>
    <string name="plugin_install_site_ineligible_no_vip_sites">Plugin cannot be installed on VIP sites.</string>
    <string name="plugin_install_site_ineligible_non_admin_user">Plugin feature requires admin privileges.</string>
    <string name="plugin_install_site_ineligible_not_domain_owner">Plugin feature requires primary domain subscription to be associated with this user.</string>
    <string name="plugin_install_site_ineligible_site_graylisted">Plugin feature requires the site to be in good standing.</string>

    <string name="plugin_caption_installed" translatable="false">@string/plugin_installed</string>
    <string name="plugin_caption_featured">Featured</string>
    <string name="plugin_caption_popular">Popular</string>
    <string name="plugin_caption_new">New</string>
    <string name="plugin_caption_search">Search Plugins</string>

    <string name="wordpress_dot_org_plugin_page">WordPress.org Plugin page</string>
    <string name="plugin_home_page">Plugin homepage</string>
    <string name="plugin_settings">Settings</string>
    <string name="plugin_description">Description</string>
    <string name="plugin_installation">Installation</string>
    <string name="plugin_whatsnew">What\'s New</string>
    <string name="plugin_faq">Frequently Asked Questions</string>
    <string name="plugin_read_reviews">Read Reviews</string>
    <string name="plugin_num_ratings">%s ratings</string>
    <string name="plugin_num_downloads">%s downloads</string>
    <string name="plugin_empty_text">None provided</string>
    <string name="plugin_needs_update">Needs update</string>

    <string name="plugin_one_stars">1 stars</string>
    <string name="plugin_two_stars">2 stars</string>
    <string name="plugin_three_stars">3 stars</string>
    <string name="plugin_four_stars">4 stars</string>
    <string name="plugin_five_stars">5 stars</string>

    <string name="plugin_info_version">Version</string>
    <string name="plugin_info_lastupdated">Last Updated</string>
    <string name="plugin_info_requires_version">Requires WordPress Version</string>
    <string name="plugin_info_your_version">Your WordPress Version</string>

    <string name="plugin_icon_content_description">Plugin icon</string>
    <string name="plugin_external_link_icon_content_description">External link</string>
    <string name="plugin_chevron_icon_content_description">Toggle text</string>

    <!--My profile-->
    <string name="my_profile">My Profile</string>
    <string name="first_name">First name</string>
    <string name="last_name">Last name</string>
    <string name="public_display_name">Public display name</string>
    <string name="public_display_name_hint">Display name will default to your username if it is not set</string>
    <string name="about_me">About me</string>
    <string name="about_me_hint">A few words about you…</string>
    <string name="start_over">Start Over</string>
    <string name="site_settings_start_over_hint">Start your site over</string>
    <string name="start_over_email_subject">Start over with site %s</string>
    <string name="start_over_email_body">I want to start over with the site %s</string>
    <string name="start_over_email_intent_error">Unable to send an email</string>
    <string name="let_us_help">Let Us Help</string>
    <string name="start_over_text">If you want a site but don\'t want any of the posts and pages you have now, our support team can delete your posts, pages, media and comments for you.\n\nThis will keep your site and URL active, but give you a fresh start on your content creation. Just contact us to have your current content cleared out.</string>
    <string name="contact_support">Contact support</string>
    <string name="confirm_delete_site">Confirm Delete Site</string>
    <string name="confirm_delete_site_prompt">Please type in %1$s in the field below to confirm. Your site will then be gone forever.</string>
    <string name="site_settings_export_content_title">Export content</string>
    <string name="error_deleting_site">Error deleting site</string>
    <string name="error_deleting_site_summary">There was an error in deleting your site. Please contact support for more assistance.</string>
    <string name="primary_domain">Primary Domain</string>
    <string name="export_site_hint">Export your site to an XML file</string>
    <string name="delete_site_warning_title">Delete site?</string>
    <string name="delete_site_warning">All your posts, images, and data will be deleted. And this site’s address (%s) will be lost.</string>
    <string name="delete_site_warning_subtitle">Be careful! Once a site is deleted, it cannot be recovered. Please be sure before you proceed.</string>
    <string name="delete_site_hint">Delete site</string>
    <string name="delete_site_progress">Deleting site…</string>
    <string name="purchases_request_error">Something went wrong. Could not request purchases.</string>
    <string name="premium_upgrades_title">Premium Upgrades</string>
    <string name="premium_upgrades_message">You have active premium upgrades on your site. Please cancel your upgrades prior to deleting your site.</string>
    <string name="show_purchases">Show purchases</string>
    <string name="checking_purchases">Checking purchases</string>

    <!--Account Settings-->
    <string name="account_settings">Account Settings</string>
    <string name="pending_email_change_snackbar">Click the verification link in the email sent to %1$s to confirm your new address</string>
    <string name="primary_site">Primary site</string>
    <string name="web_address">Web Address</string>
    <string name="web_address_dialog_hint">Shown publicly when you comment.</string>
    <string name="exporting_content_progress">Exporting content…</string>
    <string name="export_email_sent">Export email sent!</string>
    <string name="export_your_content">Export your content</string>
    <string name="export_your_content_message">Your posts, pages, and settings will be emailed to you at %s.</string>

    <!-- Plans -->
    <string name="plan">Plan</string>
    <string name="plans">Plans</string>
    <string name="plans_loading_error">Unable to load plans</string>
    <string name="plans_manage">Manage your plan at\nWordPress.com/plans</string>

    <!-- gravatar -->
    <string name="error_cropping_image">Error cropping the image</string>
    <string name="error_locating_image">Error locating the cropped image</string>
    <string name="error_refreshing_gravatar">Error reloading your Gravatar</string>
    <string name="error_updating_gravatar">Error updating your Gravatar</string>

    <!-- Editor -->
    <string name="discard">Discard</string>
    <string name="edit">Edit</string>
    <string name="tap_to_try_again">Tap to try again!</string>
    <string name="uploading">Uploading…</string>
    <string name="uploading_gallery_placeholder">Uploading gallery…</string>
    <string name="add_media_progress">Adding media</string>

    <string name="alert_insert_image_html_mode">Can\'t insert media directly in HTML mode. Please switch back to visual mode.</string>
    <string name="alert_action_while_uploading">You are currently uploading media. Please wait until this completes.</string>
    <string name="alert_error_adding_media">An error occurred while inserting media</string>

    <string name="stop_upload_dialog_title">Stop uploading?</string>

    <string name="image_settings_dismiss_dialog_title">Discard unsaved changes?</string>
    <string name="image_settings_save_toast">Changes saved</string>

    <string name="image_caption">Caption</string>
    <string name="image_alt_text">Alt text</string>
    <string name="image_link_to">Link to</string>
    <string name="image_width">Width</string>

    <!-- Editor: Accessibility - format bar button descriptions -->
    <string name="format_bar_description_media">Media</string>
    <string name="format_bar_description_ol">Ordered List</string>
    <string name="format_bar_description_ul">Unordered List</string>
    <string name="format_bar_description_quote">Block Quote</string>
    <string name="format_bar_description_bold">Bold</string>
    <string name="format_bar_description_italic">Italic</string>
    <string name="format_bar_description_link">Link</string>
    <string name="format_bar_description_underline">Underline</string>
    <string name="format_bar_description_strike">Strikethrough</string>
    <string name="format_bar_description_more">Read More</string>
    <string name="format_bar_description_html">HTML</string>
    <string name="visual_editor">Visual editor</string>
    <string name="image_thumbnail">Image thumbnail</string>

    <!-- Editor: Errors -->
    <string name="editor_failed_uploads_switch_html">Some media uploads have failed. You can\'t switch to HTML mode
        in this state. Remove all failed uploads and continue?</string>
    <string name="editor_toast_invalid_path">Invalid file path</string>
    <string name="editor_toast_uploading_please_wait">You are currently uploading media. Please wait until this completes.</string>
    <string name="editor_toast_failed_uploads">Some media uploads have failed. You can\'t save or publish
        your post in this state. Would you like to remove all failed media?</string>
    <string name="editor_remove_failed_uploads">Remove failed uploads</string>
    <string name="error_all_media_upload_canceled">All media uploads have been cancelled due to an unknown error. Please retry uploading</string>

    <string name="photo_picker_title">Choose photo</string>
    <string name="photo_picker_choose_photo">Choose photo from device</string>
    <string name="photo_picker_choose_video">Choose video from device</string>
    <string name="photo_picker_capture_photo">Take photo</string>
    <string name="photo_picker_capture_video">Take video</string>
    <string name="photo_picker_stock_media">Choose from Free Photo Library</string>
    <string name="photo_picker_soft_ask_label">%s needs permissions to access your photos</string>
    <string name="photo_picker_soft_ask_allow">Allow</string>
    <string name="photo_picker_soft_ask_permissions_denied">%1$s was denied access to your photos. To fix this, edit your permissions and turn on %2$s.</string>
    <string name="photo_picker_use_photo">Use this photo</string>
    <string name="stock_media_picker_search_hint">Search free photo library</string>
    <string name="stock_media_picker_initial_empty_text">Search to find free photos to add to your Media Library</string>
    <string name="stock_media_picker_initial_empty_subtext">Photos provided by %s</string>

    <!-- E-mail verification reminder dialog -->
    <string name="toast_saving_post_as_draft">Saving post as draft</string>
    <string name="toast_verification_email_sent">Verification email sent, check your inbox</string>
    <string name="toast_verification_email_send_error">Error sending verification email. Are you already verified?</string>
    <string name="editor_confirm_email_prompt_title">Please confirm your email address</string>
    <string name="editor_confirm_email_prompt_message">We sent you an email when you first signed up. Please open the message and click the blue button to enable publishing.</string>
    <string name="editor_confirm_email_prompt_message_with_email">We sent an email to %s when you first signed up. Please open the message and click the blue button to enable publishing.</string>
    <string name="editor_confirm_email_prompt_negative">Resend Email</string>

    <!-- smart toasts -->
    <string name="smart_toast_comments_long_press">Tap and hold to select multiple comments</string>

    <!-- permissions -->
    <string name="button_edit_permissions">Edit permissions</string>
    <string name="permissions_denied_title">Permissions</string>
    <string name="permissions_denied_message">It looks like you turned off permissions required for this feature.&lt;br/&gt;&lt;br/&gt;To change this, edit your permissions and make sure &lt;strong&gt;%s&lt;/strong&gt; is enabled.</string>
    <string name="permission_storage">Storage</string>
    <string name="permission_camera">Camera</string>
    <string name="permission_location">Location</string>

    <!-- Image Optimization promo -->
    <string name="turn_on">Turn on</string>
    <string name="leave_off">Leave off</string>
    <string name="image_optimization_promo_title">Turn on image optimization?</string>
    <string name="image_optimization_promo_desc">Image optimization shrinks images for quicker uploading.\n\nYou can change this any time in site settings.</string>

    <!-- Login -->
    <!-- If any of these appear unused, be sure to check the same string in the login library -
    it may be used there and keeping it here is required for translation. -->
    <string name="log_in">Log In</string>
    <string name="login_promo_text_onthego">Publish from the park. Blog from the bus. Comment from the café. WordPress goes where you go.</string>
    <string name="login_promo_text_realtime">Watch readers from around the world read and interact with your site — in realtime.</string>
    <string name="login_promo_text_anytime">Catch up with your favorite sites and join the conversation anywhere, any time.</string>
    <string name="login_promo_text_notifications">Your notifications travel with you — see comments and likes as they happen.</string>
    <string name="login_promo_text_jetpack">Manage your Jetpack-powered site on the go — you\'ve got WordPress in your pocket.</string>
    <string name="invalid_verification_code">Invalid verification code</string>
    <string name="send_link">Send link</string>
    <string name="enter_your_password_instead">Enter your password instead</string>
    <string name="alternatively">Alternatively:</string>
    <string name="enter_email_wordpress_com">Log in to WordPress.com using an email address to manage all your WordPress sites.</string>
    <string name="next">Next</string>
    <string name="open_mail">Open mail</string>
    <string name="enter_site_address_instead">Log in by entering your site address.</string>
    <string name="enter_username_instead">Log in with your username.</string>
    <string name="enter_verification_code">Almost there! Please enter the verification code from your Authenticator app.</string>
    <string name="enter_verification_code_sms">We sent a text message to the phone number ending in %s. Please enter the verification code in the SMS.</string>
    <string name="login_text_otp">Text me a code instead.</string>
    <string name="login_text_otp_another">Text me another code instead.</string>
    <string name="requesting_otp">Requesting a verification code via SMS.</string>
    <string name="email_not_registered_wpcom">Hmm, we can\'t find a WordPress.com account connected to this email address. Try the link below to log in using your site address.</string>
    <string name="password_incorrect">It looks like this password is incorrect. Please double check your information and try again.</string>
    <string name="login_magic_links_label">We\'ll email you a magic link that\'ll log you in instantly, no password needed. Hunt and peck no more!</string>
    <string name="login_magic_links_sent_label">Your magic link is on its way! Check your email on this device and tap the link in the email you received from WordPress.com.</string>
    <string name="login_magic_link_email_requesting">Requesting log-in email</string>
    <string name="enter_wpcom_password">Enter your WordPress.com password.</string>
    <string name="enter_wpcom_password_google">To proceed with this Google account, please provide the matching WordPress.com password. This will be asked only once.</string>
    <string name="connect_more">Connect Another Site</string>
    <string name="connect_site">Connect Site</string>
    <string name="login_continue">Continue</string>
    <string name="login_already_logged_in_wpcom">Already logged in to WordPress.com</string>
    <string name="login_username_at">\@%s</string>
    <string name="enter_site_address">Enter the address of your WordPress site you\'d like to connect.</string>
    <string name="enter_site_address_share_intent">Enter the address of your WordPress site you\'d like to share the content to.</string>
    <string name="login_site_address">Site address</string>
    <string name="login_site_address_help">Need help finding your site address?</string>
    <string name="login_site_address_help_title">What\'s my site address?</string>
    <string name="login_site_address_help_content">Your site address appears in the bar at the top of the screen when you visit your site in Chrome.</string>
    <string name="login_site_address_more_help">Need more help?</string>
    <string name="login_checking_site_address">Checking site address</string>
    <string name="login_error_while_adding_site">Error while adding site. Error code: %s</string>
    <string name="login_log_in_for_deeplink">Log in to WordPress.com to access the post.</string>
    <string name="login_log_in_for_share_intent">Log in to WordPress.com to share the content.</string>
    <string name="login_empty_site_url">Please enter a site address</string>
    <string name="login_empty_username">Please enter a username</string>
    <string name="login_empty_password">Please enter a password</string>
    <string name="login_empty_2fa">Please enter a verification code</string>
    <string name="login_email_button_signup">Don\'t have an account? %1$sSign up%2$s</string>
    <string name="login_email_client_not_found">Can\'t detect your email client app</string>
    <string name="login_logged_in_as">Logged in as</string>
    <string name="login_epilogue_mysites_one">My site</string>
    <string name="login_epilogue_mysites_other">My sites</string>
    <string name="login_google_button_suffix">Log in with Google.</string>
    <string name="login_error_button">Close</string>
    <string name="login_error_email_not_found">The Google account \'%s\' doesn\'t match any existing account on WordPress.com.</string>
    <string name="login_error_generic">There was some trouble connecting with the Google account.</string>
    <string name="login_error_generic_start">Google login could not be started.</string>
    <string name="login_error_suffix">\nMaybe try a different account?</string>
    <!-- Screen titles -->
    <string name="email_address_login_title">Email address login</string>
    <string name="site_address_login_title">Site address login</string>
    <string name="magic_link_login_title">Magic link login</string>
    <string name="magic_link_sent_login_title">Magic link sent</string>
    <string name="selfhosted_site_login_title">Login credentials</string>
    <string name="verification_2fa_screen_title">Code verification</string>

    <!-- Signup -->
    <string name="sign_up">Sign Up for WordPress.com</string>
    <string name="signup_email_error_generic">There was some trouble checking the email address.</string>
    <string name="signup_email_header">To create your new WordPress.com account, please enter your email address.</string>
    <string name="signup_epilogue_error_avatar">There was some trouble uploading your avatar.</string>
    <string name="signup_epilogue_error_avatar_view">Your avatar has been uploaded and will be available shortly.</string>
    <string name="signup_epilogue_error_generic">There was some trouble updating your account. You can retry or revert your changes to continue.</string>
    <string name="signup_epilogue_error_button_negative">Revert</string>
    <string name="signup_epilogue_error_button_positive">Retry</string>
    <string name="signup_epilogue_heading">New account</string>
    <string name="signup_epilogue_hint_display">Display Name</string>
    <string name="signup_epilogue_hint_password">Password (optional)</string>
    <string name="signup_epilogue_hint_password_detail">You can always log in with a magic link like the one you just used, but you can also set up a password if you prefer.</string>
    <string name="signup_epilogue_hint_username">Username</string>
    <string name="signup_magic_link_error">There was some trouble sending the email. You can retry now or close and try again later.</string>
    <string name="signup_magic_link_error_button_negative">Close</string>
    <string name="signup_magic_link_error_button_positive">Retry</string>
    <string name="signup_magic_link_message">We sent you a magic signup link! Check your email on this device, and tap the link in the email to finish signing up.</string>
    <string name="signup_magic_link_progress">Sending email</string>
    <string name="signup_terms_of_service_text">By signing up, you agree to our %1$sTerms of Service%2$s.</string>
    <string name="signup_updating_account">Updating account&#8230;</string>
    <string name="signup_user_exists">Email already exists on WordPress.com.\nProceeding with login.</string>
    <string name="signup_with_email_button">Sign Up with Email</string>
    <string name="signup_with_google_button">Sign Up with Google</string>
    <string name="signup_with_google_progress">Signing up with Google&#8230;</string>
    <string name="content_description_add_avatar">Add avatar</string>
    <!-- Screen titles -->
    <string name="signup_email_screen_title">Email signup</string>
    <string name="signup_magic_link_title">Magic link sent</string>

    <string name="username_changer_action">Save</string>
    <string name="username_changer_dismiss_button_positive">Discard</string>
    <string name="username_changer_dismiss_message">Discard changing username?</string>
    <string name="username_changer_error_generic">An error occurred while retrieving username suggestions.</string>
    <string name="username_changer_error_none">No usernames are suggested from %1$s%2$s%3$s. Please enter more letters or numbers to get suggestions.</string>
    <string name="username_changer_header">Your current username is %1$s%2$s%3$s. With few exceptions, others will only ever see your display name, %4$s%5$s%6$s.</string>
    <string name="username_changer_hint">Type to get more suggestions</string>
    <string name="username_changer_title">Change username</string>

    <string name="google_error_timeout">Google took too long to respond. You may need to wait until you have a stronger internet connection.</string>

    <!-- Android O notification channels, these show in the Android app settings -->
    <string name="notification_channel_general_title">General</string>
    <string name="notification_channel_important_title">Important</string>
    <string name="notification_channel_transient_title">Transient</string>

    <string name="notification_channel_normal_id" translatable="false">wpandroid_notification_normal_channel_id</string>
    <string name="notification_channel_important_id" translatable="false">wpandroid_notification_important_channel_id</string>
    <string name="notification_channel_transient_id" translatable="false">wpandroid_notification_transient_channel_id</string>

    <!-- Site Creation notifications -->
    <string name="notification_site_creation_title_success">Site created!</string>
    <string name="notification_site_creation_created">Tap to continue.</string>
    <string name="notification_site_creation_step_creating">Step 1 of 4</string>
    <string name="notification_site_creation_step_fetching">Step 2 of 4</string>
    <string name="notification_site_creation_step_tagline">Step 3 of 4</string>
    <string name="notification_site_creation_step_theme">Step 4 of 4</string>
    <string name="notification_site_creation_title_in_progress">Creating site… This might take a couple of minutes.</string>
    <string name="notification_site_creation_title_stopped">Site creation stopped</string>
    <string name="notification_site_creation_failed">An error has occurred.</string>

    <!-- Login notifications -->
    <string name="notification_login_title_success">Logged in!</string>
    <string name="notification_logged_in">Tap to continue.</string>
    <string name="notification_login_title_in_progress">Login in progress…</string>
    <string name="notification_logging_in">Please wait while logging in.</string>
    <string name="notification_login_title_stopped">Login stopped</string>
    <string name="notification_error_wrong_password">Please double check your password to continue.</string>
    <string name="notification_2fa_needed">Please provide an authentication code to continue.</string>
    <string name="notification_login_failed">An error has occurred.</string>
    <string name="change_photo">Change photo</string>

    <!-- Content description for accessibility  -->
    <string name="featured_image_desc">featured image</string>
    <string name="theme_image_desc">theme image</string>
    <string name="blavatar_desc">site icon</string>
    <string name="comment_checkmark_desc">check mark</string>
    <string name="profile_picture">%s\'s profile picture</string>
    <string name="invite_user_delete_desc">remove %s</string>
    <string name="media_grid_item_image_desc">media preview, filename %s</string>
    <string name="media_grid_item_retry_desc">retry</string>
    <string name="media_grid_item_trash_desc">trash</string>
    <string name="media_grid_item_play_video_desc">play video</string>
    <string name="media_preview_audio_desc">audio</string>
    <string name="media_preview_desc">preview</string>
    <string name="media_preview_title">%1$d of %2$d</string>
    <string name="media_settings_image_preview_desc">image preview</string>
    <string name="media_settings_play">play</string>
    <string name="people_invite_role_info_desc">role info</string>
    <string name="photo_picker_device_desc">pick from device</string>
    <string name="photo_picker_camera_desc">open camera</string>
    <string name="photo_picker_wpmedia_desc">pick from WordPress media</string>
    <string name="plugin_detail_banner_desc">plugin banner</string>
    <string name="plugin_detail_logo_desc">plugin logo</string>
    <string name="reader_cardview_post_play_video_desc">play featured video</string>
    <string name="photo_picker_thumbnail_desc">Play video</string>
    <string name="reader_list_item_suggestion_remove_desc">delete</string>
    <string name="reader_photo_view_desc">photo</string>
    <string name="stats_list_cell_chevron_expand_desc">expand</string>
    <string name="show_more_desc">show more</string>
    <string name="open_external_link_desc">open external link</string>
    <string name="notification_settings_switch_desc">Notifications</string>
    <string name="navigate_up_desc">navigate up</string>
    <string name="stats_list_cell_chevron_collapse_desc">collapse</string>
    <string name="stats_bar_desc">Showing %s</string>
    <string name="stats_bar_date_value_type_desc">%s, %d %s</string>
    <string name="stats_bar_date_value_desc">%s, %d views</string>
    <string name="stats_bar_week_desc">Week of %s</string>
    <string name="fab_add_tag_desc">Create Tag</string>
    <string name="fab_create_desc">create</string>
    <string name="stats_legend">stats graph legend</string>
    <string name="stats_tab_tap_content_description">showing %s</string>
    <string name="stats_follower_since_desc">since %s ago</string>
    <string name="stats_views_zero_desc">zero views</string>
    <string name="stats_views_one_desc">one view</string>
    <string name="stats_views_many_desc">%d views</string>
    <string name="stats_clicks_zero_desc">zero clicks</string>
    <string name="stats_clicks_one_desc">one click</string>
    <string name="stats_clicks_many_desc">%d clicks</string>
    <string name="stats_plays_zero_desc">zero plays</string>
    <string name="stats_plays_one_desc">one play</string>
    <string name="stats_plays_many_desc">%d plays</string>
    <string name="stats_comments_zero_desc">zero comments</string>
    <string name="stats_comments_one_desc">one comment</string>
    <string name="stats_comments_many_desc">%d comments</string>
    <string name="stats_followers_zero_desc">zero followers</string>
    <string name="stats_followers_one_desc">one follower</string>
    <string name="stats_followers_many_desc">%d followers</string>
    <string name="reader_blavatar_desc">site icon</string>
    <string name="reader_avatar_desc">profile picture</string>
    <string name="reader_gallery_images_desc">image gallery</string>


    <!-- Site Creation -->
    <string name="site_creation_title">Create New Site</string>
    <string name="site_creation_category_title">Create New Site Step 1</string>
    <string name="site_creation_theme_selection_title">Create New Site Step 2</string>
    <string name="site_creation_site_details_title">Create New Site Step 3</string>
    <string name="site_creation_domain_selection_title">Create New Site Step 4</string>
    <string name="site_creation_label_category_title">Step 1 of 4</string>
    <string name="site_creation_label_category">What kind of site do you need?\nChoose an option below:</string>
    <string name="site_creation_title_blog">Start with a Blog</string>
    <string name="site_creation_subtitle_blog">To share your ideas, stories and photographs with your followers.</string>
    <string name="site_creation_title_website">Start with a Website</string>
    <string name="site_creation_subtitle_website">To promote your business or brand and connect with your audience.</string>
    <string name="site_creation_title_portfolio">Start with a Portfolio</string>
    <string name="site_creation_subtitle_portfolio">To present your creative projects in a visual showcase.</string>
    <string name="site_creation_label_theme_selection_title">Step 2 of 4</string>
    <string name="site_creation_label_theme_selection">Get started fast with one of our popular themes. Once your site is created, you can browse and choose from hundreds more.</string>
    <string name="site_creation_label_theme_loading">Please wait while loading themes</string>
    <string name="site_creation_label_site_details_title">Step 3 of 4</string>
    <string name="site_creation_label_site_details">Tell us more about what you\'re creating. What\'s the title and tagline?</string>
    <string name="site_creation_label_domain_selection_title">Step 4 of 4</string>
    <string name="site_creation_label_domain_selection">Pick an available \"yourname.wordpress.com\" address to let people find you on the web.</string>
    <string name="site_creation_domain_keywords_hint">Type a keyword for more ideas</string>
    <string name="site_creation_domain_finish_button">Create site</string>
    <string name="site_creation_title_hint">Site title</string>
    <string name="site_creation_tagline_hint">Site tagline (optional)</string>
    <string name="site_creation_tagline_helper">The tagline is a short line of text shown right below the title in most themes, and act as site metadata on search engines.</string>
    <string name="site_creation_empty_site_title">Please enter a site title</string>
    <string name="site_creation_creating_laying_foundation">Laying site foundation…</string>
    <string name="site_creation_creating_fetching_info">Retrieving site information…</string>
    <string name="site_creation_creating_configuring_content">Configuring site content…</string>
    <string name="site_creation_creating_configuring_theme">Configuring site style…</string>
    <string name="site_creation_creating_preparing_frontend">Preparing frontend…</string>
    <string name="site_creation_creating_failed">Something went wrong&#8230;</string>
    <string name="site_creation_creating_failed_extended">We ran into an unexpected problem. How about giving it another shot?</string>
    <string name="site_creation_creating_retry">Try again</string>
    <string name="site_creation_creating_modal">Please wait until site creation is completed.</string>
    <string name="site_creation_epilogue_congrats">Congratulations!\nYour site is ready.</string>
    <string name="site_creation_epilogue_configure">Configure</string>
    <string name="site_creation_epilogue_write">Write first post</string>

<<<<<<< HEAD
    <!-- News Card -->
    <!-- When announcing a new feature, add new strings and make sure to update LocalNewsItem.kt -->
    <!-- Never reuse same keys for new announcements! The new value might not be translated before the release
    which would result in showing an out-of-date announcement. Moreover since the url has translatable set to false,
    the out-of-date announcement might redirect the user to the new feature. -->
    <!--suppress UnusedResources -->
    <string name="news_card_announcement_title_sample_announcement" >[New feature available]</string>
    <!--suppress UnusedResources -->
    <string name="news_card_announcement_content_sample_announcement">[No time to read right now? No problem: save posts for when you do.]</string>
    <!--suppress UnusedResources -->
    <string name="news_card_announcement_action_sample_announcement">[Read more]</string>
    <!--suppress UnusedResources -->
    <string name="news_card_announcement_action_url_sample_announcement" translatable="false">https://en.blog.wordpress.com/2018/06/21/bookmark-posts-with-save-for-later/</string>
    <!-- END (News Card) -->
=======
    <string name="content_description_done">Done</string>
    <string name="quick_start_button_negative" tools:ignore="UnusedResources">Not now</string>
    <string name="quick_start_button_negative_short" tools:ignore="UnusedResources">Cancel</string>
    <string name="quick_start_button_positive" tools:ignore="UnusedResources">Go</string>
    <string name="quick_start_button_skip">Skip all</string>
    <string name="quick_start_button_skip_negative">Cancel</string>
    <string name="quick_start_button_skip_positive">Skip</string>
    <string name="quick_start_dialog_choose_theme_message">Browse all our themes to find your perfect fit.</string>
    <string name="quick_start_dialog_choose_theme_message_short" tools:ignore="UnusedResources">Tap %1$s Themes %2$s to discover new themes</string>
    <string name="quick_start_dialog_choose_theme_title">Choose a theme</string>
    <string name="quick_start_dialog_continue_setup_message">Time to finish setting up your site!  Our checklist walks you through the next steps.</string>
    <string name="quick_start_dialog_continue_setup_title">Continue with site setup</string>
    <string name="quick_start_dialog_customize_site_message">Change colors, fonts, and images for a perfectly personalized site.</string>
    <string name="quick_start_dialog_customize_site_message_short_customize">Tap %1$s Customize %2$s to start personalizing your site</string>
    <string name="quick_start_dialog_customize_site_message_short_themes" tools:ignore="UnusedResources">Tap %1$s Themes %2$s to continue</string>
    <string name="quick_start_dialog_customize_site_title">Customize your site</string>
    <string name="quick_start_dialog_follow_sites_message">Find sites that speak to you, and follow them to get updates when they publish.</string>
    <string name="quick_start_dialog_follow_sites_message_short_reader" tools:ignore="UnusedResources">Tap %1$s Reader %2$s to continue</string>
    <string name="quick_start_dialog_follow_sites_message_short_search">Tap %1$s Search %2$s to look for sites with similar interests</string>
    <string name="quick_start_dialog_follow_sites_title">Follow other sites</string>
    <string name="quick_start_dialog_need_help_button_negative">No</string>
    <string name="quick_start_dialog_need_help_button_neutral">Never</string>
    <string name="quick_start_dialog_need_help_button_positive">Yes</string>
    <string name="quick_start_dialog_need_help_message">Our Quick Start checklist walks you through the basics of setting up a new website.</string>
    <string name="quick_start_dialog_need_help_title">Want a little help getting started?</string>
    <string name="quick_start_dialog_publish_post_message">It\'s time!  Draft and publish your very first post.</string>
    <string name="quick_start_dialog_publish_post_message_short" tools:ignore="UnusedResources">Tap %1$s Create Post %2$s to create a new post</string>
    <string name="quick_start_dialog_publish_post_title">Publish a post</string>
    <string name="quick_start_dialog_share_site_message">Connect to your social media accounts &#8211; your site will automatically share new posts.</string>
    <string name="quick_start_dialog_share_site_message_short_connections">Tap the %1$s Connections %2$s to add your social media accounts</string>
    <string name="quick_start_dialog_share_site_message_short_sharing" tools:ignore="UnusedResources">Tap %1$s Sharing %2$s to continue</string>
    <string name="quick_start_dialog_share_site_title">Share your site</string>
    <string name="quick_start_dialog_skip_message">The quick tour will guide you through building a basic site.  Are you sure you want to skip?</string>
    <string name="quick_start_dialog_skip_title">Skip Quick Start</string>
    <string name="quick_start_dialog_view_site_message">Preview your new site to see what your visitors will see.</string>
    <string name="quick_start_dialog_view_site_message_short" tools:ignore="UnusedResources">Tap %1$s View Site %2$s to preview your site</string>
    <string name="quick_start_dialog_view_site_title">View your site</string>
    <string name="quick_start_list_choose_theme_subtitle">@string/quick_start_dialog_choose_theme_message</string>
    <string name="quick_start_list_choose_theme_title">@string/quick_start_dialog_choose_theme_title</string>
    <string name="quick_start_list_complete_subtitle">doesn\'t it feel good to cross things off a list?</string>
    <string name="quick_start_list_complete_title">Congrats on finishing Quick Start</string>
    <string name="quick_start_list_create_site_subtitle">Get your site up and running</string>
    <string name="quick_start_list_create_site_title">Create your site</string>
    <string name="quick_start_list_customize_site_subtitle">@string/quick_start_dialog_customize_site_message</string>
    <string name="quick_start_list_customize_site_title">@string/quick_start_dialog_customize_site_title</string>
    <string name="quick_start_list_follow_site_subtitle">@string/quick_start_dialog_follow_sites_message</string>
    <string name="quick_start_list_follow_site_title">@string/quick_start_dialog_follow_sites_title</string>
    <string name="quick_start_list_publish_post_subtitle">@string/quick_start_dialog_publish_post_message</string>
    <string name="quick_start_list_publish_post_title">@string/quick_start_dialog_publish_post_title</string>
    <string name="quick_start_list_share_site_subtitle">@string/quick_start_dialog_share_site_message</string>
    <string name="quick_start_list_share_site_title">@string/quick_start_dialog_share_site_title</string>
    <string name="quick_start_list_view_site_subtitle">@string/quick_start_dialog_view_site_message</string>
    <string name="quick_start_list_view_site_title">@string/quick_start_dialog_view_site_title</string>
    <string name="quick_start_sites">Quick Start</string>
    <string name="quick_start_sites_progress" translatable="false">%1$d/%2$d</string>
    <string name="quick_start_span_end" translatable="false">&lt;/span&gt;</string>
    <string name="quick_start_span_start" translatable="false">&lt;span style=&quot;color:#0&quot;&gt;</string>
    <string name="quick_start_focus_point_description">tap here</string>

>>>>>>> d57534b6
</resources><|MERGE_RESOLUTION|>--- conflicted
+++ resolved
@@ -2236,22 +2236,6 @@
     <string name="site_creation_epilogue_configure">Configure</string>
     <string name="site_creation_epilogue_write">Write first post</string>
 
-<<<<<<< HEAD
-    <!-- News Card -->
-    <!-- When announcing a new feature, add new strings and make sure to update LocalNewsItem.kt -->
-    <!-- Never reuse same keys for new announcements! The new value might not be translated before the release
-    which would result in showing an out-of-date announcement. Moreover since the url has translatable set to false,
-    the out-of-date announcement might redirect the user to the new feature. -->
-    <!--suppress UnusedResources -->
-    <string name="news_card_announcement_title_sample_announcement" >[New feature available]</string>
-    <!--suppress UnusedResources -->
-    <string name="news_card_announcement_content_sample_announcement">[No time to read right now? No problem: save posts for when you do.]</string>
-    <!--suppress UnusedResources -->
-    <string name="news_card_announcement_action_sample_announcement">[Read more]</string>
-    <!--suppress UnusedResources -->
-    <string name="news_card_announcement_action_url_sample_announcement" translatable="false">https://en.blog.wordpress.com/2018/06/21/bookmark-posts-with-save-for-later/</string>
-    <!-- END (News Card) -->
-=======
     <string name="content_description_done">Done</string>
     <string name="quick_start_button_negative" tools:ignore="UnusedResources">Not now</string>
     <string name="quick_start_button_negative_short" tools:ignore="UnusedResources">Cancel</string>
@@ -2311,5 +2295,19 @@
     <string name="quick_start_span_start" translatable="false">&lt;span style=&quot;color:#0&quot;&gt;</string>
     <string name="quick_start_focus_point_description">tap here</string>
 
->>>>>>> d57534b6
+
+    <!-- News Card -->
+    <!-- When announcing a new feature, add new strings and make sure to update LocalNewsItem.kt -->
+    <!-- Never reuse same keys for new announcements! The new value might not be translated before the release
+    which would result in showing an out-of-date announcement. Moreover since the url has translatable set to false,
+    the out-of-date announcement might redirect the user to the new feature. -->
+    <!--suppress UnusedResources -->
+    <string name="news_card_announcement_title_sample_announcement" >[New feature available]</string>
+    <!--suppress UnusedResources -->
+    <string name="news_card_announcement_content_sample_announcement">[No time to read right now? No problem: save posts for when you do.]</string>
+    <!--suppress UnusedResources -->
+    <string name="news_card_announcement_action_sample_announcement">[Read more]</string>
+    <!--suppress UnusedResources -->
+    <string name="news_card_announcement_action_url_sample_announcement" translatable="false">https://en.blog.wordpress.com/2018/06/21/bookmark-posts-with-save-for-later/</string>
+    <!-- END (News Card) -->
 </resources>