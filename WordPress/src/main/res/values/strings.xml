<?xml version='1.0' encoding='utf-8'?>
<resources xmlns:tools="http://schemas.android.com/tools">

    <string name="app_name" translatable="false">WordPress</string>

    <!-- account setup -->
    <string name="xmlrpc_missing_method_error">Couldn\'t connect. Required XML-RPC methods are missing on the server.</string>
    <string name="xmlrpc_post_blocked_error">Couldn\'t connect. Your host is blocking POST requests, and the app needs
        that in order to communicate with your site. Contact your host to solve this problem.</string>
    <string name="xmlrpc_endpoint_forbidden_error">Couldn\'t connect. We received a 403 error when trying to access your
        site XMLRPC endpoint. The app needs that in order to communicate with your site. Contact your host to solve
        this problem.</string>
    <string name="no_network_title">No network available</string>
    <string name="no_network_message">There is no network available</string>
    <string name="sign_out_wpcom_confirm_with_changes">You have changes to posts that haven’t been uploaded to your site. Logging out now will delete those changes from your device. Log out anyway?</string>
    <string name="sign_out_wpcom_confirm_with_no_changes">Log out of WordPress?</string>

    <!-- form labels -->
    <string name="select_categories">Select categories</string>
    <string name="tags_separate_with_commas">Separate tags with commas</string>
    <string name="max_thumbnail_px_size">Maximum Image Size</string>
    <string name="image_quality">Image Quality</string>
    <string name="max_video_resolution">Maximum Video Size</string>
    <string name="video_quality">Video Quality</string>
    <string name="password">Password</string>

    <!-- comment form labels -->
    <string name="anonymous">Anonymous</string>

    <!-- Screen titles -->
    <string name="release_notes_screen_title">Release notes</string>
    <string name="license_screen_title">License</string>
    <string name="help_screen_title">Help and Support</string>
    <string name="notif_settings_screen_title">Notification settings</string>
    <string name="my_site_section_screen_title">My site</string>
    <string name="me_section_screen_title">Me</string>
    <string name="reader_screen_title">Reader</string>
    <string name="notifications_screen_title">Notifications</string>
    <string name="publicize_buttons_screen_title">Sharing buttons</string>
    <string name="media_settings_screen_title">File details</string>
    <string name="person_detail_screen_title">Person detail</string>
    <string name="login_epilogue_screen_title">Logged in as</string>
    <string name="login_prologue_screen_title">Login</string>
    <string name="signup_epilogue_screen_title">New account</string>
    <string name="share_intent_screen_title">Pick site</string>
    <string name="edit_photo_screen_title">Edit Photo</string>
    <string name="notif_detail_screen_title">Notification detail %s</string>

    <!-- default strings -->
    <string name="wordpress" translatable="false">WordPress</string>

    <!-- general strings -->
    <string name="posts">Posts</string>
    <string name="sites">Sites</string>
    <string name="media">Media</string>
    <string name="themes">Themes</string>
    <string name="about_the_app">About the app</string>
    <string name="username">Username</string>
    <string name="cancel">Cancel</string>
    <string name="save">Save</string>
    <string name="keep_editing">Keep editing</string>
    <string name="add">Add</string>
    <string name="remove">Remove</string>
    <string name="removed">Removed</string>
    <string name="search">Search</string>
    <string name="show">Show</string>
    <string name="hide">Hide</string>
    <string name="select_all">Select all</string>
    <string name="deselect_all">Deselect all</string>
    <string name="sure_to_remove_account">Remove this site from the app?</string>
    <string name="yes">Yes</string>
    <string name="no">No</string>
    <string name="error">Error</string>
    <string name="connection_error">Connection error</string>
    <string name="connection_to_server_lost">The connection to the server was lost</string>
    <string name="category_refresh_error">Category refresh error</string>
    <string name="incorrect_credentials">Incorrect username or password.</string>
    <string name="cancel_edit">Cancel edit</string>
    <string name="gallery_error">The media item couldn\'t be retrieved</string>
    <string name="refresh">Refresh</string>
    <string name="report_bug">Report bug</string>
    <string name="blog_not_found">An error occurred when accessing this blog</string>
    <string name="post_not_found">An error occurred when loading the post. Refresh your posts and try again.</string>
    <string name="sign_in">Log in</string>
    <string name="signing_out">Logging out…</string>
    <string name="sign_in_wpcom">Log in to WordPress.com</string>
    <string name="learn_more">Learn more</string>
    <string name="uploading_post">Uploading \"%s\"</string>
    <string name="language">Language</string>
    <string name="interface_language">Interface Language</string>
    <string name="signout">Log out</string>
    <string name="undo">Undo</string>
    <string name="never">Never</string>
    <string name="unknown">Unknown</string>
    <string name="off">Off</string>
    <string name="could_not_load_page">Could not load page</string>
    <string name="send">Send</string>
    <string name="swipe_for_more">Swipe for more</string>
    <string name="confirm">Confirm</string>
    <string name="cant_open_url">Unable to open the link</string>
    <string name="retry">Retry</string>
    <string name="invalid_ip_or_range">Invalid IP or IP range</string>
    <string name="copy">Copy</string>
    <string name="error_please_choose_browser">Error opening the default web browser. Please choose another app:</string>
    <string name="delete_yes">Delete</string>
    <string name="add_count">Add %d</string>
    <string name="preview_count">Preview %d</string>
    <string name="dismiss">dismiss</string>
    <string name="exit">exit</string>
    <string name="ok">OK</string>
    <string name="site_cannot_be_loaded">We cannot load the data for your site right now. Please try again later</string>

    <string name="button_not_now">Not now</string>

    <string name="latitude_longitude">%1$f, %2$f</string>
    <string name="author_name_blog_name">%1$s, %2$s</string>
    <string name="at_username">\@%s</string>

    <!-- CAB -->
    <string name="cab_selected">%d selected</string>

    <!-- Media  -->
    <string name="media_all">All</string>
    <string name="media_images">Images</string>
    <string name="media_documents">Documents</string>
    <string name="media_videos">Videos</string>
    <string name="media_audio">Audio</string>
    <string name="media_gallery_column_count_single">1 column</string>
    <string name="media_gallery_column_count_multi">%d columns</string>
    <string name="media_gallery_type_thumbnail_grid">Thumbnail grid</string>
    <string name="media_gallery_type_squares">Squares</string>
    <string name="media_gallery_type_tiled">Tiled</string>
    <string name="media_gallery_type_circles">Circles</string>
    <string name="media_gallery_type_slideshow">Slideshow</string>
    <string name="media_insert_title">Add multiple photos</string>
    <string name="media_insert_individually">Add individually</string>
    <string name="media_insert_as_gallery">Add as gallery</string>
    <string name="media_downloading">Saving media to this device</string>
    <string name="wp_media_title">WordPress media</string>
    <string name="pick_photo">Select photo</string>
    <string name="pick_video">Select video</string>
    <string name="pick_media">Add image or video</string>
    <string name="capture_or_pick_photo">Capture or select photo</string>
    <string name="reader_toast_err_get_post">Unable to retrieve this post</string>
    <string name="media_error_no_permission">You don\'t have permission to view the media library</string>
    <string name="media_error_no_permission_upload">You don\'t have permission to upload media to the site</string>
    <string name="media_error_http_too_large_photo_upload">Image too large to upload. Try changing Optimize Images in your app\'s settings</string>
    <string name="media_error_http_too_large_video_upload">Video too large to upload</string>
    <string name="media_error_exceeds_php_filesize">File exceeds the maximum upload size for this site</string>
    <string name="media_error_exceeds_memory_limit">File too large to be uploaded on this site</string>
    <string name="media_error_internal_server_error">Upload error. Try changing Optimize Images in your app\'s settings</string>
    <string name="media_error_timeout">Server took too long to respond</string>
    <string name="share_media_permission_required">Permissions required in order to share images or videos</string>
    <string name="media_fetching">Fetching media…</string>
    <string name="media_upload_error">Media upload error occurred</string>
    <string name="media_generic_error">Media error occurred</string>
    <string name="media_space_used">%1$s used</string>

    <string name="media_upload_state_queued">Queued</string>
    <string name="media_upload_state_uploading">Uploading</string>
    <string name="media_upload_state_deleting">Deleting</string>
    <string name="media_upload_state_deleted">Deleted</string>
    <string name="media_upload_state_failed">Upload Failed</string>
    <string name="media_upload_state_uploaded">Uploaded</string>

    <string name="media_encoder_quality_80">Low</string>
    <string name="media_encoder_quality_85">Medium</string>
    <string name="media_encoder_quality_90">High</string>
    <string name="media_encoder_quality_95">Very High</string>
    <string name="media_encoder_quality_100">Maximum</string>

    <!-- Edit Media -->
    <string name="media_edit_title_text">Title</string>
    <string name="media_edit_caption_text">Caption</string>
    <string name="media_edit_alttext_text">Alt text</string>
    <string name="media_edit_description_text">Description</string>
    <string name="media_edit_link_text">Link to</string>
    <string name="media_edit_link_hint">Open link in a new window/tab</string>
    <string name="media_edit_failure">Failed to update</string>
    <string name="media_edit_file_details_card_caption">File Details</string>
    <string name="media_edit_customize_card_caption">Customize</string>
    <string name="media_edit_url_caption">URL</string>
    <string name="media_edit_filename_caption">File Name</string>
    <string name="media_edit_filetype_caption">File Type</string>
    <string name="media_edit_image_dimensions_caption">Image Dimensions</string>
    <string name="media_edit_video_dimensions_caption">Video Dimensions</string>
    <string name="media_edit_duration_caption">Duration</string>
    <string name="media_edit_upload_date_caption">Upload Date</string>
    <string name="media_edit_copy_url_toast">URL copied to clipboard</string>
    <string name="fab_content_description_preview">Preview</string>

    <!-- Media settings title -->
    <string name="media_title_image_details">Image details</string>
    <string name="media_title_video_details">Video details</string>
    <string name="media_title_audio_details">Audio details</string>
    <string name="media_title_document_details">Document details</string>

    <!-- Delete Media -->
    <string name="cannot_delete_multi_media_items">Some media can\'t be deleted at this time. Try again later.</string>
    <string name="cannot_retry_deleted_media_item">Media has been removed. Delete it from this post?</string>
    <string name="media_empty_list">You don\'t have any media</string>
    <string name="media_empty_search_list">No media matching your search</string>
    <string name="media_empty_image_list">You don\'t have any images</string>
    <string name="media_empty_videos_list">You don\'t have any videos</string>
    <string name="media_empty_documents_list">You don\'t have any documents</string>
    <string name="media_empty_audio_list">You don\'t have any audio</string>
    <string name="media_empty_upload_media">Upload media</string>
    <string name="delete">Delete</string>
    <string name="confirm_delete_media_image">Delete this image?</string>
    <string name="confirm_remove_media_image">Remove this image from the post?</string>
    <string name="confirm_delete_media_video">Delete this video?</string>
    <string name="deleting_media_dlg">Deleting</string>
    <string name="remove_image_from_post">Remove from post</string>

    <!-- themes -->
    <string name="themes_fetching">Fetching themes…</string>

    <string name="theme_activate_button">Activate</string>
    <string name="theme_fetch_failed">Failed to fetch themes</string>
    <string name="theme_no_search_result_found">Sorry, no themes found.</string>

    <!-- link view -->
    <string name="link_enter_url">URL</string>
    <string name="link_enter_url_text">Link text (optional)</string>
    <string name="link_open_new_window">Open link in a new window/tab</string>

    <!-- page view -->
    <string name="title">Title</string>
    <string name="pages_empty_list_button">Create a page</string>
    <string name="page_settings">Page settings</string>
    <string name="pages">Pages</string>
    <string name="set_parent">Set Parent</string>
    <string name="page_delete_error">There was a problem deleting the page</string>
    <string name="page_status_change_error">There was a problem changing the page status</string>
    <string name="page_parent_change_error">There was a problem changing the page parent</string>
    <string name="page_delete_dialog_message">Are you sure you want to delete page %s?</string>
    <string name="top_level">Top level</string>
    <string name="page_moved_to_draft">Page has been moved to Drafts</string>
    <string name="page_moved_to_trash">Page has been trashed</string>
    <string name="page_moved_to_published">Page has been published</string>
    <string name="page_moved_to_scheduled">Page has been scheduled</string>
    <string name="page_permanently_deleted">Page has been permanently deleted</string>
    <string name="page_parent_changed">Page parent has been changed</string>

    <!-- posts tab -->
    <string name="posts_cannot_be_started">We cannot open the posts right now. Please try again later</string>
    <string name="untitled">Untitled</string>
    <string name="untitled_in_parentheses">(Untitled)</string>
    <string name="local_draft">Local draft</string>
    <string name="post_uploading">Uploading post</string>
    <string name="post_uploading_draft">Uploading draft</string>
    <string name="post_queued">Queued post</string>
    <string name="posts_empty_list">No posts yet. Why not create one?</string>
    <string name="posts_empty_list_button">Create a post</string>
    <string name="empty_list_default">This list is empty</string>
    <string name="posts_published_empty">You haven\'t published any posts yet</string>
    <string name="posts_scheduled_empty">You don\'t have any scheduled posts</string>
    <string name="posts_draft_empty">You don\'t have any draft posts</string>
    <string name="posts_trashed_empty">You don\'t have any trashed posts</string>
    <string name="multiple_status_label_delimiter" translatable="false">\u0020·\u0020</string>
    <string name="post_list_toggle_item_layout_cards_view">Switch to cards view</string>
    <string name="post_list_toggle_item_layout_list_view">Switch to list view</string>
    <string name="post_waiting_for_connection_publish">We\'ll publish the post when your device is back online.</string>
    <string name="post_waiting_for_connection_pending">We\'ll submit your post for review when your device is back online.</string>
    <string name="post_waiting_for_connection_scheduled">We\'ll schedule your post when your device is back online.</string>
    <string name="post_waiting_for_connection_private">We\'ll publish your private post when your device is back online.</string>
    <string name="post_waiting_for_connection_draft">We\'ll save your draft when your device is back online</string>
    <string name="post_waiting_for_connection_publish_cancel"> We won\'t publish these changes.</string>
    <string name="post_waiting_for_connection_pending_cancel">We won\'t submit these changes for review. </string>
    <string name="post_waiting_for_connection_scheduled_cancel">We won\'t schedule these changes.</string>
    <string name="post_waiting_for_connection_draft_cancel">We won\'t save the latest changes to your draft.</string>

    <!-- buttons on post cards -->
    <string name="button_edit">Edit</string>
    <string name="button_publish">Publish</string>
    <string name="button_sync">Sync</string>
    <string name="button_view">View</string>
    <string name="button_preview">Preview</string>
    <string name="button_stats">Stats</string>
    <string name="button_trash">Trash</string>
    <string name="button_delete_permanently">Delete Permanently</string>
    <string name="button_delete" translatable="false">@string/delete</string>
    <string name="button_more" translatable="false">@string/more</string>
    <string name="button_discard">Discard</string>
    <string name="button_retry">Retry</string>
    <string name="button_move_to_draft">Move to Draft</string>

    <!-- post uploads -->
    <string name="upload_failed_param">Upload failed for \"%s\"</string>

    <string name="media_file_post_singular_mixed_not_uploaded_one_file">1 post with 1 file not uploaded</string>
    <string name="media_file_posts_plural_mixed_not_uploaded_one_file">%1$d posts with 1 file not uploaded</string>
    <string name="media_file_page_singular_mixed_not_uploaded_one_file">1 page with 1 file not uploaded</string>
    <string name="media_file_pages_plural_mixed_not_uploaded_one_file">%1$d pages with 1 file not uploaded</string>
    <string name="media_file_pages_and_posts_mixed_not_uploaded_one_file">%1$d posts / pages with 1 file not uploaded</string>

    <string name="media_file_post_singular_mixed_not_uploaded_files_plural">1 post with %1$d files not uploaded</string>
    <string name="media_file_posts_plural_mixed_not_uploaded_files_plural">%1$d posts with %2$d files not uploaded</string>
    <string name="media_file_page_singular_mixed_not_uploaded_files_plural">1 page with %1$d files not uploaded</string>
    <string name="media_file_pages_plural_mixed_not_uploaded_files_plural">%1$d pages with %2$d files not uploaded</string>
    <string name="media_file_pages_and_posts_mixed_not_uploaded_files_plural">%1$d posts / pages with %2$d files not uploaded</string>

    <string name="media_file_post_singular_only_not_uploaded">1 post not uploaded</string>
    <string name="media_file_posts_plural_only_not_uploaded">%1$d posts not uploaded</string>
    <string name="media_file_page_singular_only_not_uploaded">1 page not uploaded</string>
    <string name="media_file_pages_plural_only_not_uploaded">%1$d pages not uploaded</string>
    <string name="media_file_pages_and_posts_only_not_uploaded">%1$d posts / pages not uploaded</string>

    <string name="media_files_not_uploaded">%d files not uploaded</string>
    <string name="media_files_uploaded">%d files uploaded</string>
    <string name="media_file_not_uploaded">1 file not uploaded</string>
    <string name="media_file_uploaded">1 file uploaded</string>
    <string name="media_files_uploaded_successfully">, %d successfully uploaded</string>
    <string name="media_all_files_uploaded_successfully">%d files uploaded successfully</string>
    <string name="retry_needs_aztec" translatable="false">Retry only available in the Beta editor</string>
    <string name="media_files_uploaded_write_post">Write Post</string>

    <!-- post view -->
    <string name="draft_uploaded">Draft uploaded</string>
    <string name="post_published">Post published</string>
    <string name="post_submitted">Post submitted</string>
    <string name="page_published">Page published</string>
    <string name="post_scheduled">Post scheduled</string>
    <string name="page_scheduled">Page scheduled</string>
    <string name="post_updated">Post updated</string>
    <string name="page_updated">Page updated</string>
    <string name="file_not_found">Couldn\'t find the file for upload. Was it deleted or moved?</string>
    <string name="delete_post">Delete post?</string>
    <string name="delete_page">Delete page?</string>
    <string name="posts_fetching">Fetching posts…</string>
    <string name="pages_fetching">Fetching pages…</string>
    <string name="dialog_confirm_publish_title">Ready to Publish?</string>
    <string name="dialog_confirm_publish_message_post">This post will be published immediately.</string>
    <string name="dialog_confirm_publish_message_page">This page will be published immediately.</string>
    <string name="dialog_confirm_publish_yes">Publish now</string>
    <string name="dialog_confirm_update_title">Ready to Update?</string>
    <string name="dialog_confirm_update_message_post">This published post will be updated immediately.</string>
    <string name="dialog_confirm_update_message_page">This published page will be updated immediately.</string>
    <string name="dialog_confirm_update_yes">Update now</string>
    <string name="dialog_confirm_delete_permanently_post">Are you sure you\'d like to permanently delete this post?</string>

    <!-- scheduled post sync confirmation dialog -->
    <string name="dialog_confirm_scheduled_post_sync_title">Ready to Sync?</string>
    <string name="dialog_confirm_scheduled_post_sync_message">This post will be synced immediately.</string>
    <string name="dialog_confirm_scheduled_post_sync_yes">Sync now</string>

    <!-- post version sync conflict dialog -->
    <string name="dialog_confirm_load_remote_post_title">Resolve sync conflict</string>
    <string name="dialog_confirm_load_remote_post_body">This post has two versions that are in conflict. Select the version you would like to discard.\n\n</string>
    <string name="dialog_confirm_load_remote_post_body_2">Local\nSaved on %s\n\nWeb\nSaved on %s\n</string>
    <string name="dialog_confirm_load_remote_post_discard_local">Discard Local</string>
    <string name="dialog_confirm_load_remote_post_discard_web">Discard Web</string>
    <string name="toast_conflict_updating_post">Updating post</string>
    <string name="snackbar_conflict_local_version_discarded">Local version discarded</string>
    <string name="snackbar_conflict_web_version_discarded">Web version discarded</string>
    <string name="snackbar_conflict_undo">Undo</string>

    <!-- post autosave revision dialog -->
    <string name="dialog_confirm_autosave_title">Which version would you like to edit?</string>
    <string name="dialog_confirm_autosave_body_first_part">You recently made changes to this post but didn\'t save them. Choose a version to load:\n\n</string>
    <string name="dialog_confirm_autosave_body_second_part">From this app\nSaved on %s\n\nFrom another device\nSaved on %s\n</string>
    <string name="dialog_confirm_autosave_restore_button">The version from another device</string>
    <string name="dialog_confirm_autosave_dont_restore_button">The version from this app</string>

    <!-- trash post with local changes dialog -->
    <string name="dialog_confirm_trash_losing_local_changes_title">Local changes</string>
    <string name="dialog_confirm_trash_losing_local_changes_message">Trashing this post will discard local changes, are you sure you want to continue?</string>

    <!-- gutenberg informative dialog -->
    <string name="dialog_gutenberg_informative_title">Block Editor Enabled</string>
    <string name="dialog_gutenberg_informative_description_post">You\’re now using the block editor for new posts \u2014 great! If you\’d like to change to the classic editor, go to \'My Site\' &gt; \'Site Settings\'.</string>
    <string name="dialog_gutenberg_informative_description_page">You\’re now using the block editor for new pages \u2014 great! If you\’d like to change to the classic editor, go to \'My Site\' &gt; \'Site Settings\'.</string>
    <string name="dialog_gutenberg_informative_description_v2">We made big improvements to the block editor and think it\'s worth a try! We enabled it for new posts and pages but if you\'d like to change to the classic editor, go to \'My Site\' > \'Site Settings\'.</string>

    <!-- reload drop down -->
    <string name="loading">Loading…</string>

    <!-- comment view -->
    <string name="on">on</string>
    <string name="comment_status_approved">Approved</string>
    <string name="comment_status_unapproved">Pending</string>
    <string name="comment_status_spam">Spam</string>
    <string name="comment_status_trash">Trashed</string>
    <string name="comment_status_all">All</string>
    <string name="edit_comment">Edit comment</string>
    <string name="comments_empty_list">No comments yet</string>
    <string name="comments_empty_list_filtered_approved">No approved comments</string>
    <string name="comments_empty_list_filtered_pending">No pending comments</string>
    <string name="comments_empty_list_filtered_spam">No spam comments</string>
    <string name="comments_empty_list_filtered_trashed">No trashed comments</string>
    <string name="comment_reply_to_user">Reply to %s</string>
    <string name="comment_trashed">Comment trashed</string>
    <string name="comment_spammed">Comment marked as spam</string>
    <string name="comment_deleted_permanently">Comment deleted</string>
    <string name="comment">Comment</string>
    <string name="comments_fetching">Fetching comments…</string>
    <string name="comment_approved_talkback">Comment approved</string>
    <string name="comment_unapproved_talkback">Comment unapproved</string>
    <string name="comment_liked_talkback">Comment liked</string>
    <string name="comment_unliked_talkback">Comment unliked</string>
    <string name="comment_trash_talkback">Comment sent to trash</string>
    <string name="comment_untrash_talkback">Comment restored</string>
    <string name="comment_delete_talkback">Comment deleted</string>
    <string name="comment_spam_talkback">Comment marked as spam</string>
    <string name="comment_unspam_talkback">Comment marked as not spam</string>
    <string name="comment_title">%s on %s</string>
    <string name="comment_read_source_post">Read the source post</string>

    <!-- comment menu and buttons on comment detail - keep these short! -->
    <string name="mnu_comment_approve">Approve</string>
    <string name="mnu_comment_unapprove">Unapprove</string>
    <string name="mnu_comment_spam">Spam</string>
    <string name="mnu_comment_unspam">Not spam</string>
    <string name="mnu_comment_trash">Trash</string>
    <string name="mnu_comment_untrash">Restore</string>
    <string name="mnu_comment_delete_permanently">Delete</string>
    <string name="mnu_comment_liked">Liked</string>

    <!-- comment dialogs - must be worded to work for moderation of single/multiple comments -->
    <string name="dlg_approving_comments">Approving</string>
    <string name="dlg_unapproving_comments">Unapproving</string>
    <string name="dlg_spamming_comments">Marking as spam</string>
    <string name="dlg_trashing_comments">Sending to trash</string>
    <string name="dlg_deleting_comments">Deleting comments</string>
    <string name="dlg_confirm_trash_comments">Send to trash?</string>
    <string name="trash_yes">Trash</string>
    <string name="trash_no">Don\'t trash</string>

    <!-- comment actions -->
    <string name="reply">Reply</string>
    <string name="trash">Trash</string>
    <string name="like">Like</string>
    <string name="approve">Approve</string>
    <string name="comment_moderated_approved">Comment approved!</string>
    <string name="comment_liked">Comment liked</string>
    <string name="comment_q_action_done_generic">Action done!</string>
    <string name="comment_q_action_processing">Processing…</string>
    <string name="comment_q_action_liking">Liking…</string>
    <string name="comment_q_action_approving">Approving…</string>
    <string name="comment_q_action_replying">Replying…</string>

    <!-- pending draft local notifications -->
    <string name="pending_draft_one_day_1">You drafted \'%1$s\' yesterday. Don\'t forget to publish it!</string>
    <string name="pending_draft_one_day_2">Did you know that \'%1$s\' is still a draft? Publish away!</string>
    <string name="pending_draft_one_week_1">Your draft \'%1$s\' awaits you - be sure to publish it!</string>
    <string name="pending_draft_one_week_2">\'%1$s\' remains a draft. Remember to publish it!</string>
    <string name="pending_draft_one_month">Don\'t leave it hanging! \'%1$s\' is waiting to be published.</string>
    <string name="pending_draft_one_generic">Don\'t leave it hanging! \'%1$s\' is waiting to be published.</string>

    <!-- edit comment view -->
    <string name="hint_comment_content">Comment</string>
    <string name="saving_changes">Saving changes</string>
    <string name="sure_to_cancel_edit_comment">Cancel editing this comment?</string>
    <string name="dlg_sure_to_delete_comment">Permanently delete this comment?</string>
    <string name="dlg_sure_to_delete_comments">Permanently delete these comments?</string>
    <string name="content_required">Comment is required</string>
    <string name="toast_comment_unedited">Comment hasn\'t changed</string>

    <!-- context menu -->
    <string name="remove_account">Remove site</string>

    <!-- post actions -->
    <string name="post_trashed">Post sent to trash</string>
    <string name="post_trashing">Post is being trashed</string>
    <string name="post_restored">Post restored</string>
    <string name="post_restoring">Post is being restored</string>
    <string name="post_moving_to_draft">Post is being moved to draft</string>

    <string name="share_link">Share link</string>
    <string name="view_in_browser">View in browser</string>
    <string name="preview">Preview</string>
    <string name="update_verb">Update</string>
    <string name="uploading_title">Uploading…</string>

    <string name="uploading_subtitle_mixed_page_singular_media_plural">1 page, and %1$d of %2$d files remaining</string>
    <string name="uploading_subtitle_mixed_post_singular_media_plural">1 post, and %1$d of %2$d files remaining</string>
    <string name="uploading_subtitle_mixed_pages_plural_media_plural">%1$d pages, and %2$d of %3$d files remaining</string>
    <string name="uploading_subtitle_mixed_posts_plural_media_plural">%1$d posts, and %2$d of %3$d files remaining</string>
    <string name="uploading_subtitle_mixed_pages_and_posts_plural_media_plural">%1$d pages / posts, and %2$d of %3$d files remaining</string>

    <string name="uploading_subtitle_mixed_page_singular_media_one">1 page, and 1 file remaining</string>
    <string name="uploading_subtitle_mixed_post_singular_media_one">1 post, and 1 file remaining</string>
    <string name="uploading_subtitle_mixed_pages_plural_media_one">%1$d pages, and 1 file remaining</string>
    <string name="uploading_subtitle_mixed_posts_plural_media_one">%1$d posts, and 1 file remaining</string>
    <string name="uploading_subtitle_mixed_pages_and_posts_plural_media_one">%1$d pages / posts, and 1 file remaining</string>

    <string name="uploading_subtitle_posts_only_plural">%1$d posts remaining</string>
    <string name="uploading_subtitle_pages_only_plural">%1$d pages remaining</string>
    <string name="uploading_subtitle_posts_only_one">1 post remaining</string>
    <string name="uploading_subtitle_pages_only_one">1 page remaining</string>
    <string name="uploading_subtitle_pages_posts">%1$d pages / posts remaining</string>
    <string name="uploading_subtitle_media_only">%1$d of %2$d files remaining</string>
    <string name="uploading_subtitle_media_only_one">1 file remaining</string>
    <string name="uploading_media">Uploading media…</string>

    <!-- new account view -->
    <string name="no_site_error">The site at this address is not a WordPress site. For us to connect to it, the site must use WordPress.</string>

    <!-- category management -->
    <string name="categories">Categories</string>
    <string name="add_new_category">Add new category</string>
    <string name="category_name">Category name</string>
    <string name="category_parent">Parent category (optional):</string>
    <string name="adding_cat_failed">Adding category failed</string>
    <string name="adding_cat_success">Category added successfully</string>
    <string name="cat_name_required">The category name field is required</string>
    <string name="top_level_category_name">Top level</string>


    <!-- action from share intents -->
    <string name="share_action_post">Add to new post</string>
    <string name="share_action_media">Add to media library</string>
    <string name="share_intent_pick_site">Pick site</string>
    <string name="share_intent_adding_to">Adding to</string>
    <string name="share_action">Share</string>
    <string name="cant_share_no_visible_blog">You can\'t share to WordPress without a visible blog</string>

    <!-- file errors -->
    <string name="file_error_create">Couldn\'t create temp file for media upload. Make sure there is enough free space on your device.</string>

    <!-- SD Card errors -->
    <string name="sdcard_title">SD Card Required</string>
    <string name="sdcard_message">A mounted SD card is required to upload media</string>

    <!--     Begin     -->
    <!-- Site Settings -->
    <!--               -->

    <!-- General -->
    <string name="discussion">Discussion</string>
    <string name="privacy">Privacy</string>
    <string name="related_posts">Related Posts</string>
    <string name="more">More</string>
    <string name="none">None</string>
    <string name="disabled">Disabled</string>
    <string name="comments">Comments</string>
    <string name="close_after">Close after</string>
    <string name="oldest_first">Oldest first</string>
    <string name="newest_first">Newest first</string>
    <string name="days_quantity_one">1 day</string>
    <string name="days_quantity_other">%d days</string>

    <!-- PreferenceCategory Headers -->
    <string name="site_settings_general_header">General</string>
    <string name="site_settings_account_header">Account</string>
    <string name="site_settings_writing_header">Writing</string>
    <string name="site_settings_editor">Editor</string>
    <string name="site_settings_discussion_header" translatable="false">@string/discussion</string>
    <string name="site_settings_discussion_new_posts_header">Defaults for new posts</string>
    <string name="site_settings_comments_header" translatable="false">@string/comments</string>
    <string name="site_settings_advanced_header">Advanced</string>
    <string name="site_settings_traffic_header">Traffic</string>
    <string name="site_settings_performance">Performance</string>

    <!-- Preference Titles -->
    <string name="site_settings_title_title">Site Title</string>
    <string name="site_settings_tagline_title">Tagline</string>
    <string name="site_settings_address_title">Address</string>
    <string name="site_settings_privacy_title" translatable="false">@string/privacy</string>
    <string name="site_settings_language_title" translatable="false">@string/language</string>
    <string name="site_settings_username_title" translatable="false">@string/username</string>
    <string name="site_settings_password_title" translatable="false">@string/password</string>
    <string name="site_settings_password_dialog_title">Update password</string>
    <string name="site_settings_default_category_title">Default Category</string>
    <string name="site_settings_tags_empty_button">Create a tag</string>
    <string name="site_settings_tags_empty_subtitle">Add your frequently used tags here so they can be quickly selected when tagging your posts</string>
    <string name="site_settings_tags_empty_title">You don\'t have any tags</string>
    <string name="site_settings_tags_empty_title_search">No tags matching your search</string>
    <string name="site_settings_tags_title">Tags</string>
    <string name="site_settings_default_format_title">Default Format</string>
    <string name="site_settings_week_start_title">Week starts on</string>
    <string name="site_settings_date_format_title">Date Format</string>
    <string name="site_settings_time_format_title">Time Format</string>
    <string name="site_settings_timezone_title">Timezone</string>
    <string name="site_settings_timezone_subtitle">Choose a city in your timezone</string>
    <string name="site_settings_posts_per_page_title">Posts per page</string>
    <string name="site_settings_format_entry_custom">Custom</string>
    <string name="site_settings_format_hint_custom">Custom format</string>
    <string name="site_settings_format_help">Learn more about date &amp; time formatting</string>
    <string name="site_settings_image_original_size">Original Size</string>
    <string name="site_settings_optimize_images">Optimize Images</string>
    <string name="site_settings_default_image_width_title" translatable="false">@string/max_thumbnail_px_size</string>
    <string name="site_settings_default_image_quality_title" translatable="false">@string/image_quality</string>
    <string name="site_settings_optimize_videos">Optimize Videos</string>
    <string name="site_settings_default_video_width_title" translatable="false">@string/max_video_resolution</string>
    <string name="site_settings_default_video_quality_title" translatable="false">@string/video_quality</string>
    <string name="site_settings_related_posts_title" translatable="false">@string/related_posts</string>
    <string name="site_settings_more_title" translatable="false">@string/more</string>
    <string name="site_settings_allow_comments_title">Allow Comments</string>
    <string name="site_settings_send_pingbacks_title">Send Pingbacks</string>
    <string name="site_settings_receive_pingbacks_title">Receive Pingbacks</string>
    <string name="site_settings_identity_required_title">Must include name and email</string>
    <string name="site_settings_account_required_title">Users must be logged in</string>
    <string name="site_settings_close_after_title" translatable="false">@string/close_after</string>
    <string name="site_settings_sort_by_title">Sort by</string>
    <string name="site_settings_threading_title">Threading</string>
    <string name="site_settings_paging_title">Paging</string>
    <string name="site_settings_whitelist_title">Automatically approve</string>
    <string name="site_settings_multiple_links_title">Links in comments</string>
    <string name="site_settings_moderation_hold_title">Hold for Moderation</string>
    <string name="site_settings_blacklist_title">Blacklist</string>
    <string name="site_settings_delete_site_title">Delete Site</string>
    <string name="site_settings_timezones_error">Unable to load timezones</string>
    <string name="site_settings_amp_title">Accelerated Mobile Pages (AMP)</string>
    <string name="site_settings_amp_summary">Your WordPress.com site supports the use of Accelerated Mobile Pages, a Google-led initiative that dramatically speeds up loading times on mobile devices</string>
    <string name="site_settings_gutenberg_default_for_new_posts">Use Block Editor</string>
    <string name="site_settings_gutenberg_default_for_new_posts_summary">Edit new posts and pages with the block editor</string>
    <string name="site_settings_password_updated">Password updated</string>
    <string name="site_settings_update_password_message">To reconnect the app to your self-hosted site, enter the site\'s new password here.</string>

    <!-- Media -->
    <string name="site_settings_quota_header">Media</string>
    <string name="site_settings_quota_space_title">Space Used</string>
    <string name="site_settings_quota_space_hint">If you need more space consider upgrading your WordPress plan.</string>
    <string name="site_settings_quota_space_value">%1$s of %2$s</string>
    <string name="site_settings_quota_space_unlimited">%1$s of unlimited</string>

    <!-- these represent a formatted amount along with a measuring unit, i.e. 10 B, or 132 kB, or 10.2 MB, 1,037.76 kB etc. -->
    <string name="file_size_in_bytes">%s B</string>
    <string name="file_size_in_kilobytes">%s kB</string>
    <string name="file_size_in_megabytes">%s MB</string>
    <string name="file_size_in_gigabytes">%s GB</string>
    <string name="file_size_in_terabytes">%s TB</string>

    <!-- Speed up your site -->
    <string name="site_settings_lazy_load_images_summary">Improve your site\'s speed by only loading images visible on the screen.</string>

    <!-- Site accelerator -->
    <string name="site_settings_site_accelerator">Site Accelerator</string>
    <string name="site_settings_site_accelerator_on">On</string>
    <string name="site_settings_site_accelerator_off">Off</string>
    <string name="site_settings_lazy_load_images">Lazy load images</string>
    <string name="site_settings_faster_images">Faster images</string>
    <string name="site_settings_faster_static_files">Faster static files</string>
    <string name="site_settings_site_accelerator_summary">Load pages faster by allowing Jetpack to optimize your images and static files (like CSS and JavaScript).</string>
    <!-- Media performance -->
    <string name="site_settings_media">Media</string>
    <string name="site_settings_ad_free_video_hosting">Ad-free Video Hosting</string>
    <!-- Jetpack search -->
    <string name="site_settings_jetpack_search">Jetpack Search</string>
    <string name="site_settings_improved_search">Improved Search</string>
    <string name="site_settings_improved_search_summary">Replace WordPress build-in search with an improved search experience</string>

    <string name="site_settings_more">More</string>
    <string name="site_settings_performance_and_speed">Performance and Speed</string>

    <!-- tag list and detail -->
    <string name="tag_name_hint">Tag</string>
    <string name="tag_description_hint">Description</string>
    <string name="add_new_tag">Add New Tag</string>
    <string name="error_tag_exists">A tag with this name already exists</string>
    <string name="dlg_confirm_delete_tag">Permanently delete \'%s\' tag?</string>
    <string name="dlg_deleting_tag">Deleting</string>
    <string name="dlg_saving_tag">Saving</string>

    <!-- Jetpack settings -->
    <string name="jetpack_site_settings_category_title">Jetpack Settings</string>
    <string name="jetpack_security_setting_title">Security</string>
    <string name="jetpack_monitor_uptime_title">Monitor your site\'s uptime</string>
    <string name="jetpack_send_email_notifications_title">Send notifications by email</string>
    <string name="jetpack_send_wp_notifications_title">Send push notifications</string>
    <string name="jetpack_prevent_brute_force_category_title">Brute force attack protection</string>
    <string name="jetpack_prevent_brute_force_title">Block malicious login attempts</string>
    <string name="jetpack_brute_force_whitelist_title">Whitelisted IP addresses</string>
    <string name="jetpack_wpcom_sign_in_category_title">WordPress.com login</string>
    <string name="jetpack_allow_wpcom_sign_in_title">Allow WordPress.com login</string>
    <string name="jetpack_match_wpcom_via_email_title">Match accounts using email</string>
    <string name="jetpack_require_two_factor_title">Require two-step authentication</string>

    <!-- Preference Summaries -->
    <string name="site_settings_privacy_public_summary">Public</string>
    <string name="site_settings_privacy_hidden_summary">Hidden</string>
    <string name="site_settings_privacy_private_summary">Private</string>
    <string name="site_settings_threading_summary">%d levels</string>
    <string name="site_settings_whitelist_all_summary">Comments from all users</string>
    <string name="site_settings_whitelist_known_summary">Comments from known users</string>
    <string name="site_settings_whitelist_none_summary" translatable="false">@string/none</string>
    <string name="site_settings_optimize_images_summary">Enable to resize and compress pictures</string>
    <string name="site_settings_optimize_video_summary">Enable to resize and compress videos</string>

    <string name="detail_approve_manual">Require manual approval for everyone\'s comments.</string>
    <string name="detail_approve_auto_if_previously_approved">Automatically approve if the user has a previously approved comment</string>
    <string name="detail_approve_auto">Automatically approve everyone\'s comments.</string>
    <string-array name="site_settings_auto_approve_details" translatable="false">
        <item>@string/detail_approve_manual</item>
        <item>@string/detail_approve_auto_if_previously_approved</item>
        <item>@string/detail_approve_auto</item>
    </string-array>

    <string name="site_settings_multiple_links_summary_zero">Require approval for more than 0 links</string>
    <string name="site_settings_multiple_links_summary_one">Require approval for more than 1 link</string>
    <string name="site_settings_multiple_links_summary_other">Require approval for more than %d links</string>
    <string name="site_settings_paging_summary_one">1 comment per page</string>
    <string name="site_settings_paging_summary_other">%d comments per page</string>

    <string name="privacy_public">Your site is visible to everyone and may be indexed by search engines</string>
    <string name="privacy_public_not_indexed">Your site is visible to everyone but asks search engines not to index it</string>
    <string name="privacy_private">Your site is visible only to you and users you approve</string>
    <string-array name="privacy_details" translatable="false">
        <item>@string/privacy_public</item>
        <item>@string/privacy_public_not_indexed</item>
        <item>@string/privacy_private</item>
    </string-array>

    <!-- Preference Entries -->
    <string name="approve_manual">No comments</string>
    <string name="approve_auto_if_previously_approved">Known users\' comments</string>
    <string name="approve_auto">All users</string>
    <string-array name="site_settings_auto_approve_entries" translatable="false">
        <item>@string/approve_manual</item>
        <item>@string/approve_auto_if_previously_approved</item>
        <item>@string/approve_auto</item>
    </string-array>

    <string-array name="site_settings_privacy_entries" translatable="false">
        <item>@string/site_settings_privacy_public_summary</item>
        <item>@string/site_settings_privacy_hidden_summary</item>
        <item>@string/site_settings_privacy_private_summary</item>
    </string-array>

    <string-array name="site_settings_sort_entries" translatable="false">
        <item>@string/oldest_first</item>
        <item>@string/newest_first</item>
    </string-array>

    <!-- Hints (long press) -->
    <string name="site_settings_title_hint">In a few words, explain what this site is about</string>
    <string name="site_settings_tagline_hint">A short description or catchy phrase to describe your blog</string>
    <string name="site_settings_address_hint">Changing your address is not currently supported</string>
    <string name="site_settings_privacy_hint">Controls who can see your site</string>
    <string name="site_settings_language_hint">Language this blog is primarily written in</string>
    <string name="site_settings_username_hint">Current user account</string>
    <string name="site_settings_password_hint">Change your password</string>
    <string name="site_settings_category_hint">Sets new post category</string>
    <string name="site_settings_tags_hint">Manage your site\'s tags</string>
    <string name="site_settings_format_hint">Sets new post format</string>
    <string name="site_settings_image_width_hint">Resizes images in posts to this width</string>
    <string name="site_settings_image_quality_hint">Quality of pictures. Higher values mean better quality pictures.</string>
    <string name="site_settings_video_width_hint">Resizes videos in posts to this size</string>
    <string name="site_settings_video_quality_hint">Quality of videos. Higher values mean better quality videos.</string>
    <string name="site_settings_related_posts_hint">Show or hide related posts in reader</string>
    <string name="site_settings_more_hint">View all available Discussion settings</string>
    <string name="site_settings_discussion_hint">View and change your sites discussion settings</string>
    <string name="site_settings_jetpack_performance_settings_hint">View and change your Jetpack performance settings</string>
    <string name="site_settings_allow_comments_hint">Allow readers to post comments</string>
    <string name="site_settings_send_pingbacks_hint">Attempt to notify any blogs linked to from the article</string>
    <string name="site_settings_receive_pingbacks_hint">Allow link notifications from other blogs</string>
    <string name="site_settings_close_after_hint">Disallow comments after the specified time</string>
    <string name="site_settings_sort_by_hint">Determines the order comments are displayed</string>
    <string name="site_settings_threading_hint">Allow nested comments to a certain depth</string>
    <string name="site_settings_paging_hint">Display comments in chunks of a specified size</string>
    <string name="site_settings_identity_required_hint">Comment author must fill out name and e-mail</string>
    <string name="site_settings_user_account_required_hint">Users must be registered and logged in to comment</string>
    <string name="site_settings_whitelist_hint">Comment author must have a previously approved comment</string>
    <string name="site_settings_multiple_links_hint">Ignores link limit from known users</string>
    <string name="site_settings_moderation_hold_hint">Comments that match a filter are put in the moderation queue</string>
    <string name="site_settings_blacklist_hint">Comments that match a filter are marked as spam</string>

    <!-- Related Posts -->
    <string name="site_settings_rp_switch_title">Show Related Posts</string>
    <string name="site_settings_rp_switch_summary">Related Posts displays relevant content from your site below your posts.</string>
    <string name="site_settings_rp_show_header_title">Show Header</string>
    <string name="site_settings_rp_show_images_title">Show Images</string>
    <string name="site_settings_rp_preview_header" translatable="false">@string/related_posts</string>
    <string name="site_settings_rp_preview1_title">Big iPhone/iPad Update Now Available</string>
    <string name="site_settings_rp_preview1_site">in \"Mobile\"</string>
    <string name="site_settings_rp_preview2_title">The WordPress for Android App Gets a Big Facelift</string>
    <string name="site_settings_rp_preview2_site">in \"Apps\"</string>
    <string name="site_settings_rp_preview3_title">Upgrade Focus: VideoPress For Weddings</string>
    <string name="site_settings_rp_preview3_site">in \"Upgrade\"</string>

    <!-- Learn More -->
    <string name="site_settings_learn_more_header" translatable="false">@string/learn_more</string>
    <string name="site_settings_learn_more_caption">You can override these settings for individual posts.</string>

    <!-- List Editors (Blacklist, Hold for Moderation) -->
    <string name="site_settings_list_editor_summary_one">1 item</string>
    <string name="site_settings_list_editor_summary_other">%d items</string>

    <string name="site_settings_list_editor_action_mode_title">Selected %1$d</string>
    <string name="site_settings_list_editor_no_items_text">No items</string>
    <string name="site_settings_list_editor_input_hint">Enter a word or phrase</string>
    <string name="site_settings_hold_for_moderation_description">When a comment contains any of these words in its content, name, URL, e-mail, or IP, it will be held in the moderation queue. You can enter partial words, so \"press\" will match \"WordPress.\"</string>
    <string name="site_settings_blacklist_description">When a comment contains any of these words in its content, name, URL, e-mail, or IP, it will be marked as spam. You can enter partial words, so \"press\" will match \"WordPress.\"</string>
    <string name="site_settings_jetpack_whitelist_description">You may whitelist an IP address or series of addresses preventing them from ever being blocked by Jetpack. IPv4 and IPv6 are acceptable. To specify a range, enter the low value and high value separated by a dash. Example: 12.12.12.1–12.12.12.100</string>

    <!-- Dialogs -->
    <string name="site_settings_discussion_title" translatable="false">@string/discussion</string>
    <string name="site_settings_close_after_dialog_title">Close commenting</string>
    <string name="site_settings_paging_dialog_header">Comments per page</string>
    <string name="site_settings_paging_dialog_description">Break comment threads into multiple pages.</string>
    <string name="site_settings_threading_dialog_header">Thread up to</string>
    <string name="site_settings_threading_dialog_description">Allow comments to be nested in threads.</string>
    <string name="site_settings_close_after_dialog_header" translatable="false">@string/close_after</string>
    <string name="site_settings_close_after_dialog_description">Automatically close comments on articles.</string>
    <string name="site_settings_close_after_dialog_switch_text">Automatically close</string>

    <!-- Errors -->
    <string name="site_settings_unknown_language_code_error">Language code not recognized</string>
    <string name="site_settings_disconnected_toast">No connection. Editing is disabled.</string>

    <!--               -->
    <!-- Site Settings -->
    <!--      End      -->

    <!-- preferences -->
    <string name="open_source_licenses">Open source licenses</string>
    <string name="preference_open_device_settings">Open device settings</string>
    <string name="preference_collect_information">Collect information</string>
    <string name="preference_crash_reports">Crash reports</string>
    <string name="preference_crash_reports_summary">Allow automatic crash reports to help us improve the app\'s performance.</string>
    <string name="preference_privacy_settings">Privacy settings</string>
    <string name="cookie_policy_learn_more_header">Cookie Policy</string>
    <string name="cookie_policy_learn_more_caption">Share information with our analytics tool about your use of services while logged in to your WordPress.com account.</string>
    <string name="privacy_policy_learn_more_header">Privacy Policy</string>
    <string name="privacy_policy_learn_more_caption">This information helps us improve our products, make marketing to you more relevant, personalize your WordPress.com experience, and more as detailed in our privacy policy.</string>
    <string name="third_party_policy_learn_more_header">Third Party Policy</string>
    <string name="third_party_policy_learn_more_caption">We use other tracking tools, including some from third parties. Read about these and how to control them.</string>
    <string name="privacy_policy_read">Read privacy policy</string>
    <string name="preference_strip_image_location">Remove location from media</string>

    <!-- stats -->
    <string name="stats">Stats</string>
    <string name="stats_jetpack_connection_setup_info">To use Stats on your WordPress site, you\'ll need to install the Jetpack plugin.</string>
    <string name="stats_jetpack_connection_setup">Install Jetpack</string>
    <string name="stats_jetpack_connection_faq">Jetpack FAQ</string>
    <string name="content_description_people_looking_charts">People looking at graphs and charts</string>
    <string name="jetpack_connection_terms_and_conditions">By setting up Jetpack you agree to our %1$sterms and conditions%2$s</string>

    <!-- Stats refresh -->
    <string name="stats_no_data_yet">No data yet</string>
    <string name="stats_no_data_for_period">No data for this period</string>
    <string name="stats_empty_insights_title">No insights added yet</string>
    <string name="stats_manage_insights">Manage Insights</string>
    <string name="stats_followers_wordpress_com">WordPress.com</string>
    <string name="stats_followers_email">Email</string>
    <string name="stats_followers_count_message">Total %1$s Followers: %2$s</string>
    <string name="stats_follower_label">Follower</string>
    <string name="stats_follower_since_label">Since</string>
    <string name="stats_comments_authors">Authors</string>
    <string name="stats_comments_posts_and_pages">Posts and pages</string>
    <string name="stats_comments_author_label">Author</string>
    <string name="stats_comments_title_label">Title</string>
    <string name="stats_comments_label">Comments</string>
    <string name="stats_posts_and_pages_title_label">Title</string>
    <string name="stats_posts_and_pages_views_label">Views</string>
    <string name="stats_tags_and_categories_title_label">Title</string>
    <string name="stats_tags_and_categories_views_label">Views</string>
    <string name="stats_category_folded_name">%1$s | %2$s</string>
    <string name="stats_publicize_service_label">Service</string>
    <string name="stats_publicize_followers_label">Followers</string>
    <string name="stats_from_to_dates_in_week_label">%1$s - %2$s</string>
    <string name="stats_item_settings">Stats item settings</string>
    <string name="stats_cannot_be_started">We cannot open the statistics at the moment. Please try again later</string>
    <string name="stats_traffic_increase">+%1$s (%2$s%%)</string>
    <string name="stats_traffic_change">%1$s (%2$s%%)</string>
    <string name="stats_fewer_posts">Fewer posts</string>
    <string name="stats_more_posts">More posts</string>
    <string name="stats_site_not_loaded_yet" tools:ignore="UnusedResources">Site not loaded yet</string>
    <string name="showing_stats_for">Showing stats for:</string>
    <string name="stats_menu_move_up">Move up</string>
    <string name="stats_menu_move_down">Move down</string>
    <string name="stats_menu_remove">Remove from insights</string>
    <string name="stats_site_neutral_utc">Site timezone (UTC)</string>
    <string name="stats_site_positive_utc">Site timezone (UTC + %s)</string>
    <string name="stats_site_negative_utc">Site timezone (UTC - %s)</string>
    <string name="stats_data_not_recorded_for_period">File download stats were not recorded before June 28th 2019.</string>

    <!-- Number suffixes -->
    <string name="negative_prefix">-%s</string>
    <string name="suffix_1_000">%sk</string>
    <string name="suffix_1_000_000">%sM</string>
    <string name="suffix_1_000_000_000">%sB</string>
    <string name="suffix_1_000_000_000_000">%sT</string>
    <string name="suffix_1_000_000_000_000_000">%sQa</string>
    <string name="suffix_1_000_000_000_000_000_000">%sQi</string>

    <!-- Stats accessibility strings -->
    <string name="stats_loading_card">Loading selected card data</string>
    <string name="stats_bar_chart_content_description">Graph of site views.</string>
    <string name="stats_overview_content_description">%1$s %2$s for period: %3$s, change from previous period - %4$s</string>
    <string name="stats_graph_updated">Graph updated.</string>
    <string name="stats_expand_content_description">Expand</string>
    <string name="stats_collapse_content_description">Collapse</string>
    <string name="stats_item_expanded">Item expanded</string>
    <string name="stats_item_collapsed">Item collapsed</string>
    <string name="stats_posting_activity_graph">Graph of posting activity.</string>
    <string name="stats_list_item_description">%1$s: %2$s, %3$s: %4$s</string>

    <string name="stats_manage_your_stats">Manage Your Stats</string>
    <string name="stats_management_news_card_message">Choose what stats to see, and focus on the data you care most about. Tap %1$s at the bottom of Insights to customise your stats.</string>
    <string name="stats_management_try_it_now">Try it now</string>
    <string name="stats_management_dismiss_insights_news_card">Dismiss</string>
    <string name="stats_management_edit">Edit</string>
    <string name="stats_management_new">New</string>

    <!-- Stats refreshed widgets -->

    <string name="stats_widget_add">Add widget</string>
    <string name="stats_widget_views_title">Views This Week</string>
    <string name="stats_widget_all_time_title">All-time</string>
    <string name="stats_widget_site">Site</string>
    <string name="stats_widget_site_caption">Select your site</string>
    <string name="stats_widget_color">Color</string>
    <string name="stats_widget_color_light">Light</string>
    <string name="stats_widget_color_dark">Dark</string>
    <string name="stats_widget_select_your_site">Select your site</string>
    <string name="stats_widget_select_color">Color</string>
    <string name="stats_widget_select_type">Type</string>
    <string name="stats_widget_error_no_data">Couldn\'t load data</string>
    <string name="stats_widget_error_no_network">No network available</string>
    <string name="stats_widget_error_no_access_token">To view your stats, log in to the WordPress.com account.</string>

    <!-- Jetpack install -->
    <string name="jetpack">Jetpack</string>
    <string name="install_jetpack">Install Jetpack</string>
    <string name="install_jetpack_message">Your website credentials will not be stored and are used only for the purpose of installing Jetpack.</string>
    <string name="installing_jetpack">Installing Jetpack</string>
    <string name="installing_jetpack_message">Installing Jetpack on your site. This can take up to a few minutes to complete.</string>
    <string name="jetpack_installed">Jetpack installed</string>
    <string name="jetpack_installed_message">Now that Jetpack is installed, we just need to get you set up. This will only take a minute.</string>
    <string name="jetpack_installation_problem">There was a problem</string>
    <string name="jetpack_installation_problem_message">Jetpack could not be installed at this time.</string>
    <string name="install_jetpack_continue">Set up</string>
    <string name="install_jetpack_retry">Retry</string>
    <string name="login_to_to_connect_jetpack">Log in to the WordPress.com account you used to connect Jetpack.</string>

    <!-- activity log -->
    <string name="activity">Activity</string>
    <string name="activity_log">Activity Log</string>
    <string name="activity_log_icon">Activity icon</string>
    <string name="activity_log_event">Event</string>
    <string name="rewind">Rewind</string>
    <string name="activity_log_button">Activity Log action button</string>
    <string name="activity_log_jetpack_icon">Jetpack icon</string>
    <string name="activity_log_empty_title">No activity yet</string>
    <string name="activity_log_empty_subtitle">When you make changes to your site you\'ll be able to see your activity history here</string>
    <string name="activity_log_rewind_started_snackbar_message">Your site is being restored\nRewinding to %1$s %2$s</string>
    <string name="activity_log_rewind_finished_snackbar_message">Your site has been successfully restored\nRewound to %1$s %2$s</string>
    <string name="activity_log_rewind_finished_snackbar_message_no_dates">Your site has been successfully restored</string>
    <string name="activity_log_currently_restoring_title">Currently restoring your site</string>
    <string name="activity_log_currently_restoring_message">Rewinding to %1$s %2$s</string>
    <string name="activity_log_currently_restoring_message_no_dates">Rewind in progress</string>
    <string name="activity_log_rewind_site">Rewind Site</string>
    <string name="activity_log_rewind_dialog_message">Are you sure you want to rewind your site back to %1$s at %2$s? This will remove all content and options created or changed since then.</string>
    <string name="activity_log_limited_content_on_free_plan">Since you\'re on a free plan, you\'ll see limited events in your activity.</string>

    <!-- stats: labels for timeframes -->
    <string name="stats_timeframe_today">Today</string>
    <string name="stats_timeframe_yesterday">Yesterday</string>
    <string name="stats_timeframe_days">Days</string>
    <string name="stats_timeframe_weeks">Weeks</string>
    <string name="stats_timeframe_months">Months</string>
    <string name="stats_timeframe_years">Years</string>

    <string name="stats_views">Views</string>
    <string name="stats_visitors">Visitors</string>
    <string name="stats_likes">Likes</string>
    <string name="stats_comments" translatable="false">@string/comments</string>

    <!-- stats: labels for the views -->
    <string name="stats_view_countries">Countries</string>
    <string name="stats_view_top_posts_and_pages">Posts &amp; Pages</string>
    <string name="stats_view_clicks">Clicks</string>
    <string name="stats_view_tags_and_categories">Tags &amp; Categories</string>
    <string name="stats_view_authors">Authors</string>
    <string name="stats_view_referrers">Referrers</string>
    <string name="stats_view_videos">Videos</string>
    <string name="stats_view_comments" translatable="false">@string/comments</string>
    <string name="stats_view_search_terms">Search Terms</string>
    <string name="stats_view_publicize">Publicize</string>
    <string name="stats_view_followers">Followers</string>
    <string name="stats_view_follower_totals">Follower Totals</string>

    <!-- stats: followers -->
    <string name="stats_followers_seconds_ago">seconds ago</string>
    <string name="stats_followers_a_minute_ago">a minute ago</string>
    <string name="stats_followers_minutes">%1$d minutes</string>
    <string name="stats_followers_an_hour_ago">an hour ago</string>
    <string name="stats_followers_hours">%1$d hours</string>
    <string name="stats_followers_a_day">A day</string>
    <string name="stats_followers_days">%1$d days</string>
    <string name="stats_followers_a_month">A month</string>
    <string name="stats_followers_months">%1$d months</string>
    <string name="stats_followers_a_year">A year</string>
    <string name="stats_followers_years">%1$d years</string>

    <!-- stats: search terms -->
    <string name="stats_search_terms_unknown_search_terms">Unknown Search Terms</string>

    <!-- Stats insights -->
    <string name="stats_insights">Insights</string>
    <string name="stats_insights_all_time">All-time posts, views, and visitors</string>
    <string name="stats_insights_today">Today\'s Stats</string>
    <string name="stats_insights_latest_post_summary">Latest Post Summary</string>
    <string name="stats_insights_popular">Most Popular Time</string>
    <string name="stats_insights_this_year_site_stats">This Year</string>
    <string name="stats_insights_annual_site_stats">Annual Site Stats</string>
    <string name="stats_insights_year">Year</string>
    <string name="stats_insights_posts">Posts</string>
    <string name="stats_insights_total_comments">Total comments</string>
    <string name="stats_insights_average_comments">Avg comments/post</string>
    <string name="stats_insights_total_likes">Total likes</string>
    <string name="stats_insights_average_likes">Avg likes/post</string>
    <string name="stats_insights_total_words">Total words</string>
    <string name="stats_insights_average_words">Avg words/post</string>
    <string name="stats_insights_best_day">Best Day</string>
    <string name="stats_insights_best_hour">Best Hour</string>
    <string name="stats_insights_best_ever">Best Views Ever</string>
    <string name="stats_insights_today_stats">Today</string>

    <!-- Stats refreshed insights -->
    <string name="stats_insights_all_time_stats">All-time</string>
    <string name="stats_insights_tags_and_categories">Tags and Categories</string>
    <string name="stats_insights_latest_post_empty">You haven\'t published any posts yet. Once you start publishing, your latest post\'s summary will appear here:</string>
    <string name="stats_insights_latest_post_with_no_engagement">It\'s been %1$s since %2$s was published. Get the ball rolling and increase your post views by sharing your post:</string>
    <string name="stats_insights_latest_post_message">It’s been %1$s since %2$s was published. Here’s how the post performed so far:</string>
    <string name="stats_insights_create_post">Create post</string>
    <string name="stats_insights_share_post">Share post</string>
    <string name="stats_insights_view_more">View more</string>
    <string name="stats_insights_load_more" tools:ignore="UnusedResources">Load more</string>
    <string name="stats_insights_facebook">Facebook</string>
    <string name="stats_insights_twitter">Twitter</string>
    <string name="stats_insights_tumblr">Tumblr</string>
    <string name="stats_insights_google_plus">Google+</string>
    <string name="stats_insights_linkedin">LinkedIn</string>
    <string name="stats_insights_social">Social</string>
    <string name="stats_insights_path">Path</string>
    <string name="stats_most_popular_percent_views">%1$d%% of views</string>
    <string name="stats_insights_posting_activity">Posting Activity</string>
    <string name="stats_insights_management_title">Only see the most relevant stats. Add and organise your insights below.</string>
    <string name="stats_insights_add_insights_header">Add Insights</string>
    <string name="stats_insights_management_drag_and_drop_hint">Items shown above will show in your Insights tab. Drag and drop to customize.</string>

    <!-- Stats refreshed widgets -->
    <string name="stats_widget_log_in_message">Please log in to the WordPress app to add a widget.</string>
    <string name="stats_widget_weekly_views_name">Views this week</string>
    <string name="stats_widget_all_time_insights_name">All-time</string>
    <string name="stats_widget_today_insights_name">Today</string>
    <string name="stats_widget_minified_name">At a glance</string>

    <!-- Stats post detail -->
    <string name="stats_detail_months_and_years">Months and Years</string>
    <string name="stats_months_and_years_period_label">Period</string>
    <string name="stats_months_and_years_views_label">Views</string>
    <string name="stats_detail_average_views_per_day">Avg. Views Per Day</string>
    <string name="stats_detail_recent_weeks">Recent Weeks</string>

    <string name="stats_posts_and_pages">Posts and Pages</string>
    <string name="stats_referrers">Referrers</string>
    <string name="stats_referrer_label">Referrer</string>
    <string name="stats_referrer_views_label">Views</string>
    <string name="stats_clicks">Clicks</string>
    <string name="stats_clicks_link_label">Link</string>
    <string name="stats_clicks_label">Clicks</string>
    <string name="stats_countries">Countries</string>
    <string name="stats_country_label">Country</string>
    <string name="stats_country_views_label">Views</string>
    <string name="stats_videos">Videos</string>
    <string name="stats_videos_title_label">Title</string>
    <string name="stats_videos_views_label">Views</string>
    <string name="stats_search_terms">Search Terms</string>
    <string name="stats_search_terms_label">Search Term</string>
    <string name="stats_search_terms_views_label">Views</string>
    <string name="stats_authors">Authors</string>
    <string name="stats_author_label">Author</string>
    <string name="stats_author_views_label">Views</string>
    <string name="stats_post_label">Post</string>
    <string name="stats_post_views_label">Views</string>
    <string name="stats_file_downloads">File downloads</string>
    <string name="stats_file_downloads_title_label">File</string>
    <string name="stats_file_downloads_value_label">Downloads</string>

    <string name="stats_select_previous_period_description">Select previous period</string>
    <string name="stats_select_next_period_description">Select next period</string>

    <string name="stats_loading_error">Data not loaded</string>
    <string name="stats_loading_block_error">There was a problem loading your data, refresh your page to try again.</string>

    <!-- invalid_url -->
    <string name="invalid_site_url_message">Check that the site URL entered is valid</string>

    <!-- QuickPress -->
    <string name="quickpress_window_title">Select blog for QuickPress shortcut</string>
    <string name="quickpress_add_error">Shortcut name can\'t be empty</string>
    <string name="quickpress_add_alert_title">Set shortcut name</string>
    <string name="quickpress_shortcut_with_account_param">QP %s</string>

    <!-- HTTP Authentication -->
    <string name="httpuser">HTTP username</string>
    <string name="httppassword">HTTP password</string>
    <string name="settings">Settings</string>
    <string name="http_authorization_required">Authorization required</string>

    <!-- post scheduling and password -->
    <string name="submit_for_review">Submit</string>
    <string name="schedule_verb">Schedule</string>

    <!-- notifications -->
    <string name="note_reply_successful">Reply published</string>
    <string name="new_notifications">%d new notifications</string>
    <string name="more_notifications">and %d more.</string>
    <string name="notifications_empty_list">No notifications</string>
    <string name="notifications_empty_all">No notifications…yet.</string>
    <string name="notifications_empty_unread">You\'re all up to date!</string>
    <string name="notifications_empty_comments">No comments yet</string>
    <string name="notifications_empty_followers">No followers yet</string>
    <string name="notifications_empty_likes">No likes yet</string>
    <string name="notifications_empty_action_all">Get active! Comment on posts from blogs you follow.</string>
    <string name="notifications_empty_action_unread">Reignite the conversation: write a new post</string>
    <string name="notifications_empty_action_comments">Join a conversation: comment on posts from blogs you follow</string>
    <string name="notifications_empty_action_followers_likes">Get noticed: comment on posts you\'ve read</string>
    <string name="notifications_jetpack_connection_setup_info">To get helpful notifications on your device from your WordPress site, you\'ll need to install the Jetpack plugin. Would you like to set up Jetpack?</string>
    <string name="notifications_empty_view_reader">Go to Reader</string>
    <string name="content_description_person_reading_device_notification">Person reading device with notifications</string>
    <string name="older_two_days">Older than 2 days</string>
    <string name="older_last_week">Older than a week</string>
    <string name="older_month">Older than a month</string>
    <string name="error_notification_open">Could not open notification</string>
    <string name="ignore">Ignore</string>
    <string name="push_auth_expired">The request has expired. Log in to WordPress.com to try again.</string>
    <string name="follows">Follows</string>
    <string name="notifications_label_new_notifications">New notifications</string>
    <string name="notifications_label_new_notifications_subtitle">Tap to show them</string>
    <string name="notifications_tab_title_all">All</string>
    <string name="notifications_tab_title_unread">Unread</string>
    <string name="notifications_tab_title_comments" translatable="false">@string/comments</string>
    <string name="notifications_tab_title_follows" translatable="false">@string/follows</string>
    <string name="notifications_tab_title_likes" translatable="false">@string/stats_likes</string>

    <!-- Notification Settings -->
    <string name="notification_settings">Notification Settings</string>
    <string name="notification_settings_master_status_on">On</string>
    <string name="notification_settings_master_status_off">Off</string>
    <string name="notification_settings_master_hint_on">Disable notifications</string>
    <string name="notification_settings_master_hint_off">Enable notifications</string>
    <string name="notification_settings_master_off_title">To receive notifications on this device, turn Notification Settings on.</string>
    <string name="notification_settings_master_off_message">Turning Notification Settings off will disable all notifications from this app, regardless of type. You can fine-tune which kind of notification you receive after turning Notification Settings on.</string>
    <string name="notification_settings_category_followed_sites">Followed Sites</string>
    <string name="notification_settings_category_your_sites">Your Sites</string>
    <string name="notification_settings_item_your_sites_all_followed_sites">All My Followed Sites</string>
    <string name="notification_settings_item_your_sites_all_your_sites">All My Sites</string>
    <string name="notification_settings_category_other">Other</string>
    <string name="notification_settings_item_other_comments_other_blogs">Comments on other sites</string>
    <string name="notification_settings_item_other_pending_drafts">Notify me on pending drafts</string>
    <string name="notification_settings_item_other_account_emails">Email from WordPress.com</string>
    <string name="notification_settings_item_other_account_emails_summary">We\'ll always send important emails regarding your account, but you can get some helpful extras, too.</string>
    <string name="notification_settings_category_sights_and_sounds">Sights and Sounds</string>
    <string name="notification_settings_item_sights_and_sounds_choose_sound">Choose sound</string>
    <string name="notification_settings_item_sights_and_sounds_choose_sound_default" translatable="false">content://settings/system/notification_sound</string>
    <string name="notification_settings_item_sights_and_sounds_vibrate_device">Vibrate device</string>
    <string name="notification_settings_item_sights_and_sounds_blink_light">Blink light</string>
    <string name="notifications_tab">Notifications tab</string>
    <string name="email">Email</string>
    <string name="email_address">Email address</string>
    <string name="app_notifications">App notifications</string>
    <string name="comment_likes">Comment likes</string>
    <string name="error_loading_notifications">Couldn\'t load notification settings</string>
    <string name="notification_types">Notification Types</string>
    <string name="notifications_disabled">App notifications have been disabled. Tap here to enable them in Settings.</string>
    <string name="notifications_tab_summary">Settings for notifications that appear in the Notifications tab.</string>
    <string name="notifications_email_summary">Settings for notifications that are sent to the email tied to your account.</string>
    <string name="notifications_push_summary">Settings for notifications that appear on your device.</string>
    <string name="search_sites">Search sites</string>
    <string name="notifications_no_search_results">No sites matched \'%s\'</string>
    <string name="notification_sound_has_invalid_path">The chosen sound has invalid path. Please choose another.</string>

    <string name="notification_settings_followed_dialog_email_posts_switch">Email me new posts</string>
    <string name="notification_settings_followed_dialog_notification_posts_description">Receive notifications for new posts from this site</string>
    <string name="notification_settings_followed_dialog_notification_posts_switch">New posts</string>
    <string name="notification_settings_followed_dialog_email_posts_daily">Daily</string>
    <string name="notification_settings_followed_dialog_email_posts_instantly">Instantly</string>
    <string name="notification_settings_followed_dialog_email_posts_weekly">Weekly</string>
    <string name="notification_settings_followed_dialog_email_comments">Email me new comments</string>
    <string name="notification_settings_followed_dialog_title">Notifications</string>

    <string name="notifications_tab_dialog_master_status_on">Notifications for this site</string>
    <string name="notifications_tab_dialog_master_status_off">Notifications for this site</string>
    <string name="notifications_tab_dialog_master_hint_on">Disable notifications display on notifications tab for this site</string>
    <string name="notifications_tab_dialog_master_hint_off">Enable notifications display on notifications tab for this site</string>
    <string name="notifications_tab_dialog_master_off_title">To see notifications on notifications tab for this site, turn Notifications for this site on.</string>
    <string name="notifications_tab_dialog_master_off_message">Turning Notifications for this site off will disable notifications display on notifications tab for this site. You can fine-tune which kind of notification you see after turning Notifications for this site on.</string>

    <string name="master_switch_default_title_on">On</string>
    <string name="master_switch_default_title_off">Off</string>

    <string name="comments_on_my_site">Comments on my site</string>
    <string name="likes_on_my_comments">Likes on my comments</string>
    <string name="likes_on_my_posts">Likes on my posts</string>
    <string name="site_follows">Site follows</string>
    <string name="site_achievements">Site achievements</string>
    <string name="username_mentions">Username mentions</string>
    <string-array name="notifications_blog_settings" translatable="false">
        <item>@string/comments_on_my_site</item>
        <item>@string/likes_on_my_comments</item>
        <item>@string/likes_on_my_posts</item>
        <item>@string/site_follows</item>
        <item>@string/site_achievements</item>
        <item>@string/username_mentions</item>
    </string-array>

    <string name="replies_to_my_comments">Replies to my comments</string>
    <string-array name="notifications_other_settings" translatable="false">
        <item>@string/replies_to_my_comments</item>
        <item>@string/likes_on_my_comments</item>
    </string-array>

    <string name="notif_suggestions">Suggestions</string>
    <string name="notif_research">Research</string>
    <string name="notif_community">Community</string>
    <string-array name="notifications_wpcom_settings" translatable="false">
        <item>@string/notif_suggestions</item>
        <item>@string/notif_research</item>
        <item>@string/notif_community</item>
    </string-array>

    <string name="notif_tips">Tips for getting the most out of WordPress.com.</string>
    <string name="notif_surveys">Opportunities to participate in WordPress.com research &amp; surveys.</string>
    <string name="notif_events">Information on WordPress.com courses and events (online &amp; in-person).</string>
    <string-array name="notifications_wpcom_settings_summaries" translatable="false">
        <item>@string/notif_tips</item>
        <item>@string/notif_surveys</item>
        <item>@string/notif_events</item>
    </string-array>

    <!-- reader -->
    <string name="reader">Reader</string>
    <string name="reader_filter_all_sites">All sites</string>
    <string name="reader_filter_sites_title">Sites</string>
    <string name="reader_filter_tags_title">Tags</string>

    <!-- editor -->
    <string name="editor_post_saved_online">Post saved online</string>
    <string name="editor_post_saved_locally">Post saved on device</string>
    <string name="editor_draft_saved_online">Draft saved online</string>
    <string name="editor_draft_saved_locally">Draft saved on device</string>
    <string name="editor_post_saved_locally_failed_media">The post has failed media uploads and has been saved locally</string>
    <string name="editor_uploading_post">Your post is uploading</string>
    <string name="editor_uploading_draft">Your draft is uploading</string>
    <string name="editor_post_converted_back_to_draft">Post converted back to draft</string>
    <string name="editor_failed_to_insert_media_tap_to_retry">Failed to insert media.\nPlease tap to retry.</string>

    <!-- Post Settings -->
    <string name="post_settings">Post settings</string>
    <string name="post_settings_status">Status</string>
    <string name="post_settings_categories_and_tags">Categories &amp; Tags</string>
    <string name="post_settings_publish">Publish</string>
    <string name="post_settings_more_options">More Options</string>
    <string name="post_settings_not_set">Not Set</string>
    <string name="post_settings_excerpt">Excerpt</string>
    <string name="post_settings_slug">Slug</string>
    <string name="post_settings_tags">Tags</string>
    <string name="post_settings_post_format">Post Format</string>
    <string name="post_settings_featured_image">Featured Image</string>
    <string name="post_settings_set_featured_image">Set Featured Image</string>
    <string name="post_settings_featured_image_uploading_tap_for_options">Uploading media.\nPlease tap for options.</string>
    <string name="post_settings_choose_featured_image">Choose featured image</string>
    <string name="post_settings_remove_featured_image">Remove featured image</string>
    <string name="post_settings_retry_featured_image">Retry uploading</string>
    <string name="post_settings_slug_dialog_hint">The slug is the URL-friendly version of the post title.</string>
    <string name="post_settings_excerpt_dialog_hint">Excerpts are optional hand-crafted summaries of your content.</string>
    <string name="post_settings_password_dialog_hint">Only those with this password can view this post</string>
    <string name="post_settings_time_and_date">Time and Date</string>
    <string name="post_settings_notification">Notification</string>
    <string name="post_settings_add_to_calendar">Add to calendar</string>

    <string name="post_notification_off">Off</string>
    <string name="post_notification_one_hour_before">1 hour before</string>
    <string name="post_notification_ten_minutes_before">10 minutes before</string>
    <string name="post_notification_when_published">When published</string>
    <string name="post_notification_error">Notification can\'t be created when the publish date is in the past.</string>

    <!-- post date selection -->
    <string name="publish_date">Publish</string>
    <string name="immediately">Immediately</string>
    <string name="now">Now</string>
    <string name="scheduled_for">Scheduled for: %s</string>
    <string name="backdated_for">Backdated for: %s</string>
    <string name="published_on">Published on: %s</string>
    <string name="schedule_for">Schedule for: %s</string>
    <string name="publish_on">Publish on: %s</string>

    <!-- post schedule notifications -->
    <string name="notification_scheduled_post">Scheduled post</string>
    <string name="notification_scheduled_post_one_hour_reminder">Scheduled post: 1 hour reminder</string>
    <string name="notification_scheduled_post_ten_minute_reminder">Scheduled post: 10 minute reminder</string>
    <string name="notification_post_has_been_published">\"%s\" has been published</string>
    <string name="notification_post_will_be_published_in_one_hour">\"%s\" will be published in 1 hour</string>
    <string name="notification_post_will_be_published_in_ten_minutes">\"%s\" will be published in 10 minutes</string>
    <string name="calendar_scheduled_post_title">WordPress Scheduled Post: \"%s\"</string>
    <string name="calendar_scheduled_post_description">\"%s\" scheduled for publishing on \"%s\" in your WordPress app \n %s</string>

    <!-- location -->
    <string name="post_settings_location">Location</string>
    <string name="post_settings_error_placepicker_missing_play_services">Can\'t open the Location Picker, Google Play Services is not available</string>
    <string name="remove_location">Remove Location</string>
    <string name="change_location">Change Location</string>

    <!-- Post Status -->
    <string name="post_status_publish_post">Publish</string>
    <string name="post_status_pending_review">Pending review</string>
    <string name="post_status_draft">Draft</string>
    <string name="post_status_post_private">Private</string>
    <string-array name="post_settings_statuses" translatable="false">
        <item>@string/post_status_publish_post</item>
        <item>@string/post_status_draft</item>
        <item>@string/post_status_pending_review</item>
        <item>@string/post_status_post_private</item>
    </string-array>

    <!-- Aztec -->
    <string name="editor_content_hint">Share your story here…</string>

    <string name="editor_dropped_html_images_not_allowed">Dropping images while in HTML mode is not allowed</string>
    <string name="editor_dropped_text_error">Error occurred while dropping text</string>
    <string name="editor_dropped_title_images_not_allowed">Dropping images in the Title is not allowed</string>
    <string name="editor_dropped_unsupported_files">Warning: not all dropped items are supported!</string>

    <string name="error_media_small">Media too small to show</string>

    <string name="menu_save_as_draft">Save as Draft</string>
    <string name="menu_publish_now">Publish Now</string>
    <string name="menu_preview">Preview</string>
    <string name="menu_history">History</string>
    <string name="menu_html_mode">HTML Mode</string>
    <string name="menu_html_mode_done_snackbar">Switched to HTML mode</string>
    <string name="menu_visual_mode">Visual Mode</string>
    <string name="menu_visual_mode_done_snackbar">Switched to Visual mode</string>
    <string name="menu_undo_snackbar_action">UNDO</string>

    <string name="menu_undo">Undo</string>
    <string name="menu_redo">Redo</string>
    <string name="menu_debug">Debug Menu</string>
    <string name="menu_switch_to_aztec_editor">Switch to classic editor</string>
    <string name="menu_switch_to_gutenberg_editor">Switch to block editor</string>

    <string name="post_title">Title</string>

    <string name="upload_finished_toast">Can\'t stop the upload because it\'s already finished</string>

    <string name="link_dialog_title">Insert link</string>
    <string name="link_dialog_button_remove_link">Remove Link</string>
    <string name="link_dialog_edit_hint">http(s)://</string>
    <string name="link_dialog_button_ok">OK</string>
    <string name="link_dialog_button_cancel">Cancel</string>

    <!-- History -->
    <string name="description_user">User avatar</string>
    <string name="history_detail_button_next">Next</string>
    <string name="history_detail_button_previous">Previous</string>
    <string name="history_detail_title">Revision</string>
    <string name="history_empty_subtitle_page">When you make changes to your page you\'ll be able to see the history here</string>
    <string name="history_empty_subtitle_post">When you make changes to your post you\'ll be able to see the history here</string>
    <string name="history_empty_title">No history yet</string>
    <string name="history_footer_page">Page Created on %1$s at %2$s</string>
    <string name="history_footer_post">Post Created on %1$s at %2$s</string>
    <string name="history_load_dialog_button_positive">Load</string>
    <string name="history_loaded_revision">Revision loaded</string>
    <string name="history_loading_revision">Loading revision</string>
    <string name="history_fetching_revisions">Fetching revisions…</string>
    <string name="history_title" translatable="false">@string/menu_history</string>
    <string name="history_preview_visual">Visual preview</string>
    <string name="history_preview_html">HTML preview</string>
    <string name="history_no_title">(no title)</string>

    <!-- Post Formats -->
    <string name="post_format_aside">Aside</string>
    <string name="post_format_audio">Audio</string>
    <string name="post_format_chat">Chat</string>
    <string name="post_format_gallery">Gallery</string>
    <string name="post_format_image">Image</string>
    <string name="post_format_link">Link</string>
    <string name="post_format_quote">Quote</string>
    <string name="post_format_standard">Standard</string>
    <string name="post_format_status">Status</string>
    <string name="post_format_video">Video</string>
    <string-array name="post_format_display_names" translatable="false">
        <item>@string/post_format_standard</item>
        <item>@string/post_format_aside</item>
        <item>@string/post_format_audio</item>
        <item>@string/post_format_chat</item>
        <item>@string/post_format_gallery</item>
        <item>@string/post_format_image</item>
        <item>@string/post_format_link</item>
        <item>@string/post_format_quote</item>
        <item>@string/post_format_status</item>
        <item>@string/post_format_video</item>
    </string-array>

    <!-- Menu Buttons -->
    <string name="new_post">New post</string>
    <string name="new_media">New media</string>

    <!-- Image Alignment -->
    <string name="image_alignment">Alignment</string>

    <string name="alignment_none">None</string>
    <string name="alignment_left">Left</string>
    <string name="alignment_center">Center</string>
    <string name="alignment_right">Right</string>

    <string-array name="alignment_key_array" translatable="false">
        <item>none</item>
        <item>left</item>
        <item>center</item>
        <item>right</item>
    </string-array>

    <string-array name="alignment_array" translatable="false">
        <item>@string/alignment_none</item>
        <item>@string/alignment_left</item>
        <item>@string/alignment_center</item>
        <item>@string/alignment_right</item>
    </string-array>


    <!-- Image Size -->
    <string name="image_size">Size</string>

    <string name="image_size_thumbnail_label">Thumbnail</string>
    <string name="image_size_medium_label">Medium</string>
    <string name="image_size_large_label">Large</string>
    <string name="image_size_full_label">Full Size</string>

    <string name="image_size_thumbnail_css_class" translatable="false">size-thumbnail</string>
    <string name="image_size_medium_css_class" translatable="false">size-medium</string>
    <string name="image_size_large_css_class" translatable="false">size-large</string>
    <string name="image_size_full_css_class" translatable="false">size-full</string>

    <!-- About View -->
    <string name="app_title">WordPress for Android</string>
    <string name="publisher">Publisher:</string>
    <string name="publisher_with_company_param">Publisher: %s</string>
    <string name="copyright_with_year_and_company_params">© %1$d %2$s</string>
    <string name="automattic_inc" translatable="false">Automattic, Inc</string>
    <string name="automattic_url" translatable="false">automattic.com</string>
    <string name="version">Version</string>
    <string name="version_with_name_param">Version %s</string>
    <string name="tos">Terms of Service</string>
    <string name="privacy_policy">Privacy policy</string>

    <!-- Remote Post Changes -->
    <string name="local_changes">Local changes</string>

    <!-- Remote Post has conflicts with local post -->
    <string name="local_post_is_conflicted">Version conflict</string>
    <string name="local_post_autosave_revision_available">You\'ve made unsaved changes to this post</string>

    <!-- Post Remote Preview -->
    <string name="post_preview_saving_draft">Saving…</string>
    <string name="post_preview_remote_auto_saving_post">Generating Preview…</string>
    <string name="remote_preview_operation_error">Error while trying to save post before preview</string>
    <string name="preview_unavailable_self_hosted_sites">Preview Unavailable</string>
    <string name="error_preview_empty_post">Can\'t preview an empty post</string>
    <string name="error_preview_empty_page">Can\'t preview an empty page</string>
    <string name="error_preview_empty_draft">Can\'t preview an empty draft</string>

    <!-- message on post preview explaining links are disabled -->
    <string name="preview_screen_links_disabled">Links are disabled on the preview screen</string>

    <string name="image_settings">Image settings</string>
    <string name="wordpress_blog">WordPress blog</string>
    <string name="blogusername">blogusername</string>
    <string name="wordpress_dot_com" translatable="false">wordpress.com</string>

    <!-- Error Messages -->
    <!-- The following messages can\'t be factorized due to i18n -->
    <string name="error_refresh_posts">Posts couldn\'t be refreshed at this time</string>
    <string name="error_refresh_pages" tools:ignore="UnusedResources">Pages couldn\'t be refreshed at this time</string>
    <string name="error_refresh_comments">Comments couldn\'t be refreshed at this time</string>
    <string name="error_refresh_comments_showing_older">Comments couldn\'t be refreshed at this time - showing older comments</string>
    <string name="error_refresh_media">Media couldn\'t be refreshed at this time</string>
    <string name="error_deleting_post">An error occurred while deleting the post</string>
    <string name="error_restoring_post">An error occurred while restoring the post</string>

    <string name="error_refresh_unauthorized_comments">You don\'t have permission to view or edit comments</string>
    <string name="error_refresh_unauthorized_pages">You don\'t have permission to view or edit pages</string>
    <string name="error_refresh_unauthorized_posts">You don\'t have permission to view or edit posts</string>
    <string name="error_fetch_my_profile">Couldn\'t retrieve your profile</string>
    <string name="error_fetch_account_settings">Couldn\'t retrieve your account settings</string>
    <string name="error_disabled_apis">Could not fetch settings: Some APIs are unavailable for this OAuth app ID + account combination.</string>
    <string name="error_post_my_profile_no_connection">No connection, couldn\'t save your profile</string>
    <string name="error_post_account_settings">Couldn\'t save your account settings</string>
    <string name="error_generic">An error occurred</string>
    <string name="error_generic_network">A network error occurred. Please check your connection and try again.</string>
    <string name="error_moderate_comment">An error occurred while moderating</string>
    <string name="error_edit_comment">An error occurred while editing the comment</string>
    <string name="error_publish_empty_post">Can\'t publish an empty post</string>
    <string name="error_publish_empty_page">Can\'t publish an empty page</string>
    <string name="error_save_empty_draft">Can\'t save an empty draft</string>
    <string name="error_publish_no_network">Device is offline. Post saved locally.</string>
    <string name="error_upload_post_param">There was an error uploading this post: %s.</string>
    <string name="error_upload_page_param">There was an error uploading this page: %s.</string>
    <string name="error_upload_post_media_param">There was an error uploading the media in this post: %s.</string>
    <string name="error_upload_page_media_param">There was an error uploading the media in this page: %s.</string>
    <string name="error_media_insufficient_fs_permissions">Read permission denied on device media</string>
    <string name="error_media_not_found">Media could not be found</string>
    <string name="error_media_unauthorized">You don\'t have permission to view or edit media</string>
    <string name="error_media_parse_error">Unexpected response from server</string>
    <string name="error_media_upload">An error occurred while uploading media</string>
    <string name="error_media_refresh_no_connection">Connection required to refresh library</string>
    <string name="error_media_load">Unable to load media</string>
    <string name="error_media_save">Unable to save media</string>
    <string name="error_media_canceled">Uploading media were canceled</string>
    <string name="error_post_does_not_exist">This post no longer exists</string>
    <string name="error_blog_hidden">This blog is hidden and couldn\'t be loaded. Enable it again in settings and try again.</string>
    <string name="fatal_db_error">An error occurred while creating the app database. Try reinstalling the app.</string>
    <string name="error_copy_to_clipboard">An error occurred while copying text to clipboard</string>
    <string name="error_fetch_remote_site_settings">Couldn\'t retrieve site info</string>
    <string name="error_post_remote_site_settings">Couldn\'t save site info</string>
    <string name="error_fetch_users_list">Couldn\'t retrieve site users</string>
    <string name="error_fetch_followers_list">Couldn\'t retrieve site followers</string>
    <string name="error_fetch_email_followers_list">Couldn\'t retrieve site email followers</string>
    <string name="error_fetch_viewers_list">Couldn\'t retrieve site viewers</string>
    <string name="error_update_role">Couldn\'t update user role</string>
    <string name="error_remove_user">Couldn\'t remove user</string>
    <string name="error_remove_follower">Couldn\'t remove follower</string>
    <string name="error_remove_viewer">Couldn\'t remove viewer</string>
    <string name="error_notif_q_action_like">Could not like comment. Please try again later.</string>
    <string name="error_notif_q_action_approve">Could not approve comment. Please try again later.</string>
    <string name="error_notif_q_action_reply">Could not reply to comment. Please try again later.</string>
    <string name="error_generic_error">We couldn\'t complete this action.</string>
    <string name="error_generic_error_retrying">We couldn\'t complete this action, but we\'ll try again later. </string>
    <string name="error_browser_no_network">Unable to load this page right now.</string>
    <string name="error_network_connection">Check your network connection and try again.</string>

    <!-- Post Error -->
    <string name="error_unknown_post">Could not find the post on the server</string>
    <string name="error_unknown_page">Could not find the page on the server</string>
    <string name="error_unknown_post_type">Unknown post format</string>

    <string name="error_media_recover_post">We couldn\'t upload this media.</string>
    <string name="error_media_recover_post_not_published">We couldn\'t upload this media, and didn\'t publish the post.</string>
    <string name="error_media_recover_post_not_published_private">We couldn\'t upload this media, and didn\'t publish this private post.</string>
    <string name="error_media_recover_post_not_scheduled">We couldn\'t upload this media, and didn\'t schedule this post.</string>
    <string name="error_media_recover_post_not_submitted">We couldn\'t upload this media, and didn\'t submit this post for review. </string>
    <string name="error_media_recover_post_not_published_retrying" translatable="false">@string/error_post_not_published_retrying</string>
    <string name="error_media_recover_post_not_published_retrying_private" translatable="false">@string/error_post_not_published_retrying_private</string>
    <string name="error_media_recover_post_not_scheduled_retrying" translatable="false">@string/error_post_not_scheduled_retrying</string>
    <string name="error_media_recover_post_not_submitted_retrying" translatable="false">@string/error_post_not_submitted_retrying</string>

    <string name="error_post_not_published">We couldn\'t complete this action, and didn\'t publish this post.</string>
    <string name="error_post_not_published_private">We couldn\'t complete this action, and didn\'t publish this private post.</string>
    <string name="error_post_not_scheduled">We couldn\'t complete this action, and didn\'t schedule this post.</string>
    <string name="error_post_not_submitted">We couldn\'t complete this action, and didn\'t submit this post for review.</string>
    <string name="error_post_not_published_retrying">We couldn\'t publish this post, but we\'ll try again later.</string>
    <string name="error_post_not_published_retrying_private">We couldn\'t publish this private post, but we\'ll try again later.</string>
    <string name="error_post_not_scheduled_retrying">We couldn\'t schedule this post, but we\'ll try again later.</string>
    <string name="error_post_not_submitted_retrying">We couldn\'t submit this post for review, but we\'ll try again later. </string>

    <!-- Image Descriptions for Accessibility -->
    <string name="error_load_comment">Couldn\'t load the comment</string>
    <string name="error_downloading_image">Error downloading image</string>
    <string name="cd_related_post_preview_image">Related post preview image</string>

    <!--
      Jetpack strings
    -->
    <string name="jetpack_disconnect_pref_title">"Disconnect from WordPress.com"</string>
    <string name="jetpack_disconnect_confirmation_message">Are you sure you want to disconnect Jetpack from the site?</string>
    <string name="jetpack_disconnect_confirm">Disconnect</string>
    <string name="jetpack_disconnect_success_toast">Site disconnected</string>
    <string name="jetpack_disconnect_error_toast">Error disconnecting site</string>
    <string name="jetpack_already_connected_toast">You are already connected to Jetpack</string>
    <string name="jetpack_connection_failed_with_reason">Connection to Jetpack failed: %s</string>

    <!--
      reader strings
    -->
    <string name="reader_save_for_later_title">Saved posts</string>
    <string name="reader_save_for_later_display_name">Saved</string>
    <string name="reader_discover_display_name">Discover</string>
    <string name="reader_my_likes_display_name">Likes</string>
    <string name="reader_following_display_name">Following</string>

    <!-- timespan shown for posts/comments published within the past 60 seconds -->
    <string name="timespan_now">now</string>

    <!-- title shown for untitled posts and blogs -->
    <string name="reader_untitled_post">(Untitled)</string>

    <!-- accessibility announcement when list loads -->
    <string name="reader_acessibility_list_loaded">"The list has loaded with %1$d items."</string>

    <!-- activity titles -->
    <string name="reader_title_deeplink">WordPress Reader</string>
    <string name="reader_title_applog">Application log</string>
    <string name="reader_title_blog_preview">Reader Site</string>
    <string name="reader_title_tag_preview">Reader Tag</string>
    <string name="reader_title_post_detail">Reader Post</string>
    <string name="reader_title_post_detail_wpcom">WordPress.com Post</string>
    <string name="reader_title_related_post_detail">Related Post</string>
    <string name="reader_title_subs">Tags &amp; Sites</string>
    <string name="reader_title_photo_viewer">%1$d of %2$d</string>
    <string name="reader_title_comments" translatable="false">@string/comments</string>

    <!-- view pager titles -->
    <string name="reader_page_followed_tags">Followed tags</string>
    <string name="reader_page_followed_blogs">Followed sites</string>
    <string name="reader_page_recommended_blogs">Sites you may like</string>

    <!-- menu text -->
    <string name="reader_menu_tags">Edit tags and sites</string>
    <string name="reader_menu_block_blog">Block this site</string>

    <!-- button text -->
    <string name="reader_btn_share">Share</string>
    <string name="reader_btn_follow">Follow</string>
    <string name="reader_btn_unfollow">Following</string>
    <string name="reader_add_bookmark">Add to saved posts</string>
    <string name="reader_remove_bookmark">Remove from saved posts</string>
    <string name="reader_btn_bookmark">Save</string>
    <string name="reader_btn_bookmarked">Saved</string>
    <string name="reader_bookmark_snack_btn">View All</string>
    <string name="reader_bookmark_snack_title">Post saved</string>
    <string name="reader_btn_notifications_off">Turn off site notifications</string>
    <string name="reader_btn_notifications_on">Turn on site notifications</string>

    <string name="reader_followed_blog_notifications">Enable notifications for %1$s%2$s%3$s?</string>
    <string name="reader_followed_blog_notifications_action">Enable</string>
    <string name="reader_followed_blog_notifications_this">this site</string>

    <!-- EditText hints -->
    <string name="reader_hint_comment_on_post">Reply to post…</string>
    <string name="reader_hint_comment_on_comment">Reply to comment…</string>
    <string name="reader_hint_add_tag_or_url">Enter a URL or tag to follow</string>
    <string name="reader_hint_post_search">Search WordPress</string>
    <string name="reader_hint_search_followed_sites">Search followed sites</string>

    <!-- TextView labels -->
    <string name="reader_label_new_posts">New posts</string>
    <string name="reader_label_new_posts_subtitle">Tap to show them</string>
    <string name="reader_label_added_tag">Added %s</string>
    <string name="reader_label_removed_tag">Removed %s</string>
    <string name="reader_label_reply">Reply</string>
    <string name="reader_label_followed_blog">Site followed</string>
    <string name="reader_label_comments_closed">Comments are closed</string>
    <string name="reader_label_view_original">View original article</string>
    <string name="reader_label_follow_count">%,d followers</string>
    <string name="reader_label_gap_marker">Load more posts</string>
    <string name="reader_label_post_search_explainer">What would you like to find?</string>
    <string name="reader_label_local_related_posts">More in %s</string>
    <string name="reader_label_global_related_posts">More on WordPress.com</string>
    <string name="reader_label_visit">Visit</string>
    <string name="reader_photo_by">Photo by %s</string>
    <string name="reader_view_comments">View comments</string>

    <string name="reader_excerpt_link">Visit %s for more</string>

    <!-- like counts -->
    <string name="reader_label_like">Like</string>
    <string name="reader_likes_one">One person likes this</string>
    <string name="reader_likes_multi">%,d people like this</string>
    <string name="reader_likes_only_you">You like this</string>
    <string name="reader_likes_you_and_one">You and one other like this</string>
    <string name="reader_likes_you_and_multi">You and %,d others like this</string>
    <string name="reader_label_liked_by">Liked By</string>

    <string name="reader_short_like_count_none">Like</string>
    <string name="reader_short_like_count_one">1 Like</string>
    <string name="reader_short_like_count_multi">%s Likes</string>

    <string name="reader_short_comment_count_one">1 Comment</string>
    <string name="reader_short_comment_count_multi">%s Comments</string>

    <!-- toast messages -->
    <string name="reader_toast_err_comment_failed">Couldn\'t post your comment</string>
    <string name="reader_toast_err_tag_exists">You already follow this tag</string>
    <string name="reader_toast_err_tag_invalid">That isn\'t a valid tag</string>
    <string name="reader_toast_err_add_tag">Unable to add this tag</string>
    <string name="reader_toast_err_remove_tag">Unable to remove this tag</string>
    <string name="reader_toast_err_share_intent">Unable to share</string>
    <string name="reader_toast_err_view_image">Unable to view image</string>
    <string name="reader_toast_err_get_blog_info">Unable to show this site</string>
    <string name="reader_toast_err_already_follow_blog">You already follow this site</string>
    <string name="reader_toast_err_follow_blog">Unable to follow this site</string>
    <string name="reader_toast_err_follow_blog_not_found">This site could not be found</string>
    <string name="reader_toast_err_follow_blog_not_authorized">You are not authorized to access this site</string>
    <string name="reader_toast_err_unfollow_blog">Unable to unfollow this site</string>
    <string name="reader_toast_blog_blocked">Posts from this site will no longer be shown</string>
    <string name="reader_toast_err_block_blog">Unable to block this site</string>
    <string name="reader_toast_err_generic">Unable to perform this action</string>
    <string name="reader_toast_err_cannot_like_post">Failed to like this post</string>
    <string name="reader_toast_err_comment_not_found">Comment not found!</string>
    <string name="reader_toast_err_already_liked">You have already liked that comment</string>
    <string name="reader_toast_err_url_intent">Unable to open %s</string>

    <!-- snackbar messages -->
    <string name="reader_snackbar_err_cannot_like_post_logged_out">Can\'t like while logged out of WordPress.com</string>

    <!-- failure messages when retrieving a single reader post -->
    <string name="reader_err_get_post_generic">Unable to retrieve this post</string>
    <string name="reader_err_get_post_not_authorized">You\'re not authorized to view this post</string>
    <string name="reader_err_get_post_not_authorized_fallback">You\'re not authorized to view this post. Use the top action button to try a browser instead.</string>
    <string name="reader_err_get_post_not_authorized_signin">You\'re not authorized to view this post. Try signing in to WordPress.com first.</string>
    <string name="reader_err_get_post_not_authorized_signin_fallback">You\'re not authorized to view this post. Try signing in to WordPress.com first or use the top action button to open a browser instead.</string>
    <string name="reader_err_get_post_not_found">This post no longer exists</string>

    <!-- empty list/grid text -->
    <string name="reader_empty_posts_no_connection" translatable="false">@string/no_network_title</string>
    <string name="reader_empty_posts_request_failed">Unable to retrieve posts</string>
    <string name="reader_empty_posts_in_tag">No posts with this tag</string>
    <string name="reader_empty_posts_in_tag_updating">Fetching posts…</string>
    <string name="reader_empty_posts_in_custom_list">The sites in this list haven\'t posted anything recently</string>
    <string name="reader_empty_followed_tags_subtitle">Add tags here to find posts about your favorite topics</string>
    <string name="reader_empty_followed_tags_title">No followed tags</string>
    <string name="reader_empty_recommended_blogs">No recommended sites</string>
    <string name="reader_empty_followed_blogs_title">No followed sites</string>
    <string name="reader_empty_followed_blogs_search_title">No sites matching your search</string>
    <string name="reader_empty_followed_blogs_description">You are not following any sites yet. Why not follow one now?</string>
    <string name="reader_empty_followed_blogs_no_recent_posts_title">No recent posts</string>
    <string name="reader_empty_followed_blogs_no_recent_posts_description">The sites you follow haven\'t posted anything recently</string>
    <string name="reader_empty_followed_blogs_button_discover">Discover sites</string>
    <string name="reader_empty_followed_blogs_button_followed">Go to following</string>
    <string name="reader_empty_posts_liked_title">Nothing liked yet</string>
    <string name="reader_empty_posts_liked_description">Posts that you like will appear here</string>
    <string name="reader_empty_saved_posts_title">No posts saved — yet!</string>
    <string name="reader_empty_saved_posts_description">Tap %s to save a post to your list.</string>
    <string name="reader_empty_saved_posts_content_description">Tap the Add to Save Posts button to save a post to your list.</string>
    <string name="reader_empty_comments">No comments yet</string>
    <string name="reader_empty_posts_in_blog">This site is empty</string>
    <string name="reader_empty_search_title">No results found</string>
    <string name="reader_empty_search_description">No results found for %s for your language</string>
    <string name="reader_empty_search_request_failed">Unable to perform search</string>

    <string name="dlg_confirm_clear_search_history">Clear search history?</string>
    <string name="label_clear_search_history">Clear search history</string>

    <!-- attribution line for Discover posts, ex: "Originally posted by [AuthorName] on [BlogName] -->
    <string name="reader_discover_attribution_author_and_blog">Originally posted by %1$s on %2$s</string>
    <string name="reader_discover_attribution_author">Originally posted by %s</string>
    <string name="reader_discover_attribution_blog">Originally posted on %s</string>
    <string name="reader_discover_visit_blog">Visit %s</string>

    <!-- dialogs -->
    <string name="reader_save_posts_locally_dialog_title">Save Posts for Later</string>
    <string name="reader_save_posts_locally_dialog_message">Save this post, and come back to read it whenever you\'d like. It will only be available on this device — saved posts don\'t sync to your other devices.</string>

    <!-- connection bar which appears on main activity when there's no connection -->
    <string name="connectionbar_no_connection">No connection</string>

    <!-- NUX strings -->
    <string name="invalid_email_message">Your email address isn\'t valid</string>
    <string name="email_invalid">Enter a valid email address</string>
    <string name="username_or_password_incorrect">The username or password you entered is incorrect</string>
    <string name="ssl_certificate_details">Details</string>
    <string name="ssl_certificate_error">Invalid SSL certificate</string>
    <string name="ssl_certificate_ask_trust">If you usually connect to this site without problems, this error could mean that someone is trying to impersonate the site, and you shouldn\'t continue. Would you like to trust the certificate anyway?</string>
    <string name="verification_code">Verification code</string>
    <string name="auth_required">Log in again to continue.</string>
    <string name="logging_in">Logging in</string>
    <string name="magic_link_unavailable_error_message">Currently unavailable. Please enter your password</string>
    <string name="checking_email">Checking email</string>
    <string name="already_logged_in_wpcom">You\'re already logged in a WordPress.com account, you can\'t add a WordPress.com site bound to another account.</string>
    <string name="cannot_add_duplicate_site">This site already exists in the app, you can\'t add it.</string>
    <string name="duplicate_site_detected">A duplicate site has been detected.</string>
    <string name="error_user_username_instead_of_email">Please log in using your WordPress.com username instead of your email address.</string>

    <!-- Help view -->
    <string name="help">Help</string>
    <string name="forgot_password">Lost your password?</string>
    <string name="contact_us">Contact us</string>
    <string name="browse_our_faq_button">Browse our FAQ</string>
    <string name="my_tickets">My Tickets</string>
    <string name="application_log_button">Application log</string>
    <string name="support_contact_email">Contact email</string>
    <string name="support_contact_email_not_set">Not set</string>
    <string name="support_push_notification_title">WordPress</string>
    <string name="support_push_notification_message">New message from \'Help &amp; Support\'</string>

    <!--My Site-->
    <string name="my_site_header_external">External</string>
    <string name="my_site_header_configuration">Configuration</string>
    <string name="my_site_header_look_and_feel">Look and Feel</string>
    <string name="my_site_header_publish">Publish</string>
    <string name="my_site_btn_site_pages">Site Pages</string>
    <string name="my_site_btn_blog_posts">Blog Posts</string>
    <string name="my_site_btn_sharing">Sharing</string>
    <string name="my_site_btn_site_settings">Settings</string>
    <string name="my_site_btn_comments" translatable="false">@string/comments</string>
    <string name="my_site_btn_switch_site">Switch Site</string>
    <string name="my_site_btn_view_admin">View Admin</string>
    <string name="my_site_btn_view_site">View Site</string>
    <string name="my_site_btn_plugins">Plugins</string>
    <string name="my_site_create_new_site">Create a new site for your business, magazine, or personal blog; or connect an existing WordPress installation.</string>
    <string name="my_site_create_new_site_title">You don\'t have any sites</string>
    <string name="my_site_add_new_site">Add new site</string>
    <string name="my_site_custom_domain_name">All WordPress.com plans include a custom domain name. Register your free premium domain now.</string>
    <string name="my_site_verify_your_email">Verify your email address - instructions sent to %s</string>
    <string name="my_site_verify_your_email_without_email">Verify your email address - instructions sent to your email</string>
    <string name="my_site_icon_dialog_title">Site Icon</string>
    <string name="my_site_icon_dialog_add_message">Would you like to add a site icon?</string>
    <string name="my_site_icon_dialog_change_message">How would you like to edit the icon?</string>
    <string name="my_site_icon_dialog_add_requires_permission_message">You don\'t have permission to add a site icon.</string>
    <string name="my_site_icon_dialog_change_requires_permission_message">You don\'t have permission to edit the site icon.</string>
    <string name="my_site_icon_dialog_change_button">Change</string>
    <string name="my_site_icon_dialog_remove_button">Remove</string>
    <string name="my_site_icon_dialog_cancel_button">Cancel</string>
    <string name="my_site_icon_content_description">Change site icon</string>

    <string name="my_site_bottom_sheet_title">Add new</string>
    <string name="my_site_bottom_sheet_add_post">Blog post</string>
    <string name="my_site_bottom_sheet_add_page">Site page</string>

    <!-- site picker -->
    <string name="site_picker_title">Choose site</string>
    <string name="site_picker_edit_visibility">Show/hide sites</string>
    <string name="site_picker_add_site">Add new site</string>
    <string name="site_picker_add_self_hosted">Add self-hosted site</string>
    <string name="site_picker_create_wpcom">Create WordPress.com site</string>
    <string name="site_picker_cant_hide_current_site">\"%s\" wasn\'t hidden because it\'s the current site</string>
    <string name="site_picker_remove_site_empty">No sites matching your search</string>
    <string name="site_picker_remove_site_error">Error removing site, try again later</string>
    <string name="site_picker_failed_selecting_added_site">Couldn\'t select newly added self-hosted site.</string>

    <!-- Application logs view -->
    <string name="logs_copied_to_clipboard">Application logs have been copied to the clipboard</string>

    <!--Support strings-->
    <string name="support_identity_input_dialog_enter_email_and_name">To continue please enter your email address and name</string>
    <string name="support_identity_input_dialog_enter_email">Please enter your email address</string>
    <string name="support_identity_input_dialog_email_label">Email</string>
    <string name="support_identity_input_dialog_name_label">Name</string>

    <!--Me-->
    <string name="me_profile_photo">Profile Photo</string>
    <string name="me_btn_app_settings">App Settings</string>
    <string name="me_btn_support">Help &amp; Support</string>
    <string name="me_btn_login_logout">Login/Logout</string>
    <string name="me_connect_to_wordpress_com">Log in to WordPress.com</string>
    <string name="me_disconnect_from_wordpress_com">Log out of WordPress.com</string>

    <!--TabBar Accessibility Labels-->
    <string name="tabbar_accessibility_label_my_site">My Site. View your site and manage it, including stats.</string>
    <string name="tabbar_accessibility_label_reader">Reader. Follow content from other sites.</string>
    <string name="tabbar_accessibility_label_notifications">Notifications. Manage your notifications.</string>

    <!-- Special characters -->
    <string name="bullet" translatable="false">\u2022</string>
    <string name="previous_button" translatable="false">&lt;</string>
    <string name="next_button" translatable="false">&gt;</string>

    <!-- Publicize and sharing -->
    <string name="sharing">Sharing</string>
    <string name="sharing_disabled">Sharing module disabled</string>
    <string name="sharing_disabled_description">You cannot access your sharing settings because your Sharing Jetpack module is disabled.</string>
    <string name="connections_label">Connections</string>
    <string name="connections_description">Connect your favorite social media services to automatically share new posts with friends.</string>
    <string name="connected_accounts_label">Connected accounts</string>
    <string name="connection_service_label">Publicize to %s</string>
    <string name="connection_service_description">Connect to automatically share your blog posts to %s.</string>
    <string name="connection_service_facebook_notice">As of August 1, 2018, Facebook no longer allows direct sharing of posts to Facebook Profiles. Connections to Facebook Pages remain unchanged.</string>
    <string name="share_btn_connect">Connect</string>
    <string name="share_btn_disconnect">Disconnect</string>
    <string name="share_btn_reconnect">Reconnect</string>
    <string name="share_btn_connect_another_account">Connect another account</string>
    <string name="dlg_confirm_publicize_disconnect">Disconnect from %s?</string>
    <string name="connecting_social_network">Connecting %s</string>
    <string name="connection_chooser_message">Select the account you wish to authorize. Note that your posts will be shared to the selected account automatically.</string>
    <string name="icon_and_text_display">Icon &amp; Text</string>
    <string name="icon_only_display">Icon Only</string>
    <string name="text_only_display">Text Only</string>
    <string name="official_buttons_display">Official Buttons</string>
    <string-array name="sharing_button_style_display_array" translatable="false">
        <item>@string/icon_and_text_display</item>
        <item>@string/icon_only_display</item>
        <item>@string/text_only_display</item>
        <item>@string/official_buttons_display</item>
    </string-array>
    <string name="icon_text" translatable="false">icon-text</string>
    <string name="icon" translatable="false">icon</string>
    <string name="text" translatable="false">text</string>
    <string name="official" translatable="false">official</string>
    <string-array name="sharing_button_style_array" translatable="false">
        <item>@string/icon_text</item>
        <item>@string/icon</item>
        <item>@string/text</item>
        <item>@string/official</item>
    </string-array>
    <string name="site_settings_reblog_and_like_header">Reblog &amp; Like</string>
    <string name="site_settings_like_header">Like</string>
    <string name="site_settings_reblog">Show Reblog Button</string>
    <string name="site_settings_like">Show Like Button</string>
    <string name="manage">Manage</string>
    <string name="sharing_buttons">Sharing buttons</string>
    <string name="label">Label</string>
    <string name="button_style">Button Style</string>
    <string name="sharing_comment_likes">Comment Likes</string>
    <string name="twitter_username">Twitter Username</string>
    <string name="sharing_sharing_buttons_description">Select which buttons are shown under your posts</string>
    <string name="sharing_more_description">A \"More\" button contains a dropdown which displays sharing buttons</string>
    <string name="sharing_edit_more_buttons">Edit \"More\" Buttons</string>
    <string name="buttons">Buttons</string>
    <string name="sharing_comment_likes_description">Allow all comments to be Liked by you and your readers</string>
    <string name="likes">Likes</string>
    <string name="twitter">Twitter</string>
    <string name="connected">Connected</string>
    <string name="cannot_connect_account_error">The %s connection could not be made because no account was selected.</string>
    <string name="connecting_account">Connecting account</string>
    <string name="sharing_label_message">Change the text of the sharing buttons\' label. This text won\'t appear until you add at least one sharing button.</string>
    <string name="sharing_twitter_message">This will be included in tweets when people share using the Twitter button</string>
    <string name="sharing_facebook_account_must_have_pages">The Facebook connection could not be made because this account does not have access to any pages. Facebook supports sharing connections to Facebook Pages, but not to Facebook Profiles.</string>

    <!--Theme Browser-->
    <string name="current_theme">Current Theme</string>
    <string name="customize">Customize</string>
    <string name="details">Details</string>
    <string name="support">Support</string>
    <string name="active">Active</string>

    <string name="theme_activate">Activate</string>
    <string name="theme_try_and_customize">Try &amp; Customize</string>
    <string name="theme_view">View</string>
    <string name="theme_details">Details</string>
    <string name="theme_support">Support</string>
    <string name="theme_done">DONE</string>
    <string name="theme_manage_site">MANAGE SITE</string>
    <string name="theme_prompt">Thanks for choosing %1$s</string>
    <string name="theme_by_author_prompt_append"> by %1$s</string>
    <string name="theme_activation_error">Something went wrong. Could not activate theme</string>
    <string name="selected_theme">Selected Theme</string>
    <string name="could_not_load_theme">Could not load theme</string>
    <string name="themes_empty_list">No themes matching your search</string>

    <!--People Management-->
    <string name="people">People</string>
    <string name="role">Role</string>
    <string name="follower_subscribed_since">Since %1$s</string>
    <string name="person_remove_confirmation_title">Remove %1$s</string>
    <string name="user_remove_confirmation_message">If you remove %1$s, that user will no longer be able to access this site, but any content that was created by %1$s will remain on the site.\n\nWould you still like to remove this user?</string>
    <string name="follower_remove_confirmation_message">If removed, this follower will stop receiving notifications about this site, unless they re-follow.\n\nWould you still like to remove this follower?</string>
    <string name="viewer_remove_confirmation_message">If you remove this viewer, he or she will not be able to visit this site.\n\nWould you still like to remove this viewer?</string>
    <string name="person_removed">Successfully removed %1$s</string>
    <string name="invite_people">Invite People</string>
    <string name="invite_names_title">Usernames or Emails</string>
    <string name="invite">Invite</string>
    <string name="button_invite" translatable="false">@string/invite</string>
    <string name="invite_username_not_found">%s: User not found</string>
    <string name="invite_already_a_member">%s: Already a member</string>
    <string name="invite_already_following">%s: Already following</string>
    <string name="invite_user_blocked_invites">%s: User blocked invites</string>
    <string name="invite_invalid_email">%s: Invalid email</string>
    <string name="invite_message_title">Custom Message</string>
    <string name="invite_message_remaining_zero">0 characters remaining</string>
    <string name="invite_message_remaining_one">1 character remaining</string>
    <string name="invite_message_remaining_other">%d characters remaining</string>
    <string name="invite_message_info">(Optional) You can enter a custom message of up to 500 characters that will be included in the invitation to the user(s).</string>
    <string name="invite_message_usernames_limit">Invite up to 10 email addresses and/or WordPress.com usernames. Those needing a username will be sent instructions on how to create one.</string>
    <string name="invite_error_no_usernames">Please add at least one username</string>
    <string name="invite_error_invalid_usernames_one">Cannot send: A username or email is invalid</string>
    <string name="invite_error_invalid_usernames_multiple">Cannot send: There are invalid usernames or emails</string>
    <string name="invite_error_sending">An error occurred while trying to send the invite!</string>
    <string name="invite_error_some_failed">Invite sent but error(s) occurred!</string>
    <string name="invite_error_for_username">%1$s: %2$s</string>
    <string name="invite_sent">Invite sent successfully</string>

    <string name="people_dropdown_item_team">Team</string>
    <string name="people_dropdown_item_followers">Followers</string>
    <string name="people_dropdown_item_email_followers">Email Followers</string>
    <string name="people_dropdown_item_viewers">Viewers</string>
    <string name="people_empty_list_filtered_users">No users yet</string>
    <string name="people_empty_list_filtered_followers">No followers yet</string>
    <string name="people_empty_list_filtered_email_followers">No email followers yet</string>
    <string name="people_empty_list_filtered_viewers">No viewers yet</string>
    <string name="people_fetching">Fetching users…</string>
    <string name="title_follower">Follower</string>
    <string name="title_email_follower">Email Follower</string>

    <string name="role_follower">Follower</string>
    <string name="role_viewer">Viewer</string>

    <!--Plugins-->
    <string name="plugins">Plugins</string>
    <string name="plugin_byline">by %s</string>
    <string name="plugin_active">Active</string>
    <string name="plugin_inactive">Inactive</string>
    <string name="plugin_detail_label_state_active">Active</string>
    <string name="plugin_detail_label_state_autoupdates">Autoupdates</string>
    <string name="plugin_not_found">An error occurred when accessing this plugin</string>
    <string name="plugin_version">Version %s</string>
    <string name="plugin_installed_version">Version %s installed</string>
    <string name="plugin_installed">Installed</string>
    <string name="plugin_auto_managed">Auto-managed</string>
    <string name="plugin_install">Install</string>
    <string name="plugin_available_version">Version %s is available</string>
    <string name="plugin_updated_successfully">Successfully updated %s</string>
    <string name="plugin_installed_successfully">Successfully installed %s</string>
    <string name="plugin_updated_failed">Error updating %s.</string>
    <string name="plugin_updated_failed_detailed">Error updating %1$s: %2$s</string>
    <string name="plugin_removed_successfully">Successfully removed %s</string>
    <string name="plugin_remove_failed">Error removing %s</string>
    <string name="plugin_installed_failed">Error installing %s</string>
    <string name="plugin_configuration_failed">An error occurred while configuring the plugin: %s</string>
    <string name="plugin_disable_progress_dialog_message">Disabling %s…</string>
    <string name="plugin_remove_progress_dialog_message">Removing %s…</string>
    <string name="plugin_remove_dialog_title">Remove Plugin</string>
    <string name="plugin_remove_dialog_message">Are you sure you want to remove %1$s from %2$s?\n\nThis will deactivate the plugin and delete all associated files and data.</string>
    <string name="plugin_install_custom_domain_required_dialog_title">Install plugin</string>
    <string name="plugin_install_custom_domain_required_dialog_message">To install plugins, you need to have a custom domain associated with your site.</string>
    <string name="plugin_install_custom_domain_required_dialog_register_btn">Register domain</string>
    <string name="plugin_check_domain_credits_progress_dialog_message">Checking domain credits</string>
    <string name="plugin_check_domain_credit_error">Failed to check available domain credits</string>
    <string name="plugin_install_first_plugin_confirmation_dialog_title">Install plugin</string>
    <string name="plugin_install_first_plugin_confirmation_dialog_message">Installing the first plugin on your site can take up to 1 minute. During this time you won’t be able to make changes to your site.</string>
    <string name="plugin_install_first_plugin_confirmation_dialog_install_btn">Install</string>
    <string name="plugin_fetch_error">Unable to load plugins</string>
    <string name="plugin_search_error">Unable to search plugins</string>
    <string name="plugin_manage">Manage</string>
    <string name="plugin_see_all">See All</string>
    <string name="plugins_empty_search_list">No matches</string>
    <string name="plugin_install_first_plugin_progress_dialog_message">Installing plugin…</string>
    <string name="plugin_install_first_plugin_almost_finished_dialog_message">We\'re doing the final setup — almost done…</string>

    <!-- Domain Registration -->
    <string name="register_domain">Register Domain</string>
    <string name="domains_suggestions_choose_domain">Choose Domain</string>
    <string name="domains_suggestions_empty_list">No suggestions found</string>
    <string name="domains_suggestions_intro_title">Choose a premium domain name</string>
    <string name="domains_suggestions_intro_description">This is where people will find you on the internet.</string>
    <string name="domain_suggestions_search_hint">Type a keyword for more ideas</string>
    <string name="domain_suggestions_fetch_error">Domain suggestions couldn\'t be loaded</string>
    <string name="domain_registration_contact_form_input_error">Please enter a valid %s</string>
    <string name="domain_registration_privacy_protection_title">Privacy Protection</string>
    <string name="domain_registration_privacy_protection_description">Domain owners have to share contact information in a public database of all domains.
        With Privacy Protection, we publish our own information instead of yours and privately forward any communication to you.</string>
    <string name="domain_registration_privacy_protection_tos">By registering this domain you agree to our %1$sterms and conditions%2$s</string>
    <string name="domain_privacy_option_on_title">Register privately with Privacy Protection</string>
    <string name="domain_privacy_option_off_title">Register publicly</string>
    <string name="domain_contact_information_title">Domain contact information</string>
    <string name="domain_contact_information_description">For your convenience, we have pre-filled your WordPress.com
        contact information. Please review to be sure it’s the correct information you want to use for this domain.</string>
    <string name="domain_contact_information_organization_hint">Organization (optional)</string>
    <string name="domain_contact_information_phone_number_hint">Phone</string>
    <string name="domain_contact_information_country_code_hint">Country code</string>
    <string name="domain_contact_information_country_hint">Country</string>
    <string name="domain_contact_information_address_hint">Address</string>
    <string name="domain_contact_information_address_hint_two">Address 2</string>
    <string name="domain_contact_information_city_hint">City</string>
    <string name="domain_contact_information_state_hint">State</string>
    <string name="domain_contact_information_state_not_available_hint">State (Not Available)</string>
    <string name="domain_contact_information_postal_code_hint">Postal code</string>
    <string name="domain_contact_information_register_domain_button">Register Domain</string>
    <string name="domain_registration_result_title">Congratulations</string>
    <string name="domain_registration_result_description">your new domain &lt;b&gt;%s&lt;/b&gt; is being set up. Your site is
        doing somersaults in excitement!</string>
    <string name="domain_registration_result_continue_button">continue</string>
    <string name="domain_registration_country_picker_dialog_title">Select Country</string>
    <string name="domain_registration_state_picker_dialog_title">Select State</string>
    <string name="domain_registration_registering_domain_name_progress_dialog_message">Registering domain name…</string>

    <!-- Automated Transfer Eligibility Errors -->
    <string name="plugin_install_site_ineligible_default_error">If you just registered a domain name, please wait until we finish setting it up and try again.\n\nIf not, looks like something went wrong and plugin feature might not be available for this site.</string>
    <string name="plugin_install_site_ineligible_not_using_custom_domain">Plugin feature requires a custom domain.</string>
    <string name="plugin_install_site_ineligible_no_business_plan">Plugin feature requires a business plan.</string>
    <string name="plugin_install_site_ineligible_site_private">Plugin feature requires the site to be public.</string>
    <string name="plugin_install_site_ineligible_email_unverified">Plugin feature requires a verified email address.</string>
    <string name="plugin_install_site_ineligible_excessive_disk_space">Plugin cannot be installed due to disk space limitations.</string>
    <string name="plugin_install_site_ineligible_no_vip_sites">Plugin cannot be installed on VIP sites.</string>
    <string name="plugin_install_site_ineligible_non_admin_user">Plugin feature requires admin privileges.</string>
    <string name="plugin_install_site_ineligible_not_domain_owner">Plugin feature requires primary domain subscription to be associated with this user.</string>
    <string name="plugin_install_site_ineligible_site_graylisted">Plugin feature requires the site to be in good standing.</string>

    <string name="plugin_caption_installed" translatable="false">@string/plugin_installed</string>
    <string name="plugin_caption_featured">Featured</string>
    <string name="plugin_caption_popular">Popular</string>
    <string name="plugin_caption_new">New</string>
    <string name="plugin_caption_search">Search Plugins</string>

    <string name="wordpress_dot_org_plugin_page">WordPress.org Plugin page</string>
    <string name="plugin_home_page">Plugin homepage</string>
    <string name="plugin_settings">Settings</string>
    <string name="plugin_description">Description</string>
    <string name="plugin_installation">Installation</string>
    <string name="plugin_whatsnew">What\'s New</string>
    <string name="plugin_faq">Frequently Asked Questions</string>
    <string name="plugin_read_reviews">Read Reviews</string>
    <string name="plugin_num_ratings">%s ratings</string>
    <string name="plugin_num_downloads">%s downloads</string>
    <string name="plugin_empty_text">None provided</string>
    <string name="plugin_needs_update">Needs update</string>

    <string name="plugin_one_stars">1 stars</string>
    <string name="plugin_two_stars">2 stars</string>
    <string name="plugin_three_stars">3 stars</string>
    <string name="plugin_four_stars">4 stars</string>
    <string name="plugin_five_stars">5 stars</string>

    <string name="plugin_info_version">Version</string>
    <string name="plugin_info_lastupdated">Last Updated</string>
    <string name="plugin_info_requires_version">Requires WordPress Version</string>
    <string name="plugin_info_your_version">Your WordPress Version</string>

    <string name="plugin_icon_content_description">Plugin icon</string>
    <string name="plugin_external_link_icon_content_description">External link</string>
    <string name="plugin_chevron_icon_content_description">Toggle text</string>

    <string name="plugin_fetching_error_after_at">It takes longer than usual to refresh plugin details. Please check again later.</string>

    <!--My profile-->
    <string name="my_profile">My Profile</string>
    <string name="first_name">First name</string>
    <string name="last_name">Last name</string>
    <string name="public_display_name">Public display name</string>
    <string name="public_display_name_hint">Display name will default to your username if it is not set</string>
    <string name="about_me">About me</string>
    <string name="about_me_hint">A few words about you…</string>
    <string name="start_over">Start Over</string>
    <string name="site_settings_start_over_hint">Start your site over</string>
    <string name="start_over_email_subject">Start over with site %s</string>
    <string name="start_over_email_body">I want to start over with the site %s</string>
    <string name="start_over_email_intent_error">Unable to send an email</string>
    <string name="let_us_help">Let Us Help</string>
    <string name="start_over_text">If you want a site but don\'t want any of the posts and pages you have now, our support team can delete your posts, pages, media and comments for you.\n\nThis will keep your site and URL active, but give you a fresh start on your content creation. Just contact us to have your current content cleared out.</string>
    <string name="contact_support">Contact support</string>
    <string name="confirm_delete_site">Confirm Delete Site</string>
    <string name="confirm_delete_site_prompt">Please type in %1$s in the field below to confirm. Your site will then be gone forever.</string>
    <string name="site_settings_export_content_title">Export content</string>
    <string name="error_deleting_site">Error deleting site</string>
    <string name="error_deleting_site_summary">There was an error in deleting your site. Please contact support for more assistance.</string>
    <string name="primary_domain">Primary Domain</string>
    <string name="export_site_hint">Export your site to an XML file</string>
    <string name="delete_site_warning_title">Delete site?</string>
    <string name="delete_site_warning">All your posts, images, and data will be deleted. And this site’s address (%s) will be lost.</string>
    <string name="delete_site_warning_subtitle">Be careful! Once a site is deleted, it cannot be recovered. Please be sure before you proceed.</string>
    <string name="delete_site_hint">Delete site</string>
    <string name="delete_site_progress">Deleting site…</string>
    <string name="purchases_request_error">Something went wrong. Could not request purchases.</string>
    <string name="premium_upgrades_title">Premium Upgrades</string>
    <string name="premium_upgrades_message">You have active premium upgrades on your site. Please cancel your upgrades prior to deleting your site.</string>
    <string name="show_purchases">Show purchases</string>
    <string name="checking_purchases">Checking purchases</string>

    <!--Account Settings-->
    <string name="account_settings">Account Settings</string>
    <string name="pending_email_change_snackbar">Click the verification link in the email sent to %1$s to confirm your new address</string>
    <string name="primary_site">Primary site</string>
    <string name="web_address">Web address</string>
    <string name="web_address_dialog_hint">Shown publicly when you comment.</string>
    <string name="change_password">Change password</string>
    <string name="change_password_confirmation">Password changed successfully</string>
    <string name="change_password_dialog_hint">Your password should be at least six characters long. To make it stronger, use upper and lower case letters, numbers, and symbols like ! \" ? $ % ^ &amp; ).</string>
    <string name="change_password_dialog_message">Changing password…</string>
    <string name="exporting_content_progress">Exporting content…</string>
    <string name="export_email_sent">Export email sent!</string>
    <string name="export_your_content">Export your content</string>
    <string name="export_your_content_message">Your posts, pages, and settings will be emailed to you at %s.</string>

    <!-- Plans -->
    <string name="plan">Plan</string>
    <string name="plans">Plans</string>
    <string name="plans_loading_error_network_title">No connection</string>
    <string name="plans_loading_error_no_plans_title">Cannot load Plans</string>
    <string name="plans_loading_error_no_plans_subtitle">We cannot load Plans at the moment. Please try again later.</string>
    <string name="plans_loading_error_no_cache_subtitle">An internet connection is required to view Plans.</string>
    <string name="plans_loading_error_with_cache_subtitle">An internet connection is required to view Plans, so details may be out-of-date.</string>
    <string name="plans_loading_error_with_cache_button">View Plans Anyway</string>

    <!-- gravatar -->
    <string name="error_cropping_image">Error cropping the image</string>
    <string name="error_locating_image">Error locating the cropped image</string>
    <string name="error_refreshing_gravatar">Error reloading your Gravatar</string>
    <string name="error_updating_gravatar">Error updating your Gravatar</string>

    <!-- Editor -->
    <string name="discard">Discard</string>
    <string name="edit">Edit</string>
    <string name="tap_to_try_again">Tap to try again!</string>
    <string name="add_media_progress">Adding media</string>

    <string name="stop_upload_dialog_title">Stop uploading?</string>

    <string name="image_settings_dismiss_dialog_title">Discard unsaved changes?</string>
    <string name="image_settings_save_toast">Changes saved</string>

    <string name="image_caption">Caption</string>
    <string name="image_link_to">Link to</string>
    <string name="image_width">Width</string>

    <!-- Editor: Errors -->
    <string name="editor_failed_uploads_switch_html">Some media uploads have failed. You can\'t switch to HTML mode
        in this state. Remove all failed uploads and continue?</string>
    <string name="editor_toast_uploading_please_wait">You are currently uploading media. Please wait until this completes.</string>
    <string name="editor_remove_failed_uploads">Remove failed uploads</string>
    <string name="error_all_media_upload_canceled">All media uploads have been cancelled due to an unknown error. Please retry uploading</string>

    <string name="photo_picker_title">Choose photo</string>
    <string name="photo_picker_choose_photo">Choose photo from device</string>
    <string name="photo_picker_choose_video">Choose video from device</string>
    <string name="photo_picker_capture_photo">Take photo</string>
    <string name="photo_picker_capture_video">Take video</string>
    <string name="photo_picker_stock_media">Choose from Free Photo Library</string>
    <string name="photo_picker_soft_ask_label">%s needs permissions to access your photos</string>
    <string name="photo_picker_soft_ask_allow">Allow</string>
    <string name="photo_picker_soft_ask_permissions_denied">%1$s was denied access to your photos. To fix this, edit your permissions and turn on %2$s.</string>
    <string name="photo_picker_use_photo">Use this photo</string>
    <string name="photo_picker_image_thumbnail_content_description">Image Thumbnail</string>
    <string name="photo_picker_image_thumbnail_selected">Image selected</string>
    <string name="photo_picker_image_selected">,Selected</string>
    <string name="photo_picker_image_thumbnail_unselected">Image unselected</string>
    <string name="stock_media_picker_search_hint">Search free photo library</string>
    <string name="stock_media_picker_list_content_description">Photo library</string>
    <string name="stock_media_picker_initial_empty_text">Search to find free photos to add to your Media Library</string>
    <string name="stock_media_picker_initial_empty_subtext">Photos provided by %s</string>

    <string name="giphy_picker_search_hint">Search Giphy</string>
    <string name="giphy_picker_initial_empty_text">Search to find GIFs to add to your Media Library!</string>
    <string name="giphy_picker_empty_search_list">No media matching your search</string>
    <string name="giphy_picker_endless_scroll_network_error">Some media failed to load due to a network error.</string>
    <string name="giphy_powered_by_giphy">Powered by GIPHY</string>

    <!-- E-mail verification reminder dialog -->
    <string name="toast_saving_post_as_draft">Saving post as draft</string>
    <string name="toast_verification_email_sent">Verification email sent, check your inbox</string>
    <string name="toast_verification_email_send_error">Error sending verification email. Are you already verified?</string>
    <string name="editor_confirm_email_prompt_title">Please confirm your email address</string>
    <string name="editor_confirm_email_prompt_message">We sent you an email when you first signed up. Please open the message and click the blue button to enable publishing.</string>
    <string name="editor_confirm_email_prompt_message_with_email">We sent an email to %s when you first signed up. Please open the message and click the blue button to enable publishing.</string>
    <string name="editor_confirm_email_prompt_negative">Resend Email</string>

    <!-- smart toasts -->
    <string name="smart_toast_comments_long_press">Tap and hold to select multiple comments</string>

    <!-- permissions -->
    <string name="button_edit_permissions">Edit permissions</string>
    <string name="permissions_denied_title">Permissions</string>
    <string name="permissions_denied_message">It looks like you turned off permissions required for this feature.&lt;br/&gt;&lt;br/&gt;To change this, edit your permissions and make sure &lt;strong&gt;%s&lt;/strong&gt; is enabled.</string>
    <string name="permission_storage">Storage</string>
    <string name="permission_camera">Camera</string>

    <!-- Image Optimization promo -->
    <string name="turn_on">Turn on</string>
    <string name="leave_off">Leave off</string>
    <string name="image_optimization_promo_title">Turn on image optimization?</string>
    <string name="image_optimization_promo_desc">Image optimization shrinks images for quicker uploading.\n\nYou can change this any time in site settings.</string>

    <!-- Login -->
    <!-- If any of these appear unused, be sure to check the same string in the login library -
    it may be used there and keeping it here is required for translation. -->
    <string name="log_in">Log In</string>
    <string name="login_promo_viewpager_content_description">Introduction</string>
    <string name="login_promo_text_onthego">Publish from the park. Blog from the bus. Comment from the café. WordPress goes where you go.</string>
    <string name="login_promo_text_realtime">Watch readers from around the world read and interact with your site — in realtime.</string>
    <string name="login_promo_text_anytime">Catch up with your favorite sites and join the conversation anywhere, any time.</string>
    <string name="login_promo_text_notifications">Your notifications travel with you — see comments and likes as they happen.</string>
    <string name="login_promo_text_jetpack">Manage your Jetpack-powered site on the go — you\'ve got WordPress in your pocket.</string>
    <string name="invalid_verification_code">Invalid verification code</string>
    <string name="send_link">Send link</string>
    <string name="enter_your_password_instead">Enter your password instead</string>
    <string name="alternatively">Alternatively:</string>
    <string name="enter_email_wordpress_com">Log in to WordPress.com using an email address to manage all your WordPress sites.</string>
    <string name="enter_email_for_site">Log in with WordPress.com to connect to %1$s</string>
    <string name="next">Next</string>
    <string name="open_mail">Open mail</string>
    <string name="enter_site_address_instead">Log in by entering your site address.</string>
    <string name="enter_username_instead">Log in with your username.</string>
    <string name="enter_verification_code">Almost there! Please enter the verification code from your Authenticator app.</string>
    <string name="enter_verification_code_sms">We sent a text message to the phone number ending in %s. Please enter the verification code in the SMS.</string>
    <string name="login_text_otp">Text me a code instead.</string>
    <string name="login_text_otp_another">Text me another code instead.</string>
    <string name="requesting_otp">Requesting a verification code via SMS.</string>
    <string name="email_not_registered_wpcom">Hmm, we can\'t find a WordPress.com account connected to this email address. Try the link below to log in using your site address.</string>
    <string name="password_incorrect">It looks like this password is incorrect. Please double check your information and try again.</string>
    <string name="login_magic_links_label">We\'ll email you a magic link that\'ll log you in instantly, no password needed. Hunt and peck no more!</string>
    <string name="login_magic_links_sent_label">Your magic link is on its way! Check your email on this device and tap the link in the email you received from WordPress.com.</string>
    <string name="login_magic_link_email_requesting">Requesting log-in email</string>
    <string name="enter_wpcom_password">Enter your WordPress.com password.</string>
    <string name="enter_wpcom_password_google">To proceed with this Google account, please provide the matching WordPress.com password. This will be asked only once.</string>
    <string name="connect_more">Connect Another Site</string>
    <string name="connect_site">Connect Site</string>
    <string name="login_continue">Continue</string>
    <string name="login_already_logged_in_wpcom">Already logged in to WordPress.com</string>
    <string name="login_username_at">\@%s</string>
    <string name="enter_site_address">Enter the address of the WordPress site you\'d like to connect.</string>
    <string name="enter_site_address_share_intent">Enter the address of your WordPress site you\'d like to share the content to.</string>
    <string name="login_site_address">Site address</string>
    <string name="login_site_address_help">Need help finding your site address?</string>
    <string name="login_site_address_help_title">What\'s my site address?</string>
    <string name="login_site_address_help_content">Your site address appears in the bar at the top of the screen when you visit your site in Chrome.</string>
    <string name="login_site_address_more_help">Need more help?</string>
    <string name="login_checking_site_address">Checking site address</string>
    <string name="login_error_while_adding_site">Error while adding site. Error code: %s</string>
    <string name="login_log_in_for_deeplink">Log in to WordPress.com to access the post.</string>
    <string name="login_log_in_for_share_intent">Log in to WordPress.com to share the content.</string>
    <string name="login_invalid_site_url">Please enter a complete website address, like example.com.</string>
    <string name="login_empty_username">Please enter a username</string>
    <string name="login_empty_password">Please enter a password</string>
    <string name="login_empty_2fa">Please enter a verification code</string>
    <string name="login_email_button_signup">Don\'t have an account? %1$sSign up%2$s</string>
    <string name="login_email_client_not_found">Can\'t detect your email client app</string>
    <string name="login_logged_in_as">Logged in as</string>
    <string name="login_epilogue_mysites_one">My site</string>
    <string name="login_epilogue_mysites_other">My sites</string>
    <string name="login_google_button_suffix">Log in with Google.</string>
    <string name="login_error_button">Close</string>
    <string name="login_error_email_not_found_v2">There\'s no WordPress.com account matching this Google account.</string>
    <string name="login_error_generic">There was some trouble connecting with the Google account.</string>
    <string name="login_error_sms_throttled">We\'ve made too many attempts to send an SMS verification code — take a break, and request a new one in a minute.</string>
    <string name="login_error_generic_start">Google login could not be started.</string>
    <string name="login_error_suffix">\nMaybe try a different account?</string>
    <string name="enter_wpcom_or_jetpack_site">Please enter a WordPress.com or Jetpack-connected self-hosted WordPress site</string>
    <string name="enter_wordpress_site">The website at this address is not a WordPress site. For us to connect to it, the site must have WordPress installed.</string>
    <string name="login_need_help_finding_connected_email">Need help finding the email you connected with?</string>
    <string name="send_verification_email">Send verification email</string>
    <string name="enter_credentials_for_site">Log in with your %1$s site credentials</string>
    <string name="enter_site_credentials_instead">Log in with site credentials</string>
    <string name="login_site_credentials_magic_link_label">Almost there! We just need to verify your Jetpack connected email address &lt;b&gt;%1$s&lt;/b&gt;</string>
    <string name="login_discovery_error_xmlrpc">We were unable to access the &lt;b&gt;XMLRPC file&lt;/b&gt; on your site. You will need to reach out to your host to resolve this.</string>
    <string name="login_discovery_error_http_auth">We were unable to access your site because it requires &lt;b&gt;HTTP Authentication&lt;/b&gt;. You will need to reach out to your host to resolve this.</string>
    <string name="login_discovery_error_ssl">We were unable to access your site because of a problem with the &lt;b&gt;SSL Certificate&lt;/b&gt;. You will need to reach out to your host to resolve this.</string>
    <string name="login_discovery_error_generic">We were unable to access your site. You will need to reach out to your host to resolve this.</string>
    <!-- Screen titles -->
    <string name="email_address_login_title">Email address login</string>
    <string name="site_address_login_title">Site address login</string>
    <string name="magic_link_login_title">Magic link login</string>
    <string name="magic_link_sent_login_title">Magic link sent</string>
    <string name="selfhosted_site_login_title">Login credentials</string>
    <string name="verification_2fa_screen_title">Code verification</string>

    <!-- Signup -->
    <string name="sign_up">Sign Up for WordPress.com</string>
    <string name="signup_email_error_generic">There was some trouble checking the email address.</string>
    <string name="signup_email_header">To create your new WordPress.com account, please enter your email address.</string>
    <string name="signup_epilogue_error_avatar">There was some trouble uploading your avatar.</string>
    <string name="signup_epilogue_error_avatar_view">Your avatar has been uploaded and will be available shortly.</string>
    <string name="signup_epilogue_error_generic">There was some trouble updating your account. You can retry or revert your changes to continue.</string>
    <string name="signup_epilogue_error_button_negative">Revert</string>
    <string name="signup_epilogue_error_button_positive">Retry</string>
    <string name="signup_epilogue_heading">New account</string>
    <string name="signup_epilogue_hint_display">Display Name</string>
    <string name="signup_epilogue_hint_password">Password (optional)</string>
    <string name="signup_epilogue_hint_password_detail">You can always log in with a magic link like the one you just used, but you can also set up a password if you prefer.</string>
    <string name="signup_epilogue_hint_username">Username</string>
    <string name="signup_magic_link_error">There was some trouble sending the email. You can retry now or close and try again later.</string>
    <string name="signup_magic_link_error_button_negative">Close</string>
    <string name="signup_magic_link_error_button_positive">Retry</string>
    <string name="signup_magic_link_message">We sent you a magic signup link! Check your email on this device, and tap the link in the email to finish signing up.</string>
    <string name="signup_magic_link_progress">Sending email</string>
    <string name="signup_terms_of_service_text">By signing up, you agree to our %1$sTerms of Service%2$s.</string>
    <string name="signup_updating_account">Updating account…</string>
    <string name="signup_user_exists">Email already exists on WordPress.com.\nProceeding with login.</string>
    <string name="signup_with_email_button">Sign Up with Email</string>
    <string name="signup_with_google_button">Sign Up with Google</string>
    <string name="signup_with_google_progress">Signing up with Google…</string>
    <string name="content_description_add_avatar">Add avatar</string>
    <!-- Screen titles -->
    <string name="signup_email_screen_title">Email signup</string>
    <string name="signup_magic_link_title">Magic link sent</string>

    <string name="username_changer_action">Save</string>
    <string name="username_changer_dismiss_button_positive">Discard</string>
    <string name="username_changer_dismiss_message">Discard changing username?</string>
    <string name="username_changer_error_generic">An error occurred while retrieving username suggestions.</string>
    <string name="username_changer_error_none">No usernames are suggested from %1$s%2$s%3$s. Please enter more letters or numbers to get suggestions.</string>
    <string name="username_changer_header">Your current username is %1$s%2$s%3$s. With few exceptions, others will only ever see your display name, %4$s%5$s%6$s.</string>
    <string name="username_changer_hint">Type to get more suggestions</string>
    <string name="username_changer_title">Change username</string>

    <string name="settings_username_changer_header">You are about to change your username, which is currently %1$s%2$s%3$s.You will not be able to change your username back.</string>
    <string name="settings_username_changer_confirm_dialog_title">Careful!</string>
    <string name="settings_username_changer_confirm_dialog_content">You are changing your username to %1$s%2$s%3$s. Changing your username will also affect your Gravatar profile and Intense Debate profile addresses. Confirm your new username to continue.</string>
    <string name="settings_username_changer_confirm_dialog_positive_action">Change Username</string>
    <string name="settings_username_changer_progress_dialog">Saving username…</string>
    <string name="settings_username_changer_toast_content">Your new username is %1$s</string>
    <string name="settings_username_changer_snackbar_cancel">This action can\'t be canceled. Username might have been already updated.</string>

    <string name="google_error_timeout">Google took too long to respond. You may need to wait until you have a stronger internet connection.</string>

    <!-- Post-Signup Interstitial -->
    <string name="post_signup_interstitial_title">Welcome to WordPress</string>
    <string name="post_signup_interstitial_subtitle">Whatever you want to create or share, we’ll help you do it right here.</string>
    <string name="post_signup_interstitial_create_new_site" translatable="false">@string/site_picker_create_wpcom</string>
    <string name="post_signup_interstitial_add_self_hosted_site" translatable="false">@string/site_picker_add_self_hosted</string>
    <string name="post_signup_interstitial_not_right_now">Not right now</string>
    <string name="content_description_person_building_website">Person building website</string>

    <!-- Android O notification channels, these show in the Android app settings -->
    <string name="notification_channel_general_title">General</string>
    <string name="notification_channel_important_title">Important</string>
    <string name="notification_channel_transient_title">Transient</string>
    <string name="notification_channel_reminder_title">Reminder</string>

    <string name="notification_channel_normal_id" translatable="false">wpandroid_notification_normal_channel_id</string>
    <string name="notification_channel_important_id" translatable="false">wpandroid_notification_important_channel_id</string>
    <string name="notification_channel_transient_id" translatable="false">wpandroid_notification_transient_channel_id</string>
    <string name="notification_channel_reminder_id" translatable="false">wpandroid_notification_reminder_channel_id</string>

    <!-- Required by the login library - overwrites the placeholder value with a real channel -->
    <string content_override="true" name="login_notification_channel_id" translatable="false">@string/notification_channel_normal_id</string>

    <!-- Site Creation notifications -->
    <string name="notification_site_creation_title_success">Site created!</string>
    <string name="notification_site_creation_created">Tap to continue.</string>

    <!-- Login notifications -->
    <string name="notification_login_title_success">Logged in!</string>
    <string name="notification_logged_in">Tap to continue.</string>
    <string name="notification_login_title_in_progress">Login in progress…</string>
    <string name="notification_logging_in">Please wait while logging in.</string>
    <string name="notification_login_title_stopped">Login stopped</string>
    <string name="notification_error_wrong_password">Please double check your password to continue.</string>
    <string name="notification_2fa_needed">Please provide an authentication code to continue.</string>
    <string name="notification_login_failed">An error has occurred.</string>
    <string name="notification_wpcom_username_needed">Please log in with your username and password.</string>
    <string name="change_photo">Change photo</string>

    <!-- Content description for accessibility  -->
    <string name="featured_image_desc">featured image</string>
    <string name="theme_image_desc">theme image</string>
    <string name="blavatar_desc">site icon</string>
    <string name="comment_checkmark_desc">check mark</string>
    <string name="profile_picture">%s\'s profile picture</string>
    <string name="invite_user_delete_desc">remove %s</string>
    <string name="media_grid_item_image_desc">media preview, filename %s</string>
    <string name="media_grid_item_retry_desc">retry</string>
    <string name="media_grid_item_trash_desc">trash</string>
    <string name="media_grid_item_play_video_desc">play video</string>
    <string name="media_preview_audio_desc">audio</string>
    <string name="media_preview_desc">preview</string>
    <string name="media_preview_title">%1$d of %2$d</string>
    <string name="media_settings_image_preview_desc">image preview</string>
    <string name="media_settings_play">play</string>
    <string name="people_invite_role_info_desc">role info</string>
    <string name="photo_picker_device_desc">pick from device</string>
    <string name="photo_picker_camera_desc">open camera</string>
    <string name="photo_picker_wpmedia_desc">pick from WordPress media</string>
    <string name="plugin_detail_banner_desc">plugin banner</string>
    <string name="plugin_detail_logo_desc">plugin logo</string>
    <string name="reader_cardview_post_play_video_desc">play featured video</string>
    <string name="photo_picker_thumbnail_desc">Play video</string>
    <string name="reader_list_item_suggestion_remove_desc">delete</string>
    <string name="reader_photo_view_desc">photo</string>
    <string name="show_more_desc">show more</string>
    <string name="open_external_link_desc">Open external link</string>
    <string name="notification_settings_switch_desc">Notifications</string>
    <string name="notifications_tab_dialog_switch_desc">Notifications</string>
    <string name="navigate_up_desc">navigate up</string>
    <string name="fab_add_tag_desc">Create Tag</string>
<<<<<<< HEAD
    <string name="fab_create_desc">Create a post</string>
    <string name="reader_blavatar_desc">site icon</string>
=======
    <string name="fab_create_desc">create</string>
>>>>>>> eacd5910
    <string name="reader_avatar_desc">profile picture</string>
    <string name="reader_gallery_images_desc">image gallery</string>
    <string name="quick_start_completed_tasks_header_chevron_expand_desc">expand</string>
    <string name="quick_start_completed_tasks_header_chevron_collapse_desc">collapse</string>
    <string name="suggestions_updated_content_description">Suggestions updated</string>
    <string name="navigate_forward_desc">Go forward</string>
    <string name="navigate_back_desc">Go back</string>
    <string name="share_desc">Share</string>
    <string name="preview_type_desc">Select preview type</string>
    <string name="close_dialog_button_desc">Close Dialog</string>

    <string name="content_description_more">More</string>
    <string name="quick_start_button_negative" tools:ignore="UnusedResources">Not now</string>
    <string name="quick_start_button_negative_short" tools:ignore="UnusedResources">Cancel</string>
    <string name="quick_start_button_positive" tools:ignore="UnusedResources">Go</string>
    <string name="quick_start_task_skip_menu_title">Skip task</string>
    <string name="quick_start_complete_view_title">All tasks complete!</string>
    <string name="quick_start_complete_view_subtitle">Congratulations on completing your list. A job well done.</string>
    <string name="quick_start_remove_next_steps_menu_title">Remove this</string>
    <string name="quick_start_dialog_remove_next_steps_title">Remove Next Steps</string>
    <string name="quick_start_dialog_remove_next_steps_message">Removing Next Steps will hide all tours on this site. This action cannot be undone.</string>
    <string name="quick_start_dialog_browse_themes_message">Explore dozens of layout options and find your perfect fit.</string>
    <string name="quick_start_dialog_browse_themes_message_short" tools:ignore="UnusedResources">Tap %1$s Themes %2$s to discover new themes</string>
    <string name="quick_start_dialog_browse_themes_title">Browse themes</string>
    <string name="quick_start_dialog_check_stats_message">Keep up to date on your site\'s performance.</string>
    <string name="quick_start_dialog_check_stats_title">Check your site stats</string>
    <string name="quick_start_dialog_choose_theme_title">Choose a theme</string>
    <string name="quick_start_dialog_choose_theme_message">Browse all our themes to find your perfect fit.</string>
    <string name="quick_start_dialog_create_page_message">Add a page for key content — an \"About\" page is a great start.</string>
    <string name="quick_start_dialog_create_page_title">Create a new page</string>
    <string name="quick_start_dialog_customize_site_message">Tweak fonts, add images, and more.</string>
    <string name="quick_start_dialog_customize_site_message_short_customize">Tap %1$s Customize %2$s to start personalizing your site</string>
    <string name="quick_start_dialog_customize_site_message_short_themes" tools:ignore="UnusedResources">Tap %1$s Themes %2$s to continue</string>
    <string name="quick_start_dialog_customize_site_title">Customize your site</string>
    <string name="quick_start_dialog_enable_sharing_message">Automatically share new posts to your social media accounts.</string>
    <string name="quick_start_dialog_enable_sharing_message_short_connections">Tap the %1$s Connections %2$s to add your social media accounts</string>
    <string name="quick_start_dialog_enable_sharing_message_short_sharing" tools:ignore="UnusedResources">Tap %1$s Sharing %2$s to continue</string>
    <string name="quick_start_dialog_enable_sharing_title">Enable post sharing</string>
    <string name="quick_start_dialog_explore_plans_message">Learn about the marketing and SEO tools in our paid plans.</string>
    <string name="quick_start_dialog_explore_plans_title">Explore plans</string>
    <string name="quick_start_dialog_follow_sites_message">Find sites that inspire you, and follow them to get updates when they post.</string>
    <string name="quick_start_dialog_follow_sites_message_short_reader" tools:ignore="UnusedResources">Tap %1$s Reader %2$s to continue</string>
    <string name="quick_start_dialog_follow_sites_message_short_search">Tap %1$s Search %2$s to look for sites with similar interests</string>
    <string name="quick_start_dialog_follow_sites_title">Follow other sites</string>
    <string name="quick_start_dialog_migration_message">We\'ve added more tasks to help you grow your audience.</string>
    <string name="quick_start_dialog_migration_title">We\'ve made some changes to your checklist</string>
    <string name="quick_start_dialog_need_help_button_negative">No Thanks</string>
    <string name="quick_start_dialog_need_help_button_neutral">Never</string>
    <string name="quick_start_dialog_need_help_button_positive">Accept</string>
    <string name="quick_start_dialog_need_help_message">We\'ll walk you through the basics of building and growing your site.</string>
    <string name="quick_start_dialog_need_help_title">Want a little help getting started?</string>
    <string name="quick_start_dialog_publish_post_message">Draft and publish your first post.</string>
    <string name="quick_start_dialog_publish_post_message_short" tools:ignore="UnusedResources">Tap %1$s Create Post %2$s to create a new post</string>
    <string name="quick_start_dialog_publish_post_title">Publish a post</string>
    <string name="quick_start_dialog_share_site_title">Share your site</string>
    <string name="quick_start_dialog_share_site_message">Connect to your social media accounts – your site will automatically share new posts.</string>
    <string name="quick_start_dialog_upload_site_icon_message_short" tools:ignore="UnusedResources">Tap %1$s Your Site Icon %2$s to upload a new one</string>
    <string name="quick_start_dialog_check_stats_message_short" tools:ignore="UnusedResources">Tap %1$s Stats %2$s to see how your site is performing.</string>
    <string name="quick_start_dialog_create_new_page_message_short" tools:ignore="UnusedResources">Tap %1$s Site Pages %2$s to continue.</string>
    <string name="quick_start_dialog_create_new_page_message_short_pages">Tap %1$s Add Page %2$s to create a new page.</string>
    <string name="quick_start_dialog_create_new_post_message_short" tools:ignore="UnusedResources">Tap %1$s Blog Posts %2$s to continue.</string>
    <string name="quick_start_dialog_create_new_post_message_short_posts">Tap %1$s Add Post %2$s to create a new post.</string>
    <string name="quick_start_dialog_explore_plans_message_short" tools:ignore="UnusedResources">Tap %1$s Plan %2$s to see your current plan and other available plans</string>
    <string name="quick_start_dialog_upload_icon_message">Your visitors will see your icon in their browser. Add a custom icon for a polished, pro look.</string>
    <string name="quick_start_dialog_upload_icon_title">Upload a site icon</string>
    <string name="quick_start_dialog_view_site_message">Enjoy your finished product!</string>
    <string name="quick_start_dialog_view_site_message_short" tools:ignore="UnusedResources">Tap %1$s View Site %2$s to preview your site</string>
    <string name="quick_start_dialog_view_site_title">View your site</string>
    <string name="quick_start_complete_tasks_header">Complete (%d)</string>
    <string name="quick_start_list_browse_themes_subtitle" translatable="false">@string/quick_start_dialog_browse_themes_message</string>
    <string name="quick_start_list_browse_themes_title" translatable="false">@string/quick_start_dialog_browse_themes_title</string>
    <string name="quick_start_list_check_stats_subtitle" translatable="false">@string/quick_start_dialog_check_stats_message</string>
    <string name="quick_start_list_check_stats_title" translatable="false">@string/quick_start_dialog_check_stats_title</string>
    <string name="quick_start_list_create_page_subtitle" translatable="false">@string/quick_start_dialog_create_page_message</string>
    <string name="quick_start_list_create_page_title" translatable="false">@string/quick_start_dialog_create_page_title</string>
    <string name="quick_start_list_create_site_subtitle">Get your site up and running.</string>
    <string name="quick_start_list_create_site_title">Create your site</string>
    <string name="quick_start_list_customize_site_subtitle" translatable="false">@string/quick_start_dialog_customize_site_message</string>
    <string name="quick_start_list_customize_site_title" translatable="false">@string/quick_start_dialog_customize_site_title</string>
    <string name="quick_start_list_enable_sharing_subtitle" translatable="false">@string/quick_start_dialog_enable_sharing_message</string>
    <string name="quick_start_list_enable_sharing_title" translatable="false">@string/quick_start_dialog_enable_sharing_title</string>
    <string name="quick_start_list_explore_plans_subtitle" translatable="false">@string/quick_start_dialog_explore_plans_message</string>
    <string name="quick_start_list_explore_plans_title" translatable="false">@string/quick_start_dialog_explore_plans_title</string>
    <string name="quick_start_list_follow_site_subtitle" translatable="false">@string/quick_start_dialog_follow_sites_message</string>
    <string name="quick_start_list_follow_site_title" translatable="false">@string/quick_start_dialog_follow_sites_title</string>
    <string name="quick_start_list_publish_post_subtitle" translatable="false">@string/quick_start_dialog_publish_post_message</string>
    <string name="quick_start_list_publish_post_title" translatable="false">@string/quick_start_dialog_publish_post_title</string>
    <string name="quick_start_list_upload_icon_subtitle" translatable="false">@string/quick_start_dialog_upload_icon_message</string>
    <string name="quick_start_list_upload_icon_title" translatable="false">@string/quick_start_dialog_upload_icon_title</string>
    <string name="quick_start_list_view_site_subtitle" translatable="false">@string/quick_start_dialog_view_site_message</string>
    <string name="quick_start_list_view_site_title" translatable="false">@string/quick_start_dialog_view_site_title</string>
    <string name="quick_start_sites">Next Steps</string>
    <string name="quick_start_sites_type_customize">Customize Your Site</string>
    <string name="quick_start_sites_type_grow">Grow Your Audience</string>
    <string name="quick_start_sites_type_subtitle">%1$d of %2$d complete</string>
    <string name="quick_start_span_end" translatable="false">&lt;/span&gt;</string>
    <string name="quick_start_span_start" translatable="false">&lt;span&gt;</string>
    <string name="quick_start_focus_point_description">tap here</string>

    <!-- Pages -->
    <string name="pages_published" tools:ignore="UnusedResources">Published</string>
    <string name="pages_drafts" tools:ignore="UnusedResources">Drafts</string>
    <string name="pages_scheduled" tools:ignore="UnusedResources">Scheduled</string>
    <string name="pages_trashed" tools:ignore="UnusedResources">Trashed</string>
    <string name="pages_pending">Pending review</string>
    <string name="pages_private">Private</string>
    <string name="pages_view">View</string>
    <string name="pages_set_parent">Set parent</string>
    <string name="pages_publish_now">Publish Now</string>
    <string name="pages_move_to_draft">Move to Draft</string>
    <string name="pages_move_to_trash">Move to Trash</string>
    <string name="pages_delete_permanently">Delete Permanently</string>
    <string name="pages_empty_search_result">No pages matching your search</string>
    <string name="pages_search_suggestion">Search pages</string>
    <string name="pages_empty_published">You haven\'t published any pages yet</string>
    <string name="pages_empty_drafts">You don\'t have any draft pages</string>
    <string name="pages_empty_scheduled">You don\'t have any scheduled pages</string>
    <string name="pages_empty_trashed">You don\'t have any trashed pages</string>
    <string name="pages_open_page_error">The selected page is not available</string>


    <!-- Posts -->
    <string name="post_list_author">Post author</string>
    <string name="post_list_author_me">Me</string>
    <string name="post_list_author_everyone">Everyone</string>
    <string name="post_list_published">Published</string>
    <string name="post_list_drafts">Drafts</string>
    <string name="post_list_scheduled">Scheduled</string>
    <string name="post_list_trashed">Trashed</string>
    <string name="post_list_search_prompt">Search posts</string>
    <string name="post_list_search_nothing_found">No posts matching your search</string>


    <!-- Web Preview -->
    <string name="web_preview_default">Default</string>
    <string name="web_preview_desktop">Desktop</string>

    <string name="create_post_page_fab_tooltip">Create a post or page</string>

    <!-- News Card -->
    <!-- When announcing a new feature, add new strings and make sure to update LocalNewsItem.kt -->
    <!-- Never reuse same keys for new announcements! The new value might not be translated before the release
    which would result in showing an out-of-date announcement. Moreover since the url has translatable set to false,
    the out-of-date announcement might redirect the user to the new feature. -->
    <!--suppress UnusedResources -->
    <string name="news_card_announcement_title_sample_announcement">[New feature available]</string>
    <!--suppress UnusedResources -->
    <string name="news_card_announcement_content_sample_announcement">[No time to read right now? No problem: save posts for when you do.]</string>
    <!--suppress UnusedResources -->
    <string name="news_card_announcement_action_sample_announcement">[Read more]</string>
    <!--suppress UnusedResources -->
    <string name="news_card_announcement_action_url_sample_announcement" translatable="false">https://en.blog.wordpress.com/2018/06/21/bookmark-posts-with-save-for-later/</string>
    <!-- END (News Card) -->

    <!-- Site Creation -->
    <string name="new_site_creation_screen_title_general">Create Site</string>
    <string name="new_site_creation_screen_title_step_count">%1$d of %2$d</string>
    <string name="new_site_creation_preview_title">Your site has been created!</string>
    <string name="new_site_creation_preview_subtitle">You\'ll be able to customize look and feel of your site later</string>
    <string name="site_creation_segments_title">Tell us what kind of site you\’d like to make</string>
    <string name="site_creation_segments_subtitle">This helps us make recommendations. But you’re never locked in — all sites evolve!</string>
    <string name="site_creation_fetch_suggestions_error_no_connection">No connection</string>
    <string name="site_creation_fetch_suggestions_error_unknown">There was a problem</string>
    <string name="new_site_creation_site_info_header_title">Basic Information</string>
    <string name="new_site_creation_site_info_header_subtitle">Tell us more about the site you are creating.</string>
    <string name="new_site_creation_site_title_hint">Site Title</string>
    <string name="new_site_creation_tag_line_hint">Tagline</string>
    <string name="new_site_creation_tag_line_description">The tagline is a short line of text shown right below the title.</string>
    <string name="new_site_creation_button_skip">Skip</string>
    <string name="new_site_creation_verticals_custom_subtitle">Custom category</string>
    <string name="site_creation_error_generic_title">There was a problem</string>
    <string name="site_creation_error_generic_subtitle">Error communicating with the server, please try again</string>
    <string name="new_site_creation_empty_domain_list_message">No available addresses matching your search</string>
    <string name="new_site_creation_unavailable_domain">This domain is unavailable</string>
    <string name="new_site_creation_domain_header_title">Choose a domain name for your site</string>
    <string name="new_site_creation_domain_header_subtitle">This is where people will find you on the internet.</string>
    <string name="new_site_creation_search_domain_input_hint">Search Domains</string>
    <string name="site_creation_domain_finish_button">Create site</string>
    <string name="new_site_creation_create_site_button">Create Site</string>
    <string name="notification_new_site_creation_title">Create Site</string>
    <string name="notification_new_site_creation_failed">There was a problem</string>
    <string name="notification_new_site_creation_creating_site_subtitle">We\'re creating your new site</string>
    <string name="cancel_new_site_wizard_content_description">Cancel Site Creation Wizard</string>
    <string name="site_created_but_not_fetched_snackbar_message">It seems like you\'re on a slow connection. If you don\'t see your new site in the list, try refreshing.</string>
    <string name="new_site_creation_clear_all_content_description">Clear</string>
    <string name="new_site_creation_site_preview_content_description">Showing site preview</string>
    <string name="new_site_creation_preview_back_pressed_warning">You may lose your progress. Are you sure you want to exit?</string>

    <!-- App rating dialog -->
    <string name="app_rating_title">Enjoying WordPress?</string>
    <string name="app_rating_message">Nice to see you again! If you’re digging the app, we\’d love a rating on the Google Play Store.</string>
    <string name="app_rating_rate_now">Rate now</string>
    <string name="app_rating_rate_later">Later</string>
    <string name="app_rating_rate_never">No thanks</string>

    <string name="description_collapse">Collapse</string>
    <string name="description_expand">Expand</string>


    <!--Autogenerated:Gutenberg Native-->
    <!-- translators: accessibility text. Inform about current value. %1$s: Control label %2$s: Current value. -->
    <string name="gutenberg_native_1_s_current_value_is_2_s" tools:ignore="UnusedResources">%1$s. Current value is %2$s</string>
    <string name="gutenberg_native_add_a_description" tools:ignore="UnusedResources">Add a description</string>
    <string name="gutenberg_native_add_annotation" tools:ignore="UnusedResources">Add annotation</string>
    <string name="gutenberg_native_add_block_here" tools:ignore="UnusedResources">ADD BLOCK HERE</string>
    <string name="gutenberg_native_add_image" tools:ignore="UnusedResources">ADD IMAGE</string>
    <string name="gutenberg_native_add_image_or_video" tools:ignore="UnusedResources">ADD IMAGE OR VIDEO</string>
    <string name="gutenberg_native_add_link_text" tools:ignore="UnusedResources">Add link text</string>
    <string name="gutenberg_native_add_url" tools:ignore="UnusedResources">Add URL</string>
    <string name="gutenberg_native_add_video" tools:ignore="UnusedResources">ADD VIDEO</string>
    <string name="gutenberg_native_alt_text" tools:ignore="UnusedResources">Alt Text</string>
    <string name="gutenberg_native_an_unknown_error_occurred_please_try_again" tools:ignore="UnusedResources">An unknown error occurred. Please try again.</string>
    <string name="gutenberg_native_annotations_sidebar" tools:ignore="UnusedResources">Annotations Sidebar</string>
    <string name="gutenberg_native_choose_from_device" tools:ignore="UnusedResources">Choose from device</string>
    <string name="gutenberg_native_clear_all_settings" tools:ignore="UnusedResources">Clear All Settings</string>
    <string name="gutenberg_native_content" tools:ignore="UnusedResources">Content…</string>
    <string name="gutenberg_native_current_value_is_s" tools:ignore="UnusedResources">Current value is %s</string>
    <string name="gutenberg_native_double_tap_and_hold_to_edit" tools:ignore="UnusedResources">Double tap and hold to edit</string>
    <string name="gutenberg_native_double_tap_to_add_a_block" tools:ignore="UnusedResources">Double tap to add a block</string>
    <!-- translators: accessibility text (hint for focusing a slider) -->
    <string name="gutenberg_native_double_tap_to_change_the_value_using_slider" tools:ignore="UnusedResources">Double tap to change the value using slider</string>
    <!-- translators: accessibility text -->
    <string name="gutenberg_native_double_tap_to_edit_this_value" tools:ignore="UnusedResources">Double tap to edit this value</string>
    <string name="gutenberg_native_double_tap_to_move_the_block_down" tools:ignore="UnusedResources">Double tap to move the block down</string>
    <string name="gutenberg_native_double_tap_to_move_the_block_up" tools:ignore="UnusedResources">Double tap to move the block up</string>
    <string name="gutenberg_native_double_tap_to_redo_last_change" tools:ignore="UnusedResources">Double tap to redo last change</string>
    <string name="gutenberg_native_double_tap_to_remove_the_block" tools:ignore="UnusedResources">Double tap to remove the block</string>
    <string name="gutenberg_native_double_tap_to_select" tools:ignore="UnusedResources">Double tap to select</string>
    <string name="gutenberg_native_double_tap_to_select_a_video" tools:ignore="UnusedResources">Double tap to select a video</string>
    <string name="gutenberg_native_double_tap_to_select_an_image" tools:ignore="UnusedResources">Double tap to select an image</string>
    <!-- translators: accessibility text (hint for switches) -->
    <string name="gutenberg_native_double_tap_to_toggle_setting" tools:ignore="UnusedResources">Double tap to toggle setting</string>
    <string name="gutenberg_native_double_tap_to_undo_last_change" tools:ignore="UnusedResources">Double tap to undo last change</string>
    <string name="gutenberg_native_empty" tools:ignore="UnusedResources">Empty</string>
    <string name="gutenberg_native_failed_to_insert_media_please_tap_for_options" tools:ignore="UnusedResources">Failed to insert media.\nPlease tap for options.</string>
    <!-- translators: accessibility text. %s: gallery caption. -->
    <string name="gutenberg_native_gallery_caption_s" tools:ignore="UnusedResources">Gallery caption. %s</string>
    <string name="gutenberg_native_help_icon" tools:ignore="UnusedResources">Help icon</string>
    <string name="gutenberg_native_here_is_the_panel_content" tools:ignore="UnusedResources">Here is the panel content!</string>
    <string name="gutenberg_native_hide_keyboard" tools:ignore="UnusedResources">Hide keyboard</string>
    <!-- translators: accessibility text. %s: image caption. -->
    <string name="gutenberg_native_image_caption_s" tools:ignore="UnusedResources">Image caption. %s</string>
    <!-- translators: accessibility text. 1: heading level. 2: heading content. -->
    <string name="gutenberg_native_level_1_s_2_s" tools:ignore="UnusedResources">Level %1$s. %2$s</string>
    <!-- translators: accessibility text. %s: heading level. -->
    <string name="gutenberg_native_level_s_empty" tools:ignore="UnusedResources">Level %s. Empty.</string>
    <string name="gutenberg_native_link_inserted" tools:ignore="UnusedResources">Link inserted</string>
    <string name="gutenberg_native_link_text" tools:ignore="UnusedResources">Link text</string>
    <string name="gutenberg_native_move_block_down" tools:ignore="UnusedResources">Move block down</string>
    <!-- translators: accessibility text. %1: current block position (number). %2: next block position (number) -->
    <string name="gutenberg_native_move_block_down_from_row_1_s_to_row_2_s" tools:ignore="UnusedResources">Move block down from row %1$s to row %2$s</string>
    <string name="gutenberg_native_move_block_up" tools:ignore="UnusedResources">Move block up</string>
    <!-- translators: accessibility text. %1: current block position (number). %2: next block position (number) -->
    <string name="gutenberg_native_move_block_up_from_row_1_s_to_row_2_s" tools:ignore="UnusedResources">Move block up from row %1$s to row %2$s</string>
    <string name="gutenberg_native_move_image_backward" tools:ignore="UnusedResources">Move Image Backward</string>
    <string name="gutenberg_native_move_image_forward" tools:ignore="UnusedResources">Move Image Forward</string>
    <string name="gutenberg_native_my_document_setting_panel" tools:ignore="UnusedResources">My Document Setting Panel</string>
    <string name="gutenberg_native_my_post_publish_panel" tools:ignore="UnusedResources">My post publish panel</string>
    <string name="gutenberg_native_my_post_status_info" tools:ignore="UnusedResources">My post status info</string>
    <string name="gutenberg_native_my_pre_publish_panel" tools:ignore="UnusedResources">My pre publish panel</string>
    <string name="gutenberg_native_navigate_up" tools:ignore="UnusedResources">Navigate Up</string>
    <string name="gutenberg_native_no_application_can_handle_this_request_please_install_a_web_brows" tools:ignore="UnusedResources">No application can handle this request. Please install a Web browser.</string>
    <string name="gutenberg_native_open_settings" tools:ignore="UnusedResources">Open Settings</string>
    <!-- translators: accessibility text. %s: Page break text. -->
    <string name="gutenberg_native_page_break_block_s" tools:ignore="UnusedResources">Page break block. %s</string>
    <string name="gutenberg_native_paste_url" tools:ignore="UnusedResources">Paste URL</string>
    <!-- translators: accessibility text. empty post title. -->
    <string name="gutenberg_native_post_title_empty" tools:ignore="UnusedResources">Post title. Empty</string>
    <!-- translators: accessibility text. %s: text content of the post title. -->
    <string name="gutenberg_native_post_title_s" tools:ignore="UnusedResources">Post title. %s</string>
    <string name="gutenberg_native_problem_displaying_block" tools:ignore="UnusedResources">Problem displaying block</string>
    <string name="gutenberg_native_problem_opening_the_video" tools:ignore="UnusedResources">Problem opening the video</string>
    <string name="gutenberg_native_remove_annotations" tools:ignore="UnusedResources">Remove annotations</string>
    <!-- translators: accessibility text. %s: current block position (number). -->
    <string name="gutenberg_native_remove_block_at_row_s" tools:ignore="UnusedResources">Remove block at row %s</string>
    <string name="gutenberg_native_remove_image" tools:ignore="UnusedResources">Remove Image</string>
    <string name="gutenberg_native_reset_block" tools:ignore="UnusedResources">Reset Block</string>
    <string name="gutenberg_native_row_d" tools:ignore="UnusedResources">Row %d.</string>
    <!-- translators: accessibility text. %s: block name. -->
    <string name="gutenberg_native_s_block" tools:ignore="UnusedResources">%s Block</string>
    <!-- translators: accessibility text for the media block empty state. %s: media type -->
    <string name="gutenberg_native_s_block_empty" tools:ignore="UnusedResources">%s block. Empty</string>
    <!-- translators: accessibility text for blocks with invalid content. %d: localized block title -->
    <string name="gutenberg_native_s_block_this_block_has_invalid_content" tools:ignore="UnusedResources">%s block. This block has invalid content</string>
    <!-- translators: %s: Name of the block -->
    <string name="gutenberg_native_s_isn_t_yet_supported_on_wordpress_for_android" tools:ignore="UnusedResources">\'%s\' isn\'t yet supported on WordPress for Android</string>
    <string name="gutenberg_native_s_isn_t_yet_supported_on_wordpress_for_ios" tools:ignore="UnusedResources">\'%s\' isn\'t yet supported on WordPress for iOS</string>
    <!-- translators: Checkbox toggle label -->
    <string name="gutenberg_native_show_section" tools:ignore="UnusedResources">Show section</string>
    <string name="gutenberg_native_sidebar_title_plugin" tools:ignore="UnusedResources">Sidebar title plugin</string>
    <string name="gutenberg_native_size" tools:ignore="UnusedResources">Size</string>
    <string name="gutenberg_native_start_writing" tools:ignore="UnusedResources">Start writing…</string>
    <string name="gutenberg_native_take_a_photo" tools:ignore="UnusedResources">Take a Photo</string>
    <string name="gutenberg_native_take_a_photo_or_video" tools:ignore="UnusedResources">Take a Photo or Video</string>
    <string name="gutenberg_native_take_a_video" tools:ignore="UnusedResources">Take a Video</string>
    <string name="gutenberg_native_tap_here_to_show_help" tools:ignore="UnusedResources">Tap here to show help</string>
    <string name="gutenberg_native_tap_to_hide_the_keyboard" tools:ignore="UnusedResources">Tap to hide the keyboard</string>
    <string name="gutenberg_native_title" tools:ignore="UnusedResources">Title:</string>
    <string name="gutenberg_native_translate" tools:ignore="UnusedResources">Translate</string>
    <string name="gutenberg_native_ungroup" tools:ignore="UnusedResources">Ungroup</string>
    <string name="gutenberg_native_we_are_working_hard_to_add_more_blocks_with_each_release_in_the_m" tools:ignore="UnusedResources">We are working hard to add more blocks with each release. In the meantime, you can also edit this post on the web.</string>
    <string name="gutenberg_native_wordpress_media_library" tools:ignore="UnusedResources">WordPress Media Library</string>
    <!--/Autogenerated:Gutenberg Native-->
</resources><|MERGE_RESOLUTION|>--- conflicted
+++ resolved
@@ -2435,12 +2435,7 @@
     <string name="notifications_tab_dialog_switch_desc">Notifications</string>
     <string name="navigate_up_desc">navigate up</string>
     <string name="fab_add_tag_desc">Create Tag</string>
-<<<<<<< HEAD
     <string name="fab_create_desc">Create a post</string>
-    <string name="reader_blavatar_desc">site icon</string>
-=======
-    <string name="fab_create_desc">create</string>
->>>>>>> eacd5910
     <string name="reader_avatar_desc">profile picture</string>
     <string name="reader_gallery_images_desc">image gallery</string>
     <string name="quick_start_completed_tasks_header_chevron_expand_desc">expand</string>
