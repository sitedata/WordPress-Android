--- conflicted
+++ resolved
@@ -1292,9 +1292,6 @@
     <string name="are_you_sure">Are You Sure?</string>
     <string name="delete_site_summary">This action can not be undone. Deleting your site will remove all content, contributors, and domains from the site.</string>
     <string name="delete_site_hint">Delete your site</string>
-<<<<<<< HEAD
-=======
     <string name="delete_site_progress">Deleting site...</string>
->>>>>>> dd707f36
 
 </resources>