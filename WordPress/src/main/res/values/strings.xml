--- conflicted
+++ resolved
@@ -1067,13 +1067,8 @@
     <string name="error_moderate_comment">An error occurred while moderating</string>
     <string name="error_edit_comment">An error occurred while editing the comment</string>
     <string name="error_publish_empty_post">Can\'t publish an empty post</string>
-<<<<<<< HEAD
     <string name="error_publish_no_network">Device is offline. Changes saved locally.</string>
-    <string name="error_upload">An error occurred while uploading the %s</string>
-=======
-    <string name="error_publish_no_network">Can\'t publish while there is no connection. Saved as draft.</string>
     <string name="error_upload_params">Error while uploading the %1$s: %2$s</string>
->>>>>>> 1bf71f62
     <string name="error_media_insufficient_fs_permissions">Read permission required on media file</string>
     <string name="error_media_not_found">Media could not be found</string>
     <string name="error_media_unauthorized">You don\'t have permission to view or edit media</string>
