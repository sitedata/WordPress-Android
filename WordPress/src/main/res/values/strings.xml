<?xml version="1.0" encoding="utf-8"?>
<resources>

    <string name="app_name" translatable="false">WordPress</string>

    <!-- account setup -->
    <string name="xmlrpc_missing_method_error">Couldn\'t connect. Required XML-RPC methods are missing on the server.</string>
    <string name="xmlrpc_post_blocked_error">Couldn\'t connect. Your host is blocking POST requests, and the app needs
        that in order to communicate with your site. Contact your host to solve this problem.</string>
    <string name="xmlrpc_endpoint_forbidden_error">Couldn\'t connect. We received a 403 error when trying to access your
        site XMLRPC mEndpoint. The app needs that in order to communicate with your site. Contact your host to solve
        this problem.</string>
    <string name="no_network_title">No network available</string>
    <string name="no_network_message">There is no network available</string>
    <string name="sign_out_wpcom_confirm">Logging out from your account will remove all of @%s’s WordPress.com data from this device, including local drafts and local changes.</string>

    <!-- form labels -->
    <string name="select_categories">Select categories</string>
    <string name="tags_separate_with_commas">Separate tags with commas</string>
    <string name="post_content">Content (tap to add text and media)</string>
    <string name="max_thumbnail_px_size">Maximum Image Size</string>
    <string name="image_quality">Image Quality</string>
    <string name="max_video_resolution">Maximum Video Size</string>
    <string name="video_quality">Video Quality</string>
    <string name="password">Password</string>

    <!-- comment form labels -->
    <string name="anonymous">Anonymous</string>

    <!-- Screen titles -->
    <string name="release_notes_screen_title">Release notes</string>
    <string name="license_screen_title">License</string>
    <string name="help_screen_title">Help and Support</string>
    <string name="passcode_screen_title">WordPress Passcode</string>
    <string name="notif_settings_screen_title">Notification settings</string>
    <string name="my_site_section_screen_title">My site</string>
    <string name="me_section_screen_title">Me</string>
    <string name="reader_screen_title">Reader</string>
    <string name="notifications_screen_title">Notifications</string>
    <string name="publicize_buttons_screen_title">Sharing buttons</string>
    <string name="media_settings_screen_title">File details</string>
    <string name="person_detail_screen_title">Person detail</string>
    <string name="login_epilogue_screen_title">Logged in as</string>
    <string name="login_prologue_screen_title">Login</string>
    <string name="signup_epilogue_screen_title">New account</string>
    <string name="share_intent_screen_title">Pick site</string>
    <string name="edit_photo_screen_title">Edit Photo</string>
    <string name="notif_detail_screen_title">Notification detail %s</string>

    <!-- general strings -->
    <string name="posts">Posts</string>
    <string name="media">Media</string>
    <string name="video">Video</string>
    <string name="themes">Themes</string>
    <string name="about_the_app">About the app</string>
    <string name="username">Username</string>
    <string name="cancel">Cancel</string>
    <string name="save">Save</string>
    <string name="keep_editing">Keep editing</string>
    <string name="add">Add</string>
    <string name="remove">Remove</string>
    <string name="search">Search</string>
    <string name="show">Show</string>
    <string name="hide">Hide</string>
    <string name="select_all">Select all</string>
    <string name="deselect_all">Deselect all</string>
    <string name="sure_to_remove_account">Remove this site from the app?</string>
    <string name="yes">Yes</string>
    <string name="no">No</string>
    <string name="error">Error</string>
    <string name="connection_error">Connection error</string>
    <string name="connection_to_server_lost">The connection to the server was lost</string>
    <string name="category_refresh_error">Category refresh error</string>
    <string name="incorrect_credentials">Incorrect username or password.</string>
    <string name="cancel_edit">Cancel edit</string>
    <string name="gallery_error">The media item couldn\'t be retrieved</string>
    <string name="refresh">Refresh</string>
    <string name="report_bug">Report bug</string>
    <string name="blog_not_found">An error occurred when accessing this blog</string>
    <string name="post_not_found">An error occurred when loading the post. Refresh your posts and try again.</string>
    <string name="sign_in">Log in</string>
    <string name="signing_out">Logging out…</string>
    <string name="sign_in_wpcom">Log in to WordPress.com</string>
    <string name="learn_more">Learn more</string>
    <string name="uploading_post">Uploading \"%s\"</string>
    <string name="language">Language</string>
    <string name="interface_language">Interface Language</string>
    <string name="signout">Log out</string>
    <string name="undo">Undo</string>
    <string name="never">Never</string>
    <string name="unknown">Unknown</string>
    <string name="off">Off</string>
    <string name="could_not_load_page">Could not load page</string>
    <string name="send">Send</string>
    <string name="swipe_for_more">Swipe for more</string>
    <string name="confirm">Confirm</string>
    <string name="cant_open_url">Unable to open the link</string>
    <string name="retry">Retry</string>
    <string name="invalid_ip_or_range">Invalid IP or IP range</string>
    <string name="copy">Copy</string>
    <string name="error_please_choose_browser">Error opening the default web browser. Please choose another app:</string>
    <string name="delete_yes">Delete</string>
    <string name="delete_no">Don\'t Delete</string>
    <string name="add_count">Add %d</string>
    <string name="preview_count">Preview %d</string>

    <string name="button_not_now">Not now</string>

    <string name="latitude_longitude">%1$f, %2$f</string>
    <string name="author_name_blog_name">%1$s, %2$s</string>
    <string name="at_username">\@%s</string>

    <!-- timestamps for posts / pages -->
    <string name="today">Today</string>
    <string name="yesterday">Yesterday</string>
    <string name="days_ago">%d days ago</string>

    <!-- CAB -->
    <string name="cab_selected">%d selected</string>

    <!-- Media  -->
    <string name="media_all">All</string>
    <string name="media_images">Images</string>
    <string name="media_documents">Documents</string>
    <string name="media_videos">Videos</string>
    <string name="media_audio">Audio</string>
    <string name="media_gallery_column_count_single">1 column</string>
    <string name="media_gallery_column_count_multi">%d columns</string>
    <string name="media_gallery_type_thumbnail_grid">Thumbnail grid</string>
    <string name="media_gallery_type_squares">Squares</string>
    <string name="media_gallery_type_tiled">Tiled</string>
    <string name="media_gallery_type_circles">Circles</string>
    <string name="media_gallery_type_slideshow">Slideshow</string>
    <string name="media_insert_title">Add multiple photos</string>
    <string name="media_insert_individually">Add individually</string>
    <string name="media_insert_as_gallery">Add as gallery</string>
    <string name="media_downloading">Saving media to this device</string>
    <string name="wp_media_title">WordPress media</string>
    <string name="pick_photo">Select photo</string>
    <string name="pick_video">Select video</string>
    <string name="capture_or_pick_photo">Capture or select photo</string>
    <string name="reader_toast_err_get_post">Unable to retrieve this post</string>
    <string name="media_error_no_permission">You don\'t have permission to view the media library</string>
    <string name="media_error_no_permission_upload">You don\'t have permission to upload media to the site</string>
    <string name="media_error_http_too_large_photo_upload">Image too large to upload. Try changing Optimize Images in your app\'s settings</string>
    <string name="media_error_http_too_large_video_upload">Video too large to upload</string>
    <string name="media_error_exceeds_php_filesize">File exceeds the maximum upload size for this site</string>
    <string name="media_error_exceeds_memory_limit">File too large to be uploaded on this site</string>
    <string name="media_error_internal_server_error">Upload error. Try changing Optimize Images in your app\'s settings</string>
    <string name="media_error_timeout">Server took too long to respond</string>
    <string name="share_media_permission_required">Permissions required in order to share images or videos</string>
    <string name="media_fetching">Fetching media…</string>
    <string name="media_upload_error">Media upload error occurred</string>
    <string name="media_generic_error">Media error occurred</string>

    <string name="media_upload_state_queued">Queued</string>
    <string name="media_upload_state_uploading">Uploading</string>
    <string name="media_upload_state_deleting">Deleting</string>
    <string name="media_upload_state_deleted">Deleted</string>
    <string name="media_upload_state_failed">Upload Failed</string>
    <string name="media_upload_state_uploaded">Uploaded</string>

    <string name="media_encoder_quality_80">Low</string>
    <string name="media_encoder_quality_85">Medium</string>
    <string name="media_encoder_quality_90">High</string>
    <string name="media_encoder_quality_95">Very High</string>
    <string name="media_encoder_quality_100">Maximum</string>

    <!-- Edit Media -->
    <string name="media_edit_title_text">Title</string>
    <string name="media_edit_caption_text">Caption</string>
    <string name="media_edit_alttext_text">Alt text</string>
    <string name="media_edit_description_text">Description</string>
    <string name="media_edit_link_text">Link to</string>
    <string name="media_edit_link_hint">Open link in a new window/tab</string>
    <string name="media_edit_failure">Failed to update</string>
    <string name="media_edit_file_details_card_caption">File Details</string>
    <string name="media_edit_customize_card_caption">Customize</string>
    <string name="media_edit_url_caption">URL</string>
    <string name="media_edit_filename_caption">File Name</string>
    <string name="media_edit_filetype_caption">File Type</string>
    <string name="media_edit_image_dimensions_caption">Image Dimensions</string>
    <string name="media_edit_video_dimensions_caption">Video Dimensions</string>
    <string name="media_edit_duration_caption">Duration</string>
    <string name="media_edit_upload_date_caption">Upload Date</string>
    <string name="media_edit_copy_url_toast">URL copied to clipboard</string>
    <string name="fab_content_description_preview">Preview</string>

    <!-- Media settings title -->
    <string name="media_title_image_details">Image details</string>
    <string name="media_title_video_details">Video details</string>
    <string name="media_title_audio_details">Audio details</string>
    <string name="media_title_document_details">Document details</string>

    <!-- Delete Media -->
    <string name="cannot_delete_multi_media_items">Some media can\'t be deleted at this time. Try again later.</string>
    <string name="cannot_retry_deleted_media_item">Media has been removed. Delete it from this post?</string>
    <string name="media_empty_list">No media</string>
    <string name="media_empty_image_list">You don\'t have any images</string>
    <string name="media_empty_videos_list">You don\'t have any videos</string>
    <string name="media_empty_documents_list">You don\'t have any documents</string>
    <string name="media_empty_audio_list">You don\'t have any audio</string>
    <string name="delete">Delete</string>
    <string name="confirm_delete_media_image">Delete this image?</string>
    <string name="confirm_remove_media_image">Remove this image from the post?</string>
    <string name="confirm_delete_media_video">Delete this video?</string>
    <string name="deleting_media_dlg">Deleting</string>
    <string name="remove_image_from_post">Remove from post</string>

    <!-- themes -->
    <string name="themes_fetching">Fetching themes…</string>

    <string name="theme_activate_button">Activate</string>
    <string name="theme_fetch_failed">Failed to fetch themes</string>
    <string name="theme_no_search_result_found">Sorry, no themes found.</string>

    <!-- link view -->
    <string name="link_enter_url">URL</string>
    <string name="link_enter_url_text">Link text (optional)</string>
    <string name="create_a_link">Create a link</string>

    <!-- page view -->
    <string name="title">Title</string>
    <string name="pages_empty_list">No pages yet. Why not create one?</string>
    <string name="page_settings">Page settings</string>

    <!-- posts tab -->
    <string name="untitled">Untitled</string>
    <string name="untitled_in_parentheses">(Untitled)</string>
    <string name="local_draft">Local draft</string>
    <string name="post_uploading">Uploading post</string>
    <string name="post_queued">Queued post</string>
    <string name="posts_empty_list">No posts yet. Why not create one?</string>
    <string name="empty_list_default">This list is empty</string>

    <!-- buttons on post cards -->
    <string name="button_edit">Edit</string>
    <string name="button_publish">Publish</string>
    <string name="button_sync">Sync</string>
    <string name="button_view">View</string>
    <string name="button_preview">Preview</string>
    <string name="button_stats">Stats</string>
    <string name="button_trash">Trash</string>
    <string name="button_delete" translatable="false">@string/delete</string>
    <string name="button_more" translatable="false">@string/more</string>
    <string name="button_back">Back</string>
    <string name="button_revert">Revert</string>
    <string name="button_retry">Retry</string>

    <!-- post uploads -->
    <string name="upload_failed_param">Upload failed for \"%s\"</string>

    <string name="media_file_post_singular_mixed_not_uploaded_one_file">1 post with 1 file not uploaded</string>
    <string name="media_file_posts_plural_mixed_not_uploaded_one_file">%1$d posts with 1 file not uploaded</string>
    <string name="media_file_page_singular_mixed_not_uploaded_one_file">1 page with 1 file not uploaded</string>
    <string name="media_file_pages_plural_mixed_not_uploaded_one_file">%1$d pages with 1 file not uploaded</string>
    <string name="media_file_pages_and_posts_mixed_not_uploaded_one_file">%1$d posts / pages with 1 file not uploaded</string>

    <string name="media_file_post_singular_mixed_not_uploaded_files_plural">1 post with %1$d files not uploaded</string>
    <string name="media_file_posts_plural_mixed_not_uploaded_files_plural">%1$d posts with %2$d files not uploaded</string>
    <string name="media_file_page_singular_mixed_not_uploaded_files_plural">1 page with %1$d files not uploaded</string>
    <string name="media_file_pages_plural_mixed_not_uploaded_files_plural">%1$d pages with %2$d files not uploaded</string>
    <string name="media_file_pages_and_posts_mixed_not_uploaded_files_plural">%1$d posts / pages with %2$d files not uploaded</string>

    <string name="media_file_post_singular_only_not_uploaded">1 post not uploaded</string>
    <string name="media_file_posts_plural_only_not_uploaded">%1$d posts not uploaded</string>
    <string name="media_file_page_singular_only_not_uploaded">1 page not uploaded</string>
    <string name="media_file_pages_plural_only_not_uploaded">%1$d pages not uploaded</string>
    <string name="media_file_pages_and_posts_only_not_uploaded">%1$d posts / pages not uploaded</string>

    <string name="media_files_not_uploaded">%d files not uploaded</string>
    <string name="media_files_uploaded">%d files uploaded</string>
    <string name="media_file_not_uploaded">1 file not uploaded</string>
    <string name="media_file_uploaded">1 file uploaded</string>
    <string name="media_files_uploaded_successfully">, %d successfully uploaded</string>
    <string name="media_all_files_uploaded_successfully">%d files uploaded successfully</string>
    <string name="retry_needs_aztec" translatable="false">Retry only available in the Beta editor</string>
    <string name="media_files_uploaded_write_post">Write Post</string>

    <!-- post view -->
    <string name="draft_uploaded">Draft uploaded</string>
    <string name="post_published">Post published</string>
    <string name="page_published">Page published</string>
    <string name="post_scheduled">Post scheduled</string>
    <string name="page_scheduled">Page scheduled</string>
    <string name="post_updated">Post updated</string>
    <string name="page_updated">Page updated</string>
    <string name="caption">Caption (optional)</string>
    <string name="horizontal_alignment">Horizontal alignment</string>
    <string name="width">Width</string>
    <string name="featured_in_post">Include image in post content</string>
    <string name="file_not_found">Couldn\'t find the file for upload. Was it deleted or moved?</string>
    <string name="delete_post">Delete post?</string>
    <string name="delete_page">Delete page?</string>
    <string name="posts_fetching">Fetching posts…</string>
    <string name="pages_fetching">Fetching pages…</string>
    <string name="dialog_confirm_cancel_post_media_uploading">Are you sure? Deleting this post will also cancel the media upload.</string>
    <string name="dialog_confirm_delete_post">This post will be deleted and sent to Trash</string>
    <string name="dialog_confirm_delete_page">This page will be deleted and sent to Trash</string>
    <string name="dialog_confirm_publish_title">Ready to Publish?</string>
    <string name="dialog_confirm_publish_message_post">This post will be published immediately.</string>
    <string name="dialog_confirm_publish_message_page">This page will be published immediately.</string>
    <string name="dialog_confirm_publish_yes">Publish now</string>
    <string name="dialog_confirm_delete_permanently_post">Are you sure you\'d like to permanently delete this post?</string>
    <string name="dialog_confirm_delete_permanently_page">Are you sure you\'d like to permanently delete this page?</string>

    <!-- reload drop down -->
    <string name="loading">Loading…</string>

    <!-- comment view -->
    <string name="on">on</string>
    <string name="comment_status_approved">Approved</string>
    <string name="comment_status_unapproved">Pending</string>
    <string name="comment_status_spam">Spam</string>
    <string name="comment_status_trash">Trashed</string>
    <string name="comment_status_all">All</string>
    <string name="edit_comment">Edit comment</string>
    <string name="comments_empty_list">No comments</string>
    <string name="comments_empty_list_filtered_approved">No Approved comments</string>
    <string name="comments_empty_list_filtered_pending">No Pending comments</string>
    <string name="comments_empty_list_filtered_spam">No Spam comments</string>
    <string name="comments_empty_list_filtered_trashed">No Trashed comments</string>
    <string name="comment_reply_to_user">Reply to %s</string>
    <string name="comment_trashed">Comment trashed</string>
    <string name="comment_spammed">Comment marked as spam</string>
    <string name="comment_deleted_permanently">Comment deleted</string>
    <string name="comment">Comment</string>
    <string name="comments_fetching">Fetching comments…</string>
    <string name="comment_approved_talkback">Comment approved</string>
    <string name="comment_unapproved_talkback">Comment unapproved</string>
    <string name="comment_liked_talkback">Comment liked</string>
    <string name="comment_unliked_talkback">Comment unliked</string>
    <string name="comment_trash_talkback">Comment sent to trash</string>
    <string name="comment_untrash_talkback">Comment restored</string>
    <string name="comment_delete_talkback">Comment deleted</string>
    <string name="comment_spam_talkback">Comment marked as spam</string>
    <string name="comment_unspam_talkback">Comment marked as not spam</string>
    <string name="comment_title">%s on %s</string>

    <!-- comment menu and buttons on comment detail - keep these short! -->
    <string name="mnu_comment_approve">Approve</string>
    <string name="mnu_comment_unapprove">Unapprove</string>
    <string name="mnu_comment_spam">Spam</string>
    <string name="mnu_comment_unspam">Not spam</string>
    <string name="mnu_comment_trash">Trash</string>
    <string name="mnu_comment_untrash">Restore</string>
    <string name="mnu_comment_delete_permanently">Delete</string>
    <string name="mnu_comment_liked">Liked</string>

    <!-- comment dialogs - must be worded to work for moderation of single/multiple comments -->
    <string name="dlg_approving_comments">Approving</string>
    <string name="dlg_unapproving_comments">Unapproving</string>
    <string name="dlg_spamming_comments">Marking as spam</string>
    <string name="dlg_trashing_comments">Sending to trash</string>
    <string name="dlg_deleting_comments">Deleting comments</string>
    <string name="dlg_confirm_trash_comments">Send to trash?</string>
    <string name="trash_yes">Trash</string>
    <string name="trash_no">Don\'t trash</string>

    <!-- comment actions -->
    <string name="reply">Reply</string>
    <string name="trash">Trash</string>
    <string name="like">Like</string>
    <string name="approve">Approve</string>
    <string name="comment_moderated_approved">Comment approved!</string>
    <string name="comment_liked">Comment liked</string>
    <string name="comment_q_action_done_generic">Action done!</string>
    <string name="comment_q_action_processing">Processing…</string>
    <string name="comment_q_action_liking">Liking…</string>
    <string name="comment_q_action_approving">Approving…</string>
    <string name="comment_q_action_replying">Replying…</string>

    <!-- pending draft local notifications -->
    <string name="pending_draft_one_day_1">You drafted \'%1$s\' yesterday. Don\'t forget to publish it!</string>
    <string name="pending_draft_one_day_2">Did you know that \'%1$s\' is still a draft? Publish away!</string>
    <string name="pending_draft_one_week_1">Your draft \'%1$s\' awaits you - be sure to publish it!</string>
    <string name="pending_draft_one_week_2">\'%1$s\' remains a draft. Remember to publish it!</string>
    <string name="pending_draft_one_month">Don\'t leave it hanging! \'%1$s\' is waiting to be published.</string>
    <string name="pending_draft_one_generic">Don\'t leave it hanging! \'%1$s\' is waiting to be published.</string>

    <!-- edit comment view -->
    <string name="hint_comment_content">Comment</string>
    <string name="saving_changes">Saving changes</string>
    <string name="sure_to_cancel_edit_comment">Cancel editing this comment?</string>
    <string name="dlg_sure_to_delete_comment">Permanently delete this comment?</string>
    <string name="dlg_sure_to_delete_comments">Permanently delete these comments?</string>
    <string name="content_required">Comment is required</string>
    <string name="toast_comment_unedited">Comment hasn\'t changed</string>

    <!-- context menu -->
    <string name="remove_account">Remove site</string>

    <!-- page actions -->
    <string name="preview_page">Preview page</string>
    <string name="page_deleted">Page deleted</string>
    <string name="page_trashed">Page sent to trash</string>

    <!-- post actions -->
    <string name="preview_post">Preview post</string>
    <string name="post_deleted">Post deleted</string>
    <string name="post_trashed">Post sent to trash</string>
    <string name="share_link">Share link</string>
    <string name="view_in_browser">View in browser</string>
    <string name="preview">Preview</string>
    <string name="update_verb">Update</string>
    <string name="uploading_title">Uploading…</string>

    <string name="uploading_subtitle_mixed_page_singular_media_plural">1 page, and %1$d of %2$d files remaining</string>
    <string name="uploading_subtitle_mixed_post_singular_media_plural">1 post, and %1$d of %2$d files remaining</string>
    <string name="uploading_subtitle_mixed_pages_plural_media_plural">%1$d pages, and %2$d of %3$d files remaining</string>
    <string name="uploading_subtitle_mixed_posts_plural_media_plural">%1$d posts, and %2$d of %3$d files remaining</string>
    <string name="uploading_subtitle_mixed_pages_and_posts_plural_media_plural">%1$d pages / posts, and %2$d of %3$d files remaining</string>

    <string name="uploading_subtitle_mixed_page_singular_media_one">1 page, and 1 file remaining</string>
    <string name="uploading_subtitle_mixed_post_singular_media_one">1 post, and 1 file remaining</string>
    <string name="uploading_subtitle_mixed_pages_plural_media_one">%1$d pages, and 1 file remaining</string>
    <string name="uploading_subtitle_mixed_posts_plural_media_one">%1$d posts, and 1 file remaining</string>
    <string name="uploading_subtitle_mixed_pages_and_posts_plural_media_one">%1$d pages / posts, and 1 file remaining</string>

    <string name="uploading_subtitle_posts_only_plural">%1$d posts remaining</string>
    <string name="uploading_subtitle_pages_only_plural">%1$d pages remaining</string>
    <string name="uploading_subtitle_posts_only_one">1 post remaining</string>
    <string name="uploading_subtitle_pages_only_one">1 page remaining</string>
    <string name="uploading_subtitle_pages_posts">%1$d pages / posts remaining</string>
    <string name="uploading_subtitle_media_only">%1$d of %2$d files remaining</string>
    <string name="uploading_subtitle_media_only_one">1 file remaining</string>
    <string name="uploading_media">Uploading media…</string>

    <!-- new account view -->
    <string name="no_site_error">Couldn\'t connect to the WordPress site. There is no valid WordPress site at this
        address. Check the site address (URL) you entered.</string>

    <!-- category management -->
    <string name="categories">Categories</string>
    <string name="add_new_category">Add new category</string>
    <string name="category_name">Category name</string>
    <string name="category_parent">Parent category (optional):</string>
    <string name="adding_cat_failed">Adding category failed</string>
    <string name="adding_cat_success">Category added successfully</string>
    <string name="cat_name_required">The category name field is required</string>
    <string name="top_level_category_name">Top level</string>


    <!-- action from share intents -->
    <string name="share_action_post">Add to new post</string>
    <string name="share_action_media">Add to media library</string>
    <string name="share_intent_pick_site">Pick site</string>
    <string name="share_intent_adding_to">Adding to</string>
    <string name="share_action">Share</string>
    <string name="cant_share_no_visible_blog">You can\'t share to WordPress without a visible blog</string>

    <!-- file errors -->
    <string name="file_error_create">Couldn\'t create temp file for media upload. Make sure there is enough free space on your device.</string>

    <!-- SD Card errors -->
    <string name="sdcard_title">SD Card Required</string>
    <string name="sdcard_message">A mounted SD card is required to upload media</string>

    <!--     Begin     -->
    <!-- Site Settings -->
    <!--               -->

    <!-- General -->
    <string name="discussion">Discussion</string>
    <string name="privacy">Privacy</string>
    <string name="related_posts">Related Posts</string>
    <string name="more">More</string>
    <string name="none">None</string>
    <string name="disabled">Disabled</string>
    <string name="comments">Comments</string>
    <string name="close_after">Close after</string>
    <string name="oldest_first">Oldest first</string>
    <string name="newest_first">Newest first</string>
    <string name="days_quantity_one">1 day</string>
    <string name="days_quantity_other">%d days</string>

    <!-- PreferenceCategory Headers -->
    <string name="site_settings_general_header">General</string>
    <string name="site_settings_account_header">Account</string>
    <string name="site_settings_writing_header">Writing</string>
    <string name="site_settings_discussion_header" translatable="false">@string/discussion</string>
    <string name="site_settings_discussion_new_posts_header">Defaults for new posts</string>
    <string name="site_settings_comments_header" translatable="false">@string/comments</string>
    <string name="site_settings_advanced_header">Advanced</string>
    <string name="site_settings_traffic_header">Traffic</string>

    <!-- Preference Titles -->
    <string name="site_settings_title_title">Site Title</string>
    <string name="site_settings_tagline_title">Tagline</string>
    <string name="site_settings_address_title">Address</string>
    <string name="site_settings_privacy_title" translatable="false">@string/privacy</string>
    <string name="site_settings_language_title" translatable="false">@string/language</string>
    <string name="site_settings_username_title" translatable="false">@string/username</string>
    <string name="site_settings_password_title" translatable="false">@string/password</string>
    <string name="site_settings_default_category_title">Default Category</string>
    <string name="site_settings_tags_title">Tags</string>
    <string name="site_settings_default_format_title">Default Format</string>
    <string name="site_settings_week_start_title">Week starts on</string>
    <string name="site_settings_date_format_title">Date Format</string>
    <string name="site_settings_time_format_title">Time Format</string>
    <string name="site_settings_timezone_title">Timezone</string>
    <string name="site_settings_timezone_subtitle">Choose a city in your timezone</string>
    <string name="site_settings_posts_per_page_title">Posts per page</string>
    <string name="site_settings_format_entry_custom">Custom</string>
    <string name="site_settings_format_hint_custom">Custom format</string>
    <string name="site_settings_format_help">Learn more about date &amp; time formatting</string>
    <string name="site_settings_image_original_size">Original Size</string>
    <string name="site_settings_optimize_images">Optimize Images</string>
    <string name="site_settings_default_image_width_title" translatable="false">@string/max_thumbnail_px_size</string>
    <string name="site_settings_default_image_quality_title" translatable="false">@string/image_quality</string>
    <string name="site_settings_optimize_videos">Optimize Videos</string>
    <string name="site_settings_default_video_width_title" translatable="false">@string/max_video_resolution</string>
    <string name="site_settings_default_video_quality_title" translatable="false">@string/video_quality</string>
    <string name="site_settings_related_posts_title" translatable="false">@string/related_posts</string>
    <string name="site_settings_more_title" translatable="false">@string/more</string>
    <string name="site_settings_allow_comments_title">Allow Comments</string>
    <string name="site_settings_send_pingbacks_title">Send Pingbacks</string>
    <string name="site_settings_receive_pingbacks_title">Receive Pingbacks</string>
    <string name="site_settings_identity_required_title">Must include name and email</string>
    <string name="site_settings_account_required_title">Users must be logged in</string>
    <string name="site_settings_close_after_title" translatable="false">@string/close_after</string>
    <string name="site_settings_sort_by_title">Sort by</string>
    <string name="site_settings_threading_title">Threading</string>
    <string name="site_settings_paging_title">Paging</string>
    <string name="site_settings_whitelist_title">Automatically approve</string>
    <string name="site_settings_multiple_links_title">Links in comments</string>
    <string name="site_settings_moderation_hold_title">Hold for Moderation</string>
    <string name="site_settings_blacklist_title">Blacklist</string>
    <string name="site_settings_delete_site_title">Delete Site</string>
    <string name="site_settings_timezones_error">Unable to load timezones</string>
    <string name="site_settings_amp_title">Accelerated Mobile Pages (AMP)</string>
    <string name="site_settings_amp_summary">Your WordPress.com site supports the use of Accelerated Mobile Pages, a Google-led initiative that dramatically speeds up loading times on mobile devices</string>

    <!-- Media -->
    <string name="site_settings_quota_header">Media</string>
    <string name="site_settings_quota_space_title">Space Used</string>
    <string name="site_settings_quota_space_hint">If you need more space consider upgrading your WordPress plan.</string>
    <string name="site_settings_quota_space_value">%1$s of %2$s</string>
    <string name="site_settings_quota_space_unlimited">%1$s of unlimited</string>

    <!-- these represent a formatted amount along with a measuring unit, i.e. 10 B, or 132 kB, or 10.2 MB, 1,037.76 kB etc. -->
    <string name="file_size_in_bytes">%s B</string>
    <string name="file_size_in_kilobytes">%s kB</string>
    <string name="file_size_in_megabytes">%s MB</string>
    <string name="file_size_in_gigabytes">%s GB</string>
    <string name="file_size_in_terabytes">%s TB</string>

    <!-- Speed up your site -->
    <string name="site_settings_speed_up_your_site">Speed up your site</string>
    <string name="site_settings_serve_images_from_our_servers">Serve images from our servers</string>
    <string name="site_settings_serve_images_from_our_servers_summary">Jetpack will optimize your images and serve them from the server location nearest to your visitors. Using our global content delivery network will boost the loading speed of your site.</string>
    <string name="site_settings_lazy_load_images">"Lazy-load" images</string>
    <string name="site_settings_lazy_load_images_summary">Improve your site\'s speed by only loading images visible on the screen. New images will load just before they scroll into view. This prevents viewers from having to download all the images on a page all at once, even ones they can\'t see.</string>

    <!-- tag list and detail -->
    <string name="tag_name_hint">Tag</string>
    <string name="tag_description_hint">Description</string>
    <string name="add_new_tag">Add New Tag</string>
    <string name="error_tag_exists">A tag with this name already exists</string>
    <string name="dlg_confirm_delete_tag">Permanently delete \'%s\'?</string>
    <string name="dlg_deleting_tag">Deleting</string>
    <string name="dlg_saving_tag">Saving</string>

    <!-- Jetpack settings -->
    <string name="jetpack_site_settings_category_title">Jetpack Settings</string>
    <string name="jetpack_security_setting_title">Security</string>
    <string name="jetpack_monitor_uptime_title">Monitor your site\'s uptime</string>
    <string name="jetpack_send_email_notifications_title">Send notifications by email</string>
    <string name="jetpack_send_wp_notifications_title">Send push notifications</string>
    <string name="jetpack_prevent_brute_force_category_title">Brute force attack protection</string>
    <string name="jetpack_prevent_brute_force_title">Block malicious login attempts</string>
    <string name="jetpack_brute_force_whitelist_title">Whitelisted IP addresses</string>
    <string name="jetpack_wpcom_sign_in_category_title">WordPress.com login</string>
    <string name="jetpack_allow_wpcom_sign_in_title">Allow WordPress.com login</string>
    <string name="jetpack_match_wpcom_via_email_title">Match accounts using email</string>
    <string name="jetpack_require_two_factor_title">Require two-step authentication</string>

    <!-- Preference Summaries -->
    <string name="site_settings_privacy_public_summary">Public</string>
    <string name="site_settings_privacy_hidden_summary">Hidden</string>
    <string name="site_settings_privacy_private_summary">Private</string>
    <string name="site_settings_threading_summary">%d levels</string>
    <string name="site_settings_whitelist_all_summary">Comments from all users</string>
    <string name="site_settings_whitelist_known_summary">Comments from known users</string>
    <string name="site_settings_whitelist_none_summary" translatable="false">@string/none</string>
    <string name="site_settings_optimize_images_summary">Enable to resize and compress pictures</string>
    <string name="site_settings_optimize_video_summary">Enable to resize and compress videos</string>

    <string name="detail_approve_manual">Require manual approval for everyone\'s comments.</string>
    <string name="detail_approve_auto_if_previously_approved">Automatically approve if the user has a previously approved comment</string>
    <string name="detail_approve_auto">Automatically approve everyone\'s comments.</string>
    <string-array name="site_settings_auto_approve_details" translatable="false">
        <item>@string/detail_approve_manual</item>
        <item>@string/detail_approve_auto_if_previously_approved</item>
        <item>@string/detail_approve_auto</item>
    </string-array>

    <string name="site_settings_multiple_links_summary_zero">Require approval for more than 0 links</string>
    <string name="site_settings_multiple_links_summary_one">Require approval for more than 1 link</string>
    <string name="site_settings_multiple_links_summary_other">Require approval for more than %d links</string>
    <string name="site_settings_paging_summary_one">1 comment per page</string>
    <string name="site_settings_paging_summary_other">%d comments per page</string>

    <string name="privacy_public">Your site is visible to everyone and may be indexed by search engines</string>
    <string name="privacy_public_not_indexed">Your site is visible to everyone but asks search engines not to index it</string>
    <string name="privacy_private">Your site is visible only to you and users you approve</string>
    <string-array name="privacy_details" translatable="false">
        <item>@string/privacy_public</item>
        <item>@string/privacy_public_not_indexed</item>
        <item>@string/privacy_private</item>
    </string-array>

    <!-- Preference Entries -->
    <string name="approve_manual">No comments</string>
    <string name="approve_auto_if_previously_approved">Known users\' comments</string>
    <string name="approve_auto">All users</string>
    <string-array name="site_settings_auto_approve_entries" translatable="false">
        <item>@string/approve_manual</item>
        <item>@string/approve_auto_if_previously_approved</item>
        <item>@string/approve_auto</item>
    </string-array>

    <string-array name="site_settings_privacy_entries" translatable="false">
        <item>@string/site_settings_privacy_public_summary</item>
        <item>@string/site_settings_privacy_hidden_summary</item>
        <item>@string/site_settings_privacy_private_summary</item>
    </string-array>

    <string-array name="site_settings_sort_entries" translatable="false">
        <item>@string/oldest_first</item>
        <item>@string/newest_first</item>
    </string-array>

    <!-- Hints (long press) -->
    <string name="site_settings_title_hint">In a few words, explain what this site is about</string>
    <string name="site_settings_tagline_hint">A short description or catchy phrase to describe your blog</string>
    <string name="site_settings_address_hint">Changing your address is not currently supported</string>
    <string name="site_settings_privacy_hint">Controls who can see your site</string>
    <string name="site_settings_language_hint">Language this blog is primarily written in</string>
    <string name="site_settings_username_hint">Current user account</string>
    <string name="site_settings_password_hint">Change your password</string>
    <string name="site_settings_category_hint">Sets new post category</string>
    <string name="site_settings_tags_hint">Manage your site\'s tags</string>
    <string name="site_settings_format_hint">Sets new post format</string>
    <string name="site_settings_image_width_hint">Resizes images in posts to this width</string>
    <string name="site_settings_image_quality_hint">Quality of pictures. Higher values mean better quality pictures.</string>
    <string name="site_settings_video_width_hint">Resizes videos in posts to this size</string>
    <string name="site_settings_video_quality_hint">Quality of videos. Higher values mean better quality videos.</string>
    <string name="site_settings_related_posts_hint">Show or hide related posts in reader</string>
    <string name="site_settings_more_hint">View all available Discussion settings</string>
    <string name="site_settings_discussion_hint">View and change your sites discussion settings</string>
    <string name="site_settings_allow_comments_hint">Allow readers to post comments</string>
    <string name="site_settings_send_pingbacks_hint">Attempt to notify any blogs linked to from the article</string>
    <string name="site_settings_receive_pingbacks_hint">Allow link notifications from other blogs</string>
    <string name="site_settings_close_after_hint">Disallow comments after the specified time</string>
    <string name="site_settings_sort_by_hint">Determines the order comments are displayed</string>
    <string name="site_settings_threading_hint">Allow nested comments to a certain depth</string>
    <string name="site_settings_paging_hint">Display comments in chunks of a specified size</string>
    <string name="site_settings_identity_required_hint">Comment author must fill out name and e-mail</string>
    <string name="site_settings_user_account_required_hint">Users must be registered and logged in to comment</string>
    <string name="site_settings_whitelist_hint">Comment author must have a previously approved comment</string>
    <string name="site_settings_multiple_links_hint">Ignores link limit from known users</string>
    <string name="site_settings_moderation_hold_hint">Comments that match a filter are put in the moderation queue</string>
    <string name="site_settings_blacklist_hint">Comments that match a filter are marked as spam</string>

    <!-- Related Posts -->
    <string name="site_settings_rp_switch_title">Show Related Posts</string>
    <string name="site_settings_rp_switch_summary">Related Posts displays relevant content from your site below your posts.</string>
    <string name="site_settings_rp_show_header_title">Show Header</string>
    <string name="site_settings_rp_show_images_title">Show Images</string>
    <string name="site_settings_rp_preview_header" translatable="false">@string/related_posts</string>
    <string name="site_settings_rp_preview1_title">Big iPhone/iPad Update Now Available</string>
    <string name="site_settings_rp_preview1_site">in \"Mobile\"</string>
    <string name="site_settings_rp_preview2_title">The WordPress for Android App Gets a Big Facelift</string>
    <string name="site_settings_rp_preview2_site">in \"Apps\"</string>
    <string name="site_settings_rp_preview3_title">Upgrade Focus: VideoPress For Weddings</string>
    <string name="site_settings_rp_preview3_site">in \"Upgrade\"</string>

    <!-- Learn More -->
    <string name="site_settings_learn_more_header" translatable="false">@string/learn_more</string>
    <string name="site_settings_learn_more_caption">You can override these settings for individual posts.</string>

    <!-- List Editors (Blacklist, Hold for Moderation) -->
    <string name="site_settings_list_editor_summary_one">1 item</string>
    <string name="site_settings_list_editor_summary_other">%d items</string>

    <string name="site_settings_list_editor_action_mode_title">Selected %1$d</string>
    <string name="site_settings_list_editor_no_items_text">No items</string>
    <string name="site_settings_list_editor_input_hint">Enter a word or phrase</string>
    <string name="site_settings_hold_for_moderation_description">When a comment contains any of these words in its content, name, URL, e-mail, or IP, it will be held in the moderation queue. You can enter partial words, so \"press\" will match \"WordPress.\"</string>
    <string name="site_settings_blacklist_description">When a comment contains any of these words in its content, name, URL, e-mail, or IP, it will be marked as spam. You can enter partial words, so \"press\" will match \"WordPress.\"</string>
    <string name="site_settings_jetpack_whitelist_description">You may whitelist an IP address or series of addresses preventing them from ever being blocked by Jetpack. IPv4 and IPv6 are acceptable. To specify a range, enter the low value and high value separated by a dash. Example: 12.12.12.1–12.12.12.100</string>

    <!-- Dialogs -->
    <string name="site_settings_discussion_title" translatable="false">@string/discussion</string>
    <string name="site_settings_close_after_dialog_title">Close commenting</string>
    <string name="site_settings_paging_dialog_header">Comments per page</string>
    <string name="site_settings_paging_dialog_description">Break comment threads into multiple pages.</string>
    <string name="site_settings_threading_dialog_header">Thread up to</string>
    <string name="site_settings_threading_dialog_description">Allow comments to be nested in threads.</string>
    <string name="site_settings_close_after_dialog_header" translatable="false">@string/close_after</string>
    <string name="site_settings_close_after_dialog_description">Automatically close comments on articles.</string>
    <string name="site_settings_close_after_dialog_switch_text">Automatically close</string>

    <!-- Errors -->
    <string name="site_settings_unknown_language_code_error">Language code not recognized</string>
    <string name="site_settings_disconnected_toast">Logged out, editing disabled.</string>

    <!--               -->
    <!-- Site Settings -->
    <!--      End      -->

    <!-- preferences -->
    <string name="open_source_licenses">Open source licenses</string>
    <string name="preference_open_device_settings">Open device settings</string>
    <string name="preference_send_usage_stats">Send statistics</string>
    <string name="preference_send_usage_stats_summary">Automatically send usage statistics to help us improve WordPress for Android</string>
    <string name="preference_editor">Editor</string>
    <string name="preference_editor_type">Set editor type</string>

    <string name="preference_editor_beta" translatable="false">Beta</string>
    <string name="preference_editor_legacy">Legacy</string>
    <string name="preference_editor_visual">Visual</string>

    <string-array name="editor_entries" translatable="false">
        <item>@string/preference_editor_legacy</item>
        <item>@string/preference_editor_visual</item>
        <item>@string/preference_editor_beta</item>
    </string-array>

    <!-- stats -->
    <string name="stats">Stats</string>
    <string name="stats_for">Stats for %s</string>
    <string name="stats_other_recent_stats_label">Other Recent Stats</string>
    <string name="stats_other_recent_stats_moved_label">Looking for your Other Recent Stats? We\'ve moved them to the Insights page.</string>
    <string name="stats_view_all">View all</string>
    <string name="stats_view">View</string>
    <string name="stats_pagination_label">Page %1$s of %2$s</string>
    <string name="stats_no_activity_this_period">No activity this period</string>
    <string name="stats_default_number_zero" translatable="false">0</string>
    <string name="stats_jetpack_connection_setup_info">To use Stats on your WordPress site, you\'ll need to install the Jetpack plugin. Would you like to set up Jetpack?</string>
    <string name="stats_jetpack_connection_setup">Set up Jetpack</string>
    <string name="content_description_people_looking_charts">People looking at graphs and charts</string>

    <!-- activity log -->
    <string name="activity">Activity</string>
    <string name="activity_log">Activity Log</string>
<<<<<<< HEAD
    <string name="activity_log_event">Event</string>
    <string name="rewind">Rewind</string>
=======
    <string name="activity_log_icon">Activity icon</string>
>>>>>>> ed368be7

    <!-- stats: errors -->
    <string name="stats_no_blog">Stats couldn\'t be loaded for the required blog</string>
    <string name="stats_generic_error">Required Stats couldn\'t be loaded</string>
    <string name="stats_sign_in_jetpack_different_com_account">To view your stats, log in to the WordPress.com account you used to connect Jetpack.</string>
    <string name="stats_enable_rest_api_in_jetpack">To view your stats, enable the JSON API module in Jetpack.</string>

    <!-- stats: Widget labels -->
    <string name="stats_widget_name">WordPress Today\'s Stats</string>
    <string name="stats_widget_name_for_blog">Today\'s Stats for %1$s</string>
    <string name="stats_widget_loading_data">Loading data…</string>
    <string name="stats_widget_error_generic">Stats couldn\'t be loaded</string>
    <string name="stats_widget_error_no_account">Please login into WordPress</string>
    <string name="stats_widget_error_no_permissions">Your WordPress.com account can\'t access Stats on this blog</string>
    <string name="stats_widget_error_no_visible_blog">Stats couldn\'t be accessed without a visible blog</string>
    <string name="stats_widget_error_readd_widget">Please remove the widget and re-add it again</string>
    <string name="stats_widget_error_jetpack_no_blogid">Please access the Stats in the app, and try adding the widget later</string>

    <!-- stats: Widget Promote Dialog -->
    <string name="stats_widget_promo_title">Home Screen Stats Widget</string>
    <string name="stats_widget_promo_desc">Add the widget to your home screen to access your Stats in one click.</string>
    <string name="stats_widget_promo_ok_btn_label">OK, got it</string>

    <!-- stats: labels for timeframes -->
    <string name="stats_timeframe_today">Today</string>
    <string name="stats_timeframe_yesterday">Yesterday</string>
    <string name="stats_timeframe_days">Days</string>
    <string name="stats_timeframe_weeks">Weeks</string>
    <string name="stats_timeframe_months">Months</string>
    <string name="stats_timeframe_years">Years</string>

    <string name="stats_views">Views</string>
    <string name="stats_views_with_date_param">Views: %s</string>
    <string name="stats_visitors">Visitors</string>
    <string name="stats_likes">Likes</string>
    <string name="stats_comments" translatable="false">@string/comments</string>

    <!-- stats: labels for the views -->
    <string name="stats_view_visitors_and_views">Visitors and Views</string>
    <string name="stats_view_countries">Countries</string>
    <string name="stats_view_top_posts_and_pages">Posts &amp; Pages</string>
    <string name="stats_view_clicks">Clicks</string>
    <string name="stats_view_tags_and_categories">Tags &amp; Categories</string>
    <string name="stats_view_authors">Authors</string>
    <string name="stats_view_referrers">Referrers</string>
    <string name="stats_view_videos">Videos</string>
    <string name="stats_view_comments" translatable="false">@string/comments</string>
    <string name="stats_view_search_terms">Search Terms</string>
    <string name="stats_view_publicize">Publicize</string>
    <string name="stats_view_followers">Followers</string>

    <!-- stats: label for the entries -->
    <string name="stats_entry_country">Country</string>
    <string name="stats_entry_posts_and_pages">Title</string>
    <string name="stats_entry_clicks_link">Link</string>
    <string name="stats_entry_tags_and_categories">Topic</string>
    <string name="stats_entry_authors">Author</string>
    <string name="stats_entry_referrers">Referrer</string>
    <string name="stats_entry_video_plays">Video</string>
    <string name="stats_entry_top_commenter">Author</string>
    <string name="stats_entry_publicize">Service</string>
    <string name="stats_entry_followers">Follower</string>
    <string name="stats_entry_search_terms">Search Term</string>

    <!-- stats: label for the totals -->
    <string name="stats_totals_views">Views</string>
    <string name="stats_totals_clicks">Clicks</string>
    <string name="stats_totals_plays">Plays</string>
    <string name="stats_totals_comments" translatable="false">@string/comments</string>
    <string name="stats_totals_publicize">Followers</string>
    <string name="stats_totals_followers">Since</string>

    <!-- stats: empty list strings -->
    <string name="stats_empty_geoviews">No countries recorded</string>
    <string name="stats_empty_geoviews_desc">Explore the list to see which countries and regions generate the most traffic to your site.</string>
    <string name="stats_empty_top_posts_title">No posts or pages viewed</string>
    <string name="stats_empty_top_posts_desc">Discover what your most-viewed content is, and check how individual posts and pages perform over time.</string>
    <string name="stats_empty_referrers_title">No referrers recorded</string>
    <string name="stats_empty_referrers_desc">Learn more about your site’s visibility by looking at the websites and search engines that send the most traffic your way</string>
    <string name="stats_empty_clicks_title">No clicks recorded</string>
    <string name="stats_empty_clicks_desc">When your content includes links to other sites, you’ll see which ones your visitors click on the most.</string>
    <string name="stats_empty_top_authors_desc">Track the views on each contributor\'s posts, and zoom in to discover the most popular content by each author.</string>
    <string name="stats_empty_tags_and_categories">No tagged posts or pages viewed</string>
    <string name="stats_empty_tags_and_categories_desc">Get an overview of the most popular topics on your site, as reflected in your top posts from the past week.</string>
    <string name="stats_empty_video">No videos played</string>
    <string name="stats_empty_video_desc">If you\'ve uploaded videos using VideoPress, find out how many times they’ve been watched.</string>
    <string name="stats_empty_comments">No comments yet</string>
    <string name="stats_empty_comments_desc">If you allow comments on your site, track your top commenters and discover what content sparks the liveliest conversations, based on the most recent 1,000 comments.</string>
    <string name="stats_bar_graph_empty">No stats available</string>
    <string name="stats_empty_publicize">No publicize followers recorded</string>
    <string name="stats_empty_publicize_desc">Keep track of your followers from various social networking services using publicize.</string>
    <string name="stats_empty_followers">No followers</string>
    <string name="stats_empty_followers_desc">Keep track of your overall number of followers, and how long each one has been following your site.</string>
    <string name="stats_empty_search_terms">No search terms recorded</string>
    <string name="stats_empty_search_terms_desc">Learn more about your search traffic by looking at the terms your visitors searched for to find your site.</string>

    <!-- stats: comments -->
    <string name="stats_comments_by_authors">By Authors</string>
    <string name="stats_comments_by_posts_and_pages">By Posts &amp; Pages</string>
    <string name="stats_comments_total_comments_followers">Total posts with comment followers: %1$s</string>

    <!-- stats: referrers -->
    <string name="stats_referrers_spam">Spam</string>
    <string name="stats_referrers_unspam">Not spam</string>
    <string name="stats_referrers_marking_spam">Marking as spam</string>
    <string name="stats_referrers_marking_not_spam">Marking as not spam</string>
    <string name="stats_referrers_spam_generic_error">Something went wrong during the operation. The spam state wasn\'t changed.</string>

    <!-- stats: followers -->
    <string name="stats_followers_wpcom_selector">WordPress.com</string>
    <string name="stats_followers_email_selector">Email</string>
    <string name="stats_followers_total_wpcom">Total WordPress.com Followers: %1$s</string>
    <string name="stats_followers_total_email">Total Email Followers: %1$s</string>
    <string name="stats_followers_total_wpcom_paged">Showing %1$d - %2$d of %3$s WordPress.com Followers</string>
    <string name="stats_followers_total_email_paged">Showing %1$d - %2$d of %3$s Email Followers</string>
    <string name="stats_followers_seconds_ago">seconds ago</string>
    <string name="stats_followers_a_minute_ago">a minute ago</string>
    <string name="stats_followers_minutes">%1$d minutes</string>
    <string name="stats_followers_an_hour_ago">an hour ago</string>
    <string name="stats_followers_hours">%1$d hours</string>
    <string name="stats_followers_a_day">A day</string>
    <string name="stats_followers_days">%1$d days</string>
    <string name="stats_followers_a_month">A month</string>
    <string name="stats_followers_months">%1$d months</string>
    <string name="stats_followers_a_year">A year</string>
    <string name="stats_followers_years">%1$d years</string>

    <!-- stats: search terms -->
    <string name="stats_search_terms_unknown_search_terms">Unknown Search Terms</string>

    <!-- stats: Authors -->
    <string name="stats_unknown_author">Unknown Author</string>

    <!-- Stats: Single post details view -->
    <string name="stats_period">Period</string>
    <string name="stats_total">Total</string>
    <string name="stats_overall">Overall</string>
    <string name="stats_months_and_years">Months and Years</string>
    <string name="stats_average_per_day">Average per Day</string>
    <string name="stats_recent_weeks">Recent Weeks</string>

    <!-- Stats insights -->
    <string name="stats_insights">Insights</string>
    <string name="stats_insights_all_time">All-time posts, views, and visitors</string>
    <string name="stats_insights_today">Today\'s Stats</string>
    <string name="stats_insights_latest_post_no_title">(no title)</string>
    <string name="stats_insights_latest_post_summary">Latest Post Summary</string>
    <string name="stats_insights_latest_post_trend">It\'s been %1$s since %2$s was published. Here\'s how the post has performed so far…</string>
    <string name="stats_insights_popular">Most popular day and hour</string>
    <string name="stats_insights_most_popular_day">Most popular day</string>
    <string name="stats_insights_most_popular_hour">Most popular hour</string>
    <string name="stats_insights_most_popular_percent_views">%1$d%% of views</string>
    <string name="stats_insights_best_ever">Best Views Ever</string>

    <!-- invalid_url -->
    <string name="invalid_site_url_message">Check that the site URL entered is valid</string>
    <string name="invalid_url_message">Check that the URL entered is valid</string>

    <!-- QuickPress -->
    <string name="quickpress_window_title">Select blog for QuickPress shortcut</string>
    <string name="quickpress_add_error">Shortcut name can\'t be empty</string>
    <string name="quickpress_add_alert_title">Set shortcut name</string>
    <string name="quickpress_shortcut_with_account_param">QP %s</string>

    <!-- HTTP Authentication -->
    <string name="httpuser">HTTP username</string>
    <string name="httppassword">HTTP password</string>
    <string name="settings">Settings</string>
    <string name="http_authorization_required">Authorization required</string>

    <!-- post scheduling and password -->
    <string name="submit_for_review">Submit</string>
    <string name="schedule_verb">Schedule</string>

    <!-- notifications -->
    <string name="note_reply_successful">Reply published</string>
    <string name="new_notifications">%d new notifications</string>
    <string name="more_notifications">and %d more.</string>
    <string name="notifications_empty_list">No notifications</string>
    <string name="notifications_empty_all">No notifications&#8230;yet.</string>
    <string name="notifications_empty_unread">You\'re all caught up!</string>
    <string name="notifications_empty_comments">No new comments&#8230;yet.</string>
    <string name="notifications_empty_followers">No new followers to report&#8230;yet.</string>
    <string name="notifications_empty_likes">No new likes to show&#8230;yet.</string>
    <string name="notifications_empty_action_all">Get active! Comment on posts from blogs you follow.</string>
    <string name="notifications_empty_action_unread">Reignite the conversation: write a new post.</string>
    <string name="notifications_empty_action_comments">Join a conversation: comment on posts from blogs you follow.</string>
    <string name="notifications_empty_action_followers_likes">Get noticed: comment on posts you\'ve read.</string>
    <string name="notifications_jetpack_connection_setup_info">To get helpful notifications on your device from your WordPress site, you\'ll need to install the Jetpack plugin. Would you like to set up Jetpack?</string>
    <string name="notifications_empty_view_reader">View Reader</string>
    <string name="content_description_person_reading_device_notification">Person reading device with notifications</string>
    <string name="older_two_days">Older than 2 days</string>
    <string name="older_last_week">Older than a week</string>
    <string name="older_month">Older than a month</string>
    <string name="error_notification_open">Could not open notification</string>
    <string name="ignore">Ignore</string>
    <string name="push_auth_expired">The request has expired. Log in to WordPress.com to try again.</string>
    <string name="follows">Follows</string>
    <string name="notifications_label_new_notifications">New notifications</string>
    <string name="notifications_label_new_notifications_subtitle">Tap to show them</string>
    <string name="notifications_tab_title_all">All</string>
    <string name="notifications_tab_title_unread">Unread</string>
    <string name="notifications_tab_title_comments" translatable="false">@string/comments</string>
    <string name="notifications_tab_title_follows" translatable="false">@string/follows</string>
    <string name="notifications_tab_title_likes" translatable="false">@string/stats_likes</string>

    <!-- Notification Settings -->
    <string name="notification_settings">Notification Settings</string>
    <string name="notification_settings_master_status_on">On</string>
    <string name="notification_settings_master_status_off">Off</string>
    <string name="notification_settings_master_hint_on">Disable notifications</string>
    <string name="notification_settings_master_hint_off">Enable notifications</string>
    <string name="notification_settings_master_off_title">To receive notifications on this device, turn Notification Settings on.</string>
    <string name="notification_settings_master_off_message">Turning Notification Settings off will disable all notifications from this app, regardless of type. You can fine-tune which kind of notification you receive after turning Notification Settings on.</string>
    <string name="notification_settings_category_followed_sites">Followed Sites</string>
    <string name="notification_settings_category_your_sites">Your Sites</string>
    <string name="notification_settings_item_your_sites_all_followed_sites">All My Followed Sites</string>
    <string name="notification_settings_item_your_sites_all_your_sites">All My Sites</string>
    <string name="notification_settings_category_other">Other</string>
    <string name="notification_settings_item_other_comments_other_blogs">Comments on other sites</string>
    <string name="notification_settings_item_other_pending_drafts">Notify me on pending drafts</string>
    <string name="notification_settings_item_other_account_emails">Email from WordPress.com</string>
    <string name="notification_settings_item_other_account_emails_summary">We\'ll always send important emails regarding your account, but you can get some helpful extras, too.</string>
    <string name="notification_settings_category_sights_and_sounds">Sights and Sounds</string>
    <string name="notification_settings_item_sights_and_sounds_choose_sound">Choose sound</string>
    <string name="notification_settings_item_sights_and_sounds_choose_sound_default" translatable="false">content://settings/system/notification_sound</string>
    <string name="notification_settings_item_sights_and_sounds_vibrate_device">Vibrate device</string>
    <string name="notification_settings_item_sights_and_sounds_blink_light">Blink light</string>
    <string name="notifications_tab">Notifications tab</string>
    <string name="email">Email</string>
    <string name="email_address">Email address</string>
    <string name="app_notifications">App notifications</string>
    <string name="comment_likes">Comment likes</string>
    <string name="error_loading_notifications">Couldn\'t load notification settings</string>
    <string name="notification_types">Notification Types</string>
    <string name="notifications_disabled">App notifications have been disabled. Tap here to enable them in Settings.</string>
    <string name="notifications_tab_summary">Settings for notifications that appear in the Notifications tab.</string>
    <string name="notifications_email_summary">Settings for notifications that are sent to the email tied to your account.</string>
    <string name="notifications_push_summary">Settings for notifications that appear on your device.</string>
    <string name="search_sites">Search sites</string>
    <string name="notifications_no_search_results">No sites matched \'%s\'</string>
    <string name="notification_sound_has_invalid_path">The chosen sound has invalid path. Please choose another.</string>

    <string name="notification_settings_followed_dialog_email_posts_switch">Email me new posts</string>
    <string name="notification_settings_followed_dialog_notification_posts_description">Receive notifications for new posts from this site</string>
    <string name="notification_settings_followed_dialog_notification_posts_switch">New posts</string>
    <string name="notification_settings_followed_dialog_email_posts_daily">Daily</string>
    <string name="notification_settings_followed_dialog_email_posts_instantly">Instantly</string>
    <string name="notification_settings_followed_dialog_email_posts_weekly">Weekly</string>
    <string name="notification_settings_followed_dialog_email_comments">Email me new comments</string>
    <string name="notification_settings_followed_dialog_title">Notifications</string>

    <string name="comments_on_my_site">Comments on my site</string>
    <string name="likes_on_my_comments">Likes on my comments</string>
    <string name="likes_on_my_posts">Likes on my posts</string>
    <string name="site_follows">Site follows</string>
    <string name="site_achievements">Site achievements</string>
    <string name="username_mentions">Username mentions</string>
    <string-array name="notifications_blog_settings" translatable="false">
        <item>@string/comments_on_my_site</item>
        <item>@string/likes_on_my_comments</item>
        <item>@string/likes_on_my_posts</item>
        <item>@string/site_follows</item>
        <item>@string/site_achievements</item>
        <item>@string/username_mentions</item>
    </string-array>

    <string name="replies_to_my_comments">Replies to my comments</string>
    <string-array name="notifications_other_settings" translatable="false">
        <item>@string/replies_to_my_comments</item>
        <item>@string/likes_on_my_comments</item>
    </string-array>

    <string name="notif_suggestions">Suggestions</string>
    <string name="notif_research">Research</string>
    <string name="notif_community">Community</string>
    <string-array name="notifications_wpcom_settings" translatable="false">
        <item>@string/notif_suggestions</item>
        <item>@string/notif_research</item>
        <item>@string/notif_community</item>
    </string-array>

    <string name="notif_tips">Tips for getting the most out of WordPress.com.</string>
    <string name="notif_surveys">Opportunities to participate in WordPress.com research &amp; surveys.</string>
    <string name="notif_events">Information on WordPress.com courses and events (online &amp; in-person).</string>
    <string-array name="notifications_wpcom_settings_summaries" translatable="false">
        <item>@string/notif_tips</item>
        <item>@string/notif_surveys</item>
        <item>@string/notif_events</item>
    </string-array>

    <!-- reader -->
    <string name="reader">Reader</string>

    <!-- editor -->
    <string name="editor_post_title_placeholder">Post Title</string>
    <string name="editor_page_title_placeholder">Page Title</string>
    <string name="editor_content_placeholder">Share your story here…</string>
    <string name="editor_post_saved_online">Post saved online</string>
    <string name="editor_post_saved_locally">Post saved on device</string>
    <string name="editor_draft_saved_online">Draft saved online</string>
    <string name="editor_draft_saved_locally">Draft saved on device</string>
    <string name="editor_post_saved_locally_failed_media">The post has failed media uploads and has been saved locally</string>
    <string name="editor_uploading_post">Your post is uploading</string>
    <string name="visual_editor_enabled">Visual Editor enabled</string>
    <string name="visual_editor_disabled">Visual Editor disabled</string>
    <string name="new_editor_reflection_error">Visual editor is not compatible with your device. It was
        automatically disabled.</string>

    <string name="async_promo_title">Publish with Confidence</string>
    <string name="async_promo_description">You can now leave the editor and your post will save and publish behind the scenes! Give it a try!</string>
    <string name="async_promo_link">How does it work?</string>
    <string name="async_promo_publish_now">Publish now</string>

    <!-- Post Settings -->
    <string name="post_settings">Post settings</string>
    <string name="post_settings_status">Status</string>
    <string name="post_settings_categories_and_tags">Categories &amp; Tags</string>
    <string name="post_settings_more_options">More Options</string>
    <string name="post_settings_not_set">Not Set</string>
    <string name="post_settings_excerpt">Excerpt</string>
    <string name="post_settings_slug">Slug</string>
    <string name="post_settings_tags">Tags</string>
    <string name="post_settings_post_format">Post Format</string>
    <string name="post_settings_featured_image">Featured Image</string>
    <string name="post_settings_set_featured_image">Set Featured Image</string>
    <string name="post_settings_choose_featured_image">Choose featured image</string>
    <string name="post_settings_remove_featured_image">Remove featured image</string>
    <string name="post_settings_slug_dialog_hint">The slug is the URL-friendly version of the post title.</string>
    <string name="post_settings_excerpt_dialog_hint">Excerpts are optional hand-crafted summaries of your content.</string>
    <string name="post_settings_password_dialog_hint">Only those with this password can view this post</string>

    <!-- post date selection -->
    <string name="publish_date">Publish</string>
    <string name="immediately">Immediately</string>
    <string name="now">Now</string>

    <!-- location -->
    <string name="post_settings_location">Location</string>
    <string name="post_settings_error_placepicker_missing_play_services">Can\'t open the Location Picker, Google Play Services is not available</string>
    <string name="remove_location">Remove Location</string>
    <string name="change_location">Change Location</string>

    <!-- Post Status -->
    <string name="post_status_publish_post">Publish</string>
    <string name="post_status_pending_review">Pending review</string>
    <string name="post_status_draft">Draft</string>
    <string name="post_status_post_private">Private</string>
    <string name="post_status_scheduled">Scheduled</string>
    <string name="post_status_trashed">Trashed</string>
    <string-array name="post_settings_statuses" translatable="false">
        <item>@string/post_status_publish_post</item>
        <item>@string/post_status_draft</item>
        <item>@string/post_status_pending_review</item>
        <item>@string/post_status_post_private</item>
    </string-array>

    <!-- Aztec -->
    <string name="editor_content_hint">Share your story here&#8230;</string>

    <string name="editor_dropped_html_images_not_allowed">Dropping images while in HTML mode is not allowed</string>
    <string name="editor_dropped_text_error">Error occurred while dropping text</string>
    <string name="editor_dropped_title_images_not_allowed">Dropping images in the Title is not allowed</string>
    <string name="editor_dropped_unsupported_files">Warning: not all dropped items are supported!</string>

    <string name="error_media_small">Media too small to show</string>

    <string name="menu_save_as_draft">Save as Draft</string>
    <string name="menu_publish_now">Publish Now</string>
    <string name="menu_preview">Preview</string>
    <string name="menu_html_mode">HTML Mode</string>
    <string name="menu_html_mode_done_snackbar">Switched to HTML mode.</string>
    <string name="menu_visual_mode">Visual Mode</string>
    <string name="menu_visual_mode_done_snackbar">Switched to Visual mode.</string>
    <string name="menu_undo_snackbar_action">UNDO</string>

    <string name="menu_undo">Undo</string>
    <string name="menu_redo">Redo</string>

    <string name="post_title">Title</string>

    <string name="upload_finished_toast">Can\'t stop the upload because it\'s already finished</string>

    <!-- Post Formats -->
    <string name="post_format_aside">Aside</string>
    <string name="post_format_audio">Audio</string>
    <string name="post_format_chat">Chat</string>
    <string name="post_format_gallery">Gallery</string>
    <string name="post_format_image">Image</string>
    <string name="post_format_link">Link</string>
    <string name="post_format_quote">Quote</string>
    <string name="post_format_standard">Standard</string>
    <string name="post_format_status">Status</string>
    <string name="post_format_video">Video</string>
    <string-array name="post_format_display_names" translatable="false">
        <item>@string/post_format_standard</item>
        <item>@string/post_format_aside</item>
        <item>@string/post_format_audio</item>
        <item>@string/post_format_chat</item>
        <item>@string/post_format_gallery</item>
        <item>@string/post_format_image</item>
        <item>@string/post_format_link</item>
        <item>@string/post_format_quote</item>
        <item>@string/post_format_status</item>
        <item>@string/post_format_video</item>
    </string-array>

    <!-- Menu Buttons -->
    <string name="new_post">New post</string>
    <string name="new_media">New media</string>

    <!-- Image Alignment -->
    <string name="image_alignment">Alignment</string>

    <string name="alignment_none">None</string>
    <string name="alignment_left">Left</string>
    <string name="alignment_center">Center</string>
    <string name="alignment_right">Right</string>

    <string-array name="alignment_key_array" translatable="false">
        <item>none</item>
        <item>left</item>
        <item>center</item>
        <item>right</item>
    </string-array>

    <string-array name="alignment_array" translatable="false">
        <item>@string/alignment_none</item>
        <item>@string/alignment_left</item>
        <item>@string/alignment_center</item>
        <item>@string/alignment_right</item>
    </string-array>


    <!-- Image Size -->
    <string name="image_size">Size</string>

    <string name="size_thumbnail">Thumbnail</string>
    <string name="size_medium">Medium</string>
    <string name="size_large">Large</string>
    <string name="size_full">Full Size</string>

    <string-array name="image_size_key_array" translatable="false">
        <item>size-thumbnail</item>
        <item>size-medium</item>
        <item>size-large</item>
        <item>size-full</item>
    </string-array>

    <string-array name="image_size_label_array" translatable="false">
        <item>@string/size_thumbnail</item>
        <item>@string/size_medium</item>
        <item>@string/size_large</item>
        <item>@string/size_full</item>
    </string-array>

    <!-- About View -->
    <string name="app_title">WordPress for Android</string>
    <string name="publisher">Publisher:</string>
    <string name="publisher_with_company_param">Publisher: %s</string>
    <string name="copyright_with_year_and_company_params">© %1$d %2$s</string>
    <string name="automattic_inc" translatable="false">Automattic, Inc</string>
    <string name="automattic_url" translatable="false">automattic.com</string>
    <string name="wordpresscom_tos_url" translatable="false">https://%s.wordpress.com/tos</string>
    <string name="version">Version</string>
    <string name="version_with_name_param">Version %s</string>
    <string name="tos">Terms of Service</string>
    <string name="privacy_policy">Privacy policy</string>

    <!-- Remote Post Changes -->
    <string name="local_changes">Local changes</string>

    <!-- message on post preview explaining what local changes, local drafts and drafts are -->
    <string name="local_changes_explainer">This post has local changes which haven\'t been published</string>
    <string name="local_draft_explainer">This post is a local draft which hasn\'t been published</string>
    <string name="draft_explainer">This post is a draft which hasn\'t been published</string>

    <!-- message on post preview explaining links are disabled -->
    <string name="preview_screen_links_disabled">Links are disabled on the preview screen</string>

    <string name="image_settings">Image settings</string>
    <string name="add_account_blog_url">Blog address</string>
    <string name="wordpress_blog">WordPress blog</string>
    <string name="blogusername">blogusername</string>
    <string name="dot_wordpress_dot_com_url" translatable="false">.wordpress.com</string>
    <string name="wordpress_dot_com" translatable="false">wordpress.com</string>

    <!-- Error Messages -->
    <!-- The following messages can\'t be factorized due to i18n -->
    <string name="error_refresh_posts">Posts couldn\'t be refreshed at this time</string>
    <string name="error_refresh_pages">Pages couldn\'t be refreshed at this time</string>
    <string name="error_refresh_comments">Comments couldn\'t be refreshed at this time</string>
    <string name="error_refresh_comments_showing_older">Comments couldn\'t be refreshed at this time - showing older comments</string>
    <string name="error_refresh_stats">Stats couldn\'t be refreshed at this time</string>
    <string name="error_refresh_media">Media couldn\'t be refreshed at this time</string>
    <string name="error_deleting_post">An error occurred while deleting the post</string>
    <string name="error_deleting_page">An error occurred while deleting the page</string>

    <string name="error_refresh_unauthorized_comments">You don\'t have permission to view or edit comments</string>
    <string name="error_refresh_unauthorized_pages">You don\'t have permission to view or edit pages</string>
    <string name="error_refresh_unauthorized_posts">You don\'t have permission to view or edit posts</string>
    <string name="error_fetch_my_profile">Couldn\'t retrieve your profile</string>
    <string name="error_fetch_account_settings">Couldn\'t retrieve your account settings</string>
    <string name="error_post_my_profile_no_connection">No connection, couldn\'t save your profile</string>
    <string name="error_post_account_settings">Couldn\'t save your account settings</string>
    <string name="error_generic">An error occurred</string>
    <string name="error_generic_network">A network error occurred. Please check your connection and try again.</string>
    <string name="error_moderate_comment">An error occurred while moderating</string>
    <string name="error_edit_comment">An error occurred while editing the comment</string>
    <string name="error_publish_empty_post">Can\'t publish an empty post</string>
    <string name="error_publish_empty_page">Can\'t publish an empty page</string>
    <string name="error_save_empty_draft">Can\'t save an empty draft</string>
    <string name="error_publish_no_network">Device is offline. Changes saved locally.</string>
    <string name="error_upload_post_param">There was an error uploading this post: %s.</string>
    <string name="error_upload_page_param">There was an error uploading this page: %s.</string>
    <string name="error_upload_post_media_param">There was an error uploading the media in this post: %s.</string>
    <string name="error_upload_page_media_param">There was an error uploading the media in this page: %s.</string>
    <string name="error_media_insufficient_fs_permissions">Read permission denied on device media</string>
    <string name="error_media_not_found">Media could not be found</string>
    <string name="error_media_unauthorized">You don\'t have permission to view or edit media</string>
    <string name="error_media_parse_error">Unexpected response from server</string>
    <string name="error_media_upload">An error occurred while uploading media</string>
    <string name="error_media_refresh_no_connection">Connection required to refresh library</string>
    <string name="error_media_load">Unable to load media</string>
    <string name="error_media_save">Unable to save media</string>
    <string name="error_media_canceled">Uploading media were canceled</string>
    <string name="error_media_recover_post">Unable to upload this post\'s media</string>
    <string name="error_media_recover_page">Unable to upload this page\'s media</string>
    <string name="error_post_does_not_exist">This post no longer exists</string>
    <string name="error_page_does_not_exist">This page no longer exists</string>
    <string name="error_blog_hidden">This blog is hidden and couldn\'t be loaded. Enable it again in settings and try again.</string>
    <string name="fatal_db_error">An error occurred while creating the app database. Try reinstalling the app.</string>
    <string name="error_copy_to_clipboard">An error occurred while copying text to clipboard</string>
    <string name="error_fetch_remote_site_settings">Couldn\'t retrieve site info</string>
    <string name="error_post_remote_site_settings">Couldn\'t save site info</string>
    <string name="error_fetch_users_list">Couldn\'t retrieve site users</string>
    <string name="error_fetch_followers_list">Couldn\'t retrieve site followers</string>
    <string name="error_fetch_email_followers_list">Couldn\'t retrieve site email followers</string>
    <string name="error_fetch_viewers_list">Couldn\'t retrieve site viewers</string>
    <string name="error_update_role">Couldn\'t update user role</string>
    <string name="error_remove_user">Couldn\'t remove user</string>
    <string name="error_remove_follower">Couldn\'t remove follower</string>
    <string name="error_remove_viewer">Couldn\'t remove viewer</string>
    <string name="error_notif_q_action_like">Could not like comment. Please try again later.</string>
    <string name="error_notif_q_action_approve">Could not approve comment. Please try again later.</string>
    <string name="error_notif_q_action_reply">Could not reply to comment. Please try again later.</string>
    <string name="error_fetch_site_after_creation">Site has been created, you might need to refresh your sites in the site picker.</string>
    <string name="error_generic_error">Couldn\'t perform operation</string>

    <!-- Post Error -->
    <string name="error_unknown_post">Could not find the post on the server</string>
    <string name="error_unknown_page">Could not find the page on the server</string>
    <string name="error_unknown_post_type">Unknown post format</string>

    <!-- Image Descriptions for Accessibility -->
    <string name="error_load_comment">Couldn\'t load the comment</string>
    <string name="error_downloading_image">Error downloading image</string>
    <string name="cd_related_post_preview_image">Related post preview image</string>

    <!-- Passcode lock -->
    <string name="passcode_manage">Manage PIN lock</string>
    <string name="passcode_enter_old_passcode">Enter your old PIN</string>
    <string name="passcode_re_enter_passcode">Re-enter your PIN</string>
    <string name="passcode_change_passcode">Change PIN</string>
    <string name="passcode_set">PIN set</string>
    <string name="passcode_wrong_passcode">Wrong PIN</string>
    <string name="passcode_preference_title">PIN lock</string>
    <string name="passcode_turn_off">Turn PIN lock off</string>
    <string name="passcode_turn_on">Turn PIN lock on</string>
    <string name="passcodelock_prompt_message">Enter your PIN</string>
    <string name="passcodelock_hint"></string>

    <!--
      Jetpack strings
    -->
    <string name="jetpack_disconnect_pref_title">"Disconnect from WordPress.com"</string>
    <string name="jetpack_disconnect_confirmation_message">Are you sure you want to disconnect Jetpack from the site?</string>
    <string name="jetpack_disconnect_confirm">Disconnect</string>
    <string name="jetpack_disconnect_success_toast">Site disconnected</string>
    <string name="jetpack_disconnect_error_toast">Error disconnecting site</string>
    <string name="jetpack_already_connected_toast">You are already connected to Jetpack</string>
    <string name="jetpack_connection_failed_with_reason">Connection to Jetpack failed: %s</string>

    <!--
      reader strings
    -->
    <!-- timespan shown for posts/comments published within the past 60 seconds -->
    <string name="timespan_now">now</string>

    <!-- title shown for untitled posts and blogs -->
    <string name="reader_untitled_post">(Untitled)</string>

    <!-- activity titles -->
    <string name="reader_title_deeplink">WordPress Reader</string>
    <string name="reader_title_applog">Application log</string>
    <string name="reader_title_blog_preview">Reader Blog</string>
    <string name="reader_title_tag_preview">Reader Tag</string>
    <string name="reader_title_post_detail">Reader Post</string>
    <string name="reader_title_post_detail_wpcom">WordPress.com Post</string>
    <string name="reader_title_related_post_detail">Related Post</string>
    <string name="reader_title_subs">Tags &amp; Blogs</string>
    <string name="reader_title_photo_viewer">%1$d of %2$d</string>
    <string name="reader_title_comments" translatable="false">@string/comments</string>

    <!-- view pager titles -->
    <string name="reader_page_followed_tags">Followed tags</string>
    <string name="reader_page_followed_blogs">Followed sites</string>
    <string name="reader_page_recommended_blogs">Sites you may like</string>

    <!-- menu text -->
    <string name="reader_menu_tags">Edit tags and blogs</string>
    <string name="reader_menu_block_blog">Block this blog</string>

    <!-- button text -->
    <string name="reader_btn_share">Share</string>
    <string name="reader_btn_follow">Follow</string>
    <string name="reader_btn_unfollow">Following</string>

    <!-- EditText hints -->
    <string name="reader_hint_comment_on_post">Reply to post…</string>
    <string name="reader_hint_comment_on_comment">Reply to comment…</string>
    <string name="reader_hint_add_tag_or_url">Enter a URL or tag to follow</string>
    <string name="reader_hint_post_search">Search WordPress.com</string>
    <string name="reader_hint_search_followed_sites">Search followed sites</string>

    <!-- TextView labels -->
    <string name="reader_label_new_posts">New posts</string>
    <string name="reader_label_new_posts_subtitle">Tap to show them</string>
    <string name="reader_label_added_tag">Added %s</string>
    <string name="reader_label_removed_tag">Removed %s</string>
    <string name="reader_label_reply">Reply</string>
    <string name="reader_label_followed_blog">Blog followed</string>
    <string name="reader_label_comments_closed">Comments are closed</string>
    <string name="reader_label_view_original">View original article</string>
    <string name="reader_label_follow_count">%,d followers</string>
    <string name="reader_label_submit_comment">SEND</string>
    <string name="reader_label_gap_marker">Load more posts</string>
    <string name="reader_label_post_search_explainer">Search all public WordPress.com blogs</string>
    <string name="reader_label_post_search_running">Searching…</string>
    <string name="reader_label_local_related_posts">More in %s</string>
    <string name="reader_label_global_related_posts">More on WordPress.com</string>
    <string name="reader_label_visit">Visit</string>
    <string name="reader_photo_by">Photo by %s</string>
    <string name="reader_view_comments">View comments</string>

    <string name="reader_excerpt_link">Visit %s for more</string>

    <!-- like counts -->
    <string name="reader_label_like">Like</string>
    <string name="reader_likes_one">One person likes this</string>
    <string name="reader_likes_multi">%,d people like this</string>
    <string name="reader_likes_only_you">You like this</string>
    <string name="reader_likes_you_and_one">You and one other like this</string>
    <string name="reader_likes_you_and_multi">You and %,d others like this</string>
    <string name="reader_label_liked_by">Liked By</string>

    <string name="reader_short_like_count_none">Like</string>
    <string name="reader_short_like_count_one">1 Like</string>
    <string name="reader_short_like_count_multi">%s Likes</string>

    <string name="reader_short_comment_count_one">1 Comment</string>
    <string name="reader_short_comment_count_multi">%s Comments</string>

    <!-- toast messages -->
    <string name="reader_toast_err_comment_failed">Couldn\'t post your comment</string>
    <string name="reader_toast_err_tag_exists">You already follow this tag</string>
    <string name="reader_toast_err_tag_invalid">That isn\'t a valid tag</string>
    <string name="reader_toast_err_add_tag">Unable to add this tag</string>
    <string name="reader_toast_err_remove_tag">Unable to remove this tag</string>
    <string name="reader_toast_err_share_intent">Unable to share</string>
    <string name="reader_toast_err_view_image">Unable to view image</string>
    <string name="reader_toast_err_get_blog_info">Unable to show this blog</string>
    <string name="reader_toast_err_already_follow_blog">You already follow this blog</string>
    <string name="reader_toast_err_follow_blog">Unable to follow this blog</string>
    <string name="reader_toast_err_follow_blog_not_found">This blog could not be found</string>
    <string name="reader_toast_err_follow_blog_not_authorized">You are not authorized to access this blog</string>
    <string name="reader_toast_err_unfollow_blog">Unable to unfollow this blog</string>
    <string name="reader_toast_blog_blocked">Posts from this blog will no longer be shown</string>
    <string name="reader_toast_err_block_blog">Unable to block this blog</string>
    <string name="reader_toast_err_generic">Unable to perform this action</string>
    <string name="reader_toast_err_cannot_like_post">Failed to like this post</string>
    <string name="reader_toast_err_comment_not_found">Comment not found!</string>
    <string name="reader_toast_err_already_liked">You have already liked that comment</string>
    <string name="reader_toast_err_url_intent">Unable to open %s</string>

    <!-- snackbar messages -->
    <string name="reader_snackbar_err_cannot_like_post_logged_out">Can\'t like while logged out of WordPress.com</string>

    <!-- failure messages when retrieving a single reader post -->
    <string name="reader_err_get_post_generic">Unable to retrieve this post</string>
    <string name="reader_err_get_post_not_authorized">You\'re not authorized to view this post</string>
    <string name="reader_err_get_post_not_authorized_fallback">You\'re not authorized to view this post. Use the top action button to try a browser instead.</string>
    <string name="reader_err_get_post_not_authorized_signin">You\'re not authorized to view this post. Try signing in to WordPress.com first.</string>
    <string name="reader_err_get_post_not_authorized_signin_fallback">You\'re not authorized to view this post. Try signing in to WordPress.com first or use the top action button to open a browser instead.</string>
    <string name="reader_err_get_post_not_found">This post no longer exists</string>

    <!-- empty list/grid text -->
    <string name="reader_empty_posts_no_connection" translatable="false">@string/no_network_title</string>
    <string name="reader_empty_posts_request_failed">Unable to retrieve posts</string>
    <string name="reader_empty_posts_in_tag">No posts with this tag</string>
    <string name="reader_empty_posts_in_tag_updating">Fetching posts…</string>
    <string name="reader_empty_posts_in_custom_list">The sites in this list haven\'t posted anything recently</string>
    <string name="reader_empty_followed_tags">You don\'t follow any tags</string>
    <string name="reader_empty_recommended_blogs">No recommended blogs</string>
    <string name="reader_empty_followed_blogs_title">You\'re not following any sites yet</string>
    <string name="reader_empty_followed_blogs_search_title">No matching sites</string>
    <string name="reader_empty_followed_blogs_description">But don\'t worry, just tap the icon at the top right to start exploring!</string>
    <string name="reader_empty_followed_blogs_no_recent_posts_title">No recent posts</string>
    <string name="reader_empty_followed_blogs_no_recent_posts_description">The sites you follow haven\'t posted anything recently</string>
    <string name="reader_empty_posts_liked">You haven\'t liked any posts</string>
    <string name="reader_empty_comments">No comments yet</string>
    <string name="reader_empty_posts_in_blog">This blog is empty</string>
    <string name="reader_empty_posts_in_search_title">No posts found</string>
    <string name="reader_empty_posts_in_search_description">No posts found for %s for your language</string>

    <string name="dlg_confirm_clear_search_history">Clear search history?</string>
    <string name="label_clear_search_history">Clear search history</string>

    <!-- attribution line for Discover posts, ex: "Originally posted by [AuthorName] on [BlogName] -->
    <string name="reader_discover_attribution_author_and_blog">Originally posted by %1$s on %2$s</string>
    <string name="reader_discover_attribution_author">Originally posted by %s</string>
    <string name="reader_discover_attribution_blog">Originally posted on %s</string>
    <string name="reader_discover_visit_blog">Visit %s</string>

    <!-- connection bar which appears on main activity when there's no connection -->
    <string name="connectionbar_no_connection">No connection</string>

    <!-- NUX strings -->
    <string name="create_new_blog_wpcom">Create WordPress.com blog</string>
    <string name="creating_your_site">Creating your site</string>
    <string name="required_field">Required field</string>
    <string name="invalid_email_message">Your email address isn\'t valid</string>
    <string name="email_invalid">Enter a valid email address</string>
    <string name="username_or_password_incorrect">The username or password you entered is incorrect</string>
    <string name="nux_tutorial_get_started_title">Get started!</string>
    <string name="ssl_certificate_details">Details</string>
    <string name="ssl_certificate_error">Invalid SSL certificate</string>
    <string name="ssl_certificate_ask_trust">If you usually connect to this site without problems, this error could mean that someone is trying to impersonate the site, and you shouldn\'t continue. Would you like to trust the certificate anyway?</string>
    <string name="verification_code">Verification code</string>
    <string name="auth_required">Log in again to continue.</string>
    <string name="send_link">Send link</string>
    <string name="get_a_link_sent_to_your_email_to_sign_in_instantly">Get a link sent to your email to log in instantly</string>
    <string name="logging_in">Logging in</string>
    <string name="magic_link_unavailable_error_message">Currently unavailable. Please enter your password</string>
    <string name="check_your_email">Check your email</string>
    <string name="launch_your_email_app">Launch your email app</string>
    <string name="checking_email">Checking email</string>
    <string name="already_logged_in_wpcom">You\'re already logged in a WordPress.com account, you can\'t add a WordPress.com site bound to another account.</string>
    <string name="cannot_add_duplicate_site">This site already exists in the app, you can\'t add it.</string>
    <string name="duplicate_site_detected">A duplicate site has been detected.</string>

    <!-- Help view -->
    <string name="help">Help</string>
    <string name="forgot_password">Lost your password?</string>
    <string name="nux_help_description">Visit the help center to get answers to common questions or visit the forums to ask new ones</string>
    <string name="contact_us">Contact us</string>
    <string name="browse_our_faq_button">Browse our FAQ</string>
    <string name="faq_button">FAQ</string>

    <!--My Site-->
    <string name="my_site_header_external">External</string>
    <string name="my_site_header_configuration">Configuration</string>
    <string name="my_site_header_look_and_feel">Look and Feel</string>
    <string name="my_site_header_publish">Publish</string>
    <string name="my_site_btn_site_pages">Site Pages</string>
    <string name="my_site_btn_blog_posts">Blog Posts</string>
    <string name="my_site_btn_sharing">Sharing</string>
    <string name="my_site_btn_site_settings">Settings</string>
    <string name="my_site_btn_comments" translatable="false">@string/comments</string>
    <string name="my_site_btn_switch_site">Switch Site</string>
    <string name="my_site_btn_view_admin">View Admin</string>
    <string name="my_site_btn_view_site">View Site</string>
    <string name="my_site_btn_plugins">Plugins</string>
    <string name="my_site_create_new_site">Create a new site for your business, magazine, or personal blog; or connect an existing WordPress installation.</string>
    <string name="my_site_add_new_site">Add new site</string>

    <!-- site picker -->
    <string name="site_picker_title">Choose site</string>
    <string name="site_picker_edit_visibility">Show/hide sites</string>
    <string name="site_picker_add_site">Add new site</string>
    <string name="site_picker_add_self_hosted">Add self-hosted site</string>
    <string name="site_picker_create_wpcom">Create WordPress.com site</string>
    <string name="site_picker_cant_hide_current_site">\"%s\" wasn\'t hidden because it\'s the current site</string>
    <string name="site_picker_remove_site_error">Error removing site, try again later</string>

    <!-- Application logs view -->
    <string name="logs_copied_to_clipboard">Application logs have been copied to the clipboard</string>

    <!-- Helpshift overridden strings -->
    <string name="hs__conversation_detail_error">Describe the problem you\'re seeing</string>
    <string name="hs__new_conversation_header">Support chat</string>
    <string name="hs__conversation_header">Support chat</string>
    <string name="hs__username_blank_error">Enter a valid name</string>
    <string name="hs__invalid_email_error">Enter a valid email address</string>

    <!--Me-->
    <string name="me_profile_photo">Profile Photo</string>
    <string name="me_btn_app_settings">App Settings</string>
    <string name="me_btn_support">Help &amp; Support</string>
    <string name="me_btn_login_logout">Login/Logout</string>
    <string name="me_connect_to_wordpress_com">Log in to WordPress.com</string>
    <string name="me_disconnect_from_wordpress_com">Log out of WordPress.com</string>

    <!--TabBar Accessibility Labels-->
    <string name="tabbar_accessibility_label_my_site">My Site. View your site and manage it, including stats.</string>
    <string name="tabbar_accessibility_label_me">Me. View your profile and make changes.</string>
    <string name="tabbar_accessibility_label_reader">Reader. Follow content from other sites.</string>
    <string name="tabbar_accessibility_label_notifications">Notifications. Manage your notifications.</string>

    <!-- Special characters -->
    <string name="bullet" translatable="false">\u2022</string>
    <string name="previous_button" translatable="false">&lt;</string>
    <string name="next_button" translatable="false">&gt;</string>

    <!-- Noticons -->
    <string name="noticon_clock" translatable="false">\uf303</string>
    <string name="noticon_note" translatable="false">\uf814</string>

    <!-- Publicize and sharing -->
    <string name="sharing">Sharing</string>
    <string name="sharing_disabled">Sharing module disabled</string>
    <string name="sharing_disabled_description">You cannot access your sharing settings because your Sharing Jetpack module is disabled.</string>
    <string name="connections_label">Connections</string>
    <string name="connections_description">Connect your favorite social media services to automatically share new posts with friends.</string>
    <string name="connected_accounts_label">Connected accounts</string>
    <string name="connection_service_label">Publicize to %s</string>
    <string name="connection_service_description">Connect to automatically share your blog posts to %s.</string>
    <string name="share_btn_connect">Connect</string>
    <string name="share_btn_disconnect">Disconnect</string>
    <string name="share_btn_reconnect">Reconnect</string>
    <string name="share_btn_connect_another_account">Connect another account</string>
    <string name="dlg_confirm_publicize_disconnect">Disconnect from %s?</string>
    <string name="connecting_social_network">Connecting %s</string>
    <string name="connection_chooser_message">Select the account you wish to authorize. Note that your posts will be shared to the selected account automatically.</string>
    <string name="icon_and_text_display">Icon &amp; Text</string>
    <string name="icon_only_display">Icon Only</string>
    <string name="text_only_display">Text Only</string>
    <string name="official_buttons_display">Official Buttons</string>
    <string-array name="sharing_button_style_display_array" translatable="false">
        <item>@string/icon_and_text_display</item>
        <item>@string/icon_only_display</item>
        <item>@string/text_only_display</item>
        <item>@string/official_buttons_display</item>
    </string-array>
    <string name="icon_text" translatable="false">icon-text</string>
    <string name="icon" translatable="false">icon</string>
    <string name="text" translatable="false">text</string>
    <string name="official" translatable="false">official</string>
    <string-array name="sharing_button_style_array" translatable="false">
        <item>@string/icon_text</item>
        <item>@string/icon</item>
        <item>@string/text</item>
        <item>@string/official</item>
    </string-array>
    <string name="site_settings_reblog_and_like_header">Reblog &amp; Like</string>
    <string name="site_settings_like_header">Like</string>
    <string name="site_settings_reblog">Show Reblog Button</string>
    <string name="site_settings_like">Show Like Button</string>
    <string name="manage">Manage</string>
    <string name="sharing_buttons">Sharing buttons</string>
    <string name="label">Label</string>
    <string name="button_style">Button Style</string>
    <string name="sharing_comment_likes">Comment Likes</string>
    <string name="twitter_username">Twitter Username</string>
    <string name="sharing_sharing_buttons_description">Select which buttons are shown under your posts</string>
    <string name="sharing_more_description">A \"More\" button contains a dropdown which displays sharing buttons</string>
    <string name="sharing_edit_more_buttons">Edit \"More\" Buttons</string>
    <string name="buttons">Buttons</string>
    <string name="sharing_comment_likes_description">Allow all comments to be Liked by you and your readers</string>
    <string name="likes">Likes</string>
    <string name="twitter">Twitter</string>
    <string name="connected">Connected</string>
    <string name="cannot_connect_account_error">The %s connection could not be made because no account was selected.</string>
    <string name="connecting_account">Connecting account</string>
    <string name="sharing_label_message">Change the text of the sharing buttons\' label. This text won\'t appear until you add at least one sharing button.</string>
    <string name="sharing_twitter_message">This will be included in tweets when people share using the Twitter button</string>

    <!--Theme Browser-->
    <string name="current_theme">Current Theme</string>
    <string name="customize">Customize</string>
    <string name="details">Details</string>
    <string name="support">Support</string>
    <string name="active">Active</string>

    <string name="theme_activate">Activate</string>
    <string name="theme_try_and_customize">Try &amp; Customize</string>
    <string name="theme_view">View</string>
    <string name="theme_details">Details</string>
    <string name="theme_support">Support</string>
    <string name="theme_done">DONE</string>
    <string name="theme_manage_site">MANAGE SITE</string>
    <string name="theme_prompt">Thanks for choosing %1$s</string>
    <string name="theme_by_author_prompt_append"> by %1$s</string>
    <string name="theme_activation_error">Something went wrong. Could not activate theme</string>
    <string name="selected_theme">Selected Theme</string>
    <string name="could_not_load_theme">Could not load theme</string>

    <!--People Management-->
    <string name="people">People</string>
    <string name="role">Role</string>
    <string name="follower_subscribed_since">Since %1$s</string>
    <string name="person_remove_confirmation_title">Remove %1$s</string>
    <string name="user_remove_confirmation_message">If you remove %1$s, that user will no longer be able to access this site, but any content that was created by %1$s will remain on the site.\n\nWould you still like to remove this user?</string>
    <string name="follower_remove_confirmation_message">If removed, this follower will stop receiving notifications about this site, unless they re-follow.\n\nWould you still like to remove this follower?</string>
    <string name="viewer_remove_confirmation_message">If you remove this viewer, he or she will not be able to visit this site.\n\nWould you still like to remove this viewer?</string>
    <string name="person_removed">Successfully removed %1$s</string>
    <string name="invite_people">Invite People</string>
    <string name="invite_names_title">Usernames or Emails</string>
    <string name="invite">Invite</string>
    <string name="button_invite" translatable="false">@string/invite</string>
    <string name="invite_username_not_found">%s: User not found</string>
    <string name="invite_already_a_member">%s: Already a member</string>
    <string name="invite_already_following">%s: Already following</string>
    <string name="invite_user_blocked_invites">%s: User blocked invites</string>
    <string name="invite_invalid_email">%s: Invalid email</string>
    <string name="invite_message_title">Custom Message</string>
    <string name="invite_message_remaining_zero">0 characters remaining</string>
    <string name="invite_message_remaining_one">1 character remaining</string>
    <string name="invite_message_remaining_other">%d characters remaining</string>
    <string name="invite_message_info">(Optional) You can enter a custom message of up to 500 characters that will be included in the invitation to the user(s).</string>
    <string name="invite_message_usernames_limit">Invite up to 10 email addresses and/or WordPress.com usernames. Those needing a username will be sent instructions on how to create one.</string>
    <string name="invite_error_no_usernames">Please add at least one username</string>
    <string name="invite_error_invalid_usernames_one">Cannot send: A username or email is invalid</string>
    <string name="invite_error_invalid_usernames_multiple">Cannot send: There are invalid usernames or emails</string>
    <string name="invite_error_sending">An error occurred while trying to send the invite!</string>
    <string name="invite_error_some_failed">Invite sent but error(s) occurred!</string>
    <string name="invite_error_for_username">%1$s: %2$s</string>
    <string name="invite_sent">Invite sent successfully</string>

    <string name="people_dropdown_item_team">Team</string>
    <string name="people_dropdown_item_followers">Followers</string>
    <string name="people_dropdown_item_email_followers">Email Followers</string>
    <string name="people_dropdown_item_viewers">Viewers</string>
    <string name="people_empty_list_filtered_users">You don\'t have any users yet.</string>
    <string name="people_empty_list_filtered_followers">You don\'t have any followers yet.</string>
    <string name="people_empty_list_filtered_email_followers">You don\'t have any email followers yet.</string>
    <string name="people_empty_list_filtered_viewers">You don\'t have any viewers yet.</string>
    <string name="people_fetching">Fetching users…</string>
    <string name="title_follower">Follower</string>
    <string name="title_email_follower">Email Follower</string>

    <string name="role_follower">Follower</string>
    <string name="role_viewer">Viewer</string>

    <!--Plugins-->
    <string name="plugins">Plugins</string>
    <string name="plugin_byline">by %s</string>
    <string name="plugin_active">Active</string>
    <string name="plugin_inactive">Inactive</string>
    <string name="plugin_detail_label_state_active">Active</string>
    <string name="plugin_detail_label_state_autoupdates">Autoupdates</string>
    <string name="plugin_not_found">An error occurred when accessing this plugin</string>
    <string name="plugin_version">Version %s</string>
    <string name="plugin_installed_version">Version %s installed</string>
    <string name="plugin_installed">Installed</string>
    <string name="plugin_install">Install</string>
    <string name="plugin_available_version">Version %s is available</string>
    <string name="plugin_updated_successfully">Successfully updated %s</string>
    <string name="plugin_installed_successfully">Successfully installed %s</string>
    <string name="plugin_updated_failed">Error updating %s.</string>
    <string name="plugin_updated_failed_detailed">Error updating %1$s: %2$s</string>
    <string name="plugin_removed_successfully">Successfully removed %s</string>
    <string name="plugin_remove_failed">Error removing %s</string>
    <string name="plugin_installed_failed">Error installing %s</string>
    <string name="plugin_configuration_failed">An error occurred while configuring the plugin: %s</string>
    <string name="plugin_disable_progress_dialog_message">Disabling %s&#8230;</string>
    <string name="plugin_remove_progress_dialog_message">Removing %s&#8230;</string>
    <string name="plugin_remove_dialog_title">Remove Plugin</string>
    <string name="plugin_remove_dialog_message">Are you sure you want to remove %1$s from %2$s?\n\nThis will deactivate the plugin and delete all associated files and data.</string>
    <string name="plugin_install_first_plugin_confirmation_dialog_title">Install plugin</string>
    <string name="plugin_install_first_plugin_confirmation_dialog_message">Installing the first plugin on your site can take up to 1 minute. During this time you won’t be able to make changes to your site.</string>
    <string name="plugin_install_first_plugin_confirmation_dialog_install_btn">Install</string>
    <string name="plugin_fetch_error">Unable to load plugins</string>
    <string name="plugin_search_error">Unable to search plugins</string>
    <string name="plugin_manage">Manage</string>
    <string name="plugin_see_all">See All</string>
    <string name="plugins_empty_search_list">No matches</string>
    <string name="plugin_install_first_plugin_progress_dialog_message">Installing plugin…</string>
    <string name="plugin_install_first_plugin_almost_finished_dialog_message">We\'re doing the final setup — almost done…</string>

    <!-- Automated Transfer Eligibility Errors -->
    <string name="plugin_install_site_ineligible_default_error">Plugin feature is not available for this site.</string>
    <string name="plugin_install_site_ineligible_not_using_custom_domain">Plugin feature requires a custom domain.</string>
    <string name="plugin_install_site_ineligible_no_business_plan">Plugin feature requires a business plan.</string>
    <string name="plugin_install_site_ineligible_site_private">Plugin feature requires the site to be public.</string>
    <string name="plugin_install_site_ineligible_email_unverified">Plugin feature requires a verified email address.</string>
    <string name="plugin_install_site_ineligible_excessive_disk_space">Plugin cannot be installed due to disk space limitations.</string>
    <string name="plugin_install_site_ineligible_no_vip_sites">Plugin cannot be installed on VIP sites.</string>
    <string name="plugin_install_site_ineligible_non_admin_user">Plugin feature requires admin privileges.</string>
    <string name="plugin_install_site_ineligible_not_domain_owner">Plugin feature requires primary domain subscription to be associated with this user.</string>
    <string name="plugin_install_site_ineligible_site_graylisted">Plugin feature requires the site to be in good standing.</string>

    <string name="plugin_caption_installed" translatable="false">@string/plugin_installed</string>
    <string name="plugin_caption_featured">Featured</string>
    <string name="plugin_caption_popular">Popular</string>
    <string name="plugin_caption_new">New</string>
    <string name="plugin_caption_search">Search Plugins</string>

    <string name="wordpress_dot_org_plugin_page">WordPress.org Plugin page</string>
    <string name="plugin_home_page">Plugin homepage</string>
    <string name="plugin_settings">Settings</string>
    <string name="plugin_description">Description</string>
    <string name="plugin_installation">Installation</string>
    <string name="plugin_whatsnew">What\'s New</string>
    <string name="plugin_faq">Frequently Asked Questions</string>
    <string name="plugin_read_reviews">Read Reviews</string>
    <string name="plugin_num_ratings">%s ratings</string>
    <string name="plugin_num_downloads">%s downloads</string>
    <string name="plugin_empty_text">None provided</string>
    <string name="plugin_needs_update">Needs update</string>

    <string name="plugin_one_stars">1 stars</string>
    <string name="plugin_two_stars">2 stars</string>
    <string name="plugin_three_stars">3 stars</string>
    <string name="plugin_four_stars">4 stars</string>
    <string name="plugin_five_stars">5 stars</string>

    <string name="plugin_info_version">Version</string>
    <string name="plugin_info_lastupdated">Last Updated</string>
    <string name="plugin_info_requires_version">Requires WordPress Version</string>
    <string name="plugin_info_your_version">Your WordPress Version</string>

    <string name="plugin_icon_content_description">Plugin icon</string>
    <string name="plugin_external_link_icon_content_description">External link</string>
    <string name="plugin_chevron_icon_content_description">Toggle text</string>

    <!--My profile-->
    <string name="my_profile">My Profile</string>
    <string name="first_name">First name</string>
    <string name="last_name">Last name</string>
    <string name="public_display_name">Public display name</string>
    <string name="public_display_name_hint">Display name will default to your username if it is not set</string>
    <string name="about_me">About me</string>
    <string name="about_me_hint">A few words about you…</string>
    <string name="start_over">Start Over</string>
    <string name="site_settings_start_over_hint">Start your site over</string>
    <string name="start_over_email_subject">Start over with site %s</string>
    <string name="start_over_email_body">I want to start over with the site %s</string>
    <string name="start_over_email_intent_error">Unable to send an email</string>
    <string name="let_us_help">Let Us Help</string>
    <string name="start_over_text">If you want a site but don\'t want any of the posts and pages you have now, our support team can delete your posts, pages, media and comments for you.\n\nThis will keep your site and URL active, but give you a fresh start on your content creation. Just contact us to have your current content cleared out.</string>
    <string name="contact_support">Contact support</string>
    <string name="confirm_delete_site">Confirm Delete Site</string>
    <string name="confirm_delete_site_prompt">Please type in %1$s in the field below to confirm. Your site will then be gone forever.</string>
    <string name="site_settings_export_content_title">Export content</string>
    <string name="error_deleting_site">Error deleting site</string>
    <string name="error_deleting_site_summary">There was an error in deleting your site. Please contact support for more assistance</string>
    <string name="primary_domain">Primary Domain</string>
    <string name="export_site_hint">Export your site to an XML file</string>
    <string name="delete_site_warning_title">Delete site?</string>
    <string name="delete_site_warning">All your posts, images, and data will be deleted. And this site’s address (%s) will be lost.</string>
    <string name="delete_site_warning_subtitle">Be careful! Once a site is deleted, it cannot be recovered. Please be sure before you proceed.</string>
    <string name="delete_site_hint">Delete site</string>
    <string name="delete_site_progress">Deleting site…</string>
    <string name="purchases_request_error">Something went wrong. Could not request purchases.</string>
    <string name="premium_upgrades_title">Premium Upgrades</string>
    <string name="premium_upgrades_message">You have active premium upgrades on your site. Please cancel your upgrades prior to deleting your site.</string>
    <string name="show_purchases">Show purchases</string>
    <string name="checking_purchases">Checking purchases</string>

    <!--Account Settings-->
    <string name="account_settings">Account Settings</string>
    <string name="pending_email_change_snackbar">Click the verification link in the email sent to %1$s to confirm your new address</string>
    <string name="primary_site">Primary site</string>
    <string name="web_address">Web Address</string>
    <string name="web_address_dialog_hint">Shown publicly when you comment.</string>
    <string name="exporting_content_progress">Exporting content…</string>
    <string name="export_email_sent">Export email sent!</string>
    <string name="export_your_content">Export your content</string>
    <string name="export_your_content_message">Your posts, pages, and settings will be emailed to you at %s.</string>

    <!-- Plans -->
    <string name="plan">Plan</string>
    <string name="plans">Plans</string>
    <string name="plans_loading_error">Unable to load plans</string>
    <string name="plans_manage">Manage your plan at\nWordPress.com/plans</string>
    <string name="enter_your_password_instead">Enter your password instead</string>

    <!-- gravatar -->
    <string name="error_cropping_image">Error cropping the image</string>
    <string name="error_locating_image">Error locating the cropped image</string>
    <string name="error_refreshing_gravatar">Error reloading your Gravatar</string>
    <string name="error_updating_gravatar">Error updating your Gravatar</string>

    <!-- Editor -->
    <string name="discard">Discard</string>
    <string name="edit">Edit</string>
    <string name="tap_to_try_again">Tap to try again!</string>
    <string name="uploading">Uploading…</string>
    <string name="uploading_gallery_placeholder">Uploading gallery…</string>
    <string name="add_media_progress">Adding media</string>

    <string name="alert_insert_image_html_mode">Can\'t insert media directly in HTML mode. Please switch back to visual mode.</string>
    <string name="alert_action_while_uploading">You are currently uploading media. Please wait until this completes.</string>
    <string name="alert_error_adding_media">An error occurred while inserting media</string>

    <string name="stop_upload_dialog_title">Stop uploading?</string>

    <string name="image_settings_dismiss_dialog_title">Discard unsaved changes?</string>
    <string name="image_settings_save_toast">Changes saved</string>

    <string name="image_caption">Caption</string>
    <string name="image_alt_text">Alt text</string>
    <string name="image_link_to">Link to</string>
    <string name="image_width">Width</string>

    <!-- Editor: Accessibility - format bar button descriptions -->
    <string name="format_bar_description_media">Media</string>
    <string name="format_bar_description_ol">Ordered List</string>
    <string name="format_bar_description_ul">Unordered List</string>
    <string name="format_bar_description_quote">Block Quote</string>
    <string name="format_bar_description_bold">Bold</string>
    <string name="format_bar_description_italic">Italic</string>
    <string name="format_bar_description_link">Link</string>
    <string name="format_bar_description_underline">Underline</string>
    <string name="format_bar_description_strike">Strikethrough</string>
    <string name="format_bar_description_more">Read More</string>
    <string name="format_bar_description_html">HTML</string>
    <string name="visual_editor">Visual editor</string>
    <string name="image_thumbnail">Image thumbnail</string>

    <!-- Editor: Errors -->
    <string name="editor_failed_uploads_switch_html">Some media uploads have failed. You can\'t switch to HTML mode
        in this state. Remove all failed uploads and continue?</string>
    <string name="editor_toast_invalid_path">Invalid file path</string>
    <string name="editor_toast_uploading_please_wait">You are currently uploading media. Please wait until this completes.</string>
    <string name="editor_toast_failed_uploads">Some media uploads have failed. You can\'t save or publish
        your post in this state. Would you like to remove all failed media?</string>
    <string name="editor_remove_failed_uploads">Remove failed uploads</string>
    <string name="error_all_media_upload_canceled">All media uploads have been cancelled due to an unknown error. Please retry uploading</string>

    <string name="photo_picker_title">Choose photo</string>
    <string name="photo_picker_choose_photo">Choose photo from device</string>
    <string name="photo_picker_choose_video">Choose video from device</string>
    <string name="photo_picker_capture_photo">Take photo</string>
    <string name="photo_picker_capture_video">Take video</string>
    <string name="photo_picker_stock_media">Choose from Free Photo Library</string>
    <string name="photo_picker_soft_ask_label">%s needs permissions to access your photos</string>
    <string name="photo_picker_soft_ask_allow">Allow</string>
    <string name="photo_picker_soft_ask_permissions_denied">%1$s was denied access to your photos. To fix this, edit your permissions and turn on %2$s.</string>
    <string name="photo_picker_use_photo">Use this photo</string>
    <string name="stock_media_picker_search_hint">Search free photo library</string>
    <string name="stock_media_picker_initial_empty_text">Search to find free photos to add to your Media Library</string>
    <string name="stock_media_picker_initial_empty_subtext">Photos provided by %s</string>
    <string name="stock_media_picker_empty_results">No matches</string>

    <!-- E-mail verification reminder dialog -->
    <string name="toast_saving_post_as_draft">Saving post as draft</string>
    <string name="toast_verification_email_sent">Verification email sent, check your inbox</string>
    <string name="toast_verification_email_send_error">Error sending verification email. Are you already verified?</string>
    <string name="editor_confirm_email_prompt_title">Please confirm your email address</string>
    <string name="editor_confirm_email_prompt_message">We sent you an email when you first signed up. Please open the message and click the blue button to enable publishing.</string>
    <string name="editor_confirm_email_prompt_message_with_email">We sent an email to %s when you first signed up. Please open the message and click the blue button to enable publishing.</string>
    <string name="editor_confirm_email_prompt_negative">Resend Email</string>

    <!-- smart toasts -->
    <string name="smart_toast_comments_long_press">Tap and hold to select multiple comments</string>

    <!-- permissions -->
    <string name="button_edit_permissions">Edit permissions</string>
    <string name="permissions_denied_title">Permissions</string>
    <string name="permissions_denied_message">It looks like you turned off permissions required for this feature.&lt;br/&gt;&lt;br/&gt;To change this, edit your permissions and make sure &lt;strong&gt;%s&lt;/strong&gt; is enabled.</string>
    <string name="permission_storage">Storage</string>
    <string name="permission_camera">Camera</string>
    <string name="permission_location">Location</string>

    <!-- Image Optimization promo -->
    <string name="turn_on">Turn on</string>
    <string name="leave_off">Leave off</string>
    <string name="image_optimization_promo_title">Turn on image optimization?</string>
    <string name="image_optimization_promo_desc">Image optimization shrinks images for quicker uploading.\n\nYou can change this any time in site settings.</string>

    <!-- Login -->
    <string name="log_in">Log In</string>
    <string name="login_promo_text_onthego">Publish from the park. Blog from the bus. Comment from the café. WordPress goes where you go.</string>
    <string name="login_promo_text_realtime">Watch readers from around the world read and interact with your site — in realtime.</string>
    <string name="login_promo_text_anytime">Catch up with your favorite sites and join the conversation anywhere, any time.</string>
    <string name="login_promo_text_notifications">Your notifications travel with you — see comments and likes as they happen.</string>
    <string name="login_promo_text_jetpack">Manage your Jetpack-powered site on the go — you\'ve got WordPress in your pocket.</string>
    <string name="enter_email_wordpress_com">Log in to WordPress.com using an email address to manage all your WordPress sites.</string>
    <string name="next">Next</string>
    <string name="open_mail">Open mail</string>
    <string name="enter_site_address_instead">Log in by entering your site address.</string>
    <string name="enter_username_instead">Log in with your username.</string>
    <string name="enter_verification_code">Almost there! Please enter the verification code from your Authenticator app.</string>
    <string name="enter_verification_code_sms">We sent a text message to the phone number ending in %s. Please enter the verification code in the SMS.</string>
    <string name="login_text_otp">Text me a code instead.</string>
    <string name="login_text_otp_another">Text me another code instead.</string>
    <string name="requesting_otp">Requesting a verification code via SMS.</string>
    <string name="email_not_registered_wpcom">Hmm, we can\'t find a WordPress.com account connected to this email address. Try the link below to log in using your site address.</string>
    <string name="password_incorrect">It looks like this password is incorrect. Please double check your information and try again.</string>
    <string name="login_magic_links_label">We\'ll email you a magic link that\'ll log you in instantly, no password needed. Hunt and peck no more!</string>
    <string name="login_magic_links_sent_label">Your magic link is on its way! Check your email on this device and tap the link in the email you received from WordPress.com.</string>
    <string name="login_magic_link_email_requesting">Requesting log-in email</string>
    <string name="enter_wpcom_password">Enter your WordPress.com password.</string>
    <string name="enter_wpcom_password_google">To proceed with this Google account, please provide the matching WordPress.com password. This will be asked only once.</string>
    <string name="connect_more">Connect Another Site</string>
    <string name="connect_site">Connect Site</string>
    <string name="login_continue">Continue</string>
    <string name="login_already_logged_in_wpcom">Already logged in to WordPress.com</string>
    <string name="login_username_at">\@%s</string>
    <string name="enter_site_address">Enter the address of your WordPress site you\'d like to connect.</string>
    <string name="enter_site_address_share_intent">Enter the address of your WordPress site you\'d like to share the content to.</string>
    <string name="login_site_address">Site address</string>
    <string name="login_site_address_help">Need help finding your site address?</string>
    <string name="login_site_address_help_title">What\'s my site address?</string>
    <string name="login_site_address_help_content">Your site address appears in the bar at the top of the screen when you visit your site in Chrome.</string>
    <string name="login_site_address_more_help">Need more help?</string>
    <string name="login_checking_site_address">Checking site address</string>
    <string name="login_error_while_adding_site">Error while adding site. Error code: %s</string>
    <string name="login_log_in_for_deeplink">Log in to WordPress.com to access the post.</string>
    <string name="login_log_in_for_share_intent">Log in to WordPress.com to share the content.</string>
    <string name="login_empty_site_url">Please enter a site address</string>
    <string name="login_empty_username">Please enter a username</string>
    <string name="login_empty_password">Please enter a password</string>
    <string name="login_empty_2fa">Please enter a verification code</string>
    <string name="login_email_button_signup">Don\'t have an account? %1$sSign up%2$s</string>
    <string name="login_email_client_not_found">Can\'t detect your email client app</string>
    <string name="login_logged_in_as">Logged in as</string>
    <string name="login_epilogue_mysites_one">My site</string>
    <string name="login_epilogue_mysites_other">My sites</string>
    <string name="login_google_button_suffix">Log in with Google.</string>
    <string name="login_error_button">Close</string>
    <string name="login_error_email_not_found">The Google account \'%s\' doesn\'t match any existing account on WordPress.com.</string>
    <string name="login_error_generic">There was some trouble connecting with the Google account.</string>
    <string name="login_error_generic_start">Google login could not be started.</string>
    <string name="login_error_suffix">\nMaybe try a different account?</string>

    <!-- Signup -->
    <string name="sign_up">Sign Up for WordPress.com</string>
    <string name="signup_email_error_generic">There was some trouble checking the email address.</string>
    <string name="signup_email_header">To create your new WordPress.com account, please enter your email address.</string>
    <string name="signup_epilogue_error_avatar">There was some trouble uploading your avatar.</string>
    <string name="signup_epilogue_error_avatar_view">Your avatar has been uploaded and will be available shortly.</string>
    <string name="signup_epilogue_error_generic">There was some trouble updating your account. You can retry or revert your changes to continue.</string>
    <string name="signup_epilogue_error_button_negative">Revert</string>
    <string name="signup_epilogue_error_button_positive">Retry</string>
    <string name="signup_epilogue_heading">New account</string>
    <string name="signup_epilogue_hint_display">Display Name</string>
    <string name="signup_epilogue_hint_password">Password (optional)</string>
    <string name="signup_epilogue_hint_password_detail">You can always log in with a magic link like the one you just used, but you can also set up a password if you prefer.</string>
    <string name="signup_epilogue_hint_username">Username</string>
    <string name="signup_magic_link_error">There was some trouble sending the email.  You can retry now or close and try again later.</string>
    <string name="signup_magic_link_error_button_negative">Close</string>
    <string name="signup_magic_link_error_button_positive">Retry</string>
    <string name="signup_magic_link_message">We sent you a magic signup link! Check your email on this device, and tap the link in the email to finish signing up.</string>
    <string name="signup_magic_link_progress">Sending email</string>
    <string name="signup_terms_of_service_text">By signing up, you agree to our %1$sTerms of Service%2$s.</string>
    <string name="signup_updating_account">Updating account&#8230;</string>
    <string name="signup_user_exists">Email already exists on WordPress.com.\nProceeding with login.</string>
    <string name="signup_with_email_button">Sign Up with Email</string>
    <string name="signup_with_google_button">Sign Up with Google</string>
    <string name="signup_with_google_progress">Signing up with Google&#8230;</string>
    <string name="content_description_add_avatar">Add avatar</string>

    <string name="username_changer_action">Save</string>
    <string name="username_changer_dismiss_button_positive">Discard</string>
    <string name="username_changer_dismiss_message">Discard changing username?</string>
    <string name="username_changer_error_generic">An error occurred while retrieving username suggestions.</string>
    <string name="username_changer_error_none">No usernames are suggested from %1$s%2$s%3$s. Please enter more letters or numbers to get suggestions.</string>
    <string name="username_changer_header">Your current username is %1$s%2$s%3$s. With few exceptions, others will only ever see your display name, %4$s%5$s%6$s.</string>
    <string name="username_changer_hint">Type to get more suggestions</string>
    <string name="username_changer_title">Change username</string>

    <string name="google_error_timeout">Google took too long to respond. You may need to wait until you have a stronger internet connection.</string>

    <!-- Android O notification channels, these show in the Android app settings -->
    <string name="notification_channel_general_title">General</string>
    <string name="notification_channel_important_title">Important</string>

    <string name="notification_channel_normal_id">wpandroid_notification_normal_channel_id</string>
    <string name="notification_channel_important_id">wpandroid_notification_important_channel_id</string>

    <!-- Site Creation notifications -->
    <string name="notification_site_creation_title_success">Site created!</string>
    <string name="notification_site_creation_created">Tap to continue.</string>
    <string name="notification_site_creation_step_creating">Step 1 of 4</string>
    <string name="notification_site_creation_step_fetching">Step 2 of 4</string>
    <string name="notification_site_creation_step_tagline">Step 3 of 4</string>
    <string name="notification_site_creation_step_theme">Step 4 of 4</string>
    <string name="notification_site_creation_title_in_progress">Creating site… This might take a couple of minutes.</string>
    <string name="notification_site_creation_title_stopped">Site creation stopped</string>
    <string name="notification_site_creation_failed">An error has occurred.</string>

    <!-- Login notifications -->
    <string name="notification_login_title_success">Logged in!</string>
    <string name="notification_logged_in">Tap to continue.</string>
    <string name="notification_login_title_in_progress">Login in progress…</string>
    <string name="notification_logging_in">Please wait while logging in.</string>
    <string name="notification_login_title_stopped">Login stopped</string>
    <string name="notification_error_wrong_password">Please double check your password to continue.</string>
    <string name="notification_2fa_needed">Please provide an authentication code to continue.</string>
    <string name="notification_login_failed">An error has occurred.</string>
    <string name="change_photo">Change photo</string>

    <!-- Content description for accessibility  -->
    <string name="comment_checkmark_desc">check mark</string>
    <string name="profile_picture">%s\'s profile picture</string>
    <string name="invite_user_delete_desc">remove %s</string>
    <string name="media_grid_item_image_desc">media preview, filename %s</string>
    <string name="media_grid_item_retry_desc">retry</string>
    <string name="media_grid_item_trash_desc">trash</string>
    <string name="media_grid_item_play_video_desc">play video</string>
    <string name="media_preview_audio_desc">audio</string>
    <string name="media_preview_desc">preview</string>
    <string name="media_preview_title">%1$d of %2$d</string>
    <string name="media_settings_image_preview_desc">image preview</string>
    <string name="media_settings_play">play</string>
    <string name="people_invite_role_info_desc">role info</string>
    <string name="photo_picker_device_desc">pick from device</string>
    <string name="photo_picker_camera_desc">open camera</string>
    <string name="photo_picker_wpmedia_desc">pick from WordPress media</string>
    <string name="plugin_detail_banner_desc">plugin banner</string>
    <string name="plugin_detail_logo_desc">plugin logo</string>
    <string name="post_cardview_featured_desc">featured image</string>
    <string name="reader_cardview_post_play_video_desc">play featured video</string>
    <string name="photo_picker_thumbnail_desc">Play video</string>
    <string name="reader_list_item_suggestion_remove_desc">delete</string>
    <string name="reader_photo_view_desc">photo</string>
    <string name="stats_list_cell_chevron_expand_desc">expand</string>
    <string name="show_more_desc">show more</string>
    <string name="open_external_link_desc">open external link</string>
    <string name="notification_settings_switch_desc">Notifications</string>
    <string name="navigate_up_desc">navigate up</string>
    <string name="stats_list_cell_chevron_collapse_desc">collapse</string>
    <string name="stats_bar_desc">Showing %s</string>
    <string name="stats_bar_date_value_type_desc">%s, %d %s</string>
    <string name="stats_bar_date_value_desc">%s, %d views</string>
    <string name="stats_bar_week_desc">Week of %s</string>
    <string name="fab_add_tag_desc">create tag</string>
    <string name="fab_create_post_desc">create post</string>
    <string name="fab_create_desc">create</string>
    <string name="stats_legend">stats graph legend</string>
    <string name="stats_tab_tap_content_description">showing %s</string>
    <string name="stats_follower_since_desc">since %s ago</string>
    <string name="stats_views_zero_desc">zero views</string>
    <string name="stats_views_one_desc">one view</string>
    <string name="stats_views_many_desc">%d views</string>
    <string name="stats_clicks_zero_desc">zero clicks</string>
    <string name="stats_clicks_one_desc">one click</string>
    <string name="stats_clicks_many_desc">%d clicks</string>
    <string name="stats_plays_zero_desc">zero plays</string>
    <string name="stats_plays_one_desc">one play</string>
    <string name="stats_plays_many_desc">%d plays</string>
    <string name="stats_comments_zero_desc">zero comments</string>
    <string name="stats_comments_one_desc">one comment</string>
    <string name="stats_comments_many_desc">%d comments</string>
    <string name="stats_followers_zero_desc">zero followers</string>
    <string name="stats_followers_one_desc">one follower</string>
    <string name="stats_followers_many_desc">%d followers</string>

    <!-- Site Creation -->
    <string name="site_creation_title">Create New Site</string>
    <string name="site_creation_category_title">Create New Site Step 1</string>
    <string name="site_creation_theme_selection_title">Create New Site Step 2</string>
    <string name="site_creation_site_details_title">Create New Site Step 3</string>
    <string name="site_creation_domain_selection_title">Create New Site Step 4</string>
    <string name="site_creation_label_category_title">Step 1 of 4</string>
    <string name="site_creation_label_category">What kind of site do you need?\nChoose an option below:</string>
    <string name="site_creation_title_blog">Start with a Blog</string>
    <string name="site_creation_subtitle_blog">To share your ideas, stories and photographs with your followers.</string>
    <string name="site_creation_title_website">Start with a Website</string>
    <string name="site_creation_subtitle_website">To promote your business or brand and connect with your audience.</string>
    <string name="site_creation_title_portfolio">Start with a Portfolio</string>
    <string name="site_creation_subtitle_portfolio">To present your creative projects in a visual showcase.</string>
    <string name="site_creation_label_theme_selection_title">Step 2 of 4</string>
    <string name="site_creation_label_theme_selection">Get started fast with one of our popular themes. Once your site is created, you can browse and choose from hundreds more.</string>
    <string name="site_creation_label_theme_loading">Please wait while loading themes</string>
    <string name="site_creation_label_site_details_title">Step 3 of 4</string>
    <string name="site_creation_label_site_details">Tell us more about what you\'re creating. What\'s the title and tagline?</string>
    <string name="site_creation_label_domain_selection_title">Step 4 of 4</string>
    <string name="site_creation_label_domain_selection">Pick an available \"yourname.wordpress.com\" address to let people find you on the web.</string>
    <string name="site_creation_domain_keywords_hint">Type a keyword for more ideas</string>
    <string name="site_creation_domain_finish_button">Create site</string>
    <string name="site_creation_title_hint">Site title</string>
    <string name="site_creation_tagline_hint">Site tagline (optional)</string>
    <string name="site_creation_tagline_helper">The tagline is a short line of text shown right below the title in most themes, and act as site metadata on search engines.</string>
    <string name="site_creation_empty_site_title">Please enter a site title</string>
    <string name="site_creation_creating_laying_foundation">Laying site foundation…</string>
    <string name="site_creation_creating_fetching_info">Retrieving site information…</string>
    <string name="site_creation_creating_configuring_content">Configuring site content…</string>
    <string name="site_creation_creating_configuring_theme">Configuring site style…</string>
    <string name="site_creation_creating_preparing_frontend">Preparing frontend…</string>
    <string name="site_creation_creating_failed">Something went wrong&#8230;</string>
    <string name="site_creation_creating_failed_extended">We ran into an unexpected problem. How about giving it another shot?</string>
    <string name="site_creation_creating_retry">Try again</string>
    <string name="site_creation_creating_modal">Please wait until site creation is completed.</string>
    <string name="site_creation_epilogue_congrats">Congratulations!\nYour site is ready.</string>
    <string name="site_creation_epilogue_configure">Configure</string>
    <string name="site_creation_epilogue_write">Write first post</string>
</resources><|MERGE_RESOLUTION|>--- conflicted
+++ resolved
@@ -745,12 +745,9 @@
     <!-- activity log -->
     <string name="activity">Activity</string>
     <string name="activity_log">Activity Log</string>
-<<<<<<< HEAD
+    <string name="activity_log_icon">Activity icon</string>
     <string name="activity_log_event">Event</string>
     <string name="rewind">Rewind</string>
-=======
-    <string name="activity_log_icon">Activity icon</string>
->>>>>>> ed368be7
 
     <!-- stats: errors -->
     <string name="stats_no_blog">Stats couldn\'t be loaded for the required blog</string>
