<?xml version="1.0" encoding="utf-8"?>
<resources>

    <string name="app_name" translatable="false">WordPress</string>

    <!-- account setup -->
    <string name="xmlrpc_error">Couldn\'t connect. Enter the full path to xmlrpc.php on your site and try again.</string>
    <string name="xmlrpc_missing_method_error">Couldn\'t connect. Required XML-RPC methods are missing on the server.</string>
    <string name="xmlrpc_post_blocked_error">Couldn\'t connect. Your host is blocking POST requests, and the app needs
        that in order to communicate with your site. Contact your host to solve this problem.</string>
    <string name="xmlrpc_endpoint_forbidden_error">Couldn\'t connect. We received a 403 error when trying to access your
        site XMLRPC mEndpoint. The app needs that in order to communicate with your site. Contact your host to solve
        this problem.</string>
    <string name="xmlrpc_malformed_response_error">Couldn\'t connect. The WordPress installation responded with an invalid XML-RPC document.</string>
    <string name="site_timeout_error">Couldn\'t connect to the WordPress site due to Timeout error.</string>
    <string name="no_network_title">No network available</string>
    <string name="no_network_message">There is no network available</string>
    <string name="sign_out_wpcom_confirm">Logging out from your account will remove all of @%s’s WordPress.com data from this device, including local drafts and local changes.</string>
    <string name="account_two_step_auth_enabled">This account has two step authentication enabled. Visit your security settings on WordPress.com and generate an application-specific password.</string>

    <!-- form labels -->
    <string name="select_categories">Select categories</string>
    <string name="tags_separate_with_commas">Separate tags with commas</string>
    <string name="post_content">Content (tap to add text and media)</string>
    <string name="max_thumbnail_px_size">Maximum Image Size</string>
    <string name="image_quality">Image Quality</string>
    <string name="max_video_resolution">Maximum Video Size</string>
    <string name="video_quality">Video Quality</string>
    <string name="password">Password</string>
    <string name="blogs">Blogs</string>
    <string name="account_details">Account details</string>

    <!-- comment form labels -->
    <string name="anonymous">Anonymous</string>

    <!-- general strings -->
    <string name="device">Device</string>
    <string name="post">Post</string>
    <string name="page">Page</string>
    <string name="posts">Posts</string>
    <string name="media">Media</string>
    <string name="video">Video</string>
    <string name="themes">Themes</string>
    <string name="pages">Pages</string>
    <string name="about_the_app">About the app</string>
    <string name="username">Username</string>
    <string name="cancel">Cancel</string>
    <string name="save">Save</string>
    <string name="keep_editing">Keep editing</string>
    <string name="update_draft">Update draft</string>
    <string name="add">Add</string>
    <string name="remove">Remove</string>
    <string name="search">Search</string>
    <string name="show">Show</string>
    <string name="hide">Hide</string>
    <string name="select_all">Select all</string>
    <string name="deselect_all">Deselect all</string>
    <string name="sure_to_remove_account">Remove this site from the app?</string>
    <string name="yes">Yes</string>
    <string name="no">No</string>
    <string name="error">Error</string>
    <string name="could_not_remove_account">Couldn\'t remove site</string>
    <string name="edit_post">Edit post</string>
    <string name="add_comment">Add comment</string>
    <string name="connection_error">Connection error</string>
    <string name="connection_to_server_lost">The connection to the server was lost</string>
    <string name="category_refresh_error">Category refresh error</string>
    <string name="incorrect_credentials">Incorrect username or password.</string>
    <string name="cancel_edit">Cancel edit</string>
    <string name="upload_full_size_image">Upload and link to full image</string>
    <string name="upload_scaled_image">Upload and link to scaled image</string>
    <string name="scaled_image_error">Enter a valid scaled width value</string>
    <string name="scaled_image">Scaled image width</string>
    <string name="gallery_error">The media item couldn\'t be retrieved</string>
    <string name="refresh">Refresh</string>
    <string name="report_bug">Report bug</string>
    <string name="blog_not_found">An error occurred when accessing this blog</string>
    <string name="post_not_found">An error occurred when loading the post. Refresh your posts and try again.</string>
    <string name="sign_in">Log in</string>
    <string name="signing_out">Logging out…</string>
    <string name="sign_in_wpcom">Log in to WordPress.com</string>
    <string name="upload">Upload</string>
    <string name="learn_more">Learn more</string>
    <string name="uploading_post">Uploading \"%s\"</string>
    <string name="language">Language</string>
    <string name="interface_language">Interface Language</string>
    <string name="signout">Log out</string>
    <string name="undo">Undo</string>
    <string name="never">Never</string>
    <string name="unknown">Unknown</string>
    <string name="off">Off</string>
    <string name="could_not_load_page">Could not load page</string>
    <string name="send">Send</string>
    <string name="swipe_for_more">Swipe for more</string>
    <string name="confirm">Confirm</string>
    <string name="cant_open_url">Unable to open the link</string>
    <string name="retry">Retry</string>
    <string name="invalid_ip_or_range">Invalid IP or IP range</string>
    <string name="copy">Copy</string>
    <string name="error_please_choose_browser">Error opening the default web browser. Please choose another app:</string>
    <string name="delete_yes">Delete</string>
    <string name="delete_no">Don\'t Delete</string>

    <string name="button_not_now">Not now</string>

    <!-- timestamps for posts / pages -->
    <string name="today">Today</string>
    <string name="yesterday">Yesterday</string>
    <string name="days_ago">%d days ago</string>

    <!-- Media Gallery Action Bar -->
    <string name="media_add_popup_title">Add to media library</string>

    <!-- CAB -->
    <string name="cab_selected">%d selected</string>

    <!-- Media  -->
    <string name="media_all">All</string>
    <string name="media_images">Images</string>
    <string name="media_documents">Documents</string>
    <string name="media_videos">Videos</string>
    <string name="media_audio">Audio</string>
    <string name="media_gallery_column_count_single">1 column</string>
    <string name="media_gallery_column_count_multi">%d columns</string>
    <string name="media_gallery_type">Type</string>
    <string name="media_gallery_type_thumbnail_grid">Thumbnail grid</string>
    <string name="media_gallery_type_squares">Squares</string>
    <string name="media_gallery_type_tiled">Tiled</string>
    <string name="media_gallery_type_circles">Circles</string>
    <string name="media_gallery_type_slideshow">Slideshow</string>
    <string name="media_insert_title">Add multiple photos</string>
    <string name="media_insert_individually">Add individually</string>
    <string name="media_insert_as_gallery">Add as gallery</string>
    <string name="media_downloading">Saving media to this device</string>
    <string name="wp_media_title">WordPress media</string>
    <string name="pick_photo">Select photo</string>
    <string name="pick_video">Select video</string>
    <string name="capture_or_pick_photo">Capture or select photo</string>
    <string name="reader_toast_err_get_post">Unable to retrieve this post</string>
    <string name="media_error_no_permission">You don\'t have permission to view the media library</string>
    <string name="media_error_no_permission_upload">You don\'t have permission to upload media to the site</string>
    <string name="media_error_http_too_large_photo_upload">Image too large to upload. Try changing Optimize Images in your app\'s settings</string>
    <string name="media_error_http_too_large_video_upload">Video too large to upload</string>
    <string name="media_error_exceeds_php_filesize">File exceeds the maximum upload size for this site</string>
    <string name="media_error_exceeds_memory_limit">File too large to be uploaded on this site</string>
    <string name="media_error_internal_server_error">Upload error. Try changing Optimize Images in your app\'s settings</string>
    <string name="media_error_timeout">Server took too long to respond</string>
    <string name="access_media_permission_required">Permissions required in order to access media</string>
    <string name="add_media_permission_required">Permissions required in order to add media</string>
    <string name="share_media_permission_required">Permissions required in order to share images or videos</string>
    <string name="media_fetching">Fetching media…</string>
    <string name="media_file_type">File type: %s</string>
    <string name="media_file_name">File name: %s</string>
    <string name="media_uploaded_on">Uploaded on: %s</string>
    <string name="media_dimensions">Dimensions: %s</string>
    <string name="media_upload_error">Media upload error occurred</string>
    <string name="media_generic_error">Media error occurred</string>

    <string name="media_upload_state_queued">Queued</string>
    <string name="media_upload_state_uploading">Uploading</string>
    <string name="media_upload_state_deleting">Deleting</string>
    <string name="media_upload_state_deleted">Deleted</string>
    <string name="media_upload_state_failed">Upload Failed</string>
    <string name="media_upload_state_uploaded">Uploaded</string>

    <string name="media_encoder_quality_80">Low</string>
    <string name="media_encoder_quality_85">Medium</string>
    <string name="media_encoder_quality_90">High</string>
    <string name="media_encoder_quality_95">Very High</string>
    <string name="media_encoder_quality_100">Maximum</string>

    <!-- Upload Media -->
    <string name="image_added">Image added</string>

    <!-- Edit Media -->
    <string name="media_edit_title_text">Title</string>
    <string name="media_edit_caption_text">Caption</string>
    <string name="media_edit_alttext_text">Alt text</string>
    <string name="media_edit_description_text">Description</string>
    <string name="media_edit_link_text">Link to</string>
    <string name="media_edit_link_hint">Open link in a new window/tab</string>
    <string name="media_edit_title_hint">Enter a title here</string>
    <string name="media_edit_caption_hint">Enter a caption here</string>
    <string name="media_edit_description_hint">Enter a description here</string>
    <string name="media_edit_success">Updated</string>
    <string name="media_edit_failure">Failed to update</string>
    <string name="saving">Saving…</string>
    <string name="confirm_discard_changes">Discard unsaved changes?</string>
    <string name="media_edit_file_details_card_caption">File Details</string>
    <string name="media_edit_customize_card_caption">Customize</string>
    <string name="media_edit_url_caption">URL</string>
    <string name="media_edit_filename_caption">File Name</string>
    <string name="media_edit_filetype_caption">File Type</string>
    <string name="media_edit_image_dimensions_caption">Image Dimensions</string>
    <string name="media_edit_video_dimensions_caption">Video Dimensions</string>
    <string name="media_edit_duration_caption">Duration</string>
    <string name="media_edit_upload_date_caption">Upload Date</string>
    <string name="media_edit_copy_url_toast">URL copied to clipboard</string>
    <string name="fab_content_description_preview">Preview</string>

    <!-- Media settings title -->
    <string name="media_title_image_details">Image details</string>
    <string name="media_title_video_details">Video details</string>
    <string name="media_title_audio_details">Audio details</string>
    <string name="media_title_document_details">Document details</string>

    <!-- Delete Media -->
    <string name="cannot_delete_multi_media_items">Some media can\'t be deleted at this time. Try again later.</string>
    <string name="cannot_retry_deleted_media_item">Media has been removed. Delete it from this post?</string>
    <string name="media_empty_list">No media</string>
    <string name="media_empty_image_list">You don\'t have any images</string>
    <string name="media_empty_videos_list">You don\'t have any videos</string>
    <string name="media_empty_documents_list">You don\'t have any documents</string>
    <string name="media_empty_audio_list">You don\'t have any audio</string>
    <string name="delete">Delete</string>
    <string name="confirm_delete_media_image">Delete this image?</string>
    <string name="confirm_remove_media_image">Remove this image from the post?</string>
    <string name="confirm_delete_media_video">Delete this video?</string>
    <string name="deleting_media_dlg">Deleting</string>
    <string name="remove_image_from_post">Remove from post</string>

    <!-- Media details -->
    <string name="media_details_label_date_added">Added</string>
    <string name="media_details_label_date_uploaded">Uploaded</string>
    <string name="media_details_label_file_name">File name</string>
    <string name="media_details_label_file_type">File type</string>

    <!-- themes -->
    <string name="themes_live_preview">Live preview</string>
    <string name="themes_details_label">Details</string>
    <string name="themes_features_label">Features</string>
    <string name="themes_fetching">Fetching themes…</string>

    <string name="theme_activate_button">Activate</string>
    <string name="theme_activating_button">Activating</string>
    <string name="theme_fetch_failed">Failed to fetch themes</string>
    <string name="theme_set_failed">Failed to set theme</string>
    <string name="theme_set_success">Successfully set theme!</string>
    <string name="theme_auth_error_title">Failed to fetch themes</string>
    <string name="theme_auth_error_message">Ensure you have the privilege to set themes</string>
    <string name="theme_current_theme">Current theme</string>
    <string name="theme_premium_theme">Premium theme</string>
    <string name="uploaded_themes_header">Uploaded themes</string>
    <string name="wpcom_themes_header">WordPress.com themes</string>
    <string name="theme_no_search_result_found">Sorry, no themes found.</string>
    <string name="theme_auth_error_authenticate">Failed to fetch themes: failed authenticate user</string>

    <!-- link view -->
    <string name="link_enter_url">URL</string>
    <string name="link_enter_url_text">Link text (optional)</string>
    <string name="create_a_link">Create a link</string>

    <!-- page view -->
    <string name="title">Title</string>
    <string name="pages_empty_list">No pages yet. Why not create one?</string>
    <string name="page_id">Page</string>
    <string name="page_settings">Page settings</string>

    <!-- posts tab -->
    <string name="untitled">Untitled</string>
    <string name="local_draft">Local draft</string>
    <string name="post_uploading">Uploading post</string>
    <string name="post_queued">Queued post</string>
    <string name="posts_empty_list">No posts yet. Why not create one?</string>
    <string name="empty_list_default">This list is empty</string>

    <!-- buttons on post cards -->
    <string name="button_edit">Edit</string>
    <string name="button_publish">Publish</string>
    <string name="button_sync">Sync</string>
    <string name="button_view">View</string>
    <string name="button_preview">Preview</string>
    <string name="button_stats">Stats</string>
    <string name="button_trash">Trash</string>
    <string name="button_delete" translatable="false">@string/delete</string>
    <string name="button_more" translatable="false">@string/more</string>
    <string name="button_back">Back</string>
    <string name="button_revert">Revert</string>
    <string name="button_retry">Retry</string>

    <!-- dropdown filter above post cards -->
    <string name="filter_published_posts">Published</string>
    <string name="filter_draft_posts">Drafts</string>
    <string name="filter_scheduled_posts">Scheduled</string>
    <string name="filter_trashed_posts">Trashed</string>
    <string-array name="post_filters_array" translatable="false">
        <item>@string/filter_published_posts</item>
        <item>@string/filter_draft_posts</item>
        <item>@string/filter_scheduled_posts</item>
        <item>@string/filter_trashed_posts</item>
    </string-array>

    <!-- post uploads -->
    <string name="upload_failed_param">Upload failed for \"%s\"</string>
    <string name="media_file_post_mixed_not_uploaded">%1$d %2$s with %3$d files not uploaded</string>
    <string name="media_files_not_uploaded">%d files not uploaded</string>
    <string name="media_files_uploaded">%d files uploaded</string>
    <string name="media_file_not_uploaded">1 file not uploaded</string>
    <string name="media_file_uploaded">1 file uploaded</string>
    <string name="media_files_uploaded_successfully">, %d successfully uploaded</string>
    <string name="media_all_files_uploaded_successfully">%d files uploaded successfully</string>
    <string name="retry_needs_aztec" translatable="false">Retry only available in the Beta editor</string>
    <string name="media_file_missing_for_retry">Retry not possible - some files in this Post are missing from your device</string>
    <string name="media_files_uploaded_write_post">Write Post</string>

    <!-- post view -->
    <string name="post_id">Post</string>
    <string name="upload_failed">Upload failed</string>
    <string name="draft_uploaded">Draft uploaded</string>
    <string name="post_published">Post published</string>
    <string name="page_published">Page published</string>
    <string name="post_scheduled">Post scheduled</string>
    <string name="page_scheduled">Page scheduled</string>
    <string name="post_updated">Post updated</string>
    <string name="page_updated">Page updated</string>
    <string name="caption">Caption (optional)</string>
    <string name="horizontal_alignment">Horizontal alignment</string>
    <string name="width">Width</string>
    <string name="featured">Use as featured image</string>
    <string name="featured_in_post">Include image in post content</string>
    <string name="out_of_memory">Device out of memory</string>
    <string name="file_not_found">Couldn\'t find the file for upload. Was it deleted or moved?</string>
    <string name="download">Downloading media</string>
    <string name="delete_post">Delete post?</string>
    <string name="delete_page">Delete page?</string>
    <string name="share_url">Share URL</string>
    <string name="posts_fetching">Fetching posts…</string>
    <string name="pages_fetching">Fetching pages…</string>
    <string name="toast_err_post_uploading">Unable to open post while it\'s uploading</string>
    <string name="dialog_confirm_cancel_post_media_uploading">Are you sure? Deleting this post will also cancel the media upload.</string>
<<<<<<< HEAD
    <string name="dialog_confirm_delete_post">This post will be deleted and sent to Trash</string>
    <string name="dialog_confirm_delete_page">This page will be deleted and sent to Trash</string>
=======
    <string name="dialog_confirm_publish_title">Ready to Publish?</string>
    <string name="dialog_confirm_publish_message_post">This post will be published immediately.</string>
    <string name="dialog_confirm_publish_message_page">This page will be published immediately.</string>
    <string name="dialog_confirm_publish_yes">Publish now</string>
>>>>>>> 03ede7e8

    <!-- reload drop down -->
    <string name="loading">Loading…</string>

    <!-- comment view -->
    <string name="on">on</string>
    <string name="comment_status_approved">Approved</string>
    <string name="comment_status_unapproved">Pending</string>
    <string name="comment_status_spam">Spam</string>
    <string name="comment_status_trash">Trashed</string>
    <string name="comment_status_all">All</string>
    <string name="edit_comment">Edit comment</string>
    <string name="comments_empty_list">No comments</string>
    <string name="comments_empty_list_filtered_approved">No Approved comments</string>
    <string name="comments_empty_list_filtered_pending">No Pending comments</string>
    <string name="comments_empty_list_filtered_spam">No Spam comments</string>
    <string name="comments_empty_list_filtered_trashed">No Trashed comments</string>
    <string name="comment_reply_to_user">Reply to %s</string>
    <string name="comment_trashed">Comment trashed</string>
    <string name="comment_spammed">Comment marked as spam</string>
    <string name="comment_deleted_permanently">Comment deleted</string>
    <string name="comment">Comment</string>
    <string name="comments_fetching">Fetching comments…</string>

    <!-- comment menu and buttons on comment detail - keep these short! -->
    <string name="mnu_comment_approve">Approve</string>
    <string name="mnu_comment_unapprove">Unapprove</string>
    <string name="mnu_comment_spam">Spam</string>
    <string name="mnu_comment_unspam">Not spam</string>
    <string name="mnu_comment_trash">Trash</string>
    <string name="mnu_comment_untrash">Restore</string>
    <string name="mnu_comment_delete_permanently">Delete</string>
    <string name="mnu_comment_liked">Liked</string>

    <!-- comment dialogs - must be worded to work for moderation of single/multiple comments -->
    <string name="dlg_approving_comments">Approving</string>
    <string name="dlg_unapproving_comments">Unapproving</string>
    <string name="dlg_spamming_comments">Marking as spam</string>
    <string name="dlg_trashing_comments">Sending to trash</string>
    <string name="dlg_deleting_comments">Deleting comments</string>
    <string name="dlg_confirm_trash_comments">Send to trash?</string>
    <string name="trash_yes">Trash</string>
    <string name="trash_no">Don\'t trash</string>

    <!-- comment actions -->
    <string name="reply">Reply</string>
    <string name="trash">Trash</string>
    <string name="like">Like</string>
    <string name="approve">Approve</string>
    <string name="comment_moderated_approved">Comment approved!</string>
    <string name="comment_moderated_unapproved">Comment unapproved</string>
    <string name="comment_liked">Comment liked</string>
    <string name="comment_q_action_done_generic">Action done!</string>
    <string name="comment_q_action_processing">Processing…</string>
    <string name="comment_q_action_liking">Liking…</string>
    <string name="comment_q_action_approving">Approving…</string>
    <string name="comment_q_action_replying">Replying…</string>

    <!-- pending draft local notifications -->
    <string name="pending_draft_one_day_1">You drafted \'%1$s\' yesterday. Don\'t forget to publish it!</string>
    <string name="pending_draft_one_day_2">Did you know that \'%1$s\' is still a draft? Publish away!</string>
    <string name="pending_draft_one_week_1">Your draft \'%1$s\' awaits you - be sure to publish it!</string>
    <string name="pending_draft_one_week_2">\'%1$s\' remains a draft. Remember to publish it!</string>
    <string name="pending_draft_one_month">Don\'t leave it hanging! \'%1$s\' is waiting to be published.</string>
    <string name="pending_draft_one_generic">Don\'t leave it hanging! \'%1$s\' is waiting to be published.</string>

    <string name="pending_draft_more">You drafted %d posts but never published them. Tap to check.</string>

    <!-- edit comment view -->
    <string name="author_name">Author name</string>
    <string name="author_email">Author email</string>
    <string name="author_url">Author URL</string>
    <string name="hint_comment_content">Comment</string>
    <string name="saving_changes">Saving changes</string>
    <string name="sure_to_cancel_edit_comment">Cancel editing this comment?</string>
    <string name="dlg_sure_to_delete_comment">Permanently delete this comment?</string>
    <string name="dlg_sure_to_delete_comments">Permanently delete these comments?</string>
    <string name="content_required">Comment is required</string>
    <string name="toast_comment_unedited">Comment hasn\'t changed</string>

    <!-- context menu -->
    <string name="remove_account">Remove site</string>
    <string name="blog_removed_successfully">Site removed successfully</string>

    <!-- draft actions -->
    <string name="delete_draft">Delete draft</string>
    <string name="delete_sure">Delete this draft</string>

    <!-- page actions -->
    <string name="preview_page">Preview page</string>
    <string name="deleting_page">Deleting page</string>
    <string name="page_deleted">Page deleted</string>
    <string name="delete_sure_page">Delete this page</string>
    <string name="page_trashed">Page sent to trash</string>

    <!-- post actions -->
    <string name="preview_post">Preview post</string>
    <string name="deleting_post">Deleting post</string>
    <string name="post_deleted">Post deleted</string>
    <string name="post_trashed">Post sent to trash</string>
    <string name="comment_added">Comment added successfully</string>
    <string name="delete_sure_post">Delete this post</string>
    <string name="share_url_post">Share post</string>
    <string name="share_url_page">Share page</string>
    <string name="share_link">Share link</string>
    <string name="post_not_published">Post status isn\'t published</string>
    <string name="page_not_published">Page status isn\'t published</string>
    <string name="view_in_browser">View in browser</string>
    <string name="preview">Preview</string>
    <string name="update_verb">Update</string>
    <string name="sending_content">Uploading %s content…</string>
    <string name="uploading_title">Uploading…</string>
    <string name="uploading_subtitle_mixed">%1$d %2$s, and %3$d of %4$d files remaining</string>
    <string name="uploading_subtitle_mixed_one">%1$d %2$s, and 1 file remaining</string>
    <string name="uploading_subtitle_posts_only">%1$d %2$s remaining</string>
    <string name="uploading_subtitle_media_only">%1$d of %2$d files remaining</string>
    <string name="uploading_subtitle_media_only_one">1 file remaining</string>
    <string name="uploading_total">Uploading %1$d of %2$d</string>
    <string name="uploading_media">Uploading media…</string>

    <!-- new account view -->
    <string name="no_site_error">Couldn\'t connect to the WordPress site. There is no valid WordPress site at this
        address. Check the site address (URL) you entered.</string>

    <!-- category management -->
    <string name="categories">Categories</string>
    <string name="add_new_category">Add new category</string>
    <string name="add_category">Add category</string>
    <string name="category_name">Category name</string>
    <string name="category_parent">Parent category (optional):</string>
    <string name="adding_cat_failed">Adding category failed</string>
    <string name="adding_cat_success">Category added successfully</string>
    <string name="cat_name_required">The category name field is required</string>
    <string name="category_automatically_renamed">Category name %1$s isn\'t valid. It has been renamed to %2$s.</string>
    <string name="top_level_category_name">Top level</string>


    <!-- action from share intents -->
    <string name="select_a_blog">Choose a WordPress site</string>
    <string name="share_action_title">Add to</string>
    <string name="share_action_post">Add to new post</string>
    <string name="share_action_media">Add to media library</string>
    <string name="share_intent_pick_site">Pick site</string>
    <string name="share_intent_adding_to">Adding to</string>
    <string name="share_action">Share</string>
    <string name="cant_share_no_visible_blog">You can\'t share to WordPress without a visible blog</string>
    <string name="cant_share_unknown_action">Unrecognized action requested, ignoring</string>

    <!-- file errors -->
    <string name="file_error_create">Couldn\'t create temp file for media upload. Make sure there is enough free space on your device.</string>

    <!-- SD Card errors -->
    <string name="sdcard_title">SD Card Required</string>
    <string name="sdcard_message">A mounted SD card is required to upload media</string>

    <!--     Begin     -->
    <!-- Site Settings -->
    <!--               -->

    <!-- General -->
    <string name="discussion">Discussion</string>
    <string name="privacy">Privacy</string>
    <string name="related_posts">Related Posts</string>
    <string name="more">More</string>
    <string name="none">None</string>
    <string name="disabled">Disabled</string>
    <string name="comments">Comments</string>
    <string name="close_after">Close after</string>
    <string name="oldest_first">Oldest first</string>
    <string name="newest_first">Newest first</string>
    <string name="days_quantity_one">1 day</string>
    <string name="days_quantity_other">%d days</string>

    <!-- PreferenceCategory Headers -->
    <string name="site_settings_general_header">General</string>
    <string name="site_settings_account_header">Account</string>
    <string name="site_settings_writing_header">Writing</string>
    <string name="site_settings_discussion_header" translatable="false">@string/discussion</string>
    <string name="site_settings_discussion_new_posts_header">Defaults for new posts</string>
    <string name="site_settings_comments_header" translatable="false">@string/comments</string>
    <string name="site_settings_advanced_header">Advanced</string>
    <string name="site_settings_traffic_header">Traffic</string>

    <!-- Preference Titles -->
    <string name="site_settings_title_title">Site Title</string>
    <string name="site_settings_tagline_title">Tagline</string>
    <string name="site_settings_address_title">Address</string>
    <string name="site_settings_privacy_title" translatable="false">@string/privacy</string>
    <string name="site_settings_language_title" translatable="false">@string/language</string>
    <string name="site_settings_username_title" translatable="false">@string/username</string>
    <string name="site_settings_password_title" translatable="false">@string/password</string>
    <string name="site_settings_default_category_title">Default Category</string>
    <string name="site_settings_tags_title">Tags</string>
    <string name="site_settings_default_format_title">Default Format</string>
    <string name="site_settings_week_start_title">Week starts on</string>
    <string name="site_settings_date_format_title">Date Format</string>
    <string name="site_settings_time_format_title">Time Format</string>
    <string name="site_settings_timezone_title">Timezone</string>
    <string name="site_settings_timezone_subtitle">Choose a city in your timezone</string>
    <string name="site_settings_posts_per_page_title">Posts per page</string>
    <string name="site_settings_format_entry_custom">Custom</string>
    <string name="site_settings_format_hint_custom">Custom format</string>
    <string name="site_settings_format_help">Learn more about date &amp; time formatting</string>
    <string name="site_settings_image_original_size">Original Size</string>
    <string name="site_settings_optimize_images">Optimize Images</string>
    <string name="site_settings_default_image_width_title" translatable="false">@string/max_thumbnail_px_size</string>
    <string name="site_settings_default_image_quality_title" translatable="false">@string/image_quality</string>
    <string name="site_settings_optimize_videos">Optimize Videos</string>
    <string name="site_settings_default_video_width_title" translatable="false">@string/max_video_resolution</string>
    <string name="site_settings_default_video_quality_title" translatable="false">@string/video_quality</string>
    <string name="site_settings_upload_and_link_image_title" translatable="false">@string/upload_full_size_image</string>
    <string name="site_settings_related_posts_title" translatable="false">@string/related_posts</string>
    <string name="site_settings_more_title" translatable="false">@string/more</string>
    <string name="site_settings_allow_comments_title">Allow Comments</string>
    <string name="site_settings_send_pingbacks_title">Send Pingbacks</string>
    <string name="site_settings_receive_pingbacks_title">Receive Pingbacks</string>
    <string name="site_settings_identity_required_title">Must include name and email</string>
    <string name="site_settings_account_required_title">Users must be logged in</string>
    <string name="site_settings_close_after_title" translatable="false">@string/close_after</string>
    <string name="site_settings_sort_by_title">Sort by</string>
    <string name="site_settings_threading_title">Threading</string>
    <string name="site_settings_paging_title">Paging</string>
    <string name="site_settings_whitelist_title">Automatically approve</string>
    <string name="site_settings_multiple_links_title">Links in comments</string>
    <string name="site_settings_moderation_hold_title">Hold for Moderation</string>
    <string name="site_settings_blacklist_title">Blacklist</string>
    <string name="site_settings_delete_site_title">Delete Site</string>
    <string name="site_settings_timezones_error">Unable to load timezones</string>
    <string name="site_settings_amp_title">Accelerated Mobile Pages (AMP)</string>
    <string name="site_settings_amp_summary">Your WordPress.com site supports the use of Accelerated Mobile Pages, a Google-led initiative that dramatically speeds up loading times on mobile devices</string>
    <!-- Speed up your site -->
    <string name="site_settings_speed_up_your_site">Speed up your site</string>
    <string name="site_settings_serve_images_from_our_servers">Serve images from our servers</string>
    <string name="site_settings_serve_images_from_our_servers_summary">Jetpack will optimize your images and serve them from the server location nearest to your visitors. Using our global content delivery network will boost the loading speed of your site.</string>
    <string name="site_settings_lazy_load_images">"Lazy-load" images</string>
    <string name="site_settings_lazy_load_images_summary">Improve your site\'s speed by only loading images visible on the screen. New images will load just before they scroll into view. This prevents viewers from having to download all the images on a page all at once, even ones they can\'t see.</string>

    <!-- tag list and detail -->
    <string name="tag_name_hint">Tag</string>
    <string name="tag_description_hint">Description</string>
    <string name="add_new_tag">Add New Tag</string>
    <string name="error_tag_exists">A tag with this name already exists</string>
    <string name="dlg_confirm_delete_tag">Permanently delete \'%s\'?</string>
    <string name="dlg_deleting_tag">Deleting</string>
    <string name="dlg_saving_tag">Saving</string>

    <!-- Jetpack settings -->
    <string name="jetpack_site_settings_category_title">Jetpack Settings</string>
    <string name="jetpack_security_setting_title">Security</string>
    <string name="jetpack_monitor_uptime_title">Monitor your site\'s uptime</string>
    <string name="jetpack_send_email_notifications_title">Send notifications by email</string>
    <string name="jetpack_send_wp_notifications_title">Send push notifications</string>
    <string name="jetpack_prevent_brute_force_category_title">Brute force attack protection</string>
    <string name="jetpack_prevent_brute_force_title">Block malicious login attempts</string>
    <string name="jetpack_brute_force_whitelist_title">Whitelisted IP addresses</string>
    <string name="jetpack_wpcom_sign_in_category_title">WordPress.com login</string>
    <string name="jetpack_allow_wpcom_sign_in_title">Allow WordPress.com login</string>
    <string name="jetpack_match_wpcom_via_email_title">Match accounts using email</string>
    <string name="jetpack_require_two_factor_title">Require two-step authentication</string>

    <!-- Preference Summaries -->
    <string name="site_settings_privacy_public_summary">Public</string>
    <string name="site_settings_privacy_hidden_summary">Hidden</string>
    <string name="site_settings_privacy_private_summary">Private</string>
    <string name="site_settings_threading_summary">%d levels</string>
    <string name="site_settings_whitelist_all_summary">Comments from all users</string>
    <string name="site_settings_whitelist_known_summary">Comments from known users</string>
    <string name="site_settings_whitelist_none_summary" translatable="false">@string/none</string>
    <string name="site_settings_optimize_images_summary">Enable to resize and compress pictures</string>
    <string name="site_settings_optimize_video_summary">Enable to resize and compress videos</string>

    <string name="detail_approve_manual">Require manual approval for everyone\'s comments.</string>
    <string name="detail_approve_auto_if_previously_approved">Automatically approve if the user has a previously approved comment</string>
    <string name="detail_approve_auto">Automatically approve everyone\'s comments.</string>
    <string-array name="site_settings_auto_approve_details" translatable="false">
        <item>@string/detail_approve_manual</item>
        <item>@string/detail_approve_auto_if_previously_approved</item>
        <item>@string/detail_approve_auto</item>
    </string-array>

    <string name="site_settings_multiple_links_summary_zero">Require approval for more than 0 links</string>
    <string name="site_settings_multiple_links_summary_one">Require approval for more than 1 link</string>
    <string name="site_settings_multiple_links_summary_other">Require approval for more than %d links</string>
    <string name="site_settings_paging_summary_one">1 comment per page</string>
    <string name="site_settings_paging_summary_other">%d comments per page</string>

    <string name="privacy_public">Your site is visible to everyone and may be indexed by search engines</string>
    <string name="privacy_public_not_indexed">Your site is visible to everyone but asks search engines not to index it</string>
    <string name="privacy_private">Your site is visible only to you and users you approve</string>
    <string-array name="privacy_details" translatable="false">
        <item>@string/privacy_public</item>
        <item>@string/privacy_public_not_indexed</item>
        <item>@string/privacy_private</item>
    </string-array>

    <!-- Preference Entries -->
    <string name="approve_manual">No comments</string>
    <string name="approve_auto_if_previously_approved">Known users\' comments</string>
    <string name="approve_auto">All users</string>
    <string-array name="site_settings_auto_approve_entries" translatable="false">
        <item>@string/approve_manual</item>
        <item>@string/approve_auto_if_previously_approved</item>
        <item>@string/approve_auto</item>
    </string-array>

    <string-array name="site_settings_privacy_entries" translatable="false">
        <item>@string/site_settings_privacy_public_summary</item>
        <item>@string/site_settings_privacy_hidden_summary</item>
        <item>@string/site_settings_privacy_private_summary</item>
    </string-array>

    <string-array name="site_settings_sort_entries" translatable="false">
        <item>@string/oldest_first</item>
        <item>@string/newest_first</item>
    </string-array>

    <!-- Hints (long press) -->
    <string name="site_settings_title_hint">In a few words, explain what this site is about</string>
    <string name="site_settings_tagline_hint">A short description or catchy phrase to describe your blog</string>
    <string name="site_settings_address_hint">Changing your address is not currently supported</string>
    <string name="site_settings_privacy_hint">Controls who can see your site</string>
    <string name="site_settings_language_hint">Language this blog is primarily written in</string>
    <string name="site_settings_username_hint">Current user account</string>
    <string name="site_settings_password_hint">Change your password</string>
    <string name="site_settings_category_hint">Sets new post category</string>
    <string name="site_settings_tags_hint">Manage your site\'s tags</string>
    <string name="site_settings_format_hint">Sets new post format</string>
    <string name="site_settings_image_width_hint">Resizes images in posts to this width</string>
    <string name="site_settings_image_quality_hint">Quality of pictures. Higher values mean better quality pictures.</string>
    <string name="site_settings_video_width_hint">Resizes videos in posts to this size</string>
    <string name="site_settings_video_quality_hint">Quality of videos. Higher values mean better quality videos.</string>
    <string name="site_settings_related_posts_hint">Show or hide related posts in reader</string>
    <string name="site_settings_more_hint">View all available Discussion settings</string>
    <string name="site_settings_discussion_hint">View and change your sites discussion settings</string>
    <string name="site_settings_allow_comments_hint">Allow readers to post comments</string>
    <string name="site_settings_send_pingbacks_hint">Attempt to notify any blogs linked to from the article</string>
    <string name="site_settings_receive_pingbacks_hint">Allow link notifications from other blogs</string>
    <string name="site_settings_close_after_hint">Disallow comments after the specified time</string>
    <string name="site_settings_sort_by_hint">Determines the order comments are displayed</string>
    <string name="site_settings_threading_hint">Allow nested comments to a certain depth</string>
    <string name="site_settings_paging_hint">Display comments in chunks of a specified size</string>
    <string name="site_settings_manual_approval_hint">Comments must be manually approved</string>
    <string name="site_settings_identity_required_hint">Comment author must fill out name and e-mail</string>
    <string name="site_settings_user_account_required_hint">Users must be registered and logged in to comment</string>
    <string name="site_settings_whitelist_hint">Comment author must have a previously approved comment</string>
    <string name="site_settings_multiple_links_hint">Ignores link limit from known users</string>
    <string name="site_settings_moderation_hold_hint">Comments that match a filter are put in the moderation queue</string>
    <string name="site_settings_blacklist_hint">Comments that match a filter are marked as spam</string>
    <string name="site_settings_delete_site_hint">Removes your site data from the app</string>

    <!-- Related Posts -->
    <string name="site_settings_rp_switch_title">Show Related Posts</string>
    <string name="site_settings_rp_switch_summary">Related Posts displays relevant content from your site below your posts.</string>
    <string name="site_settings_rp_show_header_title">Show Header</string>
    <string name="site_settings_rp_show_images_title">Show Images</string>
    <string name="site_settings_rp_preview_header" translatable="false">@string/related_posts</string>
    <string name="site_settings_rp_preview1_title">Big iPhone/iPad Update Now Available</string>
    <string name="site_settings_rp_preview1_site">in \"Mobile\"</string>
    <string name="site_settings_rp_preview2_title">The WordPress for Android App Gets a Big Facelift</string>
    <string name="site_settings_rp_preview2_site">in \"Apps\"</string>
    <string name="site_settings_rp_preview3_title">Upgrade Focus: VideoPress For Weddings</string>
    <string name="site_settings_rp_preview3_site">in \"Upgrade\"</string>

    <!-- Learn More -->
    <string name="site_settings_learn_more_header" translatable="false">@string/learn_more</string>
    <string name="site_settings_learn_more_caption">You can override these settings for individual posts.</string>

    <!-- List Editors (Blacklist, Hold for Moderation) -->
    <string name="site_settings_list_editor_summary_one">1 item</string>
    <string name="site_settings_list_editor_summary_other">%d items</string>

    <string name="site_settings_list_editor_action_mode_title">Selected %1$d</string>
    <string name="site_settings_list_editor_no_items_text">No items</string>
    <string name="site_settings_list_editor_input_hint">Enter a word or phrase</string>
    <string name="site_settings_hold_for_moderation_description">When a comment contains any of these words in its content, name, URL, e-mail, or IP, it will be held in the moderation queue. You can enter partial words, so \"press\" will match \"WordPress.\"</string>
    <string name="site_settings_blacklist_description">When a comment contains any of these words in its content, name, URL, e-mail, or IP, it will be marked as spam. You can enter partial words, so \"press\" will match \"WordPress.\"</string>
    <string name="site_settings_jetpack_whitelist_description">You may whitelist an IP address or series of addresses preventing them from ever being blocked by Jetpack. IPv4 and IPv6 are acceptable. To specify a range, enter the low value and high value separated by a dash. Example: 12.12.12.1–12.12.12.100</string>

    <!-- Dialogs -->
    <string name="site_settings_discussion_title" translatable="false">@string/discussion</string>
    <string name="site_settings_close_after_dialog_title">Close commenting</string>
    <string name="site_settings_paging_dialog_header">Comments per page</string>
    <string name="site_settings_paging_dialog_description">Break comment threads into multiple pages.</string>
    <string name="site_settings_threading_dialog_header">Thread up to</string>
    <string name="site_settings_threading_dialog_description">Allow comments to be nested in threads.</string>
    <string name="site_settings_close_after_dialog_header" translatable="false">@string/close_after</string>
    <string name="site_settings_close_after_dialog_description">Automatically close comments on articles.</string>
    <string name="site_settings_close_after_dialog_switch_text">Automatically close</string>
    <string name="site_settings_multiple_links_dialog_description">Require approval for comments that include more than this number of links.</string>

    <!-- Errors -->
    <string name="site_settings_unsupported_version_error">Unsupported WordPress version</string>
    <string name="site_settings_unknown_language_code_error">Language code not recognized</string>
    <string name="site_settings_disconnected_toast">Logged out, editing disabled.</string>

    <!--               -->
    <!-- Site Settings -->
    <!--      End      -->

    <!-- preferences -->
    <string name="open_source_licenses">Open source licenses</string>
    <string name="preference_open_device_settings">Open device settings</string>
    <string name="preference_send_usage_stats">Send statistics</string>
    <string name="preference_send_usage_stats_summary">Automatically send usage statistics to help us improve WordPress for Android</string>
    <string name="preference_editor">Editor</string>
    <string name="preference_editor_footer">Editor release notes and bug reporting</string>
    <string name="preference_editor_footer_description">Info Icon</string>
    <string name="preference_editor_type">Set editor type</string>

    <string name="preference_editor_beta" translatable="false">Beta</string>
    <string name="preference_editor_legacy">Legacy</string>
    <string name="preference_editor_visual">Visual</string>

    <string-array name="editor_entries" translatable="false">
        <item>@string/preference_editor_legacy</item>
        <item>@string/preference_editor_visual</item>
        <item>@string/preference_editor_beta</item>
    </string-array>

    <!-- stats -->
    <string name="stats">Stats</string>
    <string name="stats_for">Stats for %s</string>
    <string name="stats_other_recent_stats_label">Other Recent Stats</string>
    <string name="stats_other_recent_stats_moved_label">Looking for your Other Recent Stats? We\'ve moved them to the Insights page.</string>
    <string name="stats_view_all">View all</string>
    <string name="stats_view">View</string>
    <string name="stats_pagination_label">Page %1$s of %2$s</string>
    <string name="stats_no_activity_this_period">No activity this period</string>
    <string name="stats_default_number_zero" translatable="false">0</string>
    <string name="stats_jetpack_connection_setup_info">To use Stats on your WordPress site, you\'ll need to install the Jetpack plugin. Would you like to setup Jetpack?</string>
    <string name="stats_jetpack_connection_setup">Set up Jetpack</string>
    <string name="stats_jetpack_more_info">More information</string>

    <!-- stats: errors -->
    <string name="stats_no_blog">Stats couldn\'t be loaded for the required blog</string>
    <string name="stats_generic_error">Required Stats couldn\'t be loaded</string>
    <string name="stats_sign_in_jetpack_different_com_account">To view your stats, log in to the WordPress.com account you used to connect Jetpack.</string>
    <string name="stats_enable_rest_api_in_jetpack">To view your stats, enable the JSON API module in Jetpack.</string>

    <!-- stats: Widget labels -->
    <string name="stats_widget_name">WordPress Today\'s Stats</string>
    <string name="stats_widget_name_for_blog">Today\'s Stats for %1$s</string>
    <string name="stats_widget_loading_data">Loading data…</string>
    <string name="stats_widget_error_generic">Stats couldn\'t be loaded</string>
    <string name="stats_widget_error_no_account">Please login into WordPress</string>
    <string name="stats_widget_error_no_permissions">Your WordPress.com account can\'t access Stats on this blog</string>
    <string name="stats_widget_error_no_visible_blog">Stats couldn\'t be accessed without a visible blog</string>
    <string name="stats_widget_error_readd_widget">Please remove the widget and re-add it again</string>
    <string name="stats_widget_error_jetpack_no_blogid">Please access the Stats in the app, and try adding the widget later</string>

    <!-- stats: Widget Promote Dialog -->
    <string name="stats_widget_promo_title">Home Screen Stats Widget</string>
    <string name="stats_widget_promo_desc">Add the widget to your home screen to access your Stats in one click.</string>
    <string name="stats_widget_promo_ok_btn_label">Ok, got it</string>

    <!-- stats: labels for timeframes -->
    <string name="stats_timeframe_today">Today</string>
    <string name="stats_timeframe_yesterday">Yesterday</string>
    <string name="stats_timeframe_days">Days</string>
    <string name="stats_timeframe_weeks">Weeks</string>
    <string name="stats_timeframe_months">Months</string>
    <string name="stats_timeframe_years">Years</string>

    <string name="stats_views">Views</string>
    <string name="stats_visitors">Visitors</string>
    <string name="stats_likes">Likes</string>
    <string name="stats_comments" translatable="false">@string/comments</string>

    <!-- stats: labels for the views -->
    <string name="stats_view_visitors_and_views">Visitors and Views</string>
    <string name="stats_view_countries">Countries</string>
    <string name="stats_view_top_posts_and_pages">Posts &amp; Pages</string>
    <string name="stats_view_clicks">Clicks</string>
    <string name="stats_view_tags_and_categories">Tags &amp; Categories</string>
    <string name="stats_view_authors">Authors</string>
    <string name="stats_view_referrers">Referrers</string>
    <string name="stats_view_videos">Videos</string>
    <string name="stats_view_comments" translatable="false">@string/comments</string>
    <string name="stats_view_search_terms">Search Terms</string>
    <string name="stats_view_publicize">Publicize</string>
    <string name="stats_view_followers">Followers</string>

    <!-- stats: label for the entries -->
    <string name="stats_entry_country">Country</string>
    <string name="stats_entry_posts_and_pages">Title</string>
    <string name="stats_entry_clicks_link">Link</string>
    <string name="stats_entry_tags_and_categories">Topic</string>
    <string name="stats_entry_authors">Author</string>
    <string name="stats_entry_referrers">Referrer</string>
    <string name="stats_entry_video_plays">Video</string>
    <string name="stats_entry_top_commenter">Author</string>
    <string name="stats_entry_publicize">Service</string>
    <string name="stats_entry_followers">Follower</string>
    <string name="stats_entry_search_terms">Search Term</string>

    <!-- stats: label for the totals -->
    <string name="stats_totals_views">Views</string>
    <string name="stats_totals_clicks">Clicks</string>
    <string name="stats_totals_plays">Plays</string>
    <string name="stats_totals_comments" translatable="false">@string/comments</string>
    <string name="stats_totals_publicize">Followers</string>
    <string name="stats_totals_followers">Since</string>

    <!-- stats: empty list strings -->
    <string name="stats_empty_geoviews">No countries recorded</string>
    <string name="stats_empty_geoviews_desc">Explore the list to see which countries and regions generate the most traffic to your site.</string>
    <string name="stats_empty_top_posts_title">No posts or pages viewed</string>
    <string name="stats_empty_top_posts_desc">Discover what your most-viewed content is, and check how individual posts and pages perform over time.</string>
    <string name="stats_empty_referrers_title">No referrers recorded</string>
    <string name="stats_empty_referrers_desc">Learn more about your site’s visibility by looking at the websites and search engines that send the most traffic your way</string>
    <string name="stats_empty_clicks_title">No clicks recorded</string>
    <string name="stats_empty_clicks_desc">When your content includes links to other sites, you’ll see which ones your visitors click on the most.</string>
    <string name="stats_empty_top_authors_desc">Track the views on each contributor\'s posts, and zoom in to discover the most popular content by each author.</string>
    <string name="stats_empty_tags_and_categories">No tagged posts or pages viewed</string>
    <string name="stats_empty_tags_and_categories_desc">Get an overview of the most popular topics on your site, as reflected in your top posts from the past week.</string>
    <string name="stats_empty_video">No videos played</string>
    <string name="stats_empty_video_desc">If you\'ve uploaded videos using VideoPress, find out how many times they’ve been watched.</string>
    <string name="stats_empty_comments">No comments yet</string>
    <string name="stats_empty_comments_desc">If you allow comments on your site, track your top commenters and discover what content sparks the liveliest conversations, based on the most recent 1,000 comments.</string>
    <string name="stats_bar_graph_empty">No stats available</string>
    <string name="stats_empty_publicize">No publicize followers recorded</string>
    <string name="stats_empty_publicize_desc">Keep track of your followers from various social networking services using publicize.</string>
    <string name="stats_empty_followers">No followers</string>
    <string name="stats_empty_followers_desc">Keep track of your overall number of followers, and how long each one has been following your site.</string>
    <string name="stats_empty_search_terms">No search terms recorded</string>
    <string name="stats_empty_search_terms_desc">Learn more about your search traffic by looking at the terms your visitors searched for to find your site.</string>

    <!-- stats: comments -->
    <string name="stats_comments_by_authors">By Authors</string>
    <string name="stats_comments_by_posts_and_pages">By Posts &amp; Pages</string>
    <string name="stats_comments_total_comments_followers">Total posts with comment followers: %1$s</string>

    <!-- stats: referrers -->
    <string name="stats_referrers_spam">Spam</string>
    <string name="stats_referrers_unspam">Not spam</string>
    <string name="stats_referrers_marking_spam">Marking as spam</string>
    <string name="stats_referrers_marking_not_spam">Marking as not spam</string>
    <string name="stats_referrers_spam_generic_error">Something went wrong during the operation. The spam state wasn\'t changed.</string>

    <!-- stats: followers -->
    <string name="stats_followers_wpcom_selector">WordPress.com</string>
    <string name="stats_followers_email_selector">Email</string>
    <string name="stats_followers_total_wpcom">Total WordPress.com Followers: %1$s</string>
    <string name="stats_followers_total_email">Total Email Followers: %1$s</string>
    <string name="stats_followers_total_wpcom_paged">Showing %1$d - %2$d of %3$s WordPress.com Followers</string>
    <string name="stats_followers_total_email_paged">Showing %1$d - %2$d of %3$s Email Followers</string>
    <string name="stats_followers_seconds_ago">seconds ago</string>
    <string name="stats_followers_a_minute_ago">a minute ago</string>
    <string name="stats_followers_minutes">%1$d minutes</string>
    <string name="stats_followers_an_hour_ago">an hour ago</string>
    <string name="stats_followers_hours">%1$d hours</string>
    <string name="stats_followers_a_day">A day</string>
    <string name="stats_followers_days">%1$d days</string>
    <string name="stats_followers_a_month">A month</string>
    <string name="stats_followers_months">%1$d months</string>
    <string name="stats_followers_a_year">A year</string>
    <string name="stats_followers_years">%1$d years</string>

    <!-- stats: search terms -->
    <string name="stats_search_terms_unknown_search_terms">Unknown Search Terms</string>

    <!-- stats: Authors -->
    <string name="stats_unknown_author">Unknown Author</string>

    <!-- Stats: Single post details view -->
    <string name="stats_period">Period</string>
    <string name="stats_total">Total</string>
    <string name="stats_overall">Overall</string>
    <string name="stats_months_and_years">Months and Years</string>
    <string name="stats_average_per_day">Average per Day</string>
    <string name="stats_recent_weeks">Recent Weeks</string>

    <!-- Stats insights -->
    <string name="stats_insights">Insights</string>
    <string name="stats_insights_all_time">All-time posts, views, and visitors</string>
    <string name="stats_insights_today">Today\'s Stats</string>
    <string name="stats_insights_latest_post_no_title">(no title)</string>
    <string name="stats_insights_latest_post_summary">Latest Post Summary</string>
    <string name="stats_insights_latest_post_trend">It\'s been %1$s since %2$s was published. Here\'s how the post has performed so far…</string>
    <string name="stats_insights_popular">Most popular day and hour</string>
    <string name="stats_insights_most_popular_day">Most popular day</string>
    <string name="stats_insights_most_popular_hour">Most popular hour</string>
    <string name="stats_insights_most_popular_percent_views">%1$d%% of views</string>
    <string name="stats_insights_best_ever">Best Views Ever</string>

    <!-- invalid_url -->
    <string name="invalid_site_url_message">Check that the site URL entered is valid</string>
    <string name="invalid_url_message">Check that the URL entered is valid</string>

    <!-- QuickPress -->
    <string name="quickpress_window_title">Select blog for QuickPress shortcut</string>
    <string name="quickpress_add_error">Shortcut name can\'t be empty</string>
    <string name="quickpress_add_alert_title">Set shortcut name</string>

    <!-- HTTP Authentication -->
    <string name="httpuser">HTTP username</string>
    <string name="httppassword">HTTP password</string>
    <string name="settings">Settings</string>
    <string name="http_credentials">HTTP credentials (optional)</string>
    <string name="http_authorization_required">Authorization required</string>

    <!-- post scheduling and password -->
    <string name="submit_for_review">Submit</string>
    <string name="schedule_verb">Schedule</string>

    <!-- notifications -->
    <string name="notifications">Notifications</string>
    <string name="note_reply_successful">Reply published</string>
    <string name="new_notifications">%d new notifications</string>
    <string name="more_notifications">and %d more.</string>
    <string name="reply_failed">Reply failed</string>
    <string name="notifications_empty_list">No notifications</string>
    <string name="notifications_empty_all">No notifications&#8230;yet.</string>
    <string name="notifications_empty_unread">You\'re all caught up!</string>
    <string name="notifications_empty_comments">No new comments&#8230;yet.</string>
    <string name="notifications_empty_followers">No new followers to report&#8230;yet.</string>
    <string name="notifications_empty_likes">No new likes to show&#8230;yet.</string>
    <string name="notifications_empty_action_all">Get active! Comment on posts from blogs you follow.</string>
    <string name="notifications_empty_action_unread">Reignite the conversation: write a new post.</string>
    <string name="notifications_empty_action_comments">Join a conversation: comment on posts from blogs you follow.</string>
    <string name="notifications_empty_action_followers_likes">Get noticed: comment on posts you\'ve read.</string>
    <string name="notifications_account_required">Log in to WordPress.com for notifications</string>
    <string name="notifications_jetpack_connection_setup_info">To get helpful notifications on your device from your WordPress site, you\'ll need to install the Jetpack plugin. Would you like to set up Jetpack?</string>
    <string name="notifications_empty_view_reader">View Reader</string>
    <string name="older_two_days">Older than 2 days</string>
    <string name="older_last_week">Older than a week</string>
    <string name="older_month">Older than a month</string>
    <string name="error_notification_open">Could not open notification</string>
    <string name="ignore">Ignore</string>
    <string name="push_auth_expired">The request has expired. Log in to WordPress.com to try again.</string>
    <string name="follows">Follows</string>
    <string name="notifications_label_new_notifications">New notifications</string>
    <string name="notifications_label_new_notifications_subtitle">Tap to show them</string>
    <string name="notifications_tab_title_all">All</string>
    <string name="notifications_tab_title_unread">Unread</string>
    <string name="notifications_tab_title_comments" translatable="false">@string/comments</string>
    <string name="notifications_tab_title_follows" translatable="false">@string/follows</string>
    <string name="notifications_tab_title_likes" translatable="false">@string/stats_likes</string>

    <!-- Notification Settings -->
    <string name="notification_settings">Notification Settings</string>
    <string name="notification_settings_master_status_on">On</string>
    <string name="notification_settings_master_status_off">Off</string>
    <string name="notification_settings_master_hint_on">Disable notifications</string>
    <string name="notification_settings_master_hint_off">Enable notifications</string>
    <string name="notification_settings_master_off_title">To receive notifications on this device, turn Notification Settings on.</string>
    <string name="notification_settings_master_off_message">Turning Notification Settings off will disable all notifications from this app, regardless of type. You can fine-tune which kind of notification you receive after turning Notification Settings on.</string>
    <string name="notification_settings_category_your_sites">Your Sites</string>
    <string name="notification_settings_item_your_sites_all_your_sites">All My Sites</string>
    <string name="notification_settings_category_other">Other</string>
    <string name="notification_settings_item_other_comments_other_blogs">Comments on other sites</string>
    <string name="notification_settings_item_other_pending_drafts">Notify me on pending drafts</string>
    <string name="notification_settings_item_other_account_emails">Email from WordPress.com</string>
    <string name="notification_settings_item_other_account_emails_summary">We\'ll always send important emails regarding your account, but you can get some helpful extras, too.</string>
    <string name="notification_settings_category_sights_and_sounds">Sights and Sounds</string>
    <string name="notification_settings_item_sights_and_sounds_choose_sound">Choose sound</string>
    <string name="notification_settings_item_sights_and_sounds_choose_sound_default" translatable="false">content://settings/system/notification_sound</string>
    <string name="notification_settings_item_sights_and_sounds_vibrate_device">Vibrate device</string>
    <string name="notification_settings_item_sights_and_sounds_blink_light">Blink light</string>
    <string name="notifications_wpcom_updates">WordPress.com Updates</string>
    <string name="notifications_tab">Notifications tab</string>
    <string name="email">Email</string>
    <string name="email_address">Email address</string>
    <string name="app_notifications">App notifications</string>
    <string name="comment_likes">Comment likes</string>
    <string name="replies_to_your_comments">Replies to your comments</string>
    <string name="error_loading_notifications">Couldn\'t load notification settings</string>
    <string name="notification_types">Notification Types</string>
    <string name="notifications_disabled">App notifications have been disabled. Tap here to enable them in Settings.</string>
    <string name="notifications_tab_summary">Settings for notifications that appear in the Notifications tab.</string>
    <string name="notifications_email_summary">Settings for notifications that are sent to the email tied to your account.</string>
    <string name="notifications_push_summary">Settings for notifications that appear on your device.</string>
    <string name="search_sites">Search sites</string>
    <string name="notifications_no_search_results">No sites matched \'%s\'</string>
    <string name="notification_sound_has_invalid_path">The chosen sound has invalid path. Please choose another.</string>

    <string name="comments_on_my_site">Comments on my site</string>
    <string name="likes_on_my_comments">Likes on my comments</string>
    <string name="likes_on_my_posts">Likes on my posts</string>
    <string name="site_follows">Site follows</string>
    <string name="site_achievements">Site achievements</string>
    <string name="username_mentions">Username mentions</string>
    <string-array name="notifications_blog_settings" translatable="false">
        <item>@string/comments_on_my_site</item>
        <item>@string/likes_on_my_comments</item>
        <item>@string/likes_on_my_posts</item>
        <item>@string/site_follows</item>
        <item>@string/site_achievements</item>
        <item>@string/username_mentions</item>
    </string-array>

    <string name="replies_to_my_comments">Replies to my comments</string>
    <string-array name="notifications_other_settings" translatable="false">
        <item>@string/replies_to_my_comments</item>
        <item>@string/likes_on_my_comments</item>
    </string-array>

    <string name="notif_suggestions">Suggestions</string>
    <string name="notif_research">Research</string>
    <string name="notif_community">Community</string>
    <string-array name="notifications_wpcom_settings" translatable="false">
        <item>@string/notif_suggestions</item>
        <item>@string/notif_research</item>
        <item>@string/notif_community</item>
    </string-array>

    <string name="notif_tips">Tips for getting the most out of WordPress.com.</string>
    <string name="notif_surveys">Opportunities to participate in WordPress.com research &amp; surveys.</string>
    <string name="notif_events">Information on WordPress.com courses and events (online &amp; in-person).</string>
    <string-array name="notifications_wpcom_settings_summaries" translatable="false">
        <item>@string/notif_tips</item>
        <item>@string/notif_surveys</item>
        <item>@string/notif_events</item>
    </string-array>

    <!-- reader -->
    <string name="reader">Reader</string>

    <!-- editor -->
    <string name="editor_post_title_placeholder">Post Title</string>
    <string name="editor_page_title_placeholder">Page Title</string>
    <string name="editor_content_placeholder">Share your story here…</string>
    <string name="editor_post_saved_online">Post saved online</string>
    <string name="editor_post_saved_locally">Post saved on device</string>
    <string name="editor_draft_saved_online">Draft saved online</string>
    <string name="editor_draft_saved_locally">Draft saved on device</string>
    <string name="editor_scheduled_post_saved_online">Post scheduled</string>
    <string name="editor_post_saved_locally_failed_media">The post has failed media uploads and has been saved locally</string>
    <string name="editor_uploading_post">Your post is uploading</string>
    <string name="visual_editor_enabled">Visual Editor enabled</string>
    <string name="visual_editor_disabled">Visual Editor disabled</string>
    <string name="aztec_editor_enabled" translatable="false">Aztec Editor enabled</string>
    <string name="aztec_editor_disabled" translatable="false">Aztec Editor disabled</string>
    <string name="new_editor_reflection_error">Visual editor is not compatible with your device. It was
        automatically disabled.</string>

    <string name="async_promo_title">Publish with Confidence</string>
    <string name="async_promo_description">You can now leave the editor and your post will save and publish behind the scenes! Give it a try!</string>
    <string name="async_promo_link">How does it work?</string>
    <string name="async_promo_publish_now">Publish now</string>

    <!-- Post Settings -->
    <string name="post_settings">Post settings</string>
    <string name="post_settings_status">Status</string>
    <string name="post_settings_categories_and_tags">Categories &amp; Tags</string>
    <string name="post_settings_more_options">More Options</string>
    <string name="post_settings_not_set">Not Set</string>
    <string name="post_settings_excerpt">Excerpt</string>
    <string name="post_settings_slug">Slug</string>
    <string name="post_settings_tags">Tags</string>
    <string name="post_settings_post_format">Post Format</string>
    <string name="post_settings_featured_image">Featured Image</string>
    <string name="post_settings_set_featured_image">Set Featured Image</string>
    <string name="post_settings_choose_featured_image">Choose featured image</string>
    <string name="post_settings_remove_featured_image">Remove featured image</string>
    <string name="post_settings_slug_dialog_hint">The slug is the URL-friendly version of the post title.</string>
    <string name="post_settings_excerpt_dialog_hint">Excerpts are optional hand-crafted summaries of your content.</string>
    <string name="post_settings_password_dialog_hint">Only those with this password can view this post</string>

    <!-- post date selection -->
    <string name="publish_date">Publish</string>
    <string name="immediately">Immediately</string>
    <string name="now">Now</string>
    <string name="select_date">Select date</string>
    <string name="select_time">Select time</string>

    <!-- location -->
    <string name="post_settings_location">Location</string>
    <string name="post_settings_add_location_permission_required">Permission required in order to add location</string>
    <string name="post_settings_error_placepicker_missing_play_services">Can\'t open the Location Picker, Google Play Services is not available</string>
    <string name="remove_location">Remove Location</string>
    <string name="change_location">Change Location</string>

    <!-- Post Status -->
    <string name="post_status_publish_post">Publish</string>
    <string name="post_status_pending_review">Pending review</string>
    <string name="post_status_draft">Draft</string>
    <string name="post_status_post_private">Private</string>
    <string name="post_status_scheduled">Scheduled</string>
    <string name="post_status_trashed">Trashed</string>
    <string-array name="post_settings_statuses" translatable="false">
        <item>@string/post_status_publish_post</item>
        <item>@string/post_status_draft</item>
        <item>@string/post_status_pending_review</item>
        <item>@string/post_status_post_private</item>
    </string-array>

    <!-- Aztec -->
    <string name="editor_content_hint">Share your story here&#8230;</string>

    <string name="editor_dropped_html_images_not_allowed">Dropping images while in HTML mode is not allowed</string>
    <string name="editor_dropped_text_error">Error occurred while dropping text</string>
    <string name="editor_dropped_title_images_not_allowed">Dropping images in the Title is not allowed</string>
    <string name="editor_dropped_unsupported_files">Warning: not all dropped items are supported!</string>

    <string name="error_media_small">Media too small to show</string>

    <string name="media_insert_unimplemented">Apologies! Feature not implemented yet :(</string>

    <string name="menu_undo">Undo</string>
    <string name="menu_redo">Redo</string>

    <string name="post_title">Title</string>

    <string name="upload_finished_toast">Can\'t stop the upload because it\'s already finished</string>

    <!-- Post Formats -->
    <string name="post_format_aside">Aside</string>
    <string name="post_format_audio">Audio</string>
    <string name="post_format_chat">Chat</string>
    <string name="post_format_gallery">Gallery</string>
    <string name="post_format_image">Image</string>
    <string name="post_format_link">Link</string>
    <string name="post_format_quote">Quote</string>
    <string name="post_format_standard">Standard</string>
    <string name="post_format_status">Status</string>
    <string name="post_format_video">Video</string>
    <string-array name="post_format_display_names" translatable="false">
        <item>@string/post_format_standard</item>
        <item>@string/post_format_aside</item>
        <item>@string/post_format_audio</item>
        <item>@string/post_format_chat</item>
        <item>@string/post_format_gallery</item>
        <item>@string/post_format_image</item>
        <item>@string/post_format_link</item>
        <item>@string/post_format_quote</item>
        <item>@string/post_format_status</item>
        <item>@string/post_format_video</item>
    </string-array>

    <!-- Menu Buttons -->
    <string name="new_post">New post</string>
    <string name="new_media">New media</string>
    <string name="edit_media">Edit media</string>
    <string name="view_site">View site</string>

    <!-- Image Alignment -->
    <string name="image_alignment">Alignment</string>

    <string name="alignment_none">None</string>
    <string name="alignment_left">Left</string>
    <string name="alignment_center">Center</string>
    <string name="alignment_right">Right</string>

    <string-array name="alignment_key_array" translatable="false">
        <item>none</item>
        <item>left</item>
        <item>center</item>
        <item>right</item>
    </string-array>

    <string-array name="alignment_array" translatable="false">
        <item>@string/alignment_none</item>
        <item>@string/alignment_left</item>
        <item>@string/alignment_center</item>
        <item>@string/alignment_right</item>
    </string-array>


    <!-- Image Size -->
    <string name="image_size">Size</string>

    <string name="size_thumbnail">Thumbnail</string>
    <string name="size_medium">Medium</string>
    <string name="size_large">Large</string>
    <string name="size_full">Full Size</string>

    <string-array name="image_size_key_array" translatable="false">
        <item>size-thumbnail</item>
        <item>size-medium</item>
        <item>size-large</item>
        <item>size-full</item>
    </string-array>

    <string-array name="image_size_label_array" translatable="false">
        <item>@string/size_thumbnail</item>
        <item>@string/size_medium</item>
        <item>@string/size_large</item>
        <item>@string/size_full</item>
    </string-array>

    <!-- About View -->
    <string name="app_title">WordPress for Android</string>
    <string name="publisher">Publisher:</string>
    <string name="automattic_inc" translatable="false">Automattic, Inc</string>
    <string name="automattic_url" translatable="false">automattic.com</string>
    <string name="wordpresscom_tos_url" translatable="false">https://%s.wordpress.com/tos</string>
    <string name="version">Version</string>
    <string name="tos">Terms of Service</string>
    <string name="privacy_policy">Privacy policy</string>

    <!-- Remote Post Changes -->
    <string name="local_changes">Local changes</string>

    <!-- message on post preview explaining what local changes, local drafts and drafts are -->
    <string name="local_changes_explainer">This post has local changes which haven\'t been published</string>
    <string name="local_draft_explainer">This post is a local draft which hasn\'t been published</string>
    <string name="draft_explainer">This post is a draft which hasn\'t been published</string>

    <!-- message on post preview explaining links are disabled -->
    <string name="preview_screen_links_disabled">Links are disabled on the preview screen</string>

    <string name="image_settings">Image settings</string>
    <string name="add_account_blog_url">Blog address</string>
    <string name="wordpress_blog">WordPress blog</string>
    <string name="blogusername">blogusername</string>
    <string name="dot_wordpress_dot_com_url" translatable="false">.wordpress.com</string>
    <string name="wordpress_dot_com" translatable="false">wordpress.com</string>
    <string name="wordpress_dot_com_capitalized" translatable="false">WordPress.com</string>

    <!-- Error Messages -->
    <!-- The following messages can\'t be factorized due to i18n -->
    <string name="error_refresh_posts">Posts couldn\'t be refreshed at this time</string>
    <string name="error_refresh_pages">Pages couldn\'t be refreshed at this time</string>
    <string name="error_refresh_notifications">Notifications couldn\'t be refreshed at this time</string>
    <string name="error_refresh_comments">Comments couldn\'t be refreshed at this time</string>
    <string name="error_refresh_comments_showing_older">Comments couldn\'t be refreshed at this time - showing older comments</string>
    <string name="error_refresh_stats">Stats couldn\'t be refreshed at this time</string>
    <string name="error_refresh_media">Media couldn\'t be refreshed at this time</string>
    <string name="error_deleting_post">An error occurred while deleting the post</string>
    <string name="error_deleting_page">An error occurred while deleting the page</string>

    <string name="error_refresh_unauthorized_comments">You don\'t have permission to view or edit comments</string>
    <string name="error_refresh_unauthorized_pages">You don\'t have permission to view or edit pages</string>
    <string name="error_refresh_unauthorized_posts">You don\'t have permission to view or edit posts</string>
    <string name="error_fetch_my_profile">Couldn\'t retrieve your profile</string>
    <string name="error_fetch_account_settings">Couldn\'t retrieve your account settings</string>
    <string name="error_post_my_profile">Couldn\'t save your profile</string>
    <string name="error_post_my_profile_no_connection">No connection, couldn\'t save your profile</string>
    <string name="error_post_account_settings">Couldn\'t save your account settings</string>
    <string name="error_generic">An error occurred</string>
    <string name="error_generic_network">A network error occurred. Please check your connection and try again.</string>
    <string name="error_moderate_comment">An error occurred while moderating</string>
    <string name="error_edit_comment">An error occurred while editing the comment</string>
    <string name="error_publish_empty_post">Can\'t publish an empty post</string>
    <string name="error_publish_empty_page">Can\'t publish an empty page</string>
    <string name="error_publish_no_network">Device is offline. Changes saved locally.</string>
    <string name="error_upload_post_param">There was an error uploading this post: %s.</string>
    <string name="error_upload_page_param">There was an error uploading this page: %s.</string>
    <string name="error_upload_post_media_param">There was an error uploading the media in this post: %s.</string>
    <string name="error_upload_page_media_param">There was an error uploading the media in this page: %s.</string>
    <string name="error_media_insufficient_fs_permissions">Read permission denied on device media</string>
    <string name="error_media_not_found">Media could not be found</string>
    <string name="error_media_unauthorized">You don\'t have permission to view or edit media</string>
    <string name="error_media_parse_error">Unexpected response from server</string>
    <string name="error_media_upload">An error occurred while uploading media</string>
    <string name="error_media_refresh_no_connection">Connection required to refresh library</string>
    <string name="error_media_load">Unable to load media</string>
    <string name="error_media_save">Unable to save media</string>
    <string name="error_media_canceled">Uploading media were canceled</string>
    <string name="error_media_recover_post">Unable to upload this post\'s media</string>
    <string name="error_media_recover_page">Unable to upload this page\'s media</string>
    <string name="error_post_does_not_exist">This post no longer exists</string>
    <string name="error_page_does_not_exist">This page no longer exists</string>
    <string name="error_blog_hidden">This blog is hidden and couldn\'t be loaded. Enable it again in settings and try again.</string>
    <string name="fatal_db_error">An error occurred while creating the app database. Try reinstalling the app.</string>
    <string name="error_copy_to_clipboard">An error occurred while copying text to clipboard</string>
    <string name="error_fetch_remote_site_settings">Couldn\'t retrieve site info</string>
    <string name="error_post_remote_site_settings">Couldn\'t save site info</string>
    <string name="error_open_list_from_notification">This post or page was published on another site</string>
    <string name="error_fetch_users_list">Couldn\'t retrieve site users</string>
    <string name="error_fetch_followers_list">Couldn\'t retrieve site followers</string>
    <string name="error_fetch_email_followers_list">Couldn\'t retrieve site email followers</string>
    <string name="error_fetch_viewers_list">Couldn\'t retrieve site viewers</string>
    <string name="error_update_role">Couldn\'t update user role</string>
    <string name="error_remove_user">Couldn\'t remove user</string>
    <string name="error_remove_follower">Couldn\'t remove follower</string>
    <string name="error_remove_viewer">Couldn\'t remove viewer</string>
    <string name="error_notif_q_action_like">Could not like comment. Please try again later.</string>
    <string name="error_notif_q_action_approve">Could not approve comment. Please try again later.</string>
    <string name="error_notif_q_action_reply">Could not reply to comment. Please try again later.</string>
    <string name="error_fetch_site_after_creation">Site has been created, you might need to refresh your sites in the site picker.</string>
    <string name="error_generic_error">Couldn\'t perform operation</string>

    <!-- Post Error -->
    <string name="error_unknown_post">Could not find the post on the server</string>
    <string name="error_unknown_page">Could not find the page on the server</string>
    <string name="error_unknown_post_type">Unknown post format</string>

    <!-- Image Descriptions for Accessibility -->
    <string name="content_description_add_media">Add media</string>
    <string name="error_load_comment">Couldn\'t load the comment</string>
    <string name="error_downloading_image">Error downloading image</string>
    <string name="cd_related_post_preview_image">Related post preview image</string>
    <string name="login_site_address_help_image">The site address can be found in the navigation bar of your web browser</string>

    <!-- Passcode lock -->
    <string name="passcode_manage">Manage PIN lock</string>
    <string name="passcode_enter_passcode">Enter your PIN</string>
    <string name="passcode_enter_old_passcode">Enter your old PIN</string>
    <string name="passcode_re_enter_passcode">Re-enter your PIN</string>
    <string name="passcode_change_passcode">Change PIN</string>
    <string name="passcode_set">PIN set</string>
    <string name="passcode_wrong_passcode">Wrong PIN</string>
    <string name="passcode_preference_title">PIN lock</string>
    <string name="passcode_turn_off">Turn PIN lock off</string>
    <string name="passcode_turn_on">Turn PIN lock on</string>
    <string name="passcodelock_prompt_message">Enter your PIN</string>
    <string name="passcodelock_hint"></string>

    <!--
      Jetpack strings
    -->
    <string name="jetpack_info">Jetpack info</string>
    <string name="jetpack_use_com_account">To add your Jetpack site, log in to the WordPress.com account you used to connect Jetpack.</string>
    <string name="jetpack_different_com_account">Jetpack sites belonging to different WordPress.com accounts are not supported</string>
    <string name="jetpack_stats_module_disabled_message">The Jetpack plugin is connected, but the Stats module is not active. Do you want to activate Stats?</string>
    <string name="jetpack_stats_module_disabled_message_not_admin">The Jetpack plugin is connected, but the Stats module is not active. Contact the site administrator.</string>
    <string name="jetpack_disconnect_pref_title">"Disconnect from WordPress.com"</string>
    <string name="jetpack_disconnect_confirmation_message">Are you sure you want to disconnect Jetpack from the site?</string>
    <string name="jetpack_disconnect_confirm">Disconnect</string>
    <string name="jetpack_disconnect_success_toast">Site disconnected</string>
    <string name="jetpack_disconnect_error_toast">Error disconnecting site</string>

    <!--
      reader strings
    -->
    <!-- timespan shown for posts/comments published within the past 60 seconds -->
    <string name="timespan_now">now</string>

    <!-- title shown for untitled posts and blogs -->
    <string name="reader_untitled_post">(Untitled)</string>

    <!-- activity titles -->
    <string name="reader_title_deeplink">WordPress Reader</string>
    <string name="reader_title_applog">Application log</string>
    <string name="reader_title_blog_preview">Reader Blog</string>
    <string name="reader_title_tag_preview">Reader Tag</string>
    <string name="reader_title_post_detail">Reader Post</string>
    <string name="reader_title_post_detail_wpcom">WordPress.com Post</string>
    <string name="reader_title_related_post_detail">Related Post</string>
    <string name="reader_title_subs">Tags &amp; Blogs</string>
    <string name="reader_title_photo_viewer">%1$d of %2$d</string>
    <string name="reader_title_comments" translatable="false">@string/comments</string>
    <string name="reader_title_search_results">Search for %s</string>

    <!-- view pager titles -->
    <string name="reader_page_followed_tags">Followed tags</string>
    <string name="reader_page_followed_blogs">Followed sites</string>
    <string name="reader_page_recommended_blogs">Sites you may like</string>

    <!-- menu text -->
    <string name="reader_menu_tags">Edit tags and blogs</string>
    <string name="reader_menu_block_blog">Block this blog</string>

    <!-- button text -->
    <string name="reader_btn_share">Share</string>
    <string name="reader_btn_follow">Follow</string>
    <string name="reader_btn_unfollow">Following</string>

    <!-- EditText hints -->
    <string name="reader_hint_comment_on_post">Reply to post…</string>
    <string name="reader_hint_comment_on_comment">Reply to comment…</string>
    <string name="reader_hint_add_tag_or_url">Enter a URL or tag to follow</string>
    <string name="reader_hint_post_search">Search WordPress.com</string>
    <string name="reader_hint_search_followed_sites">Search followed sites</string>

    <!-- TextView labels -->
    <string name="reader_label_new_posts">New posts</string>
    <string name="reader_label_new_posts_subtitle">Tap to show them</string>
    <string name="reader_label_added_tag">Added %s</string>
    <string name="reader_label_removed_tag">Removed %s</string>
    <string name="reader_label_reply">Reply</string>
    <string name="reader_label_followed_blog">Blog followed</string>
    <string name="reader_label_tag_preview">Posts tagged %s</string>
    <string name="reader_label_comments_on">Comments on</string>
    <string name="reader_label_comments_closed">Comments are closed</string>
    <string name="reader_label_comment_count_single">One comment</string>
    <string name="reader_label_comment_count_multi">%,d comments</string>
    <string name="reader_label_view_original">View original article</string>
    <string name="reader_label_follow_count">%,d followers</string>
    <string name="reader_label_submit_comment">SEND</string>
    <string name="reader_label_gap_marker">Load more posts</string>
    <string name="reader_label_post_search_explainer">Search all public WordPress.com blogs</string>
    <string name="reader_label_post_search_running">Searching…</string>
    <string name="reader_label_local_related_posts">More in %s</string>
    <string name="reader_label_global_related_posts">More on WordPress.com</string>
    <string name="reader_label_view_gallery">View Gallery</string>
    <string name="reader_label_image_count_one">1 image</string>
    <string name="reader_label_image_count_multi">%d images</string>
    <string name="reader_label_visit">Visit</string>
    <string name="reader_photo_by">Photo by %s</string>
    <string name="reader_view_comments">View comments</string>

    <string name="reader_excerpt_link">Visit %s for more</string>

    <!-- like counts -->
    <string name="reader_label_like">Like</string>
    <string name="reader_likes_one">One person likes this</string>
    <string name="reader_likes_multi">%,d people like this</string>
    <string name="reader_likes_only_you">You like this</string>
    <string name="reader_likes_you_and_one">You and one other like this</string>
    <string name="reader_likes_you_and_multi">You and %,d others like this</string>
    <string name="reader_label_liked_by">Liked By</string>

    <string name="reader_short_like_count_none">Like</string>
    <string name="reader_short_like_count_one">1 Like</string>
    <string name="reader_short_like_count_multi">%s Likes</string>

    <string name="reader_short_comment_count_one">1 Comment</string>
    <string name="reader_short_comment_count_multi">%s Comments</string>

    <!-- toast messages -->
    <string name="reader_toast_err_comment_failed">Couldn\'t post your comment</string>
    <string name="reader_toast_err_tag_exists">You already follow this tag</string>
    <string name="reader_toast_err_tag_invalid">That isn\'t a valid tag</string>
    <string name="reader_toast_err_add_tag">Unable to add this tag</string>
    <string name="reader_toast_err_remove_tag">Unable to remove this tag</string>
    <string name="reader_toast_err_share_intent">Unable to share</string>
    <string name="reader_toast_err_view_image">Unable to view image</string>
    <string name="reader_toast_err_get_comment">Unable to retrieve this comment</string>
    <string name="reader_toast_err_get_blog_info">Unable to show this blog</string>
    <string name="reader_toast_err_already_follow_blog">You already follow this blog</string>
    <string name="reader_toast_err_follow_blog">Unable to follow this blog</string>
    <string name="reader_toast_err_follow_blog_not_found">This blog could not be found</string>
    <string name="reader_toast_err_follow_blog_not_authorized">You are not authorized to access this blog</string>
    <string name="reader_toast_err_unfollow_blog">Unable to unfollow this blog</string>
    <string name="reader_toast_blog_blocked">Posts from this blog will no longer be shown</string>
    <string name="reader_toast_err_block_blog">Unable to block this blog</string>
    <string name="reader_toast_err_generic">Unable to perform this action</string>
    <string name="reader_toast_err_cannot_like_post">Failed to like this post</string>
    <string name="reader_toast_err_comment_not_found">Comment not found!</string>
    <string name="reader_toast_err_already_liked">You have already liked that comment</string>
    <string name="reader_toast_err_url_intent">Unable to open %s</string>

    <!-- snackbar messages -->
    <string name="reader_snackbar_err_cannot_like_post_logged_out">Can\'t like while logged out of WordPress.com</string>

    <!-- failure messages when retrieving a single reader post -->
    <string name="reader_err_get_post_generic">Unable to retrieve this post</string>
    <string name="reader_err_get_post_not_authorized">You\'re not authorized to view this post</string>
    <string name="reader_err_get_post_not_authorized_fallback">You\'re not authorized to view this post. Use the top action button to try a browser instead.</string>
    <string name="reader_err_get_post_not_authorized_signin">You\'re not authorized to view this post. Try signing in to WordPress.com first.</string>
    <string name="reader_err_get_post_not_authorized_signin_fallback">You\'re not authorized to view this post. Try signing in to WordPress.com first or use the top action button to open a browser instead.</string>
    <string name="reader_err_get_post_not_found">This post no longer exists</string>

    <!-- empty list/grid text -->
    <string name="reader_empty_posts_no_connection" translatable="false">@string/no_network_title</string>
    <string name="reader_empty_posts_request_failed">Unable to retrieve posts</string>
    <string name="reader_empty_posts_in_tag">No posts with this tag</string>
    <string name="reader_empty_posts_in_tag_updating">Fetching posts…</string>
    <string name="reader_empty_posts_in_custom_list">The sites in this list haven\'t posted anything recently</string>
    <string name="reader_empty_followed_tags">You don\'t follow any tags</string>
    <string name="reader_empty_recommended_blogs">No recommended blogs</string>
    <string name="reader_empty_followed_blogs_title">You\'re not following any sites yet</string>
    <string name="reader_empty_followed_blogs_search_title">No matching sites</string>
    <string name="reader_empty_followed_blogs_description">But don\'t worry, just tap the icon at the top right to start exploring!</string>
    <string name="reader_empty_followed_blogs_no_recent_posts_title">No recent posts</string>
    <string name="reader_empty_followed_blogs_no_recent_posts_description">The sites you follow haven\'t posted anything recently</string>
    <string name="reader_empty_posts_liked">You haven\'t liked any posts</string>
    <string name="reader_empty_comments">No comments yet</string>
    <string name="reader_empty_posts_in_blog">This blog is empty</string>
    <string name="reader_empty_posts_in_search_title">No posts found</string>
    <string name="reader_empty_posts_in_search_description">No posts found for %s for your language</string>

    <string name="dlg_confirm_clear_search_history">Clear search history?</string>
    <string name="label_clear_search_history">Clear search history</string>

    <!-- attribution line for Discover posts, ex: "Originally posted by [AuthorName] on [BlogName] -->
    <string name="reader_discover_attribution_author_and_blog">Originally posted by %1$s on %2$s</string>
    <string name="reader_discover_attribution_author">Originally posted by %s</string>
    <string name="reader_discover_attribution_blog">Originally posted on %s</string>
    <string name="reader_discover_visit_blog">Visit %s</string>

    <!-- connection bar which appears on main activity when there's no connection -->
    <string name="connectionbar_no_connection">No connection</string>

    <!-- NUX strings -->
    <string name="create_account_wpcom">Create an account on WordPress.com</string>
    <string name="create_new_blog_wpcom">Create WordPress.com blog</string>
    <string name="new_blog_wpcom_created">WordPress.com blog created!</string>
    <string name="creating_your_site">Creating your site</string>
    <string name="required_field">Required field</string>
    <string name="invalid_email_message">Your email address isn\'t valid</string>
    <string name="email_hint">Email address</string>
    <string name="agree_terms_of_service">By creating an account you agree to the fascinating %1$sTerms of Service%2$s</string>
    <string name="username_email">Email or username</string>
    <string name="site_address">Your self-hosted address (URL)</string>
    <string name="username_only_lowercase_letters_and_numbers">Username can only contain lowercase letters (a-z) and numbers</string>
    <string name="username_required">Enter a username</string>
    <string name="username_not_allowed">Username not allowed</string>
    <string name="email_cant_be_used_to_signup">You can\'t use that email address to signup. We are having problems with them blocking some of our email. Use another email provider.</string>
    <string name="username_must_be_at_least_four_characters">Username must be at least 4 characters</string>
    <string name="username_contains_invalid_characters">Username may not contain the character “_”</string>
    <string name="username_must_include_letters">Username must have a least 1 letter (a-z)</string>
    <string name="email_invalid">Enter a valid email address</string>
    <string name="email_not_found">We didn\'t find a WordPress.com user with that email address</string>
    <string name="email_not_allowed">That email address isn\'t allowed</string>
    <string name="username_exists">That username already exists</string>
    <string name="email_exists">That email address is already being used</string>
    <string name="username_reserved_but_may_be_available">That username is currently reserved but may be available in a couple of days</string>
    <string name="email_reserved">That email address has already been used. Check your inbox for an activation email. If you don\'t activate you can try again in a few days.</string>
    <string name="blog_name_required">Enter a site address</string>
    <string name="blog_name_not_allowed">That site address isn\'t allowed</string>
    <string name="blog_name_must_be_at_least_four_characters">Site address must be at least 4 characters</string>
    <string name="blog_name_must_be_less_than_sixty_four_characters">The site address must be shorter than 64 characters</string>
    <string name="blog_name_contains_invalid_characters">Site address may not contain the character “_”</string>
    <string name="blog_name_cant_be_used">You may not use that site address</string>
    <string name="blog_name_only_lowercase_letters_and_numbers">Site address can only contain lowercase letters (a-z) and numbers</string>
    <string name="blog_name_must_include_letters">Site address must have at least 1 letter (a-z)</string>
    <string name="blog_name_exists">That site already exists</string>
    <string name="blog_name_reserved">That site is reserved</string>
    <string name="blog_name_reserved_but_may_be_available">That site is currently reserved but may be available in a couple days</string>
    <string name="password_invalid">You need a more secure password. Make sure to use 7 or more characters, mix uppercase and lowercase letters, numbers or special characters.</string>
    <string name="blog_name_invalid">Invalid site address</string>
    <string name="blog_title_invalid">Invalid site title</string>
    <string name="username_invalid">Invalid username</string>
    <string name="limit_reached">Limit reached. You can try again in 1 minute. Trying again before that will only increase the time you have to wait before the ban is lifted. If you think this is in error, contact support.</string>
    <string name="username_or_password_incorrect">The username or password you entered is incorrect</string>
    <string name="nux_tap_continue">Continue</string>
    <string name="nux_tutorial_get_started_title">Get started!</string>
    <string name="nux_welcome_create_account">Create account</string>
    <string name="ssl_certificate_details">Details</string>
    <string name="ssl_certificate_error">Invalid SSL certificate</string>
    <string name="ssl_certificate_ask_trust">If you usually connect to this site without problems, this error could mean that someone is trying to impersonate the site, and you shouldn\'t continue. Would you like to trust the certificate anyway?</string>
    <string name="ptr_tip_message">Tip: Pull down to refresh</string>
    <string name="verification_code">Verification code</string>
    <string name="sign_in_jetpack">Log in to your WordPress.com account to connect to Jetpack.</string>
    <string name="auth_required">Log in again to continue.</string>
    <string name="send_link">Send link</string>
    <string name="get_a_link_sent_to_your_email_to_sign_in_instantly">Get a link sent to your email to log in instantly</string>
    <string name="logging_in">Logging in</string>
    <string name="magic_link_unavailable_error_message">Currently unavailable. Please enter your password</string>
    <string name="check_your_email">Check your email</string>
    <string name="launch_your_email_app">Launch your email app</string>
    <string name="checking_email">Checking email</string>
    <string name="not_on_wordpress_com">Not on WordPress.com?</string>
    <string name="already_logged_in_wpcom">You\'re already logged in a WordPress.com account, you can\'t add a WordPress.com site bound to another account.</string>
    <string name="cannot_add_duplicate_site">This site already exists in the app, you can\'t add it.</string>
    <string name="duplicate_site_detected">A duplicate site has been detected.</string>

    <!-- Help view -->
    <string name="help">Help</string>
    <string name="forgot_password">Lost your password?</string>
    <string name="nux_help_description">Visit the help center to get answers to common questions or visit the forums to ask new ones</string>
    <string name="forums">Forums</string>
    <string name="contact_us">Contact us</string>
    <string name="help_center">Help center</string>
    <string name="browse_our_faq_button">Browse our FAQ</string>
    <string name="faq_button">FAQ</string>

    <!--My Site-->
    <string name="my_site_header_external">External</string>
    <string name="my_site_header_configuration">Configuration</string>
    <string name="my_site_header_look_and_feel">Look and Feel</string>
    <string name="my_site_header_publish">Publish</string>
    <string name="my_site_btn_site_pages">Site Pages</string>
    <string name="my_site_btn_blog_posts">Blog Posts</string>
    <string name="my_site_btn_sharing">Sharing</string>
    <string name="my_site_btn_site_settings">Settings</string>
    <string name="my_site_btn_comments" translatable="false">@string/comments</string>
    <string name="my_site_btn_switch_site">Switch Site</string>
    <string name="my_site_btn_view_admin">View Admin</string>
    <string name="my_site_btn_view_site">View Site</string>
    <string name="my_site_btn_plugins">Plugins</string>
    <string name="my_site_create_new_site">Create a new site for your business, magazine, or personal blog; or connect an existing WordPress installation.</string>
    <string name="my_site_add_new_site">Add new site</string>
    <string name="fab_content_description_write">Write</string>

    <!-- site picker -->
    <string name="site_picker_title">Choose site</string>
    <string name="site_picker_edit_visibility">Show/hide sites</string>
    <string name="site_picker_add_site">Add new site</string>
    <string name="site_picker_add_self_hosted">Add self-hosted site</string>
    <string name="site_picker_create_wpcom">Create WordPress.com site</string>
    <string name="site_picker_cant_hide_current_site">\"%s\" wasn\'t hidden because it\'s the current site</string>
    <string name="site_picker_remove_site_error">Error removing site, try again later</string>

    <!-- Application logs view -->
    <string name="logs_copied_to_clipboard">Application logs have been copied to the clipboard</string>

    <!-- Helpshift overridden strings -->
    <string name="hs__conversation_detail_error">Describe the problem you\'re seeing</string>
    <string name="hs__new_conversation_header">Support chat</string>
    <string name="hs__conversation_header">Support chat</string>
    <string name="hs__username_blank_error">Enter a valid name</string>
    <string name="hs__invalid_email_error">Enter a valid email address</string>

    <!--Me-->
    <string name="me_profile_photo">Profile Photo</string>
    <string name="me_btn_app_settings">App Settings</string>
    <string name="me_btn_support">Help &amp; Support</string>
    <string name="me_btn_login_logout">Login/Logout</string>
    <string name="me_connect_to_wordpress_com">Log in to WordPress.com</string>
    <string name="me_disconnect_from_wordpress_com">Log out of WordPress.com</string>

    <!--TabBar Accessibility Labels-->
    <string name="tabbar_accessibility_label_my_site">My Site. View your site and manage it, including stats.</string>
    <string name="tabbar_accessibility_label_me">Me. View your profile and make changes.</string>
    <string name="tabbar_accessibility_label_reader">Reader. Follow content from other sites.</string>
    <string name="tabbar_accessibility_label_notifications">Notifications. Manage your notifications.</string>
    <string name="site_privacy_private_desc">I would like my site to be private, visible only to users I choose</string>
    <string name="site_privacy_hidden_desc">Discourage search engines from indexing this site</string>
    <string name="site_privacy_public_desc">Allow search engines to index this site</string>

    <string name="date_range_start_date">Start Date</string>
    <string name="date_range_end_date">End Date</string>

    <!-- Special characters -->
    <string name="bullet" translatable="false">\u2022</string>
    <string name="previous_button" translatable="false">&lt;</string>
    <string name="next_button" translatable="false">&gt;</string>
    <string name="vertical_line" translatable="false">\u007C</string>

    <!-- Noticons -->
    <string name="noticon_clock" translatable="false">\uf303</string>
    <string name="noticon_note" translatable="false">\uf814</string>

    <!-- Publicize and sharing -->
    <string name="sharing">Sharing</string>
    <string name="sharing_disabled">Sharing module disabled</string>
    <string name="sharing_disabled_description">You cannot access your sharing settings because your Sharing Jetpack module is disabled.</string>
    <string name="connections_label">Connections</string>
    <string name="connections_description">Connect your favorite social media services to automatically share new posts with friends.</string>
    <string name="connected_accounts_label">Connected accounts</string>
    <string name="connection_service_label">Publicize to %s</string>
    <string name="connection_service_description">Connect to automatically share your blog posts to %s.</string>
    <string name="share_btn_connect">Connect</string>
    <string name="share_btn_disconnect">Disconnect</string>
    <string name="share_btn_reconnect">Reconnect</string>
    <string name="share_btn_connect_another_account">Connect another account</string>
    <string name="dlg_confirm_publicize_disconnect">Disconnect from %s?</string>
    <string name="connecting_social_network">Connecting %s</string>
    <string name="connection_chooser_message">Select the account you wish to authorize. Note that your posts will be shared to the selected account automatically.</string>
    <string name="icon_and_text_display">Icon &amp; Text</string>
    <string name="icon_only_display">Icon Only</string>
    <string name="text_only_display">Text Only</string>
    <string name="official_buttons_display">Official Buttons</string>
    <string-array name="sharing_button_style_display_array" translatable="false">
        <item>@string/icon_and_text_display</item>
        <item>@string/icon_only_display</item>
        <item>@string/text_only_display</item>
        <item>@string/official_buttons_display</item>
    </string-array>
    <string name="icon_text" translatable="false">icon-text</string>
    <string name="icon" translatable="false">icon</string>
    <string name="text" translatable="false">text</string>
    <string name="official" translatable="false">official</string>
    <string-array name="sharing_button_style_array" translatable="false">
        <item>@string/icon_text</item>
        <item>@string/icon</item>
        <item>@string/text</item>
        <item>@string/official</item>
    </string-array>
    <string name="publicize_official_buttons">Official Buttons</string>
    <string name="publicize_icon_only">Icon Only</string>
    <string name="publicize_icon_and_text"><![CDATA[Icon & Text]]></string>
    <string name="publicize_text_only">Text Only</string>
    <string name="publicize_label" translatable="false">publicize_label</string>
    <string name="publicize_button_style" translatable="false">publicize_button_style</string>
    <string name="site_settings_reblog_and_like_header">Reblog &amp; Like</string>
    <string name="site_settings_like_header">Like</string>
    <string name="site_settings_reblog">Show Reblog Button</string>
    <string name="site_settings_like">Show Like Button</string>
    <string name="manage">Manage</string>
    <string name="sharing_buttons">Sharing buttons</string>
    <string name="more_buttons">"More" Buttons</string>
    <string name="label">Label</string>
    <string name="button_style">Button Style</string>
    <string name="sharing_comment_likes">Comment Likes</string>
    <string name="twitter_username">Twitter Username</string>
    <string name="sharing_sharing_buttons_description">Select which buttons are shown under your posts</string>
    <string name="sharing_more_description">A \"More\" button contains a dropdown which displays sharing buttons</string>
    <string name="sharing_edit_more_buttons">Edit \"More\" Buttons</string>
    <string name="buttons">Buttons</string>
    <string name="visual">Visual</string>
    <string name="sharing_comment_likes_description">Allow all comments to be Liked by you and your readers</string>
    <string name="likes">Likes</string>
    <string name="twitter">Twitter</string>
    <string name="connected">Connected</string>
    <string name="cannot_connect_account_error">The %s connection could not be made because no account was selected.</string>
    <string name="connecting_account">Connecting account</string>
    <string name="sharing_label_message">Change the text of the sharing buttons\' label. This text won\'t appear until you add at least one sharing button.</string>
    <string name="sharing_twitter_message">This will be included in tweets when people share using the Twitter button</string>

    <!--Theme Browser-->
    <string name="current_theme">Current Theme</string>
    <string name="customize">Customize</string>
    <string name="details">Details</string>
    <string name="support">Support</string>
    <string name="active">Active</string>

    <string name="title_activity_theme_support">Themes</string>
    <string name="theme_activate">Activate</string>
    <string name="theme_try_and_customize">Try &amp; Customize</string>
    <string name="theme_view">View</string>
    <string name="theme_details">Details</string>
    <string name="theme_support">Support</string>
    <string name="theme_done">DONE</string>
    <string name="theme_manage_site">MANAGE SITE</string>
    <string name="theme_prompt">Thanks for choosing %1$s</string>
    <string name="theme_by_author_prompt_append"> by %1$s</string>
    <string name="theme_activation_error">Something went wrong. Could not activate theme</string>
    <string name="selected_theme">Selected Theme</string>
    <string name="could_not_load_theme">Could not load theme</string>

    <!--People Management-->
    <string name="people">People</string>
    <string name="edit_user">Edit User</string>
    <string name="role">Role</string>
    <string name="follower_subscribed_since">Since %1$s</string>
    <string name="person_remove_confirmation_title">Remove %1$s</string>
    <string name="user_remove_confirmation_message">If you remove %1$s, that user will no longer be able to access this site, but any content that was created by %1$s will remain on the site.\n\nWould you still like to remove this user?</string>
    <string name="follower_remove_confirmation_message">If removed, this follower will stop receiving notifications about this site, unless they re-follow.\n\nWould you still like to remove this follower?</string>
    <string name="viewer_remove_confirmation_message">If you remove this viewer, he or she will not be able to visit this site.\n\nWould you still like to remove this viewer?</string>
    <string name="person_removed">Successfully removed %1$s</string>
    <string name="invite_people">Invite People</string>
    <string name="invite_names_title">Usernames or Emails</string>
    <string name="invite">Invite</string>
    <string name="button_invite" translatable="false">@string/invite</string>
    <string name="invite_username_not_found">%s: User not found</string>
    <string name="invite_already_a_member">%s: Already a member</string>
    <string name="invite_already_following">%s: Already following</string>
    <string name="invite_user_blocked_invites">%s: User blocked invites</string>
    <string name="invite_invalid_email">%s: Invalid email</string>
    <string name="invite_message_title">Custom Message</string>
    <string name="invite_message_remaining_zero">0 characters remaining</string>
    <string name="invite_message_remaining_one">1 character remaining</string>
    <string name="invite_message_remaining_other">%d characters remaining</string>
    <string name="invite_message_info">(Optional) You can enter a custom message of up to 500 characters that will be included in the invitation to the user(s).</string>
    <string name="invite_message_usernames_limit">Invite up to 10 email addresses and/or WordPress.com usernames. Those needing a username will be sent instructions on how to create one.</string>
    <string name="invite_error_no_usernames">Please add at least one username</string>
    <string name="invite_error_invalid_usernames_one">Cannot send: A username or email is invalid</string>
    <string name="invite_error_invalid_usernames_multiple">Cannot send: There are invalid usernames or emails</string>
    <string name="invite_error_sending">An error occurred while trying to send the invite!</string>
    <string name="invite_error_some_failed">Invite sent but error(s) occurred!</string>
    <string name="invite_error_for_username">%1$s: %2$s</string>
    <string name="invite_sent">Invite sent successfully</string>

    <string name="people_dropdown_item_team">Team</string>
    <string name="people_dropdown_item_followers">Followers</string>
    <string name="people_dropdown_item_email_followers">Email Followers</string>
    <string name="people_dropdown_item_viewers">Viewers</string>
    <string name="people_empty_list_filtered_users">You don\'t have any users yet.</string>
    <string name="people_empty_list_filtered_followers">You don\'t have any followers yet.</string>
    <string name="people_empty_list_filtered_email_followers">You don\'t have any email followers yet.</string>
    <string name="people_empty_list_filtered_viewers">You don\'t have any viewers yet.</string>
    <string name="people_fetching">Fetching users…</string>
    <string name="title_follower">Follower</string>
    <string name="title_email_follower">Email Follower</string>

    <string name="role_follower">Follower</string>
    <string name="role_viewer">Viewer</string>

    <!--Plugins-->
    <string name="plugins">Plugins</string>
    <string name="plugin_byline">by %s</string>
    <string name="plugin_active">Active</string>
    <string name="plugin_inactive">Inactive</string>
    <string name="plugin_autoupdates_on">Autoupdates on</string>
    <string name="plugin_autoupdates_off">Autoupdates off</string>
    <string name="plugin_detail_label_state_active">Active</string>
    <string name="plugin_detail_label_state_autoupdates">Autoupdates</string>
    <string name="plugin_not_found">An error occurred when accessing this plugin</string>
    <string name="plugin_version">Version %s</string>
    <string name="plugin_installed_version">Version %s installed</string>
    <string name="plugin_installed">Installed</string>
    <string name="plugin_install">Install</string>
    <string name="plugin_available_version">Version %s is available</string>
    <string name="plugin_updated_successfully">Successfully updated %s</string>
    <string name="plugin_installed_successfully">Successfully installed %s</string>
    <string name="plugin_updated_failed">Error updating %s.</string>
    <string name="plugin_updated_failed_detailed">Error updating %1$s: %2$s</string>
    <string name="plugin_removed_successfully">Successfully removed %s</string>
    <string name="plugin_remove_failed">Error removing %s</string>
    <string name="plugin_installed_failed">Error installing %s</string>
    <string name="plugin_configuration_failed">An error occurred while configuring the plugin: %s</string>
    <string name="plugin_btn_remove">Remove Plugin</string>
    <string name="plugin_disable_progress_dialog_message">Disabling %s&#8230;</string>
    <string name="plugin_remove_progress_dialog_message">Removing %s&#8230;</string>
    <string name="plugin_remove_dialog_title">Remove Plugin</string>
    <string name="plugin_remove_dialog_message">Are you sure you want to remove %1$s from %2$s?\n\nThis will deactivate the plugin and delete all associated files and data.</string>
    <string name="plugin_fetch_error">Unable to load plugins</string>
    <string name="plugin_search_error">Unable to search plugins</string>
    <string name="plugin_manage">Manage</string>
    <string name="plugin_see_all">See All</string>
    <string name="plugins_empty_search_list">No matches</string>

    <string name="plugin_caption_installed" translatable="false">@string/plugin_installed</string>
    <string name="plugin_caption_popular">Popular</string>
    <string name="plugin_caption_new">New</string>
    <string name="plugin_caption_search">Search Plugins</string>

    <string name="wordpress_dot_org_plugin_page">WordPress.org Plugin page</string>
    <string name="plugin_home_page">Plugin homepage</string>
    <string name="plugin_settings">Settings</string>
    <string name="plugin_description">Description</string>
    <string name="plugin_installation">Installation</string>
    <string name="plugin_whatsnew">What\'s New</string>
    <string name="plugin_faq">Frequently Asked Questions</string>
    <string name="plugin_read_reviews">Read Reviews</string>
    <string name="plugin_num_ratings">%s ratings</string>
    <string name="plugin_num_downloads">%s downloads</string>
    <string name="plugin_empty_text">None provided</string>
    <string name="plugin_needs_update">Needs update</string>

    <string name="plugin_one_stars">1 stars</string>
    <string name="plugin_two_stars">2 stars</string>
    <string name="plugin_three_stars">3 stars</string>
    <string name="plugin_four_stars">4 stars</string>
    <string name="plugin_five_stars">5 stars</string>

    <string name="plugin_info_version">Version</string>
    <string name="plugin_info_lastupdated">Last Updated</string>
    <string name="plugin_info_requires_version">Requires WordPress Version</string>
    <string name="plugin_info_your_version">Your WordPress Version</string>

    <string name="plugin_icon_content_description">Plugin icon</string>
    <string name="plugin_update_available_icon_content_description">Update available</string>
    <string name="plugin_external_link_icon_content_description">External link</string>
    <string name="plugin_chevron_icon_content_description">Toggle text</string>

    <!--My profile-->
    <string name="my_profile">My Profile</string>
    <string name="first_name">First name</string>
    <string name="last_name">Last name</string>
    <string name="public_display_name">Public display name</string>
    <string name="public_display_name_hint">Display name will default to your username if it is not set</string>
    <string name="about_me">About me</string>
    <string name="about_me_hint">A few words about you…</string>
    <string name="start_over">Start Over</string>
    <string name="site_settings_start_over_hint">Start your site over</string>
    <string name="start_over_email_subject">Start over with site %s</string>
    <string name="start_over_email_body">I want to start over with the site %s</string>
    <string name="start_over_email_intent_error">Unable to send an email</string>
    <string name="let_us_help">Let Us Help</string>
    <string name="start_over_text">If you want a site but don\'t want any of the posts and pages you have now, our support team can delete your posts, pages, media and comments for you.\n\nThis will keep your site and URL active, but give you a fresh start on your content creation. Just contact us to have your current content cleared out.</string>
    <string name="contact_support">Contact support</string>
    <string name="confirm_delete_site">Confirm Delete Site</string>
    <string name="confirm_delete_site_prompt">Please type in %1$s in the field below to confirm. Your site will then be gone forever.</string>
    <string name="site_settings_export_content_title">Export content</string>
    <string name="error_deleting_site">Error deleting site</string>
    <string name="error_deleting_site_summary">There was an error in deleting your site. Please contact support for more assistance</string>
    <string name="primary_domain">Primary Domain</string>
    <string name="domain_removal">Domain Removal</string>
    <string name="domain_removal_summary">Be careful! Deleting your site will also remove your domain(s) listed below.</string>
    <string name="domain_removal_hint">The domains that will not work once you remove your site</string>
    <string name="keep_your_content">Keep Your Content</string>
    <string name="export_site_summary">If you are sure, please be sure to take the time and export your content now. It can not be recovered in the future.</string>
    <string name="export_site_hint">Export your site to an XML file</string>
    <string name="delete_site_warning_title">Delete site?</string>
    <string name="delete_site_summary">This action can not be undone. Deleting your site will remove all content, contributors, and domains from the site.</string>
    <string name="delete_site_warning">All your posts, images, and data will be deleted. And this site’s address (%s) will be lost.</string>
    <string name="delete_site_warning_subtitle">Be careful! Once a site is deleted, it cannot be recovered. Please be sure before you proceed.</string>
    <string name="delete_site_hint">Delete site</string>
    <string name="delete_site_progress">Deleting site…</string>
    <string name="purchases_request_error">Something went wrong. Could not request purchases.</string>
    <string name="premium_upgrades_title">Premium Upgrades</string>
    <string name="premium_upgrades_message">You have active premium upgrades on your site. Please cancel your upgrades prior to deleting your site.</string>
    <string name="show_purchases">Show purchases</string>
    <string name="checking_purchases">Checking purchases</string>

    <!--Account Settings-->
    <string name="account_settings">Account Settings</string>
    <string name="pending_email_change_snackbar">Click the verification link in the email sent to %1$s to confirm your new address</string>
    <string name="primary_site">Primary site</string>
    <string name="web_address">Web Address</string>
    <string name="web_address_dialog_hint">Shown publicly when you comment.</string>
    <string name="exporting_content_progress">Exporting content…</string>
    <string name="export_email_sent">Export email sent!</string>
    <string name="export_your_content">Export your content</string>
    <string name="export_your_content_message">Your posts, pages, and settings will be emailed to you at %s.</string>

    <!-- Plans -->
    <string name="plan">Plan</string>
    <string name="plans">Plans</string>
    <string name="plans_loading_error">Unable to load plans</string>
    <string name="plans_manage">Manage your plan at\nWordPress.com/plans</string>
    <string name="enter_your_password_instead">Enter your password instead</string>

    <!-- Plans business post-purchase -->
    <string name="plans_post_purchase_title_intro">It\'s all yours, way to go!</string>
    <string name="plans_post_purchase_text_intro">Your site is doing somersaults in excitement! Now explore your site\'s new features and choose where you\'d like to begin.</string>
    <string name="plans_post_purchase_title_customize">Customize Fonts &amp; Colors</string>
    <string name="plans_post_purchase_text_customize">You now have access to custom fonts, custom colors, and custom CSS editing capabilities.</string>
    <string name="plans_post_purchase_button_customize">Customize my Site</string>
    <string name="plans_post_purchase_title_video">Bring posts to life with video</string>
    <string name="plans_post_purchase_text_video">You can upload and host videos on your site with VideoPress and your expanded media storage.</string>
    <string name="plans_post_purchase_button_video">Start new post</string>
    <string name="plans_post_purchase_title_themes">Find a perfect, Premium theme</string>
    <string name="plans_post_purchase_text_themes">You now have unlimited access to Premium themes. Preview any theme on your site to get started.</string>
    <string name="plans_post_purchase_button_themes">Browse Themes</string>

    <!-- gravatar -->
    <string name="gravatar_tip">New! Tap your Gravatar to change it!</string>
    <string name="error_cropping_image">Error cropping the image</string>
    <string name="error_locating_image">Error locating the cropped image</string>
    <string name="error_refreshing_gravatar">Error reloading your Gravatar</string>
    <string name="error_updating_gravatar">Error updating your Gravatar</string>
    <string name="gravatar_camera_and_media_permission_required">Permissions required in order to select or capture a photo</string>

    <!-- Editor -->
    <string name="discard">Discard</string>
    <string name="edit">Edit</string>
    <string name="tap_to_try_again">Tap to try again!</string>
    <string name="uploading">Uploading…</string>
    <string name="uploading_gallery_placeholder">Uploading gallery…</string>
    <string name="add_media_progress">Adding media</string>

    <string name="alert_insert_image_html_mode">Can\'t insert media directly in HTML mode. Please switch back to visual mode.</string>
    <string name="alert_action_while_uploading">You are currently uploading media. Please wait until this completes.</string>
    <string name="alert_error_adding_media">An error occurred while inserting media</string>

    <string name="stop_upload_dialog_title">Stop uploading?</string>

    <string name="image_settings_dismiss_dialog_title">Discard unsaved changes?</string>
    <string name="image_settings_save_toast">Changes saved</string>

    <string name="image_caption">Caption</string>
    <string name="image_alt_text">Alt text</string>
    <string name="image_link_to">Link to</string>
    <string name="image_width">Width</string>

    <!-- Editor: Accessibility - format bar button descriptions -->
    <string name="format_bar_description_media">Media</string>
    <string name="format_bar_description_heading">Heading</string>
    <string name="format_bar_description_list">List</string>
    <string name="format_bar_description_ol">Ordered List</string>
    <string name="format_bar_description_ul">Unordered List</string>
    <string name="format_bar_description_quote">Block Quote</string>
    <string name="format_bar_description_bold">Bold</string>
    <string name="format_bar_description_italic">Italic</string>
    <string name="format_bar_description_link">Link</string>
    <string name="format_bar_description_underline">Underline</string>
    <string name="format_bar_description_strike">Strikethrough</string>
    <string name="format_bar_description_horizontal_rule">Horizontal Rule</string>
    <string name="format_bar_description_more">Read More</string>
    <string name="format_bar_description_page">Page Break</string>
    <string name="format_bar_description_html">HTML</string>
    <string name="format_bar_description_ellipsis_collapse">Collapse Toolbar</string>
    <string name="format_bar_description_ellipsis_expand">Expand Toolbar</string>
    <string name="visual_editor">Visual editor</string>
    <string name="image_thumbnail">Image thumbnail</string>

    <!-- Editor: Errors -->
    <string name="editor_failed_uploads_switch_html">Some media uploads have failed. You can\'t switch to HTML mode
        in this state. Remove all failed uploads and continue?</string>
    <string name="editor_toast_invalid_path">Invalid file path</string>
    <string name="editor_toast_changes_saved">Changes saved</string>
    <string name="editor_toast_uploading_please_wait">You are currently uploading media. Please wait until this completes.</string>
    <string name="editor_toast_failed_uploads">Some media uploads have failed. You can\'t save or publish
        your post in this state. Would you like to remove all failed media?</string>
    <string name="editor_remove_failed_uploads">Remove failed uploads</string>
    <string name="error_all_media_upload_canceled">All media uploads have been cancelled due to an unknown error. Please retry uploading</string>

    <string name="photo_picker_title">Choose photo</string>
    <string name="photo_picker_choose_photo">Choose photo from device</string>
    <string name="photo_picker_choose_video">Choose video from device</string>
    <string name="photo_picker_capture_photo">Take photo</string>
    <string name="photo_picker_capture_video">Take video</string>
    <string name="photo_picker_soft_ask_label">%s needs permissions to access your photos</string>
    <string name="photo_picker_soft_ask_allow">Allow</string>
    <string name="photo_picker_soft_ask_permissions_denied">%1$s was denied access to your photos. To fix this, edit your permissions and turn on %2$s.</string>

    <!-- E-mail verification reminder dialog -->
    <string name="toast_saving_post_as_draft">Saving post as draft</string>
    <string name="toast_verification_email_sent">Verification email sent, check your inbox</string>
    <string name="toast_verification_email_send_error">Error sending verification email. Are you already verified?</string>
    <string name="editor_confirm_email_prompt_title">Please confirm your email address</string>
    <string name="editor_confirm_email_prompt_message">We sent you an email when you first signed up. Please open the message and click the blue button to enable publishing.</string>
    <string name="editor_confirm_email_prompt_message_with_email">We sent an email to %s when you first signed up. Please open the message and click the blue button to enable publishing.</string>
    <string name="editor_confirm_email_prompt_negative">Resend Email</string>

    <!-- smart toasts -->
    <string name="smart_toast_photo_long_press">Tap and hold to select multiple photos</string>
    <string name="smart_toast_comments_long_press">Tap and hold to select multiple comments</string>

    <!-- permissions -->
    <string name="button_edit_permissions">Edit permissions</string>
    <string name="permissions_denied_title">It looks like you turned off permissions required for this feature</string>
    <string name="permissions_denied_message">To change this, edit your permissions and make sure %s is enabled</string>
    <string name="permission_storage">Storage</string>
    <string name="permission_camera">Camera</string>
    <string name="permission_location">Location</string>

    <!-- Video Optimization -->
    <string name="video_optimization_in_progress">Optimizing your video&#8230;</string>
    <string name="video_optimization_generic_error_message">An error occurred while compressing your video. Using the original file.</string>

    <!-- Image Optimization promo -->
    <string name="turn_on">Turn on</string>
    <string name="leave_off">Leave off</string>
    <string name="image_optimization_promo_title">Turn on image optimization?</string>
    <string name="image_optimization_promo_desc">Image optimization shrinks images for quicker uploading.\n\nYou can change this any time in site settings.</string>

    <!-- Login -->
    <string name="log_in">Log In</string>
    <string name="login_promo_text_onthego">Publish from the park. Blog from the bus. Comment from the café. WordPress goes where you go.</string>
    <string name="login_promo_text_realtime">Watch readers from around the world read and interact with your site — in realtime.</string>
    <string name="login_promo_text_anytime">Catch up with your favorite sites and join the conversation anywhere, any time.</string>
    <string name="login_promo_text_notifications">Your notifications travel with you — see comments and likes as they happen.</string>
    <string name="login_promo_text_jetpack">Manage your Jetpack-powered site on the go — you\'ve got WordPress in your pocket.</string>
    <string name="enter_email_wordpress_com">Log in to WordPress.com using an email address to manage all your WordPress sites.</string>
    <string name="next">Next</string>
    <string name="open_mail">Open mail</string>
    <string name="enter_site_address_instead">Log in by entering your site address.</string>
    <string name="enter_username_instead">Log in with your username.</string>
    <string name="enter_the_address_of_your_wordpress_site">Enter the address of your WordPress site</string>
    <string name="enter_verification_code">Almost there! Please enter the verification code from your Authenticator app.</string>
    <string name="enter_verification_code_sms">We sent a text message to the phone number ending in %s. Please enter the verification code in the SMS.</string>
    <string name="login_text_otp">Text me a code instead.</string>
    <string name="login_text_otp_another">Text me another code instead.</string>
    <string name="requesting_otp">Requesting a verification code via SMS.</string>
    <string name="email_not_registered_wpcom">Hmm, we can\'t find a WordPress.com account connected to this email address. Try the link below to log in using your site address.</string>
    <string name="password_incorrect">It looks like this password is incorrect. Please double check your information and try again.</string>
    <string name="login_magic_links_label">We\'ll email you a magic link that\'ll log you in instantly, no password needed. Hunt and peck no more!</string>
    <string name="login_magic_links_sent_label">Your magic link is on its way! Check your email on this device and tap the link in the email you received from WordPress.com.</string>
    <string name="login_magic_links_sent_description">Magic link sent illustration</string>
    <string name="login_magic_link_email_requesting">Requesting log-in email</string>
    <string name="enter_wpcom_password">Enter your WordPress.com password.</string>
    <string name="enter_wpcom_password_google">To proceed with this Google account, please provide the matching WordPress.com password. This will be asked only once.</string>
    <string name="connect_more">Connect Another Site</string>
    <string name="connect_site">Connect Site</string>
    <string name="login_continue">Continue</string>
    <string name="login_already_logged_in_wpcom">Already logged in to WordPress.com</string>
    <string name="login_username_at">\@%s</string>
    <string name="enter_site_address">Enter the address of your WordPress site you\'d like to connect.</string>
    <string name="enter_site_address_share_intent">Enter the address of your WordPress site you\'d like to share the content to.</string>
    <string name="login_site_address">Site address</string>
    <string name="login_site_address_help">Need help finding your site address?</string>
    <string name="login_site_address_help_title">What\'s my site address?</string>
    <string name="login_site_address_help_content">Your site address appears in the bar at the top of the screen when you visit your site in Chrome.</string>
    <string name="login_site_address_more_help">Need more help?</string>
    <string name="login_checking_site_address">Checking site address</string>
    <string name="login_error_while_adding_site">Error while adding site. Error code: %s</string>
    <string name="login_log_in_for_deeplink">Log in to WordPress.com to access the post.</string>
    <string name="login_log_in_for_share_intent">Log in to WordPress.com to share the content.</string>
    <string name="login_empty_site_url">Please enter a site address</string>
    <string name="login_empty_username">Please enter a username</string>
    <string name="login_empty_password">Please enter a password</string>
    <string name="login_empty_2fa">Please enter a verification code</string>
    <string name="login_email_client_not_found">Can\'t detect your email client app</string>
    <string name="login_logged_in_as">Logged in as</string>
    <string name="login_epilogue_mysites_one">My site</string>
    <string name="login_epilogue_mysites_other">My sites</string>
    <string name="login_google_button_suffix">Log in with Google.</string>
    <string name="login_error_button">Close</string>
    <string name="login_error_email_not_found">The Google account \'%s\' doesn\'t match any existing account on WordPress.com.</string>
    <string name="login_error_generic">There was some trouble connecting with the Google account.</string>
    <string name="login_error_generic_start">Google login could not be started.</string>
    <string name="login_error_suffix">\nMaybe try a different account?</string>

    <!-- Signup -->
    <string name="sign_up">Sign Up for WordPress.com</string>
    <string name="signup_creating_account">Creating account&#8230;</string>
    <string name="signup_email_error_generic">There was some trouble checking the email address.</string>
    <string name="signup_email_header">To create your new WordPress.com account, please enter your email address.</string>
    <string name="signup_epilogue_error_avatar">There was some trouble uploading your avatar.</string>
    <string name="signup_epilogue_error_avatar_view">Your avatar has been uploaded and will be available shortly.</string>
    <string name="signup_epilogue_error_generic">There was some trouble updating your account. You can retry or revert your changes to continue.</string>
    <string name="signup_epilogue_error_button_negative">Revert</string>
    <string name="signup_epilogue_error_button_positive">Retry</string>
    <string name="signup_epilogue_heading">New account</string>
    <string name="signup_epilogue_hint_display">Display Name</string>
    <string name="signup_epilogue_hint_password">Password (optional)</string>
    <string name="signup_epilogue_hint_password_detail">You can always log in with a magic link like the one you just used, but you can also set up a password if you prefer.</string>
    <string name="signup_epilogue_hint_username">Username</string>
    <string name="signup_magic_link_error">There was some trouble sending the email.  You can retry now or close and try again later.</string>
    <string name="signup_magic_link_error_button_negative">Close</string>
    <string name="signup_magic_link_error_button_positive">Retry</string>
    <string name="signup_magic_link_message">We sent you a magic signup link! Check your email on this device, and tap the link in the email to finish signing up.</string>
    <string name="signup_magic_link_progress">Sending email</string>
    <string name="signup_terms_of_service_text">By signing up, you agree to our %1$sTerms of Service%2$s.</string>
    <string name="signup_updating_account">Updating account&#8230;</string>
    <string name="signup_user_exists">Email already exists on WordPress.com.\nProceeding with login.</string>
    <string name="signup_with_email_button">Sign Up with Email</string>
    <string name="signup_with_google_button">Sign Up with Google</string>
    <string name="content_description_add_avatar">Add avatar</string>

    <string name="username_changer_action">Save</string>
    <string name="username_changer_dismiss_button_positive">Discard</string>
    <string name="username_changer_dismiss_message">Discard changing username?</string>
    <string name="username_changer_error_generic">An error occurred while retrieving username suggestions.</string>
    <string name="username_changer_error_none">No usernames are suggested from %1$s%2$s%3$s. Please enter more letters or numbers to get suggestions.</string>
    <string name="username_changer_header">Your current username is %1$s%2$s%3$s. With few exceptions, others will only ever see your display name, %4$s%5$s%6$s.</string>
    <string name="username_changer_hint">Type to get more suggestions</string>
    <string name="username_changer_title">Change username</string>

    <string name="google_error_timeout">Google took too long to respond. You may need to wait until you have a stronger internet connection.</string>

    <!-- Site Creation notifications -->
    <string name="notification_site_creation_title_success">Site created!</string>
    <string name="notification_site_creation_created">Tap to continue.</string>
    <string name="notification_site_creation_title_in_progress">Creating site…</string>
    <string name="notification_site_creation_step_creating">Step 1 of 4</string>
    <string name="notification_site_creation_step_fetching">Step 2 of 4</string>
    <string name="notification_site_creation_step_tagline">Step 3 of 4</string>
    <string name="notification_site_creation_step_theme">Step 4 of 4</string>
    <string name="notification_site_creation_title_stopped">Site creation stopped</string>
    <string name="notification_site_creation_failed">An error has occurred.</string>

    <!-- Login notifications -->
    <string name="notification_login_title_success">Logged in!</string>
    <string name="notification_logged_in">Tap to continue.</string>
    <string name="notification_login_title_in_progress">Login in progress…</string>
    <string name="notification_logging_in">Please wait while logging in.</string>
    <string name="notification_login_title_stopped">Login stopped</string>
    <string name="notification_error_wrong_password">Please double check your password to continue.</string>
    <string name="notification_2fa_needed">Please provide an authentication code to continue.</string>
    <string name="notification_login_failed">An error has occurred.</string>
    <string name="change_photo">Change photo</string>

    <!-- Site Creation -->
    <string name="site_creation_title">Create New Site</string>
    <string name="site_creation_label_category_title">Step 1 of 4</string>
    <string name="site_creation_label_category">What kind of site do you need?\nChoose an option below:</string>
    <string name="site_creation_title_blog">Start with a Blog</string>
    <string name="site_creation_subtitle_blog">To share your ideas, stories and photographs with your followers.</string>
    <string name="site_creation_title_website">Start with a Website</string>
    <string name="site_creation_subtitle_website">To promote your business or brand and connect with your audience.</string>
    <string name="site_creation_title_portfolio">Start with a Portfolio</string>
    <string name="site_creation_subtitle_portfolio">To present your creative projects in a visual showcase.</string>
    <string name="site_creation_label_theme_selection_title">Step 2 of 4</string>
    <string name="site_creation_label_theme_selection">Get started fast with one of our popular themes. Once your site is created, you can browse and choose from hundreds more.</string>
    <string name="site_creation_label_theme_loading">Please wait while loading themes</string>
    <string name="site_creation_label_site_details_title">Step 3 of 4</string>
    <string name="site_creation_label_site_details">Tell us more about what you\'re creating. What\'s the title and tagline?</string>
    <string name="site_creation_label_domain_selection_title">Step 4 of 4</string>
    <string name="site_creation_label_domain_selection">Pick an available \"yourname.wordpress.com\" address to let people find you on the web.</string>
    <string name="site_creation_domain_keywords_hint">Type a keyword for more ideas</string>
    <string name="site_creation_domain_finish_button">Create site</string>
    <string name="site_creation_title_hint">Site title</string>
    <string name="site_creation_tagline_hint">Site tagline (optional)</string>
    <string name="site_creation_tagline_helper">The tagline is a short line of text shown right below the title in most themes, and act as site metadata on search engines.</string>
    <string name="site_creation_empty_site_title">Please enter a site title</string>
    <string name="site_creation_creating_laying_foundation">Laying site foundation…</string>
    <string name="site_creation_creating_fetching_info">Retrieving site information…</string>
    <string name="site_creation_creating_configuring_content">Configuring site content…</string>
    <string name="site_creation_creating_configuring_theme">Configuring site style…</string>
    <string name="site_creation_creating_preparing_frontend">Preparing frontend…</string>
    <string name="site_creation_creating_failed">Something went wrong&#8230;</string>
    <string name="site_creation_creating_failed_extended">A parliament of owls distracted our servers with their superior oratory skills</string>
    <string name="site_creation_creating_retry">Try again</string>
    <string name="site_creation_creating_modal">Please wait until site creation is completed.</string>
    <string name="site_creation_epilogue_congrats">Congratulations!\nYour site is ready.</string>
    <string name="site_creation_epilogue_configure">Configure</string>
    <string name="site_creation_epilogue_write">Write first post</string>
    <string name="site_creation_content_description_confetti">Site creation completed successfully!</string>

</resources><|MERGE_RESOLUTION|>--- conflicted
+++ resolved
@@ -328,15 +328,12 @@
     <string name="pages_fetching">Fetching pages…</string>
     <string name="toast_err_post_uploading">Unable to open post while it\'s uploading</string>
     <string name="dialog_confirm_cancel_post_media_uploading">Are you sure? Deleting this post will also cancel the media upload.</string>
-<<<<<<< HEAD
     <string name="dialog_confirm_delete_post">This post will be deleted and sent to Trash</string>
     <string name="dialog_confirm_delete_page">This page will be deleted and sent to Trash</string>
-=======
     <string name="dialog_confirm_publish_title">Ready to Publish?</string>
     <string name="dialog_confirm_publish_message_post">This post will be published immediately.</string>
     <string name="dialog_confirm_publish_message_page">This page will be published immediately.</string>
     <string name="dialog_confirm_publish_yes">Publish now</string>
->>>>>>> 03ede7e8
 
     <!-- reload drop down -->
     <string name="loading">Loading…</string>
