<?xml version="1.0" encoding="utf-8"?>
<resources xmlns:tools="http://schemas.android.com/tools">

    <string name="app_name" translatable="false">WordPress</string>

    <!-- account setup -->
    <string name="xmlrpc_missing_method_error">Couldn\'t connect. Required XML-RPC methods are missing on the server.</string>
    <string name="xmlrpc_post_blocked_error">Couldn\'t connect. Your host is blocking POST requests, and the app needs
        that in order to communicate with your site. Contact your host to solve this problem.</string>
    <string name="xmlrpc_endpoint_forbidden_error">Couldn\'t connect. We received a 403 error when trying to access your
        site XMLRPC endpoint. The app needs that in order to communicate with your site. Contact your host to solve
        this problem.</string>
    <string name="no_network_title">No network available</string>
    <string name="no_network_message">There is no network available</string>
    <string name="sign_out_wpcom_confirm_with_changes">You have changes to posts that haven’t been uploaded to your site. Logging out now will delete those changes from your device. Log out anyway?</string>
    <string name="sign_out_wpcom_confirm_with_no_changes">Log out of WordPress?</string>

    <!-- form labels -->
    <string name="select_categories">Select categories</string>
    <string name="tags_separate_with_commas">Separate tags with commas</string>
    <string name="post_content">Content (tap to add text and media)</string>
    <string name="max_thumbnail_px_size">Maximum Image Size</string>
    <string name="image_quality">Image Quality</string>
    <string name="max_video_resolution">Maximum Video Size</string>
    <string name="video_quality">Video Quality</string>
    <string name="password">Password</string>

    <!-- comment form labels -->
    <string name="anonymous">Anonymous</string>

    <!-- Screen titles -->
    <string name="release_notes_screen_title">Release notes</string>
    <string name="license_screen_title">License</string>
    <string name="help_screen_title">Help and Support</string>
    <string name="notif_settings_screen_title">Notification settings</string>
    <string name="my_site_section_screen_title">My site</string>
    <string name="me_section_screen_title">Me</string>
    <string name="reader_screen_title">Reader</string>
    <string name="notifications_screen_title">Notifications</string>
    <string name="publicize_buttons_screen_title">Sharing buttons</string>
    <string name="media_settings_screen_title">File details</string>
    <string name="person_detail_screen_title">Person detail</string>
    <string name="login_epilogue_screen_title">Logged in as</string>
    <string name="login_prologue_screen_title">Login</string>
    <string name="signup_epilogue_screen_title">New account</string>
    <string name="share_intent_screen_title">Pick site</string>
    <string name="edit_photo_screen_title">Edit Photo</string>
    <string name="notif_detail_screen_title">Notification detail %s</string>

    <!-- default strings -->
    <string name="wordpress" translatable="false">WordPress</string>

    <!-- general strings -->
    <string name="posts">Posts</string>
    <string name="sites">Sites</string>
    <string name="media">Media</string>
    <string name="video">Video</string>
    <string name="themes">Themes</string>
    <string name="about_the_app">About the app</string>
    <string name="username">Username</string>
    <string name="cancel">Cancel</string>
    <string name="save">Save</string>
    <string name="keep_editing">Keep editing</string>
    <string name="add">Add</string>
    <string name="remove">Remove</string>
    <string name="removed">Removed</string>
    <string name="search">Search</string>
    <string name="show">Show</string>
    <string name="hide">Hide</string>
    <string name="select_all">Select all</string>
    <string name="deselect_all">Deselect all</string>
    <string name="sure_to_remove_account">Remove this site from the app?</string>
    <string name="yes">Yes</string>
    <string name="no">No</string>
    <string name="error">Error</string>
    <string name="connection_error">Connection error</string>
    <string name="connection_to_server_lost">The connection to the server was lost</string>
    <string name="category_refresh_error">Category refresh error</string>
    <string name="incorrect_credentials">Incorrect username or password.</string>
    <string name="cancel_edit">Cancel edit</string>
    <string name="gallery_error">The media item couldn\'t be retrieved</string>
    <string name="refresh">Refresh</string>
    <string name="report_bug">Report bug</string>
    <string name="blog_not_found">An error occurred when accessing this blog</string>
    <string name="post_not_found">An error occurred when loading the post. Refresh your posts and try again.</string>
    <string name="sign_in">Log in</string>
    <string name="signing_out">Logging out…</string>
    <string name="sign_in_wpcom">Log in to WordPress.com</string>
    <string name="learn_more">Learn more</string>
    <string name="uploading_post">Uploading \"%s\"</string>
    <string name="language">Language</string>
    <string name="interface_language">Interface Language</string>
    <string name="signout">Log out</string>
    <string name="undo">Undo</string>
    <string name="never">Never</string>
    <string name="unknown">Unknown</string>
    <string name="off">Off</string>
    <string name="could_not_load_page">Could not load page</string>
    <string name="send">Send</string>
    <string name="swipe_for_more">Swipe for more</string>
    <string name="confirm">Confirm</string>
    <string name="cant_open_url">Unable to open the link</string>
    <string name="retry">Retry</string>
    <string name="invalid_ip_or_range">Invalid IP or IP range</string>
    <string name="copy">Copy</string>
    <string name="error_please_choose_browser">Error opening the default web browser. Please choose another app:</string>
    <string name="delete_yes">Delete</string>
    <string name="add_count">Add %d</string>
    <string name="preview_count">Preview %d</string>
    <string name="write_post">Write Post</string>
    <string name="dismiss">dismiss</string>
    <string name="exit">exit</string>

    <string name="button_not_now">Not now</string>

    <string name="latitude_longitude">%1$f, %2$f</string>
    <string name="author_name_blog_name">%1$s, %2$s</string>
    <string name="at_username">\@%s</string>

    <!-- CAB -->
    <string name="cab_selected">%d selected</string>

    <!-- Media  -->
    <string name="media_all">All</string>
    <string name="media_images">Images</string>
    <string name="media_documents">Documents</string>
    <string name="media_videos">Videos</string>
    <string name="media_audio">Audio</string>
    <string name="media_gallery_column_count_single">1 column</string>
    <string name="media_gallery_column_count_multi">%d columns</string>
    <string name="media_gallery_type_thumbnail_grid">Thumbnail grid</string>
    <string name="media_gallery_type_squares">Squares</string>
    <string name="media_gallery_type_tiled">Tiled</string>
    <string name="media_gallery_type_circles">Circles</string>
    <string name="media_gallery_type_slideshow">Slideshow</string>
    <string name="media_insert_title">Add multiple photos</string>
    <string name="media_insert_individually">Add individually</string>
    <string name="media_insert_as_gallery">Add as gallery</string>
    <string name="media_downloading">Saving media to this device</string>
    <string name="wp_media_title">WordPress media</string>
    <string name="pick_photo">Select photo</string>
    <string name="pick_video">Select video</string>
    <string name="capture_or_pick_photo">Capture or select photo</string>
    <string name="reader_toast_err_get_post">Unable to retrieve this post</string>
    <string name="media_error_no_permission">You don\'t have permission to view the media library</string>
    <string name="media_error_no_permission_upload">You don\'t have permission to upload media to the site</string>
    <string name="media_error_http_too_large_photo_upload">Image too large to upload. Try changing Optimize Images in your app\'s settings</string>
    <string name="media_error_http_too_large_video_upload">Video too large to upload</string>
    <string name="media_error_exceeds_php_filesize">File exceeds the maximum upload size for this site</string>
    <string name="media_error_exceeds_memory_limit">File too large to be uploaded on this site</string>
    <string name="media_error_internal_server_error">Upload error. Try changing Optimize Images in your app\'s settings</string>
    <string name="media_error_timeout">Server took too long to respond</string>
    <string name="share_media_permission_required">Permissions required in order to share images or videos</string>
    <string name="media_fetching">Fetching media…</string>
    <string name="media_upload_error">Media upload error occurred</string>
    <string name="media_generic_error">Media error occurred</string>
    <string name="media_space_used">%1$s used</string>

    <string name="media_upload_state_queued">Queued</string>
    <string name="media_upload_state_uploading">Uploading</string>
    <string name="media_upload_state_deleting">Deleting</string>
    <string name="media_upload_state_deleted">Deleted</string>
    <string name="media_upload_state_failed">Upload Failed</string>
    <string name="media_upload_state_uploaded">Uploaded</string>

    <string name="media_encoder_quality_80">Low</string>
    <string name="media_encoder_quality_85">Medium</string>
    <string name="media_encoder_quality_90">High</string>
    <string name="media_encoder_quality_95">Very High</string>
    <string name="media_encoder_quality_100">Maximum</string>

    <!-- Edit Media -->
    <string name="media_edit_title_text">Title</string>
    <string name="media_edit_caption_text">Caption</string>
    <string name="media_edit_alttext_text">Alt text</string>
    <string name="media_edit_description_text">Description</string>
    <string name="media_edit_link_text">Link to</string>
    <string name="media_edit_link_hint">Open link in a new window/tab</string>
    <string name="media_edit_failure">Failed to update</string>
    <string name="media_edit_file_details_card_caption">File Details</string>
    <string name="media_edit_customize_card_caption">Customize</string>
    <string name="media_edit_url_caption">URL</string>
    <string name="media_edit_filename_caption">File Name</string>
    <string name="media_edit_filetype_caption">File Type</string>
    <string name="media_edit_image_dimensions_caption">Image Dimensions</string>
    <string name="media_edit_video_dimensions_caption">Video Dimensions</string>
    <string name="media_edit_duration_caption">Duration</string>
    <string name="media_edit_upload_date_caption">Upload Date</string>
    <string name="media_edit_copy_url_toast">URL copied to clipboard</string>
    <string name="fab_content_description_preview">Preview</string>

    <!-- Media settings title -->
    <string name="media_title_image_details">Image details</string>
    <string name="media_title_video_details">Video details</string>
    <string name="media_title_audio_details">Audio details</string>
    <string name="media_title_document_details">Document details</string>

    <!-- Delete Media -->
    <string name="cannot_delete_multi_media_items">Some media can\'t be deleted at this time. Try again later.</string>
    <string name="cannot_retry_deleted_media_item">Media has been removed. Delete it from this post?</string>
    <string name="media_empty_list">You don\'t have any media</string>
    <string name="media_empty_search_list">No media matching your search</string>
    <string name="media_empty_image_list">You don\'t have any images</string>
    <string name="media_empty_videos_list">You don\'t have any videos</string>
    <string name="media_empty_documents_list">You don\'t have any documents</string>
    <string name="media_empty_audio_list">You don\'t have any audio</string>
    <string name="media_empty_upload_media">Upload media</string>
    <string name="delete">Delete</string>
    <string name="confirm_delete_media_image">Delete this image?</string>
    <string name="confirm_remove_media_image">Remove this image from the post?</string>
    <string name="confirm_delete_media_video">Delete this video?</string>
    <string name="deleting_media_dlg">Deleting</string>
    <string name="remove_image_from_post">Remove from post</string>

    <!-- themes -->
    <string name="themes_fetching">Fetching themes…</string>

    <string name="theme_activate_button">Activate</string>
    <string name="theme_fetch_failed">Failed to fetch themes</string>
    <string name="theme_no_search_result_found">Sorry, no themes found.</string>

    <!-- link view -->
    <string name="link_enter_url">URL</string>
    <string name="link_enter_url_text">Link text (optional)</string>
    <string name="create_a_link">Create a link</string>

    <!-- page view -->
    <string name="title">Title</string>
    <string name="pages_empty_list_button">Create a page</string>
    <string name="page_settings">Page settings</string>
    <string name="pages">Pages</string>
    <string name="set_parent">Set Parent</string>
    <string name="page_delete_error">There was a problem deleting the page</string>
    <string name="page_status_change_error">There was a problem changing the page status</string>
    <string name="page_parent_change_error">There was a problem changing the page parent</string>
    <string name="page_delete_dialog_message">Are you sure you want to delete page %s?</string>
    <string name="top_level">Top level</string>
    <string name="page_moved_to_draft">Page has been moved to Drafts</string>
    <string name="page_moved_to_trash">Page has been trashed</string>
    <string name="page_moved_to_published">Page has been published</string>
    <string name="page_moved_to_scheduled">Page has been scheduled</string>
    <string name="page_permanently_deleted">Page has been permanently deleted</string>
    <string name="page_parent_changed">Page parent has been changed</string>

    <!-- posts tab -->
    <string name="untitled">Untitled</string>
    <string name="untitled_in_parentheses">(Untitled)</string>
    <string name="local_draft">Local draft</string>
    <string name="post_uploading">Uploading post</string>
    <string name="post_queued">Queued post</string>
    <string name="posts_empty_list">No posts yet. Why not create one?</string>
    <string name="posts_empty_list_button">Create a post</string>
    <string name="empty_list_default">This list is empty</string>
    <string name="posts_published_empty">You haven\'t published any posts yet</string>
    <string name="posts_scheduled_empty">You don\'t have any scheduled posts</string>
    <string name="posts_draft_empty">You don\'t have any draft posts</string>
    <string name="posts_trashed_empty">You don\'t have any binned posts</string>
    <string name="multiple_status_label_delimiter" translatable="false">\u0020·\u0020</string>

    <!-- buttons on post cards -->
    <string name="button_edit">Edit</string>
    <string name="button_publish">Publish</string>
    <string name="button_sync">Sync</string>
    <string name="button_view">View</string>
    <string name="button_preview">Preview</string>
    <string name="button_stats">Stats</string>
    <string name="button_trash">Trash</string>
    <string name="button_delete" translatable="false">@string/delete</string>
    <string name="button_more" translatable="false">@string/more</string>
    <string name="button_discard">Discard</string>
    <string name="button_discard_changes">Discard Changes</string>
    <string name="button_retry">Retry</string>
    <string name="button_move_to_draft">Move to Draft</string>

    <!-- post uploads -->
    <string name="upload_failed_param">Upload failed for \"%s\"</string>

    <string name="media_file_post_singular_mixed_not_uploaded_one_file">1 post with 1 file not uploaded</string>
    <string name="media_file_posts_plural_mixed_not_uploaded_one_file">%1$d posts with 1 file not uploaded</string>
    <string name="media_file_page_singular_mixed_not_uploaded_one_file">1 page with 1 file not uploaded</string>
    <string name="media_file_pages_plural_mixed_not_uploaded_one_file">%1$d pages with 1 file not uploaded</string>
    <string name="media_file_pages_and_posts_mixed_not_uploaded_one_file">%1$d posts / pages with 1 file not uploaded</string>

    <string name="media_file_post_singular_mixed_not_uploaded_files_plural">1 post with %1$d files not uploaded</string>
    <string name="media_file_posts_plural_mixed_not_uploaded_files_plural">%1$d posts with %2$d files not uploaded</string>
    <string name="media_file_page_singular_mixed_not_uploaded_files_plural">1 page with %1$d files not uploaded</string>
    <string name="media_file_pages_plural_mixed_not_uploaded_files_plural">%1$d pages with %2$d files not uploaded</string>
    <string name="media_file_pages_and_posts_mixed_not_uploaded_files_plural">%1$d posts / pages with %2$d files not uploaded</string>

    <string name="media_file_post_singular_only_not_uploaded">1 post not uploaded</string>
    <string name="media_file_posts_plural_only_not_uploaded">%1$d posts not uploaded</string>
    <string name="media_file_page_singular_only_not_uploaded">1 page not uploaded</string>
    <string name="media_file_pages_plural_only_not_uploaded">%1$d pages not uploaded</string>
    <string name="media_file_pages_and_posts_only_not_uploaded">%1$d posts / pages not uploaded</string>

    <string name="media_files_not_uploaded">%d files not uploaded</string>
    <string name="media_files_uploaded">%d files uploaded</string>
    <string name="media_file_not_uploaded">1 file not uploaded</string>
    <string name="media_file_uploaded">1 file uploaded</string>
    <string name="media_files_uploaded_successfully">, %d successfully uploaded</string>
    <string name="media_all_files_uploaded_successfully">%d files uploaded successfully</string>
    <string name="retry_needs_aztec" translatable="false">Retry only available in the Beta editor</string>
    <string name="media_files_uploaded_write_post">Write Post</string>

    <!-- post view -->
    <string name="draft_uploaded">Draft uploaded</string>
    <string name="post_published">Post published</string>
    <string name="post_submitted">Post submitted</string>
    <string name="page_published">Page published</string>
    <string name="post_scheduled">Post scheduled</string>
    <string name="page_scheduled">Page scheduled</string>
    <string name="post_updated">Post updated</string>
    <string name="page_updated">Page updated</string>
    <string name="caption">Caption (optional)</string>
    <string name="horizontal_alignment">Horizontal alignment</string>
    <string name="width">Width</string>
    <string name="featured_in_post">Include image in post content</string>
    <string name="file_not_found">Couldn\'t find the file for upload. Was it deleted or moved?</string>
    <string name="delete_post">Delete post?</string>
    <string name="delete_page">Delete page?</string>
    <string name="posts_fetching">Fetching posts…</string>
    <string name="pages_fetching">Fetching pages…</string>
    <string name="dialog_confirm_publish_title">Ready to Publish?</string>
    <string name="dialog_confirm_publish_message_post">This post will be published immediately.</string>
    <string name="dialog_confirm_publish_message_page">This page will be published immediately.</string>
    <string name="dialog_confirm_publish_yes">Publish now</string>
    <string name="dialog_confirm_delete_permanently_post">Are you sure you\'d like to permanently delete this post?</string>

    <!-- post version sync conflict dialog -->
    <string name="dialog_confirm_load_remote_post_title">Resolve sync conflict</string>
    <string name="dialog_confirm_load_remote_post_body">This post has two versions that are in conflict. Select the version you would like to discard.\n\n</string>
    <string name="dialog_confirm_load_remote_post_body_2">Local\nSaved on %s\n\nWeb\nSaved on %s\n</string>
    <string name="dialog_confirm_load_remote_post_discard_local">Discard Local</string>
    <string name="dialog_confirm_load_remote_post_discard_web">Discard Web</string>
    <string name="toast_conflict_updating_post">Updating post</string>
    <string name="snackbar_conflict_local_version_discarded">Local version discarded</string>
    <string name="snackbar_conflict_web_version_discarded">Web version discarded</string>
    <string name="snackbar_conflict_undo">Undo</string>

    <!-- trash post with local changes dialog -->
    <string name="dialog_confirm_trash_losing_local_changes_title">Local changes</string>
    <string name="dialog_confirm_trash_losing_local_changes_message">Trashing this post will discard local changes, are you sure you want to continue?</string>

    <!-- gutenberg informative dialog -->
    <string name="dialog_gutenberg_informative_title">Block Editor Enabled</string>
    <string name="dialog_gutenberg_informative_description_post">This post was originally created in the Block Editor, so we\'ve also enabled it on this Post.
        Switch back to Classic at any time by tapping  ⋮  in the top bar.</string>
    <string name="dialog_gutenberg_informative_description_page">This page was originally created in the Block Editor, so we\'ve also enabled it on this Page.
        Switch back to Classic at any time by tapping  ⋮  in the top bar.</string>

    <!-- reload drop down -->
    <string name="loading">Loading…</string>

    <!-- comment view -->
    <string name="on">on</string>
    <string name="comment_status_approved">Approved</string>
    <string name="comment_status_unapproved">Pending</string>
    <string name="comment_status_spam">Spam</string>
    <string name="comment_status_trash">Trashed</string>
    <string name="comment_status_all">All</string>
    <string name="edit_comment">Edit comment</string>
    <string name="comments_empty_list">No comments yet</string>
    <string name="comments_empty_list_filtered_approved">No approved comments</string>
    <string name="comments_empty_list_filtered_pending">No pending comments</string>
    <string name="comments_empty_list_filtered_spam">No spam comments</string>
    <string name="comments_empty_list_filtered_trashed">No trashed comments</string>
    <string name="comment_reply_to_user">Reply to %s</string>
    <string name="comment_trashed">Comment trashed</string>
    <string name="comment_spammed">Comment marked as spam</string>
    <string name="comment_deleted_permanently">Comment deleted</string>
    <string name="comment">Comment</string>
    <string name="comments_fetching">Fetching comments…</string>
    <string name="comment_approved_talkback">Comment approved</string>
    <string name="comment_unapproved_talkback">Comment unapproved</string>
    <string name="comment_liked_talkback">Comment liked</string>
    <string name="comment_unliked_talkback">Comment unliked</string>
    <string name="comment_trash_talkback">Comment sent to trash</string>
    <string name="comment_untrash_talkback">Comment restored</string>
    <string name="comment_delete_talkback">Comment deleted</string>
    <string name="comment_spam_talkback">Comment marked as spam</string>
    <string name="comment_unspam_talkback">Comment marked as not spam</string>
    <string name="comment_title">%s on %s</string>
    <string name="comment_read_source_post">Read the source post</string>

    <!-- comment menu and buttons on comment detail - keep these short! -->
    <string name="mnu_comment_approve">Approve</string>
    <string name="mnu_comment_unapprove">Unapprove</string>
    <string name="mnu_comment_spam">Spam</string>
    <string name="mnu_comment_unspam">Not spam</string>
    <string name="mnu_comment_trash">Trash</string>
    <string name="mnu_comment_untrash">Restore</string>
    <string name="mnu_comment_delete_permanently">Delete</string>
    <string name="mnu_comment_liked">Liked</string>

    <!-- comment dialogs - must be worded to work for moderation of single/multiple comments -->
    <string name="dlg_approving_comments">Approving</string>
    <string name="dlg_unapproving_comments">Unapproving</string>
    <string name="dlg_spamming_comments">Marking as spam</string>
    <string name="dlg_trashing_comments">Sending to trash</string>
    <string name="dlg_deleting_comments">Deleting comments</string>
    <string name="dlg_confirm_trash_comments">Send to trash?</string>
    <string name="trash_yes">Trash</string>
    <string name="trash_no">Don\'t trash</string>

    <!-- comment actions -->
    <string name="reply">Reply</string>
    <string name="trash">Trash</string>
    <string name="like">Like</string>
    <string name="approve">Approve</string>
    <string name="comment_moderated_approved">Comment approved!</string>
    <string name="comment_liked">Comment liked</string>
    <string name="comment_q_action_done_generic">Action done!</string>
    <string name="comment_q_action_processing">Processing…</string>
    <string name="comment_q_action_liking">Liking…</string>
    <string name="comment_q_action_approving">Approving…</string>
    <string name="comment_q_action_replying">Replying…</string>

    <!-- pending draft local notifications -->
    <string name="pending_draft_one_day_1">You drafted \'%1$s\' yesterday. Don\'t forget to publish it!</string>
    <string name="pending_draft_one_day_2">Did you know that \'%1$s\' is still a draft? Publish away!</string>
    <string name="pending_draft_one_week_1">Your draft \'%1$s\' awaits you - be sure to publish it!</string>
    <string name="pending_draft_one_week_2">\'%1$s\' remains a draft. Remember to publish it!</string>
    <string name="pending_draft_one_month">Don\'t leave it hanging! \'%1$s\' is waiting to be published.</string>
    <string name="pending_draft_one_generic">Don\'t leave it hanging! \'%1$s\' is waiting to be published.</string>

    <!-- edit comment view -->
    <string name="hint_comment_content">Comment</string>
    <string name="saving_changes">Saving changes</string>
    <string name="sure_to_cancel_edit_comment">Cancel editing this comment?</string>
    <string name="dlg_sure_to_delete_comment">Permanently delete this comment?</string>
    <string name="dlg_sure_to_delete_comments">Permanently delete these comments?</string>
    <string name="content_required">Comment is required</string>
    <string name="toast_comment_unedited">Comment hasn\'t changed</string>

    <!-- context menu -->
    <string name="remove_account">Remove site</string>

    <!-- page actions -->
    <string name="preview_page">Preview page</string>

    <!-- post actions -->
    <string name="preview_post">Preview post</string>
    <string name="post_trashed">Post sent to trash</string>
    <string name="post_trashing">Post is being trashed</string>
    <string name="post_restored">Post restored</string>
    <string name="post_restoring">Post is being restored</string>
    <string name="post_moving_to_draft">Post is being moved to draft</string>

    <string name="share_link">Share link</string>
    <string name="view_in_browser">View in browser</string>
    <string name="preview">Preview</string>
    <string name="update_verb">Update</string>
    <string name="uploading_title">Uploading…</string>

    <string name="uploading_subtitle_mixed_page_singular_media_plural">1 page, and %1$d of %2$d files remaining</string>
    <string name="uploading_subtitle_mixed_post_singular_media_plural">1 post, and %1$d of %2$d files remaining</string>
    <string name="uploading_subtitle_mixed_pages_plural_media_plural">%1$d pages, and %2$d of %3$d files remaining</string>
    <string name="uploading_subtitle_mixed_posts_plural_media_plural">%1$d posts, and %2$d of %3$d files remaining</string>
    <string name="uploading_subtitle_mixed_pages_and_posts_plural_media_plural">%1$d pages / posts, and %2$d of %3$d files remaining</string>

    <string name="uploading_subtitle_mixed_page_singular_media_one">1 page, and 1 file remaining</string>
    <string name="uploading_subtitle_mixed_post_singular_media_one">1 post, and 1 file remaining</string>
    <string name="uploading_subtitle_mixed_pages_plural_media_one">%1$d pages, and 1 file remaining</string>
    <string name="uploading_subtitle_mixed_posts_plural_media_one">%1$d posts, and 1 file remaining</string>
    <string name="uploading_subtitle_mixed_pages_and_posts_plural_media_one">%1$d pages / posts, and 1 file remaining</string>

    <string name="uploading_subtitle_posts_only_plural">%1$d posts remaining</string>
    <string name="uploading_subtitle_pages_only_plural">%1$d pages remaining</string>
    <string name="uploading_subtitle_posts_only_one">1 post remaining</string>
    <string name="uploading_subtitle_pages_only_one">1 page remaining</string>
    <string name="uploading_subtitle_pages_posts">%1$d pages / posts remaining</string>
    <string name="uploading_subtitle_media_only">%1$d of %2$d files remaining</string>
    <string name="uploading_subtitle_media_only_one">1 file remaining</string>
    <string name="uploading_media">Uploading media…</string>

    <!-- new account view -->
    <string name="no_site_error">The site at this address is not a WordPress site. For us to connect to it, the site must use WordPress.</string>

    <!-- category management -->
    <string name="categories">Categories</string>
    <string name="add_new_category">Add new category</string>
    <string name="category_name">Category name</string>
    <string name="category_parent">Parent category (optional):</string>
    <string name="adding_cat_failed">Adding category failed</string>
    <string name="adding_cat_success">Category added successfully</string>
    <string name="cat_name_required">The category name field is required</string>
    <string name="top_level_category_name">Top level</string>


    <!-- action from share intents -->
    <string name="share_action_post">Add to new post</string>
    <string name="share_action_media">Add to media library</string>
    <string name="share_intent_pick_site">Pick site</string>
    <string name="share_intent_adding_to">Adding to</string>
    <string name="share_action">Share</string>
    <string name="cant_share_no_visible_blog">You can\'t share to WordPress without a visible blog</string>

    <!-- file errors -->
    <string name="file_error_create">Couldn\'t create temp file for media upload. Make sure there is enough free space on your device.</string>

    <!-- SD Card errors -->
    <string name="sdcard_title">SD Card Required</string>
    <string name="sdcard_message">A mounted SD card is required to upload media</string>

    <!--     Begin     -->
    <!-- Site Settings -->
    <!--               -->

    <!-- General -->
    <string name="discussion">Discussion</string>
    <string name="privacy">Privacy</string>
    <string name="related_posts">Related Posts</string>
    <string name="more">More</string>
    <string name="none">None</string>
    <string name="disabled">Disabled</string>
    <string name="comments">Comments</string>
    <string name="close_after">Close after</string>
    <string name="oldest_first">Oldest first</string>
    <string name="newest_first">Newest first</string>
    <string name="days_quantity_one">1 day</string>
    <string name="days_quantity_other">%d days</string>

    <!-- PreferenceCategory Headers -->
    <string name="site_settings_general_header">General</string>
    <string name="site_settings_account_header">Account</string>
    <string name="site_settings_writing_header">Writing</string>
    <string name="site_settings_discussion_header" translatable="false">@string/discussion</string>
    <string name="site_settings_discussion_new_posts_header">Defaults for new posts</string>
    <string name="site_settings_comments_header" translatable="false">@string/comments</string>
    <string name="site_settings_advanced_header">Advanced</string>
    <string name="site_settings_traffic_header">Traffic</string>

    <!-- Preference Titles -->
    <string name="site_settings_title_title">Site Title</string>
    <string name="site_settings_tagline_title">Tagline</string>
    <string name="site_settings_address_title">Address</string>
    <string name="site_settings_privacy_title" translatable="false">@string/privacy</string>
    <string name="site_settings_language_title" translatable="false">@string/language</string>
    <string name="site_settings_username_title" translatable="false">@string/username</string>
    <string name="site_settings_password_title" translatable="false">@string/password</string>
    <string name="site_settings_default_category_title">Default Category</string>
    <string name="site_settings_tags_empty_button">Create a tag</string>
    <string name="site_settings_tags_empty_subtitle">Add your frequently used tags here so they can be quickly selected when tagging your posts</string>
    <string name="site_settings_tags_empty_title">You don\'t have any tags</string>
    <string name="site_settings_tags_empty_title_search">No tags matching your search</string>
    <string name="site_settings_tags_title">Tags</string>
    <string name="site_settings_default_format_title">Default Format</string>
    <string name="site_settings_week_start_title">Week starts on</string>
    <string name="site_settings_date_format_title">Date Format</string>
    <string name="site_settings_time_format_title">Time Format</string>
    <string name="site_settings_timezone_title">Timezone</string>
    <string name="site_settings_timezone_subtitle">Choose a city in your timezone</string>
    <string name="site_settings_posts_per_page_title">Posts per page</string>
    <string name="site_settings_format_entry_custom">Custom</string>
    <string name="site_settings_format_hint_custom">Custom format</string>
    <string name="site_settings_format_help">Learn more about date &amp; time formatting</string>
    <string name="site_settings_image_original_size">Original Size</string>
    <string name="site_settings_optimize_images">Optimize Images</string>
    <string name="site_settings_default_image_width_title" translatable="false">@string/max_thumbnail_px_size</string>
    <string name="site_settings_default_image_quality_title" translatable="false">@string/image_quality</string>
    <string name="site_settings_optimize_videos">Optimize Videos</string>
    <string name="site_settings_default_video_width_title" translatable="false">@string/max_video_resolution</string>
    <string name="site_settings_default_video_quality_title" translatable="false">@string/video_quality</string>
    <string name="site_settings_related_posts_title" translatable="false">@string/related_posts</string>
    <string name="site_settings_more_title" translatable="false">@string/more</string>
    <string name="site_settings_allow_comments_title">Allow Comments</string>
    <string name="site_settings_send_pingbacks_title">Send Pingbacks</string>
    <string name="site_settings_receive_pingbacks_title">Receive Pingbacks</string>
    <string name="site_settings_identity_required_title">Must include name and email</string>
    <string name="site_settings_account_required_title">Users must be logged in</string>
    <string name="site_settings_close_after_title" translatable="false">@string/close_after</string>
    <string name="site_settings_sort_by_title">Sort by</string>
    <string name="site_settings_threading_title">Threading</string>
    <string name="site_settings_paging_title">Paging</string>
    <string name="site_settings_whitelist_title">Automatically approve</string>
    <string name="site_settings_multiple_links_title">Links in comments</string>
    <string name="site_settings_moderation_hold_title">Hold for Moderation</string>
    <string name="site_settings_blacklist_title">Blacklist</string>
    <string name="site_settings_delete_site_title">Delete Site</string>
    <string name="site_settings_timezones_error">Unable to load timezones</string>
    <string name="site_settings_amp_title">Accelerated Mobile Pages (AMP)</string>
    <string name="site_settings_amp_summary">Your WordPress.com site supports the use of Accelerated Mobile Pages, a Google-led initiative that dramatically speeds up loading times on mobile devices</string>
    <string name="site_settings_gutenberg_default_for_new_posts">Use Block Editor</string>
    <string name="site_settings_gutenberg_default_for_new_posts_summary">Edit new posts and pages with the block editor</string>

    <!-- Media -->
    <string name="site_settings_quota_header">Media</string>
    <string name="site_settings_quota_space_title">Space Used</string>
    <string name="site_settings_quota_space_hint">If you need more space consider upgrading your WordPress plan.</string>
    <string name="site_settings_quota_space_value">%1$s of %2$s</string>
    <string name="site_settings_quota_space_unlimited">%1$s of unlimited</string>

    <!-- these represent a formatted amount along with a measuring unit, i.e. 10 B, or 132 kB, or 10.2 MB, 1,037.76 kB etc. -->
    <string name="file_size_in_bytes">%s B</string>
    <string name="file_size_in_kilobytes">%s kB</string>
    <string name="file_size_in_megabytes">%s MB</string>
    <string name="file_size_in_gigabytes">%s GB</string>
    <string name="file_size_in_terabytes">%s TB</string>

    <!-- Speed up your site -->
    <string name="site_settings_speed_up_your_site">Speed up your site</string>
    <string name="site_settings_serve_images_from_our_servers">Serve images from our servers</string>
    <string name="site_settings_serve_images_from_our_servers_summary">Jetpack will optimize your images and serve them from the server location nearest to your visitors. Using our global content delivery network will boost the loading speed of your site.</string>
    <string name="site_settings_lazy_load_images">"Lazy-load" images</string>
    <string name="site_settings_lazy_load_images_summary">Improve your site\'s speed by only loading images visible on the screen. New images will load just before they scroll into view. This prevents viewers from having to download all the images on a page all at once, even ones they can\'t see.</string>

    <!-- tag list and detail -->
    <string name="tag_name_hint">Tag</string>
    <string name="tag_description_hint">Description</string>
    <string name="add_new_tag">Add New Tag</string>
    <string name="error_tag_exists">A tag with this name already exists</string>
    <string name="dlg_confirm_delete_tag">Permanently delete \'%s\' tag?</string>
    <string name="dlg_deleting_tag">Deleting</string>
    <string name="dlg_saving_tag">Saving</string>

    <!-- Jetpack settings -->
    <string name="jetpack_site_settings_category_title">Jetpack Settings</string>
    <string name="jetpack_security_setting_title">Security</string>
    <string name="jetpack_monitor_uptime_title">Monitor your site\'s uptime</string>
    <string name="jetpack_send_email_notifications_title">Send notifications by email</string>
    <string name="jetpack_send_wp_notifications_title">Send push notifications</string>
    <string name="jetpack_prevent_brute_force_category_title">Brute force attack protection</string>
    <string name="jetpack_prevent_brute_force_title">Block malicious login attempts</string>
    <string name="jetpack_brute_force_whitelist_title">Whitelisted IP addresses</string>
    <string name="jetpack_wpcom_sign_in_category_title">WordPress.com login</string>
    <string name="jetpack_allow_wpcom_sign_in_title">Allow WordPress.com login</string>
    <string name="jetpack_match_wpcom_via_email_title">Match accounts using email</string>
    <string name="jetpack_require_two_factor_title">Require two-step authentication</string>

    <!-- Preference Summaries -->
    <string name="site_settings_privacy_public_summary">Public</string>
    <string name="site_settings_privacy_hidden_summary">Hidden</string>
    <string name="site_settings_privacy_private_summary">Private</string>
    <string name="site_settings_threading_summary">%d levels</string>
    <string name="site_settings_whitelist_all_summary">Comments from all users</string>
    <string name="site_settings_whitelist_known_summary">Comments from known users</string>
    <string name="site_settings_whitelist_none_summary" translatable="false">@string/none</string>
    <string name="site_settings_optimize_images_summary">Enable to resize and compress pictures</string>
    <string name="site_settings_optimize_video_summary">Enable to resize and compress videos</string>

    <string name="detail_approve_manual">Require manual approval for everyone\'s comments.</string>
    <string name="detail_approve_auto_if_previously_approved">Automatically approve if the user has a previously approved comment</string>
    <string name="detail_approve_auto">Automatically approve everyone\'s comments.</string>
    <string-array name="site_settings_auto_approve_details" translatable="false">
        <item>@string/detail_approve_manual</item>
        <item>@string/detail_approve_auto_if_previously_approved</item>
        <item>@string/detail_approve_auto</item>
    </string-array>

    <string name="site_settings_multiple_links_summary_zero">Require approval for more than 0 links</string>
    <string name="site_settings_multiple_links_summary_one">Require approval for more than 1 link</string>
    <string name="site_settings_multiple_links_summary_other">Require approval for more than %d links</string>
    <string name="site_settings_paging_summary_one">1 comment per page</string>
    <string name="site_settings_paging_summary_other">%d comments per page</string>

    <string name="privacy_public">Your site is visible to everyone and may be indexed by search engines</string>
    <string name="privacy_public_not_indexed">Your site is visible to everyone but asks search engines not to index it</string>
    <string name="privacy_private">Your site is visible only to you and users you approve</string>
    <string-array name="privacy_details" translatable="false">
        <item>@string/privacy_public</item>
        <item>@string/privacy_public_not_indexed</item>
        <item>@string/privacy_private</item>
    </string-array>

    <!-- Preference Entries -->
    <string name="approve_manual">No comments</string>
    <string name="approve_auto_if_previously_approved">Known users\' comments</string>
    <string name="approve_auto">All users</string>
    <string-array name="site_settings_auto_approve_entries" translatable="false">
        <item>@string/approve_manual</item>
        <item>@string/approve_auto_if_previously_approved</item>
        <item>@string/approve_auto</item>
    </string-array>

    <string-array name="site_settings_privacy_entries" translatable="false">
        <item>@string/site_settings_privacy_public_summary</item>
        <item>@string/site_settings_privacy_hidden_summary</item>
        <item>@string/site_settings_privacy_private_summary</item>
    </string-array>

    <string-array name="site_settings_sort_entries" translatable="false">
        <item>@string/oldest_first</item>
        <item>@string/newest_first</item>
    </string-array>

    <!-- Hints (long press) -->
    <string name="site_settings_title_hint">In a few words, explain what this site is about</string>
    <string name="site_settings_tagline_hint">A short description or catchy phrase to describe your blog</string>
    <string name="site_settings_address_hint">Changing your address is not currently supported</string>
    <string name="site_settings_privacy_hint">Controls who can see your site</string>
    <string name="site_settings_language_hint">Language this blog is primarily written in</string>
    <string name="site_settings_username_hint">Current user account</string>
    <string name="site_settings_password_hint">Change your password</string>
    <string name="site_settings_category_hint">Sets new post category</string>
    <string name="site_settings_tags_hint">Manage your site\'s tags</string>
    <string name="site_settings_format_hint">Sets new post format</string>
    <string name="site_settings_image_width_hint">Resizes images in posts to this width</string>
    <string name="site_settings_image_quality_hint">Quality of pictures. Higher values mean better quality pictures.</string>
    <string name="site_settings_video_width_hint">Resizes videos in posts to this size</string>
    <string name="site_settings_video_quality_hint">Quality of videos. Higher values mean better quality videos.</string>
    <string name="site_settings_related_posts_hint">Show or hide related posts in reader</string>
    <string name="site_settings_more_hint">View all available Discussion settings</string>
    <string name="site_settings_discussion_hint">View and change your sites discussion settings</string>
    <string name="site_settings_allow_comments_hint">Allow readers to post comments</string>
    <string name="site_settings_send_pingbacks_hint">Attempt to notify any blogs linked to from the article</string>
    <string name="site_settings_receive_pingbacks_hint">Allow link notifications from other blogs</string>
    <string name="site_settings_close_after_hint">Disallow comments after the specified time</string>
    <string name="site_settings_sort_by_hint">Determines the order comments are displayed</string>
    <string name="site_settings_threading_hint">Allow nested comments to a certain depth</string>
    <string name="site_settings_paging_hint">Display comments in chunks of a specified size</string>
    <string name="site_settings_identity_required_hint">Comment author must fill out name and e-mail</string>
    <string name="site_settings_user_account_required_hint">Users must be registered and logged in to comment</string>
    <string name="site_settings_whitelist_hint">Comment author must have a previously approved comment</string>
    <string name="site_settings_multiple_links_hint">Ignores link limit from known users</string>
    <string name="site_settings_moderation_hold_hint">Comments that match a filter are put in the moderation queue</string>
    <string name="site_settings_blacklist_hint">Comments that match a filter are marked as spam</string>

    <!-- Related Posts -->
    <string name="site_settings_rp_switch_title">Show Related Posts</string>
    <string name="site_settings_rp_switch_summary">Related Posts displays relevant content from your site below your posts.</string>
    <string name="site_settings_rp_show_header_title">Show Header</string>
    <string name="site_settings_rp_show_images_title">Show Images</string>
    <string name="site_settings_rp_preview_header" translatable="false">@string/related_posts</string>
    <string name="site_settings_rp_preview1_title">Big iPhone/iPad Update Now Available</string>
    <string name="site_settings_rp_preview1_site">in \"Mobile\"</string>
    <string name="site_settings_rp_preview2_title">The WordPress for Android App Gets a Big Facelift</string>
    <string name="site_settings_rp_preview2_site">in \"Apps\"</string>
    <string name="site_settings_rp_preview3_title">Upgrade Focus: VideoPress For Weddings</string>
    <string name="site_settings_rp_preview3_site">in \"Upgrade\"</string>

    <!-- Learn More -->
    <string name="site_settings_learn_more_header" translatable="false">@string/learn_more</string>
    <string name="site_settings_learn_more_caption">You can override these settings for individual posts.</string>

    <!-- List Editors (Blacklist, Hold for Moderation) -->
    <string name="site_settings_list_editor_summary_one">1 item</string>
    <string name="site_settings_list_editor_summary_other">%d items</string>

    <string name="site_settings_list_editor_action_mode_title">Selected %1$d</string>
    <string name="site_settings_list_editor_no_items_text">No items</string>
    <string name="site_settings_list_editor_input_hint">Enter a word or phrase</string>
    <string name="site_settings_hold_for_moderation_description">When a comment contains any of these words in its content, name, URL, e-mail, or IP, it will be held in the moderation queue. You can enter partial words, so \"press\" will match \"WordPress.\"</string>
    <string name="site_settings_blacklist_description">When a comment contains any of these words in its content, name, URL, e-mail, or IP, it will be marked as spam. You can enter partial words, so \"press\" will match \"WordPress.\"</string>
    <string name="site_settings_jetpack_whitelist_description">You may whitelist an IP address or series of addresses preventing them from ever being blocked by Jetpack. IPv4 and IPv6 are acceptable. To specify a range, enter the low value and high value separated by a dash. Example: 12.12.12.1–12.12.12.100</string>

    <!-- Dialogs -->
    <string name="site_settings_discussion_title" translatable="false">@string/discussion</string>
    <string name="site_settings_close_after_dialog_title">Close commenting</string>
    <string name="site_settings_paging_dialog_header">Comments per page</string>
    <string name="site_settings_paging_dialog_description">Break comment threads into multiple pages.</string>
    <string name="site_settings_threading_dialog_header">Thread up to</string>
    <string name="site_settings_threading_dialog_description">Allow comments to be nested in threads.</string>
    <string name="site_settings_close_after_dialog_header" translatable="false">@string/close_after</string>
    <string name="site_settings_close_after_dialog_description">Automatically close comments on articles.</string>
    <string name="site_settings_close_after_dialog_switch_text">Automatically close</string>

    <!-- Errors -->
    <string name="site_settings_unknown_language_code_error">Language code not recognized</string>
    <string name="site_settings_disconnected_toast">Logged out, editing disabled.</string>

    <!--               -->
    <!-- Site Settings -->
    <!--      End      -->

    <!-- preferences -->
    <string name="open_source_licenses">Open source licenses</string>
    <string name="preference_open_device_settings">Open device settings</string>
    <string name="preference_collect_information">Collect information</string>
    <string name="preference_crash_reports">Crash reports</string>
    <string name="preference_crash_reports_summary">Allow automatic crash reports to help us improve the app\'s performance.</string>
    <string name="preference_privacy_settings">Privacy settings</string>
    <string name="cookie_policy_learn_more_header">Cookie Policy</string>
    <string name="cookie_policy_learn_more_caption">Share information with our analytics tool about your use of services while logged in to your WordPress.com account.</string>
    <string name="privacy_policy_learn_more_header">Privacy Policy</string>
    <string name="privacy_policy_learn_more_caption">This information helps us improve our products, make marketing to you more relevant, personalize your WordPress.com experience, and more as detailed in our privacy policy.</string>
    <string name="third_party_policy_learn_more_header">Third Party Policy</string>
    <string name="third_party_policy_learn_more_caption">We use other tracking tools, including some from third parties. Read about these and how to control them.</string>
    <string name="privacy_policy_read">Read privacy policy</string>
    <string name="preference_editor">Editor</string>
    <string name="preference_strip_image_location">Remove location from media</string>

    <!-- stats -->
    <string name="stats">Stats</string>
    <string name="stats_for">Stats for %s</string>
    <string name="stats_other_recent_stats_label">Other Recent Stats</string>
    <string name="stats_other_recent_stats_moved_label">Looking for your Other Recent Stats? We\'ve moved them to the Insights page.</string>
    <string name="stats_view_all">View all</string>
    <string name="stats_view">View</string>
    <string name="stats_pagination_label">Page %1$s of %2$s</string>
    <string name="stats_no_activity_this_period">No activity this period</string>
    <string name="stats_default_number_zero" translatable="false">0</string>
    <string name="stats_jetpack_connection_setup_info">To use Stats on your WordPress site, you\'ll need to install the Jetpack plugin.</string>
    <string name="stats_jetpack_connection_setup">Install Jetpack</string>
    <string name="stats_jetpack_connection_terms_and_conditions">By setting up Jetpack you agree to our <u>terms and conditions</u></string>
    <string name="stats_jetpack_connection_faq">Jetpack FAQ</string>
    <string name="content_description_people_looking_charts">People looking at graphs and charts</string>

    <!-- Stats refresh -->
    <string name="stats_no_data_yet">No data yet</string>
    <string name="stats_no_data_for_period">No data for this period</string>
    <string name="stats_empty_insights_title">No insights added yet</string>
    <string name="stats_manage_insights">Manage Insights</string>
    <string name="stats_followers_wordpress_com">WordPress.com</string>
    <string name="stats_followers_email">Email</string>
    <string name="stats_followers_count_message">Total %1$s Followers: %2$s</string>
    <string name="stats_follower_label">Follower</string>
    <string name="stats_follower_since_label">Since</string>
    <string name="stats_comments_authors">Authors</string>
    <string name="stats_comments_posts_and_pages">Posts and pages</string>
    <string name="stats_comments_author_label">Author</string>
    <string name="stats_comments_title_label">Title</string>
    <string name="stats_comments_label">Comments</string>
    <string name="stats_posts_and_pages_title_label">Title</string>
    <string name="stats_posts_and_pages_views_label">Views</string>
    <string name="stats_tags_and_categories_title_label">Title</string>
    <string name="stats_tags_and_categories_views_label">Views</string>
    <string name="stats_category_folded_name">%1$s | %2$s</string>
    <string name="stats_publicize_service_label">Service</string>
    <string name="stats_publicize_followers_label">Followers</string>
    <string name="stats_from_to_dates_in_week_label">%1$s - %2$s</string>
    <string name="stats_item_settings">Stats item settings</string>
    <string name="stats_cannot_be_started">We cannot open the statistics at the moment. Please try again later</string>
    <string name="stats_traffic_increase">+%1$s (%2$s%%)</string>
    <string name="stats_traffic_change">%1$s (%2$s%%)</string>
    <string name="stats_fewer_posts">Fewer posts</string>
    <string name="stats_more_posts">More posts</string>
    <string name="stats_site_not_loaded_yet" tools:ignore="UnusedResources">Site not loaded yet</string>
    <string name="showing_stats_for">Showing stats for:</string>
    <string name="stats_menu_move_up">Move up</string>
    <string name="stats_menu_move_down">Move down</string>
    <string name="stats_menu_remove">Remove from insights</string>

    <!-- Jetpack install -->
    <string name="jetpack">Jetpack</string>
    <string name="install_jetpack">Install Jetpack</string>
    <string name="install_jetpack_message">Your website credentials will not be stored and are used only for the purpose of installing Jetpack.</string>
    <string name="installing_jetpack">Installing Jetpack</string>
    <string name="installing_jetpack_message">Installing Jetpack on your site. This can take up to a few minutes to complete.</string>
    <string name="jetpack_installed">Jetpack installed</string>
    <string name="jetpack_installed_message">Now that Jetpack is installed, we just need to get you set up. This will only take a minute.</string>
    <string name="jetpack_installation_problem">There was a problem</string>
    <string name="jetpack_installation_problem_message">Jetpack could not be installed at this time.</string>
    <string name="install_jetpack_continue">Set up</string>
    <string name="install_jetpack_retry">Retry</string>
    <string name="login_to_to_connect_jetpack">Log in to the WordPress.com account you used to connect Jetpack.</string>

    <!-- activity log -->
    <string name="activity">Activity</string>
    <string name="activity_log">Activity Log</string>
    <string name="activity_log_icon">Activity icon</string>
    <string name="activity_log_event">Event</string>
    <string name="rewind">Rewind</string>
    <string name="activity_log_button">Activity Log action button</string>
    <string name="activity_log_jetpack_icon">Jetpack icon</string>
    <string name="activity_log_empty_title">No activity yet</string>
    <string name="activity_log_empty_subtitle">When you make changes to your site you\'ll be able to see your activity history here</string>
    <string name="activity_log_rewind_started_snackbar_message">Your site is being restored\nRewinding to %1$s %2$s</string>
    <string name="activity_log_rewind_finished_snackbar_message">Your site has been successfully restored\nRewound to %1$s %2$s</string>
    <string name="activity_log_rewind_finished_snackbar_message_no_dates">Your site has been successfully restored</string>
    <string name="activity_log_currently_restoring_title">Currently restoring your site</string>
    <string name="activity_log_currently_restoring_message">Rewinding to %1$s %2$s</string>
    <string name="activity_log_currently_restoring_message_no_dates">Rewind in progress</string>
    <string name="activity_log_rewind_site">Rewind Site</string>
    <string name="activity_log_rewind_dialog_message">Are you sure you want to rewind your site back to %1$s at %2$s? This will remove all content and options created or changed since then.</string>
    <string name="activity_log_limited_content_on_free_plan">Since you\'re on a free plan, you\'ll see limited events in your activity.</string>

    <!-- stats: errors -->
    <string name="stats_no_blog">Stats couldn\'t be loaded for the required blog</string>
    <string name="stats_generic_error">Required Stats couldn\'t be loaded</string>
    <string name="stats_sign_in_jetpack_different_com_account">To view your stats, log in to the WordPress.com account you used to connect Jetpack.</string>
    <string name="stats_enable_rest_api_in_jetpack">To view your stats, enable the JSON API module in Jetpack.</string>

    <!-- stats: Widget labels -->
    <string name="stats_widget_name">WordPress Today\'s Stats</string>
    <string name="stats_widget_name_for_blog">Today\'s Stats for %1$s</string>
    <string name="stats_widget_loading_data">Loading data…</string>
    <string name="stats_widget_error_generic">Stats couldn\'t be loaded</string>
    <string name="stats_widget_error_no_account">Please login into WordPress</string>
    <string name="stats_widget_error_no_permissions">Your WordPress.com account can\'t access Stats on this blog</string>
    <string name="stats_widget_error_no_visible_blog">Stats couldn\'t be accessed without a visible blog</string>
    <string name="stats_widget_error_readd_widget">Please remove the widget and re-add it again</string>
    <string name="stats_widget_error_jetpack_no_blogid">Please access the Stats in the app, and try adding the widget later</string>

    <!-- stats: Widget Promote Dialog -->
    <string name="stats_widget_promo_title">Home Screen Stats Widget</string>
    <string name="stats_widget_promo_desc">Add the widget to your home screen to access your Stats in one click.</string>
    <string name="stats_widget_promo_ok_btn_label">OK, got it</string>

    <!-- stats: labels for timeframes -->
    <string name="stats_timeframe_today">Today</string>
    <string name="stats_timeframe_yesterday">Yesterday</string>
    <string name="stats_timeframe_days">Days</string>
    <string name="stats_timeframe_weeks">Weeks</string>
    <string name="stats_timeframe_months">Months</string>
    <string name="stats_timeframe_years">Years</string>

    <string name="stats_views">Views</string>
    <string name="stats_views_with_date_param">Views: %s</string>
    <string name="stats_visitors">Visitors</string>
    <string name="stats_likes">Likes</string>
    <string name="stats_comments" translatable="false">@string/comments</string>

    <!-- stats: labels for the views -->
    <string name="stats_view_visitors_and_views">Visitors and Views</string>
    <string name="stats_view_countries">Countries</string>
    <string name="stats_view_top_posts_and_pages">Posts &amp; Pages</string>
    <string name="stats_view_clicks">Clicks</string>
    <string name="stats_view_tags_and_categories">Tags &amp; Categories</string>
    <string name="stats_view_authors">Authors</string>
    <string name="stats_view_referrers">Referrers</string>
    <string name="stats_view_videos">Videos</string>
    <string name="stats_view_comments" translatable="false">@string/comments</string>
    <string name="stats_view_search_terms">Search Terms</string>
    <string name="stats_view_publicize">Publicize</string>
    <string name="stats_view_followers">Followers</string>
<<<<<<< HEAD
    <string name="stats_view_follower_totals">Followers Totals</string>
=======
    <string name="stats_view_follower_totals">Follower Totals</string>
>>>>>>> e30f2c2a

    <!-- stats: label for the entries -->
    <string name="stats_entry_country">Country</string>
    <string name="stats_entry_posts_and_pages">Title</string>
    <string name="stats_entry_clicks_link">Link</string>
    <string name="stats_entry_tags_and_categories">Topic</string>
    <string name="stats_entry_authors">Author</string>
    <string name="stats_entry_referrers">Referrer</string>
    <string name="stats_entry_video_plays">Video</string>
    <string name="stats_entry_top_commenter">Author</string>
    <string name="stats_entry_publicize">Service</string>
    <string name="stats_entry_followers">Follower</string>
    <string name="stats_entry_search_terms">Search Term</string>

    <!-- stats: label for the totals -->
    <string name="stats_totals_views">Views</string>
    <string name="stats_totals_clicks">Clicks</string>
    <string name="stats_totals_plays">Plays</string>
    <string name="stats_totals_comments" translatable="false">@string/comments</string>
    <string name="stats_totals_publicize">Followers</string>
    <string name="stats_totals_followers">Since</string>

    <!-- stats: empty list strings -->
    <string name="stats_empty_geoviews">No countries recorded</string>
    <string name="stats_empty_geoviews_desc">Explore the list to see which countries and regions generate the most traffic to your site.</string>
    <string name="stats_empty_top_posts_title">No posts or pages viewed</string>
    <string name="stats_empty_top_posts_desc">Discover what your most-viewed content is, and check how individual posts and pages perform over time.</string>
    <string name="stats_empty_referrers_title">No referrers recorded</string>
    <string name="stats_empty_referrers_desc">Learn more about your site’s visibility by looking at the websites and search engines that send the most traffic your way</string>
    <string name="stats_empty_clicks_title">No clicks recorded</string>
    <string name="stats_empty_clicks_desc">When your content includes links to other sites, you’ll see which ones your visitors click on the most.</string>
    <string name="stats_empty_top_authors_desc">Track the views on each contributor\'s posts, and zoom in to discover the most popular content by each author.</string>
    <string name="stats_empty_tags_and_categories">No tagged posts or pages viewed</string>
    <string name="stats_empty_tags_and_categories_desc">Get an overview of the most popular topics on your site, as reflected in your top posts from the past week.</string>
    <string name="stats_empty_video">No videos played</string>
    <string name="stats_empty_video_desc">If you\'ve uploaded videos using VideoPress, find out how many times they’ve been watched.</string>
    <string name="stats_empty_comments">No comments yet</string>
    <string name="stats_empty_comments_desc">If you allow comments on your site, track your top commenters and discover what content sparks the liveliest conversations, based on the most recent 1,000 comments.</string>
    <string name="stats_bar_graph_empty">No stats available</string>
    <string name="stats_empty_publicize">No publicize followers recorded</string>
    <string name="stats_empty_publicize_desc">Keep track of your followers from various social networking services using publicize.</string>
    <string name="stats_empty_followers">No followers</string>
    <string name="stats_empty_followers_desc">Keep track of your overall number of followers, and how long each one has been following your site.</string>
    <string name="stats_empty_search_terms">No search terms recorded</string>
    <string name="stats_empty_search_terms_desc">Learn more about your search traffic by looking at the terms your visitors searched for to find your site.</string>

    <!-- stats: comments -->
    <string name="stats_comments_by_authors">By Authors</string>
    <string name="stats_comments_by_posts_and_pages">By Posts &amp; Pages</string>
    <string name="stats_comments_total_comments_followers">Total posts with comment followers: %1$s</string>

    <!-- stats: referrers -->
    <string name="stats_referrers_spam">Spam</string>
    <string name="stats_referrers_unspam">Not spam</string>
    <string name="stats_referrers_marking_spam">Marking as spam</string>
    <string name="stats_referrers_marking_not_spam">Marking as not spam</string>
    <string name="stats_referrers_spam_generic_error">Something went wrong during the operation. The spam state wasn\'t changed.</string>

    <!-- stats: followers -->
    <string name="stats_followers_wpcom_selector">WordPress.com</string>
    <string name="stats_followers_email_selector">Email</string>
    <string name="stats_followers_total_wpcom">Total WordPress.com Followers: %1$s</string>
    <string name="stats_followers_total_email">Total Email Followers: %1$s</string>
    <string name="stats_followers_total_wpcom_paged">Showing %1$d - %2$d of %3$s WordPress.com Followers</string>
    <string name="stats_followers_total_email_paged">Showing %1$d - %2$d of %3$s Email Followers</string>
    <string name="stats_followers_seconds_ago">seconds ago</string>
    <string name="stats_followers_a_minute_ago">a minute ago</string>
    <string name="stats_followers_minutes">%1$d minutes</string>
    <string name="stats_followers_an_hour_ago">an hour ago</string>
    <string name="stats_followers_hours">%1$d hours</string>
    <string name="stats_followers_a_day">A day</string>
    <string name="stats_followers_days">%1$d days</string>
    <string name="stats_followers_a_month">A month</string>
    <string name="stats_followers_months">%1$d months</string>
    <string name="stats_followers_a_year">A year</string>
    <string name="stats_followers_years">%1$d years</string>

    <!-- stats: search terms -->
    <string name="stats_search_terms_unknown_search_terms">Unknown Search Terms</string>

    <!-- stats: Authors -->
    <string name="stats_unknown_author">Unknown Author</string>

    <!-- Stats: Single post details view -->
    <string name="stats_period">Period</string>
    <string name="stats_total">Total</string>
    <string name="stats_overall">Overall</string>
    <string name="stats_months_and_years">Months and Years</string>
    <string name="stats_average_per_day">Average per Day</string>
    <string name="stats_recent_weeks">Recent Weeks</string>

    <!-- Stats insights -->
    <string name="stats_insights">Insights</string>
    <string name="stats_insights_all_time">All-time posts, views, and visitors</string>
    <string name="stats_insights_today">Today\'s Stats</string>
    <string name="stats_insights_latest_post_no_title">(no title)</string>
    <string name="stats_insights_latest_post_summary">Latest Post Summary</string>
    <string name="stats_insights_latest_post_trend">It\'s been %1$s since %2$s was published. Here\'s how the post has performed so far…</string>
    <string name="stats_insights_popular">Most Popular Time</string>
    <string name="stats_insights_this_year_site_stats">This Year</string>
    <string name="stats_insights_year">Year</string>
    <string name="stats_insights_posts">Posts</string>
    <string name="stats_insights_total_comments">Total comments</string>
    <string name="stats_insights_average_comments">Avg comments/post</string>
    <string name="stats_insights_total_likes">Total likes</string>
    <string name="stats_insights_average_likes">Avg likes/post</string>
    <string name="stats_insights_total_words">Total words</string>
    <string name="stats_insights_average_words">Avg words/post</string>
    <string name="stats_insights_best_day">Best Day</string>
    <string name="stats_insights_best_hour">Best Hour</string>
    <string name="stats_insights_most_popular_day">Most popular day</string>
    <string name="stats_insights_most_popular_hour">Most popular hour</string>
    <string name="stats_insights_most_popular_percent_views">%1$d%% of views</string>
    <string name="stats_insights_best_ever">Best Views Ever</string>
    <string name="stats_insights_today_stats">Today</string>

    <!-- Stats refreshed insights -->
    <string name="stats_insights_all_time_stats">All-time</string>
    <string name="stats_insights_tags_and_categories">Tags and Categories</string>
    <string name="stats_insights_latest_post_empty">You haven\'t published any posts yet. Once you start publishing, your latest post\'s summary will appear here:</string>
    <string name="stats_insights_latest_post_with_no_engagement">It\'s been %1$s since %2$s was published. Get the ball rolling and increase your post views by sharing your post:</string>
    <string name="stats_insights_latest_post_message">It’s been %1$s since %2$s was published. Here’s how the post performed so far:</string>
    <string name="stats_insights_create_post">Create post</string>
    <string name="stats_insights_share_post">Share post</string>
    <string name="stats_insights_view_more">View more</string>
    <string name="stats_insights_load_more" tools:ignore="UnusedResources">Load more</string>
    <string name="stats_insights_facebook">Facebook</string>
    <string name="stats_insights_twitter">Twitter</string>
    <string name="stats_insights_tumblr">Tumblr</string>
    <string name="stats_insights_google_plus">Google+</string>
    <string name="stats_insights_linkedin">LinkedIn</string>
    <string name="stats_insights_social">Social</string>
    <string name="stats_insights_path">Path</string>
    <string name="stats_most_popular_percent_views">%1$d%% of views</string>
    <string name="stats_insights_posting_activity">Posting Activity</string>
    <string name="stats_insights_management_title">Only see the most relevant stats. Add and organise your insights below.</string>
    <string name="stats_insights_add_insights_header">Add Insights</string>
    <string name="stats_insights_management_drag_and_drop_hint">Items shown above will show in your Insights tab. Drag and drop to customize.</string>

    <!-- Stats post detail -->
    <string name="stats_detail_months_and_years">Months and Years</string>
    <string name="stats_months_and_years_period_label">Period</string>
    <string name="stats_months_and_years_views_label">Views</string>
    <string name="stats_detail_average_views_per_day">Avg. Views Per Day</string>
    <string name="stats_detail_recent_weeks">Recent Weeks</string>

    <string name="stats_posts_and_pages">Posts and Pages</string>
    <string name="stats_referrers">Referrers</string>
    <string name="stats_referrer_label">Referrer</string>
    <string name="stats_referrer_views_label">Views</string>
    <string name="stats_clicks">Clicks</string>
    <string name="stats_clicks_link_label">Link</string>
    <string name="stats_clicks_label">Clicks</string>
    <string name="stats_countries">Countries</string>
    <string name="stats_country_label">Country</string>
    <string name="stats_country_views_label">Views</string>
    <string name="stats_videos">Videos</string>
    <string name="stats_videos_title_label">Title</string>
    <string name="stats_videos_views_label">Views</string>
    <string name="stats_search_terms">Search Terms</string>
    <string name="stats_search_terms_label">Search Term</string>
    <string name="stats_search_terms_views_label">Views</string>
    <string name="stats_authors">Authors</string>
    <string name="stats_author_label">Author</string>
    <string name="stats_author_views_label">Views</string>

    <string name="stats_select_previous_period_description">Select previous period</string>
    <string name="stats_select_next_period_description">Select next period</string>

    <string name="stats_loading_error">Data not loaded</string>
    <string name="stats_loading_block_error">There was a problem loading your data, refresh your page to try again.</string>

    <!-- invalid_url -->
    <string name="invalid_site_url_message">Check that the site URL entered is valid</string>

    <!-- QuickPress -->
    <string name="quickpress_window_title">Select blog for QuickPress shortcut</string>
    <string name="quickpress_add_error">Shortcut name can\'t be empty</string>
    <string name="quickpress_add_alert_title">Set shortcut name</string>
    <string name="quickpress_shortcut_with_account_param">QP %s</string>

    <!-- HTTP Authentication -->
    <string name="httpuser">HTTP username</string>
    <string name="httppassword">HTTP password</string>
    <string name="settings">Settings</string>
    <string name="http_authorization_required">Authorization required</string>

    <!-- post scheduling and password -->
    <string name="submit_for_review">Submit</string>
    <string name="schedule_verb">Schedule</string>

    <!-- notifications -->
    <string name="note_reply_successful">Reply published</string>
    <string name="new_notifications">%d new notifications</string>
    <string name="more_notifications">and %d more.</string>
    <string name="notifications_empty_list">No notifications</string>
    <string name="notifications_empty_all">No notifications…yet.</string>
    <string name="notifications_empty_unread">You\'re all up to date!</string>
    <string name="notifications_empty_comments">No comments yet</string>
    <string name="notifications_empty_followers">No followers yet</string>
    <string name="notifications_empty_likes">No likes yet</string>
    <string name="notifications_empty_action_all">Get active! Comment on posts from blogs you follow.</string>
    <string name="notifications_empty_action_unread">Reignite the conversation: write a new post</string>
    <string name="notifications_empty_action_comments">Join a conversation: comment on posts from blogs you follow</string>
    <string name="notifications_empty_action_followers_likes">Get noticed: comment on posts you\'ve read</string>
    <string name="notifications_jetpack_connection_setup_info">To get helpful notifications on your device from your WordPress site, you\'ll need to install the Jetpack plugin. Would you like to set up Jetpack?</string>
    <string name="notifications_empty_view_reader">Go to Reader</string>
    <string name="content_description_person_reading_device_notification">Person reading device with notifications</string>
    <string name="older_two_days">Older than 2 days</string>
    <string name="older_last_week">Older than a week</string>
    <string name="older_month">Older than a month</string>
    <string name="error_notification_open">Could not open notification</string>
    <string name="ignore">Ignore</string>
    <string name="push_auth_expired">The request has expired. Log in to WordPress.com to try again.</string>
    <string name="follows">Follows</string>
    <string name="notifications_label_new_notifications">New notifications</string>
    <string name="notifications_label_new_notifications_subtitle">Tap to show them</string>
    <string name="notifications_tab_title_all">All</string>
    <string name="notifications_tab_title_unread">Unread</string>
    <string name="notifications_tab_title_comments" translatable="false">@string/comments</string>
    <string name="notifications_tab_title_follows" translatable="false">@string/follows</string>
    <string name="notifications_tab_title_likes" translatable="false">@string/stats_likes</string>

    <!-- Notification Settings -->
    <string name="notification_settings">Notification Settings</string>
    <string name="notification_settings_master_status_on">On</string>
    <string name="notification_settings_master_status_off">Off</string>
    <string name="notification_settings_master_hint_on">Disable notifications</string>
    <string name="notification_settings_master_hint_off">Enable notifications</string>
    <string name="notification_settings_master_off_title">To receive notifications on this device, turn Notification Settings on.</string>
    <string name="notification_settings_master_off_message">Turning Notification Settings off will disable all notifications from this app, regardless of type. You can fine-tune which kind of notification you receive after turning Notification Settings on.</string>
    <string name="notification_settings_category_followed_sites">Followed Sites</string>
    <string name="notification_settings_category_your_sites">Your Sites</string>
    <string name="notification_settings_item_your_sites_all_followed_sites">All My Followed Sites</string>
    <string name="notification_settings_item_your_sites_all_your_sites">All My Sites</string>
    <string name="notification_settings_category_other">Other</string>
    <string name="notification_settings_item_other_comments_other_blogs">Comments on other sites</string>
    <string name="notification_settings_item_other_pending_drafts">Notify me on pending drafts</string>
    <string name="notification_settings_item_other_account_emails">Email from WordPress.com</string>
    <string name="notification_settings_item_other_account_emails_summary">We\'ll always send important emails regarding your account, but you can get some helpful extras, too.</string>
    <string name="notification_settings_category_sights_and_sounds">Sights and Sounds</string>
    <string name="notification_settings_item_sights_and_sounds_choose_sound">Choose sound</string>
    <string name="notification_settings_item_sights_and_sounds_choose_sound_default" translatable="false">content://settings/system/notification_sound</string>
    <string name="notification_settings_item_sights_and_sounds_vibrate_device">Vibrate device</string>
    <string name="notification_settings_item_sights_and_sounds_blink_light">Blink light</string>
    <string name="notifications_tab">Notifications tab</string>
    <string name="email">Email</string>
    <string name="email_address">Email address</string>
    <string name="app_notifications">App notifications</string>
    <string name="comment_likes">Comment likes</string>
    <string name="error_loading_notifications">Couldn\'t load notification settings</string>
    <string name="notification_types">Notification Types</string>
    <string name="notifications_disabled">App notifications have been disabled. Tap here to enable them in Settings.</string>
    <string name="notifications_tab_summary">Settings for notifications that appear in the Notifications tab.</string>
    <string name="notifications_email_summary">Settings for notifications that are sent to the email tied to your account.</string>
    <string name="notifications_push_summary">Settings for notifications that appear on your device.</string>
    <string name="search_sites">Search sites</string>
    <string name="notifications_no_search_results">No sites matched \'%s\'</string>
    <string name="notification_sound_has_invalid_path">The chosen sound has invalid path. Please choose another.</string>

    <string name="notification_settings_followed_dialog_email_posts_switch">Email me new posts</string>
    <string name="notification_settings_followed_dialog_notification_posts_description">Receive notifications for new posts from this site</string>
    <string name="notification_settings_followed_dialog_notification_posts_switch">New posts</string>
    <string name="notification_settings_followed_dialog_email_posts_daily">Daily</string>
    <string name="notification_settings_followed_dialog_email_posts_instantly">Instantly</string>
    <string name="notification_settings_followed_dialog_email_posts_weekly">Weekly</string>
    <string name="notification_settings_followed_dialog_email_comments">Email me new comments</string>
    <string name="notification_settings_followed_dialog_title">Notifications</string>

    <string name="comments_on_my_site">Comments on my site</string>
    <string name="likes_on_my_comments">Likes on my comments</string>
    <string name="likes_on_my_posts">Likes on my posts</string>
    <string name="site_follows">Site follows</string>
    <string name="site_achievements">Site achievements</string>
    <string name="username_mentions">Username mentions</string>
    <string-array name="notifications_blog_settings" translatable="false">
        <item>@string/comments_on_my_site</item>
        <item>@string/likes_on_my_comments</item>
        <item>@string/likes_on_my_posts</item>
        <item>@string/site_follows</item>
        <item>@string/site_achievements</item>
        <item>@string/username_mentions</item>
    </string-array>

    <string name="replies_to_my_comments">Replies to my comments</string>
    <string-array name="notifications_other_settings" translatable="false">
        <item>@string/replies_to_my_comments</item>
        <item>@string/likes_on_my_comments</item>
    </string-array>

    <string name="notif_suggestions">Suggestions</string>
    <string name="notif_research">Research</string>
    <string name="notif_community">Community</string>
    <string-array name="notifications_wpcom_settings" translatable="false">
        <item>@string/notif_suggestions</item>
        <item>@string/notif_research</item>
        <item>@string/notif_community</item>
    </string-array>

    <string name="notif_tips">Tips for getting the most out of WordPress.com.</string>
    <string name="notif_surveys">Opportunities to participate in WordPress.com research &amp; surveys.</string>
    <string name="notif_events">Information on WordPress.com courses and events (online &amp; in-person).</string>
    <string-array name="notifications_wpcom_settings_summaries" translatable="false">
        <item>@string/notif_tips</item>
        <item>@string/notif_surveys</item>
        <item>@string/notif_events</item>
    </string-array>

    <!-- reader -->
    <string name="reader">Reader</string>

    <!-- editor -->
    <string name="editor_post_title_placeholder">Post Title</string>
    <string name="editor_page_title_placeholder">Page Title</string>
    <string name="editor_content_placeholder">Share your story here…</string>
    <string name="editor_post_saved_online">Post saved online</string>
    <string name="editor_post_saved_locally">Post saved on device</string>
    <string name="editor_draft_saved_online">Draft saved online</string>
    <string name="editor_draft_saved_locally">Draft saved on device</string>
    <string name="editor_post_saved_locally_failed_media">The post has failed media uploads and has been saved locally</string>
    <string name="editor_uploading_post">Your post is uploading</string>
    <string name="editor_post_converted_back_to_draft">Post converted back to draft</string>
    <string name="visual_editor_enabled">Visual Editor enabled</string>
    <string name="visual_editor_disabled">Visual Editor disabled</string>
    <string name="new_editor_reflection_error">Visual editor is not compatible with your device. It was
        automatically disabled.</string>

    <string name="async_promo_title_publish">Publish with Confidence</string>
    <string name="async_promo_title_schedule">Schedule with Confidence</string>
    <string name="async_promo_description_publish_page">You can now leave the editor and your page will save and publish behind the scenes! Give it a try!</string>
    <string name="async_promo_description_publish_post">You can now leave the editor and your post will save and publish behind the scenes! Give it a try!</string>
    <string name="async_promo_description_schedule_page">You can now leave the editor and your page will save and schedule behind the scenes! Give it a try!</string>
    <string name="async_promo_description_schedule_post">You can now leave the editor and your post will save and schedule behind the scenes! Give it a try!</string>
    <string name="async_promo_link">How does it work?</string>
    <string name="async_promo_publish_now">Publish now</string>
    <string name="async_promo_schedule_now">Schedule now</string>

    <!-- Post Settings -->
    <string name="post_settings">Post settings</string>
    <string name="post_settings_status">Status</string>
    <string name="post_settings_categories_and_tags">Categories &amp; Tags</string>
    <string name="post_settings_more_options">More Options</string>
    <string name="post_settings_not_set">Not Set</string>
    <string name="post_settings_excerpt">Excerpt</string>
    <string name="post_settings_slug">Slug</string>
    <string name="post_settings_tags">Tags</string>
    <string name="post_settings_post_format">Post Format</string>
    <string name="post_settings_featured_image">Featured Image</string>
    <string name="post_settings_set_featured_image">Set Featured Image</string>
    <string name="post_settings_choose_featured_image">Choose featured image</string>
    <string name="post_settings_remove_featured_image">Remove featured image</string>
    <string name="post_settings_slug_dialog_hint">The slug is the URL-friendly version of the post title.</string>
    <string name="post_settings_excerpt_dialog_hint">Excerpts are optional hand-crafted summaries of your content.</string>
    <string name="post_settings_password_dialog_hint">Only those with this password can view this post</string>

    <!-- post date selection -->
    <string name="publish_date">Publish</string>
    <string name="immediately">Immediately</string>
    <string name="now">Now</string>
    <string name="scheduled_for">Scheduled for: %s</string>
    <string name="backdated_for">Backdated for: %s</string>
    <string name="published_on">Published on: %s</string>
    <string name="schedule_for">Schedule for: %s</string>
    <string name="publish_on">Publish on: %s</string>


    <!-- location -->
    <string name="post_settings_location">Location</string>
    <string name="post_settings_error_placepicker_missing_play_services">Can\'t open the Location Picker, Google Play Services is not available</string>
    <string name="remove_location">Remove Location</string>
    <string name="change_location">Change Location</string>

    <!-- Post Status -->
    <string name="post_status_publish_post">Publish</string>
    <string name="post_status_pending_review">Pending review</string>
    <string name="post_status_draft">Draft</string>
    <string name="post_status_post_private">Private</string>
    <string-array name="post_settings_statuses" translatable="false">
        <item>@string/post_status_publish_post</item>
        <item>@string/post_status_draft</item>
        <item>@string/post_status_pending_review</item>
        <item>@string/post_status_post_private</item>
    </string-array>

    <!-- Aztec -->
    <string name="editor_content_hint">Share your story here…</string>

    <string name="editor_dropped_html_images_not_allowed">Dropping images while in HTML mode is not allowed</string>
    <string name="editor_dropped_text_error">Error occurred while dropping text</string>
    <string name="editor_dropped_title_images_not_allowed">Dropping images in the Title is not allowed</string>
    <string name="editor_dropped_unsupported_files">Warning: not all dropped items are supported!</string>

    <string name="error_media_small">Media too small to show</string>

    <string name="menu_save_as_draft">Save as Draft</string>
    <string name="menu_publish_now">Publish Now</string>
    <string name="menu_preview">Preview</string>
    <string name="menu_history">History</string>
    <string name="menu_html_mode">HTML Mode</string>
    <string name="menu_html_mode_done_snackbar">Switched to HTML mode</string>
    <string name="menu_visual_mode">Visual Mode</string>
    <string name="menu_visual_mode_done_snackbar">Switched to Visual mode</string>
    <string name="menu_undo_snackbar_action">UNDO</string>
    <string name="menu_discard_changes">Discard Local Changes</string>

    <string name="menu_undo">Undo</string>
    <string name="menu_redo">Redo</string>
    <string name="menu_debug">Debug Menu</string>
    <string name="menu_switch_to_aztec_editor">Switch to Classic Editor</string>
    <string name="menu_switch_to_gutenberg_editor">Switch to Block Editor</string>

    <string name="post_title">Title</string>

    <string name="upload_finished_toast">Can\'t stop the upload because it\'s already finished</string>

    <!-- History -->
    <string name="description_user">User avatar</string>
    <string name="history_detail_button_next">Next</string>
    <string name="history_detail_button_previous">Previous</string>
    <string name="history_detail_title">Revision</string>
    <string name="history_empty_subtitle_page">When you make changes to your page you\'ll be able to see the history here</string>
    <string name="history_empty_subtitle_post">When you make changes to your post you\'ll be able to see the history here</string>
    <string name="history_empty_title">No history yet</string>
    <string name="history_footer_page">Page Created on %1$s at %2$s</string>
    <string name="history_footer_post">Post Created on %1$s at %2$s</string>
    <string name="history_load_dialog_button_positive">Load</string>
    <string name="history_loaded_revision">Revision loaded</string>
    <string name="history_loading_revision">Loading revision</string>
    <string name="history_title" translatable="false">@string/menu_history</string>
    <string name="history_preview_visual">Visual preview</string>
    <string name="history_preview_html">HTML preview</string>
    <string name="history_no_title">(no title)</string>

    <!-- Post Formats -->
    <string name="post_format_aside">Aside</string>
    <string name="post_format_audio">Audio</string>
    <string name="post_format_chat">Chat</string>
    <string name="post_format_gallery">Gallery</string>
    <string name="post_format_image">Image</string>
    <string name="post_format_link">Link</string>
    <string name="post_format_quote">Quote</string>
    <string name="post_format_standard">Standard</string>
    <string name="post_format_status">Status</string>
    <string name="post_format_video">Video</string>
    <string-array name="post_format_display_names" translatable="false">
        <item>@string/post_format_standard</item>
        <item>@string/post_format_aside</item>
        <item>@string/post_format_audio</item>
        <item>@string/post_format_chat</item>
        <item>@string/post_format_gallery</item>
        <item>@string/post_format_image</item>
        <item>@string/post_format_link</item>
        <item>@string/post_format_quote</item>
        <item>@string/post_format_status</item>
        <item>@string/post_format_video</item>
    </string-array>

    <!-- Menu Buttons -->
    <string name="new_post">New post</string>
    <string name="new_media">New media</string>

    <!-- Image Alignment -->
    <string name="image_alignment">Alignment</string>

    <string name="alignment_none">None</string>
    <string name="alignment_left">Left</string>
    <string name="alignment_center">Center</string>
    <string name="alignment_right">Right</string>

    <string-array name="alignment_key_array" translatable="false">
        <item>none</item>
        <item>left</item>
        <item>center</item>
        <item>right</item>
    </string-array>

    <string-array name="alignment_array" translatable="false">
        <item>@string/alignment_none</item>
        <item>@string/alignment_left</item>
        <item>@string/alignment_center</item>
        <item>@string/alignment_right</item>
    </string-array>


    <!-- Image Size -->
    <string name="image_size">Size</string>

    <string name="image_size_thumbnail_label">Thumbnail</string>
    <string name="image_size_medium_label">Medium</string>
    <string name="image_size_large_label">Large</string>
    <string name="image_size_full_label">Full Size</string>

    <string name="image_size_thumbnail_css_class" translatable="false">size-thumbnail</string>
    <string name="image_size_medium_css_class" translatable="false">size-medium</string>
    <string name="image_size_large_css_class" translatable="false">size-large</string>
    <string name="image_size_full_css_class" translatable="false">size-full</string>

    <!-- About View -->
    <string name="app_title">WordPress for Android</string>
    <string name="publisher">Publisher:</string>
    <string name="publisher_with_company_param">Publisher: %s</string>
    <string name="copyright_with_year_and_company_params">© %1$d %2$s</string>
    <string name="automattic_inc" translatable="false">Automattic, Inc</string>
    <string name="automattic_url" translatable="false">automattic.com</string>
    <string name="version">Version</string>
    <string name="version_with_name_param">Version %s</string>
    <string name="tos">Terms of Service</string>
    <string name="privacy_policy">Privacy policy</string>

    <!-- Remote Post Changes -->
    <string name="local_changes">Local changes</string>
    <string name="local_changes_discarded">Local changes discarded</string>
    <string name="local_changes_discarding">Discarding local changes</string>
    <string name="local_changes_discarding_error">There was an error in discarding your local changes. Please contact support for more assistance.</string>
    <string name="local_changes_discarding_no_connection">A connection is required to perform this action. Please check your connection and try again.</string>

    <!-- Remote Post has conflicts with local post -->
    <string name="local_post_is_conflicted">Version conflict</string>

    <!-- message on post preview explaining what local changes, local drafts and drafts are -->
    <string name="local_changes_explainer">This post has local changes which haven\'t been published</string>
    <string name="local_draft_explainer">This post is a local draft which hasn\'t been published</string>
    <string name="draft_explainer">This post is a draft which hasn\'t been published</string>

    <!-- message on post preview explaining links are disabled -->
    <string name="preview_screen_links_disabled">Links are disabled on the preview screen</string>

    <string name="image_settings">Image settings</string>
    <string name="wordpress_blog">WordPress blog</string>
    <string name="blogusername">blogusername</string>
    <string name="wordpress_dot_com" translatable="false">wordpress.com</string>

    <!-- Error Messages -->
    <!-- The following messages can\'t be factorized due to i18n -->
    <string name="error_refresh_posts">Posts couldn\'t be refreshed at this time</string>
    <string name="error_refresh_pages" tools:ignore="UnusedResources">Pages couldn\'t be refreshed at this time</string>
    <string name="error_refresh_comments">Comments couldn\'t be refreshed at this time</string>
    <string name="error_refresh_comments_showing_older">Comments couldn\'t be refreshed at this time - showing older comments</string>
    <string name="error_refresh_stats">Stats couldn\'t be refreshed at this time</string>
    <string name="error_refresh_media">Media couldn\'t be refreshed at this time</string>
    <string name="error_deleting_post">An error occurred while deleting the post</string>
    <string name="error_restoring_post">An error occurred while restoring the post</string>

    <string name="error_refresh_unauthorized_comments">You don\'t have permission to view or edit comments</string>
    <string name="error_refresh_unauthorized_pages">You don\'t have permission to view or edit pages</string>
    <string name="error_refresh_unauthorized_posts">You don\'t have permission to view or edit posts</string>
    <string name="error_fetch_my_profile">Couldn\'t retrieve your profile</string>
    <string name="error_fetch_account_settings">Couldn\'t retrieve your account settings</string>
    <string name="error_post_my_profile_no_connection">No connection, couldn\'t save your profile</string>
    <string name="error_post_account_settings">Couldn\'t save your account settings</string>
    <string name="error_generic">An error occurred</string>
    <string name="error_generic_network">A network error occurred. Please check your connection and try again.</string>
    <string name="error_moderate_comment">An error occurred while moderating</string>
    <string name="error_edit_comment">An error occurred while editing the comment</string>
    <string name="error_publish_empty_post">Can\'t publish an empty post</string>
    <string name="error_publish_empty_page">Can\'t publish an empty page</string>
    <string name="error_save_empty_draft">Can\'t save an empty draft</string>
    <string name="error_publish_no_network">Device is offline. Changes saved locally.</string>
    <string name="error_upload_post_param">There was an error uploading this post: %s.</string>
    <string name="error_upload_page_param">There was an error uploading this page: %s.</string>
    <string name="error_upload_post_media_param">There was an error uploading the media in this post: %s.</string>
    <string name="error_upload_page_media_param">There was an error uploading the media in this page: %s.</string>
    <string name="error_media_insufficient_fs_permissions">Read permission denied on device media</string>
    <string name="error_media_not_found">Media could not be found</string>
    <string name="error_media_unauthorized">You don\'t have permission to view or edit media</string>
    <string name="error_media_parse_error">Unexpected response from server</string>
    <string name="error_media_upload">An error occurred while uploading media</string>
    <string name="error_media_refresh_no_connection">Connection required to refresh library</string>
    <string name="error_media_load">Unable to load media</string>
    <string name="error_media_save">Unable to save media</string>
    <string name="error_media_canceled">Uploading media were canceled</string>
    <string name="error_media_recover_post">Unable to upload this post\'s media</string>
    <string name="error_post_does_not_exist">This post no longer exists</string>
    <string name="error_blog_hidden">This blog is hidden and couldn\'t be loaded. Enable it again in settings and try again.</string>
    <string name="fatal_db_error">An error occurred while creating the app database. Try reinstalling the app.</string>
    <string name="error_copy_to_clipboard">An error occurred while copying text to clipboard</string>
    <string name="error_fetch_remote_site_settings">Couldn\'t retrieve site info</string>
    <string name="error_post_remote_site_settings">Couldn\'t save site info</string>
    <string name="error_fetch_users_list">Couldn\'t retrieve site users</string>
    <string name="error_fetch_followers_list">Couldn\'t retrieve site followers</string>
    <string name="error_fetch_email_followers_list">Couldn\'t retrieve site email followers</string>
    <string name="error_fetch_viewers_list">Couldn\'t retrieve site viewers</string>
    <string name="error_update_role">Couldn\'t update user role</string>
    <string name="error_remove_user">Couldn\'t remove user</string>
    <string name="error_remove_follower">Couldn\'t remove follower</string>
    <string name="error_remove_viewer">Couldn\'t remove viewer</string>
    <string name="error_notif_q_action_like">Could not like comment. Please try again later.</string>
    <string name="error_notif_q_action_approve">Could not approve comment. Please try again later.</string>
    <string name="error_notif_q_action_reply">Could not reply to comment. Please try again later.</string>
    <string name="error_generic_error">Couldn\'t perform operation</string>

    <!-- Post Error -->
    <string name="error_unknown_post">Could not find the post on the server</string>
    <string name="error_unknown_page">Could not find the page on the server</string>
    <string name="error_unknown_post_type">Unknown post format</string>

    <!-- Image Descriptions for Accessibility -->
    <string name="error_load_comment">Couldn\'t load the comment</string>
    <string name="error_downloading_image">Error downloading image</string>
    <string name="cd_related_post_preview_image">Related post preview image</string>

    <!--
      Jetpack strings
    -->
    <string name="jetpack_disconnect_pref_title">"Disconnect from WordPress.com"</string>
    <string name="jetpack_disconnect_confirmation_message">Are you sure you want to disconnect Jetpack from the site?</string>
    <string name="jetpack_disconnect_confirm">Disconnect</string>
    <string name="jetpack_disconnect_success_toast">Site disconnected</string>
    <string name="jetpack_disconnect_error_toast">Error disconnecting site</string>
    <string name="jetpack_already_connected_toast">You are already connected to Jetpack</string>
    <string name="jetpack_connection_failed_with_reason">Connection to Jetpack failed: %s</string>

    <!--
      reader strings
    -->
    <string name="reader_save_for_later_title">Saved posts</string>
    <!-- timespan shown for posts/comments published within the past 60 seconds -->
    <string name="timespan_now">now</string>

    <!-- title shown for untitled posts and blogs -->
    <string name="reader_untitled_post">(Untitled)</string>

    <!-- activity titles -->
    <string name="reader_title_deeplink">WordPress Reader</string>
    <string name="reader_title_applog">Application log</string>
    <string name="reader_title_blog_preview">Reader Site</string>
    <string name="reader_title_tag_preview">Reader Tag</string>
    <string name="reader_title_post_detail">Reader Post</string>
    <string name="reader_title_post_detail_wpcom">WordPress.com Post</string>
    <string name="reader_title_related_post_detail">Related Post</string>
    <string name="reader_title_subs">Tags &amp; Sites</string>
    <string name="reader_title_photo_viewer">%1$d of %2$d</string>
    <string name="reader_title_comments" translatable="false">@string/comments</string>

    <!-- view pager titles -->
    <string name="reader_page_followed_tags">Followed tags</string>
    <string name="reader_page_followed_blogs">Followed sites</string>
    <string name="reader_page_recommended_blogs">Sites you may like</string>

    <!-- menu text -->
    <string name="reader_menu_tags">Edit tags and sites</string>
    <string name="reader_menu_block_blog">Block this site</string>

    <!-- button text -->
    <string name="reader_btn_share">Share</string>
    <string name="reader_btn_follow">Follow</string>
    <string name="reader_btn_unfollow">Following</string>
    <string name="reader_add_bookmark">Add to saved posts</string>
    <string name="reader_remove_bookmark">Remove from saved posts</string>
    <string name="reader_btn_bookmark">Save</string>
    <string name="reader_btn_bookmarked">Saved</string>
    <string name="reader_bookmark_snack_btn">View All</string>
    <string name="reader_bookmark_snack_title">Post saved</string>
    <string name="reader_btn_notifications_off">Turn off site notifications</string>
    <string name="reader_btn_notifications_on">Turn on site notifications</string>

    <string name="reader_followed_blog_notifications">Enable notifications for %1$s%2$s%3$s?</string>
    <string name="reader_followed_blog_notifications_action">Enable</string>
    <string name="reader_followed_blog_notifications_this">this site</string>

    <!-- EditText hints -->
    <string name="reader_hint_comment_on_post">Reply to post…</string>
    <string name="reader_hint_comment_on_comment">Reply to comment…</string>
    <string name="reader_hint_add_tag_or_url">Enter a URL or tag to follow</string>
    <string name="reader_hint_post_search">Search WordPress</string>
    <string name="reader_hint_search_followed_sites">Search followed sites</string>

    <!-- TextView labels -->
    <string name="reader_label_new_posts">New posts</string>
    <string name="reader_label_new_posts_subtitle">Tap to show them</string>
    <string name="reader_label_added_tag">Added %s</string>
    <string name="reader_label_removed_tag">Removed %s</string>
    <string name="reader_label_reply">Reply</string>
    <string name="reader_label_followed_blog">Site followed</string>
    <string name="reader_label_comments_closed">Comments are closed</string>
    <string name="reader_label_view_original">View original article</string>
    <string name="reader_label_follow_count">%,d followers</string>
    <string name="reader_label_submit_comment">SEND</string>
    <string name="reader_label_gap_marker">Load more posts</string>
    <string name="reader_label_post_search_explainer">What would you like to find?</string>
    <string name="reader_label_local_related_posts">More in %s</string>
    <string name="reader_label_global_related_posts">More on WordPress.com</string>
    <string name="reader_label_visit">Visit</string>
    <string name="reader_photo_by">Photo by %s</string>
    <string name="reader_view_comments">View comments</string>

    <string name="reader_excerpt_link">Visit %s for more</string>

    <!-- like counts -->
    <string name="reader_label_like">Like</string>
    <string name="reader_likes_one">One person likes this</string>
    <string name="reader_likes_multi">%,d people like this</string>
    <string name="reader_likes_only_you">You like this</string>
    <string name="reader_likes_you_and_one">You and one other like this</string>
    <string name="reader_likes_you_and_multi">You and %,d others like this</string>
    <string name="reader_label_liked_by">Liked By</string>

    <string name="reader_short_like_count_none">Like</string>
    <string name="reader_short_like_count_one">1 Like</string>
    <string name="reader_short_like_count_multi">%s Likes</string>

    <string name="reader_short_comment_count_one">1 Comment</string>
    <string name="reader_short_comment_count_multi">%s Comments</string>

    <!-- toast messages -->
    <string name="reader_toast_err_comment_failed">Couldn\'t post your comment</string>
    <string name="reader_toast_err_tag_exists">You already follow this tag</string>
    <string name="reader_toast_err_tag_invalid">That isn\'t a valid tag</string>
    <string name="reader_toast_err_add_tag">Unable to add this tag</string>
    <string name="reader_toast_err_remove_tag">Unable to remove this tag</string>
    <string name="reader_toast_err_share_intent">Unable to share</string>
    <string name="reader_toast_err_view_image">Unable to view image</string>
    <string name="reader_toast_err_get_blog_info">Unable to show this site</string>
    <string name="reader_toast_err_already_follow_blog">You already follow this site</string>
    <string name="reader_toast_err_follow_blog">Unable to follow this site</string>
    <string name="reader_toast_err_follow_blog_not_found">This site could not be found</string>
    <string name="reader_toast_err_follow_blog_not_authorized">You are not authorized to access this site</string>
    <string name="reader_toast_err_unfollow_blog">Unable to unfollow this site</string>
    <string name="reader_toast_blog_blocked">Posts from this site will no longer be shown</string>
    <string name="reader_toast_err_block_blog">Unable to block this site</string>
    <string name="reader_toast_err_generic">Unable to perform this action</string>
    <string name="reader_toast_err_cannot_like_post">Failed to like this post</string>
    <string name="reader_toast_err_comment_not_found">Comment not found!</string>
    <string name="reader_toast_err_already_liked">You have already liked that comment</string>
    <string name="reader_toast_err_url_intent">Unable to open %s</string>

    <!-- snackbar messages -->
    <string name="reader_snackbar_err_cannot_like_post_logged_out">Can\'t like while logged out of WordPress.com</string>

    <!-- failure messages when retrieving a single reader post -->
    <string name="reader_err_get_post_generic">Unable to retrieve this post</string>
    <string name="reader_err_get_post_not_authorized">You\'re not authorized to view this post</string>
    <string name="reader_err_get_post_not_authorized_fallback">You\'re not authorized to view this post. Use the top action button to try a browser instead.</string>
    <string name="reader_err_get_post_not_authorized_signin">You\'re not authorized to view this post. Try signing in to WordPress.com first.</string>
    <string name="reader_err_get_post_not_authorized_signin_fallback">You\'re not authorized to view this post. Try signing in to WordPress.com first or use the top action button to open a browser instead.</string>
    <string name="reader_err_get_post_not_found">This post no longer exists</string>

    <!-- empty list/grid text -->
    <string name="reader_empty_posts_no_connection" translatable="false">@string/no_network_title</string>
    <string name="reader_empty_posts_request_failed">Unable to retrieve posts</string>
    <string name="reader_empty_posts_in_tag">No posts with this tag</string>
    <string name="reader_empty_posts_in_tag_updating">Fetching posts…</string>
    <string name="reader_empty_posts_in_custom_list">The sites in this list haven\'t posted anything recently</string>
    <string name="reader_empty_followed_tags_subtitle">Add tags here to find posts about your favorite topics</string>
    <string name="reader_empty_followed_tags_title">No followed tags</string>
    <string name="reader_empty_recommended_blogs">No recommended sites</string>
    <string name="reader_empty_followed_blogs_title">No followed sites</string>
    <string name="reader_empty_followed_blogs_search_title">No sites matching your search</string>
    <string name="reader_empty_followed_blogs_description">You are not following any sites yet. Why not follow one now?</string>
    <string name="reader_empty_followed_blogs_no_recent_posts_title">No recent posts</string>
    <string name="reader_empty_followed_blogs_no_recent_posts_description">The sites you follow haven\'t posted anything recently</string>
    <string name="reader_empty_followed_blogs_button_discover">Discover sites</string>
    <string name="reader_empty_followed_blogs_button_followed">Go to following</string>
    <string name="reader_empty_posts_liked_title">Nothing liked yet</string>
    <string name="reader_empty_posts_liked_description">Posts that you like will appear here</string>
    <string name="reader_empty_saved_posts_title">No posts saved — yet!</string>
    <string name="reader_empty_saved_posts_description">Tap %s to save a post to your list.</string>
    <string name="reader_empty_comments">No comments yet</string>
    <string name="reader_empty_posts_in_blog">This site is empty</string>
    <string name="reader_empty_search_title">No results found</string>
    <string name="reader_empty_search_description">No results found for %s for your language</string>
    <string name="reader_empty_search_request_failed">Unable to perform search</string>

    <string name="dlg_confirm_clear_search_history">Clear search history?</string>
    <string name="label_clear_search_history">Clear search history</string>

    <!-- attribution line for Discover posts, ex: "Originally posted by [AuthorName] on [BlogName] -->
    <string name="reader_discover_attribution_author_and_blog">Originally posted by %1$s on %2$s</string>
    <string name="reader_discover_attribution_author">Originally posted by %s</string>
    <string name="reader_discover_attribution_blog">Originally posted on %s</string>
    <string name="reader_discover_visit_blog">Visit %s</string>

    <!-- dialogs -->
    <string name="reader_save_posts_locally_dialog_title">Save Posts for Later</string>
    <string name="reader_save_posts_locally_dialog_message">Save this post, and come back to read it whenever you\'d like. It will only be available on this device — saved posts don\'t sync to your other devices. (Yet! We\'re working on it.)</string>

    <!-- connection bar which appears on main activity when there's no connection -->
    <string name="connectionbar_no_connection">No connection</string>

    <!-- NUX strings -->
    <string name="invalid_email_message">Your email address isn\'t valid</string>
    <string name="email_invalid">Enter a valid email address</string>
    <string name="username_or_password_incorrect">The username or password you entered is incorrect</string>
    <string name="ssl_certificate_details">Details</string>
    <string name="ssl_certificate_error">Invalid SSL certificate</string>
    <string name="ssl_certificate_ask_trust">If you usually connect to this site without problems, this error could mean that someone is trying to impersonate the site, and you shouldn\'t continue. Would you like to trust the certificate anyway?</string>
    <string name="verification_code">Verification code</string>
    <string name="auth_required">Log in again to continue.</string>
    <string name="logging_in">Logging in</string>
    <string name="magic_link_unavailable_error_message">Currently unavailable. Please enter your password</string>
    <string name="checking_email">Checking email</string>
    <string name="already_logged_in_wpcom">You\'re already logged in a WordPress.com account, you can\'t add a WordPress.com site bound to another account.</string>
    <string name="cannot_add_duplicate_site">This site already exists in the app, you can\'t add it.</string>
    <string name="duplicate_site_detected">A duplicate site has been detected.</string>
    <string name="error_user_username_instead_of_email">Please log in using your WordPress.com username instead of your email address.</string>

    <!-- Help view -->
    <string name="help">Help</string>
    <string name="forgot_password">Lost your password?</string>
    <string name="contact_us">Contact us</string>
    <string name="browse_our_faq_button">Browse our FAQ</string>
    <string name="my_tickets">My Tickets</string>
    <string name="application_log_button">Application log</string>
    <string name="support_contact_email">Contact email</string>
    <string name="support_contact_email_not_set">Not set</string>
    <string name="support_push_notification_title">WordPress</string>
    <string name="support_push_notification_message">New message from \'Help &amp; Support\'</string>

    <!--My Site-->
    <string name="my_site_header_external">External</string>
    <string name="my_site_header_configuration">Configuration</string>
    <string name="my_site_header_look_and_feel">Look and Feel</string>
    <string name="my_site_header_publish">Publish</string>
    <string name="my_site_btn_site_pages">Site Pages</string>
    <string name="my_site_btn_blog_posts">Blog Posts</string>
    <string name="my_site_btn_sharing">Sharing</string>
    <string name="my_site_btn_site_settings">Settings</string>
    <string name="my_site_btn_comments" translatable="false">@string/comments</string>
    <string name="my_site_btn_switch_site">Switch Site</string>
    <string name="my_site_btn_view_admin">View Admin</string>
    <string name="my_site_btn_view_site">View Site</string>
    <string name="my_site_btn_plugins">Plugins</string>
    <string name="my_site_create_new_site">Create a new site for your business, magazine, or personal blog; or connect an existing WordPress installation.</string>
    <string name="my_site_create_new_site_title">You don\'t have any sites</string>
    <string name="my_site_add_new_site">Add new site</string>
    <string name="my_site_icon_dialog_title">Site Icon</string>
    <string name="my_site_icon_dialog_add_message">Would you like to add a site icon?</string>
    <string name="my_site_icon_dialog_change_message">How would you like to edit the icon?</string>
    <string name="my_site_icon_dialog_add_requires_permission_message">You don\'t have permission to add a site icon.</string>
    <string name="my_site_icon_dialog_change_requires_permission_message">You don\'t have permission to edit the site icon.</string>
    <string name="my_site_icon_dialog_change_button">Change</string>
    <string name="my_site_icon_dialog_remove_button">Remove</string>
    <string name="my_site_icon_dialog_cancel_button">Cancel</string>
    <string name="my_site_icon_content_description">Change site icon</string>

    <!-- site picker -->
    <string name="site_picker_title">Choose site</string>
    <string name="site_picker_edit_visibility">Show/hide sites</string>
    <string name="site_picker_add_site">Add new site</string>
    <string name="site_picker_add_self_hosted">Add self-hosted site</string>
    <string name="site_picker_create_wpcom">Create WordPress.com site</string>
    <string name="site_picker_cant_hide_current_site">\"%s\" wasn\'t hidden because it\'s the current site</string>
    <string name="site_picker_remove_site_empty">No sites matching your search</string>
    <string name="site_picker_remove_site_error">Error removing site, try again later</string>
    <string name="site_picker_failed_selecting_added_site">Couldn\'t select newly added self-hosted site.</string>

    <!-- Application logs view -->
    <string name="logs_copied_to_clipboard">Application logs have been copied to the clipboard</string>

    <!--Support strings-->
    <string name="support_identity_input_dialog_enter_email_and_name">To continue please enter your email address and name</string>
    <string name="support_identity_input_dialog_enter_email">Please enter your email address</string>
    <string name="support_identity_input_dialog_email_label">Email</string>
    <string name="support_identity_input_dialog_name_label">Name</string>

    <!--Me-->
    <string name="me_profile_photo">Profile Photo</string>
    <string name="me_btn_app_settings">App Settings</string>
    <string name="me_btn_support">Help &amp; Support</string>
    <string name="me_btn_login_logout">Login/Logout</string>
    <string name="me_connect_to_wordpress_com">Log in to WordPress.com</string>
    <string name="me_disconnect_from_wordpress_com">Log out of WordPress.com</string>

    <!--TabBar Accessibility Labels-->
    <string name="tabbar_accessibility_label_my_site">My Site. View your site and manage it, including stats.</string>
    <string name="tabbar_accessibility_label_me">Me. View your profile and make changes.</string>
    <string name="tabbar_accessibility_label_write">New post. Write a new post.</string>
    <string name="tabbar_accessibility_label_reader">Reader. Follow content from other sites.</string>
    <string name="tabbar_accessibility_label_notifications">Notifications. Manage your notifications.</string>

    <!-- Special characters -->
    <string name="bullet" translatable="false">\u2022</string>
    <string name="previous_button" translatable="false">&lt;</string>
    <string name="next_button" translatable="false">&gt;</string>

    <!-- Publicize and sharing -->
    <string name="sharing">Sharing</string>
    <string name="sharing_disabled">Sharing module disabled</string>
    <string name="sharing_disabled_description">You cannot access your sharing settings because your Sharing Jetpack module is disabled.</string>
    <string name="connections_label">Connections</string>
    <string name="connections_description">Connect your favorite social media services to automatically share new posts with friends.</string>
    <string name="connected_accounts_label">Connected accounts</string>
    <string name="connection_service_label">Publicize to %s</string>
    <string name="connection_service_description">Connect to automatically share your blog posts to %s.</string>
    <string name="connection_service_facebook_notice">As of August 1, 2018, Facebook no longer allows direct sharing of posts to Facebook Profiles. Connections to Facebook Pages remain unchanged.</string>
    <string name="share_btn_connect">Connect</string>
    <string name="share_btn_disconnect">Disconnect</string>
    <string name="share_btn_reconnect">Reconnect</string>
    <string name="share_btn_connect_another_account">Connect another account</string>
    <string name="dlg_confirm_publicize_disconnect">Disconnect from %s?</string>
    <string name="connecting_social_network">Connecting %s</string>
    <string name="connection_chooser_message">Select the account you wish to authorize. Note that your posts will be shared to the selected account automatically.</string>
    <string name="icon_and_text_display">Icon &amp; Text</string>
    <string name="icon_only_display">Icon Only</string>
    <string name="text_only_display">Text Only</string>
    <string name="official_buttons_display">Official Buttons</string>
    <string-array name="sharing_button_style_display_array" translatable="false">
        <item>@string/icon_and_text_display</item>
        <item>@string/icon_only_display</item>
        <item>@string/text_only_display</item>
        <item>@string/official_buttons_display</item>
    </string-array>
    <string name="icon_text" translatable="false">icon-text</string>
    <string name="icon" translatable="false">icon</string>
    <string name="text" translatable="false">text</string>
    <string name="official" translatable="false">official</string>
    <string-array name="sharing_button_style_array" translatable="false">
        <item>@string/icon_text</item>
        <item>@string/icon</item>
        <item>@string/text</item>
        <item>@string/official</item>
    </string-array>
    <string name="site_settings_reblog_and_like_header">Reblog &amp; Like</string>
    <string name="site_settings_like_header">Like</string>
    <string name="site_settings_reblog">Show Reblog Button</string>
    <string name="site_settings_like">Show Like Button</string>
    <string name="manage">Manage</string>
    <string name="sharing_buttons">Sharing buttons</string>
    <string name="label">Label</string>
    <string name="button_style">Button Style</string>
    <string name="sharing_comment_likes">Comment Likes</string>
    <string name="twitter_username">Twitter Username</string>
    <string name="sharing_sharing_buttons_description">Select which buttons are shown under your posts</string>
    <string name="sharing_more_description">A \"More\" button contains a dropdown which displays sharing buttons</string>
    <string name="sharing_edit_more_buttons">Edit \"More\" Buttons</string>
    <string name="buttons">Buttons</string>
    <string name="sharing_comment_likes_description">Allow all comments to be Liked by you and your readers</string>
    <string name="likes">Likes</string>
    <string name="twitter">Twitter</string>
    <string name="connected">Connected</string>
    <string name="cannot_connect_account_error">The %s connection could not be made because no account was selected.</string>
    <string name="connecting_account">Connecting account</string>
    <string name="sharing_label_message">Change the text of the sharing buttons\' label. This text won\'t appear until you add at least one sharing button.</string>
    <string name="sharing_twitter_message">This will be included in tweets when people share using the Twitter button</string>

    <!--Theme Browser-->
    <string name="current_theme">Current Theme</string>
    <string name="customize">Customize</string>
    <string name="details">Details</string>
    <string name="support">Support</string>
    <string name="active">Active</string>

    <string name="theme_activate">Activate</string>
    <string name="theme_try_and_customize">Try &amp; Customize</string>
    <string name="theme_view">View</string>
    <string name="theme_details">Details</string>
    <string name="theme_support">Support</string>
    <string name="theme_done">DONE</string>
    <string name="theme_manage_site">MANAGE SITE</string>
    <string name="theme_prompt">Thanks for choosing %1$s</string>
    <string name="theme_by_author_prompt_append"> by %1$s</string>
    <string name="theme_activation_error">Something went wrong. Could not activate theme</string>
    <string name="selected_theme">Selected Theme</string>
    <string name="could_not_load_theme">Could not load theme</string>
    <string name="themes_empty_list">No themes matching your search</string>

    <!--People Management-->
    <string name="people">People</string>
    <string name="role">Role</string>
    <string name="follower_subscribed_since">Since %1$s</string>
    <string name="person_remove_confirmation_title">Remove %1$s</string>
    <string name="user_remove_confirmation_message">If you remove %1$s, that user will no longer be able to access this site, but any content that was created by %1$s will remain on the site.\n\nWould you still like to remove this user?</string>
    <string name="follower_remove_confirmation_message">If removed, this follower will stop receiving notifications about this site, unless they re-follow.\n\nWould you still like to remove this follower?</string>
    <string name="viewer_remove_confirmation_message">If you remove this viewer, he or she will not be able to visit this site.\n\nWould you still like to remove this viewer?</string>
    <string name="person_removed">Successfully removed %1$s</string>
    <string name="invite_people">Invite People</string>
    <string name="invite_names_title">Usernames or Emails</string>
    <string name="invite">Invite</string>
    <string name="button_invite" translatable="false">@string/invite</string>
    <string name="invite_username_not_found">%s: User not found</string>
    <string name="invite_already_a_member">%s: Already a member</string>
    <string name="invite_already_following">%s: Already following</string>
    <string name="invite_user_blocked_invites">%s: User blocked invites</string>
    <string name="invite_invalid_email">%s: Invalid email</string>
    <string name="invite_message_title">Custom Message</string>
    <string name="invite_message_remaining_zero">0 characters remaining</string>
    <string name="invite_message_remaining_one">1 character remaining</string>
    <string name="invite_message_remaining_other">%d characters remaining</string>
    <string name="invite_message_info">(Optional) You can enter a custom message of up to 500 characters that will be included in the invitation to the user(s).</string>
    <string name="invite_message_usernames_limit">Invite up to 10 email addresses and/or WordPress.com usernames. Those needing a username will be sent instructions on how to create one.</string>
    <string name="invite_error_no_usernames">Please add at least one username</string>
    <string name="invite_error_invalid_usernames_one">Cannot send: A username or email is invalid</string>
    <string name="invite_error_invalid_usernames_multiple">Cannot send: There are invalid usernames or emails</string>
    <string name="invite_error_sending">An error occurred while trying to send the invite!</string>
    <string name="invite_error_some_failed">Invite sent but error(s) occurred!</string>
    <string name="invite_error_for_username">%1$s: %2$s</string>
    <string name="invite_sent">Invite sent successfully</string>

    <string name="people_dropdown_item_team">Team</string>
    <string name="people_dropdown_item_followers">Followers</string>
    <string name="people_dropdown_item_email_followers">Email Followers</string>
    <string name="people_dropdown_item_viewers">Viewers</string>
    <string name="people_empty_list_filtered_users">No users yet</string>
    <string name="people_empty_list_filtered_followers">No followers yet</string>
    <string name="people_empty_list_filtered_email_followers">No email followers yet</string>
    <string name="people_empty_list_filtered_viewers">No viewers yet</string>
    <string name="people_fetching">Fetching users…</string>
    <string name="title_follower">Follower</string>
    <string name="title_email_follower">Email Follower</string>

    <string name="role_follower">Follower</string>
    <string name="role_viewer">Viewer</string>

    <!--Plugins-->
    <string name="plugins">Plugins</string>
    <string name="plugin_byline">by %s</string>
    <string name="plugin_active">Active</string>
    <string name="plugin_inactive">Inactive</string>
    <string name="plugin_detail_label_state_active">Active</string>
    <string name="plugin_detail_label_state_autoupdates">Autoupdates</string>
    <string name="plugin_not_found">An error occurred when accessing this plugin</string>
    <string name="plugin_version">Version %s</string>
    <string name="plugin_installed_version">Version %s installed</string>
    <string name="plugin_installed">Installed</string>
    <string name="plugin_auto_managed">Auto-managed</string>
    <string name="plugin_install">Install</string>
    <string name="plugin_available_version">Version %s is available</string>
    <string name="plugin_updated_successfully">Successfully updated %s</string>
    <string name="plugin_installed_successfully">Successfully installed %s</string>
    <string name="plugin_updated_failed">Error updating %s.</string>
    <string name="plugin_updated_failed_detailed">Error updating %1$s: %2$s</string>
    <string name="plugin_removed_successfully">Successfully removed %s</string>
    <string name="plugin_remove_failed">Error removing %s</string>
    <string name="plugin_installed_failed">Error installing %s</string>
    <string name="plugin_configuration_failed">An error occurred while configuring the plugin: %s</string>
    <string name="plugin_disable_progress_dialog_message">Disabling %s…</string>
    <string name="plugin_remove_progress_dialog_message">Removing %s…</string>
    <string name="plugin_remove_dialog_title">Remove Plugin</string>
    <string name="plugin_remove_dialog_message">Are you sure you want to remove %1$s from %2$s?\n\nThis will deactivate the plugin and delete all associated files and data.</string>
    <string name="plugin_install_custom_domain_required_dialog_title">Install plugin</string>
    <string name="plugin_install_custom_domain_required_dialog_message">To install plugins, you need to have a custom domain associated with your site.</string>
    <string name="plugin_install_custom_domain_required_dialog_register_btn">Register domain</string>
    <string name="plugin_check_domain_credits_progress_dialog_message">Checking domain credits</string>
    <string name="plugin_check_domain_credit_error">Failed to check available domain credits</string>
    <string name="plugin_install_first_plugin_confirmation_dialog_title">Install plugin</string>
    <string name="plugin_install_first_plugin_confirmation_dialog_message">Installing the first plugin on your site can take up to 1 minute. During this time you won’t be able to make changes to your site.</string>
    <string name="plugin_install_first_plugin_confirmation_dialog_install_btn">Install</string>
    <string name="plugin_fetch_error">Unable to load plugins</string>
    <string name="plugin_search_error">Unable to search plugins</string>
    <string name="plugin_manage">Manage</string>
    <string name="plugin_see_all">See All</string>
    <string name="plugins_empty_search_list">No matches</string>
    <string name="plugin_install_first_plugin_progress_dialog_message">Installing plugin…</string>
    <string name="plugin_install_first_plugin_almost_finished_dialog_message">We\'re doing the final setup — almost done…</string>

    <!-- Automated Transfer Eligibility Errors -->
    <string name="plugin_install_site_ineligible_default_error">Plugin feature is not available for this site.</string>
    <string name="plugin_install_site_ineligible_not_using_custom_domain">Plugin feature requires a custom domain.</string>
    <string name="plugin_install_site_ineligible_no_business_plan">Plugin feature requires a business plan.</string>
    <string name="plugin_install_site_ineligible_site_private">Plugin feature requires the site to be public.</string>
    <string name="plugin_install_site_ineligible_email_unverified">Plugin feature requires a verified email address.</string>
    <string name="plugin_install_site_ineligible_excessive_disk_space">Plugin cannot be installed due to disk space limitations.</string>
    <string name="plugin_install_site_ineligible_no_vip_sites">Plugin cannot be installed on VIP sites.</string>
    <string name="plugin_install_site_ineligible_non_admin_user">Plugin feature requires admin privileges.</string>
    <string name="plugin_install_site_ineligible_not_domain_owner">Plugin feature requires primary domain subscription to be associated with this user.</string>
    <string name="plugin_install_site_ineligible_site_graylisted">Plugin feature requires the site to be in good standing.</string>

    <string name="plugin_caption_installed" translatable="false">@string/plugin_installed</string>
    <string name="plugin_caption_featured">Featured</string>
    <string name="plugin_caption_popular">Popular</string>
    <string name="plugin_caption_new">New</string>
    <string name="plugin_caption_search">Search Plugins</string>

    <string name="wordpress_dot_org_plugin_page">WordPress.org Plugin page</string>
    <string name="plugin_home_page">Plugin homepage</string>
    <string name="plugin_settings">Settings</string>
    <string name="plugin_description">Description</string>
    <string name="plugin_installation">Installation</string>
    <string name="plugin_whatsnew">What\'s New</string>
    <string name="plugin_faq">Frequently Asked Questions</string>
    <string name="plugin_read_reviews">Read Reviews</string>
    <string name="plugin_num_ratings">%s ratings</string>
    <string name="plugin_num_downloads">%s downloads</string>
    <string name="plugin_empty_text">None provided</string>
    <string name="plugin_needs_update">Needs update</string>

    <string name="plugin_one_stars">1 stars</string>
    <string name="plugin_two_stars">2 stars</string>
    <string name="plugin_three_stars">3 stars</string>
    <string name="plugin_four_stars">4 stars</string>
    <string name="plugin_five_stars">5 stars</string>

    <string name="plugin_info_version">Version</string>
    <string name="plugin_info_lastupdated">Last Updated</string>
    <string name="plugin_info_requires_version">Requires WordPress Version</string>
    <string name="plugin_info_your_version">Your WordPress Version</string>

    <string name="plugin_icon_content_description">Plugin icon</string>
    <string name="plugin_external_link_icon_content_description">External link</string>
    <string name="plugin_chevron_icon_content_description">Toggle text</string>

    <!--My profile-->
    <string name="my_profile">My Profile</string>
    <string name="first_name">First name</string>
    <string name="last_name">Last name</string>
    <string name="public_display_name">Public display name</string>
    <string name="public_display_name_hint">Display name will default to your username if it is not set</string>
    <string name="about_me">About me</string>
    <string name="about_me_hint">A few words about you…</string>
    <string name="start_over">Start Over</string>
    <string name="site_settings_start_over_hint">Start your site over</string>
    <string name="start_over_email_subject">Start over with site %s</string>
    <string name="start_over_email_body">I want to start over with the site %s</string>
    <string name="start_over_email_intent_error">Unable to send an email</string>
    <string name="let_us_help">Let Us Help</string>
    <string name="start_over_text">If you want a site but don\'t want any of the posts and pages you have now, our support team can delete your posts, pages, media and comments for you.\n\nThis will keep your site and URL active, but give you a fresh start on your content creation. Just contact us to have your current content cleared out.</string>
    <string name="contact_support">Contact support</string>
    <string name="confirm_delete_site">Confirm Delete Site</string>
    <string name="confirm_delete_site_prompt">Please type in %1$s in the field below to confirm. Your site will then be gone forever.</string>
    <string name="site_settings_export_content_title">Export content</string>
    <string name="error_deleting_site">Error deleting site</string>
    <string name="error_deleting_site_summary">There was an error in deleting your site. Please contact support for more assistance.</string>
    <string name="primary_domain">Primary Domain</string>
    <string name="export_site_hint">Export your site to an XML file</string>
    <string name="delete_site_warning_title">Delete site?</string>
    <string name="delete_site_warning">All your posts, images, and data will be deleted. And this site’s address (%s) will be lost.</string>
    <string name="delete_site_warning_subtitle">Be careful! Once a site is deleted, it cannot be recovered. Please be sure before you proceed.</string>
    <string name="delete_site_hint">Delete site</string>
    <string name="delete_site_progress">Deleting site…</string>
    <string name="purchases_request_error">Something went wrong. Could not request purchases.</string>
    <string name="premium_upgrades_title">Premium Upgrades</string>
    <string name="premium_upgrades_message">You have active premium upgrades on your site. Please cancel your upgrades prior to deleting your site.</string>
    <string name="show_purchases">Show purchases</string>
    <string name="checking_purchases">Checking purchases</string>

    <!--Account Settings-->
    <string name="account_settings">Account Settings</string>
    <string name="pending_email_change_snackbar">Click the verification link in the email sent to %1$s to confirm your new address</string>
    <string name="primary_site">Primary site</string>
    <string name="web_address">Web address</string>
    <string name="web_address_dialog_hint">Shown publicly when you comment.</string>
    <string name="change_password">Change password</string>
    <string name="change_password_confirmation">Password changed successfully</string>
    <string name="change_password_dialog_hint">Your password should be at least six characters long. To make it stronger, use upper and lower case letters, numbers, and symbols like ! \" ? $ % ^ &amp; ).</string>
    <string name="change_password_dialog_message">Changing password…</string>
    <string name="exporting_content_progress">Exporting content…</string>
    <string name="export_email_sent">Export email sent!</string>
    <string name="export_your_content">Export your content</string>
    <string name="export_your_content_message">Your posts, pages, and settings will be emailed to you at %s.</string>

    <!-- Plans -->
    <string name="plan">Plan</string>
    <string name="plans">Plans</string>
    <string name="plans_loading_error_network_title">No connection</string>
    <string name="plans_loading_error_no_plans_title">Cannot load Plans</string>
    <string name="plans_loading_error_no_plans_subtitle">We cannot load Plans at the moment. Please try again later.</string>
    <string name="plans_loading_error_no_cache_subtitle">An internet connection is required to view Plans.</string>
    <string name="plans_loading_error_with_cache_subtitle">An internet connection is required to view Plans, so details may be out-of-date.</string>
    <string name="plans_loading_error_with_cache_button">View Plans Anyway</string>

    <!-- gravatar -->
    <string name="error_cropping_image">Error cropping the image</string>
    <string name="error_locating_image">Error locating the cropped image</string>
    <string name="error_refreshing_gravatar">Error reloading your Gravatar</string>
    <string name="error_updating_gravatar">Error updating your Gravatar</string>

    <!-- Editor -->
    <string name="discard">Discard</string>
    <string name="edit">Edit</string>
    <string name="tap_to_try_again">Tap to try again!</string>
    <string name="uploading">Uploading…</string>
    <string name="uploading_gallery_placeholder">Uploading gallery…</string>
    <string name="add_media_progress">Adding media</string>

    <string name="alert_insert_image_html_mode">Can\'t insert media directly in HTML mode. Please switch back to visual mode.</string>
    <string name="alert_action_while_uploading">You are currently uploading media. Please wait until this completes.</string>
    <string name="alert_error_adding_media">An error occurred while inserting media</string>

    <string name="stop_upload_dialog_title">Stop uploading?</string>

    <string name="image_settings_dismiss_dialog_title">Discard unsaved changes?</string>
    <string name="image_settings_save_toast">Changes saved</string>

    <string name="image_caption">Caption</string>
    <string name="image_alt_text">Alt text</string>
    <string name="image_link_to">Link to</string>
    <string name="image_width">Width</string>

    <!-- Editor: Accessibility - format bar button descriptions -->
    <string name="format_bar_description_media">Media</string>
    <string name="format_bar_description_ol">Ordered List</string>
    <string name="format_bar_description_ul">Unordered List</string>
    <string name="format_bar_description_quote">Block Quote</string>
    <string name="format_bar_description_bold">Bold</string>
    <string name="format_bar_description_italic">Italic</string>
    <string name="format_bar_description_link">Link</string>
    <string name="format_bar_description_underline">Underline</string>
    <string name="format_bar_description_strike">Strikethrough</string>
    <string name="format_bar_description_more">Read More</string>
    <string name="format_bar_description_html">HTML</string>
    <string name="visual_editor">Visual editor</string>
    <string name="image_thumbnail">Image thumbnail</string>

    <!-- Editor: Errors -->
    <string name="editor_failed_uploads_switch_html">Some media uploads have failed. You can\'t switch to HTML mode
        in this state. Remove all failed uploads and continue?</string>
    <string name="editor_toast_invalid_path">Invalid file path</string>
    <string name="editor_toast_uploading_please_wait">You are currently uploading media. Please wait until this completes.</string>
    <string name="editor_toast_failed_uploads">Some media uploads have failed. You can\'t save or publish
        your post in this state. Would you like to remove all failed media?</string>
    <string name="editor_remove_failed_uploads">Remove failed uploads</string>
    <string name="error_all_media_upload_canceled">All media uploads have been cancelled due to an unknown error. Please retry uploading</string>

    <string name="photo_picker_title">Choose photo</string>
    <string name="photo_picker_choose_photo">Choose photo from device</string>
    <string name="photo_picker_choose_video">Choose video from device</string>
    <string name="photo_picker_capture_photo">Take photo</string>
    <string name="photo_picker_capture_video">Take video</string>
    <string name="photo_picker_stock_media">Choose from Free Photo Library</string>
    <string name="photo_picker_giphy">Choose from Giphy</string>
    <string name="photo_picker_soft_ask_label">%s needs permissions to access your photos</string>
    <string name="photo_picker_soft_ask_allow">Allow</string>
    <string name="photo_picker_soft_ask_permissions_denied">%1$s was denied access to your photos. To fix this, edit your permissions and turn on %2$s.</string>
    <string name="photo_picker_use_photo">Use this photo</string>
    <string name="stock_media_picker_search_hint">Search free photo library</string>
    <string name="stock_media_picker_initial_empty_text">Search to find free photos to add to your Media Library</string>
    <string name="stock_media_picker_initial_empty_subtext">Photos provided by %s</string>

    <string name="giphy_picker_search_hint">Search Giphy</string>
    <string name="giphy_picker_initial_empty_text">Search to find GIFs to add to your Media Library!</string>
    <string name="giphy_picker_empty_search_list">No media matching your search</string>
    <string name="giphy_picker_endless_scroll_network_error">Some media failed to load due to a network error.</string>
    <string name="giphy_powered_by_giphy">Powered by GIPHY</string>

    <!-- E-mail verification reminder dialog -->
    <string name="toast_saving_post_as_draft">Saving post as draft</string>
    <string name="toast_verification_email_sent">Verification email sent, check your inbox</string>
    <string name="toast_verification_email_send_error">Error sending verification email. Are you already verified?</string>
    <string name="editor_confirm_email_prompt_title">Please confirm your email address</string>
    <string name="editor_confirm_email_prompt_message">We sent you an email when you first signed up. Please open the message and click the blue button to enable publishing.</string>
    <string name="editor_confirm_email_prompt_message_with_email">We sent an email to %s when you first signed up. Please open the message and click the blue button to enable publishing.</string>
    <string name="editor_confirm_email_prompt_negative">Resend Email</string>

    <!-- smart toasts -->
    <string name="smart_toast_comments_long_press">Tap and hold to select multiple comments</string>

    <!-- permissions -->
    <string name="button_edit_permissions">Edit permissions</string>
    <string name="permissions_denied_title">Permissions</string>
    <string name="permissions_denied_message">It looks like you turned off permissions required for this feature.&lt;br/&gt;&lt;br/&gt;To change this, edit your permissions and make sure &lt;strong&gt;%s&lt;/strong&gt; is enabled.</string>
    <string name="permission_storage">Storage</string>
    <string name="permission_camera">Camera</string>

    <!-- Image Optimization promo -->
    <string name="turn_on">Turn on</string>
    <string name="leave_off">Leave off</string>
    <string name="image_optimization_promo_title">Turn on image optimization?</string>
    <string name="image_optimization_promo_desc">Image optimization shrinks images for quicker uploading.\n\nYou can change this any time in site settings.</string>

    <!-- Login -->
    <!-- If any of these appear unused, be sure to check the same string in the login library -
    it may be used there and keeping it here is required for translation. -->
    <string name="log_in">Log In</string>
    <string name="login_promo_text_onthego">Publish from the park. Blog from the bus. Comment from the café. WordPress goes where you go.</string>
    <string name="login_promo_text_realtime">Watch readers from around the world read and interact with your site — in realtime.</string>
    <string name="login_promo_text_anytime">Catch up with your favorite sites and join the conversation anywhere, any time.</string>
    <string name="login_promo_text_notifications">Your notifications travel with you — see comments and likes as they happen.</string>
    <string name="login_promo_text_jetpack">Manage your Jetpack-powered site on the go — you\'ve got WordPress in your pocket.</string>
    <string name="invalid_verification_code">Invalid verification code</string>
    <string name="send_link">Send link</string>
    <string name="enter_your_password_instead">Enter your password instead</string>
    <string name="alternatively">Alternatively:</string>
    <string name="enter_email_wordpress_com">Log in to WordPress.com using an email address to manage all your WordPress sites.</string>
    <string name="next">Next</string>
    <string name="open_mail">Open mail</string>
    <string name="enter_site_address_instead">Log in by entering your site address.</string>
    <string name="enter_username_instead">Log in with your username.</string>
    <string name="enter_verification_code">Almost there! Please enter the verification code from your Authenticator app.</string>
    <string name="enter_verification_code_sms">We sent a text message to the phone number ending in %s. Please enter the verification code in the SMS.</string>
    <string name="login_text_otp">Text me a code instead.</string>
    <string name="login_text_otp_another">Text me another code instead.</string>
    <string name="requesting_otp">Requesting a verification code via SMS.</string>
    <string name="email_not_registered_wpcom">Hmm, we can\'t find a WordPress.com account connected to this email address. Try the link below to log in using your site address.</string>
    <string name="password_incorrect">It looks like this password is incorrect. Please double check your information and try again.</string>
    <string name="login_magic_links_label">We\'ll email you a magic link that\'ll log you in instantly, no password needed. Hunt and peck no more!</string>
    <string name="login_magic_links_sent_label">Your magic link is on its way! Check your email on this device and tap the link in the email you received from WordPress.com.</string>
    <string name="login_magic_link_email_requesting">Requesting log-in email</string>
    <string name="enter_wpcom_password">Enter your WordPress.com password.</string>
    <string name="enter_wpcom_password_google">To proceed with this Google account, please provide the matching WordPress.com password. This will be asked only once.</string>
    <string name="connect_more">Connect Another Site</string>
    <string name="connect_site">Connect Site</string>
    <string name="login_continue">Continue</string>
    <string name="login_already_logged_in_wpcom">Already logged in to WordPress.com</string>
    <string name="login_username_at">\@%s</string>
    <string name="enter_site_address">Enter the address of your WordPress site you\'d like to connect.</string>
    <string name="enter_site_address_share_intent">Enter the address of your WordPress site you\'d like to share the content to.</string>
    <string name="login_site_address">Site address</string>
    <string name="login_site_address_help">Need help finding your site address?</string>
    <string name="login_site_address_help_title">What\'s my site address?</string>
    <string name="login_site_address_help_content">Your site address appears in the bar at the top of the screen when you visit your site in Chrome.</string>
    <string name="login_site_address_more_help">Need more help?</string>
    <string name="login_checking_site_address">Checking site address</string>
    <string name="login_error_while_adding_site">Error while adding site. Error code: %s</string>
    <string name="login_log_in_for_deeplink">Log in to WordPress.com to access the post.</string>
    <string name="login_log_in_for_share_intent">Log in to WordPress.com to share the content.</string>
    <string name="login_invalid_site_url">The site address you entered is invalid. Please re-enter it.</string>
    <string name="login_empty_site_url">Please enter a site address</string>
    <string name="login_empty_username">Please enter a username</string>
    <string name="login_empty_password">Please enter a password</string>
    <string name="login_empty_2fa">Please enter a verification code</string>
    <string name="login_email_button_signup">Don\'t have an account? %1$sSign up%2$s</string>
    <string name="login_email_client_not_found">Can\'t detect your email client app</string>
    <string name="login_logged_in_as">Logged in as</string>
    <string name="login_epilogue_mysites_one">My site</string>
    <string name="login_epilogue_mysites_other">My sites</string>
    <string name="login_google_button_suffix">Log in with Google.</string>
    <string name="login_error_button">Close</string>
    <string name="login_error_email_not_found_v2">There\'s no WordPress.com account matching this Google account.</string>
    <string name="login_error_generic">There was some trouble connecting with the Google account.</string>
    <string name="login_error_sms_throttled">We\'ve made too many attempts to send an SMS verification code — take a break, and request a new one in a minute.</string>
    <string name="login_error_generic_start">Google login could not be started.</string>
    <string name="login_error_suffix">\nMaybe try a different account?</string>
    <string name="enter_wpcom_or_jetpack_site">Please enter a WordPress.com or Jetpack-connected self-hosted WordPress site</string>
    <!-- Screen titles -->
    <string name="email_address_login_title">Email address login</string>
    <string name="site_address_login_title">Site address login</string>
    <string name="magic_link_login_title">Magic link login</string>
    <string name="magic_link_sent_login_title">Magic link sent</string>
    <string name="selfhosted_site_login_title">Login credentials</string>
    <string name="verification_2fa_screen_title">Code verification</string>

    <!-- Signup -->
    <string name="sign_up">Sign Up for WordPress.com</string>
    <string name="signup_email_error_generic">There was some trouble checking the email address.</string>
    <string name="signup_email_header">To create your new WordPress.com account, please enter your email address.</string>
    <string name="signup_epilogue_error_avatar">There was some trouble uploading your avatar.</string>
    <string name="signup_epilogue_error_avatar_view">Your avatar has been uploaded and will be available shortly.</string>
    <string name="signup_epilogue_error_generic">There was some trouble updating your account. You can retry or revert your changes to continue.</string>
    <string name="signup_epilogue_error_button_negative">Revert</string>
    <string name="signup_epilogue_error_button_positive">Retry</string>
    <string name="signup_epilogue_heading">New account</string>
    <string name="signup_epilogue_hint_display">Display Name</string>
    <string name="signup_epilogue_hint_password">Password (optional)</string>
    <string name="signup_epilogue_hint_password_detail">You can always log in with a magic link like the one you just used, but you can also set up a password if you prefer.</string>
    <string name="signup_epilogue_hint_username">Username</string>
    <string name="signup_magic_link_error">There was some trouble sending the email. You can retry now or close and try again later.</string>
    <string name="signup_magic_link_error_button_negative">Close</string>
    <string name="signup_magic_link_error_button_positive">Retry</string>
    <string name="signup_magic_link_message">We sent you a magic signup link! Check your email on this device, and tap the link in the email to finish signing up.</string>
    <string name="signup_magic_link_progress">Sending email</string>
    <string name="signup_terms_of_service_text">By signing up, you agree to our %1$sTerms of Service%2$s.</string>
    <string name="signup_updating_account">Updating account…</string>
    <string name="signup_user_exists">Email already exists on WordPress.com.\nProceeding with login.</string>
    <string name="signup_with_email_button">Sign Up with Email</string>
    <string name="signup_with_google_button">Sign Up with Google</string>
    <string name="signup_with_google_progress">Signing up with Google…</string>
    <string name="content_description_add_avatar">Add avatar</string>
    <!-- Screen titles -->
    <string name="signup_email_screen_title">Email signup</string>
    <string name="signup_magic_link_title">Magic link sent</string>

    <string name="username_changer_action">Save</string>
    <string name="username_changer_dismiss_button_positive">Discard</string>
    <string name="username_changer_dismiss_message">Discard changing username?</string>
    <string name="username_changer_error_generic">An error occurred while retrieving username suggestions.</string>
    <string name="username_changer_error_none">No usernames are suggested from %1$s%2$s%3$s. Please enter more letters or numbers to get suggestions.</string>
    <string name="username_changer_header">Your current username is %1$s%2$s%3$s. With few exceptions, others will only ever see your display name, %4$s%5$s%6$s.</string>
    <string name="username_changer_hint">Type to get more suggestions</string>
    <string name="username_changer_title">Change username</string>

    <string name="google_error_timeout">Google took too long to respond. You may need to wait until you have a stronger internet connection.</string>

    <!-- Android O notification channels, these show in the Android app settings -->
    <string name="notification_channel_general_title">General</string>
    <string name="notification_channel_important_title">Important</string>
    <string name="notification_channel_transient_title">Transient</string>
    <string name="notification_channel_reminder_title">Reminder</string>

    <string name="notification_channel_normal_id" translatable="false">wpandroid_notification_normal_channel_id</string>
    <string name="notification_channel_important_id" translatable="false">wpandroid_notification_important_channel_id</string>
    <string name="notification_channel_transient_id" translatable="false">wpandroid_notification_transient_channel_id</string>
    <string name="notification_channel_reminder_id" translatable="false">wpandroid_notification_reminder_channel_id</string>

    <!-- Required by the login library - overwrites the placeholder value with a real channel -->
    <string name="login_notification_channel_id" content_override="true" translatable="false">@string/notification_channel_normal_id</string>

    <!-- Site Creation notifications -->
    <string name="notification_site_creation_title_success">Site created!</string>
    <string name="notification_site_creation_created">Tap to continue.</string>
    <string name="notification_site_creation_step_creating">Step 1 of 4</string>
    <string name="notification_site_creation_step_fetching">Step 2 of 4</string>
    <string name="notification_site_creation_step_tagline">Step 3 of 4</string>
    <string name="notification_site_creation_step_theme">Step 4 of 4</string>
    <string name="notification_site_creation_title_in_progress">Creating site… This might take a couple of minutes.</string>
    <string name="notification_site_creation_title_stopped">Site creation stopped</string>
    <string name="notification_site_creation_failed">An error has occurred.</string>

    <!-- Login notifications -->
    <string name="notification_login_title_success">Logged in!</string>
    <string name="notification_logged_in">Tap to continue.</string>
    <string name="notification_login_title_in_progress">Login in progress…</string>
    <string name="notification_logging_in">Please wait while logging in.</string>
    <string name="notification_login_title_stopped">Login stopped</string>
    <string name="notification_error_wrong_password">Please double check your password to continue.</string>
    <string name="notification_2fa_needed">Please provide an authentication code to continue.</string>
    <string name="notification_login_failed">An error has occurred.</string>
    <string name="notification_wpcom_username_needed">Please log in with your username and password.</string>
    <string name="change_photo">Change photo</string>

    <!-- Content description for accessibility  -->
    <string name="featured_image_desc">featured image</string>
    <string name="theme_image_desc">theme image</string>
    <string name="blavatar_desc">site icon</string>
    <string name="comment_checkmark_desc">check mark</string>
    <string name="profile_picture">%s\'s profile picture</string>
    <string name="invite_user_delete_desc">remove %s</string>
    <string name="media_grid_item_image_desc">media preview, filename %s</string>
    <string name="media_grid_item_retry_desc">retry</string>
    <string name="media_grid_item_trash_desc">trash</string>
    <string name="media_grid_item_play_video_desc">play video</string>
    <string name="media_preview_audio_desc">audio</string>
    <string name="media_preview_desc">preview</string>
    <string name="media_preview_title">%1$d of %2$d</string>
    <string name="media_settings_image_preview_desc">image preview</string>
    <string name="media_settings_play">play</string>
    <string name="people_invite_role_info_desc">role info</string>
    <string name="photo_picker_device_desc">pick from device</string>
    <string name="photo_picker_camera_desc">open camera</string>
    <string name="photo_picker_wpmedia_desc">pick from WordPress media</string>
    <string name="plugin_detail_banner_desc">plugin banner</string>
    <string name="plugin_detail_logo_desc">plugin logo</string>
    <string name="reader_cardview_post_play_video_desc">play featured video</string>
    <string name="photo_picker_thumbnail_desc">Play video</string>
    <string name="reader_list_item_suggestion_remove_desc">delete</string>
    <string name="reader_photo_view_desc">photo</string>
    <string name="stats_list_cell_chevron_expand_desc">expand</string>
    <string name="show_more_desc">show more</string>
    <string name="open_external_link_desc">open external link</string>
    <string name="notification_settings_switch_desc">Notifications</string>
    <string name="navigate_up_desc">navigate up</string>
    <string name="stats_list_cell_chevron_collapse_desc">collapse</string>
    <string name="stats_bar_desc">Showing %s</string>
    <string name="stats_bar_date_value_type_desc">%s, %d %s</string>
    <string name="stats_bar_date_value_desc">%s, %d views</string>
    <string name="stats_bar_week_desc">Week of %s</string>
    <string name="fab_add_tag_desc">Create Tag</string>
    <string name="fab_create_desc">create</string>
    <string name="stats_legend">stats graph legend</string>
    <string name="stats_tab_tap_content_description">showing %s</string>
    <string name="stats_follower_since_desc">since %s ago</string>
    <string name="stats_views_zero_desc">zero views</string>
    <string name="stats_views_one_desc">one view</string>
    <string name="stats_views_many_desc">%d views</string>
    <string name="stats_clicks_zero_desc">zero clicks</string>
    <string name="stats_clicks_one_desc">one click</string>
    <string name="stats_clicks_many_desc">%d clicks</string>
    <string name="stats_plays_zero_desc">zero plays</string>
    <string name="stats_plays_one_desc">one play</string>
    <string name="stats_plays_many_desc">%d plays</string>
    <string name="stats_comments_zero_desc">zero comments</string>
    <string name="stats_comments_one_desc">one comment</string>
    <string name="stats_comments_many_desc">%d comments</string>
    <string name="stats_followers_zero_desc">zero followers</string>
    <string name="stats_followers_one_desc">one follower</string>
    <string name="stats_followers_many_desc">%d followers</string>
    <string name="reader_blavatar_desc">site icon</string>
    <string name="reader_avatar_desc">profile picture</string>
    <string name="reader_gallery_images_desc">image gallery</string>
    <string name="quick_start_completed_tasks_header_chevron_expand_desc">expand</string>
    <string name="quick_start_completed_tasks_header_chevron_collapse_desc">collapse</string>
    <string name="suggestions_updated_content_description">Suggestions updated</string>

    <!-- Site Creation -->
    <string name="site_creation_title">Create New Site</string>
    <string name="site_creation_category_title">Create New Site Step 1</string>
    <string name="site_creation_theme_selection_title">Create New Site Step 2</string>
    <string name="site_creation_site_details_title">Create New Site Step 3</string>
    <string name="site_creation_domain_selection_title">Create New Site Step 4</string>
    <string name="site_creation_label_category_title">Step 1 of 4</string>
    <string name="site_creation_label_category">What kind of site do you need?\nChoose an option below:</string>
    <string name="site_creation_title_blog">Start with a Blog</string>
    <string name="site_creation_subtitle_blog">To share your ideas, stories and photographs with your followers.</string>
    <string name="site_creation_title_website">Start with a Website</string>
    <string name="site_creation_subtitle_website">To promote your business or brand and connect with your audience.</string>
    <string name="site_creation_title_portfolio">Start with a Portfolio</string>
    <string name="site_creation_subtitle_portfolio">To present your creative projects in a visual showcase.</string>
    <string name="site_creation_label_theme_selection_title">Step 2 of 4</string>
    <string name="site_creation_label_theme_selection">Get started fast with one of our popular themes. Once your site is created, you can browse and choose from hundreds more.</string>
    <string name="site_creation_label_theme_loading">Please wait while loading themes</string>
    <string name="site_creation_label_site_details_title">Step 3 of 4</string>
    <string name="site_creation_label_site_details">Tell us more about what you\'re creating. What\'s the title and tagline?</string>
    <string name="site_creation_label_domain_selection_title">Step 4 of 4</string>
    <string name="site_creation_label_domain_selection">Pick an available address to let people find you on the web.</string>
    <string name="site_creation_domain_keywords_hint">Type a keyword for more ideas</string>
    <string name="site_creation_domain_finish_button">Create site</string>
    <string name="site_creation_title_hint">Site title</string>
    <string name="site_creation_tagline_hint">Site tagline (optional)</string>
    <string name="site_creation_tagline_helper">The tagline is a short line of text shown right below the title in most themes, and act as site metadata on search engines.</string>
    <string name="site_creation_empty_site_title">Please enter a site title</string>
    <string name="site_creation_creating_laying_foundation">Laying site foundation…</string>
    <string name="site_creation_creating_fetching_info">Retrieving site information…</string>
    <string name="site_creation_creating_configuring_content">Configuring site content…</string>
    <string name="site_creation_creating_configuring_theme">Configuring site style…</string>
    <string name="site_creation_creating_preparing_frontend">Preparing frontend…</string>
    <string name="site_creation_creating_failed">Something went wrong…</string>
    <string name="site_creation_creating_failed_extended">We ran into an unexpected problem. How about giving it another shot?</string>
    <string name="site_creation_creating_retry">Try again</string>
    <string name="site_creation_creating_modal">Please wait until site creation is completed.</string>
    <string name="site_creation_epilogue_congrats">Congratulations!\nYour site is ready.</string>
    <string name="site_creation_epilogue_configure">Configure</string>
    <string name="site_creation_epilogue_write">Write first post</string>

    <string name="content_description_more">More</string>
    <string name="quick_start_button_negative" tools:ignore="UnusedResources">Not now</string>
    <string name="quick_start_button_negative_short" tools:ignore="UnusedResources">Cancel</string>
    <string name="quick_start_button_positive" tools:ignore="UnusedResources">Go</string>
    <string name="quick_start_task_skip_menu_title">Skip task</string>
    <string name="quick_start_complete_view_title">All tasks complete!</string>
    <string name="quick_start_complete_view_subtitle">Congratulations on completing your list. A job well done.</string>
    <string name="quick_start_remove_next_steps_menu_title">Remove this</string>
    <string name="quick_start_dialog_remove_next_steps_title">Remove Next Steps</string>
    <string name="quick_start_dialog_remove_next_steps_message">Removing Next Steps will hide all tours on this site. This action cannot be undone.</string>
    <string name="quick_start_dialog_browse_themes_message">Explore dozens of layout options and find your perfect fit.</string>
    <string name="quick_start_dialog_browse_themes_message_short" tools:ignore="UnusedResources">Tap %1$s Themes %2$s to discover new themes</string>
    <string name="quick_start_dialog_browse_themes_title">Browse themes</string>
    <string name="quick_start_dialog_check_stats_message">Keep up to date on your site\'s performance.</string>
    <string name="quick_start_dialog_check_stats_title">Check your site stats</string>
    <string name="quick_start_dialog_choose_theme_title">Choose a theme</string>
    <string name="quick_start_dialog_choose_theme_message">Browse all our themes to find your perfect fit.</string>
    <string name="quick_start_dialog_create_page_message">Add a page for key content — an \"About\" page is a great start.</string>
    <string name="quick_start_dialog_create_page_title">Create a new page</string>
    <string name="quick_start_dialog_customize_site_message">Tweak fonts, add images, and more.</string>
    <string name="quick_start_dialog_customize_site_message_short_customize">Tap %1$s Customize %2$s to start personalizing your site</string>
    <string name="quick_start_dialog_customize_site_message_short_themes" tools:ignore="UnusedResources">Tap %1$s Themes %2$s to continue</string>
    <string name="quick_start_dialog_customize_site_title">Customize your site</string>
    <string name="quick_start_dialog_enable_sharing_message">Automatically share new posts to your social media accounts.</string>
    <string name="quick_start_dialog_enable_sharing_message_short_connections">Tap the %1$s Connections %2$s to add your social media accounts</string>
    <string name="quick_start_dialog_enable_sharing_message_short_sharing" tools:ignore="UnusedResources">Tap %1$s Sharing %2$s to continue</string>
    <string name="quick_start_dialog_enable_sharing_title">Enable post sharing</string>
    <string name="quick_start_dialog_explore_plans_message">Learn about the marketing and SEO tools in our paid plans.</string>
    <string name="quick_start_dialog_explore_plans_title">Explore plans</string>
    <string name="quick_start_dialog_follow_sites_message">Find sites that inspire you, and follow them to get updates when they post.</string>
    <string name="quick_start_dialog_follow_sites_message_short_reader" tools:ignore="UnusedResources">Tap %1$s Reader %2$s to continue</string>
    <string name="quick_start_dialog_follow_sites_message_short_search">Tap %1$s Search %2$s to look for sites with similar interests</string>
    <string name="quick_start_dialog_follow_sites_title">Follow other sites</string>
    <string name="quick_start_dialog_migration_message">We\'ve added more tasks to help you grow your audience.</string>
    <string name="quick_start_dialog_migration_title">We\'ve made some changes to your checklist</string>
    <string name="quick_start_dialog_need_help_button_negative">No Thanks</string>
    <string name="quick_start_dialog_need_help_button_neutral">Never</string>
    <string name="quick_start_dialog_need_help_button_positive">Accept</string>
    <string name="quick_start_dialog_need_help_message">We\'ll walk you through the basics of building and growing your site.</string>
    <string name="quick_start_dialog_need_help_title">Want a little help getting started?</string>
    <string name="quick_start_dialog_publish_post_message">Draft and publish your first post.</string>
    <string name="quick_start_dialog_publish_post_message_short" tools:ignore="UnusedResources">Tap %1$s Create Post %2$s to create a new post</string>
    <string name="quick_start_dialog_publish_post_title">Publish a post</string>
    <string name="quick_start_dialog_share_site_title">Share your site</string>
    <string name="quick_start_dialog_share_site_message">Connect to your social media accounts – your site will automatically share new posts.</string>
    <string name="quick_start_dialog_upload_site_icon_message_short" tools:ignore="UnusedResources">Tap %1$s Your Site Icon %2$s to upload a new one</string>
    <string name="quick_start_dialog_check_stats_message_short" tools:ignore="UnusedResources">Tap %1$s Stats %2$s to see how your site is performing.</string>
    <string name="quick_start_dialog_create_new_page_message_short" tools:ignore="UnusedResources">Tap %1$s Site Pages %2$s to continue.</string>
    <string name="quick_start_dialog_create_new_page_message_short_pages">Tap %1$s Add Page %2$s to create a new page.</string>
    <string name="quick_start_dialog_explore_plans_message_short" tools:ignore="UnusedResources">Tap %1$s Plan %2$s to see your current plan and other available plans</string>
    <string name="quick_start_dialog_upload_icon_message">Your visitors will see your icon in their browser. Add a custom icon for a polished, pro look.</string>
    <string name="quick_start_dialog_upload_icon_title">Upload a site icon</string>
    <string name="quick_start_dialog_view_site_message">Enjoy your finished product!</string>
    <string name="quick_start_dialog_view_site_message_short" tools:ignore="UnusedResources">Tap %1$s View Site %2$s to preview your site</string>
    <string name="quick_start_dialog_view_site_title">View your site</string>
    <string name="quick_start_complete_tasks_header">Complete (%d)</string>
    <string name="quick_start_list_browse_themes_subtitle" translatable="false">@string/quick_start_dialog_browse_themes_message</string>
    <string name="quick_start_list_browse_themes_title" translatable="false">@string/quick_start_dialog_browse_themes_title</string>
    <string name="quick_start_list_check_stats_subtitle" translatable="false">@string/quick_start_dialog_check_stats_message</string>
    <string name="quick_start_list_check_stats_title" translatable="false">@string/quick_start_dialog_check_stats_title</string>
    <string name="quick_start_list_create_page_subtitle" translatable="false">@string/quick_start_dialog_create_page_message</string>
    <string name="quick_start_list_create_page_title" translatable="false">@string/quick_start_dialog_create_page_title</string>
    <string name="quick_start_list_create_site_subtitle">Get your site up and running.</string>
    <string name="quick_start_list_create_site_title">Create your site</string>
    <string name="quick_start_list_customize_site_subtitle" translatable="false">@string/quick_start_dialog_customize_site_message</string>
    <string name="quick_start_list_customize_site_title" translatable="false">@string/quick_start_dialog_customize_site_title</string>
    <string name="quick_start_list_enable_sharing_subtitle" translatable="false">@string/quick_start_dialog_enable_sharing_message</string>
    <string name="quick_start_list_enable_sharing_title" translatable="false">@string/quick_start_dialog_enable_sharing_title</string>
    <string name="quick_start_list_explore_plans_subtitle" translatable="false">@string/quick_start_dialog_explore_plans_message</string>
    <string name="quick_start_list_explore_plans_title" translatable="false">@string/quick_start_dialog_explore_plans_title</string>
    <string name="quick_start_list_follow_site_subtitle" translatable="false">@string/quick_start_dialog_follow_sites_message</string>
    <string name="quick_start_list_follow_site_title" translatable="false">@string/quick_start_dialog_follow_sites_title</string>
    <string name="quick_start_list_publish_post_subtitle" translatable="false">@string/quick_start_dialog_publish_post_message</string>
    <string name="quick_start_list_publish_post_title" translatable="false">@string/quick_start_dialog_publish_post_title</string>
    <string name="quick_start_list_upload_icon_subtitle" translatable="false">@string/quick_start_dialog_upload_icon_message</string>
    <string name="quick_start_list_upload_icon_title" translatable="false">@string/quick_start_dialog_upload_icon_title</string>
    <string name="quick_start_list_view_site_subtitle" translatable="false">@string/quick_start_dialog_view_site_message</string>
    <string name="quick_start_list_view_site_title" translatable="false">@string/quick_start_dialog_view_site_title</string>
    <string name="quick_start_sites">Next Steps</string>
    <string name="quick_start_sites_type_customize">Customize Your Site</string>
    <string name="quick_start_sites_type_grow">Grow Your Audience</string>
    <string name="quick_start_sites_type_subtitle">%1$d of %2$d complete</string>
    <string name="quick_start_span_end" translatable="false">&lt;/span&gt;</string>
    <string name="quick_start_span_start" translatable="false">&lt;span style="color:#0"&gt;</string>
    <string name="quick_start_focus_point_description">tap here</string>

    <!-- Pages -->
    <string name="pages_published" tools:ignore="UnusedResources">Published</string>
    <string name="pages_drafts" tools:ignore="UnusedResources">Drafts</string>
    <string name="pages_scheduled" tools:ignore="UnusedResources">Scheduled</string>
    <string name="pages_trashed" tools:ignore="UnusedResources">Trashed</string>
    <string name="pages_pending">Pending review</string>
    <string name="pages_private">Private</string>
    <string name="pages_view">View</string>
    <string name="pages_set_parent">Set parent</string>
    <string name="pages_publish_now">Publish Now</string>
    <string name="pages_move_to_draft">Move to Draft</string>
    <string name="pages_move_to_trash">Move to Trash</string>
    <string name="pages_delete_permanently">Delete Permanently</string>
    <string name="pages_empty_search_result">No pages matching your search</string>
    <string name="pages_search_suggestion">Search pages</string>
    <string name="pages_empty_published">You haven\'t published any pages yet</string>
    <string name="pages_empty_drafts">You don\'t have any draft pages</string>
    <string name="pages_empty_scheduled">You don\'t have any scheduled pages</string>
    <string name="pages_empty_trashed">You don\'t have any trashed pages</string>
    <string name="pages_open_page_error">The selected page is not available</string>


    <!-- Posts -->
    <string name="post_list_author_me">Me</string>
    <string name="post_list_author_everyone">Everyone</string>
    <string name="post_list_published">Published</string>
    <string name="post_list_drafts">Drafts</string>
    <string name="post_list_scheduled">Scheduled</string>
    <string name="post_list_trashed">Trashed</string>


    <!-- News Card -->
    <!-- When announcing a new feature, add new strings and make sure to update LocalNewsItem.kt -->
    <!-- Never reuse same keys for new announcements! The new value might not be translated before the release
    which would result in showing an out-of-date announcement. Moreover since the url has translatable set to false,
    the out-of-date announcement might redirect the user to the new feature. -->
    <!--suppress UnusedResources -->
    <string name="news_card_announcement_title_sample_announcement">[New feature available]</string>
    <!--suppress UnusedResources -->
    <string name="news_card_announcement_content_sample_announcement">[No time to read right now? No problem: save posts for when you do.]</string>
    <!--suppress UnusedResources -->
    <string name="news_card_announcement_action_sample_announcement">[Read more]</string>
    <!--suppress UnusedResources -->
    <string name="news_card_announcement_action_url_sample_announcement" translatable="false">https://en.blog.wordpress.com/2018/06/21/bookmark-posts-with-save-for-later/</string>
    <!-- END (News Card) -->

    <!-- Site Creation -->
    <string name="new_site_creation_screen_title_general">Create Site</string>
    <string name="new_site_creation_screen_title_step_count">%1$d of %2$d</string>
    <string name="new_site_creation_preview_title">Your site has been created!</string>
    <string name="new_site_creation_preview_subtitle">You\'ll be able to customize look and feel of your site later</string>
    <string name="site_creation_segments_title">Tell us what kind of site you\’d like to make</string>
    <string name="site_creation_segments_subtitle">This helps us make recommendations. But you’re never locked in — all sites evolve!</string>
    <string name="site_creation_fetch_suggestions_error_no_connection">No connection</string>
    <string name="site_creation_fetch_suggestions_error_unknown">There was a problem</string>
    <string name="new_site_creation_site_info_header_title">Basic Information</string>
    <string name="new_site_creation_site_info_header_subtitle">Tell us more about the site you are creating.</string>
    <string name="new_site_creation_site_title_hint">Site Title</string>
    <string name="new_site_creation_tag_line_hint">Tagline</string>
    <string name="new_site_creation_tag_line_description">The tagline is a short line of text shown right below the title.</string>
    <string name="new_site_creation_button_skip">Skip</string>
    <string name="new_site_creation_verticals_custom_subtitle">Custom category</string>
    <string name="site_creation_error_generic_title">There was a problem</string>
    <string name="site_creation_error_generic_subtitle">Error communicating with the server, please try again</string>
    <string name="new_site_creation_empty_domain_list_message">No available addresses matching your search</string>
    <string name="new_site_creation_domain_header_title">Choose a domain name for your site</string>
    <string name="new_site_creation_domain_header_subtitle">This is where people will find you on the internet.</string>
    <string name="new_site_creation_search_domain_input_hint">Search Domains</string>
    <string name="new_site_creation_create_site_button">Create Site</string>
    <string name="notification_new_site_creation_title">Create Site</string>
    <string name="notification_new_site_creation_failed">There was a problem</string>
    <string name="notification_new_site_creation_creating_site_subtitle">We\'re creating your new site</string>
    <string name="cancel_new_site_wizard_content_description">Cancel Site Creation Wizard</string>
    <string name="site_created_but_not_fetched_snackbar_message">It seems like you\'re on a slow connection. If you don\'t see your new site in the list, try refreshing.</string>
    <string name="new_site_creation_clear_all_content_description">Clear</string>
    <string name="new_site_creation_site_preview_content_description">Showing site preview</string>
    <string name="new_site_creation_preview_back_pressed_warning">You may lose your progress. Are you sure you want to exit?</string>

    <!-- App rating dialog -->
    <string name="app_rating_title">Enjoying WordPress?</string>
    <string name="app_rating_message">Nice to see you again! If you’re digging the app, we\’d love a rating on the Google Play Store.</string>
    <string name="app_rating_rate_now">Rate now</string>
    <string name="app_rating_rate_later">Later</string>
    <string name="app_rating_rate_never">No thanks</string>

    <!-- Gutenberg mobile strings -->
    <string name="gutenberg_mobile_gutenberg_packages_format_library_src_link_modal_native_js_101" tools:ignore="UnusedResources">Link inserted</string>
    <string name="gutenberg_mobile_gutenberg_packages_block_library_src_image_edit_native_js_214" tools:ignore="UnusedResources">Add URL</string>
    <string name="gutenberg_mobile_gutenberg_packages_format_library_src_link_modal_native_js_136" tools:ignore="UnusedResources">Link Text</string>
    <string name="gutenberg_mobile_gutenberg_packages_format_library_src_link_modal_native_js_138" tools:ignore="UnusedResources">Add Link Text</string>
    <string name="gutenberg_mobile_gutenberg_packages_format_library_src_link_modal_native_js_152" tools:ignore="UnusedResources">Remove Link</string>
    <string name="gutenberg_mobile_gutenberg_packages_block_library_src_paragraph_edit_native_js_128" tools:ignore="UnusedResources">Start writing…</string>
    <string name="gutenberg_mobile_gutenberg_packages_block_library_src_image_edit_native_js_196" tools:ignore="UnusedResources">Choose from device</string>
    <string name="gutenberg_mobile_gutenberg_packages_block_library_src_image_edit_native_js_197" tools:ignore="UnusedResources">Take a Photo</string>
    <string name="gutenberg_mobile_gutenberg_packages_block_library_src_image_edit_native_js_198" tools:ignore="UnusedResources">WordPress Media Library</string>
    <string name="gutenberg_mobile_gutenberg_packages_block_library_src_image_edit_native_js_273" tools:ignore="UnusedResources">Alt Text</string>
    <string name="gutenberg_mobile_gutenberg_packages_block_library_src_image_edit_native_js_280" tools:ignore="UnusedResources">Clear All Settings</string>
    <string name="gutenberg_mobile_gutenberg_packages_block_library_src_image_edit_native_js_374" tools:ignore="UnusedResources">Failed to insert media.\nPlease tap for options.</string>
    <string name="gutenberg_mobile_gutenberg_packages_editor_src_components_media_placeholder_index_native_js_26" tools:ignore="UnusedResources">CHOOSE IMAGE</string>
    <string name="gutenberg_mobile_gutenberg_packages_editor_src_components_url_input_index_native_js_27" tools:ignore="UnusedResources">Paste URL</string>
    <string name="gutenberg_mobile_src_block_types_unsupported_block_index_js_21" tools:ignore="UnusedResources">Unsupported Block</string>
    <string name="gutenberg_mobile_src_block_types_unsupported_block_index_js_23" tools:ignore="UnusedResources">Unsupported block type.</string>
    <string name="gutenberg_mobile_src_block_types_unsupported_block_edit_js_27" tools:ignore="UnusedResources">Unsupported</string>
    <string name="gutenberg_mobile_src_block_management_block_manager_js_285" tools:ignore="UnusedResources">ADD BLOCK HERE</string>
    <string name="gutenberg_mobile_src_block_management_inline_toolbar_index_js_48" tools:ignore="UnusedResources">Move block up</string>
    <string name="gutenberg_mobile_src_block_management_inline_toolbar_index_js_55" tools:ignore="UnusedResources">Move block down</string>
    <string name="gutenberg_mobile_src_block_management_inline_toolbar_index_js_66" tools:ignore="UnusedResources">Remove content</string>
</resources><|MERGE_RESOLUTION|>--- conflicted
+++ resolved
@@ -913,11 +913,7 @@
     <string name="stats_view_search_terms">Search Terms</string>
     <string name="stats_view_publicize">Publicize</string>
     <string name="stats_view_followers">Followers</string>
-<<<<<<< HEAD
     <string name="stats_view_follower_totals">Followers Totals</string>
-=======
-    <string name="stats_view_follower_totals">Follower Totals</string>
->>>>>>> e30f2c2a
 
     <!-- stats: label for the entries -->
     <string name="stats_entry_country">Country</string>
