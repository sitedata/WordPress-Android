--- conflicted
+++ resolved
@@ -2010,30 +2010,21 @@
     <string name="login_error_generic_start">Google login could not be started.</string>
     <string name="login_error_suffix">\nMaybe try a different account?</string>
 
-<<<<<<< HEAD
+    <string name="notification_login_title_success">Logged in!</string>
+    <string name="notification_logged_in">Tap to continue.</string>
+
+    <string name="notification_login_title_in_progress">Login in progress…</string>
+    <string name="notification_logging_in">Please wait while logging in.</string>
+
+    <string name="notification_login_title_stopped">Login stopped</string>
+    <string name="notification_error_wrong_password">Please double check your password to continue.</string>
+    <string name="notification_2fa_needed">Please provide an authentication code to continue.</string>
+    <string name="notification_login_failed">An error has occurred.</string>
+
     <!-- Signup -->
     <string name="sign_up">Sign Up</string>
     <string name="signup_terms_of_service_text">By signing up, you agree to our %1$sTerms of Service%2$s.</string>
     <string name="signup_user_exists">The Google account \'%s\' matches an existing account on WordPress.com. Continue with login.</string>
-    <string name="signup_with_email_button">Sign Up with Email</string>
-    <string name="signup_with_google_button">Sign Up with Google</string>
-
-=======
->>>>>>> 0de1a37d
-    <string name="notification_login_title_success">Logged in!</string>
-    <string name="notification_logged_in">Tap to continue.</string>
-
-    <string name="notification_login_title_in_progress">Login in progress…</string>
-    <string name="notification_logging_in">Please wait while logging in.</string>
-
-    <string name="notification_login_title_stopped">Login stopped</string>
-    <string name="notification_error_wrong_password">Please double check your password to continue.</string>
-    <string name="notification_2fa_needed">Please provide an authentication code to continue.</string>
-    <string name="notification_login_failed">An error has occurred.</string>
-
-    <!-- Signup -->
-    <string name="sign_up">Sign Up</string>
-    <string name="signup_terms_of_service_text">By signing up, you agree to our %1$sTerms of Service%2$s.</string>
     <string name="signup_with_email_button">Sign Up with Email</string>
     <string name="signup_with_google_button">Sign Up with Google</string>
 
