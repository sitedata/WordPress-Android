--- conflicted
+++ resolved
@@ -1019,9 +1019,7 @@
 
     <string name="error_media_small">Media too small to show</string>
 
-<<<<<<< HEAD
     <string name="media_insert_unimplemented">Apologies! Feature not implemented yet :(</string>
-
 
     <string name="menu_save_as_draft">Save as Draft</string>
     <string name="menu_preview">Preview</string>
@@ -1031,8 +1029,6 @@
     <string name="menu_visual_mode_done_snackbar">Switched to Visual mode.</string>
     <string name="menu_undo_snackbar_action">UNDO</string>
 
-=======
->>>>>>> 3bad00d7
     <string name="menu_undo">Undo</string>
     <string name="menu_redo">Redo</string>
 
