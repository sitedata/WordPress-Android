<?xml version="1.0" encoding="utf-8"?>
<resources>

    <string name="app_name" translatable="false">WordPress</string>

    <!-- account setup -->
    <string name="xmlrpc_error">Couldn\'t connect. Enter the full path to xmlrpc.php on your site and try again.</string>
    <string name="no_network_title">No network available</string>
    <string name="no_network_message">There is no network available</string>
    <string name="sign_out_wpcom_confirm">Disconnecting your account will remove all of @%s’s WordPress.com data from this device, including local drafts and local changes.</string>
    <string name="account_two_step_auth_enabled">This account has two step authentication enabled. Visit your security settings on WordPress.com and generate an application-specific password.</string>

    <!-- form labels -->
    <string name="select_categories">Select categories</string>
    <string name="tags_separate_with_commas">Tags (separate tags with commas)</string>
    <string name="post_content">Content (tap to add text and media)</string>
    <string name="max_thumbnail_px_width">Default Image Width</string>
    <string name="password">Password</string>
    <string name="blogs">Blogs</string>
    <string name="account_details">Account details</string>
    <string name="status">Status</string>

    <!-- comment form labels -->
    <string name="anonymous">Anonymous</string>

    <!-- general strings -->
    <string name="device">Device</string>
    <string name="post">Post</string>
    <string name="page">Page</string>
    <string name="posts">Posts</string>
    <string name="media">Media</string>
    <string name="video">Video</string>
    <string name="themes">Themes</string>
    <string name="pages">Pages</string>
    <string name="about">About</string>
    <string name="username">Username</string>
    <string name="cancel">Cancel</string>
    <string name="save">Save</string>
    <string name="add">Add</string>
    <string name="show">Show</string>
    <string name="hide">Hide</string>
    <string name="select_all">Select all</string>
    <string name="deselect_all">Deselect all</string>
    <string name="notification_sound">Play notification sound</string>
    <string name="notification_vibrate">Vibrate</string>
    <string name="notification_blink">Blink notification light</string>
    <string name="sure_to_remove_account">Remove this site?</string>
    <string name="yes">Yes</string>
    <string name="no">No</string>
    <string name="error">Error</string>
    <string name="could_not_remove_account">Couldn\'t remove site</string>
    <string name="edit_post">Edit post</string>
    <string name="add_comment">Add comment</string>
    <string name="connection_error">Connection error</string>
    <string name="category_refresh_error">Category refresh error</string>
    <string name="incorrect_credentials">Incorrect username or password.</string>
    <string name="cancel_edit">Cancel edit</string>
    <string name="upload_full_size_image">Upload and link to full image</string>
    <string name="upload_scaled_image">Upload and link to scaled image</string>
    <string name="scaled_image_error">Enter a valid scaled width value</string>
    <string name="scaled_image">Scaled image width</string>
    <string name="immediately">Immediately</string>
    <string name="gallery_error">The media item couldn\'t be retrieved</string>
    <string name="refresh">Refresh</string>
    <string name="blog_not_found">An error occurred when accessing this blog</string>
    <string name="post_not_found">An error occurred when loading the post. Refresh your posts and try again.</string>
    <string name="sign_in">Sign in</string>
    <string name="signing_out">Signing out…</string>
    <string name="upload">Upload</string>
    <string name="learn_more">Learn more</string>
    <string name="posting_post">Posting \"%s\"</string>
    <string name="language">Language</string>
    <string name="signout">Disconnect</string>
    <string name="undo">Undo</string>
    <string name="never">Never</string>
    <string name="unknown">Unknown</string>

    <!-- timestamps for posts / pages -->
    <string name="today">Today</string>
    <string name="yesterday">Yesterday</string>
    <string name="days_ago">%d days ago</string>

    <!-- MediaPicker -->
    <string name="add_to_post">Add to Post</string>
    <string name="media_picker_title">Select media</string>
    <string name="take_photo">Take a photo</string>
    <string name="take_video">Take a video</string>
    <string name="tab_title_device_images">Device Images</string>
    <string name="tab_title_device_videos">Device Videos</string>
    <string name="tab_title_site_images">Site Images</string>
    <string name="tab_title_site_videos">Site Videos</string>

    <!-- Media Gallery Action Bar -->
    <string name="media_add_popup_title">Add to media library</string>
    <string name="media_add_popup_capture_photo">Capture photo</string>
    <string name="media_add_popup_capture_video">Capture video</string>
    <string name="media_add_new_media_gallery">Create gallery</string>
    <string name="media_gallery_date_range" comment="Displaying media from 2014-01-13 to 2014-01-23">Displaying media from %1$s to %2$s</string>

    <!-- CAB -->
    <string name="cab_selected">%d selected</string>

    <!-- Media Gallery -->
    <string name="all">All</string>
    <string name="images">Images</string>
    <string name="unattached">Unattached</string>
    <string name="custom_date" comment="one of the media page filter (others are all, images, unattached, custom date), after selecting Custom Date, you can choose a date range to filter media files">Custom Date</string>
    <string name="media_gallery_settings_title">Gallery settings</string>
    <string name="media_gallery_image_order">Image order</string>
    <string name="media_gallery_image_order_random">Random</string>
    <string name="media_gallery_image_order_reverse">Reverse</string>
    <string name="media_gallery_num_columns">Number of columns</string>
    <string name="media_gallery_type">Type</string>
    <string name="media_gallery_type_thumbnail_grid">Thumbnail grid</string>
    <string name="media_gallery_type_squares">Squares</string>
    <string name="media_gallery_type_tiled">Tiled</string>
    <string name="media_gallery_type_circles">Circles</string>
    <string name="media_gallery_type_slideshow">Slideshow</string>
    <string name="media_gallery_edit">Edit gallery</string>
    <string name="pick_photo">Select photo</string>
    <string name="pick_video">Select video</string>
    <string name="media_error_no_permission">You don\'t have permission to view the media library</string>
    <string name="media_error_no_permission_upload">You don\'t have permission to upload media to the site</string>
    <string name="access_media_permission_required">Permissions required in order to access media</string>
    <string name="add_media_permission_required">Permissions required in order to add media</string>
    <string name="media_fetching">Fetching media…</string>
    <string name="loading_videos">Loading videos</string>
    <string name="loading_images">Loading images</string>
    <string name="loading_blog_images">Fetching images</string>
    <string name="loading_blog_videos">Fetching videos</string>
    <string name="no_media">No media</string>
    <string name="no_media_sources">Couldn\'t fetch media</string>
    <string name="error_loading_images">Error loading images</string>
    <string name="error_loading_videos">Error loading videos</string>
    <string name="error_loading_blog_images">Unable to fetch images</string>
    <string name="error_loading_blog_videos">Unable to fetch videos</string>
    <string name="no_device_images">No images</string>
    <string name="no_device_videos">No videos</string>
    <string name="no_blog_images">No images</string>
    <string name="no_blog_videos">No videos</string>
    <string name="upload_queued">Queued</string>
    <string name="media_file_type">File type: %s</string>
    <string name="media_file_name">File name: %s</string>
    <string name="media_uploaded_on">Uploaded on: %s</string>
    <string name="media_dimensions">Dimensions: %s</string>

    <!-- Upload Media -->
    <string name="image_added">Image added</string>
    <string name="media_no_video_title">VideoPress unavailable</string>
    <string name="media_no_video_message">Get the VideoPress upgrade to upload video!</string>

    <!-- Edit Media -->
    <string name="media_edit_title_text">Title</string>
    <string name="media_edit_caption_text">Caption</string>
    <string name="media_edit_description_text">Description</string>
    <string name="media_edit_title_hint">Enter a title here</string>
    <string name="media_edit_caption_hint">Enter a caption here</string>
    <string name="media_edit_description_hint">Enter a description here</string>
    <string name="media_edit_success">Updated</string>
    <string name="media_edit_failure">Failed to update</string>
    <string name="saving">Saving…</string>

    <!-- Delete Media -->
    <string name="confirm_delete_media">Delete selected item?</string>
    <string name="confirm_delete_multi_media">Delete selected items?</string>
    <string name="wait_until_upload_completes">Wait until upload completes</string>
    <string name="cannot_delete_multi_media_items">Some media can\'t be deleted at this time. Try again later.</string>
    <string name="media_empty_list">No media</string>
    <string name="media_empty_list_custom_date">No media in this time interval</string>
    <string name="delete">Delete</string>

    <!-- Media details -->
    <string name="media_details_label_date_added">Added</string>
    <string name="media_details_label_date_uploaded">Uploaded</string>
    <string name="media_details_label_file_name">File name</string>
    <string name="media_details_label_file_type">File type</string>
    <string name="media_details_copy_url">Copy URL</string>
    <string name="media_details_copy_url_toast">URL copied to clipboard</string>

    <!-- tab titles -->
    <string name="tab_comments">@string/comments</string>

    <!-- themes -->
    <string name="themes_live_preview">Live preview</string>
    <string name="themes_details_label">Details</string>
    <string name="themes_features_label">Features</string>
    <string name="themes_fetching">Fetching themes…</string>

    <string name="theme_activate_button">Activate</string>
    <string name="theme_activating_button">Activating</string>
    <string name="theme_fetch_failed">Failed to fetch themes</string>
    <string name="theme_set_failed">Failed to set theme</string>
    <string name="theme_set_success">Successfully set theme!</string>
    <string name="theme_auth_error_title">Failed to fetch themes</string>
    <string name="theme_auth_error_message">Ensure you have the privilege to set themes</string>
    <string name="theme_current_theme">Current theme</string>
    <string name="theme_premium_theme">Premium theme</string>
    <string name="theme_no_search_result_found">Sorry, no themes found.</string>
    <string name="theme_auth_error_authenticate">Failed to fetch themes: failed authenticate user</string>

    <!-- link view -->
    <string name="link_enter_url">URL</string>
    <string name="link_enter_url_text">Link text (optional)</string>
    <string name="create_a_link">Create a link</string>

    <!-- page view -->
    <string name="title">Title</string>
    <string name="pages_empty_list">No pages yet. Why not create one?</string>
    <string name="page_id">Page</string>
    <string name="page_settings">Page settings</string>

    <!-- posts tab -->
    <string name="untitled">Untitled</string>
    <string name="local_draft">Local draft</string>
    <string name="post_uploading">Uploading</string>
    <string name="posts_empty_list">No posts yet. Why not create one?</string>
    <string name="empty_list_default">This list is empty</string>

    <!-- buttons on post cards -->
    <string name="button_edit">Edit</string>
    <string name="button_publish">Publish</string>
    <string name="button_view">View</string>
    <string name="button_preview">Preview</string>
    <string name="button_stats">Stats</string>
    <string name="button_trash">Trash</string>
    <string name="button_delete">@string/delete</string>
    <string name="button_more">@string/more</string>
    <string name="button_back">Back</string>
    <string name="button_revert">Revert</string>

    <!-- dropdown filter above post cards -->
    <string-array name="post_filters_array">
        <item>Published</item>
        <item>Drafts</item>
        <item>Scheduled</item>
        <item>Trashed</item>
    </string-array>

    <!-- post view -->
    <string name="post_id">Post</string>
    <string name="upload_failed">Upload failed</string>
    <string name="post_published">Post published</string>
    <string name="page_published">Page published</string>
    <string name="post_updated">Post updated</string>
    <string name="page_updated">Page updated</string>
    <string name="post_password">Password (optional)</string>
    <string name="caption">Caption (optional)</string>
    <string name="horizontal_alignment">Horizontal alignment</string>
    <string name="width">Width</string>
    <string name="featured">Use as featured image</string>
    <string name="featured_in_post">Include image in post content</string>
    <string name="out_of_memory">Device out of memory</string>
    <string name="file_not_found">Couldn\'t find the media file for upload. Was it deleted or moved?</string>
    <string name="post_excerpt">Excerpt</string>
    <string name="download">Downloading media</string>
    <string name="post_settings">Post settings</string>
    <string name="delete_post">Delete post</string>
    <string name="delete_page">Delete page</string>
    <string name="share_url">Share URL</string>
    <string name="posts_fetching">Fetching posts…</string>
    <string name="pages_fetching">Fetching pages…</string>
    <string name="toast_err_post_uploading">Unable to open post while it\'s uploading</string>

    <!-- reload drop down -->
    <string name="loading">Loading…</string>

    <!-- comment view -->
    <string name="on">on</string>
    <string name="comment_status_approved">Approved</string>
    <string name="comment_status_unapproved">Pending</string>
    <string name="comment_status_spam">Spam</string>
    <string name="comment_status_trash">Trashed</string>
    <string name="edit_comment">Edit comment</string>
    <string name="comments_empty_list">No comments</string>
    <string name="comment_reply_to_user">Reply to %s</string>
    <string name="comment_trashed">Comment trashed</string>
    <string name="comment_spammed">Comment marked as spam</string>
    <string name="comment">Comment</string>
    <string name="comments_fetching">Fetching comments…</string>

    <!-- comment menu and buttons on comment detail - keep these short! -->
    <string name="mnu_comment_approve">Approve</string>
    <string name="mnu_comment_unapprove">Unapprove</string>
    <string name="mnu_comment_spam">Spam</string>
    <string name="mnu_comment_unspam">Not spam</string>
    <string name="mnu_comment_trash">Trash</string>
    <string name="mnu_comment_liked">Liked</string>

    <!-- comment dialogs - must be worded to work for moderation of single/multiple comments -->
    <string name="dlg_approving_comments">Approving</string>
    <string name="dlg_unapproving_comments">Unapproving</string>
    <string name="dlg_spamming_comments">Marking as spam</string>
    <string name="dlg_trashing_comments">Sending to trash</string>
    <string name="dlg_confirm_trash_comments">Send to trash?</string>
    <string name="trash_yes">Trash</string>
    <string name="trash_no">Don\'t trash</string>

    <!-- comment actions -->
    <string name="reply">Reply</string>
    <string name="trash">Trash</string>

    <!-- edit comment view -->
    <string name="author_name">Author name</string>
    <string name="author_email">Author email</string>
    <string name="author_url">Author URL</string>
    <string name="hint_comment_content">Comment</string>
    <string name="saving_changes">Saving changes</string>
    <string name="sure_to_cancel_edit_comment">Cancel editing this comment?</string>
    <string name="content_required">Comment is required</string>
    <string name="toast_comment_unedited">Comment hasn\'t changed</string>

    <!-- context menu -->
    <string name="remove_account">Remove site</string>
    <string name="blog_removed_successfully">Site removed successfully</string>

    <!-- draft actions -->
    <string name="delete_draft">Delete draft</string>
    <string name="delete_sure">Delete this draft</string>

    <!-- page actions -->
    <string name="preview_page">Preview page</string>
    <string name="deleting_page">Deleting page</string>
    <string name="page_deleted">Page deleted</string>
    <string name="delete_sure_page">Delete this page</string>
    <string name="page_trashed">Page sent to trash</string>

    <!-- post actions -->
    <string name="preview_post">Preview post</string>
    <string name="deleting_post">Deleting post</string>
    <string name="post_deleted">Post deleted</string>
    <string name="post_trashed">Post sent to trash</string>
    <string name="comment_added">Comment added successfully</string>
    <string name="delete_sure_post">Delete this post</string>
    <string name="share_url_post">Share post</string>
    <string name="share_url_page">Share page</string>
    <string name="share_link">Share link</string>
    <string name="post_not_published">Post status isn\'t published</string>
    <string name="page_not_published">Page status isn\'t published</string>
    <string name="view_in_browser">View in browser</string>
    <string name="preview">Preview</string>
    <string name="update_verb">Update</string>
    <string name="sending_content">Uploading %s content</string>
    <string name="uploading_total">Uploading %1$d of %2$d</string>

    <!-- new account view -->
    <string name="signing_in">Signing in…</string>
    <string name="no_site_error">Couldn\'t connect to the WordPress site</string>

    <!-- media selection -->
    <string name="select_photo">Select a photo from gallery</string>
    <string name="select_video">Select a video from gallery</string>
    <string name="select_from_media_library">Select from media library</string>
    <string name="select_from_new_picker">Multi-select with the new picker</string>

    <!-- category management -->
    <string name="categories">Categories</string>
    <string name="add_new_category">Add new category</string>
    <string name="category_name">Category name</string>
    <string name="category_slug">Category slug (optional)</string>
    <string name="category_desc">Category description (optional)</string>
    <string name="category_parent">Category parent (optional):</string>
    <string name="none">None</string>
    <string name="adding_cat_failed">Adding category failed</string>
    <string name="adding_cat_success">Category added successfully</string>
    <string name="cat_name_required">The category name field is required</string>
    <string name="category_automatically_renamed">Category name %1$s isn\'t valid. It has been renamed to %2$s.</string>

    <!-- action from share intents -->
    <string name="select_a_blog">Select a WordPress site</string>
    <string name="share_action_title">Add to …</string>
    <string name="share_action_post">New post</string>
    <string name="share_action_media">Media library</string>
    <string name="share_action">Share</string>
    <string name="cant_share_no_visible_blog">You can\'t share to WordPress without a visible blog</string>
    <string name="no_account">No WordPress account found, add an account and try again</string>

    <!-- file errors -->
    <string name="file_error_create">Couldn\'t create temp file for media upload. Make sure there is enough free space on your device.</string>

    <!-- SD Card errors -->
    <string name="sdcard_title">SD Card Required</string>
    <string name="sdcard_message">A mounted SD card is required to upload media</string>

    <!-- location -->
    <string name="location">Location</string>
    <string name="location_not_found">Unknown location</string>
    <string name="remove_location">Remove</string>
    <string name="add_location">Add location</string>
    <string name="current_location">Current location</string>
    <string name="search_current_location">Locate</string>
    <string name="search_location">Search</string>
    <string name="edit_location">Edit</string>
    <string name="add_location_permission_required">Permission required in order to add location</string>

    <!-- Preference keys -->
    <string name="pref_key_settings_root" translatable="false">wp_pref_root</string>
    <string name="pref_key_notifications_section" translatable="false">wp_pref_notifications_category</string>
    <string name="pref_key_notifications" translatable="false">wp_pref_manage_notifications</string>
    <string name="pref_key_passlock_section" translatable="false">wp_passcode_lock_category</string>
    <string name="pref_key_passlock" translatable="false">wp_pref_passlock_enabled</string>
    <string name="pref_key_privacy_section" translatable="false">wp_privacy</string>
    <string name="pref_key_send_usage" translatable="false">wp_pref_send_usage_stats</string>
    <string name="pref_key_about_section" translatable="false">wp_pref_app_about_section</string>
    <string name="pref_key_language" translatable="false">wp_pref_language</string>
    <string name="pref_key_app_about" translatable="false">wp_pref_app_about</string>
    <string name="pref_key_oss_licenses" translatable="false">wp_pref_open_source_licenses</string>
    <string name="pref_notification_blogs" translatable="false">wp_pref_notification_blogs</string>
    <string name="pref_notification_other_category" translatable="false">wp_pref_notification_other_category</string>
    <string name="pref_notification_other_blogs" translatable="false">wp_pref_notification_other_blogs</string>
    <string name="pref_notifications_enabled" translatable="false">wp_pref_notifications_enabled</string>
    <string name="pref_notification_types" translatable="false">wp_pref_notification_types</string>
    <string name="pref_notification_account_emails" translatable="false">wp_pref_notification_account_emails</string>
    <string name="pref_notification_sights_sounds" translatable="false">wp_pref_notification_sights_sounds</string>
    <string name="pref_key_notification_site_settings" translatable="false">wp_pref_notification_site_settings</string>
<<<<<<< HEAD
    <string name="pref_key_username" translatable="false">wp_pref_key_username</string>
=======
    <string name="pref_key_site_screen" translatable="false">wp_pref_site_screen</string>
    <string name="pref_key_site_general" translatable="false">wp_pref_site_general</string>
    <string name="pref_key_site_account" translatable="false">wp_pref_site_account</string>
    <string name="pref_key_site_writing" translatable="false">wp_pref_site_writing</string>
    <string name="pref_key_site_title" translatable="false">wp_pref_site_title</string>
    <string name="pref_key_site_tagline" translatable="false">wp_pref_site_tagline</string>
    <string name="pref_key_site_address" translatable="false">wp_pref_site_address</string>
    <string name="pref_key_site_language" translatable="false">wp_pref_site_language</string>
    <string name="pref_key_site_visibility" translatable="false">wp_pref_site_visibility</string>
    <string name="pref_key_site_username" translatable="false">wp_pref_site_username</string>
    <string name="pref_key_site_password" translatable="false">wp_pref_site_password</string>
    <string name="pref_key_site_related_posts" translatable="false">wp_pref_site_related_posts</string>
    <string name="pref_key_site_location" translatable="false">wp_pref_site_location</string>
    <string name="pref_key_site_category" translatable="false">wp_pref_site_default_category</string>
    <string name="pref_key_site_format" translatable="false">wp_pref_site_default_format</string>
    <string name="pref_key_site_this_device" translatable="false">wp_pref_site_default_this_device</string>
    <string name="pref_key_site_image_width" translatable="false">wp_pref_site_default_image_width</string>
    <string name="pref_key_site_upload_and_link_image" translatable="false">wp_pref_site_upload_and_link_image</string>
    <string name="pref_key_site_discussion" translatable="false">wp_pref_site_discussion</string>
    <string name="pref_key_site_allow_comments" translatable="false">wp_pref_site_allow_comments</string>
    <string name="pref_key_site_allow_comments_nested" translatable="false">wp_pref_site_allow_comments_nested</string>
    <string name="pref_key_site_send_pingbacks" translatable="false">wp_pref_site_send_pingbacks</string>
    <string name="pref_key_site_send_pingbacks_nested" translatable="false">wp_pref_site_send_pingbacks_nested</string>
    <string name="pref_key_site_receive_pingbacks" translatable="false">wp_pref_site_receive_pingbacks</string>
    <string name="pref_key_site_receive_pingbacks_nested" translatable="false">wp_pref_site_receive_pingbacks_nested</string>
    <string name="pref_key_site_more_discussion" translatable="false">wp_pref_site_more_discussion</string>
    <string name="pref_key_site_learn_more" translatable="false">wp_pref_site_learn_more</string>
    <string name="pref_key_site_close_after" translatable="false">wp_pref_site_close_after</string>
    <string name="pref_key_site_sort_by" translatable="false">wp_pref_site_sort_by</string>
    <string name="pref_key_site_threading" translatable="false">wp_pref_site_threading</string>
    <string name="pref_key_site_paging" translatable="false">wp_pref_site_paging</string>
    <string name="pref_key_site_manual_approval" translatable="false">wp_pref_site_manual_approval</string>
    <string name="pref_key_site_identity_required" translatable="false">wp_pref_site_identity_required</string>
    <string name="pref_key_site_user_account_required" translatable="false">wp_pref_site_user_account_required</string>
    <string name="pref_key_site_whitelist" translatable="false">wp_pref_site_whitelist</string>
    <string name="pref_key_site_multiple_links" translatable="false">wp_pref_site_multiple_links</string>
    <string name="pref_key_site_moderation_hold" translatable="false">wp_pref_site_moderation_hold</string>
    <string name="pref_key_site_blacklist" translatable="false">wp_pref_site_blacklist</string>
    <string name="pref_key_site_danger" translatable="false">wp_pref_site_danger</string>
    <string name="pref_key_site_start_over" translatable="false">wp_pref_site_start_over</string>
    <string name="pref_key_site_delete_site" translatable="false">wp_pref_site_delete_site</string>
    <string name="pref_key_site_remove_site" translatable="false">wp_pref_site_remove_site</string>

    <!--     Begin     -->
    <!-- Site Settings -->
    <!--               -->

    <!-- General -->
    <string name="discussion">Discussion</string>
    <string name="privacy">Privacy</string>
    <string name="related_posts">Related Posts</string>
    <string name="more">More</string>
    <string name="comments">Comments</string>
    <string name="close_after">Close after</string>
    <string name="oldest_first">Oldest first</string>
    <string name="newest_first">Newest first</string>
    <plurals name="days_quantity">
        <item quantity="one">1 day</item>
        <item quantity="other">%d days</item>
    </plurals>

    <!-- PreferenceCategory Headers -->
    <string name="site_settings_general_header">General</string>
    <string name="site_settings_account_header">Account</string>
    <string name="site_settings_writing_header">Writing</string>
    <string name="site_settings_discussion_header">@string/discussion</string>
    <string name="site_settings_discussion_new_posts_header">Defaults for new posts</string>
    <string name="site_settings_comments_header">@string/comments</string>
    <string name="site_settings_this_device_header">This device</string>

    <!-- Preference Titles -->
    <string name="site_settings_title_title">Site Title</string>
    <string name="site_settings_tagline_title">Tagline</string>
    <string name="site_settings_address_title">Address</string>
    <string name="site_settings_privacy_title">@string/privacy</string>
    <string name="site_settings_language_title">@string/language</string>
    <string name="site_settings_username_title">@string/username</string>
    <string name="site_settings_password_title">@string/password</string>
    <string name="site_settings_location_title">Enable Location</string>
    <string name="site_settings_default_category_title">Default Category</string>
    <string name="site_settings_default_format_title">Default Format</string>
    <string name="site_settings_default_image_width_title">@string/max_thumbnail_px_width</string>
    <string name="site_settings_upload_and_link_image_title">@string/upload_full_size_image</string>
    <string name="site_settings_related_posts_title">@string/related_posts</string>
    <string name="site_settings_more_title">@string/more</string>
    <string name="site_settings_allow_comments_title">Allow Comments</string>
    <string name="site_settings_send_pingbacks_title">Send Pingbacks</string>
    <string name="site_settings_receive_pingbacks_title">Receive Pingbacks</string>
    <string name="site_settings_identity_required_title">Must include name and email</string>
    <string name="site_settings_account_required_title">Users must be signed in</string>
    <string name="site_settings_close_after_title">@string/close_after</string>
    <string name="site_settings_sort_by_title">Sort by</string>
    <string name="site_settings_threading_title">Threading</string>
    <string name="site_settings_paging_title">Paging</string>
    <string name="site_settings_whitelist_title">Automatically approve</string>
    <string name="site_settings_multiple_links_title">Links in comments</string>
    <string name="site_settings_moderation_hold_title">Hold for Moderation</string>
    <string name="site_settings_blacklist_title">Blacklist</string>
    <string name="site_settings_delete_site_title">Delete Site</string>

    <!-- Preference Summaries -->
    <string name="site_settings_privacy_public_summary">Public</string>
    <string name="site_settings_privacy_hidden_summary">Hidden</string>
    <string name="site_settings_privacy_private_summary">Private</string>
    <string name="site_settings_threading_summary">%d levels</string>
    <string name="site_settings_whitelist_all_summary">Comments from all users</string>
    <string name="site_settings_whitelist_known_summary">Comments from known users</string>
    <string name="site_settings_whitelist_none_summary">@string/none</string>
    <string-array name="site_settings_auto_approve_details">
        <item>Require manual approval for everyone\'s comments.</item>
        <item>Automatically approve if the user has a previously approved comment.</item>
        <item>Automatically approve everyone\'s comments.</item>
    </string-array>
    <plurals name="site_settings_multiple_links_summary">
        <item quantity="one">Require approval for more than 1 link</item>
        <item quantity="other">Require approval for more than %d links</item>
    </plurals>
    <plurals name="site_settings_paging_summary">
        <item quantity="one">1 comment per page</item>
        <item quantity="other">%d comments per page</item>
    </plurals>
    <string-array name="privacy_details">
        <item>Your site is visible to everyone and may be indexed by search engines</item>
        <item>Your site is visible to everyone but asks search engines not to index it</item>
        <item>Your site is visible only to you and users you approve</item>
    </string-array>

    <!-- Preference Entries -->
    <string-array name="site_settings_auto_approve_entries">
        <item>No comments</item>
        <item>Known users\' comments</item>
        <item>All users</item>
    </string-array>
    <string-array name="site_settings_sort_entries">
        <item>@string/oldest_first</item>
        <item>@string/newest_first</item>
    </string-array>
    <string-array name="site_settings_threading_entries">
        <item>@string/none</item>
        <item>Two levels</item>
        <item>Three levels</item>
        <item>Four levels</item>
        <item>Five levels</item>
        <item>Six levels</item>
        <item>Seven levels</item>
        <item>Eight levels</item>
        <item>Nine levels</item>
        <item>Ten levels</item>
    </string-array>
    <string-array name="site_settings_privacy_entries">
        <item>@string/site_settings_privacy_public_summary</item>
        <item>@string/site_settings_privacy_hidden_summary</item>
        <item>@string/site_settings_privacy_private_summary</item>
    </string-array>
    <string-array name="site_settings_image_width_entries">
        <item>Original Size</item>
        <item>100</item>
        <item>200</item>
        <item>300</item>
        <item>400</item>
        <item>500</item>
        <item>600</item>
        <item>700</item>
        <item>800</item>
        <item>900</item>
        <item>1000</item>
        <item>1100</item>
        <item>1200</item>
        <item>1300</item>
        <item>1400</item>
        <item>1500</item>
        <item>1600</item>
        <item>1700</item>
        <item>1800</item>
        <item>1900</item>
        <item>2000</item>
    </string-array>

    <!-- Preference Values -->
    <string-array name="site_settings_auto_approve_values">
        <item>-1</item>
        <item>0</item>
        <item>1</item>
    </string-array>
    <string-array name="site_settings_sort_values">
        <item>0</item>
        <item>1</item>
    </string-array>
    <string-array name="site_settings_threading_values">
        <item>1</item>
        <item>2</item>
        <item>3</item>
        <item>4</item>
        <item>5</item>
        <item>6</item>
        <item>7</item>
        <item>8</item>
        <item>9</item>
        <item>10</item>
    </string-array>
    <string-array name="site_settings_privacy_values">
        <item>1</item>
        <item>0</item>
        <item>-1</item>
    </string-array>
    <string-array name="site_settings_image_width_values">
        <item>Original Size</item>
        <item>100</item>
        <item>200</item>
        <item>300</item>
        <item>400</item>
        <item>500</item>
        <item>600</item>
        <item>700</item>
        <item>800</item>
        <item>900</item>
        <item>1000</item>
        <item>1100</item>
        <item>1200</item>
        <item>1300</item>
        <item>1400</item>
        <item>1500</item>
        <item>1600</item>
        <item>1700</item>
        <item>1800</item>
        <item>1900</item>
        <item>2000</item>
    </string-array>

    <!-- Hints (long press) -->
    <string name="site_settings_title_hint">In a few words, explain what this site is about</string>
    <string name="site_settings_tagline_hint">A short description or catchy phrase to describe your blog</string>
    <string name="site_settings_address_hint">Changing your address is not currently supported</string>
    <string name="site_settings_privacy_hint">Controls who can see your site</string>
    <string name="site_settings_language_hint">Language this blog is primarily written in</string>
    <string name="site_settings_username_hint">Current user account</string>
    <string name="site_settings_password_hint">Change your password</string>
    <string name="site_settings_location_hint">Automatically add location data to your posts</string>
    <string name="site_settings_category_hint">Sets new post category</string>
    <string name="site_settings_format_hint">Sets new post format</string>
    <string name="site_settings_image_width_hint">Resizes images in posts to this width</string>
    <string name="site_settings_upload_and_link_image_hint">Enable to always upload the fullsize image</string>
    <string name="site_settings_related_posts_hint">Show or hide related posts in reader</string>
    <string name="site_settings_more_hint">View all available Discussion settings</string>
    <string name="site_settings_discussion_hint">View and change your sites discussion settings</string>
    <string name="site_settings_allow_comments_hint">Allow readers to post comments</string>
    <string name="site_settings_send_pingbacks_hint">Attempt to notify any blogs linked to from the article</string>
    <string name="site_settings_receive_pingbacks_hint">Allow link notifications from other blogs</string>
    <string name="site_settings_close_after_hint">Disallow comments after the specified time</string>
    <string name="site_settings_sort_by_hint">Determines the order comments are displayed</string>
    <string name="site_settings_threading_hint">Allow nested comments to a certain depth</string>
    <string name="site_settings_paging_hint">Display comments in chunks of a specified size</string>
    <string name="site_settings_manual_approval_hint">Comments must be manually approved</string>
    <string name="site_settings_identity_required_hint">Comment author must fill out name and e-mail</string>
    <string name="site_settings_user_account_required_hint">Users must be registered and logged in to comment</string>
    <string name="site_settings_whitelist_hint">Comment author must have a previously approved comment</string>
    <string name="site_settings_multiple_links_hint">Ignores link limit from known users</string>
    <string name="site_settings_moderation_hold_hint">Comments that match a filter are put in the moderation queue</string>
    <string name="site_settings_blacklist_hint">Comments that match a filter are marked as spam</string>
    <string name="site_settings_delete_site_hint">Removes your site data from the app</string>

    <!-- Related Posts -->
    <string name="site_settings_rp_switch_title">Show Related Posts</string>
    <string name="site_settings_rp_switch_summary">Related Posts displays relevant content from your site below your posts.</string>
    <string name="site_settings_rp_show_header_title">Show Header</string>
    <string name="site_settings_rp_show_images_title">Show Images</string>
    <string name="site_settings_rp_preview_header">@string/related_posts</string>
    <string name="site_settings_rp_preview1_title">Big iPhone/iPad Update Now Available</string>
    <string name="site_settings_rp_preview1_site">in \"Mobile\"</string>
    <string name="site_settings_rp_preview2_title">The WordPress for Android App Gets a Big Facelift</string>
    <string name="site_settings_rp_preview2_site">in \"Apps\"</string>
    <string name="site_settings_rp_preview3_title">Upgrade Focus: VideoPress For Weddings</string>
    <string name="site_settings_rp_preview3_site">in \"Upgrade\"</string>

    <!-- Learn More -->
    <string name="site_settings_learn_more_header">@string/learn_more</string>
    <string name="site_settings_learn_more_caption">You can override these settings for individual posts.</string>

    <!-- List Editors (Blacklist, Hold for Moderation) -->
    <string name="site_settings_list_editor_no_items_text">No items</string>
    <string name="site_settings_list_editor_input_hint">Enter a word or phrase</string>
    <string name="site_settings_hold_for_moderation_description">When a comment contains any of these words in its content, name, URL, e-mail, or IP, it will be held in the moderation queue. You can enter partial words, so \"press\" will match \"WordPress.\"</string>
    <string name="site_settings_blacklist_description">When a comment contains any of these words in its content, name, URL, e-mail, or IP, it will be marked as spam. You can enter partial words, so \"press\" will match \"WordPress.\"</string>

    <!-- Dialogs -->
    <string name="site_settings_discussion_title">@string/discussion</string>
    <string name="site_settings_close_after_dialog_title">Close commenting</string>
    <string name="site_settings_paging_dialog_header">Comments per page</string>
    <string name="site_settings_paging_dialog_description">Break comment threads into multiple pages.</string>
    <string name="site_settings_close_after_dialog_header">@string/close_after</string>
    <string name="site_settings_close_after_dialog_description">Automatically close comments on articles.</string>
    <string name="site_settings_close_after_dialog_switch_text">Automatically close</string>
    <string name="site_settings_multiple_links_dialog_description">Require approval for comments that include more than this number of links.</string>

    <!-- Errors -->
    <string name="site_settings_unsupported_version_error">Unsupported WordPress version</string>
    <string name="site_settings_disconnected_toast">Disconnected, editing disabled.</string>

    <!--               -->
    <!-- Site Settings -->
    <!--      End      -->
>>>>>>> 801f28ab

    <!-- preferences -->
    <string name="open_source_licenses">Open source licenses</string>
    <string name="preference_privacy">Privacy</string>
    <string name="preference_send_usage_stats">Send statistics</string>
    <string name="preference_send_usage_stats_summary">Automatically send usage statistics to help us improve WordPress for Android</string>

    <!-- stats -->
    <string name="stats">Stats</string>
    <string name="stats_for">Stats for %s</string>
    <string name="stats_other_recent_stats_label">Other Recent Stats</string>
    <string name="stats_other_recent_stats_moved_label">Looking for your Other Recent Stats? We\'ve moved them to the Insights page.</string>
    <string name="stats_view_all">View all</string>
    <string name="stats_view">View</string>
    <string name="stats_pagination_label">Page %1$s of %2$s</string>
    <string name="stats_no_activity_this_period">No activity this period</string>
    <string name="stats_default_number_zero" translatable="false">0</string>

    <!-- stats: errors -->
    <string name="stats_no_blog">Stats couldn\'t be loaded for the required blog</string>
    <string name="stats_generic_error">Required Stats couldn\'t be loaded</string>
    <string name="stats_sign_in_jetpack_different_com_account">To view your stats, sign in to the WordPress.com account you used to connect Jetpack.</string>
    <string name="stats_enable_rest_api_in_jetpack">To view your stats, enable the JSON API module in Jetpack.</string>

    <!-- stats: Widget labels -->
    <string name="stats_widget_name">WordPress Today\'s Stats</string>
    <string name="stats_widget_name_for_blog">Today\'s Stats for %1$s</string>
    <string name="stats_widget_loading_data">Loading data…</string>
    <string name="stats_widget_error_generic">Stats couldn\'t be loaded</string>
    <string name="stats_widget_error_no_account">Please login into WordPress</string>
    <string name="stats_widget_error_no_permissions">Your WordPress.com account can\'t access Stats on this blog</string>
    <string name="stats_widget_error_no_visible_blog">Stats couldn\'t be accessed without a visible blog</string>
    <string name="stats_widget_error_readd_widget">Please remove the widget and re-add it again</string>
    <string name="stats_widget_error_jetpack_no_blogid">Please access the Stats in the app, and try adding the widget later</string>

    <!-- stats: labels for timeframes -->
    <string name="stats_timeframe_today">Today</string>
    <string name="stats_timeframe_yesterday">Yesterday</string>
    <string name="stats_timeframe_days">Days</string>
    <string name="stats_timeframe_weeks">Weeks</string>
    <string name="stats_timeframe_months">Months</string>
    <string name="stats_timeframe_years">Years</string>

    <string name="stats_views">Views</string>
    <string name="stats_visitors">Visitors</string>
    <string name="stats_likes">Likes</string>
    <string name="stats_comments">@string/comments</string>

    <!-- stats: labels for the views -->
    <string name="stats_view_visitors_and_views">Visitors and Views</string>
    <string name="stats_view_countries">Countries</string>
    <string name="stats_view_top_posts_and_pages">Posts &amp; Pages</string>
    <string name="stats_view_clicks">Clicks</string>
    <string name="stats_view_tags_and_categories">Tags &amp; Categories</string>
    <string name="stats_view_authors">Authors</string>
    <string name="stats_view_referrers">Referrers</string>
    <string name="stats_view_videos">Videos</string>
    <string name="stats_view_comments">@string/comments</string>
    <string name="stats_view_search_terms">Search Terms</string>
    <string name="stats_view_publicize">Publicize</string>
    <string name="stats_view_followers">Followers</string>

    <!-- stats: label for the entries -->
    <string name="stats_entry_country">Country</string>
    <string name="stats_entry_posts_and_pages">Title</string>
    <string name="stats_entry_clicks_link">Link</string>
    <string name="stats_entry_tags_and_categories">Topic</string>
    <string name="stats_entry_authors">Author</string>
    <string name="stats_entry_referrers">Referrer</string>
    <string name="stats_entry_video_plays">Video</string>
    <string name="stats_entry_top_commenter">Author</string>
    <string name="stats_entry_publicize">Service</string>
    <string name="stats_entry_followers">Follower</string>
    <string name="stats_entry_search_terms">Search Term</string>

    <!-- stats: label for the totals -->
    <string name="stats_totals_views">Views</string>
    <string name="stats_totals_clicks">Clicks</string>
    <string name="stats_totals_plays">Plays</string>
    <string name="stats_totals_comments">@string/comments</string>
    <string name="stats_totals_publicize">Followers</string>
    <string name="stats_totals_followers">Since</string>

    <!-- stats: empty list strings -->
    <string name="stats_empty_geoviews">No countries recorded</string>
    <string name="stats_empty_geoviews_desc">Explore the list to see which countries and regions generate the most traffic to your site.</string>
    <string name="stats_empty_top_posts_title">No posts or pages viewed</string>
    <string name="stats_empty_top_posts_desc">Discover what your most-viewed content is, and check how individual posts and pages perform over time.</string>
    <string name="stats_empty_referrers_title">No referrers recorded</string>
    <string name="stats_empty_referrers_desc">Learn more about your site’s visibility by looking at the websites and search engines that send the most traffic your way</string>
    <string name="stats_empty_clicks_title">No clicks recorded</string>
    <string name="stats_empty_clicks_desc">When your content includes links to other sites, you’ll see which ones your visitors click on the most.</string>
    <string name="stats_empty_top_authors_desc">Track the views on each contributor\'s posts, and zoom in to discover the most popular content by each author.</string>
    <string name="stats_empty_tags_and_categories">No tagged posts or pages viewed</string>
    <string name="stats_empty_tags_and_categories_desc">Get an overview of the most popular topics on your site, as reflected in your top posts from the past week.</string>
    <string name="stats_empty_video">No videos played</string>
    <string name="stats_empty_video_desc">If you\'ve uploaded videos using VideoPress, find out how many times they’ve been watched.</string>
    <string name="stats_empty_comments">No comments yet</string>
    <string name="stats_empty_comments_desc">If you allow comments on your site, track your top commenters and discover what content sparks the liveliest conversations, based on the most recent 1,000 comments.</string>
    <string name="stats_bar_graph_empty">No stats available</string>
    <string name="stats_empty_publicize">No publicize followers recorded</string>
    <string name="stats_empty_publicize_desc">Keep track of your followers from various social networking services using publicize.</string>
    <string name="stats_empty_followers">No followers</string>
    <string name="stats_empty_followers_desc">Keep track of your overall number of followers, and how long each one has been following your site.</string>
    <string name="stats_empty_search_terms">No search terms recorded</string>
    <string name="stats_empty_search_terms_desc">Learn more about your search traffic by looking at the terms your visitors searched for to find your site.</string>

    <!-- stats: comments -->
    <string name="stats_comments_by_authors">By Authors</string>
    <string name="stats_comments_by_posts_and_pages">By Posts &amp; Pages</string>
    <string name="stats_comments_total_comments_followers">Total posts with comment followers: %1$s</string>

    <!-- stats: referrers -->
    <string name="stats_referrers_spam">Spam</string>
    <string name="stats_referrers_unspam">Not spam</string>
    <string name="stats_referrers_marking_spam">Marking as spam</string>
    <string name="stats_referrers_marking_not_spam">Marking as not spam</string>
    <string name="stats_referrers_spam_generic_error">Something went wrong during the operation. The spam state wasn\'t changed.</string>

    <!-- stats: followers -->
    <string name="stats_followers_wpcom_selector">WordPress.com</string>
    <string name="stats_followers_email_selector">Email</string>
    <string name="stats_followers_total_wpcom">Total WordPress.com Followers: %1$s</string>
    <string name="stats_followers_total_email">Total Email Followers: %1$s</string>
    <string name="stats_followers_total_wpcom_paged">Showing %1$d - %2$d of %3$s WordPress.com Followers</string>
    <string name="stats_followers_total_email_paged">Showing %1$d - %2$d of %3$s Email Followers</string>
    <string name="stats_followers_seconds_ago">seconds ago</string>
    <string name="stats_followers_a_minute_ago">a minute ago</string>
    <string name="stats_followers_minutes">%1$d minutes</string>
    <string name="stats_followers_an_hour_ago">an hour ago</string>
    <string name="stats_followers_hours">%1$d hours</string>
    <string name="stats_followers_a_day">A day</string>
    <string name="stats_followers_days">%1$d days</string>
    <string name="stats_followers_a_month">A month</string>
    <string name="stats_followers_months">%1$d months</string>
    <string name="stats_followers_a_year">A year</string>
    <string name="stats_followers_years">%1$d years</string>

    <!-- stats: search terms -->
    <string name="stats_search_terms_unknown_search_terms">Unknown Search Terms</string>

    <!-- stats: Authors -->
    <string name="stats_unknown_author">Unknown Author</string>

    <!-- Stats: Single post details view -->
    <string name="stats_period">Period</string>
    <string name="stats_total">Total</string>
    <string name="stats_overall">Overall</string>
    <string name="stats_months_and_years">Months and Years</string>
    <string name="stats_average_per_day">Average per Day</string>
    <string name="stats_recent_weeks">Recent Weeks</string>

    <!-- Stats insights -->
    <string name="stats_insights">Insights</string>
    <string name="stats_insights_all_time">All-time posts, views, and visitors</string>
    <string name="stats_insights_today">Today\'s Stats</string>
    <string name="stats_insights_latest_post_summary">Latest Post Summary</string>
    <string name="stats_insights_latest_post_trend">It\'s been %1$s since %2$s was published. Here\'s how the post has performed so far…</string>
    <string name="stats_insights_popular">Most popular day and hour</string>
    <string name="stats_insights_most_popular_day">Most popular day</string>
    <string name="stats_insights_most_popular_hour">Most popular hour</string>
    <string name="stats_insights_most_popular_percent_views">%1$d%% of views</string>
    <string name="stats_insights_best_ever">Best Views Ever</string>

    <!-- invalid_url -->
    <string name="invalid_url_message">Check that the blog URL entered is valid</string>

    <!-- post status -->
    <string name="publish_post">Publish</string>
    <string name="pending_review">Pending review</string>
    <string name="draft">Draft</string>
    <string name="post_private">Private</string>
    <string name="scheduled">Scheduled</string>
    <string name="trashed">Trashed</string>

    <!-- QuickPress -->
    <string name="quickpress_window_title">Select blog for QuickPress shortcut</string>
    <string name="quickpress_add_error">Shortcut name can\'t be empty</string>
    <string name="quickpress_add_alert_title">Set shortcut name</string>

    <!-- HTTP Authentication -->
    <string name="httpuser">HTTP username</string>
    <string name="httppassword">HTTP password</string>
    <string name="settings">Settings</string>
    <string name="http_credentials">HTTP credentials (optional)</string>
    <string name="http_authorization_required">Authorization required</string>

    <!-- post scheduling and password -->
    <string name="publish_date">Publish</string>
    <string name="post_format">Post format</string>
    <string name="schedule_verb">Schedule</string>

    <!-- post date selection -->
    <string name="select_date">Select date</string>
    <string name="select_time">Select time</string>

    <!-- notifications -->
    <string name="notifications">Notifications</string>
    <string name="note_reply_successful">Reply published</string>
    <string name="new_notifications">%d new notifications</string>
    <string name="more_notifications">and %d more.</string>
    <string name="reply_failed">Reply failed</string>
    <string name="notifications_empty_list">No notifications</string>
    <string name="notifications_empty_all">No notifications&#8230;yet.</string>
    <string name="notifications_empty_unread">You\'re all caught up!</string>
    <string name="notifications_empty_comments">No new comments&#8230;yet.</string>
    <string name="notifications_empty_followers">No new followers to report&#8230;yet.</string>
    <string name="notifications_empty_likes">No new likes to show&#8230;yet.</string>
    <string name="notifications_empty_action_all">Get active! Comment on posts from blogs you follow.</string>
    <string name="notifications_empty_action_unread">Reignite the conversation: write a new post.</string>
    <string name="notifications_empty_action_comments">Join a conversation: comment on posts from blogs you follow.</string>
    <string name="notifications_empty_action_followers_likes">Get noticed: comment on posts you\'ve read.</string>
    <string name="notifications_account_required">Sign in to WordPress.com for notifications</string>
    <string name="notifications_empty_view_reader">View Reader</string>
    <string name="older_two_days">Older than 2 days</string>
    <string name="older_last_week">Older than a week</string>
    <string name="older_month">Older than a month</string>
    <string name="error_notification_open">Could not open notification</string>
    <string name="ignore">Ignore</string>
    <string name="push_auth_expired">The request has expired. Sign in to WordPress.com to try again.</string>
    <string name="unread">Unread</string>
    <string name="follows">Follows</string>

    <!-- Notification Settings -->
    <string name="notification_settings">Notification Settings</string>
    <string name="notifications_sights_and_sounds">Sights and Sounds</string>
    <string name="your_sites">Your Sites</string>
    <string name="notifications_account_emails_summary">We\'ll always send important emails regarding your account, but you can get some helpful extras, too.</string>
    <string name="notifications_account_emails">Email from WordPress.com</string>
    <string name="notifications_wpcom_updates">WordPress.com Updates</string>
    <string name="notifications_other">Other</string>
    <string name="notifications_comments_other_blogs">Comments on other sites</string>
    <string name="notifications_tab">Notifications tab</string>
    <string name="email">Email</string>
    <string name="app_notifications">App notifications</string>
    <string name="comment_likes">Comment likes</string>
    <string name="replies_to_your_comments">Replies to your comments</string>
    <string name="error_loading_notifications">Couldn\'t load notification settings</string>
    <string name="notification_types">Notification Types</string>
    <string name="notifications_disabled">App notifications have been disabled. Tap here to enable them in Settings.</string>
    <string name="notifications_tab_summary">Settings for notifications that appear in the Notifications tab.</string>
    <string name="notifications_email_summary">Settings for notifications that are sent to the email tied to your account.</string>
    <string name="notifications_push_summary">Settings for notifications that appear on your device.</string>
    <string name="search_sites">Search sites</string>
    <string name="notifications_no_search_results">No sites matched \'%s\'</string>
    <string-array name="notifications_blog_settings">
        <item>Comments on my site</item>
        <item>Likes on my comments</item>
        <item>Likes on my posts</item>
        <item>Site follows</item>
        <item>Site achievements</item>
        <item>Username mentions</item>
    </string-array>
    <string-array name="notifications_blog_settings_values" translatable="false">
        <item>new_comment</item>
        <item>comment_like</item>
        <item>post_like</item>
        <item>follow</item>
        <item>achievement</item>
        <item>mentions</item>
    </string-array>
    <string-array name="notifications_other_settings">
        <item>Replies to my comments</item>
        <item>Likes on my comments</item>
    </string-array>
    <string-array name="notifications_other_settings_values" translatable="false">
        <item>comment_reply</item>
        <item>comment_like</item>
    </string-array>
    <string-array name="notifications_wpcom_settings">
        <item>Suggestions</item>
        <item>Research</item>
        <item>Community</item>
    </string-array>
    <string-array name="notifications_wpcom_settings_values" translatable="false">
        <item>marketing</item>
        <item>research</item>
        <item>community</item>
    </string-array>
    <string-array name="notifications_wpcom_settings_summaries">
        <item>Tips for getting the most out of WordPress.com.</item>
        <item>Opportunities to participate in WordPress.com research &amp; surveys.</item>
        <item>Information on WordPress.com courses and events (online &amp; in-person).</item>
    </string-array>

    <!-- reader -->
    <string name="reader">Reader</string>

    <!-- Post Formats -->
    <string-array name="post_formats_array">
        <item>Aside</item>
        <item>Audio</item>
        <item>Chat</item>
        <item>Gallery</item>
        <item>Image</item>
        <item>Link</item>
        <item>Quote</item>
        <item>Standard</item>
        <item>Status</item>
        <item>Video</item>
    </string-array>

    <!-- Used as values to a preference in Site Settings -->
    <string-array name="language_codes">
        <item>en_US</item>
        <item>az</item>
        <item>de</item>
        <item>el</item>
        <item>es</item>
        <item>fr</item>
        <item>gd</item>
        <item>hi</item>
        <item>hu</item>
        <item>id</item>
        <item>it</item>
        <item>ja</item>
        <item>ko</item>
        <item>nb</item>
        <item>nl</item>
        <item>pl</item>
        <item>ru</item>
        <item>sv</item>
        <item>th</item>
        <item>uz</item>
        <item>zh_CN</item>
        <item>zh_TW</item>
        <item>zh_HK</item>
        <item>en_GB</item>
        <item>tr</item>
        <item>eu</item>
        <item>he</item>
        <item>pt_BR</item>
        <item>ar</item>
        <item>ro</item>
        <item>mk</item>
        <item>en_AU</item>
        <item>sr</item>
        <item>sk</item>
        <item>cy</item>
        <item>da</item>
    </string-array>

    <!-- Language IDs for WordPress REST call -->
    <string-array name="lang_ids">
        <item>1</item>
        <item>79</item>
        <item>15</item>
        <item>17</item>
        <item>19</item>
        <item>24</item>
        <item>476</item>
        <item>30</item>
        <item>31</item>
        <item>33</item>
        <item>35</item>
        <item>36</item>
        <item>40</item>
        <item>49</item>
        <item>58</item>
        <item>62</item>
        <item>68</item>
        <item>71</item>
        <item>458</item>
        <item>449</item>
        <item>452</item>
        <item>482</item>
        <item>78</item>
        <item>429</item>
        <item>29</item>
        <item>438</item>
        <item>3</item>
        <item>61</item>
        <item>435</item>
        <item>67</item>
        <item>64</item>
        <item>13</item>
        <item>14</item>
    </string-array>

    <!-- Menu Buttons -->
    <string name="new_post">New post</string>
    <string name="new_media">New media</string>
    <string name="edit_media">Edit media</string>
    <string name="menu_search">Search</string>
    <string name="view_site">View site</string>

    <!-- Image Alignment -->
    <string name="image_alignment">Alignment</string>

    <string-array name="alignment_array">
        <item>None</item>
        <item>Left</item>
        <item>Center</item>
        <item>Right</item>
    </string-array>

    <!-- About View -->
    <string name="app_title">WordPress for Android</string>
    <string name="publisher">Publisher:</string>
    <string name="automattic_inc" translatable="false">Automattic, Inc</string>
    <string name="automattic_url" translatable="false">automattic.com</string>
    <string name="version">Version</string>
    <string name="tos">Terms of Service</string>
    <string name="privacy_policy">Privacy policy</string>

    <!-- Remote Post Changes -->
    <string name="local_changes">Local changes</string>

    <!-- message on post preview explaining what local changes and local drafts are -->
    <string name="local_changes_explainer">This post has local changes which haven\'t been published</string>
    <string name="local_draft_explainer">This post is a local draft which hasn\'t been published</string>

    <string name="ok">OK</string>
    <string name="image_settings">Image settings</string>
    <string name="add_account_blog_url">Blog address</string>
    <string name="wordpress_blog">WordPress blog</string>
    <string name="blogusername">blogusername</string>
    <string name="dot_wordpress_dot_com_url" translatable="false">.wordpress.com</string>

    <!-- Error Messages -->
    <string name="error_delete_post">An error occurred while deleting the %s</string>
    <!-- The following messages can\'t be factorized due to i18n -->
    <string name="error_refresh_posts">Posts couldn\'t be refreshed at this time</string>
    <string name="error_refresh_pages">Pages couldn\'t be refreshed at this time</string>
    <string name="error_refresh_notifications">Notifications couldn\'t be refreshed at this time</string>
    <string name="error_refresh_comments">Comments couldn\'t be refreshed at this time</string>
    <string name="error_refresh_stats">Stats couldn\'t be refreshed at this time</string>
    <string name="error_refresh_media">Something went wrong while refreshing the media library. Try again later.</string>

    <string name="error_refresh_unauthorized_comments">You don\'t have permission to view or edit comments</string>
    <string name="error_refresh_unauthorized_pages">You don\'t have permission to view or edit pages</string>
    <string name="error_refresh_unauthorized_posts">You don\'t have permission to view or edit posts</string>
    <string name="error_generic">An error occurred</string>
    <string name="error_moderate_comment">An error occurred while moderating</string>
    <string name="error_edit_comment">An error occurred while editing the comment</string>
    <string name="error_publish_empty_post">Can\'t publish an empty post</string>
    <string name="error_publish_no_network">Can\'t publish while there is no connection. Saved as draft.</string>
    <string name="error_upload">An error occurred while uploading the %s</string>
    <string name="error_media_upload">An error occurred while uploading media</string>
    <string name="error_media_upload_connection">A connection error occurred while uploading media</string>
    <string name="error_blog_hidden">This blog is hidden and couldn\'t be loaded. Enable it again in settings and try again.</string>
    <string name="fatal_db_error">An error occurred while creating the app database. Try reinstalling the app.</string>
    <string name="error_copy_to_clipboard">An error occurred while copying text to clipboard</string>
    <string name="error_fetch_remote_site_settings">Couldn\'t retrieve site info</string>
    <string name="error_post_remote_site_settings">Couldn\'t save site info</string>
    <string name="error_open_list_from_notification">This post or page was published on another site</string>

    <!-- Image Descriptions for Accessibility -->
    <string name="content_description_add_media">Add media</string>
    <string name="error_load_comment">Couldn\'t load the comment</string>
    <string name="error_downloading_image">Error downloading image</string>
    <string name="cd_related_post_preview_image">Related post preview image</string>

    <!-- Passcode lock -->
    <string name="passcode_manage">Manage PIN lock</string>
    <string name="passcode_enter_passcode">Enter your PIN</string>
    <string name="passcode_enter_old_passcode">Enter your old PIN</string>
    <string name="passcode_re_enter_passcode">Re-enter your PIN</string>
    <string name="passcode_change_passcode">Change PIN</string>
    <string name="passcode_set">PIN set</string>
    <string name="passcode_wrong_passcode">Wrong PIN</string>
    <string name="passcode_preference_title">PIN lock</string>
    <string name="passcode_turn_off">Turn PIN lock off</string>
    <string name="passcode_turn_on">Turn PIN lock on</string>
    <string name="passcodelock_prompt_message">Enter your PIN</string>
    <string name="passcodelock_hint"></string>
    <string name="jetpack_message">The Jetpack plugin is required for stats. Do you want to install Jetpack?</string>
    <string name="jetpack_message_not_admin">The Jetpack plugin is required for stats. Contact the site administrator.</string>
    <string name="jetpack_not_found">Jetpack plugin not found</string>

    <!--
      reader strings
    -->
    <!-- timespan shown for posts/comments published within the past 60 seconds -->
    <string name="reader_timespan_now">now</string>

    <!-- title shown for untitled posts and blogs -->
    <string name="reader_untitled_post">(Untitled)</string>

    <!-- activity titles -->
    <string name="reader_title_applog">Application log</string>
    <string name="reader_title_blog_preview">Reader Blog</string>
    <string name="reader_title_tag_preview">Reader Tag</string>
    <string name="reader_title_post_detail">Reader Post</string>
    <string name="reader_title_subs">Tags &amp; Blogs</string>
    <string name="reader_title_photo_viewer">%1$d of %2$d</string>
    <string name="reader_title_comments">@string/comments</string>

    <!-- view pager titles -->
    <string name="reader_page_followed_tags">Followed tags</string>
    <string name="reader_page_followed_blogs">Followed sites</string>
    <string name="reader_page_recommended_blogs">Sites you may like</string>

    <!-- share dialog title when sharing a reader url -->
    <string name="reader_share_link">Share link</string>

    <!-- subject line when sharing a reader url -->
    <string name="reader_share_subject">Shared from %s</string>

    <!-- menu text -->
    <string name="reader_menu_tags">Edit tags and blogs</string>
    <string name="reader_menu_block_blog">Block this blog</string>

    <!-- button text -->
    <string name="reader_btn_share">Share</string>
    <string name="reader_btn_follow">Follow</string>
    <string name="reader_btn_unfollow">Following</string>

    <!-- EditText hints -->
    <string name="reader_hint_comment_on_post">Reply to post…</string>
    <string name="reader_hint_comment_on_comment">Reply to comment…</string>
    <string name="reader_hint_add_tag_or_url">Enter a URL or tag to follow</string>

    <!-- TextView labels -->
    <string name="reader_label_new_posts">New posts</string>
    <string name="reader_label_new_posts_subtitle">Tap to show them</string>
    <string name="reader_label_added_tag">Added %s</string>
    <string name="reader_label_removed_tag">Removed %s</string>
    <string name="reader_label_reply">Reply</string>
    <string name="reader_label_followed_blog">Blog followed</string>
    <string name="reader_label_tag_preview">Posts tagged %s</string>
    <string name="reader_label_comments_on">Comments on</string>
    <string name="reader_label_comments_closed">Comments are closed</string>
    <string name="reader_label_comment_count_single">One comment</string>
    <string name="reader_label_comment_count_multi">%,d comments</string>
    <string name="reader_label_view_original">View original article</string>
    <string name="reader_label_word_count">%,d words</string>
    <string name="reader_label_reading_time_in_minutes">%,d min</string>
    <string name="reader_label_follow_count">%,d followers</string>
    <string name="reader_label_submit_comment">SEND</string>
    <string name="reader_label_gap_marker">Load more posts</string>

    <!-- like counts -->
    <string name="reader_label_like">Like</string>
    <string name="reader_likes_one">One person likes this</string>
    <string name="reader_likes_multi">%,d people like this</string>
    <string name="reader_likes_only_you">You like this</string>
    <string name="reader_likes_you_and_one">You and one other like this</string>
    <string name="reader_likes_you_and_multi">You and %,d others like this</string>

    <string name="reader_short_like_count_none">Like</string>
    <string name="reader_short_like_count_one">1 Like</string>
    <string name="reader_short_like_count_multi">%s Likes</string>

    <string name="reader_short_comment_count_one">1 Comment</string>
    <string name="reader_short_comment_count_multi">%s Comments</string>

    <!-- toast messages -->
    <string name="reader_toast_err_comment_failed">Couldn\'t post your comment</string>
    <string name="reader_toast_err_tag_exists">You already follow this tag</string>
    <string name="reader_toast_err_tag_invalid">That isn\'t a valid tag</string>
    <string name="reader_toast_err_add_tag">Unable to add this tag</string>
    <string name="reader_toast_err_remove_tag">Unable to remove this tag</string>
    <string name="reader_toast_err_share_intent">Unable to share</string>
    <string name="reader_toast_err_view_image">Unable to view image</string>
    <string name="reader_toast_err_url_intent">Unable to open %s</string>
    <string name="reader_toast_err_get_comment">Unable to retrieve this comment</string>
    <string name="reader_toast_err_get_blog_info">Unable to show this blog</string>
    <string name="reader_toast_err_already_follow_blog">You already follow this blog</string>
    <string name="reader_toast_err_follow_blog">Unable to follow this blog</string>
    <string name="reader_toast_err_follow_blog_not_found">This blog could not be found</string>
    <string name="reader_toast_err_follow_blog_not_authorized">You are not authorized to access this blog</string>
    <string name="reader_toast_err_unfollow_blog">Unable to unfollow this blog</string>
    <string name="reader_toast_blog_blocked">Posts from this blog will no longer be shown</string>
    <string name="reader_toast_err_block_blog">Unable to block this blog</string>
    <string name="reader_toast_err_generic">Unable to perform this action</string>
    <string name="editor_toast_invalid_path">Invalid file path</string>
    <string name="editor_toast_changes_saved">Changes saved</string>

    <!-- failure messages when retrieving a single reader post -->
    <string name="reader_err_get_post_generic">Unable to retrieve this post</string>
    <string name="reader_err_get_post_not_authorized">You\'re not authorized to view this post</string>
    <string name="reader_err_get_post_not_found">This post no longer exists</string>

    <!-- empty list/grid text -->
    <string name="reader_empty_posts_no_connection" translatable="false">@string/no_network_title</string>
    <string name="reader_empty_posts_request_failed">Unable to retrieve posts</string>
    <string name="reader_empty_posts_in_tag">No posts with this tag</string>
    <string name="reader_empty_posts_in_tag_updating">Fetching posts…</string>
    <string name="reader_empty_followed_tags">You don\'t follow any tags</string>
    <string name="reader_empty_recommended_blogs">No recommended blogs</string>
    <string name="reader_empty_followed_blogs_title">You\'re not following any sites yet</string>
    <string name="reader_empty_followed_blogs_description">But don\'t worry, just tap the icon at the top right to start exploring!</string>
    <string name="reader_empty_followed_blogs_no_recent_posts_title">No recent posts</string>
    <string name="reader_empty_followed_blogs_no_recent_posts_description">The sites you follow haven\'t posted anything recently</string>
    <string name="reader_empty_posts_liked">You haven\'t liked any posts</string>
    <string name="reader_empty_comments">No comments yet</string>
    <string name="reader_empty_posts_in_blog">This blog is empty</string>

    <!-- attribution line for Discover posts, ex: "Originally posted by [AuthorName] on [BlogName] -->
    <string name="reader_discover_attribution_author_and_blog">Originally posted by %1$s on %2$s</string>
    <string name="reader_discover_attribution_author">Originally posted by %s</string>
    <string name="reader_discover_attribution_blog">Originally posted on %s</string>
    <string name="reader_discover_visit_blog">Visit %s</string>

    <!-- connection bar which appears on main activity when there's no connection -->
    <string name="connectionbar_no_connection">No connection</string>

    <!-- layout tags - do not translate -->
    <string name="fragment_tag_comment_list" translatable="false">fragment_comment_list</string>
    <string name="fragment_tag_comment_detail" translatable="false">fragment_comment_detail</string>
    <string name="fragment_tag_reader_post_list" translatable="false">fragment_reader_post_list</string>
    <string name="fragment_tag_reader_post_detail" translatable="false">fragment_reader_post_detail</string>
    <string name="fragment_tag_post_preview" translatable="false">fragment_post_preview</string>

    <!-- NUX strings -->
    <string name="create_account_wpcom">Create an account on WordPress.com</string>
    <string name="create_new_blog_wpcom">Create WordPress.com blog</string>
    <string name="new_blog_wpcom_created">WordPress.com blog created!</string>
    <string name="validating_user_data">Validating user data</string>
    <string name="validating_site_data">Validating site data</string>
    <string name="creating_your_account">Creating your account</string>
    <string name="creating_your_site">Creating your site</string>
    <string name="required_field">Required field</string>
    <string name="invalid_email_message">Your email address isn\'t valid</string>
    <string name="invalid_password_message">Password must contain at least 4 characters</string>
    <string name="invalid_username_too_short">Username must be longer than 4 characters</string>
    <string name="invalid_username_too_long">Username must be shorter than 61 characters</string>
    <string name="invalid_username_no_spaces">Username can\'t contain spaces</string>
    <string name="email_hint">Email address</string>
    <string name="agree_terms_of_service">By creating an account you agree to the fascinating %1$sTerms of Service%2$s</string>
    <string name="username_email">Username or email</string>
    <string name="site_address">Your self-hosted address (URL)</string>
    <string name="connecting_wpcom">Connecting to WordPress.com</string>
    <string name="username_only_lowercase_letters_and_numbers">Username can only contain lowercase letters (a-z) and numbers</string>
    <string name="username_required">Enter a username</string>
    <string name="username_not_allowed">Username not allowed</string>
    <string name="email_cant_be_used_to_signup">You can\'t use that email address to signup. We are having problems with them blocking some of our email. Use another email provider.</string>
    <string name="username_must_be_at_least_four_characters">Username must be at least 4 characters</string>
    <string name="username_contains_invalid_characters">Username may not contain the character “_”</string>
    <string name="username_must_include_letters">Username must have a least 1 letter (a-z)</string>
    <string name="email_invalid">Enter a valid email address</string>
    <string name="email_not_allowed">That email address isn\'t allowed</string>
    <string name="username_exists">That username already exists</string>
    <string name="email_exists">That email address is already being used</string>
    <string name="username_reserved_but_may_be_available">That username is currently reserved but may be available in a couple of days</string>
    <string name="email_reserved">That email address has already been used. Check your inbox for an activation email. If you don\'t activate you can try again in a few days.</string>
    <string name="blog_name_required">Enter a site address</string>
    <string name="blog_name_not_allowed">That site address isn\'t allowed</string>
    <string name="blog_name_no_spaced_allowed">Site address can\'t contain spaces</string>
    <string name="blog_name_must_be_at_least_four_characters">Site address must be at least 4 characters</string>
    <string name="blog_name_must_be_less_than_sixty_four_characters">The site address must be shorter than 64 characters</string>
    <string name="blog_name_contains_invalid_characters">Site address may not contain the character “_”</string>
    <string name="blog_name_cant_be_used">You may not use that site address</string>
    <string name="blog_name_only_lowercase_letters_and_numbers">Site address can only contain lowercase letters (a-z) and numbers</string>
    <string name="blog_name_must_include_letters">Site address must have at least 1 letter (a-z)</string>
    <string name="blog_name_exists">That site already exists</string>
    <string name="blog_name_reserved">That site is reserved</string>
    <string name="blog_name_reserved_but_may_be_available">That site is currently reserved but may be available in a couple days</string>
    <string name="password_invalid">You need a more secure password. Make sure to use 7 or more characters, mix uppercase and lowercase letters, numbers or special characters.</string>
    <string name="blog_name_invalid">Invalid site address</string>
    <string name="blog_title_invalid">Invalid site title</string>
    <string name="username_invalid">Invalid username</string>
    <string name="limit_reached">Limit reached. You can try again in 1 minute. Trying again before that will only increase the time you have to wait before the ban is lifted. If you think this is in error, contact support.</string>
    <string name="username_or_password_incorrect">The username or password you entered is incorrect</string>
    <string name="nux_tap_continue">Continue</string>
    <string name="nux_cannot_log_in">We can\'t log you in</string>
    <string name="nux_tutorial_get_started_title">Get started!</string>
    <string name="nux_welcome_create_account">Create account</string>
    <string name="nux_add_selfhosted_blog">Add self-hosted site</string>
    <string name="nux_oops_not_selfhosted_blog">Sign in to WordPress.com</string>
    <string name="ssl_certificate_details">Details</string>
    <string name="ssl_certificate_error">Invalid SSL certificate</string>
    <string name="ssl_certificate_ask_trust">If you usually connect to this site without problems, this error could mean that someone is trying to impersonate the site, and you shouldn\'t continue. Would you like to trust the certificate anyway?</string>
    <string name="ptr_tip_message">Tip: Pull down to refresh</string>
    <string name="verification_code">Verification code</string>
    <string name="invalid_verification_code">Invalid verification code</string>
    <string name="verify">Verify</string>
    <string name="two_step_footer_label">Enter the code from your authenticator app.</string>
    <string name="two_step_footer_button">Send code via text message</string>
    <string name="two_step_sms_sent">Check your text messages for the verification code.</string>
    <string name="sign_in_jetpack">Sign in to your WordPress.com account to connect to Jetpack.</string>
    <string name="auth_required">Sign in again to continue.</string>

    <!-- Help view -->
    <string name="help">Help</string>
    <string name="forgot_password">Lost your password?</string>
    <string name="nux_help_description">Visit the help center to get answers to common questions or visit the forums to ask new ones</string>
    <string name="forums">Forums</string>
    <string name="contact_us">Contact us</string>
    <string name="help_center">Help center</string>
    <string name="browse_our_faq_button">Browse our FAQ</string>
    <string name="faq_button">FAQ</string>

    <!--My Site-->
    <string name="my_site_header_admin">Admin</string>
    <string name="my_site_header_configuration">Configuration</string>
    <string name="my_site_header_look_and_feel">Look and Feel</string>
    <string name="my_site_header_publish">Publish</string>
    <string name="my_site_btn_blog_posts">Blog Posts</string>
    <string name="my_site_btn_site_settings">Settings</string>
    <string name="my_site_btn_comments">@string/comments</string>
    <string name="my_site_btn_switch_site">Switch Site</string>
    <string name="my_site_btn_view_admin">View Admin</string>
    <string name="my_site_btn_view_site">View Site</string>
    <string name="my_site_no_sites_view_drake">Illustration</string>
    <string name="my_site_no_sites_view_title">You don\'t have any WordPress sites yet.</string>
    <string name="my_site_no_sites_view_subtitle">Would you like to add one?</string>

    <!-- site picker -->
    <string name="site_picker_title">Choose site</string>
    <string name="site_picker_edit_visibility">Show/hide sites</string>
    <string name="site_picker_add_site">Add site</string>
    <string name="site_picker_add_self_hosted">Add self-hosted site</string>
    <string name="site_picker_create_dotcom">Create WordPress.com site</string>
    <string name="site_picker_cant_hide_current_site">\"%s\" wasn\'t hidden because it\'s the current site</string>

    <!-- Application logs view -->
    <string name="logs_copied_to_clipboard">Application logs have been copied to the clipboard</string>

    <!-- Helpshift overridden strings -->
    <string name="hs__conversation_detail_error">Describe the problem you\'re seeing</string>
    <string name="hs__new_conversation_header">Support chat</string>
    <string name="hs__conversation_header">Support chat</string>
    <string name="hs__username_blank_error">Enter a valid name</string>
    <string name="hs__invalid_email_error">Enter a valid email address</string>

    <!--Me-->
    <string name="me_btn_settings">Account Settings</string>
    <string name="me_btn_support">Help &amp; Support</string>
    <string name="me_btn_login_logout">Login/Logout</string>
    <string name="me_connect_to_wordpress_com">Connect to WordPress.com</string>
    <string name="me_disconnect_from_wordpress_com">Disconnect from WordPress.com</string>

    <!--TabBar Accessibility Labels-->
    <string name="tabbar_accessibility_label_my_site">My Site</string>
    <string name="tabbar_accessibility_label_me">Me</string>
    <string name="site_privacy_private_desc">I would like my site to be private, visible only to users I choose</string>
    <string name="site_privacy_hidden_desc">Discourage search engines from indexing this site</string>
    <string name="site_privacy_public_desc">Allow search engines to index this site</string>

    <!-- Static URLs -->
    <string name="privacy_settings_url">https://en.support.wordpress.com/privacy-settings</string>
    <string name="language_settings_url">https://en.support.wordpress.com/language-settings</string>

    <string name="date_range_start_date">Start Date</string>
    <string name="date_range_end_date">End Date</string>

    <!-- Special characters -->
    <string name="bullet" translatable="false">\u2022</string>
    <string name="previous_button" translatable="false">&lt;</string>
    <string name="next_button" translatable="false">&gt;</string>

    <!-- Noticons -->
    <string name="noticon_clock" translatable="false">\uf303</string>
    <string name="noticon_note" translatable="false">\uf814</string>

    <!--Theme Browser-->
    <string name="current_theme">Current Theme</string>
    <string name="customize">Customize</string>
    <string name="details">Details</string>
    <string name="support">Support</string>
    <string name="active">Active</string>

    <string-array name="themes_filter_array">
        <item>Free</item>
        <item>All</item>
        <item>Premium</item>
    </string-array>

    <string name="title_activity_theme_support">Themes</string>
    <string name="theme_activate">Activate</string>
    <string name="theme_try_and_customize">Try &amp; Customize</string>
    <string name="theme_view">View</string>
    <string name="theme_details">Details</string>
    <string name="theme_support">Support</string>
    <string name="theme_done">DONE</string>
    <string name="theme_manage_site">MANAGE SITE</string>
    <string name="theme_prompt">Thanks for choosing %1$s</string>
    <string name="theme_by_author_prompt_append"> by %1$s</string>
    <string name="theme_activation_error">Something went wrong. Could not activate theme</string>
    <string name="selected_theme">Selected Theme</string>
    <string name="could_not_load_theme">Could not load theme</string>

    <!--My profile-->
    <string name="my_profile">My Profile</string>
    <string name="first_name">First name</string>
    <string name="last_name">Last name</string>
    <string name="public_display_name">Public display name</string>
    <string name="public_display_name_hint">Display name will default to your username if it is not set</string>
    <string name="about_me">About me</string>
    <string name="about_me_hint">A few words about you…</string>

</resources><|MERGE_RESOLUTION|>--- conflicted
+++ resolved
@@ -412,9 +412,6 @@
     <string name="pref_notification_account_emails" translatable="false">wp_pref_notification_account_emails</string>
     <string name="pref_notification_sights_sounds" translatable="false">wp_pref_notification_sights_sounds</string>
     <string name="pref_key_notification_site_settings" translatable="false">wp_pref_notification_site_settings</string>
-<<<<<<< HEAD
-    <string name="pref_key_username" translatable="false">wp_pref_key_username</string>
-=======
     <string name="pref_key_site_screen" translatable="false">wp_pref_site_screen</string>
     <string name="pref_key_site_general" translatable="false">wp_pref_site_general</string>
     <string name="pref_key_site_account" translatable="false">wp_pref_site_account</string>
@@ -457,6 +454,7 @@
     <string name="pref_key_site_start_over" translatable="false">wp_pref_site_start_over</string>
     <string name="pref_key_site_delete_site" translatable="false">wp_pref_site_delete_site</string>
     <string name="pref_key_site_remove_site" translatable="false">wp_pref_site_remove_site</string>
+    <string name="pref_key_username" translatable="false">wp_pref_key_username</string>
 
     <!--     Begin     -->
     <!-- Site Settings -->
@@ -716,7 +714,6 @@
     <!--               -->
     <!-- Site Settings -->
     <!--      End      -->
->>>>>>> 801f28ab
 
     <!-- preferences -->
     <string name="open_source_licenses">Open source licenses</string>
