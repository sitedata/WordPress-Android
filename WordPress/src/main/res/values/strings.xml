<?xml version="1.0" encoding="utf-8"?>
<resources>

    <string name="app_name" translatable="false">WordPress</string>

    <!-- account setup -->
    <string name="xmlrpc_error">Couldn\'t connect. Enter the full path to xmlrpc.php on your site and try again.</string>
    <string name="no_network_title">No network available</string>
    <string name="no_network_message">There is no network available</string>
    <string name="sign_out_wpcom_confirm">Disconnecting your account will remove all of @%s’s WordPress.com data from this device, including local drafts and local changes.</string>
    <string name="account_two_step_auth_enabled">This account has two step authentication enabled. Visit your security settings on WordPress.com and generate an application-specific password.</string>

    <!-- form labels -->
    <string name="select_categories">Select categories</string>
    <string name="tags_separate_with_commas">Tags (separate tags with commas)</string>
    <string name="post_content">Content (tap to add text and media)</string>
    <string name="max_thumbnail_px_width">Default image width</string>
    <string name="password">Password</string>
    <string name="blogs">Blogs</string>
    <string name="account_details">Account details</string>
    <string name="status">Status</string>

    <!-- comment form labels -->
    <string name="anonymous">Anonymous</string>

    <!-- general strings -->
    <string name="device">Device</string>
    <string name="post">Post</string>
    <string name="page">Page</string>
    <string name="posts">Posts</string>
    <string name="media">Media</string>
    <string name="video">Video</string>
    <string name="themes">Themes</string>
    <string name="pages">Pages</string>
    <string name="about">About</string>
    <string name="username">Username</string>
    <string name="cancel">Cancel</string>
    <string name="save">Save</string>
    <string name="add">Add</string>
    <string name="show">Show</string>
    <string name="hide">Hide</string>
    <string name="select_all">Select all</string>
    <string name="deselect_all">Deselect all</string>
    <string name="notification_sound">Play notification sound</string>
    <string name="notification_vibrate">Vibrate</string>
    <string name="notification_blink">Blink notification light</string>
    <string name="sure_to_remove_account">Remove this site?</string>
    <string name="yes">Yes</string>
    <string name="no">No</string>
    <string name="error">Error</string>
    <string name="could_not_remove_account">Couldn\'t remove site</string>
    <string name="edit_post">Edit post</string>
    <string name="add_comment">Add comment</string>
    <string name="connection_error">Connection error</string>
    <string name="category_refresh_error">Category refresh error</string>
    <string name="incorrect_credentials">Incorrect username or password.</string>
    <string name="cancel_edit">Cancel edit</string>
    <string name="upload_full_size_image">Upload and link to full image</string>
    <string name="upload_scaled_image">Upload and link to scaled image</string>
    <string name="scaled_image_error">Enter a valid scaled width value</string>
    <string name="scaled_image">Scaled image width</string>
    <string name="immediately">Immediately</string>
    <string name="gallery_error">The media item couldn\'t be retrieved</string>
    <string name="refresh">Refresh</string>
    <string name="blog_not_found">An error occurred when accessing this blog</string>
    <string name="post_not_found">An error occurred when loading the post. Refresh your posts and try again.</string>
    <string name="sign_in">Sign in</string>
    <string name="signing_out">Signing out…</string>
    <string name="upload">Upload</string>
    <string name="learn_more">Learn more</string>
    <string name="posting_post">Posting \"%s\"</string>
    <string name="language">Language</string>
    <string name="signout">Disconnect</string>
    <string name="undo">Undo</string>

    <!-- timestamps for posts / pages -->
    <string name="today">Today</string>
    <string name="yesterday">Yesterday</string>
    <string name="days_ago">%d days ago</string>

    <!-- MediaPicker -->
    <string name="add_to_post">Add to Post</string>
    <string name="media_picker_title">Select media</string>
    <string name="take_photo">Take a photo</string>
    <string name="take_video">Take a video</string>
    <string name="tab_title_device_images">Device Images</string>
    <string name="tab_title_device_videos">Device Videos</string>
    <string name="tab_title_site_images">Site Images</string>
    <string name="tab_title_site_videos">Site Videos</string>

    <!-- Media Gallery Action Bar -->
    <string name="media_add_popup_title">Add to media library</string>
    <string name="media_add_popup_capture_photo">Capture photo</string>
    <string name="media_add_popup_capture_video">Capture video</string>
    <string name="media_add_new_media_gallery">Create gallery</string>
    <string name="media_gallery_date_range" comment="Displaying media from 2014-01-13 to 2014-01-23">Displaying media from %1$s to %2$s</string>

    <!-- CAB -->
    <string name="cab_selected">%d selected</string>

    <!-- Media Gallery -->
    <string name="all">All</string>
    <string name="images">Images</string>
    <string name="unattached">Unattached</string>
    <string name="custom_date" comment="one of the media page filter (others are all, images, unattached, custom date), after selecting Custom Date, you can choose a date range to filter media files">Custom Date</string>
    <string name="media_gallery_settings_title">Gallery settings</string>
    <string name="media_gallery_image_order">Image order</string>
    <string name="media_gallery_image_order_random">Random</string>
    <string name="media_gallery_image_order_reverse">Reverse</string>
    <string name="media_gallery_num_columns">Number of columns</string>
    <string name="media_gallery_type">Type</string>
    <string name="media_gallery_type_thumbnail_grid">Thumbnail grid</string>
    <string name="media_gallery_type_squares">Squares</string>
    <string name="media_gallery_type_tiled">Tiled</string>
    <string name="media_gallery_type_circles">Circles</string>
    <string name="media_gallery_type_slideshow">Slideshow</string>
    <string name="media_gallery_edit">Edit gallery</string>
    <string name="pick_photo">Select photo</string>
    <string name="pick_video">Select video</string>
    <string name="media_error_no_permission">You don\'t have permission to view the media library</string>
    <string name="access_media_permission_required">Permissions required in order to access media</string>
    <string name="add_media_permission_required">Permissions required in order to add media</string>
    <string name="media_fetching">Fetching media…</string>
    <string name="loading_videos">Loading videos</string>
    <string name="loading_images">Loading images</string>
    <string name="loading_blog_images">Fetching images</string>
    <string name="loading_blog_videos">Fetching videos</string>
    <string name="no_media">No media</string>
    <string name="no_media_sources">Couldn\'t fetch media</string>
    <string name="error_loading_images">Error loading images</string>
    <string name="error_loading_videos">Error loading videos</string>
    <string name="error_loading_blog_images">Unable to fetch images</string>
    <string name="error_loading_blog_videos">Unable to fetch videos</string>
    <string name="no_device_images">No images</string>
    <string name="no_device_videos">No videos</string>
    <string name="no_blog_images">No images</string>
    <string name="no_blog_videos">No videos</string>
    <string name="upload_queued">Queued</string>
    <string name="media_file_type">File type: %s</string>
    <string name="media_file_name">File name: %s</string>
    <string name="media_uploaded_on">Uploaded on: %s</string>
    <string name="media_dimensions">Dimensions: %s</string>

    <!-- Upload Media -->
    <string name="image_added">Image added</string>
    <string name="media_no_video_title">VideoPress unavailable</string>
    <string name="media_no_video_message">Get the VideoPress upgrade to upload video!</string>

    <!-- Edit Media -->
    <string name="media_edit_title_text">Title</string>
    <string name="media_edit_caption_text">Caption</string>
    <string name="media_edit_description_text">Description</string>
    <string name="media_edit_title_hint">Enter a title here</string>
    <string name="media_edit_caption_hint">Enter a caption here</string>
    <string name="media_edit_description_hint">Enter a description here</string>
    <string name="media_edit_success">Updated</string>
    <string name="media_edit_failure">Failed to update</string>
    <string name="saving">Saving…</string>

    <!-- Delete Media -->
    <string name="confirm_delete_media">Delete selected item?</string>
    <string name="confirm_delete_multi_media">Delete selected items?</string>
    <string name="wait_until_upload_completes">Wait until upload completes</string>
    <string name="cannot_delete_multi_media_items">Some media can\'t be deleted at this time. Try again later.</string>
    <string name="media_empty_list">No media</string>
    <string name="media_empty_list_custom_date">No media in this time interval</string>
    <string name="delete">Delete</string>

    <!-- Media details -->
    <string name="media_details_added_on">Added on:</string>
    <string name="media_details_uploaded_on">Uploaded on:</string>
    <string name="media_details_file_name">File name:</string>
    <string name="media_details_file_type">File type:</string>
    <string name="media_details_file_url">File URL:</string>
    <string name="media_details_dimensions">Dimensions:</string>

    <!-- tab titles -->
    <string name="tab_comments">Comments</string>

    <!-- themes -->
    <string name="themes_live_preview">Live preview</string>
    <string name="themes_details_label">Details</string>
    <string name="themes_features_label">Features</string>
    <string name="themes_fetching">Fetching themes…</string>

    <string name="theme_activate_button">Activate</string>
    <string name="theme_activating_button">Activating</string>
    <string name="theme_fetch_failed">Failed to fetch themes</string>
    <string name="theme_set_failed">Failed to set theme</string>
    <string name="theme_set_success">Successfully set theme!</string>
    <string name="theme_auth_error_title">Failed to fetch themes</string>
    <string name="theme_auth_error_message">Ensure you have the privilege to set themes</string>
    <string name="theme_current_theme">Current theme</string>
    <string name="theme_premium_theme">Premium theme</string>
    <string name="theme_no_search_result_found">No results found</string>
    <string name="theme_auth_error_authenticate">Failed to fetch themes: failed authenticate user</string>

    <!-- link view -->
    <string name="link_enter_url">URL</string>
    <string name="link_enter_url_text">Link text (optional)</string>
    <string name="create_a_link">Create a link</string>

    <!-- page view -->
    <string name="title">Title</string>
    <string name="pages_empty_list">No pages yet. Why not create one?</string>
    <string name="page_id">Page</string>
    <string name="page_settings">Page settings</string>

    <!-- posts tab -->
    <string name="untitled">Untitled</string>
    <string name="local_draft">Local draft</string>
    <string name="post_uploading">Uploading</string>
    <string name="posts_empty_list">No posts yet. Why not create one?</string>
    <string name="empty_list_default">This list is empty</string>

    <!-- buttons on post cards -->
    <string name="button_edit">Edit</string>
    <string name="button_publish">Publish</string>
    <string name="button_view">View</string>
    <string name="button_preview">Preview</string>
    <string name="button_stats">Stats</string>
    <string name="button_trash">Trash</string>
    <string name="button_delete">Delete</string>
    <string name="button_more">More</string>
    <string name="button_back">Back</string>
    <string name="button_revert">Revert</string>

    <!-- dropdown filter above post cards -->
    <string-array name="post_filters_array">
        <item>Published</item>
        <item>Drafts</item>
        <item>Scheduled</item>
        <item>Trashed</item>
    </string-array>

    <!-- post view -->
    <string name="post_id">Post</string>
    <string name="upload_failed">Upload failed</string>
    <string name="post_published">Post published</string>
    <string name="page_published">Page published</string>
    <string name="post_updated">Post updated</string>
    <string name="page_updated">Page updated</string>
    <string name="post_password">Password (optional)</string>
    <string name="caption">Caption (optional)</string>
    <string name="horizontal_alignment">Horizontal alignment</string>
    <string name="width">Width</string>
    <string name="featured">Use as featured image</string>
    <string name="featured_in_post">Include image in post content</string>
    <string name="out_of_memory">Device out of memory</string>
    <string name="file_not_found">Couldn\'t find the media file for upload. Was it deleted or moved?</string>
    <string name="post_excerpt">Excerpt</string>
    <string name="download">Downloading media</string>
    <string name="post_settings">Post settings</string>
    <string name="delete_post">Delete post</string>
    <string name="delete_page">Delete page</string>
    <string name="share_url">Share URL</string>
    <string name="posts_fetching">Fetching posts…</string>
    <string name="pages_fetching">Fetching pages…</string>
    <string name="toast_err_post_uploading">Unable to open post while it\'s uploading</string>

    <!-- reload drop down -->
    <string name="loading">Loading…</string>

    <!-- comment view -->
    <string name="on">on</string>
    <string name="comment_status_approved">Approved</string>
    <string name="comment_status_unapproved">Pending</string>
    <string name="comment_status_spam">Spam</string>
    <string name="comment_status_trash">Trashed</string>
    <string name="edit_comment">Edit comment</string>
    <string name="comments_empty_list">No comments</string>
    <string name="comment_reply_to_user">Reply to %s</string>
    <string name="comment_trashed">Comment trashed</string>
    <string name="comment_spammed">Comment marked as spam</string>
    <string name="comment">Comment</string>
    <string name="comments_fetching">Fetching comments…</string>

    <!-- comment menu and buttons on comment detail - keep these short! -->
    <string name="mnu_comment_approve">Approve</string>
    <string name="mnu_comment_unapprove">Unapprove</string>
    <string name="mnu_comment_spam">Spam</string>
    <string name="mnu_comment_unspam">Not spam</string>
    <string name="mnu_comment_trash">Trash</string>
    <string name="mnu_comment_liked">Liked</string>

    <!-- comment dialogs - must be worded to work for moderation of single/multiple comments -->
    <string name="dlg_approving_comments">Approving</string>
    <string name="dlg_unapproving_comments">Unapproving</string>
    <string name="dlg_spamming_comments">Marking as spam</string>
    <string name="dlg_trashing_comments">Sending to trash</string>
    <string name="dlg_confirm_trash_comments">Send to trash?</string>
    <string name="trash_yes">Trash</string>
    <string name="trash_no">Don\'t trash</string>

    <!-- comment actions -->
    <string name="reply">Reply</string>
    <string name="trash">Trash</string>

    <!-- edit comment view -->
    <string name="author_name">Author name</string>
    <string name="author_email">Author email</string>
    <string name="author_url">Author URL</string>
    <string name="hint_comment_content">Comment</string>
    <string name="saving_changes">Saving changes</string>
    <string name="sure_to_cancel_edit_comment">Cancel editing this comment?</string>
    <string name="content_required">Comment is required</string>
    <string name="toast_comment_unedited">Comment hasn\'t changed</string>

    <!-- context menu -->
    <string name="remove_account">Remove site</string>
    <string name="blog_removed_successfully">Site removed successfully</string>

    <!-- draft actions -->
    <string name="delete_draft">Delete draft</string>
    <string name="delete_sure">Delete this draft</string>

    <!-- page actions -->
    <string name="preview_page">Preview page</string>
    <string name="deleting_page">Deleting page</string>
    <string name="page_deleted">Page deleted</string>
    <string name="delete_sure_page">Delete this page</string>
    <string name="page_trashed">Page sent to trash</string>

    <!-- post actions -->
    <string name="preview_post">Preview post</string>
    <string name="deleting_post">Deleting post</string>
    <string name="post_deleted">Post deleted</string>
    <string name="post_trashed">Post sent to trash</string>
    <string name="comment_added">Comment added successfully</string>
    <string name="delete_sure_post">Delete this post</string>
    <string name="share_url_post">Share post</string>
    <string name="share_url_page">Share page</string>
    <string name="share_link">Share link</string>
    <string name="post_not_published">Post status isn\'t published</string>
    <string name="page_not_published">Page status isn\'t published</string>
    <string name="view_in_browser">View in browser</string>
    <string name="post_signature">Post signature</string>
    <string name="your_signature">Your signature:</string>
    <string name="add_tagline">Add a signature to new posts</string>
    <string name="posted_from">Posted from WordPress for Android</string>
    <string name="preview">Preview</string>
    <string name="update_verb">Update</string>
    <string name="sending_content">Uploading %s content</string>
    <string name="uploading_total">Uploading %1$d of %2$d</string>

    <!-- new account view -->
    <string name="signing_in">Signing in…</string>
    <string name="no_site_error">Couldn\'t connect to the WordPress site</string>

    <!-- media selection -->
    <string name="select_photo">Select a photo from gallery</string>
    <string name="select_video">Select a video from gallery</string>
    <string name="select_from_media_library">Select from media library</string>
    <string name="select_from_new_picker">Multi-select with the new picker</string>

    <!-- category management -->
    <string name="categories">Categories</string>
    <string name="add_new_category">Add new category</string>
    <string name="category_name">Category name</string>
    <string name="category_slug">Category slug (optional)</string>
    <string name="category_desc">Category description (optional)</string>
    <string name="category_parent">Category parent (optional):</string>
    <string name="none">None</string>
    <string name="adding_cat_failed">Adding category failed</string>
    <string name="adding_cat_success">Category added successfully</string>
    <string name="cat_name_required">The category name field is required</string>
    <string name="category_automatically_renamed">Category name %1$s isn\'t valid. It has been renamed to %2$s.</string>

    <!-- action from share intents -->
    <string name="select_a_blog">Select a WordPress site</string>
    <string name="share_action_title">Add to …</string>
    <string name="share_action_post">New post</string>
    <string name="share_action_media">Media library</string>
    <string name="share_action">Share</string>
    <string name="cant_share_no_visible_blog">You can\'t share to WordPress without a visible blog</string>
    <string name="no_account">No WordPress account found, add an account and try again</string>
    <string name="share_preference_title">Share to WordPress</string>
    <string name="reset_auto_share_preference">Reset auto-sharing settings</string>
    <string name="auto_sharing_preference_reset">Auto-sharing settings reset</string>
    <string name="auto_sharing_preference_reset_caused_by_error">Previously selected blog is no longer visible</string>
    <string name="always_use_these_settings_to_share">Always use these settings</string>

    <!-- file errors -->
    <string name="file_error_create">Couldn\'t create temp file for media upload. Make sure there is enough free space on your device.</string>

    <!-- SD Card errors -->
    <string name="sdcard_title">SD Card Required</string>
    <string name="sdcard_message">A mounted SD card is required to upload media</string>

    <!-- location -->
    <string name="location">Location</string>
    <string name="location_not_found">Unknown location</string>
    <string name="remove_location">Remove</string>
    <string name="add_location">Add location</string>
    <string name="current_location">Current location</string>
    <string name="search_current_location">Locate</string>
    <string name="search_location">Search</string>
    <string name="edit_location">Edit</string>
    <string name="add_location_permission_required">Permission required in order to add location</string>

    <!-- Preference keys -->
    <string name="pref_key_settings_root" translatable="false">wp_pref_root</string>
    <string name="pref_key_notifications_section" translatable="false">wp_pref_notifications_category</string>
    <string name="pref_key_notifications" translatable="false">wp_pref_manage_notifications</string>
    <string name="pref_key_post_sig_section" translatable="false">wp_post_signature</string>
    <string name="pref_key_post_sig_enabled" translatable="false">wp_pref_signature_enabled</string>
    <string name="pref_key_post_sig" translatable="false">wp_pref_post_signature</string>
    <string name="pref_key_passlock_section" translatable="false">wp_passcode_lock_category</string>
    <string name="pref_key_passlock" translatable="false">wp_pref_passlock_enabled</string>
    <string name="pref_key_shared_pref_section" translatable="false">wp_share_pref</string>
    <string name="pref_key_reset_shared_pref" translatable="false">wp_reset_share_pref</string>
    <string name="pref_key_privacy_section" translatable="false">wp_privacy</string>
    <string name="pref_key_send_usage" translatable="false">wp_pref_send_usage_stats</string>
    <string name="pref_key_about_section" translatable="false">wp_pref_app_about_section</string>
    <string name="pref_key_language" translatable="false">wp_pref_language</string>
    <string name="pref_key_app_about" translatable="false">wp_pref_app_about</string>
    <string name="pref_key_oss_licenses" translatable="false">wp_pref_open_source_licenses</string>
    <string name="pref_notification_blogs" translatable="false">wp_pref_notification_blogs</string>
    <string name="pref_notification_other_category" translatable="false">wp_pref_notification_other_category</string>
    <string name="pref_notification_other_blogs" translatable="false">wp_pref_notification_other_blogs</string>
    <string name="pref_notifications_enabled" translatable="false">wp_pref_notifications_enabled</string>
    <string name="pref_notification_account_emails" translatable="false">wp_pref_notification_account_emails</string>
    <string name="pref_notification_sights_sounds" translatable="false">wp_pref_notification_sights_sounds</string>
    <string name="pref_key_notification_site_settings" translatable="false">wp_pref_notification_site_settings</string>

    <!-- preferences -->
    <string name="open_source_licenses">Open source licenses</string>
    <string name="preference_privacy">Privacy</string>
    <string name="preference_send_usage_stats">Send statistics</string>
    <string name="preference_send_usage_stats_summary">Automatically send usage statistics to help us improve WordPress for Android</string>

    <!-- stats -->
    <string name="stats">Stats</string>
    <string name="stats_for">Stats for %s</string>
    <string name="stats_other_recent_stats_label">Other Recent Stats</string>
    <string name="stats_other_recent_stats_moved_label">Looking for your Other Recent Stats? We\'ve moved them to the Insights page.</string>
    <string name="view_stats_full_site">View full site</string>
    <string name="stats_view_all">View all</string>
    <string name="stats_view">View</string>
    <string name="stats_pagination_label">Page %1$s of %2$s</string>
    <string name="stats_no_activity_this_period">No activity this period</string>
    <string name="stats_default_number_zero" translatable="false">0</string>

    <!-- stats: errors -->
    <string name="stats_no_blog">Stats couldn\'t be loaded for the required blog</string>
    <string name="stats_generic_error">Required Stats couldn\'t be loaded</string>
    <string name="stats_sign_in_jetpack_different_com_account">To view your stats, sign in to the WordPress.com account you used to connect Jetpack.</string>
    <string name="stats_enable_rest_api_in_jetpack">To view your stats, enable the JSON API module in Jetpack.</string>

    <!-- stats: Widget labels -->
    <string name="stats_widget_name">WordPress Today\'s Stats</string>
    <string name="stats_widget_name_for_blog">Today\'s Stats for %1$s</string>
    <string name="stats_widget_loading_data">Loading data…</string>
    <string name="stats_widget_error_generic">Stats couldn\'t be loaded</string>
    <string name="stats_widget_error_no_account">Please login into WordPress</string>
    <string name="stats_widget_error_no_permissions">Your WordPress.com account can\'t access Stats on this blog</string>
    <string name="stats_widget_error_no_visible_blog">Stats couldn\'t be accessed without a visible blog</string>
    <string name="stats_widget_error_readd_widget">Please remove the widget and re-add it again</string>
    <string name="stats_widget_error_jetpack_no_blogid">Please access the Stats in the app, and try adding the widget later</string>

    <!-- stats: labels for timeframes -->
    <string name="stats_timeframe_today">Today</string>
    <string name="stats_timeframe_yesterday">Yesterday</string>
    <string name="stats_timeframe_days">Days</string>
    <string name="stats_timeframe_weeks">Weeks</string>
    <string name="stats_timeframe_months">Months</string>
    <string name="stats_timeframe_years">Years</string>

    <string name="stats_views">Views</string>
    <string name="stats_visitors">Visitors</string>
    <string name="stats_likes">Likes</string>
    <string name="stats_comments">Comments</string>

    <!-- stats: labels for the views -->
    <string name="stats_view_visitors_and_views">Visitors and Views</string>
    <string name="stats_view_countries">Countries</string>
    <string name="stats_view_top_posts_and_pages">Posts &amp; Pages</string>
    <string name="stats_view_clicks">Clicks</string>
    <string name="stats_view_tags_and_categories">Tags &amp; Categories</string>
    <string name="stats_view_authors">Authors</string>
    <string name="stats_view_referrers">Referrers</string>
    <string name="stats_view_videos">Videos</string>
    <string name="stats_view_comments">Comments</string>
    <string name="stats_view_search_terms">Search Terms</string>
    <string name="stats_view_publicize">Publicize</string>
    <string name="stats_view_followers">Followers</string>

    <!-- stats: label for the entries -->
    <string name="stats_entry_country">Country</string>
    <string name="stats_entry_posts_and_pages">Title</string>
    <string name="stats_entry_clicks_link">Link</string>
    <string name="stats_entry_tags_and_categories">Topic</string>
    <string name="stats_entry_authors">Author</string>
    <string name="stats_entry_referrers">Referrer</string>
    <string name="stats_entry_video_plays">Video</string>
    <string name="stats_entry_top_commenter">Author</string>
    <string name="stats_entry_publicize">Service</string>
    <string name="stats_entry_followers">Follower</string>
    <string name="stats_entry_search_terms">Search Term</string>

    <!-- stats: label for the totals -->
    <string name="stats_totals_views">Views</string>
    <string name="stats_totals_clicks">Clicks</string>
    <string name="stats_totals_plays">Plays</string>
    <string name="stats_totals_comments">Comments</string>
    <string name="stats_totals_publicize">Followers</string>
    <string name="stats_totals_followers">Since</string>

    <!-- stats: empty list strings -->
    <string name="stats_empty_geoviews">No countries recorded</string>
    <string name="stats_empty_geoviews_desc">Explore the list to see which countries and regions generate the most traffic to your site.</string>
    <string name="stats_empty_top_posts_title">No posts or pages viewed</string>
    <string name="stats_empty_top_posts_desc">Discover what your most-viewed content is, and check how individual posts and pages perform over time.</string>
    <string name="stats_empty_referrers_title">No referrers recorded</string>
    <string name="stats_empty_referrers_desc">Learn more about your site’s visibility by looking at the websites and search engines that send the most traffic your way</string>
    <string name="stats_empty_clicks_title">No clicks recorded</string>
    <string name="stats_empty_clicks_desc">When your content includes links to other sites, you’ll see which ones your visitors click on the most.</string>
    <string name="stats_empty_top_authors_desc">Track the views on each contributor\'s posts, and zoom in to discover the most popular content by each author.</string>
    <string name="stats_empty_tags_and_categories">No tagged posts or pages viewed</string>
    <string name="stats_empty_tags_and_categories_desc">Get an overview of the most popular topics on your site, as reflected in your top posts from the past week.</string>
    <string name="stats_empty_video">No videos played</string>
    <string name="stats_empty_video_desc">If you\'ve uploaded videos using VideoPress, find out how many times they’ve been watched.</string>
    <string name="stats_empty_comments">No comments yet</string>
    <string name="stats_empty_comments_desc">If you allow comments on your site, track your top commenters and discover what content sparks the liveliest conversations, based on the most recent 1,000 comments.</string>
    <string name="stats_bar_graph_empty">No stats available</string>
    <string name="stats_empty_publicize">No publicize followers recorded</string>
    <string name="stats_empty_publicize_desc">Keep track of your followers from various social networking services using publicize.</string>
    <string name="stats_empty_followers">No followers</string>
    <string name="stats_empty_followers_desc">Keep track of your overall number of followers, and how long each one has been following your site.</string>
    <string name="stats_empty_search_terms">No search terms recorded</string>
    <string name="stats_empty_search_terms_desc">Learn more about your search traffic by looking at the terms your visitors searched for to find your site.</string>

    <!-- stats: comments -->
    <string name="stats_comments_by_authors">By Authors</string>
    <string name="stats_comments_by_posts_and_pages">By Posts &amp; Pages</string>
    <string name="stats_comments_total_comments_followers">Total posts with comment followers: %1$s</string>

    <!-- stats: referrers -->
    <string name="stats_referrers_spam">Spam</string>
    <string name="stats_referrers_unspam">Not spam</string>
    <string name="stats_referrers_marking_spam">Marking as spam</string>
    <string name="stats_referrers_marking_not_spam">Marking as not spam</string>
    <string name="stats_referrers_spam_generic_error">Something went wrong during the operation. The spam state wasn\'t changed.</string>

    <!-- stats: followers -->
    <string name="stats_followers_wpcom_selector">WordPress.com</string>
    <string name="stats_followers_email_selector">Email</string>
    <string name="stats_followers_total_wpcom">Total WordPress.com Followers: %1$s</string>
    <string name="stats_followers_total_email">Total Email Followers: %1$s</string>
    <string name="stats_followers_total_wpcom_paged">Showing %1$d - %2$d of %3$s WordPress.com Followers</string>
    <string name="stats_followers_total_email_paged">Showing %1$d - %2$d of %3$s Email Followers</string>
    <string name="stats_followers_seconds_ago">seconds ago</string>
    <string name="stats_followers_a_minute_ago">a minute ago</string>
    <string name="stats_followers_minutes">%1$d minutes</string>
    <string name="stats_followers_an_hour_ago">an hour ago</string>
    <string name="stats_followers_hours">%1$d hours</string>
    <string name="stats_followers_a_day">A day</string>
    <string name="stats_followers_days">%1$d days</string>
    <string name="stats_followers_a_month">A month</string>
    <string name="stats_followers_months">%1$d months</string>
    <string name="stats_followers_a_year">A year</string>
    <string name="stats_followers_years">%1$d years</string>

    <!-- stats: search terms -->
    <string name="stats_search_terms_unknown_search_terms">Unknown Search Terms</string>

    <!-- stats: Authors -->
    <string name="stats_unknown_author">Unknown Author</string>

    <!-- Stats: Single post details view -->
    <string name="stats_period">Period</string>
    <string name="stats_total">Total</string>
    <string name="stats_overall">Overall</string>
    <string name="stats_months_and_years">Months and Years</string>
    <string name="stats_average_per_day">Average per Day</string>
    <string name="stats_recent_weeks">Recent Weeks</string>

    <!-- Stats insights -->
    <string name="stats_insights">Insights</string>
    <string name="stats_insights_all_time">All-time posts, views, and visitors</string>
    <string name="stats_insights_today">Today\'s Stats</string>
    <string name="stats_insights_latest_post_summary">Latest Post Summary</string>
    <string name="stats_insights_latest_post_trend">It\'s been %1$s since %2$s was published. Here\'s how the post has performed so far…</string>
    <string name="stats_insights_popular">Most popular day and hour</string>
    <string name="stats_insights_most_popular_day">Most popular day</string>
    <string name="stats_insights_most_popular_hour">Most popular hour</string>
    <string name="stats_insights_most_popular_percent_views">%1$d%% of views</string>
    <string name="stats_insights_best_ever">Best Views Ever</string>

    <!-- invalid_url -->
    <string name="invalid_url_message">Check that the blog URL entered is valid</string>

    <!-- post status -->
    <string name="publish_post">Publish</string>
    <string name="pending_review">Pending review</string>
    <string name="draft">Draft</string>
    <string name="post_private">Private</string>
    <string name="scheduled">Scheduled</string>
    <string name="trashed">Trashed</string>

    <!-- QuickPress -->
    <string name="quickpress_window_title">Select blog for QuickPress shortcut</string>
    <string name="quickpress_add_error">Shortcut name can\'t be empty</string>
    <string name="quickpress_add_alert_title">Set shortcut name</string>

    <!-- HTTP Authentication -->
    <string name="httpuser">HTTP username</string>
    <string name="httppassword">HTTP password</string>
    <string name="settings">Settings</string>
    <string name="http_credentials">HTTP credentials (optional)</string>
    <string name="http_authorization_required">Authorization required</string>

    <!-- post scheduling and password -->
    <string name="publish_date">Publish</string>
    <string name="post_format">Post format</string>
    <string name="schedule_verb">Schedule</string>

    <!-- post date selection -->
    <string name="select_date">Select date</string>
    <string name="select_time">Select time</string>

    <!-- notifications -->
    <string name="notifications">Notifications</string>
    <string name="note_reply_successful">Reply published</string>
    <string name="new_notifications">%d new notifications</string>
    <string name="more_notifications">and %d more.</string>
    <string name="reply_failed">Reply failed</string>
    <string name="notifications_empty_list">No notifications</string>
    <string name="notifications_empty_all">No notifications&#8230;yet.</string>
    <string name="notifications_empty_unread">You\'re all caught up!</string>
    <string name="notifications_empty_comments">No new comments&#8230;yet.</string>
    <string name="notifications_empty_followers">No new followers to report&#8230;yet.</string>
    <string name="notifications_empty_likes">No new likes to show&#8230;yet.</string>
    <string name="notifications_empty_action_all">Get active! Comment on posts from blogs you follow.</string>
    <string name="notifications_empty_action_unread">Reignite the conversation: write a new post.</string>
    <string name="notifications_empty_action_comments">Join a conversation: comment on posts from blogs you follow.</string>
    <string name="notifications_empty_action_followers_likes">Get noticed: comment on posts you\'ve read.</string>
    <string name="notifications_account_required">Sign in to WordPress.com for notifications</string>
    <string name="notifications_empty_view_reader">View Reader</string>
    <string name="older_two_days">Older than 2 days</string>
    <string name="older_last_week">Older than a week</string>
    <string name="older_month">Older than a month</string>
    <string name="error_notification_open">Could not open notification</string>
    <string name="ignore">Ignore</string>
    <string name="push_auth_expired">The request has expired. Sign in to WordPress.com to try again.</string>
    <string name="unread">Unread</string>
    <string name="follows">Follows</string>

    <!-- Notification Settings -->
    <string name="notification_settings">Notification Settings</string>
    <string name="notifications_sights_and_sounds">Sights and Sounds</string>
    <string name="your_sites">Your Sites</string>
    <string name="notifications_account_emails_summary">We\'ll always send important emails regarding your account, but you can get some helpful extras, too.</string>
    <string name="notifications_account_emails">Email from WordPress.com</string>
    <string name="notifications_wpcom_updates">WordPress.com Updates</string>
    <string name="notifications_other">Other</string>
    <string name="notifications_comments_other_blogs">Comments on other sites</string>
    <string name="notifications_tab">Notifications tab</string>
    <string name="email">Email</string>
    <string name="app_notifications">App notifications</string>
    <string name="comment_likes">Comment likes</string>
    <string name="replies_to_your_comments">Replies to your comments</string>
    <string name="error_loading_notifications">Couldn\'t load notification settings</string>
    <string name="notification_types">Notification Types</string>
    <string name="notifications_disabled">App notifications have been disabled. Tap here to enable them in Settings.</string>
    <string name="notifications_tab_summary">Settings for notifications that appear in the Notifications tab.</string>
    <string name="notifications_email_summary">Settings for notifications that are sent to the email tied to your account.</string>
    <string name="notifications_push_summary">Settings for notifications that appear on your device.</string>
    <string name="search_sites">Search sites</string>
    <string name="notifications_no_search_results">No sites matched \'%s\'</string>
    <string-array name="notifications_blog_settings">
        <item>Comments on my site</item>
        <item>Likes on my comments</item>
        <item>Likes on my posts</item>
        <item>Site follows</item>
        <item>Site achievements</item>
        <item>Username mentions</item>
    </string-array>
    <string-array name="notifications_blog_settings_values" translatable="false">
        <item>new_comment</item>
        <item>comment_like</item>
        <item>post_like</item>
        <item>follow</item>
        <item>achievement</item>
        <item>mentions</item>
    </string-array>
    <string-array name="notifications_other_settings">
        <item>Replies to my comments</item>
        <item>Likes on my comments</item>
    </string-array>
    <string-array name="notifications_other_settings_values" translatable="false">
        <item>comment_reply</item>
        <item>comment_like</item>
    </string-array>
    <string-array name="notifications_wpcom_settings">
        <item>Suggestions</item>
        <item>Research</item>
        <item>Community</item>
    </string-array>
    <string-array name="notifications_wpcom_settings_values" translatable="false">
        <item>marketing</item>
        <item>research</item>
        <item>community</item>
    </string-array>
    <string-array name="notifications_wpcom_settings_summaries">
        <item>Tips for getting the most out of WordPress.com.</item>
        <item>Opportunities to participate in WordPress.com research &amp; surveys.</item>
        <item>Information on WordPress.com courses and events (online &amp; in-person).</item>
    </string-array>

    <!-- reader -->
    <string name="reader">Reader</string>

    <!-- Post Formats -->
    <string-array name="post_formats_array">
        <item>Aside</item>
        <item>Audio</item>
        <item>Chat</item>
        <item>Gallery</item>
        <item>Image</item>
        <item>Link</item>
        <item>Quote</item>
        <item>Standard</item>
        <item>Status</item>
        <item>Video</item>
    </string-array>

    <!-- Menu Buttons -->
    <string name="new_post">New post</string>
    <string name="new_media">New media</string>
    <string name="menu_search">Search</string>
    <string name="view_site">View site</string>

    <!-- Image Alignment -->
    <string name="image_alignment">Alignment</string>

    <string-array name="alignment_array">
        <item>None</item>
        <item>Left</item>
        <item>Center</item>
        <item>Right</item>
    </string-array>

    <!-- About View -->
    <string name="app_title">WordPress for Android</string>
    <string name="publisher">Publisher:</string>
    <string name="automattic_inc" translatable="false">Automattic, Inc</string>
    <string name="automattic_url" translatable="false">automattic.com</string>
    <string name="version">Version</string>
    <string name="tos">Terms of Service</string>
    <string name="privacy_policy">Privacy policy</string>

    <!-- Remote Post Changes -->
    <string name="local_changes">Local changes</string>

    <!-- message on post preview explaining what local changes and local drafts are -->
    <string name="local_changes_explainer">This post has local changes which haven\'t been published</string>
    <string name="local_draft_explainer">This post is a local draft which hasn\'t been published</string>

    <string name="ok">OK</string>
    <string name="image_settings">Image settings</string>
    <string name="add_account_blog_url">Blog address</string>
    <string name="wordpress_blog">WordPress blog</string>
    <string name="blogusername">blogusername</string>
    <string name="dot_wordpress_dot_com_url" translatable="false">.wordpress.com</string>

    <!-- Error Messages -->
    <string name="error_delete_post">An error occurred while deleting the %s</string>
    <!-- The following messages can\'t be factorized due to i18n -->
    <string name="error_refresh_posts">Posts couldn\'t be refreshed at this time</string>
    <string name="error_refresh_pages">Pages couldn\'t be refreshed at this time</string>
    <string name="error_refresh_notifications">Notifications couldn\'t be refreshed at this time</string>
    <string name="error_refresh_comments">Comments couldn\'t be refreshed at this time</string>
    <string name="error_refresh_stats">Stats couldn\'t be refreshed at this time</string>
    <string name="error_refresh_media">Something went wrong while refreshing the media library. Try again later.</string>

    <string name="error_refresh_unauthorized_comments">You don\'t have permission to view or edit comments</string>
    <string name="error_refresh_unauthorized_pages">You don\'t have permission to view or edit pages</string>
    <string name="error_refresh_unauthorized_posts">You don\'t have permission to view or edit posts</string>
    <string name="error_generic">An error occurred</string>
    <string name="error_moderate_comment">An error occurred while moderating</string>
    <string name="error_edit_comment">An error occurred while editing the comment</string>
    <string name="error_publish_empty_post">Can\'t publish an empty post</string>
    <string name="error_publish_no_network">Can\'t publish while there is no connection. Saved as draft.</string>
    <string name="error_upload">An error occurred while uploading the %s</string>
    <string name="error_media_upload">An error occurred while uploading media</string>
    <string name="error_blog_hidden">This blog is hidden and couldn\'t be loaded. Enable it again in settings and try again.</string>
    <string name="fatal_db_error">An error occurred while creating the app database. Try reinstalling the app.</string>
    <string name="error_copy_to_clipboard">An error occurred while copying text to clipboard</string>
    <string name="error_open_list_from_notification">This post or page was published on another site</string>

    <!-- Image Descriptions for Accessibility -->
    <string name="content_description_add_media">Add media</string>
    <string name="error_load_comment">Couldn\'t load the comment</string>
    <string name="error_downloading_image">Error downloading image</string>

    <!-- Passcode lock -->
    <string name="passcode_manage">Manage PIN lock</string>
    <string name="passcode_enter_passcode">Enter your PIN</string>
    <string name="passcode_enter_old_passcode">Enter your old PIN</string>
    <string name="passcode_re_enter_passcode">Re-enter your PIN</string>
    <string name="passcode_change_passcode">Change PIN</string>
    <string name="passcode_set">PIN set</string>
    <string name="passcode_wrong_passcode">Wrong PIN</string>
    <string name="passcode_preference_title">PIN lock</string>
    <string name="passcode_turn_off">Turn PIN lock off</string>
    <string name="passcode_turn_on">Turn PIN lock on</string>
    <string name="passcodelock_prompt_message">Enter your PIN</string>
    <string name="passcodelock_hint"></string>
    <string name="jetpack_message">The Jetpack plugin is required for stats. Do you want to install Jetpack?</string>
    <string name="jetpack_message_not_admin">The Jetpack plugin is required for stats. Contact the site administrator.</string>
    <string name="jetpack_not_found">Jetpack plugin not found</string>

    <!--
      reader strings
    -->
    <!-- timespan shown for posts/comments published within the past 60 seconds -->
    <string name="reader_timespan_now">now</string>

    <!-- title shown for untitled posts and blogs -->
    <string name="reader_untitled_post">(Untitled)</string>

    <!-- activity titles -->
    <string name="reader_title_applog">Application log</string>
    <string name="reader_title_blog_preview">Reader Blog</string>
    <string name="reader_title_tag_preview">Reader Tag</string>
    <string name="reader_title_post_detail">Reader Post</string>
    <string name="reader_title_subs">Tags &amp; Blogs</string>
    <string name="reader_title_photo_viewer">%1$d of %2$d</string>
    <string name="reader_title_comments">Comments</string>

    <!-- view pager titles -->
    <string name="reader_page_followed_tags">Followed tags</string>
    <string name="reader_page_followed_blogs">Followed sites</string>
    <string name="reader_page_recommended_blogs">Sites you may like</string>

    <!-- share dialog title when sharing a reader url -->
    <string name="reader_share_link">Share link</string>

    <!-- subject line when sharing a reader url -->
    <string name="reader_share_subject">Shared from %s</string>

    <!-- menu text -->
    <string name="reader_menu_tags">Edit tags and blogs</string>
    <string name="reader_menu_block_blog">Block this blog</string>

    <!-- button text -->
    <string name="reader_btn_share">Share</string>
    <string name="reader_btn_follow">Follow</string>
    <string name="reader_btn_unfollow">Following</string>

    <!-- EditText hints -->
    <string name="reader_hint_comment_on_post">Reply to post…</string>
    <string name="reader_hint_comment_on_comment">Reply to comment…</string>
    <string name="reader_hint_add_tag_or_url">Enter a URL or tag to follow</string>

    <!-- TextView labels -->
    <string name="reader_label_new_posts">New posts</string>
    <string name="reader_label_new_posts_subtitle">Tap to show them</string>
    <string name="reader_label_added_tag">Added %s</string>
    <string name="reader_label_removed_tag">Removed %s</string>
    <string name="reader_label_reply">Reply</string>
    <string name="reader_label_followed_blog">Blog followed</string>
    <string name="reader_label_tag_preview">Posts tagged %s</string>
    <string name="reader_label_comments_on">Comments on</string>
    <string name="reader_label_comments_closed">Comments are closed</string>
    <string name="reader_label_comment_count_single">One comment</string>
    <string name="reader_label_comment_count_multi">%,d comments</string>
    <string name="reader_label_view_original">View original article</string>
    <string name="reader_label_word_count">%,d words</string>
    <string name="reader_label_reading_time_in_minutes">%,d min</string>
    <string name="reader_label_follow_count">%,d followers</string>
    <string name="reader_label_submit_comment">SEND</string>
    <string name="reader_label_gap_marker">Load more posts</string>

    <!-- like counts -->
    <string name="reader_label_like">Like</string>
    <string name="reader_likes_one">One person likes this</string>
    <string name="reader_likes_multi">%,d people like this</string>
    <string name="reader_likes_only_you">You like this</string>
    <string name="reader_likes_you_and_one">You and one other like this</string>
    <string name="reader_likes_you_and_multi">You and %,d others like this</string>

    <string name="reader_short_like_count_none">Like</string>
    <string name="reader_short_like_count_one">1 Like</string>
    <string name="reader_short_like_count_multi">%s Likes</string>

    <string name="reader_short_comment_count_one">1 Comment</string>
    <string name="reader_short_comment_count_multi">%s Comments</string>

    <!-- toast messages -->
    <string name="reader_toast_err_comment_failed">Couldn\'t post your comment</string>
    <string name="reader_toast_err_tag_exists">You already follow this tag</string>
    <string name="reader_toast_err_tag_invalid">That isn\'t a valid tag</string>
    <string name="reader_toast_err_add_tag">Unable to add this tag</string>
    <string name="reader_toast_err_remove_tag">Unable to remove this tag</string>
    <string name="reader_toast_err_share_intent">Unable to share</string>
    <string name="reader_toast_err_view_image">Unable to view image</string>
    <string name="reader_toast_err_url_intent">Unable to open %s</string>
    <string name="reader_toast_err_get_post">Unable to retrieve this post</string>
    <string name="reader_toast_err_get_comment">Unable to retrieve this comment</string>
    <string name="reader_toast_err_get_blog_info">Unable to show this blog</string>
    <string name="reader_toast_err_already_follow_blog">You already follow this blog</string>
    <string name="reader_toast_err_follow_blog">Unable to follow this blog</string>
    <string name="reader_toast_err_follow_blog_not_found">This blog could not be found</string>
    <string name="reader_toast_err_follow_blog_not_authorized">You are not authorized to access this blog</string>
    <string name="reader_toast_err_unfollow_blog">Unable to unfollow this blog</string>
    <string name="reader_toast_blog_blocked">Posts from this blog will no longer be shown</string>
    <string name="reader_toast_err_block_blog">Unable to block this blog</string>
    <string name="reader_toast_err_generic">Unable to perform this action</string>
    <string name="editor_toast_invalid_path">Invalid file path</string>
    <string name="editor_toast_changes_saved">Changes saved</string>

    <!-- empty list/grid text -->
    <string name="reader_empty_posts_no_connection" translatable="false">@string/no_network_title</string>
    <string name="reader_empty_posts_request_failed">Unable to retrieve posts</string>
    <string name="reader_empty_posts_in_tag">No posts with this tag</string>
    <string name="reader_empty_posts_in_tag_updating">Fetching posts…</string>
    <string name="reader_empty_followed_tags">You don\'t follow any tags</string>
    <string name="reader_empty_recommended_blogs">No recommended blogs</string>
    <string name="reader_empty_followed_blogs_title">You\'re not following any sites yet</string>
    <string name="reader_empty_followed_blogs_description">But don\'t worry, just tap the icon at the top right to start exploring!</string>
    <string name="reader_empty_posts_liked">You haven\'t liked any posts</string>
    <string name="reader_empty_comments">No comments yet</string>
    <string name="reader_empty_posts_in_blog">This blog is empty</string>

    <!-- attribution line for Discover posts, ex: "Originally posted by [AuthorName] on [BlogName] -->
    <string name="reader_discover_attribution_author_and_blog">Originally posted by %1$s on %2$s</string>
    <string name="reader_discover_attribution_author">Originally posted by %s</string>
    <string name="reader_discover_attribution_blog">Originally posted on %s</string>
    <string name="reader_discover_visit_blog">Visit %s</string>

    <!-- connection bar which appears on main activity when there's no connection -->
    <string name="connectionbar_no_connection">No connection</string>

    <!-- layout tags - do not translate -->
    <string name="fragment_tag_comment_list" translatable="false">fragment_comment_list</string>
    <string name="fragment_tag_comment_detail" translatable="false">fragment_comment_detail</string>
    <string name="fragment_tag_reader_post_list" translatable="false">fragment_reader_post_list</string>
    <string name="fragment_tag_reader_post_detail" translatable="false">fragment_reader_post_detail</string>
    <string name="fragment_tag_post_preview" translatable="false">fragment_post_preview</string>

    <!-- NUX strings -->
    <string name="create_account_wpcom">Create an account on WordPress.com</string>
    <string name="create_new_blog_wpcom">Create WordPress.com blog</string>
    <string name="new_blog_wpcom_created">WordPress.com blog created!</string>
    <string name="validating_user_data">Validating user data</string>
    <string name="validating_site_data">Validating site data</string>
    <string name="creating_your_account">Creating your account</string>
    <string name="creating_your_site">Creating your site</string>
    <string name="required_field">Required field</string>
    <string name="invalid_email_message">Your email address isn\'t valid</string>
    <string name="invalid_password_message">Password must contain at least 4 characters</string>
    <string name="invalid_username_too_short">Username must be longer than 4 characters</string>
    <string name="invalid_username_too_long">Username must be shorter than 61 characters</string>
    <string name="email_hint">Email address</string>
    <string name="agree_terms_of_service">By creating an account you agree to the fascinating %1$sTerms of Service%2$s</string>
    <string name="username_email">Username or email</string>
    <string name="site_address">Your self-hosted address (URL)</string>
    <string name="connecting_wpcom">Connecting to WordPress.com</string>
    <string name="username_only_lowercase_letters_and_numbers">Username can only contain lowercase letters (a-z) and numbers</string>
    <string name="username_required">Enter a username</string>
    <string name="username_not_allowed">Username not allowed</string>
    <string name="email_cant_be_used_to_signup">You can\'t use that email address to signup. We are having problems with them blocking some of our email. Use another email provider.</string>
    <string name="username_must_be_at_least_four_characters">Username must be at least 4 characters</string>
    <string name="username_contains_invalid_characters">Username may not contain the character “_”</string>
    <string name="username_must_include_letters">Username must have a least 1 letter (a-z)</string>
    <string name="email_invalid">Enter a valid email address</string>
    <string name="email_not_allowed">That email address isn\'t allowed</string>
    <string name="username_exists">That username already exists</string>
    <string name="email_exists">That email address is already being used</string>
    <string name="username_reserved_but_may_be_available">That username is currently reserved but may be available in a couple of days</string>
    <string name="email_reserved">That email address has already been used. Check your inbox for an activation email. If you don\'t activate you can try again in a few days.</string>
    <string name="blog_name_required">Enter a site address</string>
    <string name="blog_name_not_allowed">That site address isn\'t allowed</string>
    <string name="blog_name_must_be_at_least_four_characters">Site address must be at least 4 characters</string>
    <string name="blog_name_must_be_less_than_sixty_four_characters">The site address must be shorter than 64 characters</string>
    <string name="blog_name_contains_invalid_characters">Site address may not contain the character “_”</string>
    <string name="blog_name_cant_be_used">You may not use that site address</string>
    <string name="blog_name_only_lowercase_letters_and_numbers">Site address can only contain lowercase letters (a-z) and numbers</string>
    <string name="blog_name_must_include_letters">Site address must have at least 1 letter (a-z)</string>
    <string name="blog_name_exists">That site already exists</string>
    <string name="blog_name_reserved">That site is reserved</string>
    <string name="blog_name_reserved_but_may_be_available">That site is currently reserved but may be available in a couple days</string>
    <string name="password_invalid">You need a more secure password. Make sure to use 7 or more characters, mix uppercase and lowercase letters, numbers or special characters.</string>
    <string name="blog_name_invalid">Invalid site address</string>
    <string name="blog_title_invalid">Invalid site title</string>
    <string name="username_invalid">Invalid username</string>
    <string name="limit_reached">Limit reached. You can try again in 1 minute. Trying again before that will only increase the time you have to wait before the ban is lifted. If you think this is in error, contact support.</string>
    <string name="username_or_password_incorrect">The username or password you entered is incorrect</string>
    <string name="nux_tap_continue">Continue</string>
    <string name="nux_cannot_log_in">We can\'t log you in</string>
    <string name="nux_tutorial_get_started_title">Get started!</string>
    <string name="nux_welcome_create_account">Create account</string>
    <string name="nux_add_selfhosted_blog">Add self-hosted site</string>
    <string name="nux_oops_not_selfhosted_blog">Sign in to WordPress.com</string>
    <string name="ssl_certificate_details">Details</string>
    <string name="ssl_certificate_error">Invalid SSL certificate</string>
    <string name="ssl_certificate_ask_trust">If you usually connect to this site without problems, this error could mean that someone is trying to impersonate the site, and you shouldn\'t continue. Would you like to trust the certificate anyway?</string>
    <string name="ptr_tip_message">Tip: Pull down to refresh</string>
    <string name="verification_code">Verification code</string>
    <string name="invalid_verification_code">Invalid verification code</string>
    <string name="verify">Verify</string>
    <string name="two_step_footer_label">Enter the code from your authenticator app.</string>
    <string name="two_step_footer_button">Send code via text message</string>
    <string name="two_step_sms_sent">Check your text messages for the verification code.</string>
    <string name="sign_in_jetpack">Sign in to your WordPress.com account to connect to Jetpack.</string>
    <string name="auth_required">Sign in again to continue.</string>

    <!-- Help view -->
    <string name="help">Help</string>
    <string name="forgot_password">Lost your password?</string>
    <string name="nux_help_description">Visit the help center to get answers to common questions or visit the forums to ask new ones</string>
    <string name="forums">Forums</string>
    <string name="contact_us">Contact us</string>
    <string name="help_center">Help center</string>
    <string name="browse_our_faq_button">Browse our FAQ</string>
    <string name="faq_button">FAQ</string>

    <!--My Site-->
    <string name="my_site_header_admin">Admin</string>
    <string name="my_site_header_configuration">Configuration</string>
    <string name="my_site_header_look_and_feel">Look and Feel</string>
    <string name="my_site_header_publish">Publish</string>
    <string name="my_site_btn_blog_posts">Blog Posts</string>
    <string name="my_site_btn_site_settings">Settings</string>
    <string name="my_site_btn_comments">Comments</string>
    <string name="my_site_btn_switch_site">Switch Site</string>
    <string name="my_site_btn_view_admin">View Admin</string>
    <string name="my_site_btn_view_site">View Site</string>
    <string name="my_site_no_sites_view_drake">Illustration</string>
    <string name="my_site_no_sites_view_title">You don\'t have any WordPress sites yet.</string>
    <string name="my_site_no_sites_view_subtitle">Would you like to add one?</string>

    <!-- site picker -->
    <string name="site_picker_title">Choose site</string>
    <string name="site_picker_edit_visibility">Show/hide sites</string>
    <string name="site_picker_add_site">Add site</string>
    <string name="site_picker_add_self_hosted">Add self-hosted site</string>
    <string name="site_picker_create_dotcom">Create WordPress.com site</string>
    <string name="site_picker_cant_hide_current_site">\"%s\" wasn\'t hidden because it\'s the current site</string>

    <!-- Application logs view -->
    <string name="logs_copied_to_clipboard">Application logs have been copied to the clipboard</string>

    <!-- Helpshift overridden strings -->
    <string name="hs__conversation_detail_error">Describe the problem you\'re seeing</string>
    <string name="hs__new_conversation_header">Support chat</string>
    <string name="hs__conversation_header">Support chat</string>
    <string name="hs__username_blank_error">Enter a valid name</string>
    <string name="hs__invalid_email_error">Enter a valid email address</string>

    <!--Me-->
    <string name="me_btn_settings">Account Settings</string>
    <string name="me_btn_support">Help &amp; Support</string>
    <string name="me_btn_login_logout">Login/Logout</string>
    <string name="me_connect_to_wordpress_com">Connect to WordPress.com</string>
    <string name="me_disconnect_from_wordpress_com">Disconnect from WordPress.com</string>

    <!--TabBar Accessibility Labels-->
    <string name="tabbar_accessibility_label_my_site">My Site</string>
    <string name="tabbar_accessibility_label_me">Me</string>

<<<<<<< HEAD
    <!--Theme Browser-->
    <string name="current_theme_caps">CURRENT THEME</string>
    <string name="current_theme">Current Theme</string>
    <string name="customize">Customize</string>
    <string name="details">Details</string>
    <string name="support">Support</string>

    <string-array name="themes_filter_array">
        <item>Free</item>
        <item>All</item>
        <item>Premium</item>
    </string-array>

    <string-array name="themes_more_array">
        <item>Activate</item>
        <item>Preview</item>
        <item>Demo</item>
        <item>Details</item>
        <item>Support</item>
    </string-array>

    <string name="title_activity_theme_support">Themes</string>

    <string name="hello_world">Hello world!</string>
    <string name="action_settings">Settings</string>
    <string name="activate">Activate</string>
    <string name="active">ACTIVE</string>
    <string name="demo">Demo</string>
    <string name="theme_activate">Activate</string>
    <string name="theme_try_and_customize">Try &amp; Customize</string>
    <string name="theme_view">View</string>
    <string name="theme_details">Details</string>
    <string name="theme_support">Support</string>
    <string name="theme_done">DONE</string>
    <string name="theme_manage_site">MANAGE SITE</string>
    <string name="theme_prompt">Thanks for choosing %1$s by %2$s</string>
    <string name="theme_activation_error">Something went wrong. Could not activate theme</string>
    <string name="theme_web_activity">Theme Web Activity</string>
    <string name="no_themes">No themes</string>
    <string name="could_not_load_theme">Could not load theme</string>
=======
    <string name="date_range_start_date">Start Date</string>
    <string name="date_range_end_date">End Date</string>

    <!-- Special characters -->
    <string name="bullet" translatable="false">\u2022</string>
    <string name="previous_button" translatable="false">&lt;</string>
    <string name="next_button" translatable="false">&gt;</string>

    <!-- Noticons -->
    <string name="noticon_clock" translatable="false">\uf303</string>
    <string name="noticon_note" translatable="false">\uf814</string>
>>>>>>> 9f8a678e

</resources><|MERGE_RESOLUTION|>--- conflicted
+++ resolved
@@ -1061,7 +1061,18 @@
     <string name="tabbar_accessibility_label_my_site">My Site</string>
     <string name="tabbar_accessibility_label_me">Me</string>
 
-<<<<<<< HEAD
+    <string name="date_range_start_date">Start Date</string>
+    <string name="date_range_end_date">End Date</string>
+
+    <!-- Special characters -->
+    <string name="bullet" translatable="false">\u2022</string>
+    <string name="previous_button" translatable="false">&lt;</string>
+    <string name="next_button" translatable="false">&gt;</string>
+
+    <!-- Noticons -->
+    <string name="noticon_clock" translatable="false">\uf303</string>
+    <string name="noticon_note" translatable="false">\uf814</string>
+
     <!--Theme Browser-->
     <string name="current_theme_caps">CURRENT THEME</string>
     <string name="current_theme">Current Theme</string>
@@ -1102,18 +1113,5 @@
     <string name="theme_web_activity">Theme Web Activity</string>
     <string name="no_themes">No themes</string>
     <string name="could_not_load_theme">Could not load theme</string>
-=======
-    <string name="date_range_start_date">Start Date</string>
-    <string name="date_range_end_date">End Date</string>
-
-    <!-- Special characters -->
-    <string name="bullet" translatable="false">\u2022</string>
-    <string name="previous_button" translatable="false">&lt;</string>
-    <string name="next_button" translatable="false">&gt;</string>
-
-    <!-- Noticons -->
-    <string name="noticon_clock" translatable="false">\uf303</string>
-    <string name="noticon_note" translatable="false">\uf814</string>
->>>>>>> 9f8a678e
 
 </resources>