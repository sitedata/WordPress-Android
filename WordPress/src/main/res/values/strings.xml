<?xml version="1.0" encoding="utf-8"?>
<resources>

    <string name="app_name" translatable="false">WordPress</string>

    <!-- account setup -->
    <string name="xmlrpc_error">Couldn\'t connect. Enter the full path to xmlrpc.php on your site and try again.</string>
    <string name="xmlrpc_missing_method_error">Couldn\'t connect. Required XML-RPC methods are missing on the server.</string>
    <string name="xmlrpc_post_blocked_error">Couldn\'t connect. Your host is blocking POST requests, and the app needs
        that in order to communicate with your site. Contact your host to solve this problem.</string>
    <string name="xmlrpc_endpoint_forbidden_error">Couldn\'t connect. We received a 403 error when trying to access your
        site XMLRPC endpoint. The app needs that in order to communicate with your site. Contact your host to solve
        this problem.</string>
    <string name="xmlrpc_malformed_response_error">Couldn\'t connect. The WordPress installation responded with an invalid XML-RPC document.</string>
    <string name="site_timeout_error">Couldn\'t connect to the WordPress site due to Timeout error.</string>
    <string name="no_network_title">No network available</string>
    <string name="no_network_message">There is no network available</string>
    <string name="sign_out_wpcom_confirm">Logging out from your account will remove all of @%s’s WordPress.com data from this device, including local drafts and local changes.</string>
    <string name="account_two_step_auth_enabled">This account has two step authentication enabled. Visit your security settings on WordPress.com and generate an application-specific password.</string>

    <!-- form labels -->
    <string name="select_categories">Select categories</string>
    <string name="tags_separate_with_commas">Tags (separate tags with commas)</string>
    <string name="post_content">Content (tap to add text and media)</string>
    <string name="max_thumbnail_px_width">Default Image Width</string>
    <string name="image_quality">Image quality</string>
    <string name="password">Password</string>
    <string name="blogs">Blogs</string>
    <string name="account_details">Account details</string>
    <string name="status">Status</string>

    <!-- comment form labels -->
    <string name="anonymous">Anonymous</string>

    <!-- general strings -->
    <string name="device">Device</string>
    <string name="post">Post</string>
    <string name="page">Page</string>
    <string name="posts">Posts</string>
    <string name="media">Media</string>
    <string name="video">Video</string>
    <string name="themes">Themes</string>
    <string name="pages">Pages</string>
    <string name="about_the_app">About the app</string>
    <string name="username">Username</string>
    <string name="cancel">Cancel</string>
    <string name="save">Save</string>
    <string name="keep_editing">Keep editing</string>
    <string name="update_draft">Update draft</string>
    <string name="add">Add</string>
    <string name="remove">Remove</string>
    <string name="search">Search</string>
    <string name="show">Show</string>
    <string name="hide">Hide</string>
    <string name="select_all">Select all</string>
    <string name="deselect_all">Deselect all</string>
    <string name="notification_sound">Notification sound</string>
    <string name="notification_vibrate">Vibrate</string>
    <string name="notification_pending_drafts">Notify me on pending drafts</string>
    <string name="notification_blink">Blink notification light</string>
    <string name="sure_to_remove_account">Remove this site from the app?</string>
    <string name="yes">Yes</string>
    <string name="no">No</string>
    <string name="error">Error</string>
    <string name="could_not_remove_account">Couldn\'t remove site</string>
    <string name="edit_post">Edit post</string>
    <string name="add_comment">Add comment</string>
    <string name="connection_error">Connection error</string>
    <string name="category_refresh_error">Category refresh error</string>
    <string name="incorrect_credentials">Incorrect username or password.</string>
    <string name="cancel_edit">Cancel edit</string>
    <string name="upload_full_size_image">Upload and link to full image</string>
    <string name="upload_scaled_image">Upload and link to scaled image</string>
    <string name="scaled_image_error">Enter a valid scaled width value</string>
    <string name="scaled_image">Scaled image width</string>
    <string name="immediately">Immediately</string>
    <string name="gallery_error">The media item couldn\'t be retrieved</string>
    <string name="refresh">Refresh</string>
    <string name="blog_not_found">An error occurred when accessing this blog</string>
    <string name="post_not_found">An error occurred when loading the post. Refresh your posts and try again.</string>
    <string name="sign_in">Log in</string>
    <string name="signing_out">Logging out…</string>
    <string name="sign_in_wpcom">Log in to WordPress.com</string>
    <string name="upload">Upload</string>
    <string name="learn_more">Learn more</string>
    <string name="posting_post">Posting \"%s\"</string>
    <string name="language">Language</string>
    <string name="interface_language">Interface Language</string>
    <string name="signout">Log out</string>
    <string name="undo">Undo</string>
    <string name="never">Never</string>
    <string name="unknown">Unknown</string>
    <string name="off">Off</string>
    <string name="could_not_load_page">Could not load page</string>
    <string name="send">Send</string>
    <string name="swipe_for_more">Swipe for more</string>
    <string name="confirm">Confirm</string>
    <string name="no_default_app_available_to_open_link">Unable to open the link</string>
    <string name="retry">Retry</string>

    <string name="button_skip">Skip</string>
    <string name="button_next">Next</string>
    <string name="button_done">Done</string>
    <string name="button_not_now">Not now</string>

    <!-- timestamps for posts / pages -->
    <string name="today">Today</string>
    <string name="yesterday">Yesterday</string>
    <string name="days_ago">%d days ago</string>

    <!-- Media Gallery Action Bar -->
    <string name="media_add_popup_title">Add to media library</string>

    <!-- CAB -->
    <string name="cab_selected">%d selected</string>

    <!-- Media  -->
    <string name="all">All</string>
    <string name="images">Images</string>
    <string name="unattached">Unattached</string>
    <string name="media_gallery_column_count_single">1 column</string>
    <string name="media_gallery_column_count_multi">%d columns</string>
    <string name="media_gallery_type">Type</string>
    <string name="media_gallery_type_thumbnail_grid">Thumbnail grid</string>
    <string name="media_gallery_type_squares">Squares</string>
    <string name="media_gallery_type_tiled">Tiled</string>
    <string name="media_gallery_type_circles">Circles</string>
    <string name="media_gallery_type_slideshow">Slideshow</string>
    <string name="media_insert_title">Add multiple photos</string>
    <string name="media_insert_individually">Add individually</string>
    <string name="media_insert_as_gallery">Add as gallery</string>
    <string name="media_downloading">Saving media to this device</string>
    <string name="wp_media_title">WordPress media</string>
    <string name="pick_photo">Select photo</string>
    <string name="pick_video">Select video</string>
    <string name="capture_or_pick_photo">Capture or select photo</string>
    <string name="reader_toast_err_get_post">Unable to retrieve this post</string>
    <string name="media_error_no_permission">You don\'t have permission to view the media library</string>
    <string name="media_error_no_permission_upload">You don\'t have permission to upload media to the site</string>
    <string name="media_error_too_large_upload">File too large to upload. Try enabling Optimize Images in Site->Settings</string>
    <string name="media_error_internal_server_error">Upload error. Try enabling Optimize Images in Site->Settings</string>
    <string name="media_error_timeout">Server response timed out, you may have a poor connection or server error</string>
    <string name="access_media_permission_required">Permissions required in order to access media</string>
    <string name="add_media_permission_required">Permissions required in order to add media</string>
    <string name="media_fetching">Fetching media…</string>
    <string name="media_file_type">File type: %s</string>
    <string name="media_file_name">File name: %s</string>
    <string name="media_uploaded_on">Uploaded on: %s</string>
    <string name="media_dimensions">Dimensions: %s</string>
    <string name="media_upload_error">Media upload error occurred</string>
    <string name="media_generic_error">Media error occurred</string>

    <string name="media_upload_state_queued">Queued</string>
    <string name="media_upload_state_uploading">Uploading</string>
    <string name="media_upload_state_deleting">Deleting</string>
    <string name="media_upload_state_deleted">Deleted</string>
    <string name="media_upload_state_failed">Failed</string>
    <string name="media_upload_state_uploaded">Uploaded</string>

    <string name="media_encoder_quality_80">Low</string>
    <string name="media_encoder_quality_85">Medium</string>
    <string name="media_encoder_quality_90">High</string>
    <string name="media_encoder_quality_95">Very High</string>
    <string name="media_encoder_quality_100">Maximum</string>

    <!-- Upload Media -->
    <string name="image_added">Image added</string>

    <!-- Edit Media -->
    <string name="media_edit_title_text">Title</string>
    <string name="media_edit_caption_text">Caption</string>
    <string name="media_edit_description_text">Description</string>
    <string name="media_edit_title_hint">Enter a title here</string>
    <string name="media_edit_caption_hint">Enter a caption here</string>
    <string name="media_edit_description_hint">Enter a description here</string>
    <string name="media_edit_success">Updated</string>
    <string name="media_edit_failure">Failed to update</string>
    <string name="saving">Saving…</string>
    <string name="confirm_discard_changes">Discard unsaved changes?</string>

    <!-- Delete Media -->
    <string name="confirm_delete_media">Delete selected item?</string>
    <string name="confirm_delete_multi_media">Delete selected items?</string>
    <string name="wait_until_upload_completes">Wait until upload completes</string>
    <string name="cannot_delete_multi_media_items">Some media can\'t be deleted at this time. Try again later.</string>
    <string name="media_empty_list">No media</string>
    <string name="delete">Delete</string>

    <!-- Media details -->
    <string name="media_details_label_date_added">Added</string>
    <string name="media_details_label_date_uploaded">Uploaded</string>
    <string name="media_details_label_file_name">File name</string>
    <string name="media_details_label_file_type">File type</string>
    <string name="media_details_copy_url">Copy URL</string>
    <string name="media_details_copy_url_toast">URL copied to clipboard</string>

    <!-- tab titles -->
    <string name="tab_comments" translatable="false">@string/comments</string>

    <!-- themes -->
    <string name="themes_live_preview">Live preview</string>
    <string name="themes_details_label">Details</string>
    <string name="themes_features_label">Features</string>
    <string name="themes_fetching">Fetching themes…</string>

    <string name="theme_activate_button">Activate</string>
    <string name="theme_activating_button">Activating</string>
    <string name="theme_fetch_failed">Failed to fetch themes</string>
    <string name="theme_set_failed">Failed to set theme</string>
    <string name="theme_set_success">Successfully set theme!</string>
    <string name="theme_auth_error_title">Failed to fetch themes</string>
    <string name="theme_auth_error_message">Ensure you have the privilege to set themes</string>
    <string name="theme_current_theme">Current theme</string>
    <string name="theme_premium_theme">Premium theme</string>
    <string name="theme_no_search_result_found">Sorry, no themes found.</string>
    <string name="theme_auth_error_authenticate">Failed to fetch themes: failed authenticate user</string>

    <!-- link view -->
    <string name="link_enter_url">URL</string>
    <string name="link_enter_url_text">Link text (optional)</string>
    <string name="create_a_link">Create a link</string>

    <!-- page view -->
    <string name="title">Title</string>
    <string name="pages_empty_list">No pages yet. Why not create one?</string>
    <string name="page_id">Page</string>
    <string name="page_settings">Page settings</string>

    <!-- posts tab -->
    <string name="untitled">Untitled</string>
    <string name="local_draft">Local draft</string>
    <string name="post_uploading">Uploading</string>
    <string name="posts_empty_list">No posts yet. Why not create one?</string>
    <string name="empty_list_default">This list is empty</string>

    <!-- buttons on post cards -->
    <string name="button_edit">Edit</string>
    <string name="button_publish">Publish</string>
    <string name="button_sync">Sync</string>
    <string name="button_view">View</string>
    <string name="button_preview">Preview</string>
    <string name="button_stats">Stats</string>
    <string name="button_trash">Trash</string>
    <string name="button_delete" translatable="false">@string/delete</string>
    <string name="button_more" translatable="false">@string/more</string>
    <string name="button_back">Back</string>
    <string name="button_revert">Revert</string>

    <!-- dropdown filter above post cards -->
    <string name="filter_published_posts">Published</string>
    <string name="filter_draft_posts">Drafts</string>
    <string name="filter_scheduled_posts">Scheduled</string>
    <string name="filter_trashed_posts">Trashed</string>
    <string-array name="post_filters_array" translatable="false">
        <item>@string/filter_published_posts</item>
        <item>@string/filter_draft_posts</item>
        <item>@string/filter_scheduled_posts</item>
        <item>@string/filter_trashed_posts</item>
    </string-array>

    <!-- post view -->
    <string name="post_id">Post</string>
    <string name="upload_failed">Upload failed</string>
    <string name="post_published">Post published</string>
    <string name="page_published">Page published</string>
    <string name="post_updated">Post updated</string>
    <string name="page_updated">Page updated</string>
    <string name="post_password">Password (optional)</string>
    <string name="caption">Caption (optional)</string>
    <string name="horizontal_alignment">Horizontal alignment</string>
    <string name="width">Width</string>
    <string name="featured">Use as featured image</string>
    <string name="featured_in_post">Include image in post content</string>
    <string name="out_of_memory">Device out of memory</string>
    <string name="file_not_found">Couldn\'t find the media file for upload. Was it deleted or moved?</string>
    <string name="post_excerpt">Excerpt</string>
    <string name="download">Downloading media</string>
    <string name="post_settings">Post settings</string>
    <string name="delete_post">Delete post</string>
    <string name="delete_page">Delete page</string>
    <string name="share_url">Share URL</string>
    <string name="posts_fetching">Fetching posts…</string>
    <string name="pages_fetching">Fetching pages…</string>
    <string name="toast_err_post_uploading">Unable to open post while it\'s uploading</string>

    <!-- reload drop down -->
    <string name="loading">Loading…</string>

    <!-- comment view -->
    <string name="on">on</string>
    <string name="comment_status_approved">Approved</string>
    <string name="comment_status_unapproved">Pending</string>
    <string name="comment_status_spam">Spam</string>
    <string name="comment_status_trash">Trashed</string>
    <string name="comment_status_all">All</string>
    <string name="edit_comment">Edit comment</string>
    <string name="comments_empty_list">No comments</string>
    <string name="comments_empty_list_filtered_approved">No Approved comments</string>
    <string name="comments_empty_list_filtered_pending">No Pending comments</string>
    <string name="comments_empty_list_filtered_spam">No Spam comments</string>
    <string name="comments_empty_list_filtered_trashed">No Trashed comments</string>
    <string name="comment_reply_to_user">Reply to %s</string>
    <string name="comment_trashed">Comment trashed</string>
    <string name="comment_spammed">Comment marked as spam</string>
    <string name="comment_deleted_permanently">Comment deleted</string>
    <string name="comment">Comment</string>
    <string name="comments_fetching">Fetching comments…</string>

    <!-- comment menu and buttons on comment detail - keep these short! -->
    <string name="mnu_comment_approve">Approve</string>
    <string name="mnu_comment_unapprove">Unapprove</string>
    <string name="mnu_comment_spam">Spam</string>
    <string name="mnu_comment_unspam">Not spam</string>
    <string name="mnu_comment_trash">Trash</string>
    <string name="mnu_comment_untrash">Restore</string>
    <string name="mnu_comment_delete_permanently">Delete</string>
    <string name="mnu_comment_liked">Liked</string>

    <!-- comment dialogs - must be worded to work for moderation of single/multiple comments -->
    <string name="dlg_approving_comments">Approving</string>
    <string name="dlg_unapproving_comments">Unapproving</string>
    <string name="dlg_spamming_comments">Marking as spam</string>
    <string name="dlg_trashing_comments">Sending to trash</string>
    <string name="dlg_deleting_comments">Deleting comments</string>
    <string name="dlg_confirm_trash_comments">Send to trash?</string>
    <string name="trash_yes">Trash</string>
    <string name="trash_no">Don\'t trash</string>

    <!-- comment actions -->
    <string name="reply">Reply</string>
    <string name="trash">Trash</string>
    <string name="like">Like</string>
    <string name="approve">Approve</string>
    <string name="comment_moderated_approved">Comment approved!</string>
    <string name="comment_moderated_unapproved">Comment unapproved</string>
    <string name="comment_liked">Comment liked</string>
    <string name="comment_q_action_done_generic">Action done!</string>
    <string name="comment_q_action_processing">Processing…</string>
    <string name="comment_q_action_liking">Liking…</string>
    <string name="comment_q_action_approving">Approving…</string>
    <string name="comment_q_action_replying">Replying…</string>

    <!-- pending draft local notifications -->
    <string name="pending_draft_one_day_1">You drafted \'%1$s\' yesterday. Don\'t forget to publish it!</string>
    <string name="pending_draft_one_day_2">Did you know that \'%1$s\' is still a draft? Publish away!</string>
    <string name="pending_draft_one_week_1">Your draft \'%1$s\' awaits you - be sure to publish it!</string>
    <string name="pending_draft_one_week_2">\'%1$s\' remains a draft. Remember to publish it!</string>
    <string name="pending_draft_one_month">Don\'t leave it hanging! \'%1$s\' is waiting to be published.</string>
    <string name="pending_draft_one_generic">Don\'t leave it hanging! \'%1$s\' is waiting to be published.</string>

    <string name="pending_draft_more">You drafted %d posts but never published them. Tap to check.</string>

    <!-- edit comment view -->
    <string name="author_name">Author name</string>
    <string name="author_email">Author email</string>
    <string name="author_url">Author URL</string>
    <string name="hint_comment_content">Comment</string>
    <string name="saving_changes">Saving changes</string>
    <string name="sure_to_cancel_edit_comment">Cancel editing this comment?</string>
    <string name="dlg_sure_to_delete_comment">Permanently delete this comment?</string>
    <string name="dlg_sure_to_delete_comments">Permanently delete these comments?</string>
    <string name="content_required">Comment is required</string>
    <string name="toast_comment_unedited">Comment hasn\'t changed</string>

    <!-- context menu -->
    <string name="remove_account">Remove site</string>
    <string name="blog_removed_successfully">Site removed successfully</string>

    <!-- draft actions -->
    <string name="delete_draft">Delete draft</string>
    <string name="delete_sure">Delete this draft</string>

    <!-- page actions -->
    <string name="preview_page">Preview page</string>
    <string name="deleting_page">Deleting page</string>
    <string name="page_deleted">Page deleted</string>
    <string name="delete_sure_page">Delete this page</string>
    <string name="page_trashed">Page sent to trash</string>

    <!-- post actions -->
    <string name="preview_post">Preview post</string>
    <string name="deleting_post">Deleting post</string>
    <string name="post_deleted">Post deleted</string>
    <string name="post_trashed">Post sent to trash</string>
    <string name="comment_added">Comment added successfully</string>
    <string name="delete_sure_post">Delete this post</string>
    <string name="share_url_post">Share post</string>
    <string name="share_url_page">Share page</string>
    <string name="share_link">Share link</string>
    <string name="post_not_published">Post status isn\'t published</string>
    <string name="page_not_published">Page status isn\'t published</string>
    <string name="view_in_browser">View in browser</string>
    <string name="preview">Preview</string>
    <string name="update_verb">Update</string>
    <string name="sending_content">Uploading %s content</string>
    <string name="uploading_total">Uploading %1$d of %2$d</string>

    <!-- new account view -->
    <string name="signing_in">Logging in…</string>
    <string name="no_site_error">Couldn\'t connect to the WordPress site. There is no valid WordPress site at this
        address. Check the site address (URL) you entered.</string>
    <!-- media selection -->
    <string name="select_from_media_library">Select from media library</string>

    <!-- category management -->
    <string name="categories">Categories</string>
    <string name="add_new_category">Add new category</string>
    <string name="add_category">Add category</string>
    <string name="category_name">Category name</string>
    <string name="category_desc">Category description (optional)</string>
    <string name="category_parent">Category parent (optional):</string>
    <string name="adding_cat_failed">Adding category failed</string>
    <string name="adding_cat_success">Category added successfully</string>
    <string name="cat_name_required">The category name field is required</string>
    <string name="category_automatically_renamed">Category name %1$s isn\'t valid. It has been renamed to %2$s.</string>

    <!-- action from share intents -->
    <string name="select_a_blog">Choose a WordPress site</string>
    <string name="share_action_title">Add to</string>
    <string name="share_action_post">New post</string>
    <string name="share_action_media">Media library</string>
    <string name="share_action">Share</string>
    <string name="cant_share_no_visible_blog">You can\'t share to WordPress without a visible blog</string>
    <string name="cant_share_unknown_action">Unrecognized action requested, ignoring</string>
    <string name="no_account">No WordPress account found, add an account and try again</string>

    <!-- file errors -->
    <string name="file_error_create">Couldn\'t create temp file for media upload. Make sure there is enough free space on your device.</string>

    <!-- SD Card errors -->
    <string name="sdcard_title">SD Card Required</string>
    <string name="sdcard_message">A mounted SD card is required to upload media</string>

    <!-- location -->
    <string name="location">Location</string>
    <string name="location_not_found">Unknown location</string>
    <string name="add_location">Add location</string>
    <string name="current_location">Current location</string>
    <string name="search_current_location">Locate</string>
    <string name="search_location">Search</string>
    <string name="edit_location">Edit</string>
    <string name="add_location_permission_required">Permission required in order to add location</string>

    <!--     Begin     -->
    <!-- Site Settings -->
    <!--               -->

    <!-- General -->
    <string name="discussion">Discussion</string>
    <string name="privacy">Privacy</string>
    <string name="related_posts">Related Posts</string>
    <string name="more">More</string>
    <string name="none">None</string>
    <string name="disabled">Disabled</string>
    <string name="comments">Comments</string>
    <string name="close_after">Close after</string>
    <string name="oldest_first">Oldest first</string>
    <string name="newest_first">Newest first</string>
    <string name="days_quantity_one">1 day</string>
    <string name="days_quantity_other">%d days</string>

    <!-- PreferenceCategory Headers -->
    <string name="site_settings_general_header">General</string>
    <string name="site_settings_account_header">Account</string>
    <string name="site_settings_writing_header">Writing</string>
    <string name="site_settings_discussion_header" translatable="false">@string/discussion</string>
    <string name="site_settings_discussion_new_posts_header">Defaults for new posts</string>
    <string name="site_settings_comments_header" translatable="false">@string/comments</string>
    <string name="site_settings_this_device_header">This device</string>
    <string name="site_settings_advanced_header">Advanced</string>

    <!-- Preference Titles -->
    <string name="site_settings_title_title">Site Title</string>
    <string name="site_settings_tagline_title">Tagline</string>
    <string name="site_settings_address_title">Address</string>
    <string name="site_settings_privacy_title" translatable="false">@string/privacy</string>
    <string name="site_settings_language_title" translatable="false">@string/language</string>
    <string name="site_settings_username_title" translatable="false">@string/username</string>
    <string name="site_settings_password_title" translatable="false">@string/password</string>
    <string name="site_settings_default_category_title">Default Category</string>
    <string name="site_settings_default_format_title">Default Format</string>
    <string name="site_settings_image_original_size">Original Size</string>
    <string name="site_settings_optimize_images">Optimize Images</string>
    <string name="site_settings_default_image_width_title" translatable="false">@string/max_thumbnail_px_width</string>
    <string name="site_settings_default_image_quality_title" translatable="false">@string/image_quality</string>
    <string name="site_settings_upload_and_link_image_title" translatable="false">@string/upload_full_size_image</string>
    <string name="site_settings_related_posts_title" translatable="false">@string/related_posts</string>
    <string name="site_settings_more_title" translatable="false">@string/more</string>
    <string name="site_settings_allow_comments_title">Allow Comments</string>
    <string name="site_settings_send_pingbacks_title">Send Pingbacks</string>
    <string name="site_settings_receive_pingbacks_title">Receive Pingbacks</string>
    <string name="site_settings_identity_required_title">Must include name and email</string>
    <string name="site_settings_account_required_title">Users must be logged in</string>
    <string name="site_settings_close_after_title" translatable="false">@string/close_after</string>
    <string name="site_settings_sort_by_title">Sort by</string>
    <string name="site_settings_threading_title">Threading</string>
    <string name="site_settings_paging_title">Paging</string>
    <string name="site_settings_whitelist_title">Automatically approve</string>
    <string name="site_settings_multiple_links_title">Links in comments</string>
    <string name="site_settings_moderation_hold_title">Hold for Moderation</string>
    <string name="site_settings_blacklist_title">Blacklist</string>
    <string name="site_settings_delete_site_title">Delete Site</string>

    <!-- Preference Summaries -->
    <string name="site_settings_privacy_public_summary">Public</string>
    <string name="site_settings_privacy_hidden_summary">Hidden</string>
    <string name="site_settings_privacy_private_summary">Private</string>
    <string name="site_settings_threading_summary">%d levels</string>
    <string name="site_settings_whitelist_all_summary">Comments from all users</string>
    <string name="site_settings_whitelist_known_summary">Comments from known users</string>
    <string name="site_settings_whitelist_none_summary" translatable="false">@string/none</string>
    <string name="site_settings_optimize_images_summary">Enable to resize and compress pictures</string>

    <string name="detail_approve_manual">Require manual approval for everyone\'s comments.</string>
    <string name="detail_approve_auto_if_previously_approved">Automatically approve if the user has a previously approved comment</string>
    <string name="detail_approve_auto">Automatically approve everyone\'s comments.</string>
    <string-array name="site_settings_auto_approve_details" translatable="false">
        <item>@string/detail_approve_manual</item>
        <item>@string/detail_approve_auto_if_previously_approved</item>
        <item>@string/detail_approve_auto</item>
    </string-array>

    <string name="site_settings_multiple_links_summary_zero">Require approval for more than 0 links</string>
    <string name="site_settings_multiple_links_summary_one">Require approval for more than 1 link</string>
    <string name="site_settings_multiple_links_summary_other">Require approval for more than %d links</string>
    <string name="site_settings_paging_summary_one">1 comment per page</string>
    <string name="site_settings_paging_summary_other">%d comments per page</string>

    <string name="privacy_public">Your site is visible to everyone and may be indexed by search engines</string>
    <string name="privacy_public_not_indexed">Your site is visible to everyone but asks search engines not to index it</string>
    <string name="privacy_private">Your site is visible only to you and users you approve</string>
    <string-array name="privacy_details" translatable="false">
        <item>@string/privacy_public</item>
        <item>@string/privacy_public_not_indexed</item>
        <item>@string/privacy_private</item>
    </string-array>

    <!-- Preference Entries -->
    <string name="approve_manual">No comments</string>
    <string name="approve_auto_if_previously_approved">Known users\' comments</string>
    <string name="approve_auto">All users</string>
    <string-array name="site_settings_auto_approve_entries" translatable="false">
        <item>@string/approve_manual</item>
        <item>@string/approve_auto_if_previously_approved</item>
        <item>@string/approve_auto</item>
    </string-array>

    <string-array name="site_settings_privacy_entries" translatable="false">
        <item>@string/site_settings_privacy_public_summary</item>
        <item>@string/site_settings_privacy_hidden_summary</item>
        <item>@string/site_settings_privacy_private_summary</item>
    </string-array>

    <string-array name="site_settings_sort_entries" translatable="false">
        <item>@string/oldest_first</item>
        <item>@string/newest_first</item>
    </string-array>

    <!-- Hints (long press) -->
    <string name="site_settings_title_hint">In a few words, explain what this site is about</string>
    <string name="site_settings_tagline_hint">A short description or catchy phrase to describe your blog</string>
    <string name="site_settings_address_hint">Changing your address is not currently supported</string>
    <string name="site_settings_privacy_hint">Controls who can see your site</string>
    <string name="site_settings_language_hint">Language this blog is primarily written in</string>
    <string name="site_settings_username_hint">Current user account</string>
    <string name="site_settings_password_hint">Change your password</string>
    <string name="site_settings_category_hint">Sets new post category</string>
    <string name="site_settings_format_hint">Sets new post format</string>
    <string name="site_settings_image_width_hint">Resizes images in posts to this width</string>
    <string name="site_settings_image_quality_hint">Quality of pictures. Higher values mean better quality pictures.</string>
    <string name="site_settings_related_posts_hint">Show or hide related posts in reader</string>
    <string name="site_settings_more_hint">View all available Discussion settings</string>
    <string name="site_settings_discussion_hint">View and change your sites discussion settings</string>
    <string name="site_settings_allow_comments_hint">Allow readers to post comments</string>
    <string name="site_settings_send_pingbacks_hint">Attempt to notify any blogs linked to from the article</string>
    <string name="site_settings_receive_pingbacks_hint">Allow link notifications from other blogs</string>
    <string name="site_settings_close_after_hint">Disallow comments after the specified time</string>
    <string name="site_settings_sort_by_hint">Determines the order comments are displayed</string>
    <string name="site_settings_threading_hint">Allow nested comments to a certain depth</string>
    <string name="site_settings_paging_hint">Display comments in chunks of a specified size</string>
    <string name="site_settings_manual_approval_hint">Comments must be manually approved</string>
    <string name="site_settings_identity_required_hint">Comment author must fill out name and e-mail</string>
    <string name="site_settings_user_account_required_hint">Users must be registered and logged in to comment</string>
    <string name="site_settings_whitelist_hint">Comment author must have a previously approved comment</string>
    <string name="site_settings_multiple_links_hint">Ignores link limit from known users</string>
    <string name="site_settings_moderation_hold_hint">Comments that match a filter are put in the moderation queue</string>
    <string name="site_settings_blacklist_hint">Comments that match a filter are marked as spam</string>
    <string name="site_settings_delete_site_hint">Removes your site data from the app</string>

    <!-- Related Posts -->
    <string name="site_settings_rp_switch_title">Show Related Posts</string>
    <string name="site_settings_rp_switch_summary">Related Posts displays relevant content from your site below your posts.</string>
    <string name="site_settings_rp_show_header_title">Show Header</string>
    <string name="site_settings_rp_show_images_title">Show Images</string>
    <string name="site_settings_rp_preview_header" translatable="false">@string/related_posts</string>
    <string name="site_settings_rp_preview1_title">Big iPhone/iPad Update Now Available</string>
    <string name="site_settings_rp_preview1_site">in \"Mobile\"</string>
    <string name="site_settings_rp_preview2_title">The WordPress for Android App Gets a Big Facelift</string>
    <string name="site_settings_rp_preview2_site">in \"Apps\"</string>
    <string name="site_settings_rp_preview3_title">Upgrade Focus: VideoPress For Weddings</string>
    <string name="site_settings_rp_preview3_site">in \"Upgrade\"</string>

    <!-- Learn More -->
    <string name="site_settings_learn_more_header" translatable="false">@string/learn_more</string>
    <string name="site_settings_learn_more_caption">You can override these settings for individual posts.</string>

    <!-- List Editors (Blacklist, Hold for Moderation) -->
    <string name="site_settings_list_editor_summary_one">1 item</string>
    <string name="site_settings_list_editor_summary_other">%d items</string>

    <string name="site_settings_list_editor_action_mode_title">Selected %1$d</string>
    <string name="site_settings_list_editor_no_items_text">No items</string>
    <string name="site_settings_list_editor_input_hint">Enter a word or phrase</string>
    <string name="site_settings_hold_for_moderation_description">When a comment contains any of these words in its content, name, URL, e-mail, or IP, it will be held in the moderation queue. You can enter partial words, so \"press\" will match \"WordPress.\"</string>
    <string name="site_settings_blacklist_description">When a comment contains any of these words in its content, name, URL, e-mail, or IP, it will be marked as spam. You can enter partial words, so \"press\" will match \"WordPress.\"</string>

    <!-- Dialogs -->
    <string name="site_settings_discussion_title" translatable="false">@string/discussion</string>
    <string name="site_settings_close_after_dialog_title">Close commenting</string>
    <string name="site_settings_paging_dialog_header">Comments per page</string>
    <string name="site_settings_paging_dialog_description">Break comment threads into multiple pages.</string>
    <string name="site_settings_threading_dialog_header">Thread up to</string>
    <string name="site_settings_threading_dialog_description">Allow comments to be nested in threads.</string>
    <string name="site_settings_close_after_dialog_header" translatable="false">@string/close_after</string>
    <string name="site_settings_close_after_dialog_description">Automatically close comments on articles.</string>
    <string name="site_settings_close_after_dialog_switch_text">Automatically close</string>
    <string name="site_settings_multiple_links_dialog_description">Require approval for comments that include more than this number of links.</string>

    <!-- Errors -->
    <string name="site_settings_unsupported_version_error">Unsupported WordPress version</string>
    <string name="site_settings_unknown_language_code_error">Language code not recognized</string>
    <string name="site_settings_disconnected_toast">Logged out, editing disabled.</string>

    <!--               -->
    <!-- Site Settings -->
    <!--      End      -->

    <!-- preferences -->
    <string name="open_source_licenses">Open source licenses</string>
    <string name="preference_open_device_settings">Open device settings</string>
    <string name="preference_send_usage_stats">Send statistics</string>
    <string name="preference_send_usage_stats_summary">Automatically send usage statistics to help us improve WordPress for Android</string>
    <string name="preference_editor">Editor</string>
    <string name="preference_editor_type">Set editor type</string>

    <string name="preference_editor_beta" translatable="false">Beta</string>
    <string name="preference_editor_legacy">Legacy</string>
    <string name="preference_editor_visual">Visual</string>

    <string-array name="editor_entries" translatable="false">
        <item>@string/preference_editor_legacy</item>
        <item>@string/preference_editor_visual</item>
        <item>@string/preference_editor_beta</item>
    </string-array>

    <string-array name="editor_entries_without_aztec" translatable="false">
        <item>@string/preference_editor_legacy</item>
        <item>@string/preference_editor_visual</item>
    </string-array>


    <!-- stats -->
    <string name="stats">Stats</string>
    <string name="stats_for">Stats for %s</string>
    <string name="stats_other_recent_stats_label">Other Recent Stats</string>
    <string name="stats_other_recent_stats_moved_label">Looking for your Other Recent Stats? We\'ve moved them to the Insights page.</string>
    <string name="stats_view_all">View all</string>
    <string name="stats_view">View</string>
    <string name="stats_pagination_label">Page %1$s of %2$s</string>
    <string name="stats_no_activity_this_period">No activity this period</string>
    <string name="stats_default_number_zero" translatable="false">0</string>

    <!-- stats: errors -->
    <string name="stats_no_blog">Stats couldn\'t be loaded for the required blog</string>
    <string name="stats_generic_error">Required Stats couldn\'t be loaded</string>
    <string name="stats_sign_in_jetpack_different_com_account">To view your stats, log in to the WordPress.com account you used to connect Jetpack.</string>
    <string name="stats_enable_rest_api_in_jetpack">To view your stats, enable the JSON API module in Jetpack.</string>

    <!-- stats: Widget labels -->
    <string name="stats_widget_name">WordPress Today\'s Stats</string>
    <string name="stats_widget_name_for_blog">Today\'s Stats for %1$s</string>
    <string name="stats_widget_loading_data">Loading data…</string>
    <string name="stats_widget_error_generic">Stats couldn\'t be loaded</string>
    <string name="stats_widget_error_no_account">Please login into WordPress</string>
    <string name="stats_widget_error_no_permissions">Your WordPress.com account can\'t access Stats on this blog</string>
    <string name="stats_widget_error_no_visible_blog">Stats couldn\'t be accessed without a visible blog</string>
    <string name="stats_widget_error_readd_widget">Please remove the widget and re-add it again</string>
    <string name="stats_widget_error_jetpack_no_blogid">Please access the Stats in the app, and try adding the widget later</string>

    <!-- stats: Widget Promote Dialog -->
    <string name="stats_widget_promo_title">Home Screen Stats Widget</string>
    <string name="stats_widget_promo_desc">Add the widget to your home screen to access your Stats in one click.</string>
    <string name="stats_widget_promo_ok_btn_label">Ok, got it</string>

    <!-- stats: labels for timeframes -->
    <string name="stats_timeframe_today">Today</string>
    <string name="stats_timeframe_yesterday">Yesterday</string>
    <string name="stats_timeframe_days">Days</string>
    <string name="stats_timeframe_weeks">Weeks</string>
    <string name="stats_timeframe_months">Months</string>
    <string name="stats_timeframe_years">Years</string>

    <string name="stats_views">Views</string>
    <string name="stats_visitors">Visitors</string>
    <string name="stats_likes">Likes</string>
    <string name="stats_comments" translatable="false">@string/comments</string>

    <!-- stats: labels for the views -->
    <string name="stats_view_visitors_and_views">Visitors and Views</string>
    <string name="stats_view_countries">Countries</string>
    <string name="stats_view_top_posts_and_pages">Posts &amp; Pages</string>
    <string name="stats_view_clicks">Clicks</string>
    <string name="stats_view_tags_and_categories">Tags &amp; Categories</string>
    <string name="stats_view_authors">Authors</string>
    <string name="stats_view_referrers">Referrers</string>
    <string name="stats_view_videos">Videos</string>
    <string name="stats_view_comments" translatable="false">@string/comments</string>
    <string name="stats_view_search_terms">Search Terms</string>
    <string name="stats_view_publicize">Publicize</string>
    <string name="stats_view_followers">Followers</string>

    <!-- stats: label for the entries -->
    <string name="stats_entry_country">Country</string>
    <string name="stats_entry_posts_and_pages">Title</string>
    <string name="stats_entry_clicks_link">Link</string>
    <string name="stats_entry_tags_and_categories">Topic</string>
    <string name="stats_entry_authors">Author</string>
    <string name="stats_entry_referrers">Referrer</string>
    <string name="stats_entry_video_plays">Video</string>
    <string name="stats_entry_top_commenter">Author</string>
    <string name="stats_entry_publicize">Service</string>
    <string name="stats_entry_followers">Follower</string>
    <string name="stats_entry_search_terms">Search Term</string>

    <!-- stats: label for the totals -->
    <string name="stats_totals_views">Views</string>
    <string name="stats_totals_clicks">Clicks</string>
    <string name="stats_totals_plays">Plays</string>
    <string name="stats_totals_comments" translatable="false">@string/comments</string>
    <string name="stats_totals_publicize">Followers</string>
    <string name="stats_totals_followers">Since</string>

    <!-- stats: empty list strings -->
    <string name="stats_empty_geoviews">No countries recorded</string>
    <string name="stats_empty_geoviews_desc">Explore the list to see which countries and regions generate the most traffic to your site.</string>
    <string name="stats_empty_top_posts_title">No posts or pages viewed</string>
    <string name="stats_empty_top_posts_desc">Discover what your most-viewed content is, and check how individual posts and pages perform over time.</string>
    <string name="stats_empty_referrers_title">No referrers recorded</string>
    <string name="stats_empty_referrers_desc">Learn more about your site’s visibility by looking at the websites and search engines that send the most traffic your way</string>
    <string name="stats_empty_clicks_title">No clicks recorded</string>
    <string name="stats_empty_clicks_desc">When your content includes links to other sites, you’ll see which ones your visitors click on the most.</string>
    <string name="stats_empty_top_authors_desc">Track the views on each contributor\'s posts, and zoom in to discover the most popular content by each author.</string>
    <string name="stats_empty_tags_and_categories">No tagged posts or pages viewed</string>
    <string name="stats_empty_tags_and_categories_desc">Get an overview of the most popular topics on your site, as reflected in your top posts from the past week.</string>
    <string name="stats_empty_video">No videos played</string>
    <string name="stats_empty_video_desc">If you\'ve uploaded videos using VideoPress, find out how many times they’ve been watched.</string>
    <string name="stats_empty_comments">No comments yet</string>
    <string name="stats_empty_comments_desc">If you allow comments on your site, track your top commenters and discover what content sparks the liveliest conversations, based on the most recent 1,000 comments.</string>
    <string name="stats_bar_graph_empty">No stats available</string>
    <string name="stats_empty_publicize">No publicize followers recorded</string>
    <string name="stats_empty_publicize_desc">Keep track of your followers from various social networking services using publicize.</string>
    <string name="stats_empty_followers">No followers</string>
    <string name="stats_empty_followers_desc">Keep track of your overall number of followers, and how long each one has been following your site.</string>
    <string name="stats_empty_search_terms">No search terms recorded</string>
    <string name="stats_empty_search_terms_desc">Learn more about your search traffic by looking at the terms your visitors searched for to find your site.</string>

    <!-- stats: comments -->
    <string name="stats_comments_by_authors">By Authors</string>
    <string name="stats_comments_by_posts_and_pages">By Posts &amp; Pages</string>
    <string name="stats_comments_total_comments_followers">Total posts with comment followers: %1$s</string>

    <!-- stats: referrers -->
    <string name="stats_referrers_spam">Spam</string>
    <string name="stats_referrers_unspam">Not spam</string>
    <string name="stats_referrers_marking_spam">Marking as spam</string>
    <string name="stats_referrers_marking_not_spam">Marking as not spam</string>
    <string name="stats_referrers_spam_generic_error">Something went wrong during the operation. The spam state wasn\'t changed.</string>

    <!-- stats: followers -->
    <string name="stats_followers_wpcom_selector">WordPress.com</string>
    <string name="stats_followers_email_selector">Email</string>
    <string name="stats_followers_total_wpcom">Total WordPress.com Followers: %1$s</string>
    <string name="stats_followers_total_email">Total Email Followers: %1$s</string>
    <string name="stats_followers_total_wpcom_paged">Showing %1$d - %2$d of %3$s WordPress.com Followers</string>
    <string name="stats_followers_total_email_paged">Showing %1$d - %2$d of %3$s Email Followers</string>
    <string name="stats_followers_seconds_ago">seconds ago</string>
    <string name="stats_followers_a_minute_ago">a minute ago</string>
    <string name="stats_followers_minutes">%1$d minutes</string>
    <string name="stats_followers_an_hour_ago">an hour ago</string>
    <string name="stats_followers_hours">%1$d hours</string>
    <string name="stats_followers_a_day">A day</string>
    <string name="stats_followers_days">%1$d days</string>
    <string name="stats_followers_a_month">A month</string>
    <string name="stats_followers_months">%1$d months</string>
    <string name="stats_followers_a_year">A year</string>
    <string name="stats_followers_years">%1$d years</string>

    <!-- stats: search terms -->
    <string name="stats_search_terms_unknown_search_terms">Unknown Search Terms</string>

    <!-- stats: Authors -->
    <string name="stats_unknown_author">Unknown Author</string>

    <!-- Stats: Single post details view -->
    <string name="stats_period">Period</string>
    <string name="stats_total">Total</string>
    <string name="stats_overall">Overall</string>
    <string name="stats_months_and_years">Months and Years</string>
    <string name="stats_average_per_day">Average per Day</string>
    <string name="stats_recent_weeks">Recent Weeks</string>

    <!-- Stats insights -->
    <string name="stats_insights">Insights</string>
    <string name="stats_insights_all_time">All-time posts, views, and visitors</string>
    <string name="stats_insights_today">Today\'s Stats</string>
    <string name="stats_insights_latest_post_no_title">(no title)</string>
    <string name="stats_insights_latest_post_summary">Latest Post Summary</string>
    <string name="stats_insights_latest_post_trend">It\'s been %1$s since %2$s was published. Here\'s how the post has performed so far…</string>
    <string name="stats_insights_popular">Most popular day and hour</string>
    <string name="stats_insights_most_popular_day">Most popular day</string>
    <string name="stats_insights_most_popular_hour">Most popular hour</string>
    <string name="stats_insights_most_popular_percent_views">%1$d%% of views</string>
    <string name="stats_insights_best_ever">Best Views Ever</string>

    <!-- invalid_url -->
    <string name="invalid_site_url_message">Check that the site URL entered is valid</string>
    <string name="invalid_url_message">Check that the URL entered is valid</string>

    <!-- post status -->
    <string name="publish_post">Publish</string>
    <string name="pending_review">Pending review</string>
    <string name="draft">Draft</string>
    <string name="post_private">Private</string>
    <string name="scheduled">Scheduled</string>
    <string name="trashed">Trashed</string>

    <!-- QuickPress -->
    <string name="quickpress_window_title">Select blog for QuickPress shortcut</string>
    <string name="quickpress_add_error">Shortcut name can\'t be empty</string>
    <string name="quickpress_add_alert_title">Set shortcut name</string>

    <!-- HTTP Authentication -->
    <string name="httpuser">HTTP username</string>
    <string name="httppassword">HTTP password</string>
    <string name="settings">Settings</string>
    <string name="http_credentials">HTTP credentials (optional)</string>
    <string name="http_authorization_required">Authorization required</string>

    <!-- post scheduling and password -->
    <string name="submit_for_review">Submit</string>
    <string name="publish_date">Publish</string>
    <string name="post_format">Post format</string>
    <string name="schedule_verb">Schedule</string>

    <!-- post date selection -->
    <string name="select_date">Select date</string>
    <string name="select_time">Select time</string>

    <!-- notifications -->
    <string name="notifications">Notifications</string>
    <string name="note_reply_successful">Reply published</string>
    <string name="new_notifications">%d new notifications</string>
    <string name="more_notifications">and %d more.</string>
    <string name="reply_failed">Reply failed</string>
    <string name="notifications_empty_list">No notifications</string>
    <string name="notifications_empty_all">No notifications&#8230;yet.</string>
    <string name="notifications_empty_unread">You\'re all caught up!</string>
    <string name="notifications_empty_comments">No new comments&#8230;yet.</string>
    <string name="notifications_empty_followers">No new followers to report&#8230;yet.</string>
    <string name="notifications_empty_likes">No new likes to show&#8230;yet.</string>
    <string name="notifications_empty_action_all">Get active! Comment on posts from blogs you follow.</string>
    <string name="notifications_empty_action_unread">Reignite the conversation: write a new post.</string>
    <string name="notifications_empty_action_comments">Join a conversation: comment on posts from blogs you follow.</string>
    <string name="notifications_empty_action_followers_likes">Get noticed: comment on posts you\'ve read.</string>
    <string name="notifications_account_required">Log in to WordPress.com for notifications</string>
    <string name="notifications_empty_view_reader">View Reader</string>
    <string name="older_two_days">Older than 2 days</string>
    <string name="older_last_week">Older than a week</string>
    <string name="older_month">Older than a month</string>
    <string name="error_notification_open">Could not open notification</string>
    <string name="ignore">Ignore</string>
    <string name="push_auth_expired">The request has expired. Log in to WordPress.com to try again.</string>
    <string name="unread">Unread</string>
    <string name="follows">Follows</string>
    <string name="notifications_label_new_notifications">New notifications</string>
    <string name="notifications_label_new_notifications_subtitle">Tap to show them</string>

    <!-- Notification Settings -->
    <string name="notification_settings">Notification Settings</string>
    <string name="notifications_sights_and_sounds">Sights and Sounds</string>
    <string name="your_sites">Your Sites</string>
    <string name="all_your_sites">All My Sites</string>
    <string name="notifications_account_emails_summary">We\'ll always send important emails regarding your account, but you can get some helpful extras, too.</string>
    <string name="notifications_account_emails">Email from WordPress.com</string>
    <string name="notifications_wpcom_updates">WordPress.com Updates</string>
    <string name="notifications_other">Other</string>
    <string name="notifications_comments_other_blogs">Comments on other sites</string>
    <string name="notifications_tab">Notifications tab</string>
    <string name="email">Email</string>
    <string name="email_address">Email address</string>
    <string name="app_notifications">App notifications</string>
    <string name="comment_likes">Comment likes</string>
    <string name="replies_to_your_comments">Replies to your comments</string>
    <string name="error_loading_notifications">Couldn\'t load notification settings</string>
    <string name="notification_types">Notification Types</string>
    <string name="notifications_disabled">App notifications have been disabled. Tap here to enable them in Settings.</string>
    <string name="notifications_tab_summary">Settings for notifications that appear in the Notifications tab.</string>
    <string name="notifications_email_summary">Settings for notifications that are sent to the email tied to your account.</string>
    <string name="notifications_push_summary">Settings for notifications that appear on your device.</string>
    <string name="search_sites">Search sites</string>
    <string name="notifications_no_search_results">No sites matched \'%s\'</string>

    <string name="comments_on_my_site">Comments on my site</string>
    <string name="likes_on_my_comments">Likes on my comments</string>
    <string name="likes_on_my_posts">Likes on my posts</string>
    <string name="site_follows">Site follows</string>
    <string name="site_achievements">Site achievements</string>
    <string name="username_mentions">Username mentions</string>
    <string-array name="notifications_blog_settings" translatable="false">
        <item>@string/comments_on_my_site</item>
        <item>@string/likes_on_my_comments</item>
        <item>@string/likes_on_my_posts</item>
        <item>@string/site_follows</item>
        <item>@string/site_achievements</item>
        <item>@string/username_mentions</item>
    </string-array>

    <string name="replies_to_my_comments">Replies to my comments</string>
    <string-array name="notifications_other_settings" translatable="false">
        <item>@string/replies_to_my_comments</item>
        <item>@string/likes_on_my_comments</item>
    </string-array>

    <string name="notif_suggestions">Suggestions</string>
    <string name="notif_research">Research</string>
    <string name="notif_community">Community</string>
    <string-array name="notifications_wpcom_settings" translatable="false">
        <item>@string/notif_suggestions</item>
        <item>@string/notif_research</item>
        <item>@string/notif_community</item>
    </string-array>

    <string name="notif_tips">Tips for getting the most out of WordPress.com.</string>
    <string name="notif_surveys">Opportunities to participate in WordPress.com research &amp; surveys.</string>
    <string name="notif_events">Information on WordPress.com courses and events (online &amp; in-person).</string>
    <string-array name="notifications_wpcom_settings_summaries" translatable="false">
        <item>@string/notif_tips</item>
        <item>@string/notif_surveys</item>
        <item>@string/notif_events</item>
    </string-array>

    <!-- reader -->
    <string name="reader">Reader</string>

    <!-- editor -->
    <string name="editor_post_title_placeholder">Post Title</string>
    <string name="editor_page_title_placeholder">Page Title</string>
    <string name="editor_content_placeholder">Share your story here…</string>
    <string name="editor_post_saved_online">Post saved online</string>
    <string name="editor_post_saved_locally">Post saved on device</string>
    <string name="editor_draft_saved_online">Draft saved online</string>
    <string name="editor_draft_saved_locally">Draft saved on device</string>
    <string name="editor_scheduled_post_saved_online">Post scheduled</string>
    <string name="editor_post_saved_locally_unfinished_media">The post has unfinished media uploads and has been saved locally</string>
    <string name="visual_editor_enabled">Visual Editor enabled</string>
    <string name="visual_editor_disabled">Visual Editor disabled</string>
    <string name="aztec_editor_enabled" translatable="false">Aztec Editor enabled</string>
    <string name="aztec_editor_disabled" translatable="false">Aztec Editor disabled</string>
    <string name="aztec_editor_available" translatable="false">Aztec Editor available</string>
    <string name="new_editor_promo_description">The WordPress app now includes a beautiful new editor. Try it out by creating a new post.</string>
    <string name="new_editor_promo_title">New editor</string>
    <string name="new_editor_reflection_error">Visual editor is not compatible with your device. It was
        automatically disabled.</string>

    <!-- editor post settings -->
    <string name="editor_post_settings_featured_image">Featured Image</string>
    <string name="editor_post_settings_set_featured_image">Set Featured Image</string>


    <!-- Post Formats -->
    <string name="post_format_aside">Aside</string>
    <string name="post_format_audio">Audio</string>
    <string name="post_format_chat">Chat</string>
    <string name="post_format_gallery">Gallery</string>
    <string name="post_format_image">Image</string>
    <string name="post_format_link">Link</string>
    <string name="post_format_quote">Quote</string>
    <string name="post_format_standard">Standard</string>
    <string name="post_format_status">Status</string>
    <string name="post_format_video">Video</string>
    <string-array name="post_format_display_names" translatable="false">
        <item>@string/post_format_standard</item>
        <item>@string/post_format_aside</item>
        <item>@string/post_format_audio</item>
        <item>@string/post_format_chat</item>
        <item>@string/post_format_gallery</item>
        <item>@string/post_format_image</item>
        <item>@string/post_format_link</item>
        <item>@string/post_format_quote</item>
        <item>@string/post_format_status</item>
        <item>@string/post_format_video</item>
    </string-array>

    <!-- Menu Buttons -->
    <string name="new_post">New post</string>
    <string name="new_media">New media</string>
    <string name="edit_media">Edit media</string>
    <string name="view_site">View site</string>

    <!-- Image Alignment -->
    <string name="image_alignment">Alignment</string>

    <string name="alignment_none">None</string>
    <string name="alignment_left">Left</string>
    <string name="alignment_center">Center</string>
    <string name="alignment_right">Right</string>

    <string-array name="alignment_key_array" translatable="false">
        <item>none</item>
        <item>left</item>
        <item>center</item>
        <item>right</item>
    </string-array>

    <string-array name="alignment_array" translatable="false">
        <item>@string/alignment_none</item>
        <item>@string/alignment_left</item>
        <item>@string/alignment_center</item>
        <item>@string/alignment_right</item>
    </string-array>

    <!-- About View -->
    <string name="app_title">WordPress for Android</string>
    <string name="publisher">Publisher:</string>
    <string name="automattic_inc" translatable="false">Automattic, Inc</string>
    <string name="automattic_url" translatable="false">automattic.com</string>
    <string name="wordpresscom_tos_url" translatable="false">https://en.wordpress.com/tos</string>
    <string name="version">Version</string>
    <string name="tos">Terms of Service</string>
    <string name="privacy_policy">Privacy policy</string>

    <!-- Remote Post Changes -->
    <string name="local_changes">Local changes</string>

    <!-- message on post preview explaining what local changes, local drafts and drafts are -->
    <string name="local_changes_explainer">This post has local changes which haven\'t been published</string>
    <string name="local_draft_explainer">This post is a local draft which hasn\'t been published</string>
    <string name="draft_explainer">This post is a draft which hasn\'t been published</string>

    <!-- message on post preview explaining links are disabled -->
    <string name="preview_screen_links_disabled">Links are disabled on the preview screen</string>

    <string name="image_settings">Image settings</string>
    <string name="add_account_blog_url">Blog address</string>
    <string name="wordpress_blog">WordPress blog</string>
    <string name="blogusername">blogusername</string>
    <string name="dot_wordpress_dot_com_url" translatable="false">.wordpress.com</string>
    <string name="wordpress_dot_com" translatable="false">wordpress.com</string>
    <string name="wordpress_dot_com_capitalized" translatable="false">WordPress.com</string>

    <!-- Error Messages -->
    <string name="error_delete_post">An error occurred while deleting the %s</string>
    <!-- The following messages can\'t be factorized due to i18n -->
    <string name="error_refresh_posts">Posts couldn\'t be refreshed at this time</string>
    <string name="error_refresh_pages">Pages couldn\'t be refreshed at this time</string>
    <string name="error_refresh_notifications">Notifications couldn\'t be refreshed at this time</string>
    <string name="error_refresh_comments">Comments couldn\'t be refreshed at this time</string>
    <string name="error_refresh_comments_showing_older">Comments couldn\'t be refreshed at this time - showing older comments</string>
    <string name="error_refresh_stats">Stats couldn\'t be refreshed at this time</string>
    <string name="error_refresh_media">Something went wrong while refreshing the media library. Try again later.</string>

    <string name="error_refresh_unauthorized_comments">You don\'t have permission to view or edit comments</string>
    <string name="error_refresh_unauthorized_pages">You don\'t have permission to view or edit pages</string>
    <string name="error_refresh_unauthorized_posts">You don\'t have permission to view or edit posts</string>
    <string name="error_fetch_my_profile">Couldn\'t retrieve your profile</string>
    <string name="error_fetch_account_settings">Couldn\'t retrieve your account settings</string>
    <string name="error_post_my_profile">Couldn\'t save your profile</string>
    <string name="error_post_my_profile_no_connection">No connection, couldn\'t save your profile</string>
    <string name="error_post_account_settings">Couldn\'t save your account settings</string>
    <string name="error_generic">An error occurred</string>
    <string name="error_moderate_comment">An error occurred while moderating</string>
    <string name="error_edit_comment">An error occurred while editing the comment</string>
    <string name="error_publish_empty_post">Can\'t publish an empty post</string>
    <string name="error_publish_no_network">Device is offline. Changes saved locally.</string>
    <string name="error_upload_params">Error while uploading the %1$s: %2$s</string>
    <string name="error_media_insufficient_fs_permissions">Read permission required on media file</string>
    <string name="error_media_not_found">Media could not be found</string>
    <string name="error_media_unauthorized">You don\'t have permission to view or edit media</string>
    <string name="error_media_parse_error">Could not parse response after media upload</string>
    <string name="error_media_upload">An error occurred while uploading media</string>
    <string name="error_media_upload_connection">A connection error occurred while uploading media</string>
    <string name="error_media_refresh_no_connection">Connection required to refresh library</string>
    <string name="error_media_load">Unable to load media</string>
    <string name="error_media_request_too_large">Media too large, can\'t be uploaded</string>
    <string name="error_media_save">Unable to save media</string>
    <string name="error_blog_hidden">This blog is hidden and couldn\'t be loaded. Enable it again in settings and try again.</string>
    <string name="fatal_db_error">An error occurred while creating the app database. Try reinstalling the app.</string>
    <string name="error_copy_to_clipboard">An error occurred while copying text to clipboard</string>
    <string name="error_fetch_remote_site_settings">Couldn\'t retrieve site info</string>
    <string name="error_post_remote_site_settings">Couldn\'t save site info</string>
    <string name="error_open_list_from_notification">This post or page was published on another site</string>
    <string name="error_fetch_users_list">Couldn\'t retrieve site users</string>
    <string name="error_fetch_followers_list">Couldn\'t retrieve site followers</string>
    <string name="error_fetch_email_followers_list">Couldn\'t retrieve site email followers</string>
    <string name="error_fetch_viewers_list">Couldn\'t retrieve site viewers</string>
    <string name="error_update_role">Couldn\'t update user role</string>
    <string name="error_remove_user">Couldn\'t remove user</string>
    <string name="error_remove_follower">Couldn\'t remove follower</string>
    <string name="error_remove_viewer">Couldn\'t remove viewer</string>
    <string name="error_notif_q_action_like">Could not like comment. Please try again later.</string>
    <string name="error_notif_q_action_approve">Could not approve comment. Please try again later.</string>
    <string name="error_notif_q_action_reply">Could not reply to comment. Please try again later.</string>
    <string name="error_fetch_site_after_creation">Site has been created, you might need to refresh your sites in the site picker.</string>

    <!-- Post Error -->
    <string name="error_unknown_post">Unknown post, local copy of this post may be out of sync with the server</string>
    <string name="error_unknown_post_type">Unknown post format</string>

    <!-- Image Descriptions for Accessibility -->
    <string name="content_description_add_media">Add media</string>
    <string name="error_load_comment">Couldn\'t load the comment</string>
    <string name="error_downloading_image">Error downloading image</string>
    <string name="cd_related_post_preview_image">Related post preview image</string>
    <string name="login_globe_icon">Site address globe icon</string>
    <string name="login_site_address_help_image">Site address positioning image</string>
    <string name="login_username_image">Login username icon</string>
    <string name="login_password_image">Login password icon</string>

    <!-- Passcode lock -->
    <string name="passcode_manage">Manage PIN lock</string>
    <string name="passcode_enter_passcode">Enter your PIN</string>
    <string name="passcode_enter_old_passcode">Enter your old PIN</string>
    <string name="passcode_re_enter_passcode">Re-enter your PIN</string>
    <string name="passcode_change_passcode">Change PIN</string>
    <string name="passcode_set">PIN set</string>
    <string name="passcode_wrong_passcode">Wrong PIN</string>
    <string name="passcode_preference_title">PIN lock</string>
    <string name="passcode_turn_off">Turn PIN lock off</string>
    <string name="passcode_turn_on">Turn PIN lock on</string>
    <string name="passcodelock_prompt_message">Enter your PIN</string>
    <string name="passcodelock_hint"></string>

    <!--
      Jetpack strings
    -->
    <string name="jetpack_info">Jetpack info</string>
    <string name="jetpack_message">The Jetpack plugin must be installed and activated. Do you want to install or activate Jetpack?</string>
    <string name="jetpack_message_not_admin">The Jetpack plugin is required. Contact the site administrator.</string>
    <string name="jetpack_use_com_account">To add your Jetpack site, log in to the WordPress.com account you used to connect Jetpack.</string>
    <string name="jetpack_not_found">Jetpack plugin not found</string>
    <string name="jetpack_not_connected">Jetpack plugin not connected</string>
    <string name="jetpack_not_connected_message">The Jetpack plugin is installed, but not connected to WordPress.com. Do you want to connect Jetpack?</string>
    <string name="jetpack_different_com_account">Jetpack sites belonging to different WordPress.com accounts are not supported</string>
    <string name="jetpack_stats_module_disabled_message">The Jetpack plugin is connected, but the Stats module is not active. Do you want to activate Stats?</string>
    <string name="jetpack_stats_module_disabled_message_not_admin">The Jetpack plugin is connected, but the Stats module is not active. Contact the site administrator.</string>

    <!--
      reader strings
    -->
    <!-- timespan shown for posts/comments published within the past 60 seconds -->
    <string name="timespan_now">now</string>

    <!-- title shown for untitled posts and blogs -->
    <string name="reader_untitled_post">(Untitled)</string>

    <!-- activity titles -->
    <string name="reader_title_deeplink">WordPress Reader</string>
    <string name="reader_title_applog">Application log</string>
    <string name="reader_title_blog_preview">Reader Blog</string>
    <string name="reader_title_tag_preview">Reader Tag</string>
    <string name="reader_title_post_detail">Reader Post</string>
    <string name="reader_title_post_detail_wpcom">WordPress.com Post</string>
    <string name="reader_title_related_post_detail">Related Post</string>
    <string name="reader_title_subs">Tags &amp; Blogs</string>
    <string name="reader_title_photo_viewer">%1$d of %2$d</string>
    <string name="reader_title_comments" translatable="false">@string/comments</string>
    <string name="reader_title_search_results">Search for %s</string>

    <!-- view pager titles -->
    <string name="reader_page_followed_tags">Followed tags</string>
    <string name="reader_page_followed_blogs">Followed sites</string>
    <string name="reader_page_recommended_blogs">Sites you may like</string>

    <!-- menu text -->
    <string name="reader_menu_tags">Edit tags and blogs</string>
    <string name="reader_menu_block_blog">Block this blog</string>

    <!-- button text -->
    <string name="reader_btn_share">Share</string>
    <string name="reader_btn_follow">Follow</string>
    <string name="reader_btn_unfollow">Following</string>

    <!-- EditText hints -->
    <string name="reader_hint_comment_on_post">Reply to post…</string>
    <string name="reader_hint_comment_on_comment">Reply to comment…</string>
    <string name="reader_hint_add_tag_or_url">Enter a URL or tag to follow</string>
    <string name="reader_hint_post_search">Search WordPress.com</string>
    <string name="reader_hint_search_followed_sites">Search followed sites</string>

    <!-- TextView labels -->
    <string name="reader_label_new_posts">New posts</string>
    <string name="reader_label_new_posts_subtitle">Tap to show them</string>
    <string name="reader_label_added_tag">Added %s</string>
    <string name="reader_label_removed_tag">Removed %s</string>
    <string name="reader_label_reply">Reply</string>
    <string name="reader_label_followed_blog">Blog followed</string>
    <string name="reader_label_tag_preview">Posts tagged %s</string>
    <string name="reader_label_comments_on">Comments on</string>
    <string name="reader_label_comments_closed">Comments are closed</string>
    <string name="reader_label_comment_count_single">One comment</string>
    <string name="reader_label_comment_count_multi">%,d comments</string>
    <string name="reader_label_view_original">View original article</string>
    <string name="reader_label_follow_count">%,d followers</string>
    <string name="reader_label_submit_comment">SEND</string>
    <string name="reader_label_gap_marker">Load more posts</string>
    <string name="reader_label_post_search_explainer">Search all public WordPress.com blogs</string>
    <string name="reader_label_post_search_running">Searching…</string>
    <string name="reader_label_local_related_posts">More in %s</string>
    <string name="reader_label_global_related_posts">More on WordPress.com</string>
    <string name="reader_label_view_gallery">View Gallery</string>
    <string name="reader_label_image_count_one">1 image</string>
    <string name="reader_label_image_count_multi">%d images</string>
    <string name="reader_label_visit">Visit</string>
    <string name="reader_photo_by">Photo by %s</string>

    <!-- like counts -->
    <string name="reader_label_like">Like</string>
    <string name="reader_likes_one">One person likes this</string>
    <string name="reader_likes_multi">%,d people like this</string>
    <string name="reader_likes_only_you">You like this</string>
    <string name="reader_likes_you_and_one">You and one other like this</string>
    <string name="reader_likes_you_and_multi">You and %,d others like this</string>
    <string name="reader_label_liked_by">Liked By</string>

    <string name="reader_short_like_count_none">Like</string>
    <string name="reader_short_like_count_one">1 Like</string>
    <string name="reader_short_like_count_multi">%s Likes</string>

    <string name="reader_short_comment_count_one">1 Comment</string>
    <string name="reader_short_comment_count_multi">%s Comments</string>

    <!-- toast messages -->
    <string name="reader_toast_err_comment_failed">Couldn\'t post your comment</string>
    <string name="reader_toast_err_tag_exists">You already follow this tag</string>
    <string name="reader_toast_err_tag_invalid">That isn\'t a valid tag</string>
    <string name="reader_toast_err_add_tag">Unable to add this tag</string>
    <string name="reader_toast_err_remove_tag">Unable to remove this tag</string>
    <string name="reader_toast_err_share_intent">Unable to share</string>
    <string name="reader_toast_err_view_image">Unable to view image</string>
    <string name="reader_toast_err_get_comment">Unable to retrieve this comment</string>
    <string name="reader_toast_err_get_blog_info">Unable to show this blog</string>
    <string name="reader_toast_err_already_follow_blog">You already follow this blog</string>
    <string name="reader_toast_err_follow_blog">Unable to follow this blog</string>
    <string name="reader_toast_err_follow_blog_not_found">This blog could not be found</string>
    <string name="reader_toast_err_follow_blog_not_authorized">You are not authorized to access this blog</string>
    <string name="reader_toast_err_unfollow_blog">Unable to unfollow this blog</string>
    <string name="reader_toast_blog_blocked">Posts from this blog will no longer be shown</string>
    <string name="reader_toast_err_block_blog">Unable to block this blog</string>
    <string name="reader_toast_err_generic">Unable to perform this action</string>
    <string name="reader_toast_err_cannot_like_post">Failed to like this post</string>
    <string name="reader_toast_err_comment_not_found">Comment not found!</string>
    <string name="reader_toast_err_already_liked">You have already liked that comment</string>
    <string name="reader_toast_err_url_intent">Unable to open %s</string>

    <!-- snackbar messages -->
    <string name="reader_snackbar_err_cannot_like_post_logged_out">Can\'t like while logged out of WordPress.com</string>

    <!-- failure messages when retrieving a single reader post -->
    <string name="reader_err_get_post_generic">Unable to retrieve this post</string>
    <string name="reader_err_get_post_not_authorized">You\'re not authorized to view this post</string>
    <string name="reader_err_get_post_not_authorized_fallback">You\'re not authorized to view this post. Use the top action button to try a browser instead.</string>
    <string name="reader_err_get_post_not_authorized_signin">You\'re not authorized to view this post. Try signing in to WordPress.com first.</string>
    <string name="reader_err_get_post_not_authorized_signin_fallback">You\'re not authorized to view this post. Try signing in to WordPress.com first or use the top action button to open a browser instead.</string>
    <string name="reader_err_get_post_not_found">This post no longer exists</string>

    <!-- empty list/grid text -->
    <string name="reader_empty_posts_no_connection" translatable="false">@string/no_network_title</string>
    <string name="reader_empty_posts_request_failed">Unable to retrieve posts</string>
    <string name="reader_empty_posts_in_tag">No posts with this tag</string>
    <string name="reader_empty_posts_in_tag_updating">Fetching posts…</string>
    <string name="reader_empty_posts_in_custom_list">The sites in this list haven\'t posted anything recently</string>
    <string name="reader_empty_followed_tags">You don\'t follow any tags</string>
    <string name="reader_empty_recommended_blogs">No recommended blogs</string>
    <string name="reader_empty_followed_blogs_title">You\'re not following any sites yet</string>
    <string name="reader_empty_followed_blogs_search_title">No matching sites</string>
    <string name="reader_empty_followed_blogs_description">But don\'t worry, just tap the icon at the top right to start exploring!</string>
    <string name="reader_empty_followed_blogs_no_recent_posts_title">No recent posts</string>
    <string name="reader_empty_followed_blogs_no_recent_posts_description">The sites you follow haven\'t posted anything recently</string>
    <string name="reader_empty_posts_liked">You haven\'t liked any posts</string>
    <string name="reader_empty_comments">No comments yet</string>
    <string name="reader_empty_posts_in_blog">This blog is empty</string>
    <string name="reader_empty_posts_in_search_title">No posts found</string>
    <string name="reader_empty_posts_in_search_description">No posts found for %s for your language</string>

    <string name="dlg_confirm_clear_search_history">Clear search history?</string>
    <string name="label_clear_search_history">Clear search history</string>

    <!-- attribution line for Discover posts, ex: "Originally posted by [AuthorName] on [BlogName] -->
    <string name="reader_discover_attribution_author_and_blog">Originally posted by %1$s on %2$s</string>
    <string name="reader_discover_attribution_author">Originally posted by %s</string>
    <string name="reader_discover_attribution_blog">Originally posted on %s</string>
    <string name="reader_discover_visit_blog">Visit %s</string>

    <!-- connection bar which appears on main activity when there's no connection -->
    <string name="connectionbar_no_connection">No connection</string>

    <!-- NUX strings -->
    <string name="create_account_wpcom">Create an account on WordPress.com</string>
    <string name="create_new_blog_wpcom">Create WordPress.com blog</string>
    <string name="new_blog_wpcom_created">WordPress.com blog created!</string>
    <string name="validating_user_data">Validating user data</string>
    <string name="validating_site_data">Validating site data</string>
    <string name="creating_your_account">Creating your account</string>
    <string name="creating_your_site">Creating your site</string>
    <string name="required_field">Required field</string>
    <string name="invalid_email_message">Your email address isn\'t valid</string>
    <string name="invalid_password_message">Password must contain at least 4 characters</string>
    <string name="invalid_username_too_short">Username must be longer than 4 characters</string>
    <string name="invalid_username_too_long">Username must be shorter than 61 characters</string>
    <string name="invalid_username_no_spaces">Username can\'t contain spaces</string>
    <string name="email_hint">Email address</string>
    <string name="agree_terms_of_service">By creating an account you agree to the fascinating %1$sTerms of Service%2$s</string>
    <string name="username_email">Email or username</string>
    <string name="site_address">Your self-hosted address (URL)</string>
    <string name="connecting_wpcom">Logging in to WordPress.com</string>
    <string name="username_only_lowercase_letters_and_numbers">Username can only contain lowercase letters (a-z) and numbers</string>
    <string name="username_required">Enter a username</string>
    <string name="username_not_allowed">Username not allowed</string>
    <string name="email_cant_be_used_to_signup">You can\'t use that email address to signup. We are having problems with them blocking some of our email. Use another email provider.</string>
    <string name="username_must_be_at_least_four_characters">Username must be at least 4 characters</string>
    <string name="username_contains_invalid_characters">Username may not contain the character “_”</string>
    <string name="username_must_include_letters">Username must have a least 1 letter (a-z)</string>
    <string name="email_invalid">Enter a valid email address</string>
    <string name="email_not_found">We didn\'t find a WordPress.com user with that email address</string>
    <string name="email_not_allowed">That email address isn\'t allowed</string>
    <string name="username_exists">That username already exists</string>
    <string name="email_exists">That email address is already being used</string>
    <string name="username_reserved_but_may_be_available">That username is currently reserved but may be available in a couple of days</string>
    <string name="email_reserved">That email address has already been used. Check your inbox for an activation email. If you don\'t activate you can try again in a few days.</string>
    <string name="blog_name_required">Enter a site address</string>
    <string name="blog_name_not_allowed">That site address isn\'t allowed</string>
    <string name="blog_name_no_spaced_allowed">Site address can\'t contain spaces</string>
    <string name="blog_name_must_be_at_least_four_characters">Site address must be at least 4 characters</string>
    <string name="blog_name_must_be_less_than_sixty_four_characters">The site address must be shorter than 64 characters</string>
    <string name="blog_name_contains_invalid_characters">Site address may not contain the character “_”</string>
    <string name="blog_name_cant_be_used">You may not use that site address</string>
    <string name="blog_name_only_lowercase_letters_and_numbers">Site address can only contain lowercase letters (a-z) and numbers</string>
    <string name="blog_name_must_include_letters">Site address must have at least 1 letter (a-z)</string>
    <string name="blog_name_exists">That site already exists</string>
    <string name="blog_name_reserved">That site is reserved</string>
    <string name="blog_name_reserved_but_may_be_available">That site is currently reserved but may be available in a couple days</string>
    <string name="password_invalid">You need a more secure password. Make sure to use 7 or more characters, mix uppercase and lowercase letters, numbers or special characters.</string>
    <string name="blog_name_invalid">Invalid site address</string>
    <string name="blog_title_invalid">Invalid site title</string>
    <string name="username_invalid">Invalid username</string>
    <string name="checking_username">Checking username</string>
    <string name="limit_reached">Limit reached. You can try again in 1 minute. Trying again before that will only increase the time you have to wait before the ban is lifted. If you think this is in error, contact support.</string>
    <string name="username_or_password_incorrect">The username or password you entered is incorrect</string>
    <string name="nux_tap_continue">Continue</string>
    <string name="nux_cannot_log_in">We can\'t log you in</string>
    <string name="nux_tutorial_get_started_title">Get started!</string>
    <string name="nux_welcome_create_account">Create account</string>
    <string name="nux_add_selfhosted_blog">Add self-hosted site</string>
    <string name="nux_oops_not_selfhosted_blog">Log in to WordPress.com</string>
    <string name="ssl_certificate_details">Details</string>
    <string name="ssl_certificate_error">Invalid SSL certificate</string>
    <string name="ssl_certificate_ask_trust">If you usually connect to this site without problems, this error could mean that someone is trying to impersonate the site, and you shouldn\'t continue. Would you like to trust the certificate anyway?</string>
    <string name="ptr_tip_message">Tip: Pull down to refresh</string>
    <string name="verification_code">Verification code</string>
    <string name="invalid_verification_code">Invalid verification code</string>
    <string name="invalid_verification_code_format">Must be six-digit number</string>
    <string name="verify">Verify</string>
    <string name="two_step_footer_label">Enter the code from your authenticator app.</string>
    <string name="two_step_footer_button">Send code via text message</string>
    <string name="two_step_sms_sent">Check your text messages for the verification code.</string>
    <string name="sign_in_jetpack">Log in to your WordPress.com account to connect to Jetpack.</string>
    <string name="auth_required">Log in again to continue.</string>
    <string name="signup_succeed_signin_failed">Your account has been created but an error occured while we loggged you
        in. Try to log in with your newly created username and password.</string>
    <string name="send_link">Send link</string>
    <string name="get_a_link_sent_to_your_email_to_sign_in_instantly">Get a link sent to your email to log in instantly</string>
    <string name="logging_in">Logging in</string>
    <string name="magic_link_unavailable_error_message">Currently unavailable. Please enter your password</string>
    <string name="check_your_email">Check your email</string>
    <string name="launch_your_email_app">Launch your email app</string>
    <string name="checking_email">Checking email</string>
    <string name="not_on_wordpress_com">Not on WordPress.com?</string>
    <string name="migration_message">Updating the WordPress app&#8230;</string>
    <string name="migration_error_not_connected">Migration process failed: try launching the app when you have a
        network connection.</string>
    <string name="already_logged_in_wpcom">You\'re already logged in a WordPress.com account, you can\'t add a WordPress.com site bound to another account.</string>
    <string name="already_logged_in_wpcom_same_username">You\'re already logged in your WordPress.com account. Your site should appear in the site picker, make sure it\'s not hidden.</string>
    <string name="cannot_add_duplicate_site">This site already exists in the app, you can\'t add it.</string>
    <string name="duplicate_site_detected">A duplicate site has been detected.</string>

    <!-- Help view -->
    <string name="help">Help</string>
    <string name="forgot_password">Lost your password?</string>
    <string name="nux_help_description">Visit the help center to get answers to common questions or visit the forums to ask new ones</string>
    <string name="forums">Forums</string>
    <string name="contact_us">Contact us</string>
    <string name="help_center">Help center</string>
    <string name="browse_our_faq_button">Browse our FAQ</string>
    <string name="faq_button">FAQ</string>
    <string name="tell_me_more">Tell me more</string>

    <!--My Site-->
    <string name="my_site_header_external">External</string>
    <string name="my_site_header_configuration">Configuration</string>
    <string name="my_site_header_look_and_feel">Look and Feel</string>
    <string name="my_site_header_publish">Publish</string>
    <string name="my_site_btn_blog_posts">Blog Posts</string>
    <string name="my_site_btn_sharing">Sharing</string>
    <string name="my_site_btn_site_settings">Settings</string>
    <string name="my_site_btn_comments" translatable="false">@string/comments</string>
    <string name="my_site_btn_switch_site">Switch Site</string>
    <string name="my_site_btn_view_admin">View Admin</string>
    <string name="my_site_btn_view_site">View Site</string>
    <string name="my_site_no_sites_view_drake">Illustration</string>
    <string name="my_site_no_sites_view_title">You don\'t have any WordPress sites yet.</string>
    <string name="my_site_no_sites_view_subtitle">Would you like to add one?</string>
    <string name="fab_content_description_write">Write</string>

    <!-- site picker -->
    <string name="site_picker_title">Choose site</string>
    <string name="site_picker_edit_visibility">Show/hide sites</string>
    <string name="site_picker_add_site">Add site</string>
    <string name="site_picker_add_self_hosted">Add self-hosted site</string>
    <string name="site_picker_create_dotcom">Create WordPress.com site</string>
    <string name="site_picker_cant_hide_current_site">\"%s\" wasn\'t hidden because it\'s the current site</string>
    <string name="site_picker_remove_site_error">Error removing site, try again later</string>

    <!-- Application logs view -->
    <string name="logs_copied_to_clipboard">Application logs have been copied to the clipboard</string>

    <!-- Helpshift overridden strings -->
    <string name="hs__conversation_detail_error">Describe the problem you\'re seeing</string>
    <string name="hs__new_conversation_header">Support chat</string>
    <string name="hs__conversation_header">Support chat</string>
    <string name="hs__username_blank_error">Enter a valid name</string>
    <string name="hs__invalid_email_error">Enter a valid email address</string>

    <!--Me-->
    <string name="me_btn_app_settings">App Settings</string>
    <string name="me_btn_support">Help &amp; Support</string>
    <string name="me_btn_login_logout">Login/Logout</string>
    <string name="me_connect_to_wordpress_com">Log in to WordPress.com</string>
    <string name="me_disconnect_from_wordpress_com">Log out of WordPress.com</string>

    <!--TabBar Accessibility Labels-->
    <string name="tabbar_accessibility_label_my_site">My Site. View your site and manage it, including stats.</string>
    <string name="tabbar_accessibility_label_me">Me. View your profile and make changes.</string>
    <string name="tabbar_accessibility_label_reader">Reader. Follow content from other sites.</string>
    <string name="tabbar_accessibility_label_notifications">Notifications. Manage your notifications.</string>
    <string name="site_privacy_private_desc">I would like my site to be private, visible only to users I choose</string>
    <string name="site_privacy_hidden_desc">Discourage search engines from indexing this site</string>
    <string name="site_privacy_public_desc">Allow search engines to index this site</string>

    <string name="date_range_start_date">Start Date</string>
    <string name="date_range_end_date">End Date</string>

    <!-- Special characters -->
    <string name="bullet" translatable="false">\u2022</string>
    <string name="previous_button" translatable="false">&lt;</string>
    <string name="next_button" translatable="false">&gt;</string>
    <string name="vertical_line" translatable="false">\u007C</string>

    <!-- Noticons -->
    <string name="noticon_clock" translatable="false">\uf303</string>
    <string name="noticon_note" translatable="false">\uf814</string>

    <!-- Publicize and sharing -->
    <string name="sharing">Sharing</string>
    <string name="connections_label">Connections</string>
    <string name="connections_description">Connect your favorite social media services to automatically share new posts with friends.</string>
    <string name="connected_accounts_label">Connected accounts</string>
    <string name="connection_service_label">Publicize to %s</string>
    <string name="connection_service_description">Connect to automatically share your blog posts to %s.</string>
    <string name="share_btn_connect">Connect</string>
    <string name="share_btn_disconnect">Disconnect</string>
    <string name="share_btn_reconnect">Reconnect</string>
    <string name="share_btn_connect_another_account">Connect another account</string>
    <string name="dlg_confirm_publicize_disconnect">Disconnect from %s?</string>
    <string name="connecting_social_network">Connecting %s</string>
    <string name="connection_chooser_message">Select the account you wish to authorize. Note that your posts will be shared to the selected account automatically.</string>
    <string name="icon_and_text_display">Icon &amp; Text</string>
    <string name="icon_only_display">Icon Only</string>
    <string name="text_only_display">Text Only</string>
    <string name="official_buttons_display">Official Buttons</string>
    <string-array name="sharing_button_style_display_array" translatable="false">
        <item>@string/icon_and_text_display</item>
        <item>@string/icon_only_display</item>
        <item>@string/text_only_display</item>
        <item>@string/official_buttons_display</item>
    </string-array>
    <string name="icon_text" translatable="false">icon-text</string>
    <string name="icon" translatable="false">icon</string>
    <string name="text" translatable="false">text</string>
    <string name="official" translatable="false">official</string>
    <string-array name="sharing_button_style_array" translatable="false">
        <item>@string/icon_text</item>
        <item>@string/icon</item>
        <item>@string/text</item>
        <item>@string/official</item>
    </string-array>
    <string name="publicize_official_buttons">Official Buttons</string>
    <string name="publicize_icon_only">Icon Only</string>
    <string name="publicize_icon_and_text"><![CDATA[Icon & Text]]></string>
    <string name="publicize_text_only">Text Only</string>
    <string name="publicize_label" translatable="false">publicize_label</string>
    <string name="publicize_button_style" translatable="false">publicize_button_style</string>
    <string name="site_settings_reblog_and_like_header">Reblog &amp; Like</string>
    <string name="site_settings_reblog">Show Reblog Button</string>
    <string name="site_settings_like">Show Like Button</string>
    <string name="manage">Manage</string>
    <string name="sharing_buttons">Sharing buttons</string>
    <string name="more_buttons">"More" Buttons</string>
    <string name="label">Label</string>
    <string name="button_style">Button Style</string>
    <string name="sharing_comment_likes">Comment Likes</string>
    <string name="twitter_username">Twitter Username</string>
    <string name="sharing_sharing_buttons_description">Select which buttons are shown under your posts</string>
    <string name="sharing_more_description">A \"More\" button contains a dropdown which displays sharing buttons</string>
    <string name="sharing_edit_more_buttons">Edit \"More\" Buttons</string>
    <string name="buttons">Buttons</string>
    <string name="visual">Visual</string>
    <string name="sharing_comment_likes_description">Allow all comments to be Liked by you and your readers</string>
    <string name="likes">Likes</string>
    <string name="twitter">Twitter</string>
    <string name="connected">Connected</string>
    <string name="cannot_connect_account_error">The %s connection could not be made because no account was selected.</string>
    <string name="connecting_account">Connecting account</string>
    <string name="sharing_label_message">Change the text of the sharing buttons\' label. This text won\'t appear until you add at least one sharing button.</string>
    <string name="sharing_twitter_message">This will be included in tweets when people share using the Twitter button</string>

    <!--Theme Browser-->
    <string name="current_theme">Current Theme</string>
    <string name="customize">Customize</string>
    <string name="details">Details</string>
    <string name="support">Support</string>
    <string name="active">Active</string>

    <string name="theme_free">Free</string>
    <string name="theme_all">All</string>
    <string name="theme_premium">Premium</string>
    <string-array name="themes_filter_array" translatable="false">
        <item>@string/theme_free</item>
        <item>@string/theme_all</item>
        <item>@string/theme_premium</item>
    </string-array>

    <string name="title_activity_theme_support">Themes</string>
    <string name="theme_activate">Activate</string>
    <string name="theme_try_and_customize">Try &amp; Customize</string>
    <string name="theme_view">View</string>
    <string name="theme_details">Details</string>
    <string name="theme_support">Support</string>
    <string name="theme_done">DONE</string>
    <string name="theme_manage_site">MANAGE SITE</string>
    <string name="theme_prompt">Thanks for choosing %1$s</string>
    <string name="theme_by_author_prompt_append"> by %1$s</string>
    <string name="theme_activation_error">Something went wrong. Could not activate theme</string>
    <string name="selected_theme">Selected Theme</string>
    <string name="could_not_load_theme">Could not load theme</string>

    <!--People Management-->
    <string name="people">People</string>
    <string name="edit_user">Edit User</string>
    <string name="role">Role</string>
    <string name="follower_subscribed_since">Since %1$s</string>
    <string name="person_remove_confirmation_title">Remove %1$s</string>
    <string name="user_remove_confirmation_message">If you remove %1$s, that user will no longer be able to access this site, but any content that was created by %1$s will remain on the site.\n\nWould you still like to remove this user?</string>
    <string name="follower_remove_confirmation_message">If removed, this follower will stop receiving notifications about this site, unless they re-follow.\n\nWould you still like to remove this follower?</string>
    <string name="viewer_remove_confirmation_message">If you remove this viewer, he or she will not be able to visit this site.\n\nWould you still like to remove this viewer?</string>
    <string name="person_removed">Successfully removed %1$s</string>
    <string name="invite_people">Invite People</string>
    <string name="invite_names_title">Usernames or Emails</string>
    <string name="invite">Invite</string>
    <string name="button_invite" translatable="false">@string/invite</string>
    <string name="invite_username_not_found">%s: User not found</string>
    <string name="invite_already_a_member">%s: Already a member</string>
    <string name="invite_already_following">%s: Already following</string>
    <string name="invite_user_blocked_invites">%s: User blocked invites</string>
    <string name="invite_invalid_email">%s: Invalid email</string>
    <string name="invite_message_title">Custom Message</string>
    <string name="invite_message_remaining_zero">0 characters remaining</string>
    <string name="invite_message_remaining_one">1 character remaining</string>
    <string name="invite_message_remaining_other">%d characters remaining</string>
    <string name="invite_message_info">(Optional) You can enter a custom message of up to 500 characters that will be included in the invitation to the user(s).</string>
    <string name="invite_message_usernames_limit">Invite up to 10 email addresses and/or WordPress.com usernames. Those needing a username will be sent instructions on how to create one.</string>
    <string name="invite_error_no_usernames">Please add at least one username</string>
    <string name="invite_error_invalid_usernames_one">Cannot send: A username or email is invalid</string>
    <string name="invite_error_invalid_usernames_multiple">Cannot send: There are invalid usernames or emails</string>
    <string name="invite_error_sending">An error occurred while trying to send the invite!</string>
    <string name="invite_error_some_failed">Invite sent but error(s) occurred!</string>
    <string name="invite_error_for_username">%1$s: %2$s</string>
    <string name="invite_sent">Invite sent successfully</string>

    <string name="people_dropdown_item_team">Team</string>
    <string name="people_dropdown_item_followers">Followers</string>
    <string name="people_dropdown_item_email_followers">Email Followers</string>
    <string name="people_dropdown_item_viewers">Viewers</string>
    <string name="people_empty_list_filtered_users">You don\'t have any users yet.</string>
    <string name="people_empty_list_filtered_followers">You don\'t have any followers yet.</string>
    <string name="people_empty_list_filtered_email_followers">You don\'t have any email followers yet.</string>
    <string name="people_empty_list_filtered_viewers">You don\'t have any viewers yet.</string>
    <string name="people_fetching">Fetching users…</string>
    <string name="title_follower">Follower</string>
    <string name="title_email_follower">Email Follower</string>

    <string name="role_admin">Administrator</string>
    <string name="role_editor">Editor</string>
    <string name="role_author">Author</string>
    <string name="role_contributor">Contributor</string>
    <string name="role_follower">Follower</string>
    <string name="role_viewer">Viewer</string>
    <string name="role_subscriber">Subscriber</string>

    <!--My profile-->
    <string name="my_profile">My Profile</string>
    <string name="first_name">First name</string>
    <string name="last_name">Last name</string>
    <string name="public_display_name">Public display name</string>
    <string name="public_display_name_hint">Display name will default to your username if it is not set</string>
    <string name="about_me">About me</string>
    <string name="about_me_hint">A few words about you…</string>
    <string name="start_over">Start Over</string>
    <string name="site_settings_start_over_hint">Start your site over</string>
    <string name="start_over_email_subject">Start over with site %s</string>
    <string name="start_over_email_body">I want to start over with the site %s</string>
    <string name="start_over_email_intent_error">Unable to send an email</string>
    <string name="let_us_help">Let Us Help</string>
    <string name="start_over_text">If you want a site but don\'t want any of the posts and pages you have now, our support team can delete your posts, pages, media and comments for you.\n\nThis will keep your site and URL active, but give you a fresh start on your content creation. Just contact us to have your current content cleared out.</string>
    <string name="contact_support">Contact support</string>
    <string name="confirm_delete_site">Confirm Delete Site</string>
    <string name="confirm_delete_site_prompt">Please type in %1$s in the field below to confirm. Your site will then be gone forever.</string>
    <string name="site_settings_export_content_title">Export content</string>
    <string name="error_deleting_site">Error deleting site</string>
    <string name="error_deleting_site_summary">There was an error in deleting your site. Please contact support for more assistance</string>
    <string name="primary_domain">Primary Domain</string>
    <string name="domain_removal">Domain Removal</string>
    <string name="domain_removal_summary">Be careful! Deleting your site will also remove your domain(s) listed below.</string>
    <string name="domain_removal_hint">The domains that will not work once you remove your site</string>
    <string name="keep_your_content">Keep Your Content</string>
    <string name="export_site_summary">If you are sure, please be sure to take the time and export your content now. It can not be recovered in the future.</string>
    <string name="export_site_hint">Export your site to an XML file</string>
    <string name="delete_site_warning_title">Delete site?</string>
    <string name="delete_site_summary">This action can not be undone. Deleting your site will remove all content, contributors, and domains from the site.</string>
    <string name="delete_site_warning">All your posts, images, and data will be deleted. And this site’s address (%s) will be lost.</string>
    <string name="delete_site_warning_subtitle">Be careful! Once a site is deleted, it cannot be recovered. Please be sure before you proceed.</string>
    <string name="delete_site_hint">Delete site</string>
    <string name="delete_site_progress">Deleting site…</string>
    <string name="purchases_request_error">Something went wrong. Could not request purchases.</string>
    <string name="premium_upgrades_title">Premium Upgrades</string>
    <string name="premium_upgrades_message">You have active premium upgrades on your site. Please cancel your upgrades prior to deleting your site.</string>
    <string name="show_purchases">Show purchases</string>
    <string name="checking_purchases">Checking purchases</string>

    <!--Account Settings-->
    <string name="account_settings">Account Settings</string>
    <string name="pending_email_change_snackbar">Click the verification link in the email sent to %1$s to confirm your new address</string>
    <string name="primary_site">Primary site</string>
    <string name="web_address">Web Address</string>
    <string name="web_address_dialog_hint">Shown publicly when you comment.</string>
    <string name="exporting_content_progress">Exporting content…</string>
    <string name="export_email_sent">Export email sent!</string>
    <string name="export_your_content">Export your content</string>
    <string name="export_your_content_message">Your posts, pages, and settings will be emailed to you at %s.</string>

    <!-- Plans -->
    <string name="plan">Plan</string>
    <string name="plans">Plans</string>
    <string name="plans_loading_error">Unable to load plans</string>
    <string name="plans_manage">Manage your plan at\nWordPress.com/plans</string>
    <string name="enter_your_password_instead">Enter your password instead</string>

    <!-- Plans business post-purchase -->
    <string name="plans_post_purchase_title_intro">It\'s all yours, way to go!</string>
    <string name="plans_post_purchase_text_intro">Your site is doing somersaults in excitement! Now explore your site\'s new features and choose where you\'d like to begin.</string>
    <string name="plans_post_purchase_title_customize">Customize Fonts &amp; Colors</string>
    <string name="plans_post_purchase_text_customize">You now have access to custom fonts, custom colors, and custom CSS editing capabilities.</string>
    <string name="plans_post_purchase_button_customize">Customize my Site</string>
    <string name="plans_post_purchase_title_video">Bring posts to life with video</string>
    <string name="plans_post_purchase_text_video">You can upload and host videos on your site with VideoPress and your expanded media storage.</string>
    <string name="plans_post_purchase_button_video">Start new post</string>
    <string name="plans_post_purchase_title_themes">Find a perfect, Premium theme</string>
    <string name="plans_post_purchase_text_themes">You now have unlimited access to Premium themes. Preview any theme on your site to get started.</string>
    <string name="plans_post_purchase_button_themes">Browse Themes</string>

    <!-- gravatar -->
    <string name="gravatar_tip">New! Tap your Gravatar to change it!</string>
    <string name="error_cropping_image">Error cropping the image</string>
    <string name="error_locating_image">Error locating the cropped image</string>
    <string name="error_refreshing_gravatar">Error reloading your Gravatar</string>
    <string name="error_updating_gravatar">Error updating your Gravatar</string>
    <string name="gravatar_camera_and_media_permission_required">Permissions required in order to select or capture a photo</string>

    <!-- Editor -->
    <string name="discard">Discard</string>
    <string name="edit">Edit</string>
    <string name="tap_to_try_again">Tap to try again!</string>
    <string name="uploading">Uploading…</string>
    <string name="uploading_gallery_placeholder">Uploading gallery…</string>

    <string name="alert_insert_image_html_mode">Can\'t insert media directly in HTML mode. Please switch back to visual mode.</string>
    <string name="alert_action_while_uploading">You are currently uploading media. Please wait until this completes.</string>
    <string name="alert_error_adding_media">An error occurred while inserting media</string>

    <string name="stop_upload_dialog_title">Stop uploading?</string>

    <string name="image_settings_dismiss_dialog_title">Discard unsaved changes?</string>
    <string name="image_settings_save_toast">Changes saved</string>

    <string name="image_caption">Caption</string>
    <string name="image_alt_text">Alt text</string>
    <string name="image_link_to">Link to</string>
    <string name="image_width">Width</string>

    <!-- Editor: Accessibility - format bar button descriptions -->
    <string name="format_bar_description_bold">Bold</string>
    <string name="format_bar_description_italic">Italic</string>
    <string name="format_bar_description_underline">Underline</string>
    <string name="format_bar_description_strike">Strikethrough</string>
    <string name="format_bar_description_quote">Block quote</string>
    <string name="format_bar_description_link">Insert link</string>
    <string name="format_bar_description_more">Insert more</string>
    <string name="format_bar_description_media">Insert media</string>
    <string name="format_bar_description_ul">Unordered list</string>
    <string name="format_bar_description_ol">Ordered list</string>
    <string name="format_bar_description_html">HTML mode</string>
    <string name="visual_editor">Visual editor</string>
    <string name="image_thumbnail">Image thumbnail</string>

    <!-- Editor: Errors -->
    <string name="editor_failed_uploads_switch_html">Some media uploads have failed. You can\'t switch to HTML mode
        in this state. Remove all failed uploads and continue?</string>
    <string name="editor_toast_invalid_path">Invalid file path</string>
    <string name="editor_toast_changes_saved">Changes saved</string>
    <string name="editor_toast_uploading_please_wait">You are currently uploading media. Please wait until this completes.</string>
    <string name="editor_toast_failed_uploads">Some media uploads have failed. You can\'t save or publish
        your post in this state. Would you like to remove all failed media?</string>
    <string name="editor_remove_failed_uploads">Remove failed uploads</string>
    <string name="error_all_media_upload_canceled">All media uploads have been cancelled due to an unknown error. Please retry uploading</string>

    <string name="photo_picker_title">Choose photo</string>
    <string name="photo_picker_choose_photo">Choose photo from device</string>
    <string name="photo_picker_choose_video">Choose video from device</string>
    <string name="photo_picker_capture_photo">Take photo</string>
    <string name="photo_picker_capture_video">Take video</string>
    <string name="photo_picker_soft_ask_label">%s needs permissions to access your photos</string>
    <string name="photo_picker_soft_ask_allow">Allow</string>
    <string name="photo_picker_soft_ask_permissions_denied">%1$s was denied access to your photos. To fix this, edit your permissions and turn on %2$s.</string>

    <!-- E-mail verification reminder dialog -->
    <string name="toast_saving_post_as_draft">Saving post as draft</string>
    <string name="toast_verification_email_sent">Verification email sent, check your inbox</string>
    <string name="toast_verification_email_send_error">Error sending verification email. Are you already verified?</string>
    <string name="editor_confirm_email_prompt_title">Please confirm your email address</string>
    <string name="editor_confirm_email_prompt_message">We sent you an email when you first signed up. Please open the message and click the blue button to enable publishing.</string>
    <string name="editor_confirm_email_prompt_message_with_email">We sent an email to %s when you first signed up. Please open the message and click the blue button to enable publishing.</string>
    <string name="editor_confirm_email_prompt_negative">Resend Email</string>

    <!-- smart toasts -->
    <string name="smart_toast_photo_long_press">Tap and hold to select multiple photos</string>
    <string name="smart_toast_comments_long_press">Tap and hold to select multiple comments</string>

<<<<<<< HEAD
    <!-- Login -->
    <string name="log_in">Log In</string>
    <string name="create_wordpress_site">Create WordPress site</string>
    <string name="login_promo_text_onthego">Publish from the park. Blog from the bus. Comment from the café. WordPress goes where you go.</string>
    <string name="login_promo_text_realtime">Watch readers from around the world read and interact with your site - in realtime.</string>
    <string name="login_promo_text_anytime">Catch up with your favorite sites and join the conversation anywhere, any time.</string>
    <string name="login_promo_text_notifications">Your notifications travel with you - see comments and likes as they happen.</string>
    <string name="login_promo_text_jetpack">Manage your Jetpack-powered site on the go - you\'ve got WordPress in your pocket.</string>
    <string name="enter_email_wordpress_com">Log in to WordPress.com using an email address to manage all your WordPress sites</string>
    <string name="next">Next</string>
    <string name="open_mail">Open mail</string>
    <string name="enter_username_password_instead">Log in to your site by entering your site address instead.</string>
    <string name="enter_the_address_of_your_wordpress_site">Enter the address of your WordPress site</string>
    <string name="enter_verification_code">Almost there! Please enter the verification code from your Authenticator app.</string>
    <string name="login_text_otp">Text a code instead.</string>
    <string name="requesting_otp">Requesting a verification code via SMS.</string>
    <string name="email_not_registered_wpcom">This email is not registered on WordPress.com</string>
    <string name="password_incorrect">It looks like this password is incorrect. Please double check your information and try again.</string>
    <string name="login_error_while_checking_email">An error occurred while checking the email address!</string>
    <string name="login_magic_links_label">We\'ll email you a magic link that\'ll log you in instantly, no password needed. Hunt and peck no more!</string>
    <string name="login_magic_links_sent_label">Your magic link is on its way! Check your email on this device and tap the link in the email you received from WordPress.com.</string>
    <string name="login_magic_links_sent_description">Magic link sent illustration</string>
    <string name="login_magic_link_email_requesting">Requesting log-in email</string>
    <string name="enter_wpcom_password">Enter your WordPress.com password.</string>
    <string name="connect_more">Connect Another Site</string>
    <string name="login_continue">Continue</string>
    <string name="login_already_logged_in_wpcom">Already logged in to WordPress.com</string>
    <string name="login_username_at">\@%s</string>
    <string name="enter_site_address">Enter the address of your WordPress site you\'d like to connect.</string>
    <string name="login_site_address">Site address</string>
    <string name="login_site_address_help">Need help finding your site address?</string>
    <string name="login_site_address_help_title">What\'s my site address?</string>
    <string name="login_site_address_help_content">Your site address appears in the bar at the top of the screen when you visit your site in Chrome.</string>
    <string name="login_site_address_more_help">Need more help?</string>
    <string name="login_checking_site_address">Checking site address</string>
=======
    <!-- permissions -->
    <string name="button_edit_permissions">Edit permissions</string>
    <string name="permissions_denied_title">It looks like you turned off permissions required for this feature</string>
    <string name="permissions_denied_message">To change this, edit your permissions and make sure %s is enabled</string>
    <string name="permission_storage">Storage</string>
    <string name="permission_camera">Camera</string>
    <string name="permission_location">Location</string>

    <!-- Video Optimization -->
    <string name="video_optimization_in_progress">Optimizing your video&#8230;</string>
    <string name="video_optimization_generic_error_message">An error occurred while compressing your video. Using the original file.</string>
>>>>>>> 9280ab49
</resources><|MERGE_RESOLUTION|>--- conflicted
+++ resolved
@@ -1764,7 +1764,18 @@
     <string name="smart_toast_photo_long_press">Tap and hold to select multiple photos</string>
     <string name="smart_toast_comments_long_press">Tap and hold to select multiple comments</string>
 
-<<<<<<< HEAD
+    <!-- permissions -->
+    <string name="button_edit_permissions">Edit permissions</string>
+    <string name="permissions_denied_title">It looks like you turned off permissions required for this feature</string>
+    <string name="permissions_denied_message">To change this, edit your permissions and make sure %s is enabled</string>
+    <string name="permission_storage">Storage</string>
+    <string name="permission_camera">Camera</string>
+    <string name="permission_location">Location</string>
+
+    <!-- Video Optimization -->
+    <string name="video_optimization_in_progress">Optimizing your video&#8230;</string>
+    <string name="video_optimization_generic_error_message">An error occurred while compressing your video. Using the original file.</string>
+
     <!-- Login -->
     <string name="log_in">Log In</string>
     <string name="create_wordpress_site">Create WordPress site</string>
@@ -1800,17 +1811,4 @@
     <string name="login_site_address_help_content">Your site address appears in the bar at the top of the screen when you visit your site in Chrome.</string>
     <string name="login_site_address_more_help">Need more help?</string>
     <string name="login_checking_site_address">Checking site address</string>
-=======
-    <!-- permissions -->
-    <string name="button_edit_permissions">Edit permissions</string>
-    <string name="permissions_denied_title">It looks like you turned off permissions required for this feature</string>
-    <string name="permissions_denied_message">To change this, edit your permissions and make sure %s is enabled</string>
-    <string name="permission_storage">Storage</string>
-    <string name="permission_camera">Camera</string>
-    <string name="permission_location">Location</string>
-
-    <!-- Video Optimization -->
-    <string name="video_optimization_in_progress">Optimizing your video&#8230;</string>
-    <string name="video_optimization_generic_error_message">An error occurred while compressing your video. Using the original file.</string>
->>>>>>> 9280ab49
 </resources>