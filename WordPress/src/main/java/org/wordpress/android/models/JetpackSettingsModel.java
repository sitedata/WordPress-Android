package org.wordpress.android.models;

import java.util.ArrayList;
import java.util.HashSet;
import java.util.List;
import java.util.Set;

public class JetpackSettingsModel {
    public final ArrayList<String> jetpackProtectWhitelist = new ArrayList<>();

    public long localTableId;
    public boolean monitorActive;
    public boolean emailNotifications;
    public boolean wpNotifications;
    public boolean jetpackProtectEnabled;
    public boolean ssoActive;
    public boolean ssoMatchEmail;
    public boolean ssoRequireTwoFactor;
    //Modules
    public boolean serveImagesFromOurServers;
    public boolean lazyLoadImages;
<<<<<<< HEAD
    public boolean sharingEnabled = true;
=======
    public boolean commentLikes;
>>>>>>> 15191cff

    public JetpackSettingsModel() {
        super();
    }

    public JetpackSettingsModel(final JetpackSettingsModel other) {
        super();

        if (other == null) {
            return;
        }

        monitorActive = other.monitorActive;
        emailNotifications = other.emailNotifications;
        wpNotifications = other.wpNotifications;
        jetpackProtectEnabled = other.jetpackProtectEnabled;
        ssoActive = other.ssoActive;
        ssoMatchEmail = other.ssoMatchEmail;
        ssoRequireTwoFactor = other.ssoRequireTwoFactor;
        commentLikes = other.commentLikes;
        jetpackProtectWhitelist.addAll(other.jetpackProtectWhitelist);
        serveImagesFromOurServers = other.serveImagesFromOurServers;
        lazyLoadImages = other.lazyLoadImages;
        sharingEnabled = other.sharingEnabled;
    }

    @Override
    public boolean equals(Object other) {
        if (!(other instanceof JetpackSettingsModel)) return false;
        JetpackSettingsModel otherModel = (JetpackSettingsModel) other;
        return monitorActive == otherModel.monitorActive &&
                emailNotifications == otherModel.emailNotifications &&
                wpNotifications == otherModel.wpNotifications &&
                jetpackProtectEnabled == otherModel.jetpackProtectEnabled &&
                ssoActive == otherModel.ssoActive &&
                ssoMatchEmail == otherModel.ssoMatchEmail &&
                ssoRequireTwoFactor == otherModel.ssoRequireTwoFactor &&
                serveImagesFromOurServers == otherModel.serveImagesFromOurServers &&
                lazyLoadImages == otherModel.lazyLoadImages &&
<<<<<<< HEAD
                sharingEnabled == otherModel.sharingEnabled &&
=======
                commentLikes == otherModel.commentLikes &&
>>>>>>> 15191cff
                whitelistMatches(otherModel.jetpackProtectWhitelist);
    }

    public boolean whitelistMatches(List<String> otherWhitelist) {
        if (otherWhitelist == null) {
            return false;
        }

        Set<String> whitelistSet = new HashSet<>(jetpackProtectWhitelist);
        Set<String> otherSet = new HashSet<>(otherWhitelist);
        return whitelistSet.equals(otherSet);
    }
}<|MERGE_RESOLUTION|>--- conflicted
+++ resolved
@@ -19,11 +19,8 @@
     //Modules
     public boolean serveImagesFromOurServers;
     public boolean lazyLoadImages;
-<<<<<<< HEAD
+    public boolean commentLikes;
     public boolean sharingEnabled = true;
-=======
-    public boolean commentLikes;
->>>>>>> 15191cff
 
     public JetpackSettingsModel() {
         super();
@@ -63,11 +60,8 @@
                 ssoRequireTwoFactor == otherModel.ssoRequireTwoFactor &&
                 serveImagesFromOurServers == otherModel.serveImagesFromOurServers &&
                 lazyLoadImages == otherModel.lazyLoadImages &&
-<<<<<<< HEAD
+                commentLikes == otherModel.commentLikes &&
                 sharingEnabled == otherModel.sharingEnabled &&
-=======
-                commentLikes == otherModel.commentLikes &&
->>>>>>> 15191cff
                 whitelistMatches(otherModel.jetpackProtectWhitelist);
     }
 
