package org.wordpress.android.models;

import android.text.TextUtils;

import org.json.JSONObject;
import org.wordpress.android.util.JSONUtils;
import org.wordpress.android.util.StringUtils;

public class ReaderUser {
    public long userId;
    public long blogId;
    private String userName;
    private String displayName;
    private String url;
    private String profileUrl;
    private String avatarUrl;

    public static ReaderUser fromJson(JSONObject json) {
        ReaderUser user = new ReaderUser();
        if (json==null)
            return user;

        user.userId = json.optLong("ID");
        user.blogId = json.optLong("site_ID");

        user.userName = JSONUtils.getString(json, "username");
        user.url = JSONUtils.getString(json, "URL"); // <-- this isn't necessarily a wp blog
        user.profileUrl = JSONUtils.getString(json, "profile_URL");
        user.avatarUrl = JSONUtils.getString(json, "avatar_URL");

        // "me" api call (current user) has "display_name", others have "name"
        if (json.has("display_name")) {
            user.displayName = JSONUtils.getStringDecoded(json, "display_name");
        } else {
            user.displayName = JSONUtils.getStringDecoded(json, "name");
        }

        return user;
    }

    public String getUserName() {
        return StringUtils.notNullStr(userName);
    }
    public void setUserName(String userName) {
        this.userName = StringUtils.notNullStr(userName);
    }

    public String getDisplayName() {
        return StringUtils.notNullStr(displayName);
    }
    public void setDisplayName(String displayName) {
        this.displayName = StringUtils.notNullStr(displayName);
    }

    public String getUrl() {
        return StringUtils.notNullStr(url);
    }
    public void setUrl(String url) {
        this.url = StringUtils.notNullStr(url);
    }

    public String getProfileUrl() {
        return StringUtils.notNullStr(profileUrl);
    }
    public void setProfileUrl(String profileUrl) {
        this.profileUrl = StringUtils.notNullStr(profileUrl);
    }

    public String getAvatarUrl() {
        return StringUtils.notNullStr(avatarUrl);
    }
    public void setAvatarUrl(String avatarUrl) {
        this.avatarUrl = StringUtils.notNullStr(avatarUrl);
    }

    public boolean hasUrl() {
        return !TextUtils.isEmpty(url);
    }

    public boolean hasAvatarUrl() {
        return !TextUtils.isEmpty(avatarUrl);
    }

    public boolean hasBlogId() {
        return (blogId != 0);
    }
<<<<<<< HEAD
=======
    /*
     * not stored - used by ReaderUserAdapter for performance
     */
    private transient String urlDomain;
    public String getUrlDomain() {
        if (urlDomain == null) {
            if (hasUrl()) {
                urlDomain = UrlUtils.getHost(getUrl());
            } else {
                urlDomain = "";
            }
        }
        return urlDomain;
    }
>>>>>>> 7fe41f04

    public boolean isSameUser(ReaderUser user) {
        if (user == null)
            return false;
        if (this.userId != user.userId)
            return false;
        if (!this.getAvatarUrl().equals(user.getAvatarUrl()))
            return false;
        if (!this.getDisplayName().equals(user.getDisplayName()))
            return false;
        if (!this.getUserName().equals(user.getUserName()))
            return false;
        if (!this.getUrl().equals(user.getUrl()))
            return false;
        if (!this.getProfileUrl().equals(user.getProfileUrl()))
            return false;
        return true;
    }
}<|MERGE_RESOLUTION|>--- conflicted
+++ resolved
@@ -5,6 +5,7 @@
 import org.json.JSONObject;
 import org.wordpress.android.util.JSONUtils;
 import org.wordpress.android.util.StringUtils;
+import org.wordpress.android.util.UrlUtils;
 
 public class ReaderUser {
     public long userId;
@@ -84,8 +85,7 @@
     public boolean hasBlogId() {
         return (blogId != 0);
     }
-<<<<<<< HEAD
-=======
+
     /*
      * not stored - used by ReaderUserAdapter for performance
      */
@@ -100,7 +100,6 @@
         }
         return urlDomain;
     }
->>>>>>> 7fe41f04
 
     public boolean isSameUser(ReaderUser user) {
         if (user == null)
