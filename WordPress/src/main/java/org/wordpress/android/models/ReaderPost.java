--- conflicted
+++ resolved
@@ -130,18 +130,11 @@
         // a post's date is the liked date for liked posts, tagged date for tag streams, and
         // published date for all others
         if (json.has("date_liked")) {
-<<<<<<< HEAD
-            String likeDate = JSONUtils.getString(json, "date_liked");
-            post.sortIndex = DateTimeUtils.timestampFromIso8601(likeDate);
-        } else {
-            post.sortIndex = DateTimeUtils.timestampFromIso8601(post.published);
-=======
             post.date = JSONUtils.getString(json, "date_liked");
         } else if (json.has("tagged_on")) {
             post.date = JSONUtils.getString(json, "tagged_on");
         } else {
             post.date = post.pubDate;
->>>>>>> 320d9093
         }
 
         // sort index determines how posts are sorted, which is based on the date retrieved above
@@ -681,17 +674,10 @@
     /*
      * converts iso8601 pubDate to a java date for display - this is the date that appears on posts
      */
-<<<<<<< HEAD
-    private transient java.util.Date dtPublished;
-    public java.util.Date getDatePublished() {
-        if (dtPublished == null) {
-            dtPublished = DateTimeUtils.dateFromIso8601(published);
-=======
     private transient java.util.Date dtDisplay;
     public java.util.Date getDisplayDate() {
         if (dtDisplay == null) {
             dtDisplay = DateTimeUtils.dateFromIso8601(this.pubDate);
->>>>>>> 320d9093
         }
         return dtDisplay;
     }
