--- conflicted
+++ resolved
@@ -177,15 +177,7 @@
     public boolean allowLikeButton;
     public boolean allowCommentLikes;
     public String twitterUsername;
-<<<<<<< HEAD
-
-    // Jetpack
-    public boolean monitorActive;
-    public boolean emailNotifications;
-    public boolean wpNotifications;
     public boolean jetpackProtectEnabled;
-=======
->>>>>>> 53d6ce12
 
     @Override
     public boolean equals(Object other) {
