--- conflicted
+++ resolved
@@ -48,14 +48,11 @@
         if (isVideo) {
             return null;
         }
-<<<<<<< HEAD
+        if (!AppPrefs.isImageOptimize()) {
+            return null;
+        }
+        
         int resizeDimension = AppPrefs.getImageOptimizeMaxSize() > 1 ? AppPrefs.getImageOptimizeMaxSize() : Integer.MAX_VALUE;
-=======
-        if (!AppPrefs.isImageOptimize()) {
-            return null;
-        }
-        int resizeWidth = AppPrefs.getImageOptimizeWidth() > 1 ? AppPrefs.getImageOptimizeWidth() : Integer.MAX_VALUE;
->>>>>>> 30673e59
         int quality = AppPrefs.getImageOptimizeQuality();
         // do not optimize if original-size and 100% quality are set.
         if (resizeDimension == Integer.MAX_VALUE && quality == 100) {
