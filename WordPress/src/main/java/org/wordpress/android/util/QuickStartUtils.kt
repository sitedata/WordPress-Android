--- conflicted
+++ resolved
@@ -22,21 +22,12 @@
 import org.wordpress.android.fluxc.model.SiteModel
 import org.wordpress.android.fluxc.store.QuickStartStore
 import org.wordpress.android.fluxc.store.QuickStartStore.QuickStartTask
-import org.wordpress.android.fluxc.store.QuickStartStore.QuickStartTask.CHECK_STATS
 import org.wordpress.android.fluxc.store.QuickStartStore.QuickStartTask.CHOOSE_THEME
-import org.wordpress.android.fluxc.store.QuickStartStore.QuickStartTask.CREATE_NEW_PAGE
 import org.wordpress.android.fluxc.store.QuickStartStore.QuickStartTask.CREATE_SITE
 import org.wordpress.android.fluxc.store.QuickStartStore.QuickStartTask.CUSTOMIZE_SITE
 import org.wordpress.android.fluxc.store.QuickStartStore.QuickStartTask.ENABLE_POST_SHARING
-<<<<<<< HEAD
-import org.wordpress.android.fluxc.store.QuickStartStore.QuickStartTask.EXPLORE_PLANS
 import org.wordpress.android.fluxc.store.QuickStartStore.QuickStartTask.FOLLOW_SITE
 import org.wordpress.android.fluxc.store.QuickStartStore.QuickStartTask.PUBLISH_POST
-import org.wordpress.android.fluxc.store.QuickStartStore.QuickStartTask.UPLOAD_SITE_ICON
-=======
-import org.wordpress.android.fluxc.store.QuickStartStore.QuickStartTask.FOLLOW_SITE
-import org.wordpress.android.fluxc.store.QuickStartStore.QuickStartTask.PUBLISH_POST
->>>>>>> cae0c5c1
 import org.wordpress.android.fluxc.store.QuickStartStore.QuickStartTask.VIEW_SITE
 import org.wordpress.android.ui.prefs.AppPrefs
 import org.wordpress.android.ui.themes.ThemeBrowserActivity
@@ -218,17 +209,10 @@
                 ENABLE_POST_SHARING -> Stat.QUICK_START_LIST_ADD_SOCIAL_TAPPED
                 PUBLISH_POST -> Stat.QUICK_START_LIST_PUBLISH_POST_TAPPED
                 FOLLOW_SITE -> Stat.QUICK_START_LIST_FOLLOW_SITE_TAPPED
-<<<<<<< HEAD
-                UPLOAD_SITE_ICON -> Stat.QUICK_START_LIST_FOLLOW_SITE_TAPPED
-                CREATE_NEW_PAGE -> Stat.QUICK_START_LIST_FOLLOW_SITE_TAPPED
-                CHECK_STATS -> Stat.QUICK_START_LIST_FOLLOW_SITE_TAPPED
-                EXPLORE_PLANS -> Stat.QUICK_START_LIST_FOLLOW_SITE_TAPPED
-=======
                 else -> {
                     // TODO: Quick Start - Replace else with remaining tasks.
                     Stat.QUICK_START_LIST_BROWSE_THEMES_TAPPED
                 }
->>>>>>> cae0c5c1
             }
         }
 
@@ -241,17 +225,10 @@
                 ENABLE_POST_SHARING -> Stat.QUICK_START_SHARE_SITE_TASK_COMPLETED
                 PUBLISH_POST -> Stat.QUICK_START_PUBLISH_POST_TASK_COMPLETED
                 FOLLOW_SITE -> Stat.QUICK_START_FOLLOW_SITE_TASK_COMPLETED
-<<<<<<< HEAD
-                UPLOAD_SITE_ICON -> Stat.QUICK_START_FOLLOW_SITE_TASK_COMPLETED
-                CREATE_NEW_PAGE -> Stat.QUICK_START_FOLLOW_SITE_TASK_COMPLETED
-                CHECK_STATS -> Stat.QUICK_START_FOLLOW_SITE_TASK_COMPLETED
-                EXPLORE_PLANS -> Stat.QUICK_START_FOLLOW_SITE_TASK_COMPLETED
-=======
                 else -> {
                     // TODO: Quick Start - Replace else with remaining tasks.
                     Stat.QUICK_START_BROWSE_THEMES_TASK_COMPLETED
                 }
->>>>>>> cae0c5c1
             }
         }
     }
