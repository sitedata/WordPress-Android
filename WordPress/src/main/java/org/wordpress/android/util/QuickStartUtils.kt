--- conflicted
+++ resolved
@@ -33,14 +33,11 @@
 import org.wordpress.android.fluxc.store.QuickStartStore.QuickStartTask.FOLLOW_SITE
 import org.wordpress.android.fluxc.store.QuickStartStore.QuickStartTask.PUBLISH_POST
 import org.wordpress.android.fluxc.store.QuickStartStore.QuickStartTask.VIEW_SITE
-<<<<<<< HEAD
 import org.wordpress.android.fluxc.store.QuickStartStore.QuickStartTaskType
 import org.wordpress.android.fluxc.store.QuickStartStore.QuickStartTaskType.UNKNOWN
-import org.wordpress.android.ui.RequestCodes
-=======
 import org.wordpress.android.fluxc.store.SiteStore.CompleteQuickStartPayload
 import org.wordpress.android.fluxc.store.SiteStore.CompleteQuickStartVariant.NEXT_STEPS
->>>>>>> 8d96c683
+import org.wordpress.android.ui.RequestCodes
 import org.wordpress.android.ui.prefs.AppPrefs
 import org.wordpress.android.ui.quickstart.QuickStartReminderReceiver
 import org.wordpress.android.ui.quickstart.QuickStartTaskDetails
@@ -221,8 +218,8 @@
 
             if (isEveryQuickStartTaskDone(quickStartStore)) {
                 AnalyticsTracker.track(Stat.QUICK_START_ALL_TASKS_COMPLETED)
-<<<<<<< HEAD
-                dispatcher.dispatch(SiteActionBuilder.newCompleteQuickStartAction(site))
+                val payload = CompleteQuickStartPayload(site, NEXT_STEPS.toString())
+                dispatcher.dispatch(SiteActionBuilder.newCompleteQuickStartAction(payload))
             } else {
                 if (context != null && quickStartStore.hasDoneTask(siteId, CREATE_SITE)) {
                     val nextTask = getNextUncompletedQuickStartTask(quickStartStore, siteId, task.taskType)
@@ -230,10 +227,6 @@
                         startQuickStartReminderTimer(context, nextTask)
                     }
                 }
-=======
-                val payload = CompleteQuickStartPayload(site, NEXT_STEPS.toString())
-                dispatcher.dispatch(SiteActionBuilder.newCompleteQuickStartAction(payload))
->>>>>>> 8d96c683
             }
         }
 
