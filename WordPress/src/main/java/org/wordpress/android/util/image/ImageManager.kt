--- conflicted
+++ resolved
@@ -77,8 +77,8 @@
     fun load(viewTarget: ViewTarget<TextView, Drawable>, imageType: ImageType, imgUrl: String) {
         GlideApp.with(WordPress.getContext())
                 .load(imgUrl)
-                .addFallback(imageType)
-                .addPlaceholder(imageType)
+                .addFallback(WordPress.getContext(), imageType)
+                .addPlaceholder(WordPress.getContext(), imageType)
                 .into(viewTarget)
                 .clearOnDetach()
     }
@@ -133,7 +133,12 @@
         }
     }
 
-<<<<<<< HEAD
+    /**
+     * Load drawable using AppCompatResource to prevent the app from crashing when loading vector drawables on api < 21.
+     * May be removed when https://github.com/bumptech/glide/issues/3086 is fixed.
+     */
+    fun loadDrawable(context: Context, errorImageRes: Int) = AppCompatResources.getDrawable(context, errorImageRes)
+
     private fun GlideRequest<Drawable>.attachRequestListener(
         requestListener: RequestListener?
     ): GlideRequest<Drawable> {
@@ -150,46 +155,6 @@
                     requestListener.onLoadFailed(e)
                     return false
                 }
-=======
-    /**
-     * Load drawable using AppCompatResource to prevent the app from crashing when loading vector drawables on api < 21.
-     * May be removed when https://github.com/bumptech/glide/issues/3086 is fixed.
-     */
-    fun loadDrawable(context: Context, errorImageRes: Int) = AppCompatResources.getDrawable(context, errorImageRes)
-
-    @Deprecated("Object for backward compatibility with code which doesn't support DI")
-    companion object {
-        @JvmStatic
-        @Deprecated("Use injected ImageManager",
-                ReplaceWith("imageManager.load(imageView, imgUrl, placeholder, scaleType)",
-                        "org.wordpress.android.util.image.ImageManager"))
-        fun loadImage(
-            imageView: ImageView,
-            imageType: ImageType,
-            imgUrl: String,
-            scaleType: ImageView.ScaleType
-        ) {
-            ImageManager(ImagePlaceholderManager()).load(imageView, imageType, imgUrl, scaleType)
-        }
-
-        @JvmStatic
-        @Deprecated("Use injected ImageManager",
-                ReplaceWith("imageManager.load(imageView, bitmap, scaleType)",
-                        "org.wordpress.android.util.image.ImageManager"))
-        @JvmOverloads
-        fun loadImage(imageView: ImageView, bitmap: Bitmap, scaleType: ImageView.ScaleType = CENTER) {
-            ImageManager(ImagePlaceholderManager()).load(imageView, bitmap, scaleType)
-        }
-
-        @JvmStatic
-        @Deprecated("Use injected ImageManager",
-                ReplaceWith("imageManager.load(imageView, drawable, scaleType)",
-                        "org.wordpress.android.util.image.ImageManager"))
-        @JvmOverloads
-        fun loadImage(imageView: ImageView, drawable: Drawable, scaleType: ImageView.ScaleType = CENTER) {
-            ImageManager(ImagePlaceholderManager()).load(imageView, drawable, scaleType)
-        }
->>>>>>> 2c8cac86
 
                 override fun onResourceReady(
                     resource: Drawable?,
