package org.wordpress.android.util.image

import android.app.Activity
import android.app.Application
import android.content.Context
import android.graphics.Bitmap
import android.graphics.drawable.Drawable
import android.net.Uri
import android.text.TextUtils
import android.util.Base64
import android.widget.ImageView
import android.widget.ImageView.ScaleType
import android.widget.ImageView.ScaleType.CENTER
import android.widget.ImageView.ScaleType.FIT_CENTER
import android.widget.ImageView.ScaleType.FIT_END
import android.widget.ImageView.ScaleType.FIT_START
import android.widget.ImageView.ScaleType.FIT_XY
import android.widget.ImageView.ScaleType.MATRIX
import android.widget.TextView
import androidx.annotation.DrawableRes
import androidx.core.content.ContextCompat
import androidx.fragment.app.FragmentActivity
import com.bumptech.glide.load.DataSource
import com.bumptech.glide.load.engine.GlideException
<<<<<<< HEAD
=======
import com.bumptech.glide.load.resource.bitmap.CenterCrop
import com.bumptech.glide.load.resource.bitmap.DownsampleStrategy
>>>>>>> ac191dcd
import com.bumptech.glide.load.resource.bitmap.RoundedCorners
import com.bumptech.glide.request.target.AppWidgetTarget
import com.bumptech.glide.request.target.BaseTarget
import com.bumptech.glide.request.target.CustomTarget
import com.bumptech.glide.request.target.Target
import com.bumptech.glide.request.target.ViewTarget
import com.bumptech.glide.request.transition.Transition
import com.bumptech.glide.signature.ObjectKey
import org.wordpress.android.WordPress
import org.wordpress.android.modules.GlideApp
import org.wordpress.android.modules.GlideRequest
import org.wordpress.android.util.AppLog
import org.wordpress.android.util.DisplayUtils
import java.io.File
import javax.inject.Inject
import javax.inject.Singleton

/**
 * Singleton for asynchronous image fetching/loading with support for placeholders, transformations and more.
 */

@Singleton
class ImageManager @Inject constructor(private val placeholderManager: ImagePlaceholderManager) {
    interface RequestListener<T> {
        /**
         * Called when an exception occurs during a load
         *
         * @param e The maybe {@code null} exception containing information about why the request failed.
         * @param model The model we were trying to load when the exception occurred.
         */
        fun onLoadFailed(e: Exception?, model: Any?)
        /**
         * Called when a load completes successfully
         *
         * @param resource The resource that was loaded for the target.
         * @param model The specific model that was used to load the image.
         */
        fun onResourceReady(resource: T, model: Any?)
    }

    /**
     * Return true if this [Context] is available.
     * Availability is defined as the following:
     * + [Context] is not null
     * + [Context] is not destroyed (tested with [FragmentActivity.isDestroyed] or [Activity.isDestroyed])
     */
    private fun Context?.isAvailable(): Boolean {
        if (this == null) {
            return false
        } else if (this !is Application) {
            if (this is FragmentActivity) {
                return !this.isDestroyed
            } else if (this is Activity) {
                return !this.isDestroyed
            }
        }
        return true
    }

    /**
     * Loads an image from the "imgUrl" into the ImageView. Adds a placeholder and an error placeholder depending
     * on the ImageType.
     *
     * If no URL is provided, it only loads the placeholder
     */
    @JvmOverloads
    fun load(imageView: ImageView, imageType: ImageType, imgUrl: String = "", scaleType: ScaleType = CENTER) {
        val context = imageView.context
        if (!context.isAvailable()) return
        GlideApp.with(context)
                .load(imgUrl)
                .addFallback(imageType)
                .addPlaceholder(imageType)
                .applyScaleType(scaleType)
                .into(imageView)
                .clearOnDetach()
    }

    /**
     * Loads an image from the "imgUrl" into the AppWidgetTarget. Adds a placeholder and an error placeholder depending
     * on the ImageType.
     *
     * If no URL is provided, it only loads the placeholder
     */
    @JvmOverloads
    fun load(
        awt: AppWidgetTarget,
        context: Context,
        imageType: ImageType,
        imgUrl: String = "",
        scaleType: ScaleType = CENTER,
        width: Int? = null,
        height: Int? = null
    ) {
        if (!context.isAvailable()) return
        GlideApp.with(context)
                .asBitmap()
                .load(imgUrl)
                .addFallback(imageType)
                .addPlaceholder(imageType)
                .applyScaleType(scaleType)
                .applySize(width, height)
                .into(awt)
    }

    /**
     * Loads an image from the "imgUrl" into the ImageView and applies circle transformation. Adds placeholder and
     * error placeholder depending on the ImageType.
     */
    @JvmOverloads
    fun loadIntoCircle(
        imageView: ImageView,
        imageType: ImageType,
        imgUrl: String,
        requestListener: RequestListener<Drawable>? = null,
        version: Int? = null
    ) {
        val context = imageView.context
        if (!context.isAvailable()) return
        GlideApp.with(context)
                .load(imgUrl)
                .addFallback(imageType)
                .addPlaceholder(imageType)
                .circleCrop()
                .attachRequestListener(requestListener)
                .addSignature(version)
                .into(imageView)
                .clearOnDetach()
    }

    /**
<<<<<<< HEAD
     * Loads an image from the "imgUrl" into the ImageView and applies a rounded corner transformation. Adds placeholder
     * and error placeholder depending on the ImageType.
     *
     * If no URL is provided, it only loads the placeholder
     */
    @JvmOverloads
    fun loadWithRoundedCorners(
        imageView: ImageView,
        imageType: ImageType,
        imgUrl: String = "",
        cornerRadius: Int = 4,
        scaleType: ScaleType = CENTER
    ) {
        val context = imageView.context
        if (!context.isAvailable()) return
        GlideApp.with(context)
                .load(imgUrl)
                .addFallback(imageType)
                .addPlaceholder(imageType)
                .applyScaleType(scaleType)
                .transform(RoundedCorners(DisplayUtils.dpToPx(context, cornerRadius)))
=======
     * Loads a base64 string without prefix (data:image/png;base64,) into the ImageView and applies circle
     * transformation. Adds placeholder and error placeholder depending on the ImageType.
     */
    @JvmOverloads
    fun loadBase64IntoCircle(
        imageView: ImageView,
        imageType: ImageType,
        base64ImageData: String,
        requestListener: RequestListener<Drawable>? = null,
        version: Int? = null
    ) {
        val context = imageView.context
        if (!context.isAvailable()) return

        val imageData: ByteArray
        try {
            imageData = Base64.decode(base64ImageData, Base64.DEFAULT)
        } catch (ex: IllegalArgumentException) {
            AppLog.e(AppLog.T.UTILS, String.format("Cant parse base64 image data:" + ex.message))
            return
        }

        GlideApp.with(context)
                .load(imageData)
                .addFallback(imageType)
                .addPlaceholder(imageType)
                .circleCrop()
                .attachRequestListener(requestListener)
                .addSignature(version)
                .into(imageView)
                .clearOnDetach()
    }

    /**
     * Loads an image from the "imgUrl" into the ImageView with a corner radius. Adds placeholder and
     * error placeholder depending on the ImageType.
     */
    @JvmOverloads
    fun loadImageWithCorners(
        imageView: ImageView,
        imageType: ImageType,
        imgUrl: String,
        cornerRadius: Int,
        requestListener: RequestListener<Drawable>? = null
    ) {
        val context = imageView.context
        if (!context.isAvailable()) return

        GlideApp.with(context)
                .load(imgUrl)
                .transform(CenterCrop(), RoundedCorners(cornerRadius))
                .addFallback(imageType)
                .addPlaceholder(imageType)
                .attachRequestListener(requestListener)
>>>>>>> ac191dcd
                .into(imageView)
                .clearOnDetach()
    }

    /**
     * Loads an image from the "imgUrl" into the ImageView. Adds a placeholder and an error placeholder depending
     * on the ImageType. Attaches the ResultListener so the client can manually show/hide progress and error
     * views or add a PhotoViewAttacher(adds support for pinch-to-zoom gesture). Optionally adds
     * thumbnailUrl - mostly used for loading low resolution images.
     *
     * Unless you necessarily need to react on the request result, preferred way is to use one of the load(...) methods.
     */
    fun loadWithResultListener(
        imageView: ImageView,
        imageType: ImageType,
        imgUrl: String,
        scaleType: ScaleType = CENTER,
        thumbnailUrl: String? = null,
        requestListener: RequestListener<Drawable>
    ) {
        val context = imageView.context
        if (!context.isAvailable()) return
        GlideApp.with(context)
                .load(Uri.parse(imgUrl))
                .addFallback(imageType)
                .addPlaceholder(imageType)
                .addThumbnail(context, thumbnailUrl, requestListener)
                .applyScaleType(scaleType)
                .attachRequestListener(requestListener)
                .into(imageView)
                .clearOnDetach()
    }

    /**
     * Loads an image from the "imgUri" into the ImageView. Doing this allows content and remote URIs to interchangeable.
     * Adds a placeholder and an error placeholder depending
     * on the ImageType. Attaches the ResultListener so the client can manually show/hide progress and error
     * views or add a PhotoViewAttacher(adds support for pinch-to-zoom gesture). Optionally adds
     * thumbnailUrl - mostly used for loading low resolution images.
     *
     * Unless you necessarily need to react on the request result, preferred way is to use one of the load(...) methods.
     */
    fun loadWithResultListener(
        imageView: ImageView,
        imageType: ImageType,
        imgUri: Uri,
        scaleType: ScaleType = CENTER,
        thumbnailUrl: String? = null,
        requestListener: RequestListener<Drawable>
    ) {
        val context = imageView.context
        if (!context.isAvailable()) return
        GlideApp.with(context)
                .load(imgUri)
                .addFallback(imageType)
                .addPlaceholder(imageType)
                .addThumbnail(context, thumbnailUrl, requestListener)
                .applyScaleType(scaleType)
                .attachRequestListener(requestListener)
                .into(imageView)
                .clearOnDetach()
    }

    /**
     * Loads a File either using a file path obtained from the media store (for local images),
     * or using Glide's disk cache (for remote images). Using Uri allows content and remote URIs to be interchangeable.
     *
     * We can use asFile() asynchronously on the ui thread or synchronously on a background thread.
     * This function uses the asynchronous api which takes a Target argument to invoke asFile().
     */
    fun loadIntoFileWithResultListener(
        imgUri: Uri,
        requestListener: RequestListener<File>
    ) {
        val context = WordPress.getContext()
        if (!context.isAvailable()) return
        GlideApp.with(context)
                .asFile()
                .load(imgUri)
                .attachRequestListener(requestListener)
                .into(
                        // Used just to invoke asFile() and ignored thereafter.
                        object : CustomTarget<File>() {
                            override fun onLoadCleared(placeholder: Drawable?) {}
                            override fun onResourceReady(resource: File, transition: Transition<in File>?) {}
                        }
                )
    }

    /**
     * Loads the Bitmap into the ImageView.
     */
    @JvmOverloads
    fun load(imageView: ImageView, bitmap: Bitmap, scaleType: ScaleType = CENTER) {
        val context = imageView.context
        if (!context.isAvailable()) return
        GlideApp.with(context)
                .load(bitmap)
                .applyScaleType(scaleType)
                .into(imageView)
                .clearOnDetach()
    }

    /**
     * Loads the Drawable into the ImageView.
     */
    @JvmOverloads
    fun load(imageView: ImageView, drawable: Drawable, scaleType: ScaleType = CENTER) {
        val context = imageView.context
        if (!context.isAvailable()) return
        GlideApp.with(context)
                .load(drawable)
                .applyScaleType(scaleType)
                .into(imageView)
                .clearOnDetach()
    }

    /**
     * Loads the DrawableResource into the ImageView.
     */
    @JvmOverloads
    fun load(imageView: ImageView, @DrawableRes resourceId: Int, scaleType: ScaleType = CENTER) {
        val context = imageView.context
        if (!context.isAvailable()) return
        GlideApp.with(context)
                .load(ContextCompat.getDrawable(context, resourceId))
                .applyScaleType(scaleType)
                .into(imageView)
                .clearOnDetach()
    }

    /**
     * Loads an image from the "imgUrl" into the ViewTarget. Adds a placeholder and an error placeholder depending
     * on the ImageType.
     *
     * Use this method with caution and only when you necessarily need it(in other words, don't use it
     * when you need to load an image into an ImageView).
     */
    fun loadIntoCustomTarget(viewTarget: ViewTarget<TextView, Drawable>, imageType: ImageType, imgUrl: String) {
        val context = WordPress.getContext()
        if (!context.isAvailable()) return
        GlideApp.with(context)
                .load(imgUrl)
                .addFallback(imageType)
                .addPlaceholder(imageType)
                .into(viewTarget)
                .clearOnDetach()
    }

    /**
     * Loads an image from the "imgUrl" into the ViewTarget.
     *
     * Use this method with caution and only when you necessarily need it(in other words, don't use it
     * when you need to load an image into an ImageView).
     */
    fun loadAsBitmapIntoCustomTarget(
        context: Context,
        target: BaseTarget<Bitmap>,
        imgUrl: String,
        scaleType: ScaleType = CENTER
    ) {
        if (!context.isAvailable()) return
        GlideApp.with(context)
                .asBitmap()
                .load(imgUrl)
                .applyScaleType(scaleType)
                .into(target)
    }

    /**
     * Cancel any pending requests and free any resources that may have been
     * loaded for the view.
     */
    fun cancelRequestAndClearImageView(imageView: ImageView) {
        GlideApp.with(imageView.context).clear(imageView)
    }

    /**
     * Cancel any pending requests and free any resources that may have been
     * loaded for the view.
     */
    fun <T : Any> cancelRequest(context: Context, target: BaseTarget<T>?) {
        GlideApp.with(context).clear(target)
    }

    private fun <T : Any> GlideRequest<T>.applyScaleType(
        scaleType: ScaleType
    ): GlideRequest<T> {
        return when (scaleType) {
            ScaleType.CENTER_CROP -> this.centerCrop()
            ScaleType.CENTER_INSIDE -> this.centerInside()
            FIT_CENTER -> this.fitCenter()
            CENTER -> this
            FIT_END,
            FIT_START,
            FIT_XY,
            MATRIX -> {
                AppLog.e(AppLog.T.UTILS, String.format("ScaleType %s is not supported.", scaleType.toString()))
                this
            }
        }
    }

    private fun <T : Any> GlideRequest<T>.applySize(width: Int?, height: Int?): GlideRequest<T> {
        return if (width != null && height != null) {
            this.override(width, height)
        } else {
            this
        }
    }

    private fun <T : Any> GlideRequest<T>.addPlaceholder(imageType: ImageType): GlideRequest<T> {
        val placeholderImageRes = placeholderManager.getPlaceholderResource(imageType)
        return if (placeholderImageRes == null) {
            this
        } else {
            this.placeholder(placeholderImageRes)
        }
    }

    private fun <T : Any> GlideRequest<T>.addFallback(imageType: ImageType): GlideRequest<T> {
        val errorImageRes = placeholderManager.getErrorResource(imageType)
        return if (errorImageRes == null) {
            this
        } else {
            this.error(errorImageRes)
        }
    }

    /**
     * Changing the signature invalidates cache.
     */
    private fun <T : Any> GlideRequest<T>.addSignature(signature: Int?): GlideRequest<T> {
        return if (signature == null) {
            this
        } else {
            this.signature(ObjectKey(signature))
        }
    }

    private fun GlideRequest<Drawable>.addThumbnail(
        context: Context,
        thumbnailUrl: String?,
        listener: RequestListener<Drawable>
    ): GlideRequest<Drawable> {
        return if (TextUtils.isEmpty(thumbnailUrl)) {
            this
        } else {
            val thumbnailRequest = GlideApp
                    .with(context)
                    .load(thumbnailUrl)
                    .downsample(DownsampleStrategy.AT_MOST)
                    .attachRequestListener(listener)
            return this.thumbnail(thumbnailRequest)
        }
    }

    private fun <T : Any> GlideRequest<T>.attachRequestListener(
        requestListener: RequestListener<T>?
    ): GlideRequest<T> {
        return if (requestListener == null) {
            this
        } else {
            this.listener(object : com.bumptech.glide.request.RequestListener<T> {
                override fun onLoadFailed(
                    e: GlideException?,
                    model: Any?,
                    target: Target<T>?,
                    isFirstResource: Boolean
                ): Boolean {
                    requestListener.onLoadFailed(e, model)
                    return false
                }

                override fun onResourceReady(
                    resource: T?,
                    model: Any?,
                    target: Target<T>?,
                    dataSource: DataSource?,
                    isFirstResource: Boolean
                ): Boolean {
                    if (resource != null) {
                        requestListener.onResourceReady(resource, model)
                    } else {
                        // according to the Glide's JavaDoc, this shouldn't happen
                        AppLog.e(AppLog.T.UTILS, "Resource in ImageManager.onResourceReady is null.")
                        requestListener.onLoadFailed(null, model)
                    }
                    return false
                }
            })
        }
    }

    @Deprecated("Object for backward compatibility with code which doesn't support DI")
    companion object {
        @JvmStatic
        @Deprecated("Use injected ImageManager")
        val instance: ImageManager by lazy { ImageManager(ImagePlaceholderManager()) }
    }
}<|MERGE_RESOLUTION|>--- conflicted
+++ resolved
@@ -22,11 +22,8 @@
 import androidx.fragment.app.FragmentActivity
 import com.bumptech.glide.load.DataSource
 import com.bumptech.glide.load.engine.GlideException
-<<<<<<< HEAD
-=======
 import com.bumptech.glide.load.resource.bitmap.CenterCrop
 import com.bumptech.glide.load.resource.bitmap.DownsampleStrategy
->>>>>>> ac191dcd
 import com.bumptech.glide.load.resource.bitmap.RoundedCorners
 import com.bumptech.glide.request.target.AppWidgetTarget
 import com.bumptech.glide.request.target.BaseTarget
@@ -39,7 +36,6 @@
 import org.wordpress.android.modules.GlideApp
 import org.wordpress.android.modules.GlideRequest
 import org.wordpress.android.util.AppLog
-import org.wordpress.android.util.DisplayUtils
 import java.io.File
 import javax.inject.Inject
 import javax.inject.Singleton
@@ -158,29 +154,6 @@
     }
 
     /**
-<<<<<<< HEAD
-     * Loads an image from the "imgUrl" into the ImageView and applies a rounded corner transformation. Adds placeholder
-     * and error placeholder depending on the ImageType.
-     *
-     * If no URL is provided, it only loads the placeholder
-     */
-    @JvmOverloads
-    fun loadWithRoundedCorners(
-        imageView: ImageView,
-        imageType: ImageType,
-        imgUrl: String = "",
-        cornerRadius: Int = 4,
-        scaleType: ScaleType = CENTER
-    ) {
-        val context = imageView.context
-        if (!context.isAvailable()) return
-        GlideApp.with(context)
-                .load(imgUrl)
-                .addFallback(imageType)
-                .addPlaceholder(imageType)
-                .applyScaleType(scaleType)
-                .transform(RoundedCorners(DisplayUtils.dpToPx(context, cornerRadius)))
-=======
      * Loads a base64 string without prefix (data:image/png;base64,) into the ImageView and applies circle
      * transformation. Adds placeholder and error placeholder depending on the ImageType.
      */
@@ -235,7 +208,6 @@
                 .addFallback(imageType)
                 .addPlaceholder(imageType)
                 .attachRequestListener(requestListener)
->>>>>>> ac191dcd
                 .into(imageView)
                 .clearOnDetach()
     }
