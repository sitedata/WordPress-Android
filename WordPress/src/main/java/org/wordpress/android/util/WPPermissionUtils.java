package org.wordpress.android.util;

import android.app.Activity;
import android.content.Context;
import android.content.DialogInterface;
import android.content.Intent;
import android.content.pm.PackageManager;
import android.net.Uri;
import android.provider.Settings;
import android.support.annotation.NonNull;
import android.support.v4.app.ActivityCompat;
import android.support.v4.content.ContextCompat;
import android.support.v7.app.AlertDialog;
import android.text.Html;
import android.view.ContextThemeWrapper;

import org.wordpress.android.R;
import org.wordpress.android.analytics.AnalyticsTracker;
import org.wordpress.android.ui.prefs.AppPrefs;

import java.util.HashMap;
import java.util.Map;

public class WPPermissionUtils {
    // permission request codes - note these are reported to analytics so they shouldn't be changed
    public static final int SHARE_MEDIA_PERMISSION_REQUEST_CODE = 10;
    public static final int MEDIA_BROWSER_PERMISSION_REQUEST_CODE = 20;
    public static final int MEDIA_PREVIEW_PERMISSION_REQUEST_CODE = 30;
    public static final int PHOTO_PICKER_STORAGE_PERMISSION_REQUEST_CODE = 40;
    public static final int PHOTO_PICKER_CAMERA_PERMISSION_REQUEST_CODE = 41;
    public static final int EDITOR_LOCATION_PERMISSION_REQUEST_CODE = 50;
    public static final int EDITOR_MEDIA_PERMISSION_REQUEST_CODE = 60;
    public static final int EDITOR_DRAG_DROP_PERMISSION_REQUEST_CODE = 70;

    /**
     * called by the onRequestPermissionsResult() of various activities and fragments - tracks
     * the permission results, remembers that the permissions have been asked for, and optionally
     * shows a dialog enabling the user to edit permissions if any are always denied
     *
     * @param activity host activity
     * @param requestCode request code passed to ContextCompat.checkSelfPermission
     * @param permissions list of permissions
     * @param grantResults list of results for above permissions
     * @param checkForAlwaysDenied show dialog if any permissions always denied
     * @return true if all permissions granted
     */
    public static boolean setPermissionListAsked(@NonNull Activity activity,
                                                 int requestCode,
                                                 @NonNull String[] permissions,
                                                 @NonNull int[] grantResults,
                                                 boolean checkForAlwaysDenied) {
        for (int i = 0; i < permissions.length; i++) {
            AppPrefs.PrefKey key = getPermissionAskedKey(permissions[i]);
            if (key != null) {
                boolean isFirstTime = !AppPrefs.keyExists(key);
                trackPermissionResult(requestCode, permissions[i], grantResults[i], isFirstTime);
                AppPrefs.setBoolean(key, true);
            }
        }

        boolean allGranted = true;
        for (int i = 0; i < grantResults.length; i++) {
            if (grantResults[i] == PackageManager.PERMISSION_DENIED) {
                allGranted = false;
                if (checkForAlwaysDenied
                    && !ActivityCompat.shouldShowRequestPermissionRationale(activity, permissions[i])) {
                    showPermissionAlwaysDeniedDialog(activity, permissions[i]);
                    break;
                }
            }
        }

        return allGranted;
    }

    /*
     * returns true if we know the app has asked for the passed permission
     */
    private static boolean isPermissionAsked(@NonNull Context context, @NonNull String permission) {
        AppPrefs.PrefKey key = getPermissionAskedKey(permission);
        if (key == null) {
            return false;
        }

        // if the key exists, we've already stored whether this permission has been asked for
        if (AppPrefs.keyExists(key)) {
            return AppPrefs.getBoolean(key, false);
        }

        // otherwise, check whether permission has already been granted - if so we know it has been asked
        if (ContextCompat.checkSelfPermission(context, permission) == PackageManager.PERMISSION_GRANTED) {
            AppPrefs.setBoolean(key, true);
            return true;
        }

        return false;
    }

    /*
     * returns true if the passed permission has been denied AND the user checked "never show again"
     * in the native permission dialog
     */
    public static boolean isPermissionAlwaysDenied(@NonNull Activity activity, @NonNull String permission) {
        // shouldShowRequestPermissionRationale returns false if the permission has been permanently
        // denied, but it also returns false if the app has never requested that permission - so we
        // check it only if we know we've asked for this permission
        if (isPermissionAsked(activity, permission)
            && ContextCompat.checkSelfPermission(activity, permission) == PackageManager.PERMISSION_DENIED) {
            boolean shouldShow = ActivityCompat.shouldShowRequestPermissionRationale(activity, permission);
            return !shouldShow;
        }

        return false;
    }

    private static void trackPermissionResult(int requestCode,
                                              @NonNull String permission,
                                              int result,
                                              boolean isFirstTime) {
        Map<String, String> props = new HashMap<>();
        props.put("permission", permission);
        props.put("request_code", Integer.toString(requestCode));
        props.put("is_first_time", Boolean.toString(isFirstTime));

        if (result == PackageManager.PERMISSION_GRANTED) {
            AnalyticsTracker.track(AnalyticsTracker.Stat.APP_PERMISSION_GRANTED, props);
        } else if (result == PackageManager.PERMISSION_DENIED) {
            AnalyticsTracker.track(AnalyticsTracker.Stat.APP_PERMISSION_DENIED, props);
        }
    }

    /*
     * key in shared preferences which stores a boolean telling whether the app has already
     * asked for the passed permission
     */
    private static AppPrefs.PrefKey getPermissionAskedKey(@NonNull String permission) {
        switch (permission) {
            case android.Manifest.permission.WRITE_EXTERNAL_STORAGE:
                return AppPrefs.UndeletablePrefKey.ASKED_PERMISSION_STORAGE_WRITE;
            case android.Manifest.permission.READ_EXTERNAL_STORAGE:
                return AppPrefs.UndeletablePrefKey.ASKED_PERMISSION_STORAGE_READ;
            case android.Manifest.permission.CAMERA:
                return AppPrefs.UndeletablePrefKey.ASKED_PERMISSION_CAMERA;
            case android.Manifest.permission.ACCESS_COARSE_LOCATION:
                return AppPrefs.UndeletablePrefKey.ASKED_PERMISSION_LOCATION_COURSE;
            case android.Manifest.permission.ACCESS_FINE_LOCATION:
                return AppPrefs.UndeletablePrefKey.ASKED_PERMISSION_LOCATION_FINE;
            default:
                AppLog.w(AppLog.T.UTILS, "No key for requested permission");
                return null;
        }
    }

    /*
     * returns the name to display for a permission, ex: "permission.WRITE_EXTERNAL_STORAGE" > "Storage"
     */
    public static String getPermissionName(@NonNull Context context, @NonNull String permission) {
        switch (permission) {
            case android.Manifest.permission.WRITE_EXTERNAL_STORAGE:
            case android.Manifest.permission.READ_EXTERNAL_STORAGE:
                return context.getString(R.string.permission_storage);
            case android.Manifest.permission.CAMERA:
                return context.getString(R.string.permission_camera);
            case android.Manifest.permission.ACCESS_COARSE_LOCATION:
            case android.Manifest.permission.ACCESS_FINE_LOCATION:
                return context.getString(R.string.permission_location);
            default:
                AppLog.w(AppLog.T.UTILS, "No name for requested permission");
                return context.getString(R.string.unknown);
        }
    }

    /*
     * called when the app detects that the user has permanently denied a permission, shows a dialog
     * alerting them to this fact and enabling them to visit the app settings to edit permissions
     */
    private static void showPermissionAlwaysDeniedDialog(@NonNull final Activity activity,
                                                         @NonNull String permission) {
        String message = String.format(activity.getString(R.string.permissions_denied_message),
                getPermissionName(activity, permission));

<<<<<<< HEAD
        AlertDialog.Builder builder = new AlertDialog.Builder(new ContextThemeWrapper(activity, R.style.Calypso_Dialog))
=======
        AlertDialog.Builder builder = new AlertDialog.Builder(activity)
                .setTitle(activity.getString(R.string.permissions_denied_title))
>>>>>>> 6c05d568
                .setMessage(Html.fromHtml(message))
                .setPositiveButton(R.string.button_edit_permissions, new DialogInterface.OnClickListener() {
                    @Override
                    public void onClick(DialogInterface dialog, int which) {
                        showAppSettings(activity);
                    }
                })
                .setNegativeButton(R.string.button_not_now, null);
        builder.show();
    }

    /*
     * open the device's settings page for this app so the user can edit permissions
     */
    public static void showAppSettings(@NonNull Context context) {
        Intent intent = new Intent();
        intent.setAction(Settings.ACTION_APPLICATION_DETAILS_SETTINGS);
        Uri uri = Uri.fromParts("package", context.getPackageName(), null);
        intent.setData(uri);
        intent.setFlags(Intent.FLAG_ACTIVITY_NEW_TASK);
        context.startActivity(intent);
    }
}<|MERGE_RESOLUTION|>--- conflicted
+++ resolved
@@ -179,12 +179,8 @@
         String message = String.format(activity.getString(R.string.permissions_denied_message),
                 getPermissionName(activity, permission));
 
-<<<<<<< HEAD
         AlertDialog.Builder builder = new AlertDialog.Builder(new ContextThemeWrapper(activity, R.style.Calypso_Dialog))
-=======
-        AlertDialog.Builder builder = new AlertDialog.Builder(activity)
                 .setTitle(activity.getString(R.string.permissions_denied_title))
->>>>>>> 6c05d568
                 .setMessage(Html.fromHtml(message))
                 .setPositiveButton(R.string.button_edit_permissions, new DialogInterface.OnClickListener() {
                     @Override
