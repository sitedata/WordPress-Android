--- conflicted
+++ resolved
@@ -25,16 +25,10 @@
     public static void refreshMetadata(String username, String email) {
         SharedPreferences preferences = PreferenceManager.getDefaultSharedPreferences(WordPress.getContext());
         int sessionCount = preferences.getInt(AnalyticsTrackerMixpanel.SESSION_COUNT, 0);
-<<<<<<< HEAD
         boolean isUserConnected = AccountHelper.isSignedIn();
+        boolean isWordPressComUser = AccountHelper.getDefaultAccount().isWordPressComUser();
         boolean isJetpackUser = AccountHelper.isJetPackUser();
         int numBlogs = WordPress.wpDB.getVisibleBlogs().size();
-=======
-        boolean isUserConnected = WordPress.isSignedIn(WordPress.getContext());
-        boolean isWordPressComUser = WordPress.hasDotComToken(WordPress.getContext());
-        boolean isJetpackUser = WordPress.wpDB.hasAnyJetpackBlogs();
-        int numBlogs = WordPress.wpDB.getVisibleAccounts().size();
->>>>>>> a3cb3638
         int versionCode = PackageUtils.getVersionCode(WordPress.getContext());
 
         retrieveAndSaveEmailAddressIfApplicable();
@@ -51,16 +45,10 @@
 
         SharedPreferences preferences = PreferenceManager.getDefaultSharedPreferences(WordPress.getContext());
         int sessionCount = preferences.getInt(AnalyticsTrackerMixpanel.SESSION_COUNT, 0);
-<<<<<<< HEAD
         boolean isUserConnected = AccountHelper.isSignedIn();
+        boolean isWordPressComUser = AccountHelper.getDefaultAccount().isWordPressComUser();
         boolean isJetpackUser = AccountHelper.isJetPackUser();
         int numBlogs = WordPress.wpDB.getVisibleBlogs().size();
-=======
-        boolean isUserConnected = WordPress.isSignedIn(WordPress.getContext());
-        boolean isWordPressComUser = WordPress.hasDotComToken(WordPress.getContext());
-        boolean isJetpackUser = WordPress.wpDB.hasAnyJetpackBlogs();
-        int numBlogs = WordPress.wpDB.getVisibleAccounts().size();
->>>>>>> a3cb3638
         int versionCode = PackageUtils.getVersionCode(WordPress.getContext());
         String username = AccountHelper.getDefaultAccount().getUserName();
         String email = AppPrefs.getMixpanelUserEmail();
