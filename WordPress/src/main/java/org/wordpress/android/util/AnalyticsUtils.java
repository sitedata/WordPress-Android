--- conflicted
+++ resolved
@@ -7,11 +7,7 @@
 import org.wordpress.android.WordPress;
 import org.wordpress.android.analytics.AnalyticsTracker;
 import org.wordpress.android.analytics.AnalyticsTrackerMixpanel;
-<<<<<<< HEAD
-=======
 import org.wordpress.android.analytics.AnalyticsMetadata;
-import org.wordpress.android.models.AccountHelper;
->>>>>>> 1ba0f688
 import org.wordpress.android.models.Blog;
 import org.wordpress.android.models.ReaderPost;
 import org.wordpress.android.stores.store.AccountStore;
@@ -30,59 +26,33 @@
     /**
      * Utility methods to refresh Tracks and Mixpanel metadata.
      */
-<<<<<<< HEAD
     public static void refreshMetadata(AccountStore accountStore, SiteStore siteStore) {
-        refreshMetadata(
-                accountStore.getAccount().getUserName(),
-                accountStore.getAccount().getEmail(),
-                accountStore.isSignedIn(),
-                accountStore.hasAccessToken(),
-                siteStore.hasJetpackSite(),
-                siteStore.getSitesCount());
-    }
-
-    public static void refreshMetadata(String username, String email, boolean isUserConnected,
-                                       boolean isWpComUser, boolean isJetpackUser, int siteCount) {
-        SharedPreferences preferences = PreferenceManager.getDefaultSharedPreferences(WordPress.getContext());
-        int sessionCount = preferences.getInt(AnalyticsTrackerMixpanel.SESSION_COUNT, 0);
-        int versionCode = PackageUtils.getVersionCode(WordPress.getContext());
-        AnalyticsTracker.refreshMetadata(isUserConnected, isWpComUser, isJetpackUser, sessionCount, siteCount,
-                versionCode, username, email);
-=======
-    public static void refreshMetadata(String username, String email) {
         AnalyticsMetadata metadata = new AnalyticsMetadata();
 
         SharedPreferences preferences = PreferenceManager.getDefaultSharedPreferences(WordPress.getContext());
 
         metadata.setSessionCount(preferences.getInt(AnalyticsTrackerMixpanel.SESSION_COUNT, 0));
-        metadata.setUserConnected(AccountHelper.isSignedIn());
-        metadata.setWordPressComUser(AccountHelper.isSignedInWordPressDotCom());
-        metadata.setJetpackUser(AccountHelper.isJetPackUser());
-        metadata.setNumBlogs(WordPress.wpDB.getNumBlogs());
-        metadata.setUsername(username);
-        metadata.setEmail(email);
+        metadata.setUserConnected(accountStore.isSignedIn());
+        metadata.setWordPressComUser(accountStore.hasAccessToken());
+        metadata.setJetpackUser(siteStore.hasJetpackSite());
+        metadata.setNumBlogs(siteStore.getSitesCount());
+        metadata.setUsername(accountStore.getAccount().getUserName());
+        metadata.setEmail(accountStore.getAccount().getEmail());
 
         AnalyticsTracker.refreshMetadata(metadata);
     }
 
-    /**
-     * Utility method to refresh mixpanel metadata.
-     */
-    public static void refreshMetadata() {
+    public static void refreshMetadataNewUser(String username, String email) {
         AnalyticsMetadata metadata = new AnalyticsMetadata();
-
         SharedPreferences preferences = PreferenceManager.getDefaultSharedPreferences(WordPress.getContext());
-
         metadata.setSessionCount(preferences.getInt(AnalyticsTrackerMixpanel.SESSION_COUNT, 0));
-        metadata.setUserConnected(AccountHelper.isSignedIn());
-        metadata.setWordPressComUser(AccountHelper.isSignedInWordPressDotCom());
-        metadata.setJetpackUser(AccountHelper.isJetPackUser());
-        metadata.setNumBlogs(WordPress.wpDB.getNumBlogs());
-        metadata.setUsername(AccountHelper.getDefaultAccount().getUserName());
-        metadata.setEmail(AccountHelper.getDefaultAccount().getEmail());
-
+        metadata.setUserConnected(true);
+        metadata.setWordPressComUser(true);
+        metadata.setJetpackUser(false);
+        metadata.setNumBlogs(1);
+        metadata.setUsername(username);
+        metadata.setEmail(email);
         AnalyticsTracker.refreshMetadata(metadata);
->>>>>>> 1ba0f688
     }
 
     public static int getWordCount(String content) {
