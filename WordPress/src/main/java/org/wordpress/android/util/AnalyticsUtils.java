package org.wordpress.android.util;

import android.content.SharedPreferences;
import android.net.Uri;
import android.preference.PreferenceManager;
import android.support.annotation.NonNull;
import android.text.Html;
import android.text.TextUtils;

import org.json.JSONException;
import org.json.JSONObject;
import org.wordpress.android.WordPress;
import org.wordpress.android.analytics.AnalyticsMetadata;
import org.wordpress.android.analytics.AnalyticsTracker;
import org.wordpress.android.analytics.AnalyticsTrackerMixpanel;
import org.wordpress.android.analytics.AnalyticsTrackerNosara;
import org.wordpress.android.datasets.ReaderPostTable;
import org.wordpress.android.models.ReaderPost;
import org.wordpress.android.fluxc.model.SiteModel;
import org.wordpress.android.fluxc.store.AccountStore;
import org.wordpress.android.fluxc.store.SiteStore;

import java.util.HashMap;
import java.util.Iterator;
import java.util.Map;

import static org.wordpress.android.analytics.AnalyticsTracker.Stat.READER_ARTICLE_COMMENTED_ON;
import static org.wordpress.android.analytics.AnalyticsTracker.Stat.READER_ARTICLE_LIKED;
import static org.wordpress.android.analytics.AnalyticsTracker.Stat.READER_ARTICLE_OPENED;
import static org.wordpress.android.analytics.AnalyticsTracker.Stat.READER_GLOBAL_RELATED_POST_CLICKED;
import static org.wordpress.android.analytics.AnalyticsTracker.Stat.READER_LOCAL_RELATED_POST_CLICKED;
import static org.wordpress.android.analytics.AnalyticsTracker.Stat.READER_SEARCH_RESULT_TAPPED;
import static org.wordpress.android.analytics.AnalyticsTracker.Stat.TRAIN_TRACKS_INTERACT;
import static org.wordpress.android.analytics.AnalyticsTracker.Stat.TRAIN_TRACKS_RENDER;

public class AnalyticsUtils {
    private static String BLOG_ID_KEY = "blog_id";
    private static String POST_ID_KEY = "post_id";
    private static String COMMENT_ID_KEY = "comment_id";
    private static String FEED_ID_KEY = "feed_id";
    private static String FEED_ITEM_ID_KEY = "feed_item_id";
    private static String IS_JETPACK_KEY = "is_jetpack";
    private static String INTENT_ACTION = "intent_action";
    private static String INTENT_DATA = "intent_data";
    private static String INTERCEPTED_URI = "intercepted_uri";
<<<<<<< HEAD
=======
    private static String INTERCEPTOR_CLASSNAME = "interceptor_classname";
>>>>>>> 98396b61

    /**
     * Utility methods to refresh Tracks and Mixpanel metadata.
     */
    public static void refreshMetadata(AccountStore accountStore, SiteStore siteStore) {
        AnalyticsMetadata metadata = new AnalyticsMetadata();

        SharedPreferences preferences = PreferenceManager.getDefaultSharedPreferences(WordPress.getContext());

        metadata.setSessionCount(preferences.getInt(AnalyticsTrackerMixpanel.SESSION_COUNT, 0));
        metadata.setUserConnected(WPStoreUtils.isSignedInWPComOrHasWPOrgSite(accountStore, siteStore));
        metadata.setWordPressComUser(accountStore.hasAccessToken());
        metadata.setJetpackUser(siteStore.hasJetpackSite());
        metadata.setNumBlogs(siteStore.getSitesCount());
        metadata.setUsername(accountStore.getAccount().getUserName());
        metadata.setEmail(accountStore.getAccount().getEmail());

        AnalyticsTracker.refreshMetadata(metadata);
    }

    public static void refreshMetadataNewUser(String username, String email) {
        AnalyticsMetadata metadata = new AnalyticsMetadata();
        SharedPreferences preferences = PreferenceManager.getDefaultSharedPreferences(WordPress.getContext());
        metadata.setSessionCount(preferences.getInt(AnalyticsTrackerMixpanel.SESSION_COUNT, 0));
        metadata.setUserConnected(true);
        metadata.setWordPressComUser(true);
        metadata.setJetpackUser(false);
        metadata.setNumBlogs(1);
        metadata.setUsername(username);
        metadata.setEmail(email);
        AnalyticsTracker.refreshMetadata(metadata);
    }

    public static int getWordCount(String content) {
        String text = Html.fromHtml(content.replaceAll("<img[^>]*>", "")).toString();
        return text.split("\\s+").length;
    }

    /**
     * Bump Analytics for the passed Stat and add blog details into properties.
     *
     * @param stat The Stat to bump
     * @param site The site object
     *
     */
    public static void trackWithSiteDetails(AnalyticsTracker.Stat stat, SiteModel site) {
        trackWithSiteDetails(stat, site, null);
    }

    /**
     * Bump Analytics for the passed Stat and add blog details into properties.
     *
     * @param stat The Stat to bump
     * @param site The site object
     * @param properties Properties to attach to the event
     *
     */
    public static void trackWithSiteDetails(AnalyticsTracker.Stat stat, SiteModel site,
                                            Map<String, Object> properties) {
        if (site == null || (!site.isWPCom() && !site.isJetpack())) {
            AppLog.w(AppLog.T.STATS, "The passed blog obj is null or it's not a wpcom or Jetpack. Tracking analytics without blog info");
            AnalyticsTracker.track(stat, properties);
            return;
        }

        if (site.isWPCom()) {
            if (properties == null) {
                properties = new HashMap<>();
            }
            properties.put(BLOG_ID_KEY, site.getSiteId());
            properties.put(IS_JETPACK_KEY, site.isJetpack());
        }

        if (properties == null) {
            AnalyticsTracker.track(stat);
        } else {
            AnalyticsTracker.track(stat, properties);
        }
    }

    /**
     * Bump Analytics and add blog_id into properties
     *
     * @param stat The Stat to bump
     * @param blogID The REMOTE blog ID.
     *
     */
    public static void trackWithSiteId(AnalyticsTracker.Stat stat, long blogID) {
        Map<String, Object> properties = new HashMap<>();
        if (blogID != 0) {
            properties.put(BLOG_ID_KEY, blogID);
        }
        AnalyticsTracker.track(stat, properties);
    }

    /**
     * Bump Analytics for a reader post
     *
     * @param stat The Stat to bump
     * @param post The reader post to track
     *
     */
    public static void trackWithReaderPostDetails(AnalyticsTracker.Stat stat, ReaderPost post) {
        if (post == null) return;

        // wpcom/jetpack posts should pass: feed_id, feed_item_id, blog_id, post_id, is_jetpack
        // RSS pass should pass: feed_id, feed_item_id, is_jetpack
        Map<String, Object> properties =  new HashMap<>();
        if (post.isWP() || post.isJetpack) {
            properties.put(BLOG_ID_KEY, post.blogId);
            properties.put(POST_ID_KEY, post.postId);
        }
        properties.put(FEED_ID_KEY, post.feedId);
        properties.put(FEED_ITEM_ID_KEY, post.feedItemId);
        properties.put(IS_JETPACK_KEY, post.isJetpack);

        AnalyticsTracker.track(stat, properties);

        // record a railcar interact event if the post has a railcar and this can be tracked
        // as an interaction
        if (canTrackRailcarInteraction(stat) && post.hasRailcar()) {
            trackRailcarInteraction(stat, post.getRailcarJson());
        }
    }

    /**
     * Track when a railcar item has been rendered
     *
     * @param railcarJson The JSON string of the railcar
     *
     */
    public static void trackWithReaderPostDetails(AnalyticsTracker.Stat stat, long blogId, long postId) {
        trackWithReaderPostDetails(stat, ReaderPostTable.getBlogPost(blogId, postId, true));
    }

    public static void trackWithBlogPostDetails(AnalyticsTracker.Stat stat, long blogId, long postId) {
        Map<String, Object> properties =  new HashMap<>();
        properties.put(BLOG_ID_KEY, blogId);
        properties.put(POST_ID_KEY, postId);

        AnalyticsTracker.track(stat, properties);
    }

    public static void trackWithBlogPostDetails(AnalyticsTracker.Stat stat, String blogId, String postId, int
            commentId) {
        Map<String, Object> properties =  new HashMap<>();
        properties.put(BLOG_ID_KEY, blogId);
        properties.put(POST_ID_KEY, postId);
        properties.put(COMMENT_ID_KEY, commentId);

        AnalyticsTracker.track(stat, properties);
    }

    public static void trackWithFeedPostDetails(AnalyticsTracker.Stat stat, long feedId, long feedItemId) {
        Map<String, Object> properties =  new HashMap<>();
        properties.put(FEED_ID_KEY, feedId);
        properties.put(FEED_ITEM_ID_KEY, feedItemId);

        AnalyticsTracker.track(stat, properties);
    }

    /**
     * Track when app launched via deep-linking
     *
     * @param stat The Stat to bump
     * @param action The Intent action the app was started with
     * @param data The data URI the app was started with
     *
     */
    public static void trackWithDeepLinkData(AnalyticsTracker.Stat stat, String action, Uri data) {
        Map<String, Object> properties =  new HashMap<>();
        properties.put(INTENT_ACTION, action);
        properties.put(INTENT_DATA, data != null ? data.toString() : null);

        AnalyticsTracker.track(stat, properties);
    }

    /**
     * Track when app launched via deep-linking but then fell back to external browser
     *
     * @param stat The Stat to bump
     * @param interceptedUri The fallback URI the app was started with
     *
     */
    public static void trackWithInterceptedUri(AnalyticsTracker.Stat stat, String interceptedUri) {
        Map<String, Object> properties =  new HashMap<>();
        properties.put(INTERCEPTED_URI, interceptedUri);

        AnalyticsTracker.track(stat, properties);
    }

<<<<<<< HEAD
  /**
=======
    /**
     * Track when app launched via deep-linking but then fell back to external browser
     *
     * @param stat The Stat to bump
     * @param interceptorClassname The name of the class that handles the intercept by default
     *
     */
    public static void trackWithDefaultInterceptor(AnalyticsTracker.Stat stat, String interceptorClassname) {
        Map<String, Object> properties =  new HashMap<>();
        properties.put(INTERCEPTOR_CLASSNAME, interceptorClassname);

        AnalyticsTracker.track(stat, properties);
    }

    /**
>>>>>>> 98396b61
   * Track when a railcar item has been rendered
   *
   * @param post The JSON string of the railcar
   *
   */
    public static void trackRailcarRender(String railcarJson) {
        if (TextUtils.isEmpty(railcarJson)) return;

        AnalyticsTracker.track(TRAIN_TRACKS_RENDER, railcarJsonToProperties(railcarJson));
    }

    /**
     * Track when a railcar item has been interacted with
     *
     * @param stat The event that caused the interaction
     * @param railcarJson The JSON string of the railcar
     *
     */
    private static void trackRailcarInteraction(AnalyticsTracker.Stat stat, String railcarJson) {
        if (TextUtils.isEmpty(railcarJson)) return;

        Map<String, Object> properties = railcarJsonToProperties(railcarJson);
        properties.put("action", AnalyticsTrackerNosara.getEventNameForStat(stat));
        AnalyticsTracker.track(TRAIN_TRACKS_INTERACT, properties);
    }

    /**
     * @param stat The event that would cause the interaction
     * @return True if the passed stat event can be recorded as a railcar interaction
     */
    private static boolean canTrackRailcarInteraction(AnalyticsTracker.Stat stat) {
        return stat == READER_ARTICLE_LIKED
                || stat == READER_ARTICLE_OPENED
                || stat == READER_SEARCH_RESULT_TAPPED
                || stat == READER_ARTICLE_COMMENTED_ON
                || stat == READER_GLOBAL_RELATED_POST_CLICKED
                || stat == READER_LOCAL_RELATED_POST_CLICKED;
    }

    /*
     *  Converts the JSON string of a railcar to a properties list using the existing json key names
     */
    private static Map<String, Object> railcarJsonToProperties(@NonNull String railcarJson) {
        Map<String, Object> properties = new HashMap<>();
        try {
            JSONObject jsonRailcar = new JSONObject(railcarJson);
            Iterator<String> iter = jsonRailcar.keys();
            while (iter.hasNext()) {
                String key = iter.next();
                Object value = jsonRailcar.get(key);
                properties.put(key, value);
            }
        } catch (JSONException e) {
            AppLog.e(AppLog.T.READER, e);
        }

        return properties;
    }

}<|MERGE_RESOLUTION|>--- conflicted
+++ resolved
@@ -43,10 +43,7 @@
     private static String INTENT_ACTION = "intent_action";
     private static String INTENT_DATA = "intent_data";
     private static String INTERCEPTED_URI = "intercepted_uri";
-<<<<<<< HEAD
-=======
     private static String INTERCEPTOR_CLASSNAME = "interceptor_classname";
->>>>>>> 98396b61
 
     /**
      * Utility methods to refresh Tracks and Mixpanel metadata.
@@ -227,43 +224,38 @@
     /**
      * Track when app launched via deep-linking but then fell back to external browser
      *
-     * @param stat The Stat to bump
+     * @param stat           The Stat to bump
      * @param interceptedUri The fallback URI the app was started with
-     *
      */
     public static void trackWithInterceptedUri(AnalyticsTracker.Stat stat, String interceptedUri) {
-        Map<String, Object> properties =  new HashMap<>();
+        Map<String, Object> properties = new HashMap<>();
         properties.put(INTERCEPTED_URI, interceptedUri);
 
         AnalyticsTracker.track(stat, properties);
     }
 
-<<<<<<< HEAD
-  /**
-=======
     /**
      * Track when app launched via deep-linking but then fell back to external browser
      *
-     * @param stat The Stat to bump
+     * @param stat                 The Stat to bump
      * @param interceptorClassname The name of the class that handles the intercept by default
-     *
      */
     public static void trackWithDefaultInterceptor(AnalyticsTracker.Stat stat, String interceptorClassname) {
-        Map<String, Object> properties =  new HashMap<>();
+        Map<String, Object> properties = new HashMap<>();
         properties.put(INTERCEPTOR_CLASSNAME, interceptorClassname);
 
         AnalyticsTracker.track(stat, properties);
     }
 
     /**
->>>>>>> 98396b61
-   * Track when a railcar item has been rendered
-   *
-   * @param post The JSON string of the railcar
-   *
-   */
+     * Track when a railcar item has been rendered
+     *
+     * @param post The JSON string of the railcar
+     */
     public static void trackRailcarRender(String railcarJson) {
-        if (TextUtils.isEmpty(railcarJson)) return;
+        if (TextUtils.isEmpty(railcarJson)) {
+            return;
+        }
 
         AnalyticsTracker.track(TRAIN_TRACKS_RENDER, railcarJsonToProperties(railcarJson));
     }
