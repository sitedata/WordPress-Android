--- conflicted
+++ resolved
@@ -13,12 +13,7 @@
 import org.wordpress.android.analytics.AnalyticsTracker;
 import org.wordpress.android.analytics.AnalyticsTrackerMixpanel;
 import org.wordpress.android.analytics.AnalyticsTrackerNosara;
-<<<<<<< HEAD
-=======
 import org.wordpress.android.datasets.ReaderPostTable;
-import org.wordpress.android.models.AccountHelper;
-import org.wordpress.android.models.Blog;
->>>>>>> 4d4ad90a
 import org.wordpress.android.models.ReaderPost;
 import org.wordpress.android.fluxc.model.SiteModel;
 import org.wordpress.android.fluxc.store.AccountStore;
@@ -167,14 +162,12 @@
         }
     }
 
-<<<<<<< HEAD
     /**
      * Track when a railcar item has been rendered
      *
      * @param railcarJson The JSON string of the railcar
      *
      */
-=======
     public static void trackWithReaderPostDetails(AnalyticsTracker.Stat stat, long blogId, long postId) {
         trackWithReaderPostDetails(stat, ReaderPostTable.getPost(blogId, postId, true));
     }
@@ -185,7 +178,6 @@
    * @param post The JSON string of the railcar
    *
    */
->>>>>>> 4d4ad90a
     public static void trackRailcarRender(String railcarJson) {
         if (TextUtils.isEmpty(railcarJson)) return;
 
