--- conflicted
+++ resolved
@@ -26,12 +26,8 @@
 public class SiteUtils {
     public static final String GB_EDITOR_NAME = "gutenberg";
     public static final String AZTEC_EDITOR_NAME = "aztec";
-<<<<<<< HEAD
-    private static final int GB_ROLLOUT_PERCENTAGE = 30;
+    private static final int GB_ROLLOUT_PERCENTAGE_PHASE_1 = 100;
     private static final int GB_ROLLOUT_PERCENTAGE_PHASE_2 = 30;
-=======
-    private static final int GB_ROLLOUT_PERCENTAGE = 100;
->>>>>>> 1553f624
 
     /**
      * Migrate the old app-wide editor preference value to per-site setting. wpcom sites will make a network call
@@ -98,7 +94,7 @@
         //
         // To exclude ids 0 and 1, to rollout for 10% users,
         // we'll use a test like `id % 100 >= 90` instead of `id % 100 < 10`.
-        if (accountStore.getAccount().getUserId() % 100 >= (100 - GB_ROLLOUT_PERCENTAGE)) {
+        if (accountStore.getAccount().getUserId() % 100 >= (100 - GB_ROLLOUT_PERCENTAGE_PHASE_1)) {
             if (atLeastOneSiteHasAztecEnabled(siteStore)) {
                 // If the user has opt-ed out from at least one of their site, then exclude them from the cohort
                 return;
