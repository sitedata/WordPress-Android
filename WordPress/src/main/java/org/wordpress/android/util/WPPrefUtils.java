package org.wordpress.android.util;

import android.app.Activity;
import android.content.Context;
import android.graphics.Typeface;
import android.preference.Preference;
import android.preference.PreferenceCategory;
import android.preference.PreferenceFragment;
import android.preference.PreferenceGroup;
import android.text.TextUtils;
import android.util.Pair;
import android.util.TypedValue;
import android.widget.EditText;
import android.widget.TextView;

import org.wordpress.android.R;
import org.wordpress.android.widgets.TypefaceCache;

import java.util.Arrays;
import java.util.HashMap;
import java.util.Locale;
import java.util.Map;

/**
 * Design guidelines for Calypso-styled Site Settings (and likely other screens)
 */

public class WPPrefUtils {

    /**
     * Length of a {@link String} (representing a language code) when there is no region included.
     * For example: "en" contains no region, "en_US" contains a region (US)
     *
     * Used to parse a language code {@link String} when creating a {@link Locale}.
     */
    private static final int NO_REGION_LANG_CODE_LEN = 2;

    /**
     * Index of a language code {@link String} where the region code begins. The language code
     * format is cc_rr, where cc is the country code (e.g. en, es, az) and rr is the region code
     * (e.g. us, au, gb).
     */
    private static final int REGION_SUBSTRING_INDEX = 3;

    /**
     * Gets a preference and sets the {@link android.preference.Preference.OnPreferenceChangeListener}.
     */
    public static Preference getPrefAndSetClickListener(PreferenceFragment prefFrag,
                                                         int id,
                                                         Preference.OnPreferenceClickListener listener) {
        Preference pref = prefFrag.findPreference(prefFrag.getString(id));
        if (pref != null) pref.setOnPreferenceClickListener(listener);
        return pref;
    }

    /**
     * Gets a preference and sets the {@link android.preference.Preference.OnPreferenceChangeListener}.
     */
    public static Preference getPrefAndSetChangeListener(PreferenceFragment prefFrag,
                                                         int id,
                                                         Preference.OnPreferenceChangeListener listener) {
        Preference pref = prefFrag.findPreference(prefFrag.getString(id));
        if (pref != null) pref.setOnPreferenceChangeListener(listener);
        return pref;
    }

    /**
     * Removes a {@link Preference} from the {@link PreferenceCategory} with the given key.
     */
    public static void removePreference(PreferenceFragment prefFrag, int parentKey, int prefKey) {
        String parentName = prefFrag.getString(parentKey);
        String prefName = prefFrag.getString(prefKey);
        PreferenceGroup parent = (PreferenceGroup) prefFrag.findPreference(parentName);
        Preference child = prefFrag.findPreference(prefName);

        if (parent != null && child != null) {
            parent.removePreference(child);
        }
    }

    /**
     * Font      : Open Sans
     * Style     : Normal
     * Variation : Normal
     */
    public static Typeface getNormalTypeface(Context context) {
        return TypefaceCache.getTypeface(context,
                TypefaceCache.FAMILY_OPEN_SANS, Typeface.NORMAL, TypefaceCache.VARIATION_NORMAL);
    }

    /**
     * Font      : Open Sans
     * Style     : Bold
     * Variation : Light
     */
    public static Typeface getSemiboldTypeface(Context context) {
        return TypefaceCache.getTypeface(context,
                TypefaceCache.FAMILY_OPEN_SANS, Typeface.BOLD, TypefaceCache.VARIATION_LIGHT);
    }

    /**
     * Styles a {@link TextView} to display a large title against a dark background.
     */
    public static void layoutAsLightTitle(TextView view) {
        int size = view.getResources().getDimensionPixelSize(R.dimen.text_sz_extra_large);
        setTextViewAttributes(view, size, R.color.white, getSemiboldTypeface(view.getContext()));
    }

    /**
     * Styles a {@link TextView} to display a large title against a light background.
     */
    public static void layoutAsDarkTitle(TextView view) {
        int size = view.getResources().getDimensionPixelSize(R.dimen.text_sz_extra_large);
        setTextViewAttributes(view, size, R.color.grey_dark, getSemiboldTypeface(view.getContext()));
    }

    /**
     * Styles a {@link TextView} to display medium sized text as a header with sub-elements.
     */
    public static void layoutAsSubhead(TextView view) {
        int color = view.isEnabled() ? R.color.grey_dark : R.color.grey_lighten_10;
        int size = view.getResources().getDimensionPixelSize(R.dimen.text_sz_large);
        setTextViewAttributes(view, size, color, getNormalTypeface(view.getContext()));
    }

    /**
     * Styles a {@link TextView} to display smaller text.
     */
    public static void layoutAsBody1(TextView view) {
        int color = view.isEnabled() ? R.color.grey_darken_10 : R.color.grey_lighten_10;
        int size = view.getResources().getDimensionPixelSize(R.dimen.text_sz_medium);
        setTextViewAttributes(view, size, color, getNormalTypeface(view.getContext()));
    }

    /**
     * Styles a {@link TextView} to display smaller text with a dark grey color.
     */
    public static void layoutAsBody2(TextView view) {
        int size = view.getResources().getDimensionPixelSize(R.dimen.text_sz_medium);
        setTextViewAttributes(view, size, R.color.grey_darken_10, getSemiboldTypeface(view.getContext()));
    }

    /**
     * Styles a {@link TextView} to display very small helper text.
     */
    public static void layoutAsCaption(TextView view) {
        int size = view.getResources().getDimensionPixelSize(R.dimen.text_sz_small);
        setTextViewAttributes(view, size, R.color.grey_darken_10, getNormalTypeface(view.getContext()));
    }

    /**
     * Styles a {@link TextView} to display text in a button.
     */
    public static void layoutAsFlatButton(TextView view) {
        int size = view.getResources().getDimensionPixelSize(R.dimen.text_sz_medium);
        setTextViewAttributes(view, size, R.color.blue_medium, getSemiboldTypeface(view.getContext()));
    }

    /**
     * Styles a {@link TextView} to display text in a button.
     */
    public static void layoutAsRaisedButton(TextView view) {
        int size = view.getResources().getDimensionPixelSize(R.dimen.text_sz_medium);
        setTextViewAttributes(view, size, R.color.white, getSemiboldTypeface(view.getContext()));
    }

    /**
     * Styles a {@link TextView} to display text in an editable text field.
     */
    public static void layoutAsInput(EditText view) {
        int size = view.getResources().getDimensionPixelSize(R.dimen.text_sz_large);
        setTextViewAttributes(view, size, R.color.grey_dark, getNormalTypeface(view.getContext()));
        view.setHintTextColor(view.getResources().getColor(R.color.grey_lighten_10));
        view.setTextColor(view.getResources().getColor(R.color.grey_dark));
        view.setSingleLine(true);
    }

    /**
     * Styles a {@link TextView} to display selected numbers in a {@link android.widget.NumberPicker}.
     */
    public static void layoutAsNumberPickerSelected(TextView view) {
        int size = view.getResources().getDimensionPixelSize(R.dimen.text_sz_triple_extra_large);
        setTextViewAttributes(view, size, R.color.blue_medium, getSemiboldTypeface(view.getContext()));
    }

    /**
     * Styles a {@link TextView} to display non-selected numbers in a {@link android.widget.NumberPicker}.
     */
    public static void layoutAsNumberPickerPeek(TextView view) {
        int size = view.getResources().getDimensionPixelSize(R.dimen.text_sz_large);
        setTextViewAttributes(view, size, R.color.grey_dark, getNormalTypeface(view.getContext()));
    }

    public static void setTextViewAttributes(TextView textView, int size, int colorRes, Typeface typeface) {
        textView.setTypeface(typeface);
        textView.setTextSize(TypedValue.COMPLEX_UNIT_PX, size);
        textView.setTextColor(textView.getResources().getColor(colorRes));
    }

    /**
     * Gets a locale for the given language code.
     */
    public static Locale languageLocale(String languageCode) {
        if (TextUtils.isEmpty(languageCode)) return Locale.getDefault();

        if (languageCode.length() > NO_REGION_LANG_CODE_LEN) {
            return new Locale(languageCode.substring(0, NO_REGION_LANG_CODE_LEN),
                    languageCode.substring(REGION_SUBSTRING_INDEX));
        }

        return new Locale(languageCode);
    }

    /**
     * Creates a map from language codes to WordPress language IDs.
     */
    public static Map<String, String> generateLanguageMap(Activity activity) {
        String[] languageIds = activity.getResources().getStringArray(R.array.lang_ids);
        String[] languageCodes = activity.getResources().getStringArray(R.array.language_codes);

        Map<String, String> languageMap = new HashMap<>();
        for (int i = 0; i < languageIds.length && i < languageCodes.length; ++i) {
            languageMap.put(languageCodes[i], languageIds[i]);
        }

        return languageMap;
    }

    /**
     * Generates display strings for given language codes. Used as entries in language preference.
     */
<<<<<<< HEAD
    public static String[] createLanguageDisplayStrings(CharSequence[] languageCodes) {
        if (languageCodes == null || languageCodes.length < 1) return null;

        String[] displayStrings = new String[languageCodes.length];

        for (int i = 0; i < languageCodes.length; ++i) {
            displayStrings[i] = StringUtils.capitalize(getLanguageString(
                    String.valueOf(languageCodes[i]), WPPrefUtils.languageLocale(languageCodes[i].toString())));
        }

        return displayStrings;
=======
    public static Pair<String[], String[]> createSortedLanguageDisplayStrings(CharSequence[] languageCodes, Locale locale) {
        if (languageCodes == null || languageCodes.length < 1) return null;

        String[] entryStrings = new String[languageCodes.length];
        for (int i = 0; i < languageCodes.length; ++i) {
            // we use "__" here to sort the language code with the display string, so both arrays are sorted at the same time
            entryStrings[i] = StringUtils.capitalize(
                    getLanguageString(languageCodes[i].toString(), locale)) + "__" + languageCodes[i];
        }

        Arrays.sort(entryStrings);

        String[] sortedEntries = new String[languageCodes.length];
        String[] sortedValues = new String[languageCodes.length];

        for (int i = 0; i < entryStrings.length; ++i) {
            // now, we can split the sorted array to extract the display string and the language code
            String[] split = entryStrings[i].split("__");
            sortedEntries[i] = split[0];
            sortedValues[i] = split[1];
        }

        return new Pair<>(sortedEntries, sortedValues);
>>>>>>> 747a8948
    }

    /**
     * Generates detail display strings in the currently selected locale. Used as detail text
     * in language preference dialog.
     */
<<<<<<< HEAD
    public static String[] createLanguageDetailDisplayStrings(CharSequence[] languageCodes, String locale) {
=======
    public static String[] createLanguageDetailDisplayStrings(CharSequence[] languageCodes) {
>>>>>>> 747a8948
        if (languageCodes == null || languageCodes.length < 1) return null;

        String[] detailStrings = new String[languageCodes.length];
        for (int i = 0; i < languageCodes.length; ++i) {
<<<<<<< HEAD
            detailStrings[i] = StringUtils.capitalize(
                    getLanguageString(languageCodes[i].toString(), WPPrefUtils.languageLocale(locale)));
=======
            detailStrings[i] = StringUtils.capitalize(getLanguageString(
                    languageCodes[i].toString(), WPPrefUtils.languageLocale(languageCodes[i].toString())));
>>>>>>> 747a8948
        }

        return detailStrings;
    }

    /**
     * Return a non-null display string for a given language code.
     */
    public static String getLanguageString(String languageCode, Locale displayLocale) {
        if (languageCode == null || languageCode.length() < 2 || languageCode.length() > 6) {
            return "";
        }

        Locale languageLocale = WPPrefUtils.languageLocale(languageCode);
        String displayLanguage = StringUtils.capitalize(languageLocale.getDisplayLanguage(displayLocale));
        String displayCountry = languageLocale.getDisplayCountry(displayLocale);

        if (!TextUtils.isEmpty(displayCountry)) {
            return displayLanguage + " (" + displayCountry + ")";
        }
        return displayLanguage;
    }
}<|MERGE_RESOLUTION|>--- conflicted
+++ resolved
@@ -229,19 +229,6 @@
     /**
      * Generates display strings for given language codes. Used as entries in language preference.
      */
-<<<<<<< HEAD
-    public static String[] createLanguageDisplayStrings(CharSequence[] languageCodes) {
-        if (languageCodes == null || languageCodes.length < 1) return null;
-
-        String[] displayStrings = new String[languageCodes.length];
-
-        for (int i = 0; i < languageCodes.length; ++i) {
-            displayStrings[i] = StringUtils.capitalize(getLanguageString(
-                    String.valueOf(languageCodes[i]), WPPrefUtils.languageLocale(languageCodes[i].toString())));
-        }
-
-        return displayStrings;
-=======
     public static Pair<String[], String[]> createSortedLanguageDisplayStrings(CharSequence[] languageCodes, Locale locale) {
         if (languageCodes == null || languageCodes.length < 1) return null;
 
@@ -265,29 +252,19 @@
         }
 
         return new Pair<>(sortedEntries, sortedValues);
->>>>>>> 747a8948
     }
 
     /**
      * Generates detail display strings in the currently selected locale. Used as detail text
      * in language preference dialog.
      */
-<<<<<<< HEAD
-    public static String[] createLanguageDetailDisplayStrings(CharSequence[] languageCodes, String locale) {
-=======
     public static String[] createLanguageDetailDisplayStrings(CharSequence[] languageCodes) {
->>>>>>> 747a8948
         if (languageCodes == null || languageCodes.length < 1) return null;
 
         String[] detailStrings = new String[languageCodes.length];
         for (int i = 0; i < languageCodes.length; ++i) {
-<<<<<<< HEAD
-            detailStrings[i] = StringUtils.capitalize(
-                    getLanguageString(languageCodes[i].toString(), WPPrefUtils.languageLocale(locale)));
-=======
             detailStrings[i] = StringUtils.capitalize(getLanguageString(
                     languageCodes[i].toString(), WPPrefUtils.languageLocale(languageCodes[i].toString())));
->>>>>>> 747a8948
         }
 
         return detailStrings;
