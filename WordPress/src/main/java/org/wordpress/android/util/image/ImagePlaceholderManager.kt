--- conflicted
+++ resolved
@@ -13,12 +13,9 @@
             ImageType.AVATAR -> R.drawable.ic_placeholder_gravatar_grey_lighten_20_100dp
             ImageType.BLAVATAR -> R.drawable.ic_placeholder_blavatar_grey_lighten_20_40dp
             ImageType.THEME -> R.color.grey_lighten_30
-<<<<<<< HEAD
             ImageType.FULLSCREEN_PHOTO -> null // manually handled in the view
-=======
             ImageType.UNKNOWN -> R.drawable.ic_notice_grey_500_48dp
             ImageType.PLUGIN -> R.drawable.plugin_placeholder
->>>>>>> bc1a2edc
         }
     }
 
@@ -29,12 +26,9 @@
             ImageType.AVATAR -> R.drawable.shape_oval_grey_light
             ImageType.BLAVATAR -> R.color.grey_light
             ImageType.THEME -> R.drawable.theme_loading
-<<<<<<< HEAD
             ImageType.FULLSCREEN_PHOTO -> null // manually handled in the view
-=======
             ImageType.UNKNOWN -> R.drawable.legacy_dashicon_format_image_big_grey
             ImageType.PLUGIN -> R.drawable.plugin_placeholder
->>>>>>> bc1a2edc
         }
     }
 }