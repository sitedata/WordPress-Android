package org.wordpress.android.modules;

import androidx.lifecycle.ViewModel;
import androidx.lifecycle.ViewModelProvider;

import org.wordpress.android.ui.JetpackRemoteInstallViewModel;
import org.wordpress.android.ui.plans.PlansViewModel;
import org.wordpress.android.ui.posts.PostListMainViewModel;
import org.wordpress.android.ui.reader.viewmodels.ReaderPostListViewModel;
import org.wordpress.android.ui.sitecreation.SiteCreationMainVM;
import org.wordpress.android.ui.sitecreation.domains.SiteCreationDomainsViewModel;
import org.wordpress.android.ui.sitecreation.previews.SitePreviewViewModel;
import org.wordpress.android.ui.sitecreation.segments.SiteCreationSegmentsViewModel;
import org.wordpress.android.ui.sitecreation.verticals.SiteCreationSiteInfoViewModel;
import org.wordpress.android.ui.sitecreation.verticals.SiteCreationVerticalsViewModel;
import org.wordpress.android.ui.stats.refresh.StatsViewModel;
import org.wordpress.android.ui.stats.refresh.lists.DaysListViewModel;
import org.wordpress.android.ui.stats.refresh.lists.InsightsListViewModel;
import org.wordpress.android.ui.stats.refresh.lists.MonthsListViewModel;
import org.wordpress.android.ui.stats.refresh.lists.WeeksListViewModel;
import org.wordpress.android.ui.stats.refresh.lists.YearsListViewModel;
import org.wordpress.android.ui.stats.refresh.lists.detail.DetailListViewModel;
import org.wordpress.android.ui.stats.refresh.lists.detail.StatsDetailViewModel;
import org.wordpress.android.ui.stats.refresh.lists.sections.insights.management.InsightsManagementViewModel;
import org.wordpress.android.viewmodel.ViewModelFactory;
import org.wordpress.android.viewmodel.ViewModelKey;
import org.wordpress.android.viewmodel.activitylog.ActivityLogDetailViewModel;
import org.wordpress.android.viewmodel.activitylog.ActivityLogViewModel;
import org.wordpress.android.viewmodel.domains.DomainRegistrationDetailsViewModel;
import org.wordpress.android.viewmodel.domains.DomainSuggestionsViewModel;
import org.wordpress.android.viewmodel.giphy.GiphyPickerViewModel;
import org.wordpress.android.viewmodel.history.HistoryViewModel;
import org.wordpress.android.viewmodel.pages.PageListViewModel;
import org.wordpress.android.viewmodel.pages.PageParentViewModel;
import org.wordpress.android.viewmodel.pages.PagesViewModel;
import org.wordpress.android.viewmodel.pages.SearchListViewModel;
import org.wordpress.android.viewmodel.plugins.PluginBrowserViewModel;
import org.wordpress.android.viewmodel.posts.PostListViewModel;
import org.wordpress.android.viewmodel.quickstart.QuickStartViewModel;
import org.wordpress.android.viewmodel.wpwebview.WPWebViewViewModel;

import dagger.Binds;
import dagger.Module;
import dagger.multibindings.IntoMap;

@Module
abstract class ViewModelModule {
    @Binds
    @IntoMap
    @ViewModelKey(PluginBrowserViewModel.class)
    abstract ViewModel pluginBrowserViewModel(PluginBrowserViewModel viewModel);

    @Binds
    @IntoMap
    @ViewModelKey(ActivityLogViewModel.class)
    abstract ViewModel activityLogViewModel(ActivityLogViewModel viewModel);

    @Binds
    @IntoMap
    @ViewModelKey(ActivityLogDetailViewModel.class)
    abstract ViewModel activityLogDetailViewModel(ActivityLogDetailViewModel viewModel);

    @Binds
    @IntoMap
    @ViewModelKey(PagesViewModel.class)
    abstract ViewModel pagesViewModel(PagesViewModel viewModel);

    @Binds
    @IntoMap
    @ViewModelKey(SearchListViewModel.class)
    abstract ViewModel searchListViewModel(SearchListViewModel viewModel);

    @Binds
    @IntoMap
    @ViewModelKey(PageListViewModel.class)
    abstract ViewModel pageListViewModel(PageListViewModel viewModel);

    @Binds
    @IntoMap
    @ViewModelKey(PageParentViewModel.class)
    abstract ViewModel pageParentViewModel(PageParentViewModel viewModel);

    @Binds
    @IntoMap
    @ViewModelKey(ReaderPostListViewModel.class)
    abstract ViewModel readerPostListViewModel(ReaderPostListViewModel viewModel);

    @Binds
    @IntoMap
    @ViewModelKey(JetpackRemoteInstallViewModel.class)
    abstract ViewModel jetpackRemoteInstallViewModel(JetpackRemoteInstallViewModel viewModel);

    @Binds
    @IntoMap
    @ViewModelKey(QuickStartViewModel.class)
    abstract ViewModel quickStartViewModel(QuickStartViewModel viewModel);

    @Binds
    @IntoMap
    @ViewModelKey(InsightsListViewModel.class)
    abstract ViewModel insightsTabViewModel(InsightsListViewModel viewModel);

    @Binds
    @IntoMap
    @ViewModelKey(DaysListViewModel.class)
    abstract ViewModel daysTabViewModel(DaysListViewModel viewModel);

    @Binds
    @IntoMap
    @ViewModelKey(WeeksListViewModel.class)
    abstract ViewModel weeksTabViewModel(WeeksListViewModel viewModel);

    @Binds
    @IntoMap
    @ViewModelKey(MonthsListViewModel.class)
    abstract ViewModel monthsTabViewModel(MonthsListViewModel viewModel);

    @Binds
    @IntoMap
    @ViewModelKey(YearsListViewModel.class)
    abstract ViewModel yearsTabViewModel(YearsListViewModel viewModel);

    @Binds
    @IntoMap
    @ViewModelKey(StatsDetailViewModel.class)
    abstract ViewModel statsDetailViewModel(StatsDetailViewModel viewModel);

    @Binds
    @IntoMap
    @ViewModelKey(DetailListViewModel.class)
    abstract ViewModel detailListViewModel(DetailListViewModel viewModel);

    @Binds
    @IntoMap
    @ViewModelKey(StatsViewModel.class)
    abstract ViewModel statsViewModel(StatsViewModel viewModel);

    @Binds
    @IntoMap
    @ViewModelKey(InsightsManagementViewModel.class)
    abstract ViewModel insightsManagementViewModel(InsightsManagementViewModel viewModel);

    @Binds
    @IntoMap
    @ViewModelKey(HistoryViewModel.class)
    abstract ViewModel historyViewModel(HistoryViewModel viewModel);

    @Binds
    @IntoMap
    @ViewModelKey(SiteCreationSegmentsViewModel.class)
    abstract ViewModel siteCreationSegmentsViewModel(SiteCreationSegmentsViewModel viewModel);

    @Binds
    @IntoMap
    @ViewModelKey(SiteCreationVerticalsViewModel.class)
    abstract ViewModel siteCreationVerticalsViewModel(SiteCreationVerticalsViewModel viewModel);

    @Binds
    @IntoMap
    @ViewModelKey(SiteCreationDomainsViewModel.class)
    abstract ViewModel siteCreationDomainsViewModel(SiteCreationDomainsViewModel viewModel);

    @Binds
    @IntoMap
    @ViewModelKey(SiteCreationSiteInfoViewModel.class)
    abstract ViewModel siteCreationSiteInfoViewModel(SiteCreationSiteInfoViewModel viewModel);

    @Binds
    @IntoMap
    @ViewModelKey(SiteCreationMainVM.class)
    abstract ViewModel siteCreationMainVM(SiteCreationMainVM viewModel);

    @Binds
    @IntoMap
    @ViewModelKey(SitePreviewViewModel.class)
    abstract ViewModel newSitePreviewViewModel(SitePreviewViewModel viewModel);

    @Binds
    @IntoMap
    @ViewModelKey(PostListViewModel.class)
    abstract ViewModel postListViewModel(PostListViewModel viewModel);

    @Binds
    @IntoMap
    @ViewModelKey(PostListMainViewModel.class)
    abstract ViewModel postListMainViewModel(PostListMainViewModel viewModel);

    @Binds
    @IntoMap
    @ViewModelKey(GiphyPickerViewModel.class)
    abstract ViewModel giphyPickerViewModel(GiphyPickerViewModel viewModel);

    @Binds
    @IntoMap
    @ViewModelKey(PlansViewModel.class)
    abstract ViewModel plansViewModel(PlansViewModel viewModel);

    @Binds
    @IntoMap
    @ViewModelKey(DomainSuggestionsViewModel.class)
    abstract ViewModel domainSuggestionsViewModel(DomainSuggestionsViewModel viewModel);

    @Binds
    @IntoMap
<<<<<<< HEAD
    @ViewModelKey(WPWebViewViewModel.class)
    abstract ViewModel wpWebViewViewModel(WPWebViewViewModel viewModel);
=======
    @ViewModelKey(DomainRegistrationDetailsViewModel.class)
    abstract ViewModel domainRegistrationDetailsViewModel(DomainRegistrationDetailsViewModel viewModel);
>>>>>>> 4fab9e79

    @Binds
    abstract ViewModelProvider.Factory provideViewModelFactory(ViewModelFactory viewModelFactory);
}<|MERGE_RESOLUTION|>--- conflicted
+++ resolved
@@ -202,13 +202,13 @@
 
     @Binds
     @IntoMap
-<<<<<<< HEAD
     @ViewModelKey(WPWebViewViewModel.class)
     abstract ViewModel wpWebViewViewModel(WPWebViewViewModel viewModel);
-=======
+
+    @Binds
+    @IntoMap
     @ViewModelKey(DomainRegistrationDetailsViewModel.class)
     abstract ViewModel domainRegistrationDetailsViewModel(DomainRegistrationDetailsViewModel viewModel);
->>>>>>> 4fab9e79
 
     @Binds
     abstract ViewModelProvider.Factory provideViewModelFactory(ViewModelFactory viewModelFactory);
