--- conflicted
+++ resolved
@@ -358,14 +358,14 @@
 
     @Binds
     @IntoMap
-<<<<<<< HEAD
     @ViewModelKey(PostListCreateMenuViewModel.class)
     abstract ViewModel postListCreateMenuViewModel(PostListCreateMenuViewModel postListCreateMenuViewModel);
-=======
+    
+    @Binds
+    @IntoMap
     @ViewModelKey(StoryComposerViewModel.class)
     abstract ViewModel storyComposerViewModel(StoryComposerViewModel viewModel);
 
->>>>>>> 7064773a
     @Binds
     abstract ViewModelProvider.Factory provideViewModelFactory(ViewModelFactory viewModelFactory);
 }