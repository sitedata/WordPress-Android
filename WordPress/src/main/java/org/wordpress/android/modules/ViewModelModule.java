package org.wordpress.android.modules;

import android.arch.lifecycle.ViewModel;
import android.arch.lifecycle.ViewModelProvider;

import org.wordpress.android.ui.JetpackRemoteInstallViewModel;
import org.wordpress.android.ui.reader.viewmodels.ReaderPostListViewModel;
import org.wordpress.android.ui.sitecreation.NewSiteCreationMainVM;
import org.wordpress.android.ui.sitecreation.segments.NewSiteCreationSegmentsViewModel;
import org.wordpress.android.ui.sitecreation.verticals.NewSiteCreationVerticalsViewModel;
import org.wordpress.android.viewmodel.ViewModelFactory;
import org.wordpress.android.viewmodel.ViewModelKey;
import org.wordpress.android.viewmodel.activitylog.ActivityLogDetailViewModel;
import org.wordpress.android.viewmodel.activitylog.ActivityLogViewModel;
import org.wordpress.android.viewmodel.history.HistoryViewModel;
import org.wordpress.android.viewmodel.pages.PageListViewModel;
import org.wordpress.android.viewmodel.pages.PageParentViewModel;
import org.wordpress.android.viewmodel.pages.PagesViewModel;
import org.wordpress.android.viewmodel.pages.SearchListViewModel;
import org.wordpress.android.viewmodel.plugins.PluginBrowserViewModel;
import org.wordpress.android.viewmodel.posts.PostListViewModel;
import org.wordpress.android.viewmodel.quickstart.QuickStartViewModel;

import dagger.Binds;
import dagger.Module;
import dagger.multibindings.IntoMap;

@Module
abstract class ViewModelModule {
    @Binds
    @IntoMap
    @ViewModelKey(PluginBrowserViewModel.class)
    abstract ViewModel pluginBrowserViewModel(PluginBrowserViewModel viewModel);

    @Binds
    @IntoMap
    @ViewModelKey(ActivityLogViewModel.class)
    abstract ViewModel activityLogViewModel(ActivityLogViewModel viewModel);

    @Binds
    @IntoMap
    @ViewModelKey(ActivityLogDetailViewModel.class)
    abstract ViewModel activityLogDetailViewModel(ActivityLogDetailViewModel viewModel);

    @Binds
    @IntoMap
    @ViewModelKey(PagesViewModel.class)
    abstract ViewModel pagesViewModel(PagesViewModel viewModel);

    @Binds
    @IntoMap
    @ViewModelKey(SearchListViewModel.class)
    abstract ViewModel searchListViewModel(SearchListViewModel viewModel);

    @Binds
    @IntoMap
    @ViewModelKey(PageListViewModel.class)
    abstract ViewModel pageListViewModel(PageListViewModel viewModel);

    @Binds
    @IntoMap
    @ViewModelKey(PageParentViewModel.class)
    abstract ViewModel pageParentViewModel(PageParentViewModel viewModel);

    @Binds
    @IntoMap
    @ViewModelKey(ReaderPostListViewModel.class)
    abstract ViewModel readerPostListViewModel(ReaderPostListViewModel viewModel);

    @Binds
    @IntoMap
    @ViewModelKey(JetpackRemoteInstallViewModel.class)
    abstract ViewModel jetpackRemoteInstallViewModel(JetpackRemoteInstallViewModel viewModel);

    @Binds
    @IntoMap
    @ViewModelKey(QuickStartViewModel.class)
    abstract ViewModel quickStartViewModel(QuickStartViewModel viewModel);

    @Binds
    @IntoMap
    @ViewModelKey(HistoryViewModel.class)
    abstract ViewModel historyViewModel(HistoryViewModel viewModel);

    @Binds
    @IntoMap
<<<<<<< HEAD
    @ViewModelKey(NewSiteCreationSegmentsViewModel.class)
    abstract ViewModel siteCreationSegmentsViewModel(NewSiteCreationSegmentsViewModel viewModel);

    @Binds
    @IntoMap
    @ViewModelKey(NewSiteCreationVerticalsViewModel.class)
    abstract ViewModel siteCreationVerticalsViewModel(NewSiteCreationVerticalsViewModel viewModel);

    @Binds
    @IntoMap
    @ViewModelKey(NewSiteCreationMainVM.class)
    abstract ViewModel newSiteCreationMainVM(NewSiteCreationMainVM viewModel);
=======
    @ViewModelKey(PostListViewModel.class)
    abstract ViewModel postListViewModel(PostListViewModel viewModel);
>>>>>>> 1c9d43dd

    @Binds
    abstract ViewModelProvider.Factory provideViewModelFactory(ViewModelFactory viewModelFactory);
}<|MERGE_RESOLUTION|>--- conflicted
+++ resolved
@@ -84,7 +84,6 @@
 
     @Binds
     @IntoMap
-<<<<<<< HEAD
     @ViewModelKey(NewSiteCreationSegmentsViewModel.class)
     abstract ViewModel siteCreationSegmentsViewModel(NewSiteCreationSegmentsViewModel viewModel);
 
@@ -97,10 +96,11 @@
     @IntoMap
     @ViewModelKey(NewSiteCreationMainVM.class)
     abstract ViewModel newSiteCreationMainVM(NewSiteCreationMainVM viewModel);
-=======
+
+    @Binds
+    @IntoMap
     @ViewModelKey(PostListViewModel.class)
     abstract ViewModel postListViewModel(PostListViewModel viewModel);
->>>>>>> 1c9d43dd
 
     @Binds
     abstract ViewModelProvider.Factory provideViewModelFactory(ViewModelFactory viewModelFactory);
