--- conflicted
+++ resolved
@@ -408,15 +408,13 @@
 
     void inject(WordPressGlideModule object);
 
-<<<<<<< HEAD
+    void inject(MediaGridAdapter object);
+
     void inject(PagesFragment object);
 
     void inject(PageListFragment object);
 
     void inject(PageParentFragment object);
-=======
-    void inject(MediaGridAdapter object);
->>>>>>> 8b0622ee
 
     void inject(WPCustomImageGetter object);
 
