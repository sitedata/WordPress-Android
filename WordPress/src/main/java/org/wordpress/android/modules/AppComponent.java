package org.wordpress.android.modules;

import android.app.Application;

import org.wordpress.android.WordPress;
import org.wordpress.android.fluxc.module.ReleaseBaseModule;
import org.wordpress.android.fluxc.module.ReleaseNetworkModule;
import org.wordpress.android.fluxc.module.ReleaseOkHttpClientModule;
import org.wordpress.android.fluxc.module.ReleaseToolsModule;
import org.wordpress.android.login.di.LoginFragmentModule;
import org.wordpress.android.login.di.LoginServiceModule;
import org.wordpress.android.push.GCMMessageService;
import org.wordpress.android.push.GCMRegistrationIntentService;
import org.wordpress.android.push.NotificationsProcessingService;
import org.wordpress.android.ui.AddQuickPressShortcutActivity;
import org.wordpress.android.ui.DeepLinkingIntentReceiverActivity;
import org.wordpress.android.ui.JetpackConnectionResultActivity;
import org.wordpress.android.ui.JetpackRemoteInstallFragment;
import org.wordpress.android.ui.ShareIntentReceiverActivity;
import org.wordpress.android.ui.ShareIntentReceiverFragment;
import org.wordpress.android.ui.WPWebViewActivity;
import org.wordpress.android.ui.accounts.HelpActivity;
import org.wordpress.android.ui.accounts.LoginActivity;
import org.wordpress.android.ui.accounts.LoginEpilogueActivity;
import org.wordpress.android.ui.accounts.LoginMagicLinkInterceptActivity;
import org.wordpress.android.ui.accounts.SiteCreationActivity;
import org.wordpress.android.ui.accounts.login.LoginEpilogueFragment;
import org.wordpress.android.ui.accounts.signup.SignupEpilogueFragment;
import org.wordpress.android.ui.accounts.signup.SiteCreationCategoryFragment;
import org.wordpress.android.ui.accounts.signup.SiteCreationDomainAdapter;
import org.wordpress.android.ui.accounts.signup.SiteCreationDomainFragment;
import org.wordpress.android.ui.accounts.signup.SiteCreationDomainLoaderFragment;
import org.wordpress.android.ui.accounts.signup.SiteCreationService;
import org.wordpress.android.ui.accounts.signup.SiteCreationSiteDetailsFragment;
import org.wordpress.android.ui.accounts.signup.SiteCreationThemeAdapter;
import org.wordpress.android.ui.accounts.signup.SiteCreationThemeFragment;
import org.wordpress.android.ui.accounts.signup.SiteCreationThemeLoaderFragment;
import org.wordpress.android.ui.accounts.signup.UsernameChangerFullScreenDialogFragment;
import org.wordpress.android.ui.activitylog.detail.ActivityLogDetailFragment;
import org.wordpress.android.ui.activitylog.list.ActivityLogListActivity;
import org.wordpress.android.ui.activitylog.list.ActivityLogListFragment;
import org.wordpress.android.ui.comments.CommentAdapter;
import org.wordpress.android.ui.comments.CommentDetailFragment;
import org.wordpress.android.ui.comments.CommentsActivity;
import org.wordpress.android.ui.comments.CommentsDetailActivity;
import org.wordpress.android.ui.comments.CommentsListFragment;
import org.wordpress.android.ui.comments.EditCommentActivity;
import org.wordpress.android.ui.domains.DomainRegistrationDetailsFragment;
import org.wordpress.android.ui.domains.DomainSuggestionsFragment;
import org.wordpress.android.ui.giphy.GiphyPickerActivity;
import org.wordpress.android.ui.history.HistoryAdapter;
import org.wordpress.android.ui.history.HistoryDetailContainerFragment;
import org.wordpress.android.ui.main.MeFragment;
import org.wordpress.android.ui.main.MySiteFragment;
import org.wordpress.android.ui.main.SitePickerActivity;
import org.wordpress.android.ui.main.SitePickerAdapter;
import org.wordpress.android.ui.main.WPMainActivity;
import org.wordpress.android.ui.media.MediaBrowserActivity;
import org.wordpress.android.ui.media.MediaGridAdapter;
import org.wordpress.android.ui.media.MediaGridFragment;
import org.wordpress.android.ui.media.MediaPreviewActivity;
import org.wordpress.android.ui.media.MediaPreviewFragment;
import org.wordpress.android.ui.media.MediaSettingsActivity;
import org.wordpress.android.ui.media.services.MediaDeleteService;
import org.wordpress.android.ui.notifications.NotificationsDetailActivity;
import org.wordpress.android.ui.notifications.NotificationsDetailListFragment;
import org.wordpress.android.ui.notifications.NotificationsListFragment;
import org.wordpress.android.ui.notifications.NotificationsListFragmentPage;
import org.wordpress.android.ui.notifications.adapters.NotesAdapter;
import org.wordpress.android.ui.notifications.receivers.NotificationsPendingDraftsReceiver;
import org.wordpress.android.ui.pages.PageListFragment;
import org.wordpress.android.ui.pages.PageParentFragment;
import org.wordpress.android.ui.pages.PagesFragment;
import org.wordpress.android.ui.pages.SearchListFragment;
import org.wordpress.android.ui.people.PeopleInviteFragment;
import org.wordpress.android.ui.people.PeopleListFragment;
import org.wordpress.android.ui.people.PeopleManagementActivity;
import org.wordpress.android.ui.people.PersonDetailFragment;
import org.wordpress.android.ui.people.RoleChangeDialogFragment;
import org.wordpress.android.ui.people.RoleSelectDialogFragment;
import org.wordpress.android.ui.photopicker.PhotoPickerActivity;
import org.wordpress.android.ui.plans.PlanDetailsFragment;
import org.wordpress.android.ui.plans.PlansActivity;
import org.wordpress.android.ui.plans.PlansListAdapter;
import org.wordpress.android.ui.plans.PlansListFragment;
import org.wordpress.android.ui.plugins.PluginBrowserActivity;
import org.wordpress.android.ui.plugins.PluginDetailActivity;
import org.wordpress.android.ui.plugins.PluginListFragment;
import org.wordpress.android.ui.posts.AddCategoryFragment;
import org.wordpress.android.ui.posts.EditPostActivity;
import org.wordpress.android.ui.posts.EditPostPreviewFragment;
import org.wordpress.android.ui.posts.EditPostSettingsFragment;
import org.wordpress.android.ui.posts.HistoryListFragment;
import org.wordpress.android.ui.posts.PostListFragment;
import org.wordpress.android.ui.posts.PostPreviewActivity;
import org.wordpress.android.ui.posts.PostPreviewFragment;
import org.wordpress.android.ui.posts.PostSettingsTagsActivity;
import org.wordpress.android.ui.posts.PostsListActivity;
import org.wordpress.android.ui.posts.SelectCategoriesActivity;
import org.wordpress.android.ui.posts.adapters.AuthorSelectionAdapter;
import org.wordpress.android.ui.prefs.AccountSettingsFragment;
import org.wordpress.android.ui.prefs.AppSettingsFragment;
import org.wordpress.android.ui.prefs.BlogPreferencesActivity;
import org.wordpress.android.ui.prefs.MyProfileActivity;
import org.wordpress.android.ui.prefs.MyProfileFragment;
import org.wordpress.android.ui.prefs.ReleaseNotesActivity;
import org.wordpress.android.ui.prefs.SiteSettingsFragment;
import org.wordpress.android.ui.prefs.SiteSettingsInterface;
import org.wordpress.android.ui.prefs.SiteSettingsTagDetailFragment;
import org.wordpress.android.ui.prefs.SiteSettingsTagListActivity;
import org.wordpress.android.ui.prefs.notifications.NotificationsSettingsFragment;
import org.wordpress.android.ui.publicize.PublicizeAccountChooserListAdapter;
import org.wordpress.android.ui.publicize.PublicizeButtonPrefsFragment;
import org.wordpress.android.ui.publicize.PublicizeDetailFragment;
import org.wordpress.android.ui.publicize.PublicizeListActivity;
import org.wordpress.android.ui.publicize.PublicizeListFragment;
import org.wordpress.android.ui.publicize.PublicizeWebViewFragment;
import org.wordpress.android.ui.publicize.adapters.PublicizeConnectionAdapter;
import org.wordpress.android.ui.publicize.adapters.PublicizeServiceAdapter;
import org.wordpress.android.ui.quickstart.QuickStartFullScreenDialogFragment;
import org.wordpress.android.ui.quickstart.QuickStartReminderReceiver;
import org.wordpress.android.ui.reader.ReaderCommentListActivity;
import org.wordpress.android.ui.reader.ReaderPostDetailFragment;
import org.wordpress.android.ui.reader.ReaderPostListFragment;
import org.wordpress.android.ui.reader.ReaderPostPagerActivity;
import org.wordpress.android.ui.reader.adapters.ReaderBlogAdapter;
import org.wordpress.android.ui.reader.adapters.ReaderCommentAdapter;
import org.wordpress.android.ui.reader.adapters.ReaderPostAdapter;
import org.wordpress.android.ui.reader.adapters.ReaderUserAdapter;
import org.wordpress.android.ui.reader.services.update.ReaderUpdateLogic;
import org.wordpress.android.ui.reader.views.ReaderLikingUsersView;
import org.wordpress.android.ui.reader.views.ReaderSiteHeaderView;
import org.wordpress.android.ui.reader.views.ReaderTagHeaderView;
import org.wordpress.android.ui.reader.views.ReaderWebView;
import org.wordpress.android.ui.sitecreation.NewSiteCreationActivity;
import org.wordpress.android.ui.sitecreation.domains.NewSiteCreationDomainsFragment;
import org.wordpress.android.ui.sitecreation.previews.NewSiteCreationPreviewFragment;
import org.wordpress.android.ui.sitecreation.segments.NewSiteCreationSegmentsFragment;
import org.wordpress.android.ui.sitecreation.services.NewSiteCreationService;
import org.wordpress.android.ui.sitecreation.siteinfo.NewSiteCreationSiteInfoFragment;
import org.wordpress.android.ui.sitecreation.verticals.NewSiteCreationVerticalsFragment;
import org.wordpress.android.ui.stats.OldStatsActivity;
import org.wordpress.android.ui.stats.StatsAbstractFragment;
import org.wordpress.android.ui.stats.StatsConnectJetpackActivity;
import org.wordpress.android.ui.stats.StatsWidgetConfigureActivity;
import org.wordpress.android.ui.stats.StatsWidgetConfigureAdapter;
import org.wordpress.android.ui.stats.StatsWidgetProvider;
import org.wordpress.android.ui.stats.refresh.StatsModule;
import org.wordpress.android.ui.stats.service.StatsServiceLogic;
import org.wordpress.android.ui.stockmedia.StockMediaPickerActivity;
import org.wordpress.android.ui.suggestion.adapters.SuggestionAdapter;
import org.wordpress.android.ui.themes.ThemeBrowserActivity;
import org.wordpress.android.ui.themes.ThemeBrowserFragment;
import org.wordpress.android.ui.uploads.MediaUploadHandler;
import org.wordpress.android.ui.uploads.PostUploadHandler;
import org.wordpress.android.ui.uploads.UploadService;
import org.wordpress.android.util.AutoUploadWorker;
import org.wordpress.android.util.HtmlToSpannedConverter;
import org.wordpress.android.util.WPWebViewClient;
import org.wordpress.android.util.image.getters.WPCustomImageGetter;

import javax.inject.Singleton;

import dagger.BindsInstance;
import dagger.Component;
import dagger.android.AndroidInjector;
import dagger.android.support.AndroidSupportInjectionModule;

@Singleton
@Component(modules = {
        ApplicationModule.class,
        AppConfigModule.class,
        ReleaseBaseModule.class,
        ReleaseOkHttpClientModule.class,
        ReleaseNetworkModule.class,
        LegacyModule.class,
        ReleaseToolsModule.class,
        AndroidSupportInjectionModule.class,
        ViewModelModule.class,
        StatsModule.class,
        SupportModule.class,
        ThreadModule.class,
        // Login flow library
        LoginAnalyticsModule.class,
        LoginFragmentModule.class,
        LoginServiceModule.class
})
public interface AppComponent extends AndroidInjector<WordPress> {
    @Override
    void inject(WordPress instance);

    void inject(WPMainActivity object);

    void inject(SiteCreationService object);

    void inject(NewSiteCreationService object);

    void inject(UploadService object);

    void inject(MediaUploadHandler object);

    void inject(PostUploadHandler object);

    void inject(LoginActivity object);

    void inject(LoginEpilogueActivity object);

    void inject(LoginEpilogueFragment object);

    void inject(LoginMagicLinkInterceptActivity object);

    void inject(SignupEpilogueFragment object);

    void inject(UsernameChangerFullScreenDialogFragment object);

    void inject(SiteCreationActivity object);

    void inject(SiteCreationCategoryFragment object);

    void inject(SiteCreationThemeFragment object);

    void inject(SiteCreationThemeLoaderFragment object);

    void inject(SiteCreationThemeAdapter object);

    void inject(SiteCreationSiteDetailsFragment object);

    void inject(SiteCreationDomainFragment object);

    void inject(SiteCreationDomainLoaderFragment object);

    void inject(SiteCreationDomainAdapter object);

    void inject(NewSiteCreationActivity object);

    void inject(NewSiteCreationSegmentsFragment object);

    void inject(NewSiteCreationSiteInfoFragment object);

    void inject(NewSiteCreationDomainsFragment object);

    void inject(NewSiteCreationVerticalsFragment object);

    void inject(NewSiteCreationPreviewFragment object);

    void inject(StatsWidgetConfigureActivity object);

    void inject(StatsWidgetConfigureAdapter object);

    void inject(OldStatsActivity object);

    void inject(JetpackConnectionResultActivity object);

    void inject(StatsConnectJetpackActivity object);

    void inject(StatsAbstractFragment object);

    void inject(StatsServiceLogic object);

    void inject(StatsWidgetProvider object);

    void inject(GCMMessageService object);

    void inject(GCMRegistrationIntentService object);

    void inject(DeepLinkingIntentReceiverActivity object);

    void inject(ShareIntentReceiverActivity object);

    void inject(ShareIntentReceiverFragment object);

    void inject(AddQuickPressShortcutActivity object);

    void inject(HelpActivity object);

    void inject(CommentDetailFragment object);

    void inject(EditCommentActivity object);

    void inject(CommentAdapter object);

    void inject(CommentsListFragment object);

    void inject(CommentsActivity object);

    void inject(CommentsDetailActivity object);

    void inject(MeFragment object);

    void inject(MyProfileActivity object);

    void inject(MyProfileFragment object);

    void inject(AccountSettingsFragment object);

    void inject(MySiteFragment object);

    void inject(SitePickerActivity object);

    void inject(SitePickerAdapter object);

    void inject(SiteSettingsFragment object);

    void inject(SiteSettingsInterface object);

    void inject(BlogPreferencesActivity object);

    void inject(AppSettingsFragment object);

    void inject(PeopleManagementActivity object);

    void inject(PeopleListFragment object);

    void inject(PersonDetailFragment object);

    void inject(RoleChangeDialogFragment object);

    void inject(PeopleInviteFragment object);

    void inject(RoleSelectDialogFragment object);

    void inject(PlansActivity object);

    void inject(MediaBrowserActivity object);

    void inject(MediaGridFragment object);

    void inject(MediaPreviewActivity object);

    void inject(MediaPreviewFragment object);

    void inject(MediaSettingsActivity object);

    void inject(PhotoPickerActivity object);

    void inject(StockMediaPickerActivity object);

    void inject(SiteSettingsTagListActivity object);

    void inject(SiteSettingsTagDetailFragment object);

    void inject(PublicizeListActivity object);

    void inject(PublicizeWebViewFragment object);

    void inject(PublicizeDetailFragment object);

    void inject(PublicizeListFragment object);

    void inject(PublicizeButtonPrefsFragment object);

    void inject(EditPostActivity object);

    void inject(EditPostSettingsFragment object);

    void inject(EditPostPreviewFragment object);

    void inject(PostSettingsTagsActivity object);

    void inject(PostPreviewActivity object);

    void inject(PostPreviewFragment object);

    void inject(PostsListActivity object);

    void inject(AuthorSelectionAdapter object);

    void inject(PostListFragment object);

    void inject(HistoryListFragment object);

    void inject(HistoryAdapter object);

    void inject(HistoryDetailContainerFragment object);

    void inject(NotificationsListFragment object);

    void inject(NotificationsListFragmentPage object);

    void inject(NotificationsSettingsFragment object);

    void inject(NotificationsDetailActivity object);

    void inject(NotificationsProcessingService object);

    void inject(NotificationsPendingDraftsReceiver object);

    void inject(NotificationsDetailListFragment notificationsDetailListFragment);

    void inject(ReaderCommentListActivity object);

    void inject(ReaderUpdateLogic object);

    void inject(ReaderPostDetailFragment object);

    void inject(ReaderPostListFragment object);

    void inject(ReaderCommentAdapter object);

    void inject(ReaderPostAdapter object);

    void inject(PlansListFragment object);

    void inject(ReaderSiteHeaderView object);

    void inject(ReaderTagHeaderView object);

    void inject(ReaderLikingUsersView object);

    void inject(ReaderWebView object);

    void inject(ReaderPostPagerActivity object);

    void inject(ReaderBlogAdapter object);

    void inject(ReleaseNotesActivity object);

    void inject(WPWebViewActivity object);

    void inject(WPWebViewClient object);

    void inject(ThemeBrowserActivity object);

    void inject(NotesAdapter object);

    void inject(ThemeBrowserFragment object);

    void inject(MediaDeleteService object);

    void inject(SelectCategoriesActivity object);

    void inject(ReaderUserAdapter object);

    void inject(AddCategoryFragment object);

    void inject(HtmlToSpannedConverter object);

    void inject(PluginBrowserActivity object);

    void inject(ActivityLogListActivity object);

    void inject(ActivityLogListFragment object);

    void inject(ActivityLogDetailFragment object);

    void inject(PluginListFragment object);

    void inject(PluginDetailActivity object);

    void inject(SuggestionAdapter object);

    void inject(WordPressGlideModule object);

    void inject(QuickStartFullScreenDialogFragment object);

    void inject(QuickStartReminderReceiver object);

    void inject(MediaGridAdapter object);

    void inject(PagesFragment object);

    void inject(PageListFragment object);

    void inject(SearchListFragment object);

    void inject(PageParentFragment object);

    void inject(WPCustomImageGetter object);

    void inject(PublicizeAccountChooserListAdapter object);

    void inject(PublicizeConnectionAdapter object);

    void inject(PublicizeServiceAdapter object);

    void inject(JetpackRemoteInstallFragment jetpackRemoteInstallFragment);

    void inject(GiphyPickerActivity object);

    void inject(PlansListAdapter object);

    void inject(PlanDetailsFragment object);

    void inject(DomainSuggestionsFragment object);

<<<<<<< HEAD
    void inject(AutoUploadWorker object);
=======
    void inject(DomainRegistrationDetailsFragment object);
>>>>>>> c6e6d6a3

    // Allows us to inject the application without having to instantiate any modules, and provides the Application
    // in the app graph
    @Component.Builder
    interface Builder {
        @BindsInstance
        AppComponent.Builder application(Application application);

        AppComponent build();
    }
}<|MERGE_RESOLUTION|>--- conflicted
+++ resolved
@@ -483,11 +483,9 @@
 
     void inject(DomainSuggestionsFragment object);
 
-<<<<<<< HEAD
     void inject(AutoUploadWorker object);
-=======
+
     void inject(DomainRegistrationDetailsFragment object);
->>>>>>> c6e6d6a3
 
     // Allows us to inject the application without having to instantiate any modules, and provides the Application
     // in the app graph
