--- conflicted
+++ resolved
@@ -550,11 +550,9 @@
 
     void inject(LoginPrologueFragment object);
 
-<<<<<<< HEAD
     void inject(ReaderDiscoverLogic object);
-=======
+
     void inject(PostListCreateMenuFragment object);
->>>>>>> dfac5d17
 
     // Allows us to inject the application without having to instantiate any modules, and provides the Application
     // in the app graph
