--- conflicted
+++ resolved
@@ -6,13 +6,10 @@
 
 import org.wordpress.android.ui.news.LocalNewsService;
 import org.wordpress.android.ui.news.NewsService;
-<<<<<<< HEAD
 import org.wordpress.android.ui.stats.refresh.StatsFragment;
 import org.wordpress.android.ui.stats.refresh.StatsListFragment;
-=======
 import org.wordpress.android.viewmodel.helpers.ConnectionStatus;
 import org.wordpress.android.viewmodel.helpers.ConnectionStatusLiveData;
->>>>>>> 80b2cfef
 
 import dagger.Binds;
 import dagger.Module;
@@ -30,16 +27,14 @@
         return new LocalNewsService(context);
     }
 
-<<<<<<< HEAD
     @ContributesAndroidInjector
     abstract StatsListFragment contributeStatListFragment();
 
     @ContributesAndroidInjector
     abstract StatsFragment contributeStatsFragment();
-=======
+
     @Provides
     public static LiveData<ConnectionStatus> provideConnectionStatusLiveData(Context context) {
         return new ConnectionStatusLiveData(context);
     }
->>>>>>> 80b2cfef
 }