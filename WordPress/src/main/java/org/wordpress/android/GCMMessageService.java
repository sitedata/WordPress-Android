--- conflicted
+++ resolved
@@ -22,13 +22,9 @@
 import org.wordpress.android.analytics.AnalyticsTracker;
 import org.wordpress.android.analytics.AnalyticsTracker.Stat;
 import org.wordpress.android.analytics.AnalyticsTrackerMixpanel;
-<<<<<<< HEAD
 import org.wordpress.android.fluxc.store.AccountStore;
-=======
-import org.wordpress.android.models.AccountHelper;
 import org.wordpress.android.models.CommentStatus;
 import org.wordpress.android.models.Note;
->>>>>>> 0da597bb
 import org.wordpress.android.ui.main.WPMainActivity;
 import org.wordpress.android.ui.notifications.NotificationDismissBroadcastReceiver;
 import org.wordpress.android.ui.notifications.NotificationEvents;
@@ -79,20 +75,17 @@
     private static final String PUSH_TYPE_PUSH_AUTH = "push_auth";
     private static final String PUSH_TYPE_BADGE_RESET = "badge-reset";
 
-<<<<<<< HEAD
     @Inject AccountStore mAccountStore;
+
+    private static final String KEY_CATEGORY_COMMENT_LIKE = "comment-like";
+    private static final String KEY_CATEGORY_COMMENT_REPLY = "comment-reply";
+    private static final String KEY_CATEGORY_COMMENT_MODERATE = "comment-moderate";
 
     @Override
     public void onCreate() {
         super.onCreate();
         ((WordPress) getApplication()).component().inject(this);
     }
-=======
-    private static final String KEY_CATEGORY_COMMENT_LIKE = "comment-like";
-    private static final String KEY_CATEGORY_COMMENT_REPLY = "comment-reply";
-    private static final String KEY_CATEGORY_COMMENT_MODERATE = "comment-moderate";
-
->>>>>>> 0da597bb
 
     // Add to the analytics properties map a subset of the push notification payload.
     private static String[] propertiesToCopyIntoAnalytics = {PUSH_ARG_NOTE_ID, PUSH_ARG_TYPE, "blog_id", "post_id",
