--- conflicted
+++ resolved
@@ -69,12 +69,8 @@
     private static final String PUSH_TYPE_PUSH_AUTH = "push_auth";
 
     // Add to the analytics properties map a subset of the push notification payload.
-<<<<<<< HEAD
-    private static String[] propertiesToCopyIntoAnalytics = { PUSH_ARG_NOTE_ID, PUSH_ARG_TYPE, "blog_id", "post_id", "comment_id" };
-=======
     private static String[] propertiesToCopyIntoAnalytics = { PUSH_ARG_NOTE_ID, PUSH_ARG_TYPE, "blog_id", "post_id",
             "comment_id" };
->>>>>>> b4098df3
 
     private void handleDefaultPush(String from, @NonNull Bundle data) {
         // Ensure Simperium is running so that notes sync
