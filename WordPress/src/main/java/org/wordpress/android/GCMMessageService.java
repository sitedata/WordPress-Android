--- conflicted
+++ resolved
@@ -32,11 +32,8 @@
 import org.wordpress.android.ui.notifications.NotificationEvents;
 import org.wordpress.android.ui.notifications.NotificationsListFragment;
 import org.wordpress.android.ui.notifications.utils.NotificationsUtils;
-<<<<<<< HEAD
-=======
-import org.wordpress.android.ui.notifications.utils.SimperiumUtils;
+
 import org.wordpress.android.ui.prefs.AppPrefs;
->>>>>>> 3a1344a5
 import org.wordpress.android.util.AppLog;
 import org.wordpress.android.util.AppLog.T;
 import org.wordpress.android.util.HelpshiftHelper;
@@ -121,7 +118,7 @@
 
         EventBus.getDefault().post(new NotificationEvents.NotificationsChanged());
     }
-
+/*
     private void trySaveNoteIfNotAlreadyInBucket(Bundle data) {
         if (SimperiumUtils.getNotesBucket() != null) {
             if (data == null) {
@@ -147,7 +144,7 @@
             }
         }
     }
-
+*/
     private void buildAndShowNotificationFromNoteData(Bundle data) {
 
         if (data == null) {
@@ -161,7 +158,7 @@
             return;
         }
 
-        trySaveNoteIfNotAlreadyInBucket(data);
+        //trySaveNoteIfNotAlreadyInBucket(data);
 
         String noteType = StringUtils.notNullStr(data.getString(PUSH_ARG_TYPE));
 
@@ -263,7 +260,6 @@
                 addCommentReplyActionForCommentNotification(builder, noteId);
             }
 
-<<<<<<< HEAD
             // if the comment is lacking approval, offer moderation actions
             if (note.getCommentStatus().equals(CommentStatus.UNAPPROVED)) {
                 if (note.canModerate()) {
@@ -274,10 +270,7 @@
                 if (note.canLike()) {
                     addCommentLikeActionForCommentNotification(builder, noteId);
                 }
-=======
-        if (SimperiumUtils.getNotesBucket() != null) {
-            try {
-                Note note = SimperiumUtils.getNotesBucket().get(noteId);
+
                 if (note != null) {
                     //if note can be replied to, we'll always add this action first
                     if (note.canReply()) {
@@ -300,12 +293,7 @@
                     }
                 }
                 areActionsSet = true;
-            } catch (BucketObjectMissingException e) {
-                AppLog.e(T.NOTIFS, e);
->>>>>>> 3a1344a5
-            }
-
-            areActionsSet = true;
+            }
         }
 
         // if we could not set the actions, set the default one REPLY as it's then only safe bet
