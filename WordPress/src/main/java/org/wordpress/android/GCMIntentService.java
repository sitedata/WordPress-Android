
package org.wordpress.android;

import android.app.NotificationManager;
import android.app.PendingIntent;
import android.content.Context;
import android.content.Intent;
import android.content.SharedPreferences;
import android.content.res.Resources;
import android.graphics.Bitmap;
import android.graphics.BitmapFactory;
import android.net.Uri;
import android.os.Bundle;
import android.preference.PreferenceManager;
import android.support.v4.app.NotificationCompat;
import android.support.v4.content.LocalBroadcastManager;
import android.text.TextUtils;

import com.google.android.gcm.GCMBaseIntentService;

import org.apache.commons.lang.StringEscapeUtils;
import org.wordpress.android.analytics.AnalyticsTracker;
import org.wordpress.android.analytics.AnalyticsTracker.Stat;
import org.wordpress.android.analytics.AnalyticsTrackerMixpanel;
import org.wordpress.android.ui.notifications.NotificationDismissBroadcastReceiver;
import org.wordpress.android.ui.notifications.NotificationUtils;
import org.wordpress.android.ui.notifications.NotificationsActivity;
import org.wordpress.android.ui.posts.PostsActivity;
import org.wordpress.android.ui.prefs.AppPrefs;
import org.wordpress.android.util.AppLog;
import org.wordpress.android.util.AppLog.T;
import org.wordpress.android.util.ImageUtils;
import org.wordpress.android.util.PhotonUtils;

import java.io.UnsupportedEncodingException;
import java.net.URLDecoder;
import java.util.HashMap;
import java.util.Map;
import java.util.UUID;
import java.util.concurrent.TimeUnit;

public class GCMIntentService extends GCMBaseIntentService {
    public static final int PUSH_NOTIFICATION_ID = 1337;

    private static final Map<String, Bundle> mActiveNotificationsMap = new HashMap<String, Bundle>();
    private static String mPreviousNoteId = null;
    private static long mPreviousNoteTime = 0L;

    @Override
    protected String[] getSenderIds(Context context) {
        String[] senderIds = new String[1];
        senderIds[0] = BuildConfig.GCM_ID;
        return senderIds;
    }

    @Override
    protected void onError(Context context, String errorId) {
        AppLog.e(T.NOTIFS, "GCM Error: " + errorId);
    }

    protected void handleDefaultPush(Context context, Bundle extras) {
        long wpcomUserID = AppPrefs.getCurrentUserId();
        String userIDFromPN = extras.getString("user");
        if (userIDFromPN != null) { //It is always populated server side, but better to double check it here.
            if (wpcomUserID <= 0) {
                // TODO: Do not abort the execution here, at least for this release, since there might be
                // an issue for users that update the app.
                // If they have never used the Reader, then they won't have a userId.
                // Code for next release is below:
                /* AppLog.e(T.NOTIFS, "No wpcom userId found in the app. Aborting.");
                   return; */
            } else {
                if (!String.valueOf(wpcomUserID).equals(userIDFromPN)) {
                    AppLog.e(T.NOTIFS, "wpcom userId found in the app doesn't match with the ID in the PN. Aborting.");
                    return;
                }
            }
        }

        String title = StringEscapeUtils.unescapeHtml(extras.getString("title"));
        if (title == null) {
            title = getString(R.string.app_name);
        }
        String message = StringEscapeUtils.unescapeHtml(extras.getString("msg"));
        String note_id = extras.getString("note_id");

        /*
         * if this has the same note_id as the previous notification, and the previous notification
         * was received within the last second, then skip showing it - this handles duplicate
         * notifications being shown due to the device being registered multiple times with different tokens.
         * (still investigating how this could happen - 21-Oct-13)
         *
         * this also handles the (rare) case where the user receives rapid-fire sub-second like notifications
         * due to sudden popularity (post gets added to FP and is liked by many people all at once, etc.),
         * which we also want to avoid since it would drain the battery and annoy the user
         *
         * NOTE: different comments on the same post will have a different note_id, but different likes
         * on the same post will have the same note_id, so don't assume that the note_id is unique
         */
        long thisTime = System.currentTimeMillis();
        if (mPreviousNoteId != null && mPreviousNoteId.equals(note_id)) {
            long seconds = TimeUnit.MILLISECONDS.toSeconds(thisTime - mPreviousNoteTime);
            if (seconds <= 1) {
                AppLog.w(T.NOTIFS, "skipped potential duplicate notification");
                return;
            }
        }

        mPreviousNoteId = note_id;
        mPreviousNoteTime = thisTime;

        if (note_id != null && !mActiveNotificationsMap.containsKey(note_id)) {
            mActiveNotificationsMap.put(note_id, extras);
        }

        String iconUrl = extras.getString("icon");
        Bitmap largeIconBitmap = null;
        if (iconUrl != null) {
            try {
                iconUrl = URLDecoder.decode(iconUrl, "UTF-8");
                int largeIconSize = context.getResources().getDimensionPixelSize(android.R.dimen.notification_large_icon_height);
                String resizedUrl = PhotonUtils.getPhotonImageUrl(iconUrl, largeIconSize, largeIconSize);
                largeIconBitmap = ImageUtils.downloadBitmap(resizedUrl);
            } catch (UnsupportedEncodingException e) {
                AppLog.e(T.NOTIFS, e);
            }
<<<<<<< HEAD
=======
            // default icon size
            int size = 128;
            // calculate best icon size (depends on device screen density)
            Resources resources = context.getResources();
            if (resources != null && resources.getDisplayMetrics() != null) {
                float screenDensity = resources.getDisplayMetrics().densityDpi;
                size = Math.round(64 * (screenDensity / 160));
            }
            String resizedURL = iconURL.replaceAll("(?<=[?&;])s=[0-9]*", "s=" + size);
            largeIconBitmap = ImageUtils.downloadBitmap(resizedURL);
>>>>>>> 3ea79fc2
        }

        SharedPreferences prefs = PreferenceManager.getDefaultSharedPreferences(context);
        boolean sound, vibrate, light;

        sound = prefs.getBoolean("wp_pref_notification_sound", false);
        vibrate = prefs.getBoolean("wp_pref_notification_vibrate", false);
        light = prefs.getBoolean("wp_pref_notification_light", false);

        NotificationCompat.Builder mBuilder;

        Intent resultIntent = new Intent(this, PostsActivity.class);
        resultIntent.addFlags(Intent.FLAG_ACTIVITY_CLEAR_TOP | Intent.FLAG_ACTIVITY_NEW_TASK
                | Intent.FLAG_ACTIVITY_CLEAR_TASK);
        resultIntent.setAction("android.intent.action.MAIN");
        resultIntent.addCategory("android.intent.category.LAUNCHER");
        resultIntent.putExtra(NotificationsActivity.FROM_NOTIFICATION_EXTRA, true);

        if (mActiveNotificationsMap.size() <= 1) {
            mBuilder = new NotificationCompat.Builder(this).setSmallIcon(R.drawable.notification_icon).setContentTitle(title)
                                                           .setContentText(message).setTicker(message).setAutoCancel(true)
                                                           .setStyle(new NotificationCompat.BigTextStyle().bigText(message));

            if (note_id != null) {
                resultIntent.putExtra(NotificationsActivity.NOTE_ID_EXTRA, note_id);
            }

            // Add some actions if this is a comment notification
            String noteType = extras.getString("type");
            if (noteType != null && noteType.equals("c")) {
                Intent commentReplyIntent = new Intent(this, PostsActivity.class);
                commentReplyIntent.addFlags(Intent.FLAG_ACTIVITY_CLEAR_TOP | Intent.FLAG_ACTIVITY_NEW_TASK
                        | Intent.FLAG_ACTIVITY_CLEAR_TASK);
                commentReplyIntent.setAction("android.intent.action.MAIN");
                commentReplyIntent.addCategory("android.intent.category.LAUNCHER");
                commentReplyIntent.addCategory("comment-reply");
                commentReplyIntent.putExtra(NotificationsActivity.FROM_NOTIFICATION_EXTRA, true);
                commentReplyIntent.putExtra(NotificationsActivity.NOTE_INSTANT_REPLY_EXTRA, true);
                if (note_id != null) {
                    commentReplyIntent.putExtra(NotificationsActivity.NOTE_ID_EXTRA, note_id);
                }
                PendingIntent commentReplyPendingIntent = PendingIntent.getActivity(context, 0, commentReplyIntent,
                        PendingIntent.FLAG_CANCEL_CURRENT);
                mBuilder.addAction(R.drawable.ab_icon_reply, context.getText(R.string.reply),
                        commentReplyPendingIntent);
            }

            if (largeIconBitmap != null) {
                mBuilder.setLargeIcon(largeIconBitmap);
            }
        } else {
            NotificationCompat.InboxStyle inboxStyle = new NotificationCompat.InboxStyle();

            int noteCtr = 1;
            for (Bundle wpPN : mActiveNotificationsMap.values()) {
                if (noteCtr > 5) // InboxStyle notification is limited to 5 lines
                    break;
                if (wpPN.getString("msg") == null)
                    continue;
                if (wpPN.getString("type") != null && wpPN.getString("type").equals("c")) {
                    String pnTitle = StringEscapeUtils.unescapeHtml((wpPN.getString("title")));
                    String pnMessage = StringEscapeUtils.unescapeHtml((wpPN.getString("msg")));
                    inboxStyle.addLine(pnTitle + ": " + pnMessage);
                } else {
                    String pnMessage = StringEscapeUtils.unescapeHtml((wpPN.getString("msg")));
                    inboxStyle.addLine(pnMessage);
                }

                noteCtr++;
            }

            if (mActiveNotificationsMap.size() > 5) {
                inboxStyle.setSummaryText(String.format(getString(R.string.more_notifications),
                        mActiveNotificationsMap.size() - 5));
            }

            String subject = String.format(getString(R.string.new_notifications), mActiveNotificationsMap.size());

            mBuilder = new NotificationCompat.Builder(this)
                    .setLargeIcon(BitmapFactory.decodeResource(context.getResources(), R.drawable.notification_multi))
                    .setSmallIcon(R.drawable.notification_icon)
                    .setContentTitle("WordPress")
                    .setContentText(subject)
                    .setTicker(message)
                    .setAutoCancel(true)
                    .setStyle(inboxStyle);
        }

        // Call broadcast receiver when notification is dismissed
        Intent notificationDeletedIntent = new Intent(this, NotificationDismissBroadcastReceiver.class);
        PendingIntent pendingDeleteIntent = PendingIntent.getBroadcast(context, 0, notificationDeletedIntent, 0);
        mBuilder.setDeleteIntent(pendingDeleteIntent);

        if (sound) {
            mBuilder.setSound(Uri.parse("android.resource://" + getPackageName() + "/" + R.raw.notification));
        }
        if (vibrate) {
            mBuilder.setVibrate(new long[]{500, 500, 500});
        }
        if (light) {
            mBuilder.setLights(0xff0000ff, 1000, 5000);
        }

        PendingIntent pendingIntent = PendingIntent.getActivity(context, 0, resultIntent,
                PendingIntent.FLAG_CANCEL_CURRENT | PendingIntent.FLAG_UPDATE_CURRENT);
        mBuilder.setContentIntent(pendingIntent);
        NotificationManager mNotificationManager =
                (NotificationManager) getSystemService(Context.NOTIFICATION_SERVICE);
        mNotificationManager.notify(PUSH_NOTIFICATION_ID, mBuilder.build());
        broadcastNewNotification(context);
    }

    @Override
    protected void onMessage(Context context, Intent intent) {
        AppLog.v(T.NOTIFS, "Received Message");
        AnalyticsTracker.track(Stat.PUSH_NOTIFICATION_RECEIVED);
        Bundle extras = intent.getExtras();

        if (extras == null) {
            AppLog.v(T.NOTIFS, "No notification message content received. Aborting.");
            return;
        }

        // Handle Helpshift PNs (Helpshift has been removed but we can't remove that
        // for now, in case some devices are still registered)
        if (TextUtils.equals(extras.getString("origin"), "helpshift")) {
            return;
        }

        // Handle mixpanel PNs
        if (extras.containsKey("mp_message")) {
            String mpMessage = intent.getExtras().getString("mp_message");
            String title = getString(R.string.app_name);
            Intent resultIntent = new Intent(this, PostsActivity.class);
            resultIntent.addFlags(Intent.FLAG_ACTIVITY_CLEAR_TOP | Intent.FLAG_ACTIVITY_NEW_TASK
                    | Intent.FLAG_ACTIVITY_CLEAR_TASK);
            PendingIntent pendingIntent = PendingIntent.getActivity(this, 0, resultIntent,
                    PendingIntent.FLAG_UPDATE_CURRENT);
            AnalyticsTrackerMixpanel.showNotification(context, pendingIntent, R.drawable.notification_icon, title,
                    mpMessage);
            return;
        }

        if (!WordPress.hasValidWPComCredentials(context)) {
            return;
        }

        handleDefaultPush(context, extras);
    }

    public void broadcastNewNotification(Context context) {
        Intent msgIntent = new Intent();
        msgIntent.setAction(NotificationsActivity.NOTIFICATION_ACTION);
        LocalBroadcastManager.getInstance(context).sendBroadcast(msgIntent);
    }

    @Override
    protected void onRegistered(Context context, String regId) {
        SharedPreferences settings = PreferenceManager.getDefaultSharedPreferences(context);
        if (!TextUtils.isEmpty(regId)) {
            // Get or create UUID for WP.com notes api
            String uuid = settings.getString(NotificationUtils.WPCOM_PUSH_DEVICE_UUID, null);
            if (uuid == null) {
                uuid = UUID.randomUUID().toString();
                SharedPreferences.Editor editor = settings.edit();
                editor.putString(NotificationUtils.WPCOM_PUSH_DEVICE_UUID, uuid);
                editor.commit();
            }

            NotificationUtils.registerDeviceForPushNotifications(context, regId);

            AnalyticsTracker.registerPushNotificationToken(regId);
        }
    }

    @Override
    protected void onUnregistered(Context context, String regId) {
        AppLog.v(T.NOTIFS, "GCM Unregistered ID: " + regId);
    }

    public static void clearNotificationsMap() {
        mActiveNotificationsMap.clear();
    }
}<|MERGE_RESOLUTION|>--- conflicted
+++ resolved
@@ -118,25 +118,13 @@
         if (iconUrl != null) {
             try {
                 iconUrl = URLDecoder.decode(iconUrl, "UTF-8");
-                int largeIconSize = context.getResources().getDimensionPixelSize(android.R.dimen.notification_large_icon_height);
+                int largeIconSize = context.getResources().getDimensionPixelSize(
+                        android.R.dimen.notification_large_icon_height);
                 String resizedUrl = PhotonUtils.getPhotonImageUrl(iconUrl, largeIconSize, largeIconSize);
                 largeIconBitmap = ImageUtils.downloadBitmap(resizedUrl);
             } catch (UnsupportedEncodingException e) {
                 AppLog.e(T.NOTIFS, e);
             }
-<<<<<<< HEAD
-=======
-            // default icon size
-            int size = 128;
-            // calculate best icon size (depends on device screen density)
-            Resources resources = context.getResources();
-            if (resources != null && resources.getDisplayMetrics() != null) {
-                float screenDensity = resources.getDisplayMetrics().densityDpi;
-                size = Math.round(64 * (screenDensity / 160));
-            }
-            String resizedURL = iconURL.replaceAll("(?<=[?&;])s=[0-9]*", "s=" + size);
-            largeIconBitmap = ImageUtils.downloadBitmap(resizedURL);
->>>>>>> 3ea79fc2
         }
 
         SharedPreferences prefs = PreferenceManager.getDefaultSharedPreferences(context);
