--- conflicted
+++ resolved
@@ -77,7 +77,7 @@
     public static final String COLUMN_NAME_VIDEO_PRESS_SHORTCODE = "videoPressShortcode";
     public static final String COLUMN_NAME_UPLOAD_STATE          = "uploadState";
 
-    private static final int DATABASE_VERSION = 36;
+    private static final int DATABASE_VERSION = 37;
 
     private static final String CREATE_TABLE_BLOGS = "create table if not exists accounts (id integer primary key autoincrement, "
             + "url text, blogName text, username text, password text, imagePlacement text, centerThumbnail boolean, fullSizeImage boolean, maxImageWidth text, maxImageWidthId integer);";
@@ -365,12 +365,11 @@
                 AccountTable.migrationAddEmailAddressField(db);
                 currentVersion++;
             case 35:
-<<<<<<< HEAD
-                resetThemeTable();
-=======
                 // Delete simperium DB
                 ctx.deleteDatabase("simperium-store");
->>>>>>> c2110a19
+                currentVersion++;
+            case 36:
+                resetThemeTable();
                 currentVersion++;
         }
         db.setVersion(DATABASE_VERSION);
