--- conflicted
+++ resolved
@@ -81,7 +81,7 @@
     public static final String COLUMN_NAME_VIDEO_PRESS_SHORTCODE = "videoPressShortcode";
     public static final String COLUMN_NAME_UPLOAD_STATE          = "uploadState";
 
-    private static final int DATABASE_VERSION = 39;
+    private static final int DATABASE_VERSION = 40;
 
     private static final String CREATE_TABLE_BLOGS = "create table if not exists accounts (id integer primary key autoincrement, "
             + "url text, blogName text, username text, password text, imagePlacement text, centerThumbnail boolean, fullSizeImage boolean, maxImageWidth text, maxImageWidthId integer);";
@@ -382,11 +382,10 @@
                 resetThemeTable();
                 currentVersion++;
             case 38:
-<<<<<<< HEAD
+                updateDotcomFlag();
+                currentVersion++;
+            case 39:
                 AccountTable.migrationAddFirstNameLastNameAboutMeFields(db);
-=======
-                updateDotcomFlag();
->>>>>>> d62ba57d
                 currentVersion++;
         }
         db.setVersion(DATABASE_VERSION);
