--- conflicted
+++ resolved
@@ -34,14 +34,6 @@
 import java.util.List;
 import java.util.Map;
 import java.util.Set;
-<<<<<<< HEAD
-=======
-
-import javax.crypto.Cipher;
-import javax.crypto.SecretKey;
-import javax.crypto.SecretKeyFactory;
-import javax.crypto.spec.DESKeySpec;
->>>>>>> 2c07d15f
 
 import de.greenrobot.event.EventBus;
 
@@ -114,31 +106,6 @@
     private static final String ADD_MEDIA_UPLOAD_STATE = "alter table media add uploadState default '';";
     private static final String ADD_MEDIA_VIDEOPRESS_SHORTCODE = "alter table media add videoPressShortcode text default '';";
 
-<<<<<<< HEAD
-=======
-    // add hidden flag to blog settings (accounts)
-    private static final String ADD_BLOGS_HIDDEN_FLAG = "alter table accounts add isHidden boolean default 0;";
-
-    // add plan_product_id to blog
-    private static final String ADD_BLOGS_PLAN_ID = "alter table accounts add plan_product_id integer default 0;";
-
-    // add plan_product_name_short to blog
-    private static final String ADD_BLOGS_PLAN_PRODUCT_NAME_SHORT = "alter table accounts add plan_product_name_short text default '';";
-
-    // add capabilities to blog
-    private static final String ADD_BLOGS_CAPABILITIES = "alter table accounts add capabilities text default '';";
-
-    // add field to store time of last udpated draft
-    private static final String ADD_DRAFT_POST_LAST_UPDATED_DATE = "alter table posts add dateLastUpdated date;";
-
-    // add field to store time of last time we notified the user there was a draft post pending publishing
-    private static final String ADD_DRAFT_POST_LAST_NOTIFIED_DATE = "alter table posts add dateLastNotified date;";
-
-    // used for migration
-    private static final String DEPRECATED_WPCOM_USERNAME_PREFERENCE = "wp_pref_wpcom_username";
-    private static final String DEPRECATED_ACCESS_TOKEN_PREFERENCE = "wp_pref_wpcom_access_token";
-
->>>>>>> 2c07d15f
     private static final String DROP_TABLE_PREFIX = "DROP TABLE IF EXISTS ";
 
     private SQLiteDatabase db;
@@ -289,14 +256,7 @@
             case 49:
                 // Delete simperium DB since we're removing Simperium from the app.
                 ctx.deleteDatabase("simperium-store");
-<<<<<<< HEAD
-=======
-                currentVersion++;
-            case 50:
-                db.execSQL(ADD_DRAFT_POST_LAST_UPDATED_DATE);
-                db.execSQL(ADD_DRAFT_POST_LAST_NOTIFIED_DATE);
-                currentVersion++;
->>>>>>> 2c07d15f
+                currentVersion++;
         }
         db.setVersion(DATABASE_VERSION);
     }
@@ -320,607 +280,6 @@
     public void dangerouslyDeleteAllContent() {
         db.delete(MEDIA_TABLE, null, null);
         db.delete(CATEGORIES_TABLE, null, null);
-<<<<<<< HEAD
-=======
-        db.delete(CommentTable.COMMENTS_TABLE, null, null);
-    }
-
-    public boolean hasDotOrgBlogForUsernameAndUrl(String username, String url) {
-        if (TextUtils.isEmpty(username) || TextUtils.isEmpty(url)) {
-            return false;
-        }
-
-        Cursor c = db.query(BLOGS_TABLE, new String[]{"id"}, "username=? AND url=?", new String[]{username, url}, null,
-                null, null);
-        try {
-            return c.getCount() > 0;
-        } finally {
-            SqlUtils.closeCursor(c);
-        }
-    }
-
-    public boolean isCurrentUserAdminOfRemoteBlogId(long remoteBlogId) {
-        String args[] = {String.valueOf(remoteBlogId)};
-        String sql = "SELECT isAdmin FROM " + BLOGS_TABLE + " WHERE blogId=?";
-        return SqlUtils.boolForQuery(db, sql, args);
-    }
-
-    /**
-     * Instantiate a new Blog object from it's local id
-     *
-     * @param localId local blog id
-     * @return a new Blog instance or null if the localId was not found
-     */
-    public Blog instantiateBlogByLocalId(int localId) {
-        String[] fields =
-                new String[]{"url", "blogName", "username", "password", "httpuser", "httppassword", "imagePlacement",
-                             "centerThumbnail", "fullSizeImage", "maxImageWidth", "maxImageWidthId",
-                             "blogId", "dotcomFlag", "dotcom_username", "dotcom_password", "api_key",
-                             "api_blogid", "wpVersion", "postFormats", "isScaledImage",
-                             "scaledImgWidth", "homeURL", "blog_options", "isAdmin", "isHidden",
-                             "plan_product_id", "plan_product_name_short", "capabilities"};
-        Cursor c = db.query(BLOGS_TABLE, fields, "id=?", new String[]{Integer.toString(localId)}, null, null, null);
-
-        Blog blog = null;
-        if (c.moveToFirst()) {
-            if (c.getString(0) != null) {
-                blog = new Blog();
-                blog.setLocalTableBlogId(localId);
-                blog.setUrl(c.getString(c.getColumnIndex("url"))); // 0
-
-                blog.setBlogName(c.getString(c.getColumnIndex("blogName"))); // 1
-                blog.setUsername(c.getString(c.getColumnIndex("username"))); // 2
-                blog.setPassword(decryptPassword(c.getString(c.getColumnIndex("password")))); // 3
-                if (c.getString(c.getColumnIndex("httpuser")) == null) {
-                    blog.setHttpuser("");
-                } else {
-                    blog.setHttpuser(c.getString(c.getColumnIndex("httpuser")));
-                }
-                if (c.getString(c.getColumnIndex("httppassword")) == null) {
-                    blog.setHttppassword("");
-                } else {
-                    blog.setHttppassword(decryptPassword(c.getString(c.getColumnIndex("httppassword"))));
-                }
-                blog.setImagePlacement(c.getString(c.getColumnIndex("imagePlacement")));
-                blog.setFeaturedImageCapable(c.getInt(c.getColumnIndex("centerThumbnail")) > 0);
-                blog.setFullSizeImage(c.getInt(c.getColumnIndex("fullSizeImage")) > 0);
-                blog.setMaxImageWidth(c.getString(c.getColumnIndex("maxImageWidth")));
-                blog.setMaxImageWidthId(c.getInt(c.getColumnIndex("maxImageWidthId")));
-                blog.setRemoteBlogId(c.getInt(c.getColumnIndex("blogId")));
-                blog.setDotcomFlag(c.getInt(c.getColumnIndex("dotcomFlag")) > 0);
-                if (c.getString(c.getColumnIndex("dotcom_username")) != null) {
-                    blog.setDotcom_username(c.getString(c.getColumnIndex("dotcom_username")));
-                }
-                if (c.getString(c.getColumnIndex("dotcom_password")) != null) {
-                    blog.setDotcom_password(decryptPassword(c.getString(c.getColumnIndex("dotcom_password"))));
-                }
-                if (c.getString(c.getColumnIndex("api_key")) != null) {
-                    blog.setApi_key(c.getString(c.getColumnIndex("api_key")));
-                }
-                if (c.getString(c.getColumnIndex("api_blogid")) != null) {
-                    blog.setApi_blogid(c.getString(c.getColumnIndex("api_blogid")));
-                }
-                if (c.getString(c.getColumnIndex("wpVersion")) != null) {
-                    blog.setWpVersion(c.getString(c.getColumnIndex("wpVersion")));
-                }
-                blog.setPostFormats(c.getString(c.getColumnIndex("postFormats")));
-                blog.setScaledImage(c.getInt(c.getColumnIndex("isScaledImage")) > 0);
-                blog.setScaledImageWidth(c.getInt(c.getColumnIndex("scaledImgWidth")));
-                blog.setHomeURL(c.getString(c.getColumnIndex("homeURL")));
-                if (c.getString(c.getColumnIndex("blog_options")) == null) {
-                    blog.setBlogOptions("{}");
-                } else {
-                    blog.setBlogOptions(c.getString(c.getColumnIndex("blog_options")));
-                }
-                blog.setAdmin(c.getInt(c.getColumnIndex("isAdmin")) > 0);
-                blog.setHidden(c.getInt(c.getColumnIndex("isHidden")) > 0);
-                blog.setPlanID(c.getLong(c.getColumnIndex("plan_product_id")));
-                blog.setPlanShortName(c.getString(c.getColumnIndex("plan_product_name_short")));
-                blog.setCapabilities(c.getString(c.getColumnIndex("capabilities")));
-            }
-        }
-        c.close();
-        return blog;
-    }
-
-    /*
-     * returns true if the passed blog is wp.com or jetpack-enabled (ie: returns false for
-     * self-hosted blogs that don't use jetpack)
-     */
-    public boolean isRemoteBlogIdDotComOrJetpack(int remoteBlogId) {
-        Blog blog = instantiateBlogByRemoteId(remoteBlogId);
-        return blog != null && (blog.isDotcomFlag() || blog.isJetpackPowered());
-    }
-
-    public Blog instantiateBlogByRemoteId(int remoteBlogId) {
-        int localId = getLocalTableBlogIdForJetpackOrWpComRemoteSiteId(remoteBlogId);
-        Blog blog = instantiateBlogByLocalId(localId);
-        return blog;
-    }
-
-    public int getLocalTableBlogIdForJetpackOrWpComRemoteSiteId(int remoteBlogId) {
-        //first try checking if a jetpack site is configured on this device site list with that remote id
-        // workaround: There are 2 entries in the DB for each Jetpack blog linked with
-        // the current wpcom account. We need to load the correct localID here, otherwise options are
-        // blank
-        int localId = getLocalTableBlogIdForJetpackRemoteID(remoteBlogId, null);
-
-        if (localId == 0) {
-            localId = getLocalTableBlogIdForWpComRemoteBlogId(remoteBlogId);
-        }
-        return localId;
-    }
-
-    public Blog getBlogForDotComBlogId(String dotComBlogId) {
-        Cursor c = db.query(BLOGS_TABLE, new String[]{"id"}, "api_blogid=? OR (blogId=? AND dotcomFlag=1)",
-                new String[]{dotComBlogId, dotComBlogId}, null, null, null);
-        Blog blog = null;
-        if (c.moveToFirst()) {
-            blog = instantiateBlogByLocalId(c.getInt(0));
-        }
-        c.close();
-        return blog;
-    }
-
-    public List<String> loadStatsLogin(int id) {
-        Cursor c = db.query(BLOGS_TABLE, new String[]{"dotcom_username",
-                "dotcom_password"}, "id=" + id, null, null, null, null);
-
-        c.moveToFirst();
-
-        List<String> list = new ArrayList<>();
-        if (c.getString(0) != null) {
-            list.add(c.getString(0));
-            list.add(decryptPassword(c.getString(1)));
-        } else {
-            list = null;
-        }
-        c.close();
-
-        return list;
-    }
-
-    /*
-     * Jetpack blogs have the "wpcom" blog_id stored in options->api_blogid. This is because self-hosted blogs have both
-     * a blogID (local to their network), and a unique blogID on wpcom.
-     */
-    public int getLocalTableBlogIdForJetpackRemoteID(int remoteBlogId, String xmlRpcUrl) {
-        if (TextUtils.isEmpty(xmlRpcUrl)) {
-            String sql = "SELECT id FROM " + BLOGS_TABLE + " WHERE dotcomFlag=0 AND api_blogid=?";
-            String[] args = {Integer.toString(remoteBlogId)};
-            return SqlUtils.intForQuery(db, sql, args);
-        } else {
-            String sql = "SELECT id FROM " + BLOGS_TABLE + " WHERE dotcomFlag=0 AND api_blogid=? AND url=?";
-            String[] args = {Integer.toString(remoteBlogId), xmlRpcUrl};
-            return SqlUtils.intForQuery(db, sql, args);
-        }
-    }
-
-    public int getLocalTableBlogIdForRemoteBlogId(int remoteBlogId) {
-        int localBlogID = SqlUtils.intForQuery(db, "SELECT id FROM accounts WHERE blogId=?",
-                new String[]{Integer.toString(remoteBlogId)});
-        if (localBlogID == 0) {
-            localBlogID = this.getLocalTableBlogIdForJetpackRemoteID(remoteBlogId, null);
-        }
-        return localBlogID;
-    }
-
-    public int getLocalTableBlogIdForWpComRemoteBlogId(int remoteBlogId) {
-        int localBlogID = SqlUtils.intForQuery(db, "SELECT id FROM accounts WHERE blogId=? and dotcomFlag=1",
-                new String[]{Integer.toString(remoteBlogId)});
-        if (localBlogID == 0) {
-            localBlogID = this.getLocalTableBlogIdForJetpackRemoteID(remoteBlogId, null);
-        }
-        return localBlogID;
-    }
-
-    public int getLocalTableBlogIdForRemoteBlogIdAndXmlRpcUrl(int remoteBlogId, String xmlRpcUrl) {
-        int localBlogID = SqlUtils.intForQuery(db, "SELECT id FROM accounts WHERE blogId=? AND url=?",
-                new String[]{Integer.toString(remoteBlogId), xmlRpcUrl});
-        if (localBlogID==0) {
-            localBlogID = this.getLocalTableBlogIdForJetpackRemoteID(remoteBlogId, xmlRpcUrl);
-        }
-        return localBlogID;
-    }
-
-    public int getRemoteBlogIdForLocalTableBlogId(int localBlogId) {
-        int remoteBlogID = SqlUtils.intForQuery(db, "SELECT blogId FROM accounts WHERE id=?", new String[]{Integer.toString(localBlogId)});
-        if (remoteBlogID<=1) { //Make sure we're not returning a wrong ID for jetpack blog.
-            List<Map<String,Object>> allBlogs = this.getBlogsBy("dotcomFlag=0", new String[]{"api_blogid"});
-            for (Map<String, Object> currentBlog : allBlogs) {
-                if (MapUtils.getMapInt(currentBlog, "id")==localBlogId) {
-                    remoteBlogID = MapUtils.getMapInt(currentBlog, "api_blogid");
-                    break;
-                }
-            }
-        }
-        return remoteBlogID;
-    }
-
-    public long getPlanIdForLocalTableBlogId(int localBlogId) {
-        return SqlUtils.longForQuery(db,
-                "SELECT plan_product_id FROM accounts WHERE id=?",
-                new String[]{Integer.toString(localBlogId)});
-    }
-    /**
-     * Set the ID of the most recently active blog. This value will persist between application
-     * launches.
-     *
-     * @param id ID of the most recently active blog.
-     */
-    public void updateLastBlogId(int id) {
-        SharedPreferences preferences = PreferenceManager.getDefaultSharedPreferences(context);
-        SharedPreferences.Editor editor = preferences.edit();
-        editor.putInt("last_blog_id", id);
-        editor.commit();
-    }
-
-    /**
-     * Delete the ID for the most recently active blog.
-     */
-    public void deleteLastBlogId() {
-        updateLastBlogId(-1);
-        // Clear the last selected activity
-        AppPrefs.resetLastActivityStr();
-    }
-
-    /**
-     * Get the ID of the most recently active blog. -1 is returned if there is no recently active
-     * blog.
-     */
-    public int getLastBlogId() {
-        SharedPreferences preferences = PreferenceManager.getDefaultSharedPreferences(context);
-        return preferences.getInt("last_blog_id", -1);
-    }
-
-    public boolean deletePost(Post post) {
-        int result = db.delete(POSTS_TABLE,
-                "blogID=? AND id=?",
-                new String[]{String.valueOf(post.getLocalTableBlogId()), String.valueOf(post.getLocalTablePostId())});
-
-        return (result == 1);
-    }
-
-    // Deletes all posts for the given blogId
-    public void deleteAllPostsForLocalTableBlogId(int localBlogId) {
-        db.delete(POSTS_TABLE, "blogID=?", new String[]{String.valueOf(localBlogId)});
-    }
-
-    public Object[] arrayListToArray(Object array) {
-        if (array instanceof ArrayList) {
-            return ((ArrayList) array).toArray();
-        }
-        return (Object[]) array;
-    }
-
-    /*
-     * returns true if the post matching the passed local blog ID and remote post ID
-     * has local changes
-     */
-    private boolean postHasLocalChanges(int localBlogId, String remotePostId) {
-        if (TextUtils.isEmpty(remotePostId)) {
-            return false;
-        }
-        String[] args = {String.valueOf(localBlogId), remotePostId};
-        String sql = "SELECT 1 FROM " + POSTS_TABLE + " WHERE blogID=? AND postid=? AND isLocalChange=1";
-        return SqlUtils.boolForQuery(db, sql, args);
-    }
-
-    /**
-     * Saves a list of posts to the db
-     * @param postsList: list of post objects
-     * @param localBlogId: the posts table blog id
-     * @param isPage: boolean to save as pages
-     * @param overwriteLocalChanges boolean which determines whether to overwrite posts with local changes
-     */
-    public void savePosts(List<?> postsList, int localBlogId, boolean isPage, boolean overwriteLocalChanges) {
-        if (postsList != null && postsList.size() != 0) {
-            db.beginTransaction();
-            try {
-                for (Object post : postsList) {
-                    ContentValues values = new ContentValues();
-
-                    // Sanity checks
-                    if (!(post instanceof Map)) {
-                        continue;
-                    }
-                    Map<?, ?> postMap = (Map<?, ?>) post;
-                    String postID = MapUtils.getMapStr(postMap, (isPage) ? "page_id" : "postid");
-                    if (TextUtils.isEmpty(postID)) {
-                        // If we don't have a post or page ID, move on
-                        continue;
-                    }
-
-                    values.put("blogID", localBlogId);
-                    values.put("postid", postID);
-                    values.put("title", MapUtils.getMapStr(postMap, "title"));
-                    Date dateCreated = MapUtils.getMapDate(postMap, "dateCreated");
-                    if (dateCreated != null) {
-                        values.put("dateCreated", dateCreated.getTime());
-                    } else {
-                        Date now = new Date();
-                        values.put("dateCreated", now.getTime());
-                    }
-
-                    Date dateCreatedGmt = MapUtils.getMapDate(postMap, "date_created_gmt");
-                    if (dateCreatedGmt != null) {
-                        values.put("date_created_gmt", dateCreatedGmt.getTime());
-                    } else {
-                        dateCreatedGmt = new Date((Long) values.get("dateCreated"));
-                        values.put("date_created_gmt", dateCreatedGmt.getTime() + (dateCreatedGmt.getTimezoneOffset() * 60000));
-                    }
-
-                    values.put("description", MapUtils.getMapStr(postMap, "description"));
-                    values.put("link", MapUtils.getMapStr(postMap, "link"));
-                    values.put("permaLink", MapUtils.getMapStr(postMap, "permaLink"));
-
-                    Object[] postCategories = (Object[]) postMap.get("categories");
-                    JSONArray jsonCategoriesArray = new JSONArray();
-                    if (postCategories != null) {
-                        for (Object postCategory : postCategories) {
-                            jsonCategoriesArray.put(postCategory.toString());
-                        }
-                    }
-                    values.put("categories", jsonCategoriesArray.toString());
-
-                    Object[] custom_fields = (Object[]) postMap.get("custom_fields");
-                    JSONArray jsonCustomFieldsArray = new JSONArray();
-                    if (custom_fields != null) {
-                        for (Object custom_field : custom_fields) {
-                            jsonCustomFieldsArray.put(custom_field.toString());
-                            // Update geo_long and geo_lat from custom fields
-                            if (!(custom_field instanceof Map))
-                                continue;
-                            Map<?, ?> customField = (Map<?, ?>) custom_field;
-                            if (customField.get("key") != null && customField.get("value") != null) {
-                                if (customField.get("key").equals("geo_longitude"))
-                                    values.put("longitude", customField.get("value").toString());
-                                if (customField.get("key").equals("geo_latitude"))
-                                    values.put("latitude", customField.get("value").toString());
-                            }
-                        }
-                    }
-                    values.put("custom_fields", jsonCustomFieldsArray.toString());
-
-                    values.put("mt_excerpt", MapUtils.getMapStr(postMap, (isPage) ? "excerpt" : "mt_excerpt"));
-                    values.put("mt_text_more", MapUtils.getMapStr(postMap, (isPage) ? "text_more" : "mt_text_more"));
-                    values.put("mt_allow_comments", MapUtils.getMapInt(postMap, "mt_allow_comments", 0));
-                    values.put("mt_allow_pings", MapUtils.getMapInt(postMap, "mt_allow_pings", 0));
-                    values.put("wp_slug", MapUtils.getMapStr(postMap, "wp_slug"));
-                    values.put("wp_password", MapUtils.getMapStr(postMap, "wp_password"));
-                    values.put("wp_author_id", MapUtils.getMapStr(postMap, "wp_author_id"));
-                    values.put("wp_author_display_name", MapUtils.getMapStr(postMap, "wp_author_display_name"));
-                    values.put("wp_post_thumbnail", MapUtils.getMapInt(postMap, "wp_post_thumbnail"));
-                    values.put("post_status", MapUtils.getMapStr(postMap, (isPage) ? "page_status" : "post_status"));
-                    values.put("userid", MapUtils.getMapStr(postMap, "userid"));
-
-                    if (isPage) {
-                        values.put("isPage", true);
-                        values.put("wp_page_parent_id", MapUtils.getMapStr(postMap, "wp_page_parent_id"));
-                        values.put("wp_page_parent_title", MapUtils.getMapStr(postMap, "wp_page_parent_title"));
-                    } else {
-                        values.put("mt_keywords", MapUtils.getMapStr(postMap, "mt_keywords"));
-                        values.put("wp_post_format", MapUtils.getMapStr(postMap, "wp_post_format"));
-                    }
-
-                    if (overwriteLocalChanges) {
-                        values.put("isLocalChange", false);
-                    }
-
-                    String whereClause = "blogID=? AND postID=? AND isPage=?";
-                    if (!overwriteLocalChanges) {
-                        whereClause += " AND NOT isLocalChange=1";
-                    }
-
-                    String[] args = {String.valueOf(localBlogId), postID, String.valueOf(SqlUtils.boolToSql(isPage))};
-                    int updateResult = db.update(POSTS_TABLE, values, whereClause, args);
-
-                    // only perform insert if update didn't match any rows, and only then if we're
-                    // overwriting local changes or local changes for this post don't exist
-                    if (updateResult == 0 && (overwriteLocalChanges || !postHasLocalChanges(localBlogId, postID))) {
-                        db.insert(POSTS_TABLE, null, values);
-                    }
-                }
-
-                db.setTransactionSuccessful();
-            } finally {
-                db.endTransaction();
-            }
-        }
-    }
-
-    /*
-     * returns list of posts for use in the post list fragment
-     */
-    public PostsListPostList getPostsListPosts(int localBlogId, boolean loadPages) {
-        PostsListPostList listPosts = new PostsListPostList();
-
-        String[] args = {Integer.toString(localBlogId), Integer.toString(loadPages ? 1 : 0)};
-        Cursor c = db.query(POSTS_TABLE, null, "blogID=? AND isPage=?", args, null, null, "localDraft DESC, date_created_gmt DESC");
-        try {
-            while (c.moveToNext()) {
-                listPosts.add(new PostsListPost(getPostFromCursor(c)));
-            }
-            return listPosts;
-        } finally {
-            SqlUtils.closeCursor(c);
-        }
-    }
-
-    /*
-     * returns list of posts that are in draft or have local changes
-     */
-    public ArrayList<Post> getDraftPostList(int localBlogId) {
-        ArrayList<Post> postList = new ArrayList<>();
-
-        String[] args = {Integer.toString(localBlogId)};
-        Cursor c = db.query(POSTS_TABLE, null, "blogID=? AND (localDraft=1 OR isLocalChange=1)", args, null, null, "localDraft DESC, date_created_gmt DESC");
-        try {
-            while (c.moveToNext()) {
-                postList.add(getPostFromCursor(c));
-            }
-            return postList;
-        } finally {
-            SqlUtils.closeCursor(c);
-        }
-    }
-
-    private Post getPostFromCursor(Cursor c) {
-        Post post = new Post();
-
-        post.setLocalTableBlogId(c.getInt(c.getColumnIndex("blogID")));
-        post.setLocalTablePostId(c.getLong(c.getColumnIndex("id")));
-        post.setRemotePostId(c.getString(c.getColumnIndex("postid")));
-        post.setTitle(StringUtils.unescapeHTML(c.getString(c.getColumnIndex("title"))));
-        post.setDateCreated(c.getLong(c.getColumnIndex("dateCreated")));
-        post.setDate_created_gmt(c.getLong(c.getColumnIndex("date_created_gmt")));
-        post.setDateLastUpdated(c.getLong(c.getColumnIndex("dateLastUpdated")));
-        post.setDateLastNotified(c.getLong(c.getColumnIndex("dateLastNotified")));
-        post.setCategories(c.getString(c.getColumnIndex("categories")));
-        post.setCustomFields(c.getString(c.getColumnIndex("custom_fields")));
-        post.setDescription(c.getString(c.getColumnIndex("description")));
-        post.setLink(c.getString(c.getColumnIndex("link")));
-        post.setAllowComments(SqlUtils.sqlToBool(c.getInt(c.getColumnIndex("mt_allow_comments"))));
-        post.setAllowPings(SqlUtils.sqlToBool(c.getInt(c.getColumnIndex("mt_allow_pings"))));
-        post.setPostExcerpt(c.getString(c.getColumnIndex("mt_excerpt")));
-        post.setKeywords(c.getString(c.getColumnIndex("mt_keywords")));
-        post.setMoreText(c.getString(c.getColumnIndex("mt_text_more")));
-        post.setPermaLink(c.getString(c.getColumnIndex("permaLink")));
-        post.setPostStatus(c.getString(c.getColumnIndex("post_status")));
-        post.setUserId(c.getString(c.getColumnIndex("userid")));
-        post.setAuthorDisplayName(c.getString(c.getColumnIndex("wp_author_display_name")));
-        post.setAuthorId(c.getString(c.getColumnIndex("wp_author_id")));
-        post.setPassword(c.getString(c.getColumnIndex("wp_password")));
-        post.setPostFormat(c.getString(c.getColumnIndex("wp_post_format")));
-        post.setSlug(c.getString(c.getColumnIndex("wp_slug")));
-        post.setMediaPaths(c.getString(c.getColumnIndex("mediaPaths")));
-        post.setFeaturedImageId(c.getInt(c.getColumnIndex("wp_post_thumbnail")));
-
-        int latColumnIndex = c.getColumnIndex("latitude");
-        int lngColumnIndex = c.getColumnIndex("longitude");
-        if (!c.isNull(latColumnIndex) && !c.isNull(lngColumnIndex)) {
-            post.setLocation(c.getDouble(latColumnIndex), c.getDouble(lngColumnIndex));
-        }
-
-        post.setLocalDraft(SqlUtils.sqlToBool(c.getInt(c.getColumnIndex("localDraft"))));
-        post.setIsPage(SqlUtils.sqlToBool(c.getInt(c.getColumnIndex("isPage"))));
-        post.setPageParentId(c.getString(c.getColumnIndex("wp_page_parent_id")));
-        post.setPageParentTitle(c.getString(c.getColumnIndex("wp_page_parent_title")));
-        post.setLocalChange(SqlUtils.sqlToBool(c.getInt(c.getColumnIndex("isLocalChange"))));
-
-        return post;
-    }
-
-    public long savePost(Post post) {
-        long result = -1;
-        if (post != null) {
-            ContentValues values = new ContentValues();
-            values.put("blogID", post.getLocalTableBlogId());
-            values.put("title", post.getTitle());
-            values.put("date_created_gmt", post.getDate_created_gmt());
-            values.put("dateLastUpdated", post.getDateLastUpdated());
-            values.put("dateLastNotified", post.getDateLastNotified());
-            values.put("description", post.getDescription());
-            values.put("mt_text_more", post.getMoreText());
-
-            JSONArray categoriesJsonArray = post.getJSONCategories();
-            if (categoriesJsonArray != null) {
-                values.put("categories", categoriesJsonArray.toString());
-            }
-
-            values.put("localDraft", post.isLocalDraft());
-            values.put("mt_keywords", post.getKeywords());
-            values.put("wp_password", post.getPassword());
-            values.put("post_status", post.getPostStatus());
-            values.put("isPage", post.isPage());
-            values.put("wp_post_format", post.getPostFormat());
-            putPostLocation(post, values);
-            values.put("isLocalChange", post.isLocalChange());
-            values.put("mt_excerpt", post.getPostExcerpt());
-            values.put("wp_post_thumbnail", post.getFeaturedImageId());
-
-            result = db.insert(POSTS_TABLE, null, values);
-
-            if (result >= 0 && post.isLocalDraft()) {
-                post.setLocalTablePostId(result);
-            }
-        }
-
-        return (result);
-    }
-
-    public int updatePost(Post post) {
-        int result = 0;
-        if (post != null) {
-            ContentValues values = new ContentValues();
-            values.put("title", post.getTitle());
-            values.put("date_created_gmt", post.getDate_created_gmt());
-            values.put("dateLastUpdated", post.getDateLastUpdated());
-            values.put("dateLastNotified", post.getDateLastNotified());
-            values.put("description", post.getDescription());
-            values.put("mt_text_more", post.getMoreText());
-            values.put("postid", post.getRemotePostId());
-
-            JSONArray categoriesJsonArray = post.getJSONCategories();
-            if (categoriesJsonArray != null) {
-                values.put("categories", categoriesJsonArray.toString());
-            }
-
-            values.put("localDraft", post.isLocalDraft());
-            values.put("mediaPaths", post.getMediaPaths());
-            values.put("mt_keywords", post.getKeywords());
-            values.put("wp_password", post.getPassword());
-            values.put("post_status", post.getPostStatus());
-            values.put("isPage", post.isPage());
-            values.put("wp_post_format", post.getPostFormat());
-            values.put("isLocalChange", post.isLocalChange());
-            values.put("mt_excerpt", post.getPostExcerpt());
-            values.put("wp_post_thumbnail", post.getFeaturedImageId());
-
-            putPostLocation(post, values);
-
-            result = db.update(POSTS_TABLE, values, "blogID=? AND id=? AND isPage=?",
-                    new String[]{
-                            String.valueOf(post.getLocalTableBlogId()),
-                            String.valueOf(post.getLocalTablePostId()),
-                            String.valueOf(SqlUtils.boolToSql(post.isPage()))
-                    });
-        }
-
-        return (result);
-    }
-
-    private void putPostLocation(Post post, ContentValues values) {
-        if (post.hasLocation()) {
-            PostLocation location = post.getLocation();
-            values.put("latitude", location.getLatitude());
-            values.put("longitude", location.getLongitude());
-        } else {
-            values.putNull("latitude");
-            values.putNull("longitude");
-        }
-    }
-
-    /*
-     * removes all posts/pages in the passed blog that don't have local changes
-     */
-    public void deleteUploadedPosts(int blogID, boolean isPage) {
-        String[] args = {String.valueOf(blogID), isPage ? "1" : "0"};
-        db.delete(POSTS_TABLE, "blogID=? AND isPage=? AND localDraft=0 AND isLocalChange=0", args);
-    }
-
-    public Post getPostForLocalTablePostId(long localTablePostId) {
-        Cursor c = db.query(POSTS_TABLE, null, "id=?", new String[]{String.valueOf(localTablePostId)}, null, null, null);
-        try {
-            if (c.moveToFirst()) {
-                return getPostFromCursor(c);
-            } else {
-                return null;
-            }
-        } finally {
-            SqlUtils.closeCursor(c);
-        }
->>>>>>> 2c07d15f
     }
 
     // Categories
