--- conflicted
+++ resolved
@@ -1670,25 +1670,17 @@
     }
 
     /** Update a media file to a new upload state **/
-<<<<<<< HEAD
-    public void updateMediaUploadState(String blogId, String mediaId, MediaUploadState uploadState) {
-=======
     public void updateMediaUploadState(String blogId, String mediaId, String uploadState) {
->>>>>>> e433a8c8
         if (blogId == null || blogId.equals("")) {
             return;
         }
 
         ContentValues values = new ContentValues();
-<<<<<<< HEAD
-        values.put("uploadState", uploadState.toString());
-=======
         if (uploadState == null) {
             values.putNull("uploadState");
         } else {
             values.put("uploadState", uploadState);
         }
->>>>>>> e433a8c8
 
         if (mediaId == null) {
             db.update(MEDIA_TABLE, values, "blogId=? AND (uploadState IS NULL OR uploadState ='uploaded')",
