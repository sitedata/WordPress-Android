package org.wordpress.android;

import android.content.ContentValues;
import android.content.Context;
import android.database.Cursor;
import android.database.DatabaseUtils;
import android.database.sqlite.SQLiteDatabase;
import android.database.sqlite.SQLiteException;
import android.text.TextUtils;

import org.wordpress.android.datasets.CommentTable;
import org.wordpress.android.datasets.PeopleTable;
import org.wordpress.android.datasets.SiteSettingsTable;
import org.wordpress.android.datasets.SuggestionTable;
import org.wordpress.android.models.MediaUploadState;
import org.wordpress.android.models.Theme;
import org.wordpress.android.ui.media.services.MediaEvents.MediaChanged;
import org.wordpress.android.ui.prefs.AppPrefs;
import org.wordpress.android.util.AppLog;
import org.wordpress.android.util.AppLog.T;
<<<<<<< HEAD
import org.wordpress.android.util.MapUtils;
=======
import org.wordpress.android.util.LanguageUtils;
import org.wordpress.android.util.ShortcodeUtils;
>>>>>>> be5bb897
import org.wordpress.android.util.SqlUtils;
import org.wordpress.android.util.StringUtils;
import org.wordpress.android.util.helpers.MediaFile;

import java.io.FileInputStream;
import java.io.FileOutputStream;
import java.io.IOException;
import java.io.InputStream;
import java.io.OutputStream;
<<<<<<< HEAD
import java.util.Date;
=======
import java.util.ArrayList;
>>>>>>> be5bb897
import java.util.HashMap;
import java.util.List;
import java.util.Map;
import java.util.Set;
import java.util.Vector;

import de.greenrobot.event.EventBus;

public class WordPressDB {
    public static final String COLUMN_NAME_ID                    = "_id";
    public static final String COLUMN_NAME_POST_ID               = "postID";
    public static final String COLUMN_NAME_FILE_PATH             = "filePath";
    public static final String COLUMN_NAME_FILE_NAME             = "fileName";
    public static final String COLUMN_NAME_TITLE                 = "title";
    public static final String COLUMN_NAME_DESCRIPTION           = "description";
    public static final String COLUMN_NAME_CAPTION               = "caption";
    public static final String COLUMN_NAME_HORIZONTAL_ALIGNMENT  = "horizontalAlignment";
    public static final String COLUMN_NAME_WIDTH                 = "width";
    public static final String COLUMN_NAME_HEIGHT                = "height";
    public static final String COLUMN_NAME_MIME_TYPE             = "mimeType";
    public static final String COLUMN_NAME_FEATURED              = "featured";
    public static final String COLUMN_NAME_IS_VIDEO              = "isVideo";
    public static final String COLUMN_NAME_IS_FEATURED_IN_POST   = "isFeaturedInPost";
    public static final String COLUMN_NAME_FILE_URL              = "fileURL";
    public static final String COLUMN_NAME_THUMBNAIL_URL         = "thumbnailURL";
    public static final String COLUMN_NAME_MEDIA_ID              = "mediaId";
    public static final String COLUMN_NAME_BLOG_ID               = "blogId";
    public static final String COLUMN_NAME_DATE_CREATED_GMT      = "date_created_gmt";
    public static final String COLUMN_NAME_VIDEO_PRESS_SHORTCODE = "videoPressShortcode";
    public static final String COLUMN_NAME_UPLOAD_STATE          = "uploadState";

    private static final int DATABASE_VERSION = 49;

    private static final String CREATE_TABLE_MEDIA = "create table if not exists media (id integer primary key autoincrement, "
            + "postID integer not null, filePath text default '', fileName text default '', title text default '', description text default '', caption text default '', horizontalAlignment integer default 0, width integer default 0, height integer default 0, mimeType text default '', featured boolean default false, isVideo boolean default false);";

    // Warning if you rename DATABASE_NAME, that could break previous App backups (see: xml/backup_scheme.xml)
    private static final String DATABASE_NAME = "wordpress";
    private static final String MEDIA_TABLE = "media";
    private static final String NOTES_TABLE = "notes";

    private static final String THEMES_TABLE = "themes";
    private static final String CREATE_TABLE_THEMES = "create table if not exists themes ("
            + COLUMN_NAME_ID + " integer primary key autoincrement, "
            + Theme.ID + " text, "
            + Theme.AUTHOR + " text, "
            + Theme.SCREENSHOT + " text, "
            + Theme.AUTHOR_URI + " text, "
            + Theme.DEMO_URI + " text, "
            + Theme.NAME + " text, "
            + Theme.STYLESHEET + " text, "
            + Theme.PRICE + " text, "
            + Theme.BLOG_ID + " text, "
            + Theme.IS_CURRENT + " boolean default false);";

    // categories
    private static final String CREATE_TABLE_CATEGORIES = "create table if not exists cats (id integer primary key autoincrement, "
            + "blog_id text, wp_id integer, category_name text not null);";
    private static final String CATEGORIES_TABLE = "cats";


    // add new table for QuickPress homescreen shortcuts
    private static final String CREATE_TABLE_QUICKPRESS_SHORTCUTS = "create table if not exists quickpress_shortcuts (id integer primary key autoincrement, accountId text, name text);";
    private static final String QUICKPRESS_SHORTCUTS_TABLE = "quickpress_shortcuts";

    // add category parent id to keep track of category hierarchy
    private static final String ADD_PARENTID_IN_CATEGORIES = "alter table cats add parent_id integer default 0;";

    // add thumbnailURL, thumbnailPath and fileURL to media
    private static final String ADD_MEDIA_THUMBNAIL_URL = "alter table media add thumbnailURL text default '';";
    private static final String ADD_MEDIA_FILE_URL = "alter table media add fileURL text default '';";
    private static final String ADD_MEDIA_UNIQUE_ID = "alter table media add mediaId text default '';";
    private static final String ADD_MEDIA_BLOG_ID = "alter table media add blogId text default '';";
    private static final String ADD_MEDIA_DATE_GMT = "alter table media add date_created_gmt date;";
    private static final String ADD_MEDIA_UPLOAD_STATE = "alter table media add uploadState default '';";
    private static final String ADD_MEDIA_VIDEOPRESS_SHORTCODE = "alter table media add videoPressShortcode text default '';";

    private static final String DROP_TABLE_PREFIX = "DROP TABLE IF EXISTS ";

    private SQLiteDatabase db;

    private Context context;

    public WordPressDB(Context ctx) {
        this.context = ctx;
        db = ctx.openOrCreateDatabase(DATABASE_NAME, 0, null);

        // Create tables if they don't exist
        db.execSQL(CREATE_TABLE_CATEGORIES);
        db.execSQL(CREATE_TABLE_QUICKPRESS_SHORTCUTS);
        db.execSQL(CREATE_TABLE_MEDIA);
        db.execSQL(CREATE_TABLE_THEMES);
        SiteSettingsTable.createTable(db);
        CommentTable.createTables(db);
        SuggestionTable.createTables(db);

        // Update tables for new installs and app updates
        int currentVersion = db.getVersion();
        boolean isNewInstall = (currentVersion == 0);

        if (!isNewInstall && currentVersion != DATABASE_VERSION) {
            AppLog.d(T.DB, "upgrading database from version " + currentVersion + " to " + DATABASE_VERSION);
        }

        // TODO: STORES: only migrate auth token and local drafts to wpstores, drop everything else.
        switch (currentVersion) {
            case 0:
                // New install
                currentVersion++;
            case 1:
                // Add columns that were added in very early releases, then move on to version 9
                currentVersion = 9;
            case 9:
                currentVersion++;
            case 10:
                currentVersion++;
            case 11:
                currentVersion++;
            case 12:
                currentVersion++;
            case 13:
                currentVersion++;
            case 14:
                currentVersion++;
            case 15:
                // No longer used (preferences migration)
                currentVersion++;
            case 16:
                currentVersion++;
            case 17:
                db.execSQL(ADD_PARENTID_IN_CATEGORIES);
                currentVersion++;
            case 18:
                db.execSQL(ADD_MEDIA_FILE_URL);
                db.execSQL(ADD_MEDIA_THUMBNAIL_URL);
                db.execSQL(ADD_MEDIA_UNIQUE_ID);
                db.execSQL(ADD_MEDIA_BLOG_ID);
                db.execSQL(ADD_MEDIA_DATE_GMT);
                db.execSQL(ADD_MEDIA_UPLOAD_STATE);
                currentVersion++;
            case 19:
                // revision 20: create table "notes"
                currentVersion++;
            case 20:
                currentVersion++;
            case 21:
                db.execSQL(ADD_MEDIA_VIDEOPRESS_SHORTCODE);
                currentVersion++;
                // version 23 added CommentTable.java, version 24 changed the comment table schema
            case 22:
                currentVersion++;
            case 23:
                CommentTable.reset(db);
                currentVersion++;
            case 24:
                currentVersion++;
            case 25:
                //ver 26 "virtually" remove columns 'lastCommentId' and 'runService' from the DB
                //SQLite supports a limited subset of ALTER TABLE.
                //The ALTER TABLE command in SQLite allows the user to rename a table or to add a new column to an existing table.
                //It is not possible to rename a column, remove a column, or add or remove constraints from a table.
                currentVersion++;
            case 26:
                // Drop the notes table, no longer needed with Simperium.
                db.execSQL(DROP_TABLE_PREFIX + NOTES_TABLE);
                currentVersion++;
            case 27:
                currentVersion++;
            case 28:
                // Remove WordPress.com credentials
                // NOPE: removeDotComCredentials();
                currentVersion++;
            case 29:
                currentVersion++;
            case 30:
                // Fix big comments issue #2855
                CommentTable.deleteBigComments(db);
                currentVersion++;
            case 31:
                currentVersion++;
            case 32:
                currentVersion++;
            case 33:
                currentVersion++;
            case 34:
                currentVersion++;
            case 35:
                // Delete simperium DB - from 4.6 to 4.6.1
                // Fix an issue when note id > MAX_INT
                ctx.deleteDatabase("simperium-store");
                currentVersion++;
            case 36:
                // Delete simperium DB again - from 4.6.1 to 4.7
                // Fix a sync issue happening for users who have both wpios and wpandroid active clients
                ctx.deleteDatabase("simperium-store");
                currentVersion++;
            case 37:
                resetThemeTable();
                currentVersion++;
            case 38:
                // TODO: STORES: kill this - updateDotcomFlag();
                currentVersion++;
            case 39:
                currentVersion++;
            case 40:
                currentVersion++;
            case 41:
                currentVersion++;
            case 42:
                currentVersion++;
            case 43:
                currentVersion++;
            case 44:
                PeopleTable.createTables(db);
                currentVersion++;
            case 45:
                currentVersion++;
            case 46:
                AppPrefs.setVisualEditorAvailable(true);
                AppPrefs.setVisualEditorEnabled(true);
                currentVersion++;
            case 47:
                PeopleTable.reset(db);
                currentVersion++;
            case 48:
                PeopleTable.createViewersTable(db);
                currentVersion++;
        }
        db.setVersion(DATABASE_VERSION);
    }

    private void resetThemeTable() {
        db.execSQL(DROP_TABLE_PREFIX + THEMES_TABLE);
        db.execSQL(CREATE_TABLE_THEMES);
    }

    public SQLiteDatabase getDatabase() {
        return db;
    }

    public static void deleteDatabase(Context ctx) {
        ctx.deleteDatabase(DATABASE_NAME);
    }

    /**
     * Deletes all the things! Use wisely.
     */
    public void dangerouslyDeleteAllContent() {
        db.delete(MEDIA_TABLE, null, null);
        db.delete(CATEGORIES_TABLE, null, null);
        db.delete(CommentTable.COMMENTS_TABLE, null, null);
    }

    // Categories
    public boolean insertCategory(int id, int wp_id, int parent_id, String category_name) {
        ContentValues values = new ContentValues();
        values.put("blog_id", id);
        values.put("wp_id", wp_id);
        values.put("category_name", category_name.toString());
        values.put("parent_id", parent_id);
        boolean returnValue = false;
        synchronized (this) {
            returnValue = db.insert(CATEGORIES_TABLE, null, values) > 0;
        }

        return (returnValue);
    }

    public List<String> loadCategories(int id) {
        Cursor c = db.query(CATEGORIES_TABLE, new String[] { "id", "wp_id",
                "category_name" }, "blog_id=" + Integer.toString(id), null, null, null, null);
        int numRows = c.getCount();
        c.moveToFirst();
        List<String> returnVector = new Vector<String>();
        for (int i = 0; i < numRows; ++i) {
            String category_name = c.getString(2);
            if (category_name != null) {
                returnVector.add(category_name);
            }
            c.moveToNext();
        }
        c.close();

        return returnVector;
    }

    public int getCategoryId(int id, String category) {
        Cursor c = db.query(CATEGORIES_TABLE, new String[] { "wp_id" },
                "category_name=? AND blog_id=?", new String[] {category, String.valueOf(id)},
                null, null, null);
        if (c.getCount() == 0)
            return 0;
        c.moveToFirst();
        int categoryID = 0;
        categoryID = c.getInt(0);

        c.close();

        return categoryID;
    }

    public int getCategoryParentId(int id, String category) {
        Cursor c = db.query(CATEGORIES_TABLE, new String[] { "parent_id" },
                "category_name=? AND blog_id=?", new String[] {category, String.valueOf(id)},
                null, null, null);
        if (c.getCount() == 0)
            return -1;
        c.moveToFirst();
        int categoryParentID = c.getInt(0);

        c.close();

        return categoryParentID;
    }

    public void clearCategories(int id) {
        // clear out the table since we are refreshing the whole enchilada
        db.delete(CATEGORIES_TABLE, "blog_id=" + id, null);

    }

    public boolean addQuickPressShortcut(int blogId, String name) {
        ContentValues values = new ContentValues();
        values.put("accountId", blogId);
        values.put("name", name);
        boolean returnValue = false;
        synchronized (this) {
            returnValue = db.insert(QUICKPRESS_SHORTCUTS_TABLE, null, values) > 0;
        }

        return (returnValue);
    }

    /*
     * return all QuickPress shortcuts connected with the passed blog
     *
     */
    public List<Map<String, Object>> getQuickPressShortcuts(int blogId) {
        Cursor c = db.query(QUICKPRESS_SHORTCUTS_TABLE, new String[]{"id",
                        "accountId", "name"}, "accountId = " + blogId, null, null,
                null, null);
        String id, name;
        int numRows = c.getCount();
        c.moveToFirst();
        List<Map<String, Object>> blogs = new Vector<Map<String, Object>>();
        for (int i = 0; i < numRows; i++) {
            id = c.getString(0);
            name = c.getString(2);
            if (id != null) {
                Map<String, Object> thisHash = new HashMap<String, Object>();

                thisHash.put("id", id);
                thisHash.put("name", name);
                blogs.add(thisHash);
            }
            c.moveToNext();
        }
        c.close();

        return blogs;
    }

    public int getUnmoderatedCommentCount(int blogID) {
        int commentCount = 0;

        Cursor c = db
                .rawQuery(
                        "select count(*) from comments where blogID=? AND status='hold'",
                        new String[]{String.valueOf(blogID)});
        int numRows = c.getCount();
        c.moveToFirst();

        if (numRows > 0) {
            commentCount = c.getInt(0);
        }

        c.close();

        return commentCount;
    }

    public void saveMediaFile(MediaFile mf) {
        ContentValues values = new ContentValues();
        values.put(COLUMN_NAME_POST_ID, mf.getPostID());
        values.put(COLUMN_NAME_FILE_PATH, mf.getFilePath());
        values.put(COLUMN_NAME_FILE_NAME, mf.getFileName());
        values.put(COLUMN_NAME_TITLE, mf.getTitle());
        values.put(COLUMN_NAME_DESCRIPTION, mf.getDescription());
        values.put(COLUMN_NAME_CAPTION, mf.getCaption());
        values.put(COLUMN_NAME_HORIZONTAL_ALIGNMENT, mf.getHorizontalAlignment());
        values.put(COLUMN_NAME_WIDTH, mf.getWidth());
        values.put(COLUMN_NAME_HEIGHT, mf.getHeight());
        values.put(COLUMN_NAME_MIME_TYPE, mf.getMimeType());
        values.put(COLUMN_NAME_FEATURED, mf.isFeatured());
        values.put(COLUMN_NAME_IS_VIDEO, mf.isVideo());
        values.put(COLUMN_NAME_IS_FEATURED_IN_POST, mf.isFeaturedInPost());
        values.put(COLUMN_NAME_FILE_URL, mf.getFileURL());
        values.put(COLUMN_NAME_THUMBNAIL_URL, mf.getThumbnailURL());
        values.put(COLUMN_NAME_MEDIA_ID, mf.getMediaId());
        values.put(COLUMN_NAME_BLOG_ID, mf.getBlogId());
        values.put(COLUMN_NAME_DATE_CREATED_GMT, mf.getDateCreatedGMT());
        values.put(COLUMN_NAME_VIDEO_PRESS_SHORTCODE, mf.getVideoPressShortCode());
        if (mf.getUploadState() != null)
            values.put(COLUMN_NAME_UPLOAD_STATE, mf.getUploadState());
        else
            values.putNull(COLUMN_NAME_UPLOAD_STATE);

        synchronized (this) {
            int result = 0;
            boolean isMarkedForDelete = false;
            if (mf.getMediaId() != null) {
                Cursor cursor = db.rawQuery("SELECT uploadState FROM " + MEDIA_TABLE + " WHERE mediaId=?",
                        new String[]{StringUtils.notNullStr(mf.getMediaId())});
                if (cursor != null && cursor.moveToFirst()) {
                    isMarkedForDelete = "delete".equals(cursor.getString(0));
                    cursor.close();
                }

                if (!isMarkedForDelete)
                    result = db.update(MEDIA_TABLE, values, "blogId=? AND mediaId=?",
                            new String[]{StringUtils.notNullStr(mf.getBlogId()), StringUtils.notNullStr(mf.getMediaId())});
            }

            if (result == 0 && !isMarkedForDelete) {
                result = db.update(MEDIA_TABLE, values, "postID=? AND filePath=?",
                        new String[]{String.valueOf(mf.getPostID()), StringUtils.notNullStr(mf.getFilePath())});
                if (result == 0)
                    db.insert(MEDIA_TABLE, null, values);
            }
        }

    }

    /** For a given blogId, get all the media files **/
    public Cursor getMediaFilesForBlog(String blogId) {
        return db.rawQuery("SELECT id as _id, * FROM " + MEDIA_TABLE + " WHERE blogId=? AND mediaId <> '' AND "
                + "(uploadState IS NULL OR uploadState IN ('uploaded', 'queued', 'failed', 'uploading')) ORDER BY (uploadState=?) DESC, date_created_gmt DESC", new String[] { blogId, "uploading" });
    }

    /** For a given blogId, get the media file with the given media_id **/
    public Cursor getMediaFile(String blogId, String mediaId) {
        return db.rawQuery("SELECT * FROM " + MEDIA_TABLE + " WHERE blogId=? AND mediaId=?", new String[]{blogId, mediaId});
    }

    public String getMediaThumbnailUrl(int blogId, long mediaId) {
        String query = "SELECT " + COLUMN_NAME_THUMBNAIL_URL + " FROM " + MEDIA_TABLE + " WHERE blogId=? AND mediaId=?";
        return SqlUtils.stringForQuery(db, query, new String[]{Integer.toString(blogId), Long.toString(mediaId)});
    }

    public Cursor getMediaImagesForBlog(String blogId) {
        return db.rawQuery("SELECT id as _id, * FROM " + MEDIA_TABLE + " WHERE blogId=? AND mediaId <> '' AND "
                + "(uploadState IS NULL OR uploadState IN ('uploaded', 'queued', 'failed', 'uploading')) AND mimeType LIKE ? ORDER BY (uploadState=?) DESC, date_created_gmt DESC", new String[]{blogId, "image%", "uploading"});
    }

<<<<<<< HEAD
    public MediaFile getMediaFile(String src, Post post) {
        Cursor c = db.query(MEDIA_TABLE, null, "postID=? AND filePath=?",
                new String[]{String.valueOf(post.getLocalTablePostId()), src}, null, null, null);

        try {
            if (c.moveToFirst()) {
                MediaFile mf = new MediaFile();
                mf.setId(c.getInt(0));
                mf.setPostID(c.getInt(1));
                mf.setFilePath(c.getString(2));
                mf.setFileName(c.getString(3));
                mf.setTitle(c.getString(4));
                mf.setDescription(c.getString(5));
                mf.setCaption(c.getString(6));
                mf.setHorizontalAlignment(c.getInt(7));
                mf.setWidth(c.getInt(8));
                mf.setHeight(c.getInt(9));
                mf.setMimeType(c.getString(10));
                mf.setFeatured(c.getInt(11) > 0);
                mf.setVideo(c.getInt(12) > 0);
                mf.setFeaturedInPost(c.getInt(13) > 0);
                mf.setFileURL(c.getString(14));
                mf.setThumbnailURL(c.getString(15));
                mf.setMediaId(c.getString(16));
                mf.setBlogId(c.getString(17));
                mf.setDateCreatedGMT(c.getLong(18));
                mf.setUploadState(c.getString(19));
                mf.setVideoPressShortCode(c.getString(20));

                return mf;
            } else {
                return null;
            }
        } finally {
            c.close();
        }
    }

    public void deleteMediaFilesForPost(Post post) {
        db.delete(MEDIA_TABLE, "blogId='" + post.getLocalTableBlogId() + "' AND postID=" + post.getLocalTablePostId(), null);
=======
    /** Ids in the filteredIds will not be selected **/
    public Cursor getMediaImagesForBlog(String blogId, ArrayList<String> filteredIds) {
        String mediaIdsStr = "";

        if (filteredIds != null && filteredIds.size() > 0) {
            mediaIdsStr = "AND mediaId NOT IN (";
            for (String mediaId : filteredIds) {
                mediaIdsStr += "'" + mediaId + "',";
            }
            mediaIdsStr = mediaIdsStr.subSequence(0, mediaIdsStr.length() - 1) + ")";
        }

        return db.rawQuery("SELECT id as _id, * FROM " + MEDIA_TABLE + " WHERE blogId=? AND mediaId <> '' AND "
                + "(uploadState IS NULL OR uploadState IN ('uploaded', 'queued', 'failed', 'uploading')) AND mimeType LIKE ? " + mediaIdsStr + " ORDER BY (uploadState=?) DESC, date_created_gmt DESC", new String[]{blogId, "image%", "uploading"});
    }

    public int getMediaCountImages(String blogId) {
        return getMediaImagesForBlog(blogId).getCount();
    }

    public Cursor getMediaUnattachedForBlog(String blogId) {
        return db.rawQuery("SELECT id as _id, * FROM " + MEDIA_TABLE + " WHERE blogId=? AND mediaId <> '' AND " +
                "(uploadState IS NULL OR uploadState IN ('uploaded', 'queued', 'failed', 'uploading')) AND postId=0 ORDER BY (uploadState=?) DESC, date_created_gmt DESC", new String[]{blogId, "uploading"});
    }

    public int getMediaCountUnattached(String blogId) {
        return getMediaUnattachedForBlog(blogId).getCount();
    }

    public Cursor getMediaFilesForBlog(String blogId, long startDate, long endDate) {
        return db.rawQuery("SELECT id as _id, * FROM " + MEDIA_TABLE + " WHERE blogId=? AND mediaId <> '' AND (uploadState IS NULL OR uploadState ='uploaded') AND (date_created_gmt >= ? AND date_created_gmt <= ?) ", new String[]{blogId, String.valueOf(startDate), String.valueOf(endDate)});
    }

    public Cursor getMediaFiles(String blogId, ArrayList<String> mediaIds) {
        if (mediaIds == null || mediaIds.size() == 0)
            return null;

        String mediaIdsStr = "(";
        for (String mediaId : mediaIds) {
            mediaIdsStr += "'" + mediaId + "',";
        }
        mediaIdsStr = mediaIdsStr.subSequence(0, mediaIdsStr.length() - 1) + ")";

        return db.rawQuery("SELECT id as _id, * FROM " + MEDIA_TABLE + " WHERE blogId=? AND mediaId IN " + mediaIdsStr, new String[] { blogId });
>>>>>>> be5bb897
    }

    /** Get the queued media files for upload for a given blogId **/
    public Cursor getMediaUploadQueue(String blogId) {
        return db.rawQuery("SELECT * FROM " + MEDIA_TABLE + " WHERE uploadState=? AND blogId=?", new String[] {"queued", blogId});
    }

    /** Update a media file to a new upload state **/
    public void updateMediaUploadState(String blogId, String mediaId, MediaUploadState uploadState) {
        if (blogId == null || blogId.equals("")) {
            return;
        }

        ContentValues values = new ContentValues();
        if (uploadState == null) {
            values.putNull("uploadState");
        } else {
            values.put("uploadState", uploadState.toString());
        }

        if (mediaId == null) {
            db.update(MEDIA_TABLE, values, "blogId=? AND (uploadState IS NULL OR uploadState ='uploaded')",
                    new String[]{blogId});
        } else {
            db.update(MEDIA_TABLE, values, "blogId=? AND mediaId=?", new String[]{blogId, mediaId});
            EventBus.getDefault().post(new MediaChanged(blogId, mediaId));
        }
    }

    public void updateMediaLocalToRemoteId(String blogId, String localMediaId, String remoteMediaId) {
        ContentValues values = new ContentValues();
        values.put("mediaId", remoteMediaId);
        db.update(MEDIA_TABLE, values, "blogId=? AND mediaId=?", new String[]{blogId, localMediaId});
    }

    public void updateMediaFile(String blogId, String mediaId, String title, String description, String caption) {
        if (blogId == null || blogId.equals("")) {
            return;
        }

        ContentValues values = new ContentValues();

        if (title == null || title.equals("")) {
            values.put("title", "");
        } else {
            values.put("title", title);
        }

        if (title == null || title.equals("")) {
            values.put("description", "");
        } else {
            values.put("description", description);
        }

        if (caption == null || caption.equals("")) {
            values.put("caption", "");
        } else {
            values.put("caption", caption);
        }

        db.update(MEDIA_TABLE, values, "blogId = ? AND mediaId=?", new String[] { blogId, mediaId });
    }

    /**
     * For a given blogId, set all uploading states to failed.
     * Useful for cleaning up files stuck in the "uploading" state.
     **/
    public void setMediaUploadingToFailed(String blogId) {
        if (blogId == null || blogId.equals(""))
            return;

        ContentValues values = new ContentValues();
        values.put("uploadState", "failed");
        db.update(MEDIA_TABLE, values, "blogId=? AND uploadState=?", new String[]{blogId, "uploading"});
    }

    /** Delete a media item from a blog locally **/
    public void deleteMediaFile(String blogId, String mediaId) {
        db.delete(MEDIA_TABLE, "blogId=? AND mediaId=?", new String[]{blogId, mediaId});
    }

    /** Mark media files for deletion without actually deleting them. **/
    public void setMediaFilesMarkedForDelete(String blogId, Set<String> ids) {
        // This is for queueing up files to delete on the server
        for (String id : ids) {
            updateMediaUploadState(blogId, id, MediaUploadState.DELETE);
        }
    }

    /** Mark media files as deleted without actually deleting them **/
    public void setMediaFilesMarkedForDeleted(String blogId) {
        // This is for syncing our files to the server:
        // when we pull from the server, everything that is still 'deleted'
        // was not downloaded from the server and can be removed via deleteFilesMarkedForDeleted()
        updateMediaUploadState(blogId, null, MediaUploadState.DELETED);
    }

    /** Delete files marked as deleted **/
    public void deleteFilesMarkedForDeleted(String blogId) {
        db.delete(MEDIA_TABLE, "blogId=? AND uploadState=?", new String[]{blogId, "deleted"});
    }

    /** Get a media file scheduled for delete for a given blogId **/
    public Cursor getMediaDeleteQueueItem(String blogId) {
        return db.rawQuery("SELECT blogId, mediaId FROM " + MEDIA_TABLE + " WHERE uploadState=? AND blogId=? LIMIT 1",
                new String[]{"delete", blogId});
    }

<<<<<<< HEAD
    /*
     * returns the number of posts/pages in the passed blog that aren't local drafts
     */
    public int getUploadedCountInBlog(int localBlogId, boolean isPage) {
        String sql = "SELECT COUNT(*) FROM " + POSTS_TABLE + " WHERE blogID=? AND isPage=? AND localDraft=0";
        String[] args = {String.valueOf(localBlogId), isPage ? "1" : "0"};
        return SqlUtils.intForQuery(db, sql, args);
=======
    /** Get all media files scheduled for delete for a given blogId **/
    public Cursor getMediaDeleteQueueItems(String blogId) {
        return db.rawQuery("SELECT blogId, mediaId FROM " + MEDIA_TABLE + " WHERE uploadState=? AND blogId=?",
                new String[]{"delete", blogId});
    }

    public boolean hasMediaDeleteQueueItems(int blogId) {
        return SqlUtils.boolForQuery(db, "SELECT 1 FROM " + MEDIA_TABLE + " WHERE uploadState=? AND blogId=?",
                new String[]{"delete", Integer.toString(blogId)});
>>>>>>> be5bb897
    }

    public boolean saveTheme(Theme theme) {
        boolean returnValue = false;

        ContentValues values = new ContentValues();
        values.put(Theme.ID, theme.getId());
        values.put(Theme.AUTHOR, theme.getAuthor());
        values.put(Theme.SCREENSHOT, theme.getScreenshot());
        values.put(Theme.AUTHOR_URI, theme.getAuthorURI());
        values.put(Theme.DEMO_URI, theme.getDemoURI());
        values.put(Theme.NAME, theme.getName());
        values.put(Theme.STYLESHEET, theme.getStylesheet());
        values.put(Theme.PRICE, theme.getPrice());
        values.put(Theme.BLOG_ID, theme.getBlogId());
        values.put(Theme.IS_CURRENT, theme.getIsCurrent() ? 1 : 0);

        synchronized (this) {
            int result = db.update(
                    THEMES_TABLE,
                    values,
                    Theme.ID + "=?",
                    new String[]{theme.getId()});
            if (result == 0)
                returnValue = db.insert(THEMES_TABLE, null, values) > 0;
        }

        return (returnValue);
    }

    public Cursor getThemesAll(String blogId) {
        String[] columns = {COLUMN_NAME_ID, Theme.ID, Theme.NAME, Theme.SCREENSHOT, Theme.PRICE, Theme.IS_CURRENT};
        String[] selection = {blogId};

        return db.query(THEMES_TABLE, columns, Theme.BLOG_ID + "=?", selection, null, null, null);
    }

    public Cursor getThemesFree(String blogId) {
        String[] columns = {COLUMN_NAME_ID, Theme.ID, Theme.NAME, Theme.SCREENSHOT, Theme.PRICE, Theme.IS_CURRENT};
        String[] selection = {blogId, ""};

        return db.query(THEMES_TABLE, columns, Theme.BLOG_ID + "=? AND " + Theme.PRICE + "=?", selection, null, null, null);
    }

    public Cursor getThemesPremium(String blogId) {
        String[] columns = {COLUMN_NAME_ID, Theme.ID, Theme.NAME, Theme.SCREENSHOT, Theme.PRICE, Theme.IS_CURRENT};
        String[] selection = {blogId, ""};

        return db.query(THEMES_TABLE, columns, Theme.BLOG_ID + "=? AND " + Theme.PRICE + "!=?", selection, null, null, null);
    }

    public String getCurrentThemeId(String blogId) {
        String[] selection = {blogId, String.valueOf(1)};
        String currentThemeId;
        try {
            currentThemeId = DatabaseUtils.stringForQuery(db, "SELECT " + Theme.ID + " FROM " + THEMES_TABLE + " WHERE " + Theme.BLOG_ID + "=? and " + Theme.IS_CURRENT + "=?", selection);
        } catch (SQLiteException e) {
            currentThemeId = "";
        }

        return currentThemeId;
    }

    public void setCurrentTheme(String blogId, String id) {
        // update any old themes that are set to true to false
        ContentValues values = new ContentValues();
        values.put(Theme.IS_CURRENT, false);
        db.update(THEMES_TABLE, values, Theme.BLOG_ID + "=?", new String[] { blogId });

        values = new ContentValues();
        values.put(Theme.IS_CURRENT, true);
        db.update(THEMES_TABLE, values, Theme.BLOG_ID + "=? AND " + Theme.ID + "=?", new String[] { blogId, id });
    }

    public int getThemeCount(String blogId) {
        return getThemesAll(blogId).getCount();
    }

    public Cursor getThemes(String blogId, String searchTerm) {
        String[] columns = {COLUMN_NAME_ID, Theme.ID, Theme.NAME, Theme.SCREENSHOT, Theme.PRICE, Theme.IS_CURRENT};
        String[] selection = {blogId, "%" + searchTerm + "%"};

        return db.query(THEMES_TABLE, columns, Theme.BLOG_ID + "=? AND " + Theme.NAME + " LIKE ?", selection, null, null, null);
    }

    public Theme getTheme(String blogId, String themeId) {
        String[] columns = {COLUMN_NAME_ID, Theme.ID, Theme.AUTHOR, Theme.SCREENSHOT, Theme.AUTHOR_URI, Theme.DEMO_URI, Theme.NAME, Theme.STYLESHEET, Theme.PRICE, Theme.IS_CURRENT};
        String[] selection = {blogId, themeId};
        Cursor cursor = db.query(THEMES_TABLE, columns, Theme.BLOG_ID + "=? AND " + Theme.ID + "=?", selection, null, null, null);

        if (cursor.moveToFirst()) {
            String id = cursor.getString(cursor.getColumnIndex(Theme.ID));
            String author = cursor.getString(cursor.getColumnIndex(Theme.AUTHOR));
            String screenshot = cursor.getString(cursor.getColumnIndex(Theme.SCREENSHOT));
            String authorURI = cursor.getString(cursor.getColumnIndex(Theme.AUTHOR_URI));
            String demoURI = cursor.getString(cursor.getColumnIndex(Theme.DEMO_URI));
            String name = cursor.getString(cursor.getColumnIndex(Theme.NAME));
            String stylesheet = cursor.getString(cursor.getColumnIndex(Theme.STYLESHEET));
            String price = cursor.getString(cursor.getColumnIndex(Theme.PRICE));
            boolean isCurrent = cursor.getInt(cursor.getColumnIndex(Theme.IS_CURRENT)) > 0;

            Theme theme = new Theme(id, author, screenshot, authorURI, demoURI, name, stylesheet, price, blogId, isCurrent);
            cursor.close();

            return theme;
        } else {
            cursor.close();
            return null;
        }
    }

    public Theme getCurrentTheme(String blogId) {
        String currentThemeId = getCurrentThemeId(blogId);

        return getTheme(blogId, currentThemeId);
    }

    /*
     * used during development to copy database to SD card so we can access it via DDMS
     */
    protected void copyDatabase() {
        String copyFrom = db.getPath();
        String copyTo = WordPress.getContext().getExternalFilesDir(null).getAbsolutePath() + "/" + DATABASE_NAME + ".db";

        try {
            InputStream input = new FileInputStream(copyFrom);
            OutputStream output = new FileOutputStream(copyTo);

            byte[] buffer = new byte[1024];
            int length;
            while ((length = input.read(buffer)) > 0)
                output.write(buffer, 0, length);

            output.flush();
            output.close();
            input.close();
        } catch (IOException e) {
            AppLog.e(T.DB, "failed to copy database", e);
        }
    }
}<|MERGE_RESOLUTION|>--- conflicted
+++ resolved
@@ -18,12 +18,9 @@
 import org.wordpress.android.ui.prefs.AppPrefs;
 import org.wordpress.android.util.AppLog;
 import org.wordpress.android.util.AppLog.T;
-<<<<<<< HEAD
 import org.wordpress.android.util.MapUtils;
-=======
 import org.wordpress.android.util.LanguageUtils;
 import org.wordpress.android.util.ShortcodeUtils;
->>>>>>> be5bb897
 import org.wordpress.android.util.SqlUtils;
 import org.wordpress.android.util.StringUtils;
 import org.wordpress.android.util.helpers.MediaFile;
@@ -33,11 +30,8 @@
 import java.io.IOException;
 import java.io.InputStream;
 import java.io.OutputStream;
-<<<<<<< HEAD
 import java.util.Date;
-=======
 import java.util.ArrayList;
->>>>>>> be5bb897
 import java.util.HashMap;
 import java.util.List;
 import java.util.Map;
@@ -492,7 +486,6 @@
                 + "(uploadState IS NULL OR uploadState IN ('uploaded', 'queued', 'failed', 'uploading')) AND mimeType LIKE ? ORDER BY (uploadState=?) DESC, date_created_gmt DESC", new String[]{blogId, "image%", "uploading"});
     }
 
-<<<<<<< HEAD
     public MediaFile getMediaFile(String src, Post post) {
         Cursor c = db.query(MEDIA_TABLE, null, "postID=? AND filePath=?",
                 new String[]{String.valueOf(post.getLocalTablePostId()), src}, null, null, null);
@@ -533,52 +526,6 @@
 
     public void deleteMediaFilesForPost(Post post) {
         db.delete(MEDIA_TABLE, "blogId='" + post.getLocalTableBlogId() + "' AND postID=" + post.getLocalTablePostId(), null);
-=======
-    /** Ids in the filteredIds will not be selected **/
-    public Cursor getMediaImagesForBlog(String blogId, ArrayList<String> filteredIds) {
-        String mediaIdsStr = "";
-
-        if (filteredIds != null && filteredIds.size() > 0) {
-            mediaIdsStr = "AND mediaId NOT IN (";
-            for (String mediaId : filteredIds) {
-                mediaIdsStr += "'" + mediaId + "',";
-            }
-            mediaIdsStr = mediaIdsStr.subSequence(0, mediaIdsStr.length() - 1) + ")";
-        }
-
-        return db.rawQuery("SELECT id as _id, * FROM " + MEDIA_TABLE + " WHERE blogId=? AND mediaId <> '' AND "
-                + "(uploadState IS NULL OR uploadState IN ('uploaded', 'queued', 'failed', 'uploading')) AND mimeType LIKE ? " + mediaIdsStr + " ORDER BY (uploadState=?) DESC, date_created_gmt DESC", new String[]{blogId, "image%", "uploading"});
-    }
-
-    public int getMediaCountImages(String blogId) {
-        return getMediaImagesForBlog(blogId).getCount();
-    }
-
-    public Cursor getMediaUnattachedForBlog(String blogId) {
-        return db.rawQuery("SELECT id as _id, * FROM " + MEDIA_TABLE + " WHERE blogId=? AND mediaId <> '' AND " +
-                "(uploadState IS NULL OR uploadState IN ('uploaded', 'queued', 'failed', 'uploading')) AND postId=0 ORDER BY (uploadState=?) DESC, date_created_gmt DESC", new String[]{blogId, "uploading"});
-    }
-
-    public int getMediaCountUnattached(String blogId) {
-        return getMediaUnattachedForBlog(blogId).getCount();
-    }
-
-    public Cursor getMediaFilesForBlog(String blogId, long startDate, long endDate) {
-        return db.rawQuery("SELECT id as _id, * FROM " + MEDIA_TABLE + " WHERE blogId=? AND mediaId <> '' AND (uploadState IS NULL OR uploadState ='uploaded') AND (date_created_gmt >= ? AND date_created_gmt <= ?) ", new String[]{blogId, String.valueOf(startDate), String.valueOf(endDate)});
-    }
-
-    public Cursor getMediaFiles(String blogId, ArrayList<String> mediaIds) {
-        if (mediaIds == null || mediaIds.size() == 0)
-            return null;
-
-        String mediaIdsStr = "(";
-        for (String mediaId : mediaIds) {
-            mediaIdsStr += "'" + mediaId + "',";
-        }
-        mediaIdsStr = mediaIdsStr.subSequence(0, mediaIdsStr.length() - 1) + ")";
-
-        return db.rawQuery("SELECT id as _id, * FROM " + MEDIA_TABLE + " WHERE blogId=? AND mediaId IN " + mediaIdsStr, new String[] { blogId });
->>>>>>> be5bb897
     }
 
     /** Get the queued media files for upload for a given blogId **/
@@ -685,27 +632,6 @@
     public Cursor getMediaDeleteQueueItem(String blogId) {
         return db.rawQuery("SELECT blogId, mediaId FROM " + MEDIA_TABLE + " WHERE uploadState=? AND blogId=? LIMIT 1",
                 new String[]{"delete", blogId});
-    }
-
-<<<<<<< HEAD
-    /*
-     * returns the number of posts/pages in the passed blog that aren't local drafts
-     */
-    public int getUploadedCountInBlog(int localBlogId, boolean isPage) {
-        String sql = "SELECT COUNT(*) FROM " + POSTS_TABLE + " WHERE blogID=? AND isPage=? AND localDraft=0";
-        String[] args = {String.valueOf(localBlogId), isPage ? "1" : "0"};
-        return SqlUtils.intForQuery(db, sql, args);
-=======
-    /** Get all media files scheduled for delete for a given blogId **/
-    public Cursor getMediaDeleteQueueItems(String blogId) {
-        return db.rawQuery("SELECT blogId, mediaId FROM " + MEDIA_TABLE + " WHERE uploadState=? AND blogId=?",
-                new String[]{"delete", blogId});
-    }
-
-    public boolean hasMediaDeleteQueueItems(int blogId) {
-        return SqlUtils.boolForQuery(db, "SELECT 1 FROM " + MEDIA_TABLE + " WHERE uploadState=? AND blogId=?",
-                new String[]{"delete", Integer.toString(blogId)});
->>>>>>> be5bb897
     }
 
     public boolean saveTheme(Theme theme) {
