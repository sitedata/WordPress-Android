--- conflicted
+++ resolved
@@ -110,11 +110,8 @@
 
     @Inject ThemeStore mThemeStore;
     @Inject QuickStartStore mQuickStartStore;
-<<<<<<< HEAD
     @Inject Dispatcher mDispatcher;
-=======
     @Inject ImageManager mImageManager;
->>>>>>> a422f7a2
 
     @Override
     public void onCreate(Bundle savedInstanceState) {
