--- conflicted
+++ resolved
@@ -94,12 +94,9 @@
     @Inject lateinit var savePostToDbUseCase: SavePostToDbUseCase
     @Inject lateinit var dispatcher: Dispatcher
     @Inject lateinit var systemNotificationsTracker: SystemNotificationsTracker
-<<<<<<< HEAD
-    @Inject lateinit var analyticsTrackerWrapper: AnalyticsTrackerWrapper
-=======
     @Inject lateinit var updateStoryPostTitleUseCase: UpdateStoryPostTitleUseCase
     @Inject lateinit var storyRepositoryWrapper: StoryRepositoryWrapper
->>>>>>> f8b8e484
+    @Inject lateinit var analyticsTrackerWrapper: AnalyticsTrackerWrapper
     private var postEditorAnalyticsSession: PostEditorAnalyticsSession? = null
 
     private var addingMediaToEditorProgressDialog: ProgressDialog? = null
@@ -434,11 +431,8 @@
     }
 
     override fun onSubmitButtonClicked(publishPost: PublishPost) {
-<<<<<<< HEAD
         analyticsTrackerWrapper.track(Stat.STORY_POST_PUBLISH_TAPPED)
-=======
         setUntitledStoryTitleIfTitleEmpty()
->>>>>>> f8b8e484
         processStorySaving()
     }
 }