package org.wordpress.android.ui;

import android.content.Intent;
import android.content.SharedPreferences;
import android.net.Uri;
import android.os.Bundle;
import android.os.PersistableBundle;
import android.preference.PreferenceManager;
import android.support.annotation.NonNull;
import android.support.v4.app.TaskStackBuilder;
import android.widget.Toast;

import org.wordpress.android.BaseActivity;
import org.wordpress.android.R;
import org.wordpress.android.WordPress;
import org.wordpress.android.analytics.AnalyticsTracker;
import org.wordpress.android.fluxc.model.SiteModel;
import org.wordpress.android.fluxc.store.AccountStore;
import org.wordpress.android.fluxc.store.SiteStore;
import org.wordpress.android.ui.ShareIntentReceiverFragment.ShareAction;
import org.wordpress.android.ui.ShareIntentReceiverFragment.ShareIntentFragmentListener;
import org.wordpress.android.ui.main.WPMainActivity;
import org.wordpress.android.ui.media.MediaBrowserActivity;
import org.wordpress.android.ui.media.MediaBrowserType;
import org.wordpress.android.util.AnalyticsUtils;
import org.wordpress.android.util.FluxCUtils;
import org.wordpress.android.util.PermissionUtils;
import org.wordpress.android.util.ToastUtils;
import org.wordpress.android.util.WPPermissionUtils;

import java.util.ArrayList;
import java.util.HashMap;
import java.util.List;
import java.util.Map;

import javax.inject.Inject;

/**
 * An activity to handle share intents, since there are multiple actions possible.
 * If the user is not logged in, redirects the user to the LoginFlow. When the user is logged in,
 * displays ShareIntentReceiverFragment. The fragment lets the user choose which blog to share to.
 * Moreover it lists what actions the user can perform and redirects the user to the activity,
 * along with the content passed in the intent.
 */
<<<<<<< HEAD
public class ShareIntentReceiverActivity extends BaseActivity implements ShareIntentFragmentListener {

=======
public class ShareIntentReceiverActivity extends AppCompatActivity implements ShareIntentFragmentListener {
>>>>>>> 02725d75
    private static final String SHARE_LAST_USED_BLOG_ID_KEY = "wp-settings-share-last-used-text-blogid";
    private static final String KEY_SELECTED_SITE_LOCAL_ID = "KEY_SELECTED_SITE_LOCAL_ID";
    private static final String KEY_SHARE_ACTION_ID = "KEY_SHARE_ACTION_ID";

    @Inject AccountStore mAccountStore;
    @Inject SiteStore mSiteStore;

    private int mClickedSiteLocalId;
    private String mShareActionName;

    @Override
    protected void onNewIntent(Intent intent) {
        super.onNewIntent(intent);
        setIntent(intent);
        refreshContent();
    }

    @Override
    protected void onCreate(Bundle savedInstanceState) {
        super.onCreate(savedInstanceState);
        ((WordPress) getApplication()).component().inject(this);
        setContentView(R.layout.share_intent_receiver_activity);

        if (savedInstanceState == null) {
            refreshContent();
        } else {
            loadState(savedInstanceState);
        }
    }

    @Override
    protected void onResume() {
        super.onResume();
        // keep setBackground in the onResume, otherwise the transition between activities is visible to the user when
        // sharing text with an account with one visible site
        findViewById(R.id.main_view).setBackgroundResource(R.color.login_background_color);
    }

    private void refreshContent() {
        if (FluxCUtils.isSignedInWPComOrHasWPOrgSite(mAccountStore, mSiteStore)) {
            List<SiteModel> visibleSites = mSiteStore.getVisibleSites();
            if (visibleSites.size() == 0) {
                ToastUtils.showToast(this, R.string.cant_share_no_visible_blog, ToastUtils.Duration.LONG);
                finish();
            } else if (visibleSites.size() == 1 && isSharingText()) {
                // if text/plain and only one blog, then don't show the fragment, share it directly to a new post
                share(ShareAction.SHARE_TO_POST, visibleSites.get(0).getId());
            } else {
                // display a fragment with list of sites and list of actions the user can perform
                initShareFragment(false);
            }
        } else {
            // start the login flow and wait onActivityResult
            ActivityLauncher.loginForShareIntent(this);
        }
    }

    private void initShareFragment(boolean afterLogin) {
        ShareIntentReceiverFragment shareIntentReceiverFragment = ShareIntentReceiverFragment
                .newInstance(!isSharingText(), loadLastUsedBlogLocalId(), afterLogin);
        getSupportFragmentManager()
                .beginTransaction()
                .replace(R.id.fragment_container, shareIntentReceiverFragment, ShareIntentReceiverFragment.TAG)
                .commit();
    }

    private void loadState(Bundle savedInstanceState) {
        mClickedSiteLocalId = savedInstanceState.getInt(KEY_SELECTED_SITE_LOCAL_ID);
        mShareActionName = savedInstanceState.getString(KEY_SHARE_ACTION_ID);
    }

    @Override
    public void onSaveInstanceState(Bundle outState, PersistableBundle outPersistentState) {
        super.onSaveInstanceState(outState, outPersistentState);
        outState.putInt(KEY_SELECTED_SITE_LOCAL_ID, mClickedSiteLocalId);
        outState.putString(KEY_SHARE_ACTION_ID, mShareActionName);
    }

    private int loadLastUsedBlogLocalId() {
        SharedPreferences settings = PreferenceManager.getDefaultSharedPreferences(this);
        return settings.getInt(SHARE_LAST_USED_BLOG_ID_KEY, -1);
    }

    @Override
    protected void onActivityResult(int requestCode, int resultCode, Intent data) {
        super.onActivityResult(requestCode, resultCode, data);
        if (requestCode == RequestCodes.DO_LOGIN) {
            if (resultCode == RESULT_OK) {
                // login successful
                refreshContent();
            } else {
                finish();
            }
        }
    }

    @Override
    public void onRequestPermissionsResult(int requestCode,
                                           @NonNull String[] permissions,
                                           @NonNull int[] grantResults) {
        boolean allGranted = WPPermissionUtils.setPermissionListAsked(
                this, requestCode, permissions, grantResults, true);
        if (allGranted && requestCode == WPPermissionUtils.SHARE_MEDIA_PERMISSION_REQUEST_CODE) {
            // permissions granted
            share(ShareAction.valueOf(mShareActionName), mClickedSiteLocalId);
        } else {
            Toast.makeText(this, R.string.share_media_permission_required, Toast.LENGTH_LONG).show();
        }
    }

    @Override
    public void share(ShareAction shareAction, int selectedSiteLocalId) {
        if (checkAndRequestPermissions()) {
            bumpAnalytics(shareAction, selectedSiteLocalId);
            Intent intent = new Intent(this, shareAction.targetClass);
            startActivityAndFinish(intent, selectedSiteLocalId);
        } else {
            mShareActionName = shareAction.name();
            mClickedSiteLocalId = selectedSiteLocalId;
        }
    }

    private boolean isSharingText() {
        return "text/plain".equals(getIntent().getType());
    }

    private boolean checkAndRequestPermissions() {
        if (!isSharingText()) {
            // If we're sharing media, we must check we have Storage permission (needed for media upload).
            if (!PermissionUtils
                    .checkAndRequestStoragePermission(this, WPPermissionUtils.SHARE_MEDIA_PERMISSION_REQUEST_CODE)) {
                return false;
            }
        }
        return true;
    }

    private void startActivityAndFinish(@NonNull Intent intent, int mSelectedSiteLocalId) {
        String action = getIntent().getAction();
        intent.setAction(action);
        intent.setType(getIntent().getType());

        intent.putExtra(WordPress.SITE, mSiteStore.getSiteByLocalId(mSelectedSiteLocalId));

        intent.putExtra(MediaBrowserActivity.ARG_BROWSER_TYPE, MediaBrowserType.BROWSER);
        intent.putExtra(Intent.EXTRA_TEXT, getIntent().getStringExtra(Intent.EXTRA_TEXT));
        intent.putExtra(Intent.EXTRA_SUBJECT, getIntent().getStringExtra(Intent.EXTRA_SUBJECT));

        if (Intent.ACTION_SEND_MULTIPLE.equals(action)) {
            ArrayList<Uri> extra = getIntent().getParcelableArrayListExtra((Intent.EXTRA_STREAM));
            intent.putExtra(Intent.EXTRA_STREAM, extra);
        } else {
            Uri extra = getIntent().getParcelableExtra(Intent.EXTRA_STREAM);
            intent.putExtra(Intent.EXTRA_STREAM, extra);
        }

        // save preferences
        PreferenceManager.getDefaultSharedPreferences(this)
                         .edit()
                         .putInt(SHARE_LAST_USED_BLOG_ID_KEY, mSelectedSiteLocalId)
                         .apply();

        startActivityWithSyntheticBackstack(intent);
        finish();
    }

    private void startActivityWithSyntheticBackstack(@NonNull Intent intent) {
        Intent parentIntent = new Intent(this, WPMainActivity.class);
        parentIntent.addFlags(Intent.FLAG_ACTIVITY_NEW_TASK);
        parentIntent.addFlags(Intent.FLAG_ACTIVITY_CLEAR_TASK);
        parentIntent.addFlags(Intent.FLAG_ACTIVITY_NO_ANIMATION);
        TaskStackBuilder.create(this).addNextIntent(parentIntent).addNextIntent(intent).startActivities();
    }

    private void bumpAnalytics(ShareAction shareAction, int selectedSiteLocalId) {
        SiteModel selectedSite = mSiteStore.getSiteByLocalId(selectedSiteLocalId);
        int numberOfMediaShared = countMedia();

        Map<String, Object> analyticsProperties = new HashMap<>();
        analyticsProperties.put("number_of_media_shared", numberOfMediaShared);
        analyticsProperties.put("share_to", shareAction.analyticsName);

        AnalyticsUtils.trackWithSiteDetails(AnalyticsTracker.Stat.SHARE_TO_WP_SUCCEEDED,
                                            selectedSite,
                                            analyticsProperties);

        if (doesContainMediaAndWasSharedToMediaLibrary(shareAction, numberOfMediaShared)) {
            trackMediaAddedToMediaLibrary(selectedSite);
        }
    }

    private void trackMediaAddedToMediaLibrary(SiteModel selectedSite) {
        ArrayList<Uri> mediaUrls = new ArrayList<>();
        if (countMedia() == 1) {
            Uri singleMedia = getIntent().getParcelableExtra(Intent.EXTRA_STREAM);
            mediaUrls.add(singleMedia);
        } else {
            ArrayList<Uri> imageUris = getIntent().getParcelableArrayListExtra(Intent.EXTRA_STREAM);
            mediaUrls.addAll(imageUris);
        }

        for (Uri uri : mediaUrls) {
            String mimeType = getContentResolver().getType(uri);
            boolean isVideo = mimeType != null && mimeType.startsWith("video");
            Map<String, Object> properties = AnalyticsUtils.getMediaProperties(this, isVideo, uri, null);

            AnalyticsTracker.Stat mediaTypeTrack = isVideo ? AnalyticsTracker.Stat.MEDIA_LIBRARY_ADDED_VIDEO
                    : AnalyticsTracker.Stat.MEDIA_LIBRARY_ADDED_PHOTO;
            AnalyticsUtils.trackWithSiteDetails(mediaTypeTrack, selectedSite, properties);
        }
    }

    private boolean doesContainMediaAndWasSharedToMediaLibrary(ShareAction shareAction, int numberOfMediaShared) {
        return shareAction != null && shareAction.analyticsName.equals(ShareAction.SHARE_TO_MEDIA_LIBRARY.analyticsName)
               && numberOfMediaShared > 0;
    }

    private int countMedia() {
        int mediaShared = 0;
        if (!isSharingText()) {
            String action = getIntent().getAction();
            if (Intent.ACTION_SEND_MULTIPLE.equals(action)) {
                // Multiple pictures share to WP
                ArrayList<Uri> mediaUrls = getIntent().getParcelableArrayListExtra((Intent.EXTRA_STREAM));
                if (mediaUrls != null) {
                    mediaShared = mediaUrls.size();
                }
            } else {
                mediaShared = 1;
            }
        }
        return mediaShared;
    }
}<|MERGE_RESOLUTION|>--- conflicted
+++ resolved
@@ -42,12 +42,7 @@
  * Moreover it lists what actions the user can perform and redirects the user to the activity,
  * along with the content passed in the intent.
  */
-<<<<<<< HEAD
 public class ShareIntentReceiverActivity extends BaseActivity implements ShareIntentFragmentListener {
-
-=======
-public class ShareIntentReceiverActivity extends AppCompatActivity implements ShareIntentFragmentListener {
->>>>>>> 02725d75
     private static final String SHARE_LAST_USED_BLOG_ID_KEY = "wp-settings-share-last-used-text-blogid";
     private static final String KEY_SELECTED_SITE_LOCAL_ID = "KEY_SELECTED_SITE_LOCAL_ID";
     private static final String KEY_SHARE_ACTION_ID = "KEY_SHARE_ACTION_ID";
