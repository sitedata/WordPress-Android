--- conflicted
+++ resolved
@@ -65,16 +65,7 @@
             activityCreatedDate.text = activityLogModel?.createdDate
             activityCreatedTime.text = activityLogModel?.createdTime
 
-<<<<<<< HEAD
-            activityRewindButton.setClickListener(activityLogModel?.rewindAction)
-=======
-            val rewindAndFinish = activityLogModel?.rewindAction?.let {
-                rewindAction -> {
-                    if (rewindAction()) activity?.finish()
-                }
-            }
-            activityRewindButton.setOnClickListener(rewindAndFinish)
->>>>>>> 1f9a13ec
+            activityRewindButton.setOnClickListener(activityLogModel?.rewindAction)
         })
         viewModel.rewindAvailable.observe(this, Observer { available ->
             val isButtonVisible = viewModel.activityLogItem.value?.isRewindButtonVisible ?: false
@@ -127,11 +118,7 @@
         }
     }
 
-<<<<<<< HEAD
-    private fun View.setClickListener(function: (() -> Unit)?) {
-=======
     private fun View.setOnClickListener(function: (() -> Unit)?) {
->>>>>>> 1f9a13ec
         if (function != null) {
             this.setOnClickListener {
                 function()
