--- conflicted
+++ resolved
@@ -131,12 +131,9 @@
         // internally and overriding it with paddingLeft causes the issue report here
         // https://github.com/wordpress-mobile/WordPress-Android/pull/2377#issuecomment-77067993
         if (Build.VERSION.SDK_INT >= Build.VERSION_CODES.JELLY_BEAN_MR1) {
-<<<<<<< HEAD
-            ViewCompat.setPaddingRelative(mVisitorsCheckbox, getResources().getDimensionPixelSize(R.dimen.margin_medium), 0, 0, 0);
-=======
-            ViewCompat.setPaddingRelative(mVisitorsCheckbox,
-                    getResources().getDimensionPixelSize(R.dimen.margin_medium), 0, 0, 0);
->>>>>>> ee735e9e
+            ViewCompat
+                    .setPaddingRelative(mVisitorsCheckbox, getResources().getDimensionPixelSize(R.dimen.margin_medium),
+                            0, 0, 0);
         }
 
         // Make sure we've all the info to build the tab correctly. This is ALWAYS true
@@ -222,15 +219,11 @@
         }
 
         public void setChecked(boolean checked) {
-<<<<<<< HEAD
-            if (checked){
-                tab.announceForAccessibility(
-                        tab.getContext().getString(R.string.stats_tab_tap_content_description, labelItem.getLabel()));
-            }
-            this.isChecked = checked;
-=======
+            if (checked) {
+                mTab.announceForAccessibility(
+                        mTab.getContext().getString(R.string.stats_tab_tap_content_description, mLabelItem.getLabel()));
+            }
             this.mIsChecked = checked;
->>>>>>> ee735e9e
         }
     }
 
@@ -269,12 +262,8 @@
             mSelectedOverviewItemIndex = checkedId;
             if (mOverviewItemChangeListener != null) {
                 mOverviewItemChangeListener.onOverviewItemChanged(
-<<<<<<< HEAD
-                        overviewItems[mSelectedOverviewItemIndex]);
-=======
                         mOverviewItems[mSelectedOverviewItemIndex]
-                                                                 );
->>>>>>> ee735e9e
+                );
             }
             updateUI();
         }
@@ -378,11 +367,7 @@
 
         // Update the Legend and enable/disable the visitors checkboxes
         mLegendContainer.setVisibility(View.VISIBLE);
-<<<<<<< HEAD
-        mLegendLabel.setText(StringUtils.capitalize(selectedStatsType.getLabel().toLowerCase()));
-=======
         mLegendLabel.setText(StringUtils.capitalize(selectedStatsType.getLabel().toLowerCase(Locale.getDefault())));
->>>>>>> ee735e9e
         switch (selectedStatsType) {
             case VIEWS:
                 mVisitorsCheckboxContainer.setVisibility(View.VISIBLE);
@@ -508,12 +493,8 @@
         mGraphView.getGraphViewStyle().setNumHorizontalLabels(dataToShowOnGraph.length);
         // Set the maximum size a column can get on the screen in PX
         mGraphView.getGraphViewStyle().setMaxColumnWidth(
-<<<<<<< HEAD
-                DisplayUtils.dpToPx(getActivity(), StatsConstants.STATS_GRAPH_BAR_MAX_COLUMN_WIDTH_DP));
-=======
                 DisplayUtils.dpToPx(getActivity(), StatsConstants.STATS_GRAPH_BAR_MAX_COLUMN_WIDTH_DP)
-                                                        );
->>>>>>> ee735e9e
+        );
         mGraphView.setHorizontalLabels(horLabels);
         mGraphView.setAccessibleHorizontalLabels(makeAccessibleHorizontalLabels(horLabels));
         mGraphView.setGestureListener(this);
@@ -554,18 +535,17 @@
         mGraphView.highlightBar(barSelectedOnGraph);
     }
 
-<<<<<<< HEAD
     private String[] makeAccessibleHorizontalLabels(String[] horizontalLabels) {
         String[] accessibleLabels = new String[horizontalLabels.length];
 
         for (int i = 0; i < horizontalLabels.length; i++) {
             if (getTimeframe() == StatsTimeframe.MONTH) {
-                accessibleLabels[i] = StatsUtils.parseDate(
+                accessibleLabels[i] = StatsUtils.parseDateToLocalizedFormat(
                         horizontalLabels[i],
                         StatsConstants.STATS_OUTPUT_DATE_MONTH_SHORT_FORMAT,
                         StatsConstants.STATS_OUTPUT_DATE_MONTH_LONG_FORMAT);
             } else if (getTimeframe() == StatsTimeframe.WEEK) {
-                accessibleLabels[i] = getString(R.string.stats_bar_week_desc, StatsUtils.parseDate(
+                accessibleLabels[i] = getString(R.string.stats_bar_week_desc, StatsUtils.parseDateToLocalizedFormat(
                         horizontalLabels[i],
                         StatsConstants.STATS_OUTPUT_DATE_MONTH_SHORT_DAY_SHORT_FORMAT,
                         StatsConstants.STATS_OUTPUT_DATE_MONTH_LONG_DAY_SHORT_FORMAT));
@@ -577,8 +557,6 @@
         return accessibleLabels;
     }
 
-=======
->>>>>>> ee735e9e
     private int getDefaultBarIndex(final VisitModel[] dataToShowOnGraph) {
         return RtlUtils.isRtl(getActivity()) && dataToShowOnGraph.length > 0 ? 0 : dataToShowOnGraph.length - 1;
     }
@@ -684,19 +662,12 @@
                     c.setTime(parsedDate);
                     // first day of this week
                     c.set(Calendar.DAY_OF_WEEK, Calendar.MONDAY);
-<<<<<<< HEAD
-                    String startDateLabel = StatsUtils.msToString(c.getTimeInMillis(), StatsConstants.STATS_OUTPUT_DATE_MONTH_LONG_DAY_LONG_FORMAT);
-                    // last day of this week
-                    c.add(Calendar.DAY_OF_WEEK, +6);
-                    String endDateLabel = StatsUtils.msToString(c.getTimeInMillis(), StatsConstants.STATS_OUTPUT_DATE_MONTH_LONG_DAY_LONG_FORMAT);
-=======
                     String startDateLabel = StatsUtils.msToLocalizedString(c.getTimeInMillis(),
                             StatsConstants.STATS_OUTPUT_DATE_MONTH_LONG_DAY_LONG_FORMAT);
                     // last day of this week
                     c.add(Calendar.DAY_OF_WEEK, +6);
                     String endDateLabel = StatsUtils.msToLocalizedString(c.getTimeInMillis(),
                             StatsConstants.STATS_OUTPUT_DATE_MONTH_LONG_DAY_LONG_FORMAT);
->>>>>>> ee735e9e
                     return String.format(prefix, startDateLabel + " - " + endDateLabel);
                 } catch (ParseException e) {
                     AppLog.e(AppLog.T.UTILS, e);
@@ -720,16 +691,11 @@
     private String getDateLabelForBarInGraph(String dateToFormat) {
         switch (getTimeframe()) {
             case DAY:
-<<<<<<< HEAD
-                return StatsUtils.parseDate(
+                return StatsUtils.parseDateToLocalizedFormat(
                         dateToFormat,
                         StatsConstants.STATS_INPUT_DATE_FORMAT,
                         StatsConstants.STATS_OUTPUT_DATE_MONTH_SHORT_DAY_SHORT_FORMAT
-                                           );
-=======
-                return StatsUtils.parseDateToLocalizedFormat(dateToFormat, StatsConstants.STATS_INPUT_DATE_FORMAT,
-                        StatsConstants.STATS_OUTPUT_DATE_MONTH_SHORT_DAY_SHORT_FORMAT);
->>>>>>> ee735e9e
+                );
             case WEEK:
                 // first four digits are the year
                 // followed by Wxx where xx is the month
@@ -738,11 +704,8 @@
                 return StatsUtils.parseDateToLocalizedFormat(dateToFormat, "yyyy'W'MM'W'dd",
                         StatsConstants.STATS_OUTPUT_DATE_MONTH_SHORT_DAY_SHORT_FORMAT);
             case MONTH:
-<<<<<<< HEAD
-                return StatsUtils.parseDate(dateToFormat, "yyyy-MM", StatsConstants.STATS_OUTPUT_DATE_MONTH_SHORT_FORMAT);
-=======
-                return StatsUtils.parseDateToLocalizedFormat(dateToFormat, "yyyy-MM", "MMM");
->>>>>>> ee735e9e
+                return StatsUtils.parseDateToLocalizedFormat(dateToFormat, "yyyy-MM",
+                        StatsConstants.STATS_OUTPUT_DATE_MONTH_SHORT_FORMAT);
             case YEAR:
                 return StatsUtils.parseDateToLocalizedFormat(dateToFormat, StatsConstants.STATS_INPUT_DATE_FORMAT,
                         StatsConstants.STATS_OUTPUT_DATE_YEAR_FORMAT);
@@ -932,11 +895,7 @@
         VIEWS(R.string.stats_views),
         VISITORS(R.string.stats_visitors),
         LIKES(R.string.stats_likes),
-<<<<<<< HEAD
         COMMENTS(R.string.stats_comments);
-=======
-        COMMENTS(R.string.stats_comments),;
->>>>>>> ee735e9e
 
         private final int mLabelResId;
 
