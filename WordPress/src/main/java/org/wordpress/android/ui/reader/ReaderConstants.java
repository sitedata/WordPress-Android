--- conflicted
+++ resolved
@@ -58,11 +58,7 @@
     static final String KEY_FIRST_LOAD = "first_load";
     static final String KEY_ACTIVITY_TITLE = "activity_title";
     static final String KEY_TRACKED_POSITIONS = "tracked_positions";
-<<<<<<< HEAD
-    static final String KEY_IS_REFRESHING = "is_refreshing";
-=======
     static final String KEY_ACTIVE_SEARCH_TAB = "active_search_tab";
->>>>>>> c7b6c079
 
     static final String KEY_ALREADY_TRACKED_GLOBAL_RELATED_POSTS = "already_tracked_global_related_posts";
     static final String KEY_ALREADY_TRACKED_LOCAL_RELATED_POSTS = "already_tracked_local_related_posts";
