--- conflicted
+++ resolved
@@ -13,12 +13,8 @@
 class GiphyPickerPagedListAdapter(
     private val imageManager: ImageManager,
     private val thumbnailViewDimensions: ThumbnailViewDimensions,
-<<<<<<< HEAD
-    private val onMediaViewClickListener: (GiphyMediaViewModel?) -> Unit
-=======
-    private val onMediaViewClickListener: (GiphyMediaViewModel) -> Unit,
+    private val onMediaViewClickListener: (GiphyMediaViewModel?) -> Unit,
     private val onMediaViewLongClickListener: (GiphyMediaViewModel) -> Unit
->>>>>>> d58c9c9e
 ) : PagedListAdapter<GiphyMediaViewModel, GiphyMediaViewHolder>(DIFF_CALLBACK) {
     override fun onCreateViewHolder(parent: ViewGroup, viewType: Int): GiphyMediaViewHolder {
         return GiphyMediaViewHolder.create(
