--- conflicted
+++ resolved
@@ -68,25 +68,19 @@
         // (eg. during and editing session)
         val updatedPost = helperFunctions.updatePostIfNeeded() ?: post
 
-<<<<<<< HEAD
-            val uploadAction = UploadUtils.getPostUploadAction(updatedPost)
-            if (shouldUpload(post, uploadAction)) {
-=======
+        val uploadAction = UploadUtils.getPostUploadAction(updatedPost)
+
         return when {
-            shouldUpload(updatedPost) -> {
+            shouldUpload(updatedPost, uploadAction) -> {
                 // We can't upload an unpublishable post (empty), we'll let the user know we can't preview it.
->>>>>>> 6a3a0e9c
                 if (!postUtilsWrapper.isPublishable(updatedPost)) {
                     helperFunctions.notifyEmptyDraft()
                     return PreviewLogicOperationResult.CANNOT_SAVE_EMPTY_DRAFT
                 }
                 helperFunctions.startUploading(false, updatedPost)
-<<<<<<< HEAD
-            } else if (shouldRemoteAutoSave(post, uploadAction)) {
-=======
                 PreviewLogicOperationResult.GENERATING_PREVIEW
             }
-            shouldRemoteAutoSave(updatedPost) -> {
+            shouldRemoteAutoSave(updatedPost, uploadAction) -> {
                 // We don't support remote auto-save for self hosted sites (accessed via XMLRPC),
                 // we make the preview unavailable in that case.
                 if (!site.isUsingWpComRestApi) {
@@ -99,7 +93,6 @@
                 }
 
                 // We can't remote auto-save an unpublishable post (empty), we'll let the user know we can't preview it.
->>>>>>> 6a3a0e9c
                 if (!postUtilsWrapper.isPublishable(updatedPost)) {
                     helperFunctions.notifyEmptyPost()
                     return PreviewLogicOperationResult.CANNOT_REMOTE_AUTO_SAVE_EMPTY_POST
