package org.wordpress.android.ui.notifications.blocks;

import android.media.MediaPlayer;
import android.net.Uri;
import android.text.Spannable;
import android.text.TextUtils;
import android.view.Gravity;
import android.view.View;
import android.view.ViewGroup;
import android.view.animation.Animation;
import android.view.animation.AnimationUtils;
import android.widget.FrameLayout;
import android.widget.ImageView;
import android.widget.LinearLayout;
import android.widget.MediaController;
import android.widget.VideoView;

import com.android.volley.VolleyError;
import com.android.volley.toolbox.ImageLoader;

import org.json.JSONArray;
import org.json.JSONException;
import org.json.JSONObject;
import org.wordpress.android.R;
import org.wordpress.android.WordPress;
import org.wordpress.android.ui.notifications.utils.NotificationsUtils;
import org.wordpress.android.util.AccessibilityUtils;
import org.wordpress.android.util.DisplayUtils;
import org.wordpress.android.util.JSONUtils;
import org.wordpress.android.widgets.WPTextView;

/**
 * A block of data displayed in a notification.
 * This basic block can support a media item (image/video) and/or text.
 */
public class NoteBlock {
    private static final String PROPERTY_MEDIA_TYPE = "type";
    private static final String PROPERTY_MEDIA_URL = "url";

    private final JSONObject mNoteData;
    private final OnNoteBlockTextClickListener mOnNoteBlockTextClickListener;
    private JSONObject mMediaItem;
    private boolean mIsBadge;
    private boolean mHasAnimatedBadge;
    private int mBackgroundColor;

    public interface OnNoteBlockTextClickListener {
        void onNoteBlockTextClicked(NoteBlockClickableSpan clickedSpan);

        void showDetailForNoteIds();

        void showReaderPostComments();

        void showSitePreview(long siteId, String siteUrl);
    }

    public NoteBlock(JSONObject noteObject, OnNoteBlockTextClickListener onNoteBlockTextClickListener) {
        mNoteData = noteObject;
        mOnNoteBlockTextClickListener = onNoteBlockTextClickListener;
    }

    OnNoteBlockTextClickListener getOnNoteBlockTextClickListener() {
        return mOnNoteBlockTextClickListener;
    }

    public BlockType getBlockType() {
        return BlockType.BASIC;
    }

    JSONObject getNoteData() {
        return mNoteData;
    }

    Spannable getNoteText() {
        return NotificationsUtils.getSpannableContentForRanges(mNoteData, null,
                                                               mOnNoteBlockTextClickListener, false);
    }

    String getMetaHomeTitle() {
        return JSONUtils.queryJSON(mNoteData, "meta.titles.home", "");
    }

    long getMetaSiteId() {
        return JSONUtils.queryJSON(mNoteData, "meta.ids.site", -1);
    }

    String getMetaSiteUrl() {
        return JSONUtils.queryJSON(mNoteData, "meta.links.home", "");
    }

    JSONObject getNoteMediaItem() {
        if (mMediaItem == null) {
            mMediaItem = JSONUtils.queryJSON(mNoteData, "media[0]", new JSONObject());
        }

        return mMediaItem;
    }

    public void setIsBadge() {
        mIsBadge = true;
    }

    public void setBackgroundColor(int backgroundColor) {
        mBackgroundColor = backgroundColor;
    }

    public int getLayoutResourceId() {
        return R.layout.note_block_basic;
    }

    private boolean hasMediaArray() {
        return mNoteData.has("media");
    }

    boolean hasImageMediaItem() {
        String mediaType = getNoteMediaItem().optString(PROPERTY_MEDIA_TYPE, "");
<<<<<<< HEAD
        return hasMediaArray() &&
               (mediaType.startsWith("image") || mediaType.equals("badge")) &&
               getNoteMediaItem().has(PROPERTY_MEDIA_URL);
    }

    private boolean hasVideoMediaItem() {
        return hasMediaArray() &&
               getNoteMediaItem().optString(PROPERTY_MEDIA_TYPE, "").startsWith("video") &&
               getNoteMediaItem().has(PROPERTY_MEDIA_URL);
=======
        return hasMediaArray()
               && (mediaType.startsWith("image") || mediaType.equals("badge"))
               && getNoteMediaItem().has(PROPERTY_MEDIA_URL);
    }

    private boolean hasVideoMediaItem() {
        return hasMediaArray()
               && getNoteMediaItem().optString(PROPERTY_MEDIA_TYPE, "").startsWith("video")
               && getNoteMediaItem().has(PROPERTY_MEDIA_URL);
>>>>>>> ee735e9e
    }

    public boolean containsBadgeMediaType() {
        try {
            JSONArray mediaArray = mNoteData.getJSONArray("media");
            for (int i = 0; i < mediaArray.length(); i++) {
                JSONObject mediaObject = mediaArray.getJSONObject(i);
                if (mediaObject.optString(PROPERTY_MEDIA_TYPE, "").equals("badge")) {
                    return true;
                }
            }
        } catch (JSONException e) {
            return false;
        }

        return false;
    }

    public View configureView(final View view) {
        final BasicNoteBlockHolder noteBlockHolder = (BasicNoteBlockHolder) view.getTag();

        // Note image
        if (hasImageMediaItem()) {
            // Request image, and animate it when loaded
            noteBlockHolder.getImageView().setVisibility(View.VISIBLE);
            WordPress.sImageLoader.get(getNoteMediaItem().optString("url", ""), new ImageLoader.ImageListener() {
                @Override
                public void onResponse(ImageLoader.ImageContainer response, boolean isImmediate) {
                    if (!mHasAnimatedBadge && response.getBitmap() != null && view.getContext() != null) {
                        mHasAnimatedBadge = true;
                        noteBlockHolder.getImageView().setImageBitmap(response.getBitmap());
                        Animation pop = AnimationUtils.loadAnimation(view.getContext(), R.anim.pop);
                        noteBlockHolder.getImageView().startAnimation(pop);
                        noteBlockHolder.getImageView().setVisibility(View.VISIBLE);
                    }
                }

                @Override
                public void onErrorResponse(VolleyError volleyError) {
                    noteBlockHolder.hideImageView();
                }
            });
            if (mIsBadge) {
                noteBlockHolder.getImageView().setImportantForAccessibility(View.IMPORTANT_FOR_ACCESSIBILITY_NO);
            }
        } else {
            noteBlockHolder.hideImageView();
        }

        // Note video
        if (hasVideoMediaItem()) {
            noteBlockHolder.getVideoView().setVideoURI(Uri.parse(getNoteMediaItem().optString("url", "")));
            noteBlockHolder.getVideoView().setVisibility(View.VISIBLE);
        } else {
            noteBlockHolder.hideVideoView();
        }

        // Note text
        if (!TextUtils.isEmpty(getNoteText())) {
            if (mIsBadge) {
                LinearLayout.LayoutParams params = new LinearLayout.LayoutParams(LinearLayout.LayoutParams.WRAP_CONTENT,
<<<<<<< HEAD
                        LinearLayout.LayoutParams.MATCH_PARENT);
=======
                                                                             LinearLayout.LayoutParams.MATCH_PARENT);
>>>>>>> ee735e9e
                params.gravity = Gravity.CENTER_HORIZONTAL;
                noteBlockHolder.getTextView().setLayoutParams(params);
                noteBlockHolder.getTextView().setGravity(Gravity.CENTER_HORIZONTAL);
                noteBlockHolder.getTextView().setPadding(0, DisplayUtils.dpToPx(view.getContext(), 8), 0, 0);

                if (AccessibilityUtils.isAccessibilityEnabled(noteBlockHolder.getTextView().getContext())) {
                    noteBlockHolder.getTextView().setClickable(false);
                    noteBlockHolder.getTextView().setLongClickable(false);
                }

            } else {
                noteBlockHolder.getTextView().setGravity(Gravity.NO_GRAVITY);
                noteBlockHolder.getTextView().setPadding(0, 0, 0, 0);
            }
            noteBlockHolder.getTextView().setText(getNoteText());
            noteBlockHolder.getTextView().setVisibility(View.VISIBLE);
        } else {
            noteBlockHolder.getTextView().setVisibility(View.GONE);
        }


        view.setBackgroundColor(mBackgroundColor);

        return view;
    }

    public Object getViewHolder(View view) {
        return new BasicNoteBlockHolder(view);
    }

    static class BasicNoteBlockHolder {
        private final LinearLayout mRootLayout;
        private final WPTextView mTextView;

        private ImageView mImageView;
        private VideoView mVideoView;

        BasicNoteBlockHolder(View view) {
            mRootLayout = (LinearLayout) view;
            mTextView = (WPTextView) view.findViewById(R.id.note_text);
            mTextView.setMovementMethod(new NoteBlockLinkMovementMethod());
        }

        public WPTextView getTextView() {
            return mTextView;
        }

        public ImageView getImageView() {
            if (mImageView == null) {
                mImageView = new ImageView(mRootLayout.getContext());
                int imageSize = DisplayUtils.dpToPx(mRootLayout.getContext(), 180);
                int imagePadding = mRootLayout.getContext().getResources().getDimensionPixelSize(R.dimen.margin_large);
                LinearLayout.LayoutParams layoutParams = new LinearLayout.LayoutParams(imageSize, imageSize);
                layoutParams.gravity = Gravity.CENTER_HORIZONTAL;
                mImageView.setLayoutParams(layoutParams);
                mImageView.setPadding(0, imagePadding, 0, 0);
                mRootLayout.addView(mImageView, 0);
            }

            return mImageView;
        }

        public VideoView getVideoView() {
            if (mVideoView == null) {
                mVideoView = new VideoView(mRootLayout.getContext());
                FrameLayout.LayoutParams layoutParams =
                        new FrameLayout.LayoutParams(ViewGroup.LayoutParams.MATCH_PARENT,
<<<<<<< HEAD
                                DisplayUtils.dpToPx(mRootLayout.getContext(), 220));
=======
                                                     DisplayUtils.dpToPx(mRootLayout.getContext(), 220));
>>>>>>> ee735e9e
                mVideoView.setLayoutParams(layoutParams);
                mRootLayout.addView(mVideoView, 0);

                // Attach a mediaController if we are displaying a video.
                final MediaController mediaController = new MediaController(mRootLayout.getContext());
                mediaController.setMediaPlayer(mVideoView);

                mVideoView.setMediaController(mediaController);
                mediaController.requestFocus();
                mVideoView.setOnPreparedListener(new MediaPlayer.OnPreparedListener() {
                    @Override
                    public void onPrepared(MediaPlayer mp) {
                        // Show the media controls when the video is ready to be played.
                        mediaController.show(0);
                    }
                });
            }

            return mVideoView;
        }

        public void hideImageView() {
            if (mImageView != null) {
                mImageView.setVisibility(View.GONE);
            }
        }

        public void hideVideoView() {
            if (mVideoView != null) {
                mVideoView.setVisibility(View.GONE);
            }
        }
    }
}<|MERGE_RESOLUTION|>--- conflicted
+++ resolved
@@ -114,27 +114,15 @@
 
     boolean hasImageMediaItem() {
         String mediaType = getNoteMediaItem().optString(PROPERTY_MEDIA_TYPE, "");
-<<<<<<< HEAD
-        return hasMediaArray() &&
-               (mediaType.startsWith("image") || mediaType.equals("badge")) &&
-               getNoteMediaItem().has(PROPERTY_MEDIA_URL);
-    }
-
-    private boolean hasVideoMediaItem() {
-        return hasMediaArray() &&
-               getNoteMediaItem().optString(PROPERTY_MEDIA_TYPE, "").startsWith("video") &&
-               getNoteMediaItem().has(PROPERTY_MEDIA_URL);
-=======
         return hasMediaArray()
-               && (mediaType.startsWith("image") || mediaType.equals("badge"))
-               && getNoteMediaItem().has(PROPERTY_MEDIA_URL);
+                && (mediaType.startsWith("image") || mediaType.equals("badge"))
+                && getNoteMediaItem().has(PROPERTY_MEDIA_URL);
     }
 
     private boolean hasVideoMediaItem() {
         return hasMediaArray()
-               && getNoteMediaItem().optString(PROPERTY_MEDIA_TYPE, "").startsWith("video")
-               && getNoteMediaItem().has(PROPERTY_MEDIA_URL);
->>>>>>> ee735e9e
+                && getNoteMediaItem().optString(PROPERTY_MEDIA_TYPE, "").startsWith("video")
+                && getNoteMediaItem().has(PROPERTY_MEDIA_URL);
     }
 
     public boolean containsBadgeMediaType() {
@@ -196,11 +184,7 @@
         if (!TextUtils.isEmpty(getNoteText())) {
             if (mIsBadge) {
                 LinearLayout.LayoutParams params = new LinearLayout.LayoutParams(LinearLayout.LayoutParams.WRAP_CONTENT,
-<<<<<<< HEAD
                         LinearLayout.LayoutParams.MATCH_PARENT);
-=======
-                                                                             LinearLayout.LayoutParams.MATCH_PARENT);
->>>>>>> ee735e9e
                 params.gravity = Gravity.CENTER_HORIZONTAL;
                 noteBlockHolder.getTextView().setLayoutParams(params);
                 noteBlockHolder.getTextView().setGravity(Gravity.CENTER_HORIZONTAL);
@@ -210,7 +194,6 @@
                     noteBlockHolder.getTextView().setClickable(false);
                     noteBlockHolder.getTextView().setLongClickable(false);
                 }
-
             } else {
                 noteBlockHolder.getTextView().setGravity(Gravity.NO_GRAVITY);
                 noteBlockHolder.getTextView().setPadding(0, 0, 0, 0);
@@ -268,11 +251,7 @@
                 mVideoView = new VideoView(mRootLayout.getContext());
                 FrameLayout.LayoutParams layoutParams =
                         new FrameLayout.LayoutParams(ViewGroup.LayoutParams.MATCH_PARENT,
-<<<<<<< HEAD
                                 DisplayUtils.dpToPx(mRootLayout.getContext(), 220));
-=======
-                                                     DisplayUtils.dpToPx(mRootLayout.getContext(), 220));
->>>>>>> ee735e9e
                 mVideoView.setLayoutParams(layoutParams);
                 mRootLayout.addView(mVideoView, 0);
 
