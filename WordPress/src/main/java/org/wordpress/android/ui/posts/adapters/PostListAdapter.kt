package org.wordpress.android.ui.posts.adapters

import android.arch.paging.PagedListAdapter
import android.content.Context
import android.support.v7.util.DiffUtil
import android.support.v7.widget.RecyclerView.ViewHolder
import android.view.LayoutInflater
import android.view.View
import android.view.ViewGroup
import org.wordpress.android.R
import org.wordpress.android.fluxc.model.LocalOrRemoteId.LocalId
import org.wordpress.android.fluxc.model.LocalOrRemoteId.RemoteId
import org.wordpress.android.ui.posts.PostListItemViewHolder
import org.wordpress.android.ui.posts.PostListViewLayoutType
import org.wordpress.android.ui.posts.PostListViewLayoutType.COMPACT
import org.wordpress.android.ui.posts.PostListViewLayoutType.STANDARD
import org.wordpress.android.ui.posts.PostViewHolderConfig
import org.wordpress.android.ui.utils.UiHelpers
import org.wordpress.android.viewmodel.posts.PostListItemProgressBar
import org.wordpress.android.viewmodel.posts.PostListItemType
import org.wordpress.android.viewmodel.posts.PostListItemType.EndListIndicatorItem
import org.wordpress.android.viewmodel.posts.PostListItemType.LoadingItem
import org.wordpress.android.viewmodel.posts.PostListItemType.PostListItemUiState

private const val VIEW_TYPE_POST = 0
private const val VIEW_TYPE_POST_COMPACT = 1
private const val VIEW_TYPE_ENDLIST_INDICATOR = 2
private const val VIEW_TYPE_LOADING = 3
<<<<<<< HEAD
=======
private const val VIEW_TYPE_LOADING_COMPACT = 4
>>>>>>> e23c90fd

class PostListAdapter(
    context: Context,
    private val postViewHolderConfig: PostViewHolderConfig,
    private val uiHelpers: UiHelpers
) : PagedListAdapter<PostListItemType, ViewHolder>(PostListDiffItemCallback) {
    private val layoutInflater: LayoutInflater = LayoutInflater.from(context)
    private var itemLayoutType: PostListViewLayoutType = PostListViewLayoutType.defaultValue

    override fun getItemViewType(position: Int): Int {
        return when (getItem(position)) {
            is EndListIndicatorItem -> VIEW_TYPE_ENDLIST_INDICATOR
<<<<<<< HEAD
            is LoadingItem -> VIEW_TYPE_LOADING
            is PostListItemUiState -> {
                return when (itemLayoutType) {
=======
            is PostListItemUiState -> {
                when (itemLayoutType) {
>>>>>>> e23c90fd
                    STANDARD -> VIEW_TYPE_POST
                    COMPACT -> VIEW_TYPE_POST_COMPACT
                }
            }
<<<<<<< HEAD
            null -> VIEW_TYPE_LOADING // Placeholder by paged list
=======
            is LoadingItem, null -> {
                when (itemLayoutType) {
                    STANDARD -> VIEW_TYPE_LOADING
                    COMPACT -> VIEW_TYPE_LOADING_COMPACT
                }
            }
>>>>>>> e23c90fd
        }
    }

    override fun onCreateViewHolder(parent: ViewGroup, viewType: Int): ViewHolder {
        return when (viewType) {
            VIEW_TYPE_ENDLIST_INDICATOR -> {
                val view = layoutInflater.inflate(R.layout.list_with_fab_endlist_indicator, parent, false)
                EndListViewHolder(view)
            }
            VIEW_TYPE_LOADING -> {
                val view = layoutInflater.inflate(R.layout.post_list_item_skeleton, parent, false)
                LoadingViewHolder(view)
            }
            VIEW_TYPE_LOADING_COMPACT -> {
                val view = layoutInflater.inflate(R.layout.post_list_item_skeleton_compact, parent, false)
                LoadingViewHolder(view)
            }
            VIEW_TYPE_POST -> {
                PostListItemViewHolder.Standard(parent, postViewHolderConfig, uiHelpers)
            }
            VIEW_TYPE_POST_COMPACT -> {
                PostListItemViewHolder.Compact(parent, postViewHolderConfig, uiHelpers)
            }
            else -> {
                // Fail fast if a new view type is added so the we can handle it
                throw IllegalStateException("The view type '$viewType' needs to be handled")
            }
        }
    }

<<<<<<< HEAD
    override fun onBindViewHolder(holder: RecyclerView.ViewHolder, position: Int) {
=======
    override fun onBindViewHolder(holder: ViewHolder, position: Int) {
>>>>>>> e23c90fd
        // The only holders that require special setup are PostListItemViewHolder sealed subclasses
        if (holder is PostListItemViewHolder) {
            val item = getItem(position)
            assert(item is PostListItemUiState) {
                "If we are presenting PostViewHolder, the item has to be of type PostListItemUiState " +
                        "for position: $position"
            }
            holder.onBind((item as PostListItemUiState))
        }
    }

    fun updateItemLayoutType(updatedItemLayoutType: PostListViewLayoutType) {
        if (updatedItemLayoutType == itemLayoutType) {
            return
        }
        itemLayoutType = updatedItemLayoutType
        notifyDataSetChanged()
    }

<<<<<<< HEAD
    private class LoadingViewHolder(view: View) : RecyclerView.ViewHolder(view)
    private class EndListViewHolder(view: View) : RecyclerView.ViewHolder(view)
=======
    private class LoadingViewHolder(view: View) : ViewHolder(view)
    private class EndListViewHolder(view: View) : ViewHolder(view)
>>>>>>> e23c90fd
}

private val PostListDiffItemCallback = object : DiffUtil.ItemCallback<PostListItemType>() {
    override fun areItemsTheSame(oldItem: PostListItemType, newItem: PostListItemType): Boolean {
        if (oldItem is EndListIndicatorItem && newItem is EndListIndicatorItem) {
            return true
        }
        if (oldItem is LoadingItem && newItem is LoadingItem) {
            return oldItem.localOrRemoteId == newItem.localOrRemoteId
        }
        if (oldItem is PostListItemUiState && newItem is PostListItemUiState) {
            return oldItem.data.localPostId == newItem.data.localPostId
        }
        if (oldItem is LoadingItem && newItem is PostListItemUiState) {
            return when (oldItem.localOrRemoteId) {
                is LocalId -> oldItem.localOrRemoteId == newItem.data.localPostId.id
                is RemoteId -> oldItem.localOrRemoteId == newItem.data.remotePostId.id
            }
        }
        return false
    }

    override fun areContentsTheSame(oldItem: PostListItemType, newItem: PostListItemType): Boolean {
        if (oldItem is EndListIndicatorItem && newItem is EndListIndicatorItem) {
            return true
        }
        if (oldItem is LoadingItem && newItem is LoadingItem) {
            return oldItem.localOrRemoteId == newItem.localOrRemoteId
        }
        if (oldItem is PostListItemUiState && newItem is PostListItemUiState) {
            return oldItem.data == newItem.data
        }
        return false
    }

    override fun getChangePayload(oldItem: PostListItemType, newItem: PostListItemType): Any? {
        if (oldItem is PostListItemUiState && newItem is PostListItemUiState) {
            /**
             * Suppresses the default animation if the progress has changed to prevent blinking as the upload progresses
             *
             * We don't need to use the payload in onBindViewHolder unless we want to. Passing a non-null value
             * suppresses the default ItemAnimator, which is all we need in this case.
             */
            if (oldItem.data.progressBarState is PostListItemProgressBar.Determinate &&
                    newItem.data.progressBarState is PostListItemProgressBar.Determinate &&
                    oldItem.data.progressBarState.progress != newItem.data.progressBarState.progress) {
                return true
            }
        }
        return super.getChangePayload(oldItem, newItem)
    }
}<|MERGE_RESOLUTION|>--- conflicted
+++ resolved
@@ -26,10 +26,7 @@
 private const val VIEW_TYPE_POST_COMPACT = 1
 private const val VIEW_TYPE_ENDLIST_INDICATOR = 2
 private const val VIEW_TYPE_LOADING = 3
-<<<<<<< HEAD
-=======
 private const val VIEW_TYPE_LOADING_COMPACT = 4
->>>>>>> e23c90fd
 
 class PostListAdapter(
     context: Context,
@@ -42,28 +39,18 @@
     override fun getItemViewType(position: Int): Int {
         return when (getItem(position)) {
             is EndListIndicatorItem -> VIEW_TYPE_ENDLIST_INDICATOR
-<<<<<<< HEAD
-            is LoadingItem -> VIEW_TYPE_LOADING
-            is PostListItemUiState -> {
-                return when (itemLayoutType) {
-=======
             is PostListItemUiState -> {
                 when (itemLayoutType) {
->>>>>>> e23c90fd
                     STANDARD -> VIEW_TYPE_POST
                     COMPACT -> VIEW_TYPE_POST_COMPACT
                 }
             }
-<<<<<<< HEAD
-            null -> VIEW_TYPE_LOADING // Placeholder by paged list
-=======
             is LoadingItem, null -> {
                 when (itemLayoutType) {
                     STANDARD -> VIEW_TYPE_LOADING
                     COMPACT -> VIEW_TYPE_LOADING_COMPACT
                 }
             }
->>>>>>> e23c90fd
         }
     }
 
@@ -94,11 +81,7 @@
         }
     }
 
-<<<<<<< HEAD
-    override fun onBindViewHolder(holder: RecyclerView.ViewHolder, position: Int) {
-=======
     override fun onBindViewHolder(holder: ViewHolder, position: Int) {
->>>>>>> e23c90fd
         // The only holders that require special setup are PostListItemViewHolder sealed subclasses
         if (holder is PostListItemViewHolder) {
             val item = getItem(position)
@@ -118,13 +101,8 @@
         notifyDataSetChanged()
     }
 
-<<<<<<< HEAD
-    private class LoadingViewHolder(view: View) : RecyclerView.ViewHolder(view)
-    private class EndListViewHolder(view: View) : RecyclerView.ViewHolder(view)
-=======
     private class LoadingViewHolder(view: View) : ViewHolder(view)
     private class EndListViewHolder(view: View) : ViewHolder(view)
->>>>>>> e23c90fd
 }
 
 private val PostListDiffItemCallback = object : DiffUtil.ItemCallback<PostListItemType>() {
