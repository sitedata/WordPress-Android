package org.wordpress.android.ui;

import android.content.Context;
import android.content.Intent;
import android.os.Bundle;
import android.support.annotation.Nullable;
import android.view.Menu;
import android.webkit.WebViewClient;

import org.wordpress.android.WordPress;
import org.wordpress.android.analytics.AnalyticsTracker;
import org.wordpress.android.fluxc.model.SiteModel;

import java.util.List;

/**
 * Activity that opens the Jetpack login flow and returns to StatsActivity when finished.
 * Use one of the static factory methods to start the flow.
 */
public class JetpackConnectionWebViewActivity extends WPWebViewActivity {
    public enum Source {
        STATS("stats"), NOTIFICATIONS("notifications");
        private final String mValue;

        Source(String value) {
            mValue = value;
        }

        @Nullable
        public static Source fromString(String value) {
            if (STATS.mValue.equals(value)) {
                return STATS;
            } else if (NOTIFICATIONS.mValue.equals(value)) {
                return NOTIFICATIONS;
            } else {
                return null;
            }
        }

        @Override
        public String toString() {
            return value;
        }
    }

    public static final String JETPACK_CONNECTION_DEEPLINK = "wordpress://jetpack-connection";

    private SiteModel mSite;
    private JetpackConnectionWebViewClient mWebViewClient;

    public static void openJetpackConnectionFlow(Context context, Source source, SiteModel site) {
        openJetpackConnectionFlow(context, urlFromSiteAndSource(site, source), site, true);
    }

    public static void openJetpackConnectionFlow(Context context, String url, SiteModel site) {
        openJetpackConnectionFlow(context, url, site, true);
    }

    public static void openUnauthorizedJetpackConnectionFlow(Context context, Source source, SiteModel site) {
        openJetpackConnectionFlow(context, urlFromSiteAndSource(site, source), site, false);
    }

    private static String urlFromSiteAndSource(SiteModel site, Source source) {
        return "https://wordpress.com/jetpack/connect?"
<<<<<<< HEAD
                + "url=" + site.getUrl()
                + "&mobile_redirect="
                + JETPACK_CONNECTION_DEEPLINK
                + "?source="
                + source.toString();
=======
               + "url=" + site.getUrl()
               + "&mobile_redirect="
               + JETPACK_CONNECTION_DEEPLINK
               + "?source="
               + source.mValue;
>>>>>>> 55adddd5
    }

    private static void openJetpackConnectionFlow(Context context, String url, SiteModel site, boolean authorized) {
        if (!checkContextAndUrl(context, url)) {
            return;
        }

        Intent intent = new Intent(context, JetpackConnectionWebViewActivity.class);
        intent.putExtra(WPWebViewActivity.URL_TO_LOAD, url);
        if (authorized) {
            intent.putExtra(WPWebViewActivity.USE_GLOBAL_WPCOM_USER, true);
            intent.putExtra(WPWebViewActivity.AUTHENTICATION_URL, WPCOM_LOGIN_URL);
        }
        if (site != null) {
            intent.putExtra(WordPress.SITE, site);
        }
        context.startActivity(intent);
    }

    @Override
    public void onCreate(Bundle savedInstanceState) {
        mSite = (SiteModel) getIntent().getSerializableExtra(WordPress.SITE);
        // We need to get the site before calling super since it'll create the web client
        super.onCreate(savedInstanceState);
    }

    @Override
    protected WebViewClient createWebViewClient(List<String> allowedURL) {
<<<<<<< HEAD
        mWebViewClient = new JetpackConnectionWebViewClient(this, mAccountStore, mSite);
=======
        mWebViewClient = new JetpackConnectionWebViewClient(this, mAccountStore, (SiteModel) getIntent()
                .getSerializableExtra(WordPress.SITE));
>>>>>>> 55adddd5
        return mWebViewClient;
    }

    @Override
    protected void onActivityResult(int requestCode, int resultCode, Intent data) {
        super.onActivityResult(requestCode, resultCode, data);
        if (mWebViewClient != null) {
            this.mWebViewClient.activityResult(this, requestCode);
        }
    }

    @Override
    protected void cancel() {
        AnalyticsTracker.track(AnalyticsTracker.Stat.STATS_CANCELED_INSTALL_JETPACK);
    }

    @Override
    protected void onSaveInstanceState(Bundle outState) {
        super.onSaveInstanceState(outState);
        if (mWebViewClient != null) {
            this.mWebViewClient.onSaveInstanceState(outState);
        }
    }

    @Override
    protected void onRestoreInstanceState(Bundle savedInstanceState) {
        super.onRestoreInstanceState(savedInstanceState);
        if (mWebViewClient != null) {
            this.mWebViewClient.onRestoreInstanceState(savedInstanceState);
        }
    }

    @Override
    public boolean onCreateOptionsMenu(Menu menu) {
        return true;
    }
}<|MERGE_RESOLUTION|>--- conflicted
+++ resolved
@@ -39,7 +39,7 @@
 
         @Override
         public String toString() {
-            return value;
+            return mValue;
         }
     }
 
@@ -62,19 +62,11 @@
 
     private static String urlFromSiteAndSource(SiteModel site, Source source) {
         return "https://wordpress.com/jetpack/connect?"
-<<<<<<< HEAD
-                + "url=" + site.getUrl()
-                + "&mobile_redirect="
-                + JETPACK_CONNECTION_DEEPLINK
-                + "?source="
-                + source.toString();
-=======
                + "url=" + site.getUrl()
                + "&mobile_redirect="
                + JETPACK_CONNECTION_DEEPLINK
                + "?source="
-               + source.mValue;
->>>>>>> 55adddd5
+               + source.toString();
     }
 
     private static void openJetpackConnectionFlow(Context context, String url, SiteModel site, boolean authorized) {
@@ -103,12 +95,7 @@
 
     @Override
     protected WebViewClient createWebViewClient(List<String> allowedURL) {
-<<<<<<< HEAD
         mWebViewClient = new JetpackConnectionWebViewClient(this, mAccountStore, mSite);
-=======
-        mWebViewClient = new JetpackConnectionWebViewClient(this, mAccountStore, (SiteModel) getIntent()
-                .getSerializableExtra(WordPress.SITE));
->>>>>>> 55adddd5
         return mWebViewClient;
     }
 
