package org.wordpress.android.ui.posts;

import android.app.Activity;
import android.content.Context;
import android.content.Intent;
import android.graphics.drawable.Drawable;
import android.location.Address;
import android.os.AsyncTask;
import android.os.Bundle;
import android.text.TextUtils;
import android.view.ContextMenu;
import android.view.LayoutInflater;
import android.view.MenuItem;
import android.view.View;
import android.view.View.OnClickListener;
import android.view.ViewGroup;
import android.widget.Button;
import android.widget.ImageView;
import android.widget.ImageView.ScaleType;
import android.widget.LinearLayout;
import android.widget.TextView;

import androidx.annotation.NonNull;
import androidx.annotation.Nullable;
import androidx.appcompat.view.menu.MenuPopupHelper;
import androidx.appcompat.widget.PopupMenu;
import androidx.cardview.widget.CardView;
import androidx.fragment.app.Fragment;
import androidx.fragment.app.FragmentActivity;
import androidx.fragment.app.FragmentManager;
import androidx.lifecycle.Observer;
import androidx.lifecycle.ViewModelProvider;
import androidx.lifecycle.ViewModelProviders;

import com.google.android.gms.common.GoogleApiAvailability;
import com.google.android.gms.common.GooglePlayServicesNotAvailableException;
import com.google.android.gms.common.GooglePlayServicesRepairableException;
import com.google.android.gms.location.places.Place;
import com.google.android.gms.location.places.ui.PlacePicker;
import com.google.android.gms.maps.model.LatLng;
import com.google.android.gms.maps.model.LatLngBounds;

import org.apache.commons.text.StringEscapeUtils;
import org.greenrobot.eventbus.Subscribe;
import org.greenrobot.eventbus.ThreadMode;
import org.wordpress.android.R;
import org.wordpress.android.WordPress;
import org.wordpress.android.fluxc.Dispatcher;
import org.wordpress.android.fluxc.action.TaxonomyAction;
import org.wordpress.android.fluxc.generated.SiteActionBuilder;
import org.wordpress.android.fluxc.generated.TaxonomyActionBuilder;
import org.wordpress.android.fluxc.model.MediaModel;
import org.wordpress.android.fluxc.model.PostFormatModel;
import org.wordpress.android.fluxc.model.PostImmutableModel;
import org.wordpress.android.fluxc.model.SiteModel;
import org.wordpress.android.fluxc.model.TermModel;
import org.wordpress.android.fluxc.model.post.PostLocation;
import org.wordpress.android.fluxc.model.post.PostStatus;
import org.wordpress.android.fluxc.store.MediaStore.OnMediaUploaded;
import org.wordpress.android.fluxc.store.SiteStore;
import org.wordpress.android.fluxc.store.SiteStore.OnPostFormatsChanged;
import org.wordpress.android.fluxc.store.TaxonomyStore;
import org.wordpress.android.fluxc.store.TaxonomyStore.OnTaxonomyChanged;
import org.wordpress.android.ui.ActivityLauncher;
import org.wordpress.android.ui.RequestCodes;
import org.wordpress.android.ui.media.MediaBrowserType;
import org.wordpress.android.ui.posts.EditPostPublishSettingsViewModel.PublishUiModel;
import org.wordpress.android.ui.posts.FeaturedImageHelper.FeaturedImageData;
import org.wordpress.android.ui.posts.FeaturedImageHelper.FeaturedImageState;
import org.wordpress.android.ui.posts.PostSettingsListDialogFragment.DialogType;
import org.wordpress.android.ui.prefs.SiteSettingsInterface;
import org.wordpress.android.ui.prefs.SiteSettingsInterface.SiteSettingsListener;
import org.wordpress.android.ui.utils.UiHelpers;
import org.wordpress.android.util.AccessibilityUtils;
import org.wordpress.android.util.AppLog;
import org.wordpress.android.util.AppLog.T;
import org.wordpress.android.util.DateTimeUtils;
import org.wordpress.android.util.GeocoderUtils;
import org.wordpress.android.util.StringUtils;
import org.wordpress.android.util.ToastUtils;
import org.wordpress.android.util.image.ImageManager;
import org.wordpress.android.util.image.ImageManager.RequestListener;
import org.wordpress.android.util.image.ImageType;

import java.lang.reflect.Field;
import java.lang.reflect.Method;
import java.util.ArrayList;
import java.util.Arrays;
import java.util.Calendar;
import java.util.Iterator;
import java.util.List;

import javax.inject.Inject;

import static android.app.Activity.RESULT_OK;
import static org.wordpress.android.ui.posts.EditPostActivity.EXTRA_POST_LOCAL_ID;
import static org.wordpress.android.ui.posts.SelectCategoriesActivity.KEY_SELECTED_CATEGORY_IDS;

public class EditPostSettingsFragment extends Fragment {
    private static final String POST_FORMAT_STANDARD_KEY = "standard";

    private static final int ACTIVITY_REQUEST_CODE_SELECT_CATEGORIES = 5;
    private static final int ACTIVITY_REQUEST_CODE_SELECT_TAGS = 6;
    private static final int ACTIVITY_REQUEST_CODE_PICK_LOCATION = 7;
    private static final int ACTIVITY_REQUEST_PLAY_SERVICES_RESOLUTION = 8;

    private static final int CHOOSE_FEATURED_IMAGE_MENU_ID = 100;
    private static final int REMOVE_FEATURED_IMAGE_MENU_ID = 101;
    private static final int REMOVE_FEATURED_IMAGE_UPLOAD_MENU_ID = 102;
    private static final int RETRY_FEATURED_IMAGE_UPLOAD_MENU_ID = 103;

    private SiteSettingsInterface mSiteSettings;

    private LinearLayout mCategoriesContainer;
    private LinearLayout mExcerptContainer;
    private LinearLayout mFormatContainer;
    private LinearLayout mTagsContainer;
    private TextView mExcerptTextView;
    private TextView mSlugTextView;
    private TextView mLocationTextView;
    private TextView mCategoriesTextView;
    private TextView mTagsTextView;
    private TextView mStatusTextView;
    private TextView mPostFormatTextView;
    private TextView mPasswordTextView;
    private TextView mPublishDateTextView;
    private TextView mCategoriesTagsHeaderTextView;
    private TextView mFeaturedImageHeaderTextView;
    private TextView mMoreOptionsHeaderTextView;
    private TextView mPublishHeaderTextView;
    private ImageView mFeaturedImageView;
    private ImageView mLocalFeaturedImageView;
    private Button mFeaturedImageButton;
    private ViewGroup mFeaturedImageRetryOverlay;
    private ViewGroup mFeaturedImageProgressOverlay;

    private PostLocation mPostLocation;

    private ArrayList<String> mDefaultPostFormatKeys;
    private ArrayList<String> mDefaultPostFormatNames;
    private ArrayList<String> mPostFormatKeys;
    private ArrayList<String> mPostFormatNames;

    @Inject SiteStore mSiteStore;
    @Inject TaxonomyStore mTaxonomyStore;
    @Inject Dispatcher mDispatcher;
    @Inject ImageManager mImageManager;
    @Inject FeaturedImageHelper mFeaturedImageHelper;
    @Inject UiHelpers mUiHelpers;
    @Inject PostSettingsUtils mPostSettingsUtils;

    @Inject ViewModelProvider.Factory mViewModelFactory;
    private EditPostPublishSettingsViewModel mPublishedViewModel;


    interface EditPostActivityHook {
        EditPostRepository getEditPostRepository();

        SiteModel getSite();
    }

    public static EditPostSettingsFragment newInstance() {
        return new EditPostSettingsFragment();
    }

    @Override
    public void onCreate(Bundle savedInstanceState) {
        super.onCreate(savedInstanceState);
        ((WordPress) getActivity().getApplicationContext()).component().inject(this);
        mDispatcher.register(this);

        // Early load the default lists for post format keys and names.
        // Will use it later without needing to have access to the Resources.
        mDefaultPostFormatKeys =
                new ArrayList<>(Arrays.asList(getResources().getStringArray(R.array.post_format_keys)));
        mDefaultPostFormatNames = new ArrayList<>(Arrays.asList(getResources()
                .getStringArray(R.array.post_format_display_names)));
        mPublishedViewModel =
                ViewModelProviders.of(getActivity(), mViewModelFactory).get(EditPostPublishSettingsViewModel.class);
    }

    @Override
    public void onActivityCreated(@Nullable Bundle savedInstanceState) {
        super.onActivityCreated(savedInstanceState);

        updatePostFormatKeysAndNames();
        fetchSiteSettingsAndUpdateDefaultPostFormatIfNecessary();

        // Update post formats and categories, in case anything changed.
        SiteModel siteModel = getSite();
        mDispatcher.dispatch(SiteActionBuilder.newFetchPostFormatsAction(siteModel));
        if (!getEditPostRepository().isPage()) {
            mDispatcher.dispatch(TaxonomyActionBuilder.newFetchCategoriesAction(siteModel));
        }

        refreshViews();
    }

    private void fetchSiteSettingsAndUpdateDefaultPostFormatIfNecessary() {
        // A format is already set for the post, no need to fetch the default post format
        if (!TextUtils.isEmpty(getEditPostRepository().getPostFormat())) {
            return;
        }
        // we need to fetch site settings in order to get the latest default post format
        mSiteSettings = SiteSettingsInterface.getInterface(
                getActivity(), getSite(), new SiteSettingsListener() {
                    @Override
                    public void onSaveError(Exception error) {
                        // no-op
                    }

                    @Override
                    public void onFetchError(Exception error) {
                        // no-op
                    }

                    @Override
                    public void onSettingsUpdated() {
                        // mEditPostActivityHook will be null if the fragment is detached
                        if (getEditPostActivityHook() != null) {
                            updatePostFormat(
                                    mSiteSettings.getDefaultPostFormat());
                        }
                    }

                    @Override
                    public void onSettingsSaved() {
                        // no-op
                    }

                    @Override
                    public void onCredentialsValidated(Exception error) {
                        // no-op
                    }
                });
        if (mSiteSettings != null) {
            // init will fetch remote settings for us
            mSiteSettings.init(true);
        }
    }

    @Override
    public void onDestroy() {
        mDispatcher.unregister(this);
        super.onDestroy();
    }

    @Override
    public View onCreateView(@NonNull LayoutInflater inflater, @Nullable ViewGroup container,
                             @Nullable Bundle savedInstanceState) {
        ViewGroup rootView = (ViewGroup) inflater.inflate(R.layout.edit_post_settings_fragment, container, false);

        if (rootView == null) {
            return null;
        }

        mExcerptTextView = rootView.findViewById(R.id.post_excerpt);
        mSlugTextView = rootView.findViewById(R.id.post_slug);
        mLocationTextView = rootView.findViewById(R.id.post_location);
        mCategoriesTextView = rootView.findViewById(R.id.post_categories);
        mTagsTextView = rootView.findViewById(R.id.post_tags);
        mStatusTextView = rootView.findViewById(R.id.post_status);
        mPostFormatTextView = rootView.findViewById(R.id.post_format);
        mPasswordTextView = rootView.findViewById(R.id.post_password);
        mPublishDateTextView = rootView.findViewById(R.id.publish_date);
        mCategoriesTagsHeaderTextView = rootView.findViewById(R.id.post_settings_categories_and_tags_header);
        mMoreOptionsHeaderTextView = rootView.findViewById(R.id.post_settings_more_options_header);
        mFeaturedImageHeaderTextView = rootView.findViewById(R.id.post_settings_featured_image_header);
        mPublishHeaderTextView = rootView.findViewById(R.id.post_settings_publish);

        mFeaturedImageView = rootView.findViewById(R.id.post_featured_image);
        mLocalFeaturedImageView = rootView.findViewById(R.id.post_featured_image_local);
        mFeaturedImageButton = rootView.findViewById(R.id.post_add_featured_image_button);
        mFeaturedImageRetryOverlay = rootView.findViewById(R.id.post_featured_image_retry_overlay);
        mFeaturedImageProgressOverlay = rootView.findViewById(R.id.post_featured_image_progress_overlay);

        final CardView featuredImageCardView = rootView.findViewById(R.id.post_featured_image_card_view);

        OnClickListener showContextMenuListener = new View.OnClickListener() {
            @Override
            public void onClick(View view) {
                view.showContextMenu();
            }
        };

        mFeaturedImageView.setOnClickListener(showContextMenuListener);
        mLocalFeaturedImageView.setOnClickListener(showContextMenuListener);
        mFeaturedImageRetryOverlay.setOnClickListener(showContextMenuListener);
        mFeaturedImageProgressOverlay.setOnClickListener(showContextMenuListener);

        registerForContextMenu(mFeaturedImageView);
        registerForContextMenu(mLocalFeaturedImageView);
        registerForContextMenu(mFeaturedImageRetryOverlay);
        registerForContextMenu(mFeaturedImageProgressOverlay);

        mFeaturedImageButton.setOnClickListener(new View.OnClickListener() {
            @Override
            public void onClick(View view) {
                launchFeaturedMediaPicker();
            }
        });

        mExcerptContainer = rootView.findViewById(R.id.post_excerpt_container);
        mExcerptContainer.setOnClickListener(new View.OnClickListener() {
            @Override
            public void onClick(View view) {
                showPostExcerptDialog();
            }
        });

        final LinearLayout slugContainer = rootView.findViewById(R.id.post_slug_container);
        slugContainer.setOnClickListener(new View.OnClickListener() {
            @Override
            public void onClick(View view) {
                showSlugDialog();
            }
        });

        final LinearLayout locationContainer = rootView.findViewById(R.id.post_location_container);
        locationContainer.setOnClickListener(new View.OnClickListener() {
            @Override
            public void onClick(View view) {
                showLocationPickerOrPopupMenu(view);
            }
        });

        mCategoriesContainer = rootView.findViewById(R.id.post_categories_container);
        mCategoriesContainer.setOnClickListener(new View.OnClickListener() {
            @Override
            public void onClick(View view) {
                showCategoriesActivity();
            }
        });

        mTagsContainer = rootView.findViewById(R.id.post_tags_container);
        mTagsContainer.setOnClickListener(new View.OnClickListener() {
            @Override
            public void onClick(View view) {
                showTagsActivity();
            }
        });

        final LinearLayout statusContainer = rootView.findViewById(R.id.post_status_container);
        statusContainer.setOnClickListener(new View.OnClickListener() {
            @Override
            public void onClick(View view) {
                showStatusDialog();
            }
        });

        mFormatContainer = rootView.findViewById(R.id.post_format_container);
        mFormatContainer.setOnClickListener(new View.OnClickListener() {
            @Override
            public void onClick(View view) {
                showPostFormatDialog();
            }
        });

        final LinearLayout passwordContainer = rootView.findViewById(R.id.post_password_container);
        passwordContainer.setOnClickListener(new View.OnClickListener() {
            @Override
            public void onClick(View view) {
                showPostPasswordDialog();
            }
        });

        final LinearLayout publishDateContainer = rootView.findViewById(R.id.publish_date_container);
        publishDateContainer.setOnClickListener(new View.OnClickListener() {
            @Override
            public void onClick(View view) {
                FragmentActivity activity = getActivity();
                if (activity instanceof EditPostSettingsCallback) {
                    ((EditPostSettingsCallback) activity).onEditPostPublishedSettingsClick();
                }
            }
        });


        if (getEditPostRepository() != null && getEditPostRepository().isPage()) { // remove post specific views
            final View categoriesTagsContainer = rootView.findViewById(R.id.post_categories_and_tags_card);
            final View formatBottomSeparator = rootView.findViewById(R.id.post_format_bottom_separator);
            categoriesTagsContainer.setVisibility(View.GONE);
            formatBottomSeparator.setVisibility(View.GONE);
            mFormatContainer.setVisibility(View.GONE);
        }

        mPublishedViewModel.getOnUiModel().observe(this, new Observer<PublishUiModel>() {
            @Override public void onChanged(PublishUiModel uiModel) {
                updatePublishDateTextView(uiModel.getPublishDateLabel());
            }
        });
        mPublishedViewModel.getOnPostStatusChanged().observe(this, new Observer<PostStatus>() {
            @Override public void onChanged(PostStatus postStatus) {
                updatePostStatus(postStatus);
            }
        });

        setupSettingHintsForAccessibility();
        applyAccessibilityHeadingToSettings();

        return rootView;
    }

    @Override
    public void onCreateContextMenu(ContextMenu menu, View v, ContextMenu.ContextMenuInfo menuInfo) {
        if (mFeaturedImageRetryOverlay.getVisibility() == View.VISIBLE) {
            menu.add(0, RETRY_FEATURED_IMAGE_UPLOAD_MENU_ID, 0,
                    getString(R.string.post_settings_retry_featured_image));
            menu.add(0, REMOVE_FEATURED_IMAGE_UPLOAD_MENU_ID, 0,
                    getString(R.string.post_settings_remove_featured_image));
        } else {
            menu.add(0, CHOOSE_FEATURED_IMAGE_MENU_ID, 0, getString(R.string.post_settings_choose_featured_image));
            menu.add(0, REMOVE_FEATURED_IMAGE_MENU_ID, 0, getString(R.string.post_settings_remove_featured_image));
        }
    }

    @Override
    public boolean onContextItemSelected(MenuItem item) {
        SiteModel site = getSite();
        PostImmutableModel post = getEditPostRepository().getPost();
        if (site == null || post == null) {
            AppLog.w(T.POSTS, "Unexpected state: Post or Site is null.");
            return false;
        }
        switch (item.getItemId()) {
            case CHOOSE_FEATURED_IMAGE_MENU_ID:
                mFeaturedImageHelper.cancelFeaturedImageUpload(site, post, false);
                launchFeaturedMediaPicker();
                return true;
            case REMOVE_FEATURED_IMAGE_UPLOAD_MENU_ID:
            case REMOVE_FEATURED_IMAGE_MENU_ID:
                mFeaturedImageHelper.cancelFeaturedImageUpload(site, post, false);
                clearFeaturedImage();
                return true;
            case RETRY_FEATURED_IMAGE_UPLOAD_MENU_ID:
                retryFeaturedImageUpload(site, post);
                return true;
            default:
                return false;
        }
    }

    private void setupSettingHintsForAccessibility() {
        AccessibilityUtils.disableHintAnnouncement(mPublishDateTextView);
        AccessibilityUtils.disableHintAnnouncement(mCategoriesTextView);
        AccessibilityUtils.disableHintAnnouncement(mTagsTextView);
        AccessibilityUtils.disableHintAnnouncement(mPasswordTextView);
        AccessibilityUtils.disableHintAnnouncement(mSlugTextView);
        AccessibilityUtils.disableHintAnnouncement(mExcerptTextView);
        AccessibilityUtils.disableHintAnnouncement(mLocationTextView);
    }

    private void applyAccessibilityHeadingToSettings() {
        AccessibilityUtils.enableAccessibilityHeading(mCategoriesTagsHeaderTextView);
        AccessibilityUtils.enableAccessibilityHeading(mFeaturedImageHeaderTextView);
        AccessibilityUtils.enableAccessibilityHeading(mMoreOptionsHeaderTextView);
        AccessibilityUtils.enableAccessibilityHeading(mPublishHeaderTextView);
    }

    private void retryFeaturedImageUpload(@NonNull SiteModel site, @NonNull PostImmutableModel post) {
        MediaModel mediaModel =
                mFeaturedImageHelper.retryFeaturedImageUpload(site, post);
        if (mediaModel == null) {
            clearFeaturedImage();
        }
    }

    public void refreshViews() {
        if (!isAdded()) {
            return;
        }

        if (getEditPostRepository().isPage()) {
            // remove post specific views
            mCategoriesContainer.setVisibility(View.GONE);
            mExcerptContainer.setVisibility(View.GONE);
            mFormatContainer.setVisibility(View.GONE);
            mTagsContainer.setVisibility(View.GONE);
        }
        mExcerptTextView.setText(getEditPostRepository().getExcerpt());
        mSlugTextView.setText(getEditPostRepository().getSlug());
        mPasswordTextView.setText(getEditPostRepository().getPassword());
        PostImmutableModel postModel = getEditPostRepository().getPost();
        updatePostFormatTextView(postModel);
        updateTagsTextView(postModel);
        updateStatusTextView();
        updatePublishDateTextView(postModel);
        mPublishedViewModel.start(getEditPostRepository());
        updateCategoriesTextView(postModel);
        initLocation();
        updateFeaturedImageView(postModel);
    }

    @Override
    public void onActivityResult(int requestCode, int resultCode, Intent data) {
        super.onActivityResult(requestCode, resultCode, data);

        if (data != null || ((requestCode == RequestCodes.TAKE_PHOTO
                              || requestCode == RequestCodes.TAKE_VIDEO))) {
            Bundle extras;

            switch (requestCode) {
                case ACTIVITY_REQUEST_CODE_PICK_LOCATION:
                    if (isAdded() && resultCode == RESULT_OK) {
                        Place place = PlacePicker.getPlace(getActivity(), data);
                        setLocation(place);
                    }
                    break;
                case ACTIVITY_REQUEST_CODE_SELECT_CATEGORIES:
                    extras = data.getExtras();
                    if (extras != null && extras.containsKey(KEY_SELECTED_CATEGORY_IDS)) {
                        @SuppressWarnings("unchecked")
                        List<Long> categoryList = (ArrayList<Long>) extras.getSerializable(KEY_SELECTED_CATEGORY_IDS);
                        updateCategories(categoryList);
                    }
                    break;
                case ACTIVITY_REQUEST_CODE_SELECT_TAGS:
                    extras = data.getExtras();
                    if (resultCode == RESULT_OK && extras != null) {
                        String selectedTags = extras.getString(PostSettingsTagsActivity.KEY_SELECTED_TAGS);
                        updateTags(selectedTags);
                    }
                    break;
            }
        }
    }

    private void showPostExcerptDialog() {
        if (!isAdded()) {
            return;
        }
        PostSettingsInputDialogFragment dialog = PostSettingsInputDialogFragment.newInstance(
                getEditPostRepository().getExcerpt(), getString(R.string.post_settings_excerpt),
                getString(R.string.post_settings_excerpt_dialog_hint), false);
        dialog.setPostSettingsInputDialogListener(
                new PostSettingsInputDialogFragment.PostSettingsInputDialogListener() {
                    @Override
                    public void onInputUpdated(String input) {
                        updateExcerpt(input);
                    }
                });
        dialog.show(getChildFragmentManager(), null);
    }

    private void showSlugDialog() {
        if (!isAdded()) {
            return;
        }
        PostSettingsInputDialogFragment dialog = PostSettingsInputDialogFragment.newInstance(
                getEditPostRepository().getSlug(), getString(R.string.post_settings_slug),
                getString(R.string.post_settings_slug_dialog_hint), true);
        dialog.setPostSettingsInputDialogListener(
                new PostSettingsInputDialogFragment.PostSettingsInputDialogListener() {
                    @Override
                    public void onInputUpdated(String input) {
                        updateSlug(input);
                    }
                });
        dialog.show(getFragmentManager(), null);
    }

    private void showCategoriesActivity() {
        if (!isAdded()) {
            return;
        }
        Intent categoriesIntent = new Intent(getActivity(), SelectCategoriesActivity.class);
        categoriesIntent.putExtra(WordPress.SITE, getSite());
        categoriesIntent.putExtra(EXTRA_POST_LOCAL_ID, getEditPostRepository().getId());
        startActivityForResult(categoriesIntent, ACTIVITY_REQUEST_CODE_SELECT_CATEGORIES);
    }

    private void showTagsActivity() {
        if (!isAdded()) {
            return;
        }
        // Fetch/refresh the tags in preparation for the PostSettingsTagsActivity
        SiteModel siteModel = getSite();
        mDispatcher.dispatch(TaxonomyActionBuilder.newFetchTagsAction(siteModel));

        Intent tagsIntent = new Intent(getActivity(), PostSettingsTagsActivity.class);
        tagsIntent.putExtra(WordPress.SITE, siteModel);
        String tags = TextUtils.join(",", getEditPostRepository().getTagNameList());
        tagsIntent.putExtra(PostSettingsTagsActivity.KEY_TAGS, tags);
        startActivityForResult(tagsIntent, ACTIVITY_REQUEST_CODE_SELECT_TAGS);
    }

    /*
     * called by the activity when the user taps OK on a PostSettingsDialogFragment
     */
    public void onPostSettingsFragmentPositiveButtonClicked(@NonNull PostSettingsListDialogFragment fragment) {
        switch (fragment.getDialogType()) {
            case POST_STATUS:
                int index = fragment.getCheckedIndex();
                PostStatus status = getPostStatusAtIndex(index);
                updatePostStatus(status);
                break;
            case POST_FORMAT:
                String formatName = fragment.getSelectedItem();
                updatePostFormat(getPostFormatKeyFromName(formatName));
                break;
        }
    }

    private void showStatusDialog() {
        if (!isAdded()) {
            return;
        }

        int index = getCurrentPostStatusIndex();
        FragmentManager fm = getActivity().getSupportFragmentManager();
        PostSettingsListDialogFragment fragment =
                PostSettingsListDialogFragment.newInstance(DialogType.POST_STATUS, index);
        fragment.show(fm, PostSettingsListDialogFragment.TAG);
    }

    private void showPostFormatDialog() {
        if (!isAdded()) {
            return;
        }

        int checkedIndex = 0;
        String postFormat = getEditPostRepository().getPostFormat();
        if (!TextUtils.isEmpty(postFormat)) {
            for (int i = 0; i < mPostFormatKeys.size(); i++) {
                if (postFormat.equals(mPostFormatKeys.get(i))) {
                    checkedIndex = i;
                    break;
                }
            }
        }

        FragmentManager fm = getActivity().getSupportFragmentManager();
        PostSettingsListDialogFragment fragment =
                PostSettingsListDialogFragment.newInstance(DialogType.POST_FORMAT, checkedIndex);
        fragment.show(fm, PostSettingsListDialogFragment.TAG);
    }

    private void showPostPasswordDialog() {
        if (!isAdded()) {
            return;
        }
        PostSettingsInputDialogFragment dialog = PostSettingsInputDialogFragment.newInstance(
                getEditPostRepository().getPassword(), getString(R.string.password),
                getString(R.string.post_settings_password_dialog_hint), false);
        dialog.setPostSettingsInputDialogListener(
                new PostSettingsInputDialogFragment.PostSettingsInputDialogListener() {
                    @Override
                    public void onInputUpdated(String input) {
                        updatePassword(input);
                    }
                });
        dialog.show(getFragmentManager(), null);
    }

    // Helpers

    private EditPostRepository getEditPostRepository() {
        if (getEditPostActivityHook() == null) {
            // This can only happen during a callback while activity is re-created for some reason (config changes etc)
            return null;
        }
        return getEditPostActivityHook().getEditPostRepository();
    }

    private SiteModel getSite() {
        if (getEditPostActivityHook() == null) {
            // This can only happen during a callback while activity is re-created for some reason (config changes etc)
            return null;
        }
        return getEditPostActivityHook().getSite();
    }

    private EditPostActivityHook getEditPostActivityHook() {
        Activity activity = getActivity();
        if (activity == null) {
            return null;
        }

        if (activity instanceof EditPostActivityHook) {
            return (EditPostActivityHook) activity;
        } else {
            throw new RuntimeException(activity.toString() + " must implement EditPostActivityHook");
        }
    }

    private void updateSaveButton() {
        if (isAdded()) {
            getActivity().invalidateOptionsMenu();
        }
    }

    private void updateExcerpt(String excerpt) {
        EditPostRepository editPostRepository = getEditPostRepository();
        if (editPostRepository != null) {
<<<<<<< HEAD
            editPostRepository.updatePostInTransactionAsync(postModel -> {
=======
            editPostRepository.update(postModel -> {
>>>>>>> 8fed3240
                postModel.setExcerpt(excerpt);
                return true;
            }, postModel -> {
                mExcerptTextView.setText(excerpt);
                return null;
            });
        }
    }

    private void updateSlug(String slug) {
        EditPostRepository editPostRepository = getEditPostRepository();
        if (editPostRepository != null) {
<<<<<<< HEAD
            editPostRepository.updatePostInTransactionAsync(postModel -> {
=======
            editPostRepository.update(postModel -> {
>>>>>>> 8fed3240
                postModel.setSlug(slug);
                return true;
            }, postModel -> {
                mSlugTextView.setText(slug);
                return null;
            });
        }
    }

    private void updatePassword(String password) {
        EditPostRepository editPostRepository = getEditPostRepository();
        if (editPostRepository != null) {
<<<<<<< HEAD
            editPostRepository.updatePostInTransactionAsync(postModel -> {
=======
            editPostRepository.update(postModel -> {
>>>>>>> 8fed3240
                postModel.setPassword(password);
                return true;
            }, postModel -> {
                mPasswordTextView.setText(password);
                return null;
            });
        }
    }

    private void updateCategories(List<Long> categoryList) {
        if (categoryList == null) {
            return;
        }
        EditPostRepository editPostRepository = getEditPostRepository();
        if (editPostRepository != null) {
<<<<<<< HEAD
            editPostRepository.updatePostInTransactionAsync(postModel -> {
=======
            editPostRepository.update(postModel -> {
>>>>>>> 8fed3240
                postModel.setCategoryIdList(categoryList);
                return true;
            }, postModel -> {
                updateCategoriesTextView(postModel);
                return null;
            });
        }
    }

    public void updatePostStatus(PostStatus postStatus) {
        EditPostRepository editPostRepository = getEditPostRepository();
        if (editPostRepository != null) {
<<<<<<< HEAD
            editPostRepository.updatePostInTransactionAsync(postModel -> {
=======
            editPostRepository.update(postModel -> {
>>>>>>> 8fed3240
                postModel.setStatus(postStatus.toString());
                return true;
            }, postModel -> {
                updatePostStatusRelatedViews(postModel);
                updateSaveButton();
                return null;
            });
        }
    }

    private void updatePostFormat(String postFormat) {
        EditPostRepository editPostRepository = getEditPostRepository();
        if (editPostRepository != null) {
<<<<<<< HEAD
            editPostRepository.updatePostInTransactionAsync(postModel -> {
=======
            editPostRepository.update(postModel -> {
>>>>>>> 8fed3240
                postModel.setPostFormat(postFormat);
                return true;
            }, postModel -> {
                updatePostFormatTextView(postModel);
                return null;
            });
        }
    }

    public void updatePostStatusRelatedViews(PostImmutableModel postModel) {
        updateStatusTextView();
        updatePublishDateTextView(postModel);
        mPublishedViewModel.onPostStatusChanged(postModel);
    }

    private void updateStatusTextView() {
        if (!isAdded()) {
            return;
        }
        String[] statuses = getResources().getStringArray(R.array.post_settings_statuses);
        int index = getCurrentPostStatusIndex();
        // We should never get an OutOfBoundsException here, but if we do,
        // we should let it crash so we can fix the underlying issue
        mStatusTextView.setText(statuses[index]);
    }

    private void updateTags(String selectedTags) {
        EditPostRepository postRepository = getEditPostRepository();
        if (postRepository == null) {
            return;
        }
<<<<<<< HEAD
        postRepository.updatePostInTransactionAsync(postModel -> {
=======
        postRepository.update(postModel -> {
>>>>>>> 8fed3240
            if (!TextUtils.isEmpty(selectedTags)) {
                String tags = selectedTags.replace("\n", " ");
                postModel.setTagNameList(Arrays.asList(TextUtils.split(tags, ",")));
            } else {
                postModel.setTagNameList(new ArrayList<>());
            }
            return true;
        }, postModel -> {
            updateTagsTextView(postModel);
            return null;
        });
    }

    private void updateTagsTextView(PostImmutableModel postModel) {
        String tags = TextUtils.join(",", postModel.getTagNameList());
        // If `tags` is empty, the hint "Not Set" will be shown instead
        tags = StringEscapeUtils.unescapeHtml4(tags);
        mTagsTextView.setText(tags);
    }

    private void updatePostFormatTextView(PostImmutableModel postModel) {
        // Post format can be updated due to a site settings fetch and the textView might not have been initialized yet
        if (mPostFormatTextView == null) {
            return;
        }
        String postFormat = getPostFormatNameFromKey(postModel.getPostFormat());
        mPostFormatTextView.setText(postFormat);
    }

    private void updatePublishDateTextView(PostImmutableModel postModel) {
        if (!isAdded()) {
            return;
        }
        if (postModel != null) {
            String labelToUse = mPostSettingsUtils.getPublishDateLabel(postModel);
            mPublishDateTextView.setText(labelToUse);
        }
    }

    private void updatePublishDateTextView(String label) {
        mPublishDateTextView.setText(label);
    }

    private void updateCategoriesTextView(PostImmutableModel post) {
        if (post == null || getSite() == null) {
            // Since this method can get called after a callback, we have to make sure we have the post and site
            return;
        }
        List<TermModel> categories = mTaxonomyStore.getCategoriesForPost(post, getSite());
        StringBuilder sb = new StringBuilder();
        Iterator<TermModel> it = categories.iterator();
        if (it.hasNext()) {
            sb.append(it.next().getName());
            while (it.hasNext()) {
                sb.append(", ");
                sb.append(it.next().getName());
            }
        }
        // If `sb` is empty, the hint "Not Set" will be shown instead
        mCategoriesTextView.setText(StringEscapeUtils.unescapeHtml4(sb.toString()));
    }

    // Post Status Helpers

    private PostStatus getPostStatusAtIndex(int index) {
        switch (index) {
            case 0:
                return PostStatus.PUBLISHED;
            case 1:
                return PostStatus.DRAFT;
            case 2:
                return PostStatus.PENDING;
            case 3:
                return PostStatus.PRIVATE;
            default:
                return PostStatus.UNKNOWN;
        }
    }

    private int getCurrentPostStatusIndex() {
        switch (getEditPostRepository().getStatus()) {
            case DRAFT:
                return 1;
            case PENDING:
                return 2;
            case PRIVATE:
                return 3;
            case TRASHED:
            case UNKNOWN:
            case PUBLISHED:
            case SCHEDULED:
                return 0;
        }
        return 0;
    }

    // Post Format Helpers

    private void updatePostFormatKeysAndNames() {
        final SiteModel site = getSite();
        if (site == null) {
            // Since this method can get called after a callback, we have to make sure we have the site
            return;
        }

        // Initialize the lists from the defaults
        mPostFormatKeys = new ArrayList<>(mDefaultPostFormatKeys);
        mPostFormatNames = new ArrayList<>(mDefaultPostFormatNames);

        // If we have specific values for this site, use them
        List<PostFormatModel> postFormatModels = mSiteStore.getPostFormats(site);
        for (PostFormatModel postFormatModel : postFormatModels) {
            if (!mPostFormatKeys.contains(postFormatModel.getSlug())) {
                mPostFormatKeys.add(postFormatModel.getSlug());
                mPostFormatNames.add(postFormatModel.getDisplayName());
            }
        }
    }

    private String getPostFormatKeyFromName(String postFormatName) {
        for (int i = 0; i < mPostFormatNames.size(); i++) {
            if (postFormatName.equalsIgnoreCase(mPostFormatNames.get(i))) {
                return mPostFormatKeys.get(i);
            }
        }
        return POST_FORMAT_STANDARD_KEY;
    }

    private String getPostFormatNameFromKey(String postFormatKey) {
        if (TextUtils.isEmpty(postFormatKey)) {
            postFormatKey = POST_FORMAT_STANDARD_KEY;
        }

        for (int i = 0; i < mPostFormatKeys.size(); i++) {
            if (postFormatKey.equalsIgnoreCase(mPostFormatKeys.get(i))) {
                return mPostFormatNames.get(i);
            }
        }
        // Since this is only used as a display name, if we can't find the key, we should just
        // return the capitalized key as the name which should be better than returning `null`
        return StringUtils.capitalize(postFormatKey);
    }

    // Featured Image Helpers

    public void updateFeaturedImage(long featuredImageId) {
        EditPostRepository postRepository = getEditPostRepository();
        if (postRepository == null) {
            return;
        }
<<<<<<< HEAD
        postRepository.updatePostInTransactionAsync(postModel -> {
=======
        postRepository.update(postModel -> {
>>>>>>> 8fed3240
            postModel.setFeaturedImageId(featuredImageId);
            return true;
        }, postModel -> {
            updateFeaturedImageView(postModel);
            return null;
        });
    }

    private void clearFeaturedImage() {
        updateFeaturedImage(0);
    }

    private void updateFeaturedImageView(PostImmutableModel postModel) {
        Context context = getContext();
        SiteModel site = getSite();
        if (!isAdded() || postModel == null || site == null || context == null) {
            return;
        }
        final FeaturedImageData currentFeaturedImageState =
                mFeaturedImageHelper.createCurrentFeaturedImageState(site, postModel);

        FeaturedImageState uiState = currentFeaturedImageState.getUiState();
        updateFeaturedImageViews(currentFeaturedImageState.getUiState());
        if (currentFeaturedImageState.getMediaUri() != null) {
            if (uiState == FeaturedImageState.REMOTE_IMAGE_LOADING) {
                /*
                 *  Fetch the remote image, but keep showing the local image (when present) until "onResourceReady"
                 *  is invoked.  We use this hack to prevent showing an empty view when the local image is replaced
                 *  with a remote image.
                 */
                mImageManager.loadWithResultListener(mFeaturedImageView, ImageType.IMAGE,
                        currentFeaturedImageState.getMediaUri(), ScaleType.FIT_CENTER,
                        null, new RequestListener<Drawable>() {
                            @Override public void onLoadFailed(@org.jetbrains.annotations.Nullable Exception e) {
                            }

                            @Override public void onResourceReady(Drawable resource) {
                                if (currentFeaturedImageState.getUiState() == FeaturedImageState.REMOTE_IMAGE_LOADING) {
                                    updateFeaturedImageViews(FeaturedImageState.REMOTE_IMAGE_SET);
                                }
                            }
                        });
            } else {
                mImageManager.load(mLocalFeaturedImageView, ImageType.IMAGE, currentFeaturedImageState.getMediaUri(),
                        ScaleType.FIT_CENTER);
            }
        }
    }

    private void launchFeaturedMediaPicker() {
        if (isAdded()) {
            ActivityLauncher.showPhotoPickerForResult(getActivity(), MediaBrowserType.FEATURED_IMAGE_PICKER, getSite(),
                    getEditPostRepository().getId());
        }
    }

    // Publish Date Helpers

    private Calendar getCurrentPublishDateAsCalendar() {
        Calendar calendar = Calendar.getInstance();
        String dateCreated = getEditPostRepository().getDateCreated();
        // Set the currently selected time if available
        if (!TextUtils.isEmpty(dateCreated)) {
            calendar.setTime(DateTimeUtils.dateFromIso8601(dateCreated));
        }
        return calendar;
    }

    // FluxC events

    @SuppressWarnings("unused")
    @Subscribe(threadMode = ThreadMode.MAIN)
    public void onTaxonomyChanged(OnTaxonomyChanged event) {
        if (event.isError()) {
            AppLog.e(T.POSTS, "An error occurred while updating taxonomy with type: " + event.error.type);
            return;
        }
        if (event.causeOfChange == TaxonomyAction.FETCH_CATEGORIES) {
            updateCategoriesTextView(getEditPostRepository().getPost());
        }
    }

    @SuppressWarnings("unused")
    @Subscribe
    public void onPostFormatsChanged(OnPostFormatsChanged event) {
        if (event.isError()) {
            AppLog.e(T.POSTS, "An error occurred while updating the post formats with type: " + event.error.type);
            return;
        }
        AppLog.v(T.POSTS, "Post formats successfully fetched!");
        updatePostFormatKeysAndNames();
    }

    /**
     * retrieves and displays the friendly address for a lat/long location
     */
    private class FetchAndSetAddressAsyncTask extends AsyncTask<Double, Void, Address> {
        @Override
        protected void onPreExecute() {
        }

        @Override
        protected Address doInBackground(Double... args) {
            if (getActivity() == null) {
                return null;
            }
            // args will be the latitude, longitude to look up
            double latitude = args[0];
            double longitude = args[1];
            try {
                return GeocoderUtils.getAddressFromCoords(getActivity(), latitude, longitude);
            } catch (IllegalArgumentException iae) {
                return null;
            }
        }

        protected void onPostExecute(@Nullable Address address) {
            if (address == null || address.getMaxAddressLineIndex() == 0) {
                // Do nothing (keep the "lat, long" format).
                return;
            }
            StringBuilder sb = new StringBuilder();
            for (int i = 0;; ++i) {
                sb.append(address.getAddressLine(i));
                if (i == address.getMaxAddressLineIndex()) {
                    sb.append(".");
                    break;
                } else {
                    sb.append(", ");
                }
            }
            mLocationTextView.setText(sb.toString());
        }
    }

    private void showLocationPicker() {
        if (!isAdded()) {
            return;
        }
        PlacePicker.IntentBuilder builder = new PlacePicker.IntentBuilder();
        // Pre-pick the previous selected location if any
        LatLng latLng = null;
        if (mPostLocation != null) {
            latLng = new LatLng(mPostLocation.getLatitude(), mPostLocation.getLongitude());
        } else if (getEditPostRepository().hasLocation()) {
            PostLocation location = getEditPostRepository().getLocation();
            latLng = new LatLng(location.getLatitude(), location.getLongitude());
        }
        if (latLng != null) {
            builder.setLatLngBounds(new LatLngBounds(latLng, latLng));
        }
        // Show the picker
        try {
            startActivityForResult(builder.build(getActivity()), ACTIVITY_REQUEST_CODE_PICK_LOCATION);
        } catch (GooglePlayServicesNotAvailableException nae) {
            ToastUtils.showToast(getActivity(), R.string.post_settings_error_placepicker_missing_play_services);
        } catch (GooglePlayServicesRepairableException re) {
            GoogleApiAvailability.getInstance().getErrorDialog(getActivity(), re.getConnectionStatusCode(),
                                                               ACTIVITY_REQUEST_PLAY_SERVICES_RESOLUTION);
        }
    }

    private void setLocation(@Nullable Place place) {
        EditPostRepository postRepository = getEditPostRepository();
        if (postRepository == null) {
            return;
        }
<<<<<<< HEAD
        postRepository.updatePostInTransactionAsync(postModel -> {
=======
        postRepository.update(postModel -> {
>>>>>>> 8fed3240
            if (place == null) {
                postModel.clearLocation();
                mPostLocation = null;
                return false;
            }
            mPostLocation = new PostLocation(place.getLatLng().latitude, place.getLatLng().longitude);
            postModel.setLocation(mPostLocation);
            return true;
        }, postModel -> {
            if (place == null) {
                mLocationTextView.setText("");
            } else {
                mLocationTextView.setText(place.getAddress());
            }
            return null;
        });
    }

    private void initLocation() {
        if (!getEditPostRepository().hasLocation()) {
            mPostLocation = null;
        } else {
            mPostLocation = getEditPostRepository().getLocation();
            mLocationTextView.setText(getString(
                    R.string.latitude_longitude, mPostLocation.getLatitude(), mPostLocation.getLongitude()));
            // Asynchronously get the address from the location coordinates
            new FetchAndSetAddressAsyncTask().execute(mPostLocation.getLatitude(), mPostLocation.getLongitude());
        }
    }

    private void showLocationPickerOrPopupMenu(@NonNull final View view) {
        if (!isAdded()) {
            return;
        }

        // If the post doesn't have location set, show the picker directly
        if (!getEditPostRepository().hasLocation()) {
            showLocationPicker();
            return;
        }

        // If the post have a location set, show a context menu to change or remove the location
        PopupMenu popupMenu = new PopupMenu(getActivity(), view);
        popupMenu.inflate(R.menu.post_settings_location_popup);
        popupMenu.setOnMenuItemClickListener(new PopupMenu.OnMenuItemClickListener() {
            @Override
            public boolean onMenuItemClick(MenuItem menuItem) {
                if (menuItem.getItemId() == R.id.menu_change_location) {
                    showLocationPicker();
                } else if (menuItem.getItemId() == R.id.menu_remove_location) {
                    setLocation(null);
                }
                return true;
            }
        });

        // Using android internal MenuPopupHelper class trick to show the icons
        try {
            Field fieldPopup = popupMenu.getClass().getDeclaredField("mPopup");
            fieldPopup.setAccessible(true);
            Object menuPopupHelper = fieldPopup.get(popupMenu);
            MenuPopupHelper popupHelper = (MenuPopupHelper) fieldPopup.get(popupMenu);
            Class<?> classPopupHelper = Class.forName(popupHelper.getClass().getName());
            Method setForceIcons = classPopupHelper.getMethod("setForceShowIcon", boolean.class);
            setForceIcons.invoke(menuPopupHelper, true);
        } catch (Exception e) {
            // no op, icons won't show
        }
        popupMenu.show();
    }

    @Subscribe(threadMode = ThreadMode.MAIN)
    public void onMediaUploaded(OnMediaUploaded event) {
        if (event.media.getMarkedLocallyAsFeatured()) {
            refreshViews();
        }
    }

    private void updateFeaturedImageViews(FeaturedImageState state) {
        mUiHelpers.updateVisibility(mFeaturedImageView, state.getImageViewVisible());
        mUiHelpers.updateVisibility(mLocalFeaturedImageView, state.getLocalImageViewVisible());
        mUiHelpers.updateVisibility(mFeaturedImageButton, state.getButtonVisible());
        mUiHelpers.updateVisibility(mFeaturedImageRetryOverlay, state.getRetryOverlayVisible());
        mUiHelpers.updateVisibility(mFeaturedImageProgressOverlay, state.getProgressOverlayVisible());
        if (!state.getLocalImageViewVisible()) {
            mImageManager.cancelRequestAndClearImageView(mLocalFeaturedImageView);
        }
    }

    interface EditPostSettingsCallback {
        void onEditPostPublishedSettingsClick();
    }
}<|MERGE_RESOLUTION|>--- conflicted
+++ resolved
@@ -692,11 +692,7 @@
     private void updateExcerpt(String excerpt) {
         EditPostRepository editPostRepository = getEditPostRepository();
         if (editPostRepository != null) {
-<<<<<<< HEAD
-            editPostRepository.updatePostInTransactionAsync(postModel -> {
-=======
-            editPostRepository.update(postModel -> {
->>>>>>> 8fed3240
+            editPostRepository.updateAsync(postModel -> {
                 postModel.setExcerpt(excerpt);
                 return true;
             }, postModel -> {
@@ -709,11 +705,7 @@
     private void updateSlug(String slug) {
         EditPostRepository editPostRepository = getEditPostRepository();
         if (editPostRepository != null) {
-<<<<<<< HEAD
-            editPostRepository.updatePostInTransactionAsync(postModel -> {
-=======
-            editPostRepository.update(postModel -> {
->>>>>>> 8fed3240
+            editPostRepository.updateAsync(postModel -> {
                 postModel.setSlug(slug);
                 return true;
             }, postModel -> {
@@ -726,11 +718,7 @@
     private void updatePassword(String password) {
         EditPostRepository editPostRepository = getEditPostRepository();
         if (editPostRepository != null) {
-<<<<<<< HEAD
-            editPostRepository.updatePostInTransactionAsync(postModel -> {
-=======
-            editPostRepository.update(postModel -> {
->>>>>>> 8fed3240
+            editPostRepository.updateAsync(postModel -> {
                 postModel.setPassword(password);
                 return true;
             }, postModel -> {
@@ -746,11 +734,7 @@
         }
         EditPostRepository editPostRepository = getEditPostRepository();
         if (editPostRepository != null) {
-<<<<<<< HEAD
-            editPostRepository.updatePostInTransactionAsync(postModel -> {
-=======
-            editPostRepository.update(postModel -> {
->>>>>>> 8fed3240
+            editPostRepository.updateAsync(postModel -> {
                 postModel.setCategoryIdList(categoryList);
                 return true;
             }, postModel -> {
@@ -763,11 +747,7 @@
     public void updatePostStatus(PostStatus postStatus) {
         EditPostRepository editPostRepository = getEditPostRepository();
         if (editPostRepository != null) {
-<<<<<<< HEAD
-            editPostRepository.updatePostInTransactionAsync(postModel -> {
-=======
-            editPostRepository.update(postModel -> {
->>>>>>> 8fed3240
+            editPostRepository.updateAsync(postModel -> {
                 postModel.setStatus(postStatus.toString());
                 return true;
             }, postModel -> {
@@ -781,11 +761,7 @@
     private void updatePostFormat(String postFormat) {
         EditPostRepository editPostRepository = getEditPostRepository();
         if (editPostRepository != null) {
-<<<<<<< HEAD
-            editPostRepository.updatePostInTransactionAsync(postModel -> {
-=======
-            editPostRepository.update(postModel -> {
->>>>>>> 8fed3240
+            editPostRepository.updateAsync(postModel -> {
                 postModel.setPostFormat(postFormat);
                 return true;
             }, postModel -> {
@@ -817,11 +793,7 @@
         if (postRepository == null) {
             return;
         }
-<<<<<<< HEAD
-        postRepository.updatePostInTransactionAsync(postModel -> {
-=======
-        postRepository.update(postModel -> {
->>>>>>> 8fed3240
+        postRepository.updateAsync(postModel -> {
             if (!TextUtils.isEmpty(selectedTags)) {
                 String tags = selectedTags.replace("\n", " ");
                 postModel.setTagNameList(Arrays.asList(TextUtils.split(tags, ",")));
@@ -972,11 +944,7 @@
         if (postRepository == null) {
             return;
         }
-<<<<<<< HEAD
-        postRepository.updatePostInTransactionAsync(postModel -> {
-=======
-        postRepository.update(postModel -> {
->>>>>>> 8fed3240
+        postRepository.updateAsync(postModel -> {
             postModel.setFeaturedImageId(featuredImageId);
             return true;
         }, postModel -> {
@@ -1144,11 +1112,7 @@
         if (postRepository == null) {
             return;
         }
-<<<<<<< HEAD
-        postRepository.updatePostInTransactionAsync(postModel -> {
-=======
-        postRepository.update(postModel -> {
->>>>>>> 8fed3240
+        postRepository.updateAsync(postModel -> {
             if (place == null) {
                 postModel.clearLocation();
                 mPostLocation = null;
