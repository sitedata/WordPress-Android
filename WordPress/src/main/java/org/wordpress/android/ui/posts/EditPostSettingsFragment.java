--- conflicted
+++ resolved
@@ -64,13 +64,9 @@
 import org.wordpress.android.ui.ActivityLauncher;
 import org.wordpress.android.ui.RequestCodes;
 import org.wordpress.android.ui.media.MediaBrowserType;
-<<<<<<< HEAD
-import org.wordpress.android.ui.posts.EditPostPublishSettingsViewModel.PublishUiModel;
-=======
 import org.wordpress.android.ui.posts.FeaturedImageHelper.FeaturedImageData;
 import org.wordpress.android.ui.posts.FeaturedImageHelper.FeaturedImageState;
-import org.wordpress.android.ui.posts.PostDatePickerDialogFragment.PickerDialogType;
->>>>>>> 38412737
+import org.wordpress.android.ui.posts.EditPostPublishSettingsViewModel.PublishUiModel;
 import org.wordpress.android.ui.posts.PostSettingsListDialogFragment.DialogType;
 import org.wordpress.android.ui.prefs.AppPrefs;
 import org.wordpress.android.ui.prefs.SiteSettingsInterface;
@@ -145,15 +141,12 @@
     @Inject TaxonomyStore mTaxonomyStore;
     @Inject Dispatcher mDispatcher;
     @Inject ImageManager mImageManager;
-<<<<<<< HEAD
+    @Inject FeaturedImageHelper mFeaturedImageHelper;
+    @Inject UiHelpers mUiHelpers;
     @Inject PostSettingsUtils mPostSettingsUtils;
 
     @Inject ViewModelProvider.Factory mViewModelFactory;
     private EditPostPublishSettingsViewModel mPublishedViewModel;
-=======
-    @Inject FeaturedImageHelper mFeaturedImageHelper;
-    @Inject UiHelpers mUiHelpers;
->>>>>>> 38412737
 
 
     interface EditPostActivityHook {
@@ -1095,10 +1088,6 @@
         popupMenu.show();
     }
 
-<<<<<<< HEAD
-    interface EditPostSettingsCallback {
-        void onEditPostPublishedSettingsClick();
-=======
     @Subscribe(threadMode = ThreadMode.MAIN)
     public void onMediaUploaded(OnMediaUploaded event) {
         if (event.media.getMarkedLocallyAsFeatured()) {
@@ -1115,6 +1104,9 @@
         if (!state.getLocalImageViewVisible()) {
             mImageManager.cancelRequestAndClearImageView(mLocalFeaturedImageView);
         }
->>>>>>> 38412737
+    }
+
+    interface EditPostSettingsCallback {
+        void onEditPostPublishedSettingsClick();
     }
 }