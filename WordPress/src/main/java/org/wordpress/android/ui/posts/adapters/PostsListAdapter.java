--- conflicted
+++ resolved
@@ -415,19 +415,8 @@
     }
 
     private void updatePostUploadProgressBar(ProgressBar view, PostModel post) {
-<<<<<<< HEAD
-        // first discard any progress updates if the post has any errors reported already
-        UploadError reason = mUploadStore.getUploadErrorForPost(post);
-        if (reason != null) {
-            view.setVisibility(View.GONE);
-            return;
-        }
-
-        if (UploadService.isPostUploadingOrQueued(post) || UploadService.hasInProgressMediaUploadsForPost(post)) {
-=======
         if (!mUploadStore.isFailedPost(post) &&
                 (UploadService.isPostUploadingOrQueued(post) || UploadService.hasInProgressMediaUploadsForPost(post))) {
->>>>>>> ceee3c88
             view.setVisibility(View.VISIBLE);
             int overallProgress = Math.round(UploadService.getMediaUploadProgressForPost(post) * 100);
             // Sometimes the progress bar can be stuck at 100% for a long time while further processing happens
