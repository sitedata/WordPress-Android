--- conflicted
+++ resolved
@@ -170,10 +170,10 @@
         IMAGE_UPLOAD_FAILED(localImageViewVisible = true, retryOverlayVisible = true);
     }
 
-<<<<<<< HEAD
     internal enum class EnqueueFeaturedImageResult {
         FILE_NOT_FOUND, INVALID_POST_ID, SUCCESS
-=======
+    }
+
     internal enum class TrackableEvent(val label: Stat) {
         IMAGE_SET_CLICKED(Stat.FEATURED_IMAGE_SET_CLICKED_POST_SETTINGS),
         IMAGE_PICKED(Stat.FEATURED_IMAGE_PICKED_POST_SETTINGS),
@@ -184,6 +184,5 @@
 
     companion object {
         private const val POST_ID_KEY = "post_id"
->>>>>>> 2feda7ab
     }
 }