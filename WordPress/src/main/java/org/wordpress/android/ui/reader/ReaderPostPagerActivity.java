--- conflicted
+++ resolved
@@ -609,13 +609,9 @@
                 return;
             }
 
-<<<<<<< HEAD
+            mProgress.setVisibility(View.GONE);
+
             if (result == ReaderActions.UpdateResult.HAS_NEW) {
-=======
-            mProgress.setVisibility(View.GONE);
-
-            if (hasNewPosts) {
->>>>>>> efe111c8
                 AppLog.d(AppLog.T.READER, "reader pager > older posts received");
                 // remember which post to keep active
                 ReaderBlogIdPostId id = getCurrentBlogIdPostId();
