package org.wordpress.android.ui.posts

import android.content.Context
import android.os.Bundle
import android.view.KeyEvent
import android.view.LayoutInflater
import android.view.View
import android.view.ViewGroup
import android.widget.FrameLayout
import androidx.annotation.NonNull
import androidx.fragment.app.DialogFragment
import androidx.fragment.app.Fragment
import androidx.lifecycle.Observer
import androidx.lifecycle.ViewModelProvider
import androidx.lifecycle.ViewModelProviders
import com.google.android.material.bottomsheet.BottomSheetBehavior
import com.google.android.material.bottomsheet.BottomSheetDialog
import kotlinx.android.synthetic.main.post_prepublishing_bottom_sheet.*
import org.wordpress.android.R
import org.wordpress.android.WordPress
import org.wordpress.android.fluxc.model.LocalOrRemoteId.LocalId
import org.wordpress.android.fluxc.model.SiteModel
import org.wordpress.android.login.widgets.WPBottomSheetDialogFragment
import org.wordpress.android.ui.posts.PrepublishingHomeItemUiState.ActionType
import org.wordpress.android.ui.posts.PrepublishingScreen.HOME
import org.wordpress.android.ui.posts.prepublishing.PrepublishingBottomSheetListener
import org.wordpress.android.ui.posts.prepublishing.PrepublishingPublishSettingsFragment
import org.wordpress.android.ui.posts.prepublishing.visibility.PrepublishingVisibilityFragment
import javax.inject.Inject

class PrepublishingBottomSheetFragment : WPBottomSheetDialogFragment(),
        PrepublishingScreenClosedListener, PrepublishingActionClickedListener {
    @Inject internal lateinit var viewModelFactory: ViewModelProvider.Factory
    private lateinit var viewModel: PrepublishingViewModel

    private var prepublishingBottomSheetListener: PrepublishingBottomSheetListener? = null

    override fun onCreate(savedInstanceState: Bundle?) {
        super.onCreate(savedInstanceState)
        setStyle(DialogFragment.STYLE_NORMAL, R.style.WordPress_PrepublishingNudges_BottomSheetDialogTheme)
        (requireNotNull(activity).application as WordPress).component().inject(this)
    }

    override fun onAttach(context: Context) {
        super.onAttach(context)
        prepublishingBottomSheetListener = if (context is PrepublishingBottomSheetListener) {
            context
        } else {
            throw RuntimeException("$context must implement PrepublishingBottomSheetListener")
        }
    }

    override fun onDetach() {
        super.onDetach()
        prepublishingBottomSheetListener = null
    }

    override fun onCreateView(
        inflater: LayoutInflater,
        container: ViewGroup?,
        savedInstanceState: Bundle?
    ): View? {
        return inflater.inflate(R.layout.post_prepublishing_bottom_sheet, container)
    }

    override fun onResume() {
        super.onResume()
        /**
         * The back button normally closes the bottom sheet so now instead of doing that it goes back to
         * the home screen with the actions and only if pressed again will it close the bottom sheet.
         */
        dialog?.setOnKeyListener { _, keyCode, event ->
            if (keyCode == KeyEvent.KEYCODE_BACK) {
                if (event.action != KeyEvent.ACTION_DOWN) {
                    true
                } else {
                    onBackClicked()
                    true
                }
            } else {
                false
            }
        }
    }

    override fun onViewCreated(view: View, savedInstanceState: Bundle?) {
        super.onViewCreated(view, savedInstanceState)
        initViewModel(savedInstanceState)
        dialog?.setOnShowListener { dialogInterface ->
            val sheetDialog = dialogInterface as? BottomSheetDialog

            val bottomSheet = sheetDialog?.findViewById<View>(
                    com.google.android.material.R.id.design_bottom_sheet
            ) as? FrameLayout

            bottomSheet?.let {
                val behavior = BottomSheetBehavior.from(it)
                val metrics = resources.displayMetrics
                behavior.peekHeight = metrics.heightPixels / 2
            }
        }
        setupMinimumHeightForFragmentContainer()
    }

    private fun setupMinimumHeightForFragmentContainer() {
        val isPage = checkNotNull(arguments?.getBoolean(IS_PAGE)) {
            "arguments can't be null."
        }

        if (isPage) {
            prepublishing_content_fragment.minimumHeight =
                    resources.getDimensionPixelSize(R.dimen.prepublishing_fragment_container_min_height_for_page)
        } else {
            prepublishing_content_fragment.minimumHeight =
                    resources.getDimensionPixelSize(R.dimen.prepublishing_fragment_container_min_height)
        }
    }

    private fun initViewModel(savedInstanceState: Bundle?) {
        viewModel = ViewModelProviders.of(this, viewModelFactory)
                .get(PrepublishingViewModel::class.java)

        viewModel.navigationTarget.observe(this, Observer { event ->
            event.getContentIfNotHandled()?.let { navigationState ->
                navigateToScreen(navigationState)
            }
        })

        viewModel.dismissBottomSheet.observe(this, Observer { event ->
            event.applyIfNotHandled { dismiss() }
        })

        viewModel.triggerOnSubmitButtonClickedListener.observe(this, Observer { event ->
            event.getContentIfNotHandled()?.let { publishPost ->
                prepublishingBottomSheetListener?.onSubmitButtonClicked(publishPost)
            }
        })

        val prepublishingScreenState = savedInstanceState?.getParcelable<PrepublishingScreen>(KEY_SCREEN_STATE)
        val site = arguments?.getSerializable(SITE) as SiteModel

        viewModel.start(site, prepublishingScreenState)
    }

    private fun navigateToScreen(navigationTarget: PrepublishingNavigationTarget) {
        val (fragment, tag) = when (navigationTarget.targetScreen) {
            HOME -> Pair(
                    PrepublishingHomeFragment.newInstance(),
                    PrepublishingHomeFragment.TAG
            )
            PrepublishingScreen.PUBLISH -> Pair(
                    PrepublishingPublishSettingsFragment.newInstance(),
                    PrepublishingPublishSettingsFragment.TAG
            )
            PrepublishingScreen.VISIBILITY -> Pair(
                    PrepublishingVisibilityFragment.newInstance(),
                    PrepublishingVisibilityFragment.TAG
            )
            PrepublishingScreen.TAGS -> Pair(
                    PrepublishingTagsFragment.newInstance(navigationTarget.site), PrepublishingTagsFragment.TAG
            )
        }

        fadeInFragment(fragment, tag)
    }

    private fun fadeInFragment(fragment: Fragment, tag: String) {
        childFragmentManager.let { fragmentManager ->
            val fragmentTransaction = fragmentManager.beginTransaction()
            fragmentManager.findFragmentById(R.id.prepublishing_content_fragment)?.run {
                fragmentTransaction.addToBackStack(null).setCustomAnimations(
                        R.anim.prepublishing_fragment_fade_in, R.anim.prepublishing_fragment_fade_out,
                        R.anim.prepublishing_fragment_fade_in, R.anim.prepublishing_fragment_fade_out
                )
            }
            fragmentTransaction.replace(R.id.prepublishing_content_fragment, fragment, tag)
            fragmentTransaction.commit()
        }
    }

    override fun onSaveInstanceState(outState: Bundle) {
        super.onSaveInstanceState(outState)
        viewModel.writeToBundle(outState)
    }

    override fun onCloseClicked() {
        viewModel.onCloseClicked()
    }

    override fun onBackClicked() {
        viewModel.onBackClicked()
    }

    override fun onActionClicked(actionType: ActionType) {
        viewModel.onActionClicked(actionType)
    }

<<<<<<< HEAD
    override fun onPublishButtonClicked(postId: LocalId) {
        viewModel.onCloseClicked()
        prepublishingBottomSheetListener?.onPublishButtonClicked(postId)
=======
    override fun onSubmitButtonClicked(publishPost: PublishPost) {
        viewModel.onSubmitButtonClicked(publishPost)
    }

    companion object {
        const val TAG = "prepublishing_bottom_sheet_fragment_tag"
        const val SITE = "prepublishing_bottom_sheet_site_model"
        const val IS_PAGE = "prepublishing_bottom_sheet_is_page"

        @JvmStatic
        fun newInstance(@NonNull site: SiteModel, isPage: Boolean) = PrepublishingBottomSheetFragment().apply {
            arguments = Bundle().apply {
                putSerializable(SITE, site)
                putBoolean(IS_PAGE, isPage)
            }
        }
>>>>>>> 3187acec
    }
}<|MERGE_RESOLUTION|>--- conflicted
+++ resolved
@@ -131,8 +131,8 @@
         })
 
         viewModel.triggerOnSubmitButtonClickedListener.observe(this, Observer { event ->
-            event.getContentIfNotHandled()?.let { publishPost ->
-                prepublishingBottomSheetListener?.onSubmitButtonClicked(publishPost)
+            event.getContentIfNotHandled()?.let { (postId, publishPost) ->
+                prepublishingBottomSheetListener?.onSubmitButtonClicked(postId, publishPost)
             }
         })
 
@@ -195,13 +195,8 @@
         viewModel.onActionClicked(actionType)
     }
 
-<<<<<<< HEAD
-    override fun onPublishButtonClicked(postId: LocalId) {
-        viewModel.onCloseClicked()
-        prepublishingBottomSheetListener?.onPublishButtonClicked(postId)
-=======
-    override fun onSubmitButtonClicked(publishPost: PublishPost) {
-        viewModel.onSubmitButtonClicked(publishPost)
+    override fun onSubmitButtonClicked(postId: LocalId, publishPost: PublishPost) {
+        viewModel.onSubmitButtonClicked(postId, publishPost)
     }
 
     companion object {
@@ -216,6 +211,5 @@
                 putBoolean(IS_PAGE, isPage)
             }
         }
->>>>>>> 3187acec
     }
 }