--- conflicted
+++ resolved
@@ -8,7 +8,6 @@
 import android.os.Build;
 import android.support.v4.app.ActivityCompat;
 import android.support.v4.app.ActivityOptionsCompat;
-import android.support.v7.app.ActionBarActivity;
 import android.text.TextUtils;
 import android.view.View;
 
@@ -155,26 +154,10 @@
      */
     public static void showReaderComments(Context context, long blogId, long postId, long commentId) {
         Intent intent = new Intent(context, ReaderCommentListActivity.class);
-<<<<<<< HEAD
         intent.putExtra(ReaderConstants.ARG_BLOG_ID, blogId);
         intent.putExtra(ReaderConstants.ARG_POST_ID, postId);
         intent.putExtra(ReaderConstants.ARG_COMMENT_ID, commentId);
-
-        if (context instanceof Activity) {
-            Activity activity = (Activity) context;
-            ActivityOptionsCompat options = ActivityOptionsCompat.makeCustomAnimation(
-                    activity,
-                    R.anim.reader_flyin,
-                    R.anim.reader_activity_scale_out);
-            ActivityCompat.startActivity(activity, intent, options.toBundle());
-        } else {
-            context.startActivity(intent);
-        }
-=======
-        intent.putExtra(ReaderConstants.ARG_BLOG_ID, post.blogId);
-        intent.putExtra(ReaderConstants.ARG_POST_ID, post.postId);
-        ActivityLauncher.slideInFromRight(context, intent);
->>>>>>> b3b7d1f3
+        ActivityLauncher.slideInFromRight(context, intent);
     }
 
     /*
