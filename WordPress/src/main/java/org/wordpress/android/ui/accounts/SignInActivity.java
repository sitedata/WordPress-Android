--- conflicted
+++ resolved
@@ -3,11 +3,7 @@
 import android.app.FragmentManager;
 import android.content.Intent;
 import android.os.Bundle;
-<<<<<<< HEAD
-import android.support.v7.app.AppCompatActivity;
-=======
 import android.support.v4.app.FragmentActivity;
->>>>>>> 4588b35c
 import android.view.Window;
 
 import com.google.android.gms.auth.api.credentials.Credential;
@@ -21,11 +17,7 @@
 import org.wordpress.android.util.AppLog;
 import org.wordpress.android.util.AppLog.T;
 
-<<<<<<< HEAD
-public class SignInActivity extends AppCompatActivity {
-=======
 public class SignInActivity extends FragmentActivity {
->>>>>>> 4588b35c
     public static final int SIGN_IN_REQUEST = 1;
     public static final int REQUEST_CODE = 5000;
     public static final int ADD_SELF_HOSTED_BLOG = 2;
