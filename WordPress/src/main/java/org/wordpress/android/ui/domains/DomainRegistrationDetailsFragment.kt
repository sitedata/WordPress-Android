--- conflicted
+++ resolved
@@ -4,12 +4,7 @@
 import android.app.ProgressDialog
 import android.content.Context
 import android.os.Bundle
-<<<<<<< HEAD
 import android.text.Html
-=======
-import android.text.Editable
-import android.text.SpannableString
->>>>>>> 2d2bcae1
 import android.text.TextUtils
 import android.text.TextWatcher
 import android.text.method.LinkMovementMethod
@@ -121,16 +116,6 @@
             }
         }
 
-<<<<<<< HEAD
-        tos_explanation.text = Html.fromHtml(
-                String.format(
-                        resources.getString(R.string.domain_registration_privacy_protection_tos), "<u>", "</u>"
-                )
-        )
-        tos_explanation.movementMethod = LinkMovementMethod.getInstance()
-        tos_explanation.setOnClickListener {
-            ActivityLauncher.openUrlExternal(context, WPUrlUtils.buildTermsOfServiceUrl(context))
-=======
         setupTosLink()
         setupInputFieldTextWatchers()
     }
@@ -164,37 +149,14 @@
 
     // make link to ToS clickable
     private fun setupTosLink() {
-        val spannableTosString = SpannableString(tos_explanation.text)
-        val tosUnderlineSpan = spannableTosString.getSpans(
-                0,
-                spannableTosString.length,
-                UnderlineSpan::class.java
+        tos_explanation.text = Html.fromHtml(
+                String.format(
+                        resources.getString(R.string.domain_registration_privacy_protection_tos), "<u>", "</u>"
+                )
         )
-
-        if (tosUnderlineSpan.size == 1) {
-            val tosClickableSpan = object : ClickableSpan() {
-                override fun onClick(widget: View?) {
-                    viewModel.onTosLinkClicked()
-                }
-            }
-
-            val spanStart = spannableTosString.getSpanStart(tosUnderlineSpan[0])
-            val spanEnd = spannableTosString.getSpanEnd(tosUnderlineSpan[0])
-
-            spannableTosString.setSpan(
-                    tosClickableSpan,
-                    spanStart,
-                    spanEnd,
-                    SpannableString.SPAN_EXCLUSIVE_EXCLUSIVE
-            )
-
-            tos_explanation.text = spannableTosString
-            tos_explanation.movementMethod = LinkMovementMethod.getInstance()
-        } else {
-            tos_explanation.setOnClickListener {
-                viewModel.onTosLinkClicked()
-            }
->>>>>>> 2d2bcae1
+        tos_explanation.movementMethod = LinkMovementMethod.getInstance()
+        tos_explanation.setOnClickListener {
+            viewModel.onTosLinkClicked()
         }
     }
 
