--- conflicted
+++ resolved
@@ -33,11 +33,7 @@
     private val saveInitialPostUseCase: SaveInitialPostUseCase,
     private val savePostToDbUseCase: SavePostToDbUseCase,
     private val setUntitledStoryTitleIfTitleEmptyUseCase: SetUntitledStoryTitleIfTitleEmptyUseCase,
-<<<<<<< HEAD
-    private val analyticsUtilsWrapper: AnalyticsUtilsWrapper,
     private val postEditorAnalyticsSessionWrapper: PostEditorAnalyticsSessionWrapper,
-=======
->>>>>>> c61b51fd
     private val dispatcher: Dispatcher
 ) : ViewModel(), LifecycleOwner {
     private val lifecycleRegistry = LifecycleRegistry(this)
