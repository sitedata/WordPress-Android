--- conflicted
+++ resolved
@@ -7,13 +7,6 @@
 import android.view.ViewGroup;
 import android.widget.ArrayAdapter;
 import android.widget.CursorAdapter;
-<<<<<<< HEAD
-import android.widget.GridView;
-import android.widget.ImageView;
-import android.widget.RelativeLayout;
-import android.widget.Spinner;
-=======
->>>>>>> 716e9af8
 import android.widget.TextView;
 
 import com.android.volley.toolbox.NetworkImageView;
@@ -84,15 +77,12 @@
             urlHolder.requestURL = screenshotURL;
         }
 
-<<<<<<< HEAD
+        themeViewHolder.imageView.setImageUrl(screenshotURL + "?w=" + mGridView.getWidth(), WordPress.imageLoader);
         themeViewHolder.imageView.setImageUrl(screenshotURL + "?w=" + 500, WordPress.imageLoader);
 
         ArrayAdapter<CharSequence> adapter = ArrayAdapter.createFromResource(context, R.array.themes_more_array, android.R.layout.simple_spinner_item);
         adapter.setDropDownViewResource(android.R.layout.simple_spinner_dropdown_item);
         themeViewHolder.spinner.setAdapter(adapter);
-=======
-        themeViewHolder.imageView.setImageUrl(screenshotURL + "?w=" + mGridView.getWidth(), WordPress.imageLoader);
->>>>>>> 716e9af8
     }
 
     static class ScreenshotHolder {
