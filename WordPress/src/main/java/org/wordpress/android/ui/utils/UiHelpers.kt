package org.wordpress.android.ui.utils

import android.content.Context
<<<<<<< HEAD
import android.support.annotation.DrawableRes
import android.support.annotation.StringRes
import android.view.View
import android.widget.ImageView
=======
import android.support.annotation.StringRes
import android.view.View
>>>>>>> 48a72929
import android.widget.TextView
import org.wordpress.android.ui.utils.UiString.UiStringRes
import org.wordpress.android.ui.utils.UiString.UiStringText
import javax.inject.Inject

class UiHelpers @Inject constructor() {
    fun getTextOfUiString(context: Context, uiString: UiString): String =
            when (uiString) {
                is UiStringRes -> context.getString(uiString.stringRes)
                is UiStringText -> uiString.text
            }

    fun updateVisibility(view: View, visible: Boolean) {
        view.visibility = if (visible) View.VISIBLE else View.GONE
    }

<<<<<<< HEAD
    fun setTextOrHide(view: TextView, uiString: UiString?) {
        val text = if (uiString != null) {
            getTextOfUiString(view.context, uiString)
        } else {
            null
        }
        setTextOrHide(view, text)
    }

    fun setTextOrHide(view: TextView, @StringRes resId: Int?) {
        val text = if (resId != null) {
            view.context.getString(resId)
        } else {
            null
        }
=======
    fun setTextOrHide(view: TextView, @StringRes resId: Int?) {
        val text = resId?.let { view.context.getString(resId) }
>>>>>>> 48a72929
        setTextOrHide(view, text)
    }

    fun setTextOrHide(view: TextView, text: CharSequence?) {
        updateVisibility(view, text != null)
        text?.let {
            view.text = text
        }
    }
<<<<<<< HEAD

    fun setImageOrHide(imageView: ImageView, @DrawableRes resId: Int?) {
        updateVisibility(imageView, resId != null)
        resId?.let {
            imageView.setImageResource(resId)
        }
    }
=======
>>>>>>> 48a72929
}<|MERGE_RESOLUTION|>--- conflicted
+++ resolved
@@ -1,15 +1,10 @@
 package org.wordpress.android.ui.utils
 
 import android.content.Context
-<<<<<<< HEAD
 import android.support.annotation.DrawableRes
 import android.support.annotation.StringRes
 import android.view.View
 import android.widget.ImageView
-=======
-import android.support.annotation.StringRes
-import android.view.View
->>>>>>> 48a72929
 import android.widget.TextView
 import org.wordpress.android.ui.utils.UiString.UiStringRes
 import org.wordpress.android.ui.utils.UiString.UiStringText
@@ -26,26 +21,13 @@
         view.visibility = if (visible) View.VISIBLE else View.GONE
     }
 
-<<<<<<< HEAD
     fun setTextOrHide(view: TextView, uiString: UiString?) {
-        val text = if (uiString != null) {
-            getTextOfUiString(view.context, uiString)
-        } else {
-            null
-        }
+        val text = uiString?.let { getTextOfUiString(view.context, uiString) }
         setTextOrHide(view, text)
     }
 
     fun setTextOrHide(view: TextView, @StringRes resId: Int?) {
-        val text = if (resId != null) {
-            view.context.getString(resId)
-        } else {
-            null
-        }
-=======
-    fun setTextOrHide(view: TextView, @StringRes resId: Int?) {
         val text = resId?.let { view.context.getString(resId) }
->>>>>>> 48a72929
         setTextOrHide(view, text)
     }
 
@@ -55,7 +37,6 @@
             view.text = text
         }
     }
-<<<<<<< HEAD
 
     fun setImageOrHide(imageView: ImageView, @DrawableRes resId: Int?) {
         updateVisibility(imageView, resId != null)
@@ -63,6 +44,4 @@
             imageView.setImageResource(resId)
         }
     }
-=======
->>>>>>> 48a72929
 }