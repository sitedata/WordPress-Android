package org.wordpress.android.ui.reader.adapters;

import android.content.Context;
import android.os.AsyncTask;
import android.support.annotation.NonNull;
import android.support.v7.widget.CardView;
import android.support.v7.widget.RecyclerView;
import android.view.LayoutInflater;
import android.view.View;
import android.view.View.OnClickListener;
import android.view.ViewGroup;
import android.widget.ImageView;
import android.widget.LinearLayout;
import android.widget.TextView;

import org.wordpress.android.R;
import org.wordpress.android.WordPress;
import org.wordpress.android.analytics.AnalyticsTracker;
import org.wordpress.android.analytics.AnalyticsTracker.Stat;
import org.wordpress.android.datasets.ReaderPostTable;
import org.wordpress.android.fluxc.store.AccountStore;
import org.wordpress.android.fluxc.store.SiteStore;
import org.wordpress.android.models.ReaderCardType;
import org.wordpress.android.models.ReaderPost;
import org.wordpress.android.models.ReaderPostDiscoverData;
import org.wordpress.android.models.ReaderPostList;
import org.wordpress.android.models.ReaderTag;
import org.wordpress.android.ui.reader.ReaderActivityLauncher;
import org.wordpress.android.ui.reader.ReaderAnim;
import org.wordpress.android.ui.reader.ReaderConstants;
import org.wordpress.android.ui.reader.ReaderInterfaces;
import org.wordpress.android.ui.reader.ReaderInterfaces.OnFollowListener;
import org.wordpress.android.ui.reader.ReaderTypes;
import org.wordpress.android.ui.reader.ReaderTypes.ReaderPostListType;
import org.wordpress.android.ui.reader.actions.ReaderActions;
import org.wordpress.android.ui.reader.actions.ReaderBlogActions;
import org.wordpress.android.ui.reader.actions.ReaderPostActions;
import org.wordpress.android.ui.reader.models.ReaderBlogIdPostId;
import org.wordpress.android.ui.reader.utils.ReaderUtils;
import org.wordpress.android.ui.reader.utils.ReaderXPostUtils;
import org.wordpress.android.ui.reader.views.ReaderFollowButton;
import org.wordpress.android.ui.reader.views.ReaderGapMarkerView;
import org.wordpress.android.ui.reader.views.ReaderIconCountView;
import org.wordpress.android.ui.reader.views.ReaderSiteHeaderView;
import org.wordpress.android.ui.reader.views.ReaderTagHeaderView;
import org.wordpress.android.ui.reader.views.ReaderThumbnailStrip;
import org.wordpress.android.util.AnalyticsUtils;
import org.wordpress.android.util.AppLog;
import org.wordpress.android.util.DateTimeUtils;
import org.wordpress.android.util.DisplayUtils;
import org.wordpress.android.util.GravatarUtils;
import org.wordpress.android.util.NetworkUtils;
import org.wordpress.android.util.ToastUtils;
import org.wordpress.android.widgets.WPNetworkImageView;

import java.util.HashSet;

import javax.inject.Inject;

public class ReaderPostAdapter extends RecyclerView.Adapter<RecyclerView.ViewHolder> {
    private ReaderTag mCurrentTag;
    private long mCurrentBlogId;
    private long mCurrentFeedId;
    private int mGapMarkerPosition = -1;

    private final int mPhotonWidth;
    private final int mPhotonHeight;
    private final int mAvatarSzMedium;
    private final int mAvatarSzSmall;
    private final int mMarginLarge;

    private boolean mCanRequestMorePosts;
    private final boolean mIsLoggedOutReader;

    private final ReaderTypes.ReaderPostListType mPostListType;
    private final ReaderPostList mPosts = new ReaderPostList();
    private final HashSet<String> mRenderedIds = new HashSet<>();

    private ReaderInterfaces.OnFollowListener mFollowListener;
    private ReaderInterfaces.OnPostSelectedListener mPostSelectedListener;
    private ReaderInterfaces.OnPostPopupListener mOnPostPopupListener;
    private ReaderInterfaces.DataLoadedListener mDataLoadedListener;
    private ReaderInterfaces.OnPostBookmarkedListener mOnPostBookmarkedListener;
    private ReaderActions.DataRequestedListener mDataRequestedListener;
    private ReaderSiteHeaderView.OnBlogInfoLoadedListener mBlogInfoLoadedListener;

    // the large "tbl_posts.text" column is unused here, so skip it when querying
    private static final boolean EXCLUDE_TEXT_COLUMN = true;
    private static final int MAX_ROWS = ReaderConstants.READER_MAX_POSTS_TO_DISPLAY;

    private static final int VIEW_TYPE_POST = 0;
    private static final int VIEW_TYPE_XPOST = 1;
    private static final int VIEW_TYPE_SITE_HEADER = 2;
    private static final int VIEW_TYPE_TAG_HEADER = 3;
    private static final int VIEW_TYPE_GAP_MARKER = 4;

    private static final long ITEM_ID_HEADER = -1L;
    private static final long ITEM_ID_GAP_MARKER = -2L;

    @Inject AccountStore mAccountStore;
    @Inject SiteStore mSiteStore;

    /*
     * cross-post
     */
    private class ReaderXPostViewHolder extends RecyclerView.ViewHolder {
        private final CardView mCardView;
        private final WPNetworkImageView mImgAvatar;
        private final WPNetworkImageView mImgBlavatar;
        private final TextView mTxtTitle;
        private final TextView mTxtSubtitle;

        ReaderXPostViewHolder(View itemView) {
            super(itemView);
            mCardView = itemView.findViewById(R.id.card_view);
            mImgAvatar = itemView.findViewById(R.id.image_avatar);
            mImgBlavatar = itemView.findViewById(R.id.image_blavatar);
            mTxtTitle = itemView.findViewById(R.id.text_title);
            mTxtSubtitle = itemView.findViewById(R.id.text_subtitle);

            mCardView.setOnClickListener(new View.OnClickListener() {
                @Override
                public void onClick(View v) {
                    int position = getAdapterPosition();
                    ReaderPost post = getItem(position);
                    if (mPostSelectedListener != null && post != null) {
                        mPostSelectedListener.onPostSelected(post);
                    }
                }
            });
        }
    }

    /*
     * full post
     */
    private class ReaderPostViewHolder extends RecyclerView.ViewHolder {
        final CardView mCardView;

        private final TextView mTxtTitle;
        private final TextView mTxtText;
        private final TextView mTxtAuthorAndBlogName;
        private final TextView mTxtDateline;

        private final ReaderIconCountView mCommentCount;
        private final ReaderIconCountView mLikeCount;
        private final ImageView mBtnBookmark;

        private final ImageView mImgMore;
        private final ImageView mImgVideoOverlay;
        private final LinearLayout mVisit;

        private final WPNetworkImageView mImgFeatured;
        private final WPNetworkImageView mImgAvatarOrBlavatar;

        private final ReaderFollowButton mFollowButton;

        private final ViewGroup mFramePhoto;
        private final TextView mTxtPhotoTitle;

        private final ViewGroup mLayoutDiscover;
        private final WPNetworkImageView mImgDiscoverAvatar;
        private final TextView mTxtDiscover;

        private final ReaderThumbnailStrip mThumbnailStrip;

        ReaderPostViewHolder(View itemView) {
            super(itemView);

            mCardView = itemView.findViewById(R.id.card_view);

            mTxtTitle = itemView.findViewById(R.id.text_title);
            mTxtText = itemView.findViewById(R.id.text_excerpt);
            mTxtAuthorAndBlogName = itemView.findViewById(R.id.text_author_and_blog_name);
            mTxtDateline = itemView.findViewById(R.id.text_dateline);

            mCommentCount = itemView.findViewById(R.id.count_comments);
            mLikeCount = itemView.findViewById(R.id.count_likes);
<<<<<<< HEAD
            mBtnBookmark = itemView.findViewById(R.id.bookmark);
=======
>>>>>>> 4942f7ba

            mFramePhoto = itemView.findViewById(R.id.frame_photo);
            mTxtPhotoTitle = mFramePhoto.findViewById(R.id.text_photo_title);
            mImgFeatured = mFramePhoto.findViewById(R.id.image_featured);
            mImgVideoOverlay = mFramePhoto.findViewById(R.id.image_video_overlay);

            mImgAvatarOrBlavatar = itemView.findViewById(R.id.image_avatar_or_blavatar);
            mImgMore = itemView.findViewById(R.id.image_more);
            mVisit = itemView.findViewById(R.id.visit);

            mLayoutDiscover = itemView.findViewById(R.id.layout_discover);
            mImgDiscoverAvatar = mLayoutDiscover.findViewById(R.id.image_discover_avatar);
            mTxtDiscover = mLayoutDiscover.findViewById(R.id.text_discover);

            mThumbnailStrip = itemView.findViewById(R.id.thumbnail_strip);

            ViewGroup postHeaderView = itemView.findViewById(R.id.layout_post_header);
            mFollowButton = postHeaderView.findViewById(R.id.follow_button);

            // show post in internal browser when "visit" is clicked
            View.OnClickListener visitListener = new View.OnClickListener() {
                @Override
                public void onClick(View view) {
                    int position = getAdapterPosition();
                    ReaderPost post = getItem(position);
                    if (post != null) {
                        AnalyticsTracker.track(Stat.READER_ARTICLE_VISITED);
                        ReaderActivityLauncher.openUrl(view.getContext(), post.getUrl());
                    }
                }
            };
            mVisit.setOnClickListener(visitListener);

            // show author/blog link as disabled if we're previewing a blog, otherwise show
            // blog preview when the post header is clicked
            if (getPostListType() == ReaderTypes.ReaderPostListType.BLOG_PREVIEW) {
                int color = itemView.getContext().getResources().getColor(R.color.grey_dark);
                mTxtAuthorAndBlogName.setTextColor(color);
                // remove the ripple background
                postHeaderView.setBackground(null);
            } else {
                postHeaderView.setOnClickListener(new View.OnClickListener() {
                    @Override
                    public void onClick(View view) {
                        int position = getAdapterPosition();
                        ReaderPost post = getItem(position);
                        if (post != null) {
                            ReaderActivityLauncher.showReaderBlogPreview(view.getContext(), post);
                        }
                    }
                });
            }

            // play the featured video when the overlay image is tapped - note that the overlay
            // image only appears when there's a featured video
            mImgVideoOverlay.setOnClickListener(new View.OnClickListener() {
                @Override
                public void onClick(View view) {
                    int position = getAdapterPosition();
                    ReaderPost post = getItem(position);
                    if (post != null && post.hasFeaturedVideo()) {
                        ReaderActivityLauncher.showReaderVideoViewer(view.getContext(), post.getFeaturedVideo());
                    }
                }
            });

            ReaderUtils.setBackgroundToRoundRipple(mImgMore);
        }
    }

    private class SiteHeaderViewHolder extends RecyclerView.ViewHolder {
        private final ReaderSiteHeaderView mSiteHeaderView;

        SiteHeaderViewHolder(View itemView) {
            super(itemView);
            mSiteHeaderView = (ReaderSiteHeaderView) itemView;
        }
    }

    private class TagHeaderViewHolder extends RecyclerView.ViewHolder {
        private final ReaderTagHeaderView mTagHeaderView;

        TagHeaderViewHolder(View itemView) {
            super(itemView);
            mTagHeaderView = (ReaderTagHeaderView) itemView;
        }
    }

    private class GapMarkerViewHolder extends RecyclerView.ViewHolder {
        private final ReaderGapMarkerView mGapMarkerView;

        GapMarkerViewHolder(View itemView) {
            super(itemView);
            mGapMarkerView = (ReaderGapMarkerView) itemView;
        }
    }

    @Override
    public int getItemViewType(int position) {
        if (position == 0 && hasSiteHeader()) {
            // first item is a ReaderSiteHeaderView
            return VIEW_TYPE_SITE_HEADER;
        } else if (position == 0 && hasTagHeader()) {
            // first item is a ReaderTagHeaderView
            return VIEW_TYPE_TAG_HEADER;
        } else if (position == mGapMarkerPosition) {
            return VIEW_TYPE_GAP_MARKER;
        } else {
            ReaderPost post = getItem(position);
            if (post != null && post.isXpost()) {
                return VIEW_TYPE_XPOST;
            } else {
                return VIEW_TYPE_POST;
            }
        }
    }

    @Override
    public @NonNull RecyclerView.ViewHolder onCreateViewHolder(@NonNull ViewGroup parent, int viewType) {
        Context context = parent.getContext();
        switch (viewType) {
            case VIEW_TYPE_SITE_HEADER:
                ReaderSiteHeaderView readerSiteHeaderView = new ReaderSiteHeaderView(context);
                readerSiteHeaderView.setOnFollowListener(mFollowListener);
                return new SiteHeaderViewHolder(readerSiteHeaderView);

            case VIEW_TYPE_TAG_HEADER:
                return new TagHeaderViewHolder(new ReaderTagHeaderView(context));

            case VIEW_TYPE_GAP_MARKER:
                return new GapMarkerViewHolder(new ReaderGapMarkerView(context));

            case VIEW_TYPE_XPOST:
                View xpostView = LayoutInflater.from(context).inflate(R.layout.reader_cardview_xpost, parent, false);
                return new ReaderXPostViewHolder(xpostView);

            default:
                View postView = LayoutInflater.from(context).inflate(R.layout.reader_cardview_post, parent, false);
                return new ReaderPostViewHolder(postView);
        }
    }

    @Override
    public void onBindViewHolder(@NonNull RecyclerView.ViewHolder holder, int position) {
        if (holder instanceof ReaderPostViewHolder) {
            renderPost(position, (ReaderPostViewHolder) holder);
        } else if (holder instanceof ReaderXPostViewHolder) {
            renderXPost(position, (ReaderXPostViewHolder) holder);
        } else if (holder instanceof SiteHeaderViewHolder) {
            SiteHeaderViewHolder siteHolder = (SiteHeaderViewHolder) holder;
            siteHolder.mSiteHeaderView.setOnBlogInfoLoadedListener(mBlogInfoLoadedListener);
            if (isDiscover()) {
                siteHolder.mSiteHeaderView.loadBlogInfo(ReaderConstants.DISCOVER_SITE_ID, 0);
            } else {
                siteHolder.mSiteHeaderView.loadBlogInfo(mCurrentBlogId, mCurrentFeedId);
            }
        } else if (holder instanceof TagHeaderViewHolder) {
            TagHeaderViewHolder tagHolder = (TagHeaderViewHolder) holder;
            tagHolder.mTagHeaderView.setCurrentTag(mCurrentTag);
        } else if (holder instanceof GapMarkerViewHolder) {
            GapMarkerViewHolder gapHolder = (GapMarkerViewHolder) holder;
            gapHolder.mGapMarkerView.setCurrentTag(mCurrentTag);
        }
    }

    private void renderXPost(int position, ReaderXPostViewHolder holder) {
        final ReaderPost post = getItem(position);
        if (post == null) {
            return;
        }

        if (post.hasPostAvatar()) {
            holder.mImgAvatar.setImageUrl(
                    GravatarUtils.fixGravatarUrl(post.getPostAvatar(), mAvatarSzSmall),
                    WPNetworkImageView.ImageType.AVATAR);
        } else {
            holder.mImgAvatar.showDefaultGravatarImageAndNullifyUrl();
        }

        if (post.hasBlogImageUrl()) {
            holder.mImgBlavatar.setImageUrl(
                    GravatarUtils.fixGravatarUrl(post.getBlogImageUrl(), mAvatarSzSmall),
                    WPNetworkImageView.ImageType.BLAVATAR);
        } else {
            holder.mImgBlavatar.showDefaultBlavatarImageAndNullifyUrl();
        }

        holder.mTxtTitle.setText(ReaderXPostUtils.getXPostTitle(post));
        holder.mTxtSubtitle.setText(ReaderXPostUtils.getXPostSubtitleHtml(post));

        checkLoadMore(position);
    }

    private void renderPost(int position, ReaderPostViewHolder holder) {
        final ReaderPost post = getItem(position);
        ReaderTypes.ReaderPostListType postListType = getPostListType();
        if (post == null) {
            return;
        }

        holder.mTxtDateline.setText(DateTimeUtils.javaDateToTimeSpan(post.getDisplayDate(), WordPress.getContext()));

        // show avatar if it exists, otherwise show blavatar
        if (post.hasPostAvatar()) {
            String imageUrl = GravatarUtils.fixGravatarUrl(post.getPostAvatar(), mAvatarSzMedium);
            holder.mImgAvatarOrBlavatar.setImageUrl(imageUrl, WPNetworkImageView.ImageType.AVATAR);
            holder.mImgAvatarOrBlavatar.setVisibility(View.VISIBLE);
        } else if (post.hasBlogImageUrl()) {
            String imageUrl = GravatarUtils.fixGravatarUrl(post.getBlogImageUrl(), mAvatarSzMedium);
            holder.mImgAvatarOrBlavatar.setImageUrl(imageUrl, WPNetworkImageView.ImageType.BLAVATAR);
            holder.mImgAvatarOrBlavatar.setVisibility(View.VISIBLE);
        } else {
            holder.mImgAvatarOrBlavatar.setVisibility(View.GONE);
        }

        // show author and blog name if both are available, otherwise show whichever is available
        if (post.hasBlogName() && post.hasAuthorName() && !post.getBlogName().equals(post.getAuthorName())) {
            holder.mTxtAuthorAndBlogName.setText(holder.mTxtAuthorAndBlogName.getResources()
                                                                             .getString(R.string.author_name_blog_name,
                                                                                     post.getAuthorName(),
                                                                                     post.getBlogName()));
        } else if (post.hasBlogName()) {
            holder.mTxtAuthorAndBlogName.setText(post.getBlogName());
        } else if (post.hasAuthorName()) {
            holder.mTxtAuthorAndBlogName.setText(post.getAuthorName());
        } else {
            holder.mTxtAuthorAndBlogName.setText(null);
        }

        if (post.getCardType() == ReaderCardType.PHOTO) {
            // posts with a suitable featured image that have very little text get the "photo
            // card" treatment - show the title overlaid on the featured image without any text
            holder.mTxtText.setVisibility(View.GONE);
            holder.mTxtTitle.setVisibility(View.GONE);
            holder.mFramePhoto.setVisibility(View.VISIBLE);
            holder.mTxtPhotoTitle.setVisibility(View.VISIBLE);
            holder.mTxtPhotoTitle.setText(post.getTitle());
            holder.mImgFeatured.setImageUrl(
                    post.getFeaturedImageForDisplay(mPhotonWidth, mPhotonHeight),
                    WPNetworkImageView.ImageType.PHOTO);
            holder.mThumbnailStrip.setVisibility(View.GONE);
        } else {
            holder.mTxtTitle.setVisibility(View.VISIBLE);
            holder.mTxtTitle.setText(post.getTitle());
            holder.mTxtPhotoTitle.setVisibility(View.GONE);

            if (post.hasExcerpt()) {
                holder.mTxtText.setVisibility(View.VISIBLE);
                holder.mTxtText.setText(post.getExcerpt());
            } else {
                holder.mTxtText.setVisibility(View.GONE);
            }

            final int titleMargin;
            if (post.getCardType() == ReaderCardType.GALLERY) {
                // if this post is a gallery, scan it for images and show a thumbnail strip of
                // them - note that the thumbnail strip will take care of making itself visible
                holder.mThumbnailStrip.loadThumbnails(post.blogId, post.postId, post.isPrivate);
                holder.mFramePhoto.setVisibility(View.GONE);
                titleMargin = mMarginLarge;
            } else if (post.getCardType() == ReaderCardType.VIDEO) {
                holder.mImgFeatured.setVideoUrl(post.postId, post.getFeaturedVideo());
                holder.mFramePhoto.setVisibility(View.VISIBLE);
                holder.mThumbnailStrip.setVisibility(View.GONE);
                titleMargin = mMarginLarge;
            } else if (post.hasFeaturedImage()) {
                holder.mImgFeatured.setImageUrl(
                        post.getFeaturedImageForDisplay(mPhotonWidth, mPhotonHeight),
                        WPNetworkImageView.ImageType.PHOTO);
                holder.mFramePhoto.setVisibility(View.VISIBLE);
                holder.mThumbnailStrip.setVisibility(View.GONE);
                titleMargin = mMarginLarge;
            } else {
                holder.mFramePhoto.setVisibility(View.GONE);
                holder.mThumbnailStrip.setVisibility(View.GONE);
                titleMargin = 0;
            }

            // set the top margin of the title based on whether there's a featured image
            LinearLayout.LayoutParams params = (LinearLayout.LayoutParams) holder.mTxtTitle.getLayoutParams();
            params.topMargin = titleMargin;
        }

        // show the video overlay (play icon) when there's a featured video
        holder.mImgVideoOverlay.setVisibility(post.getCardType() == ReaderCardType.VIDEO ? View.VISIBLE : View.GONE);

        showLikes(holder, post);
        showComments(holder, post);
        initBookmarkButton(holder.mBtnBookmark, post);

        // more menu only shows for followed tags
        if (!mIsLoggedOutReader && postListType == ReaderTypes.ReaderPostListType.TAG_FOLLOWED) {
            holder.mImgMore.setVisibility(View.VISIBLE);
            holder.mImgMore.setOnClickListener(new View.OnClickListener() {
                @Override
                public void onClick(View view) {
                    if (mOnPostPopupListener != null) {
                        mOnPostPopupListener.onShowPostPopup(view, post);
                    }
                }
            });
        } else {
            holder.mImgMore.setVisibility(View.GONE);
            holder.mImgMore.setOnClickListener(null);
        }

        if (shouldShowFollowButton()) {
            holder.mFollowButton.setIsFollowed(post.isFollowedByCurrentUser);
            holder.mFollowButton.setOnClickListener(new View.OnClickListener() {
                @Override
                public void onClick(View view) {
                    toggleFollow(view.getContext(), view, post);
                }
            });
            holder.mFollowButton.setVisibility(View.VISIBLE);
        } else {
            holder.mFollowButton.setVisibility(View.GONE);
        }

        // attribution section for discover posts
        if (post.isDiscoverPost()) {
            showDiscoverData(holder, post);
        } else {
            holder.mLayoutDiscover.setVisibility(View.GONE);
        }

        holder.mCardView.setOnClickListener(new View.OnClickListener() {
            @Override
            public void onClick(View v) {
                if (mPostSelectedListener != null) {
                    mPostSelectedListener.onPostSelected(post);
                }
            }
        });

        checkLoadMore(position);

        // if we haven't already rendered this post and it has a "railcar" attached to it, add it
        // to the rendered list and record the TrainTracks render event
        if (post.hasRailcar() && !mRenderedIds.contains(post.getPseudoId())) {
            mRenderedIds.add(post.getPseudoId());
            AnalyticsUtils.trackRailcarRender(post.getRailcarJson());
        }
    }

    /*
     * follow button only shows for tags and "Posts I Like" - it doesn't show for Followed Sites,
     * Discover, lists, etc.
     */
    private boolean shouldShowFollowButton() {
        return mCurrentTag != null
               && (mCurrentTag.isTagTopic() || mCurrentTag.isPostsILike())
               && !mIsLoggedOutReader;
    }

    /*
     * if we're nearing the end of the posts, fire request to load more
     */
    private void checkLoadMore(int position) {
        if (mCanRequestMorePosts
            && mDataRequestedListener != null
            && (position >= getItemCount() - 1)) {
            mDataRequestedListener.onRequestData();
        }
    }

    private void showDiscoverData(final ReaderPostViewHolder postHolder,
                                  final ReaderPost post) {
        final ReaderPostDiscoverData discoverData = post.getDiscoverData();
        if (discoverData == null) {
            postHolder.mLayoutDiscover.setVisibility(View.GONE);
            return;
        }

        postHolder.mLayoutDiscover.setVisibility(View.VISIBLE);
        postHolder.mTxtDiscover.setText(discoverData.getAttributionHtml());

        switch (discoverData.getDiscoverType()) {
            case EDITOR_PICK:
                if (discoverData.hasAvatarUrl()) {
                    postHolder.mImgDiscoverAvatar
                            .setImageUrl(GravatarUtils.fixGravatarUrl(discoverData.getAvatarUrl(), mAvatarSzSmall),
                                    WPNetworkImageView.ImageType.AVATAR);
                } else {
                    postHolder.mImgDiscoverAvatar.showDefaultGravatarImageAndNullifyUrl();
                }
                // tapping an editor pick opens the source post, which is handled by the existing
                // post selection handler
                postHolder.mLayoutDiscover.setOnClickListener(new View.OnClickListener() {
                    @Override
                    public void onClick(View v) {
                        if (mPostSelectedListener != null) {
                            mPostSelectedListener.onPostSelected(post);
                        }
                    }
                });
                break;

            case SITE_PICK:
                if (discoverData.hasAvatarUrl()) {
                    postHolder.mImgDiscoverAvatar.setImageUrl(
                            GravatarUtils.fixGravatarUrl(discoverData.getAvatarUrl(), mAvatarSzSmall),
                            WPNetworkImageView.ImageType.BLAVATAR);
                } else {
                    postHolder.mImgDiscoverAvatar.showDefaultBlavatarImageAndNullifyUrl();
                }
                // site picks show "Visit [BlogName]" link - tapping opens the blog preview if
                // we have the blogId, if not show blog in internal webView
                postHolder.mLayoutDiscover.setOnClickListener(new View.OnClickListener() {
                    @Override
                    public void onClick(View v) {
                        if (discoverData.getBlogId() != 0) {
                            ReaderActivityLauncher.showReaderBlogPreview(v.getContext(), discoverData.getBlogId());
                        } else if (discoverData.hasBlogUrl()) {
                            ReaderActivityLauncher.openUrl(v.getContext(), discoverData.getBlogUrl());
                        }
                    }
                });
                break;

            case OTHER:
            default:
                // something else, so hide discover section
                postHolder.mLayoutDiscover.setVisibility(View.GONE);
                break;
        }
    }

    // ********************************************************************************************

    public ReaderPostAdapter(Context context, ReaderTypes.ReaderPostListType postListType) {
        super();
        ((WordPress) context.getApplicationContext()).component().inject(this);

        mPostListType = postListType;
        mAvatarSzMedium = context.getResources().getDimensionPixelSize(R.dimen.avatar_sz_medium);
        mAvatarSzSmall = context.getResources().getDimensionPixelSize(R.dimen.avatar_sz_small);
        mMarginLarge = context.getResources().getDimensionPixelSize(R.dimen.margin_large);
        mIsLoggedOutReader = !mAccountStore.hasAccessToken();

        int displayWidth = DisplayUtils.getDisplayPixelWidth(context);
        int cardMargin = context.getResources().getDimensionPixelSize(R.dimen.reader_card_margin);
        mPhotonWidth = displayWidth - (cardMargin * 2);
        mPhotonHeight = context.getResources().getDimensionPixelSize(R.dimen.reader_featured_image_height_cardview);

        setHasStableIds(true);
    }

    private boolean hasCustomFirstItem() {
        return hasSiteHeader() || hasTagHeader();
    }

    private boolean hasSiteHeader() {
        return isDiscover() || getPostListType() == ReaderTypes.ReaderPostListType.BLOG_PREVIEW;
    }

    private boolean hasTagHeader() {
        return mCurrentTag != null && mCurrentTag.isTagTopic() && !isEmpty();
    }

    private boolean isDiscover() {
        return mCurrentTag != null && mCurrentTag.isDiscover();
    }

    public void setOnFollowListener(OnFollowListener listener) {
        mFollowListener = listener;
    }

    public void setOnPostSelectedListener(ReaderInterfaces.OnPostSelectedListener listener) {
        mPostSelectedListener = listener;
    }

    public void setOnDataLoadedListener(ReaderInterfaces.DataLoadedListener listener) {
        mDataLoadedListener = listener;
    }

    public void setOnPostBookmarkedListener(ReaderInterfaces.OnPostBookmarkedListener listener) {
        mOnPostBookmarkedListener = listener;
    }

    public void setOnDataRequestedListener(ReaderActions.DataRequestedListener listener) {
        mDataRequestedListener = listener;
    }

    public void setOnPostPopupListener(ReaderInterfaces.OnPostPopupListener onPostPopupListener) {
        mOnPostPopupListener = onPostPopupListener;
    }

    public void setOnBlogInfoLoadedListener(ReaderSiteHeaderView.OnBlogInfoLoadedListener listener) {
        mBlogInfoLoadedListener = listener;
    }

    private ReaderTypes.ReaderPostListType getPostListType() {
        return (mPostListType != null ? mPostListType : ReaderTypes.DEFAULT_POST_LIST_TYPE);
    }

    // used when the viewing tagged posts
    public void setCurrentTag(ReaderTag tag) {
        if (!ReaderTag.isSameTag(tag, mCurrentTag)) {
            mCurrentTag = tag;
            mRenderedIds.clear();
            reload();
        }
    }

    public boolean isCurrentTag(ReaderTag tag) {
        return ReaderTag.isSameTag(tag, mCurrentTag);
    }

    // used when the list type is ReaderPostListType.BLOG_PREVIEW
    public void setCurrentBlogAndFeed(long blogId, long feedId) {
        if (blogId != mCurrentBlogId || feedId != mCurrentFeedId) {
            mCurrentBlogId = blogId;
            mCurrentFeedId = feedId;
            mRenderedIds.clear();
            reload();
        }
    }

    public void clear() {
        mGapMarkerPosition = -1;
        if (!mPosts.isEmpty()) {
            mPosts.clear();
            notifyDataSetChanged();
        }
    }

    public void refresh() {
        loadPosts();
    }

    /*
     * same as refresh() above but first clears the existing posts
     */
    public void reload() {
        clear();
        loadPosts();
    }

    public void removePostsInBlog(long blogId) {
        int numRemoved = 0;
        ReaderPostList postsInBlog = mPosts.getPostsInBlog(blogId);
        for (ReaderPost post : postsInBlog) {
            int index = mPosts.indexOfPost(post);
            if (index > -1) {
                numRemoved++;
                mPosts.remove(index);
            }
        }
        if (numRemoved > 0) {
            notifyDataSetChanged();
        }
    }

    private void loadPosts() {
        if (mIsTaskRunning) {
            AppLog.w(AppLog.T.READER, "reader posts task already running");
            return;
        }
        new LoadPostsTask().executeOnExecutor(AsyncTask.THREAD_POOL_EXECUTOR);
    }

    private ReaderPost getItem(int position) {
        if (position == 0 && hasCustomFirstItem()) {
            return null;
        }
        if (position == mGapMarkerPosition) {
            return null;
        }

        int arrayPos = hasCustomFirstItem() ? position - 1 : position;

        if (mGapMarkerPosition > -1 && position > mGapMarkerPosition) {
            arrayPos--;
        }

        return mPosts.get(arrayPos);
    }

    @Override
    public int getItemCount() {
        if (hasCustomFirstItem() || mGapMarkerPosition != -1) {
            return mPosts.size() + 1;
        }
        return mPosts.size();
    }

    public boolean isEmpty() {
        return (mPosts == null || mPosts.size() == 0);
    }

    private boolean isSavedPostsList() {
        return (getPostListType() == ReaderPostListType.TAG_FOLLOWED
                && (mCurrentTag != null && mCurrentTag.isBookmarked()));
    }

    @Override
    public long getItemId(int position) {
        switch (getItemViewType(position)) {
            case VIEW_TYPE_TAG_HEADER:
            case VIEW_TYPE_SITE_HEADER:
                return ITEM_ID_HEADER;
            case VIEW_TYPE_GAP_MARKER:
                return ITEM_ID_GAP_MARKER;
            default:
                ReaderPost post = getItem(position);
                return post != null ? post.getStableId() : 0;
        }
    }

    private void showLikes(final ReaderPostViewHolder holder, final ReaderPost post) {
        boolean canShowLikes;
        if (post.isDiscoverPost() || isSavedPostsList()) {
            canShowLikes = false;
        } else if (mIsLoggedOutReader) {
            canShowLikes = post.numLikes > 0;
        } else {
            canShowLikes = post.canLikePost();
        }

        if (canShowLikes) {
            holder.mLikeCount.setCount(post.numLikes);
            holder.mLikeCount.setSelected(post.isLikedByCurrentUser);
            holder.mLikeCount.setVisibility(View.VISIBLE);
            holder.mLikeCount.setContentDescription(ReaderUtils.getLongLikeLabelText(holder.mCardView.getContext(),
                    post.numLikes,
                    post.isLikedByCurrentUser));
            // can't like when logged out
            if (!mIsLoggedOutReader) {
                holder.mLikeCount.setOnClickListener(new View.OnClickListener() {
                    @Override
                    public void onClick(View v) {
                        toggleLike(v.getContext(), holder, post);
                    }
                });
            }
        } else {
            holder.mLikeCount.setVisibility(View.GONE);
            holder.mLikeCount.setOnClickListener(null);
        }
    }

    private void initBookmarkButton(final View bookmarkButton, final ReaderPost post) {
        updateBookmarkView(bookmarkButton, post);
        bookmarkButton.setOnClickListener(new OnClickListener() {
            @Override public void onClick(View v) {
                toggleBookmark(v, post.blogId, post.postId);
            }
        });
    }

    private void updateBookmarkView(final View bookmarkButton, final ReaderPost post) {
        Context context = bookmarkButton.getContext();

        boolean canBookmarkPost = (post.isWP() || post.isJetpack) && !post.isDiscoverPost();
        if (canBookmarkPost) {
            bookmarkButton.setVisibility(View.VISIBLE);
        } else {
            bookmarkButton.setVisibility(View.GONE);
        }
        ((ImageView) bookmarkButton).setImageResource(post.isBookmarked ? R.drawable.ic_bookmark_18dp
                : R.drawable.ic_bookmark_outline_18dp);
        ReaderUtils.setBackgroundToRoundRipple(bookmarkButton);
        if (post.isBookmarked) {
            bookmarkButton.setContentDescription(context.getString(R.string.reader_remove_bookmark));
        } else {
            bookmarkButton.setContentDescription(context.getString(R.string.reader_add_bookmark));
        }
    }

    private void showComments(final ReaderPostViewHolder holder, final ReaderPost post) {
        boolean canShowComments;
        if (post.isDiscoverPost() || isSavedPostsList()) {
            canShowComments = false;
        } else if (mIsLoggedOutReader) {
            canShowComments = post.numReplies > 0;
        } else {
            canShowComments = post.isWP() && (post.isCommentsOpen || post.numReplies > 0);
        }

        if (canShowComments) {
            holder.mCommentCount.setCount(post.numReplies);
            holder.mCommentCount.setVisibility(View.VISIBLE);
            holder.mCommentCount.setOnClickListener(new View.OnClickListener() {
                @Override
                public void onClick(View v) {
                    ReaderActivityLauncher.showReaderComments(v.getContext(), post.blogId, post.postId);
                }
            });
        } else {
            holder.mCommentCount.setVisibility(View.GONE);
            holder.mCommentCount.setOnClickListener(null);
        }
    }

    /*
     * triggered when user taps the like button (textView)
     */
    private void toggleLike(Context context, ReaderPostViewHolder holder, ReaderPost post) {
        if (post == null || !NetworkUtils.checkConnection(context)) {
            return;
        }

        boolean isCurrentlyLiked = ReaderPostTable.isPostLikedByCurrentUser(post);
        boolean isAskingToLike = !isCurrentlyLiked;
        ReaderAnim.animateLikeButton(holder.mLikeCount.getImageView(), isAskingToLike);

        if (!ReaderPostActions.performLikeAction(post, isAskingToLike, mAccountStore.getAccount().getUserId())) {
            ToastUtils.showToast(context, R.string.reader_toast_err_generic);
            return;
        }

        if (isAskingToLike) {
            AnalyticsUtils.trackWithReaderPostDetails(AnalyticsTracker.Stat.READER_ARTICLE_LIKED, post);
            // Consider a like to be enough to push a page view - solves a long-standing question
            // from folks who ask 'why do I have more likes than page views?'.
            ReaderPostActions.bumpPageViewForPost(mSiteStore, post);
        } else {
            AnalyticsUtils.trackWithReaderPostDetails(AnalyticsTracker.Stat.READER_ARTICLE_UNLIKED, post);
        }

        // update post in array and on screen
        int position = mPosts.indexOfPost(post);
        ReaderPost updatedPost = ReaderPostTable.getBlogPost(post.blogId, post.postId, true);
        if (updatedPost != null && position > -1) {
            mPosts.set(position, updatedPost);
            showLikes(holder, updatedPost);
        }
    }

    /*
     * triggered when user taps the bookmark post button
     */
    private void toggleBookmark(View bookmarkButton, long blogId, long postId) {
        ReaderPost post = ReaderPostTable.getBlogPost(blogId, postId, false);
        if (post.isBookmarked) {
            ReaderPostActions.removeFromBookmarked(post);
        } else {
            ReaderPostActions.addToBookmarked(post);
        }

        // update post in array and on screen
        post = ReaderPostTable.getBlogPost(blogId, postId, true);
        int position = mPosts.indexOfPost(post);
        if (post != null && position > -1) {
            mPosts.set(position, post);
            updateBookmarkView(bookmarkButton, post);

            if (mOnPostBookmarkedListener != null) {
                mOnPostBookmarkedListener
                        .onBookmarkedStateChanged(post.isBookmarked, blogId, postId, !isSavedPostsList());
            }
        }
    }

    /*
     * triggered when user taps the follow button on a post
     */
    private void toggleFollow(final Context context, final View followButton, final ReaderPost post) {
        if (post == null || !NetworkUtils.checkConnection(context)) {
            return;
        }

        boolean isCurrentlyFollowed = ReaderPostTable.isPostFollowed(post);
        final boolean isAskingToFollow = !isCurrentlyFollowed;

        if (mFollowListener != null) {
            if (isAskingToFollow) {
                mFollowListener.onFollowTapped(followButton, post.getBlogName(), post.blogId);
            } else {
                mFollowListener.onFollowingTapped();
            }
        }

        ReaderActions.ActionListener actionListener = new ReaderActions.ActionListener() {
            @Override
            public void onActionResult(boolean succeeded) {
                followButton.setEnabled(true);
                if (!succeeded) {
                    int resId = (isAskingToFollow ? R.string.reader_toast_err_follow_blog
                            : R.string.reader_toast_err_unfollow_blog);
                    ToastUtils.showToast(context, resId);
                    setFollowStatusForBlog(post.blogId, !isAskingToFollow);
                }
            }
        };

        if (!ReaderBlogActions.followBlogForPost(post, isAskingToFollow, actionListener)) {
            ToastUtils.showToast(context, R.string.reader_toast_err_generic);
            return;
        }

        followButton.setEnabled(false);
        setFollowStatusForBlog(post.blogId, isAskingToFollow);
    }

    public void setFollowStatusForBlog(long blogId, boolean isFollowing) {
        ReaderPost post;
        for (int i = 0; i < mPosts.size(); i++) {
            post = mPosts.get(i);
            if (post.blogId == blogId && post.isFollowedByCurrentUser != isFollowing) {
                post.isFollowedByCurrentUser = isFollowing;
                mPosts.set(i, post);
                notifyItemChanged(i);
            }
        }
    }

    public void removeGapMarker() {
        if (mGapMarkerPosition == -1) {
            return;
        }

        int position = mGapMarkerPosition;
        mGapMarkerPosition = -1;
        if (position < getItemCount()) {
            notifyItemRemoved(position);
        }
    }

    /*
     * AsyncTask to load posts in the current tag
     */
    private boolean mIsTaskRunning = false;

    private class LoadPostsTask extends AsyncTask<Void, Void, Boolean> {
        private ReaderPostList mAllPosts;

        private boolean mCanRequestMorePostsTemp;
        private int mGapMarkerPositionTemp;

        @Override
        protected void onPreExecute() {
            mIsTaskRunning = true;
        }

        @Override
        protected void onCancelled() {
            mIsTaskRunning = false;
        }

        @Override
        protected Boolean doInBackground(Void... params) {
            int numExisting;
            switch (getPostListType()) {
                case TAG_PREVIEW:
                case TAG_FOLLOWED:
                case SEARCH_RESULTS:
                    mAllPosts = ReaderPostTable.getPostsWithTag(mCurrentTag, MAX_ROWS, EXCLUDE_TEXT_COLUMN);
                    numExisting = ReaderPostTable.getNumPostsWithTag(mCurrentTag);
                    break;
                case BLOG_PREVIEW:
                    if (mCurrentFeedId != 0) {
                        mAllPosts = ReaderPostTable.getPostsInFeed(mCurrentFeedId, MAX_ROWS, EXCLUDE_TEXT_COLUMN);
                        numExisting = ReaderPostTable.getNumPostsInFeed(mCurrentFeedId);
                    } else {
                        mAllPosts = ReaderPostTable.getPostsInBlog(mCurrentBlogId, MAX_ROWS, EXCLUDE_TEXT_COLUMN);
                        numExisting = ReaderPostTable.getNumPostsInBlog(mCurrentBlogId);
                    }
                    break;
                default:
                    return false;
            }

            if (mPosts.isSameListWithBookmark(mAllPosts)) {
                return false;
            }

            // if we're not already displaying the max # posts, enable requesting more when
            // the user scrolls to the end of the list
            mCanRequestMorePostsTemp = (numExisting < ReaderConstants.READER_MAX_POSTS_TO_DISPLAY);

            // determine whether a gap marker exists - only applies to tagged posts
            mGapMarkerPositionTemp = getGapMarkerPosition();

            return true;
        }

        private int getGapMarkerPosition() {
            if (!getPostListType().isTagType()) {
                return -1;
            }

            ReaderBlogIdPostId gapMarkerIds = ReaderPostTable.getGapMarkerIdsForTag(mCurrentTag);
            if (gapMarkerIds == null) {
                return -1;
            }

            int gapMarkerPostPosition = mAllPosts.indexOfIds(gapMarkerIds);
            int gapMarkerPosition = -1;
            if (gapMarkerPostPosition > -1) {
                // remove the gap marker if it's on the last post (edge case but
                // it can happen following a purge)
                if (gapMarkerPostPosition == mAllPosts.size() - 1) {
                    AppLog.w(AppLog.T.READER, "gap marker at/after last post, removed");
                    ReaderPostTable.removeGapMarkerForTag(mCurrentTag);
                } else {
                    // we want the gap marker to appear *below* this post
                    gapMarkerPosition = gapMarkerPostPosition + 1;
                    // increment it if there's a custom first item
                    if (hasCustomFirstItem()) {
                        gapMarkerPosition++;
                    }
                    AppLog.d(AppLog.T.READER, "gap marker at position " + gapMarkerPostPosition);
                }
            }
            return gapMarkerPosition;
        }

        @Override
        protected void onPostExecute(Boolean result) {
            if (result) {
                ReaderPostAdapter.this.mGapMarkerPosition = mGapMarkerPositionTemp;
                ReaderPostAdapter.this.mCanRequestMorePosts = mCanRequestMorePostsTemp;
                mPosts.clear();
                mPosts.addAll(mAllPosts);
                notifyDataSetChanged();
            }

            if (mDataLoadedListener != null) {
                mDataLoadedListener.onDataLoaded(isEmpty());
            }

            mIsTaskRunning = false;
        }
    }
}<|MERGE_RESOLUTION|>--- conflicted
+++ resolved
@@ -176,10 +176,7 @@
 
             mCommentCount = itemView.findViewById(R.id.count_comments);
             mLikeCount = itemView.findViewById(R.id.count_likes);
-<<<<<<< HEAD
             mBtnBookmark = itemView.findViewById(R.id.bookmark);
-=======
->>>>>>> 4942f7ba
 
             mFramePhoto = itemView.findViewById(R.id.frame_photo);
             mTxtPhotoTitle = mFramePhoto.findViewById(R.id.text_photo_title);
