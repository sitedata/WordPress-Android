package org.wordpress.android.ui.reader.adapters;

import android.content.Context;
import android.os.AsyncTask;
import android.support.v7.widget.CardView;
import android.support.v7.widget.RecyclerView;
import android.view.LayoutInflater;
import android.view.View;
import android.view.ViewGroup;
import android.widget.ImageView;
import android.widget.LinearLayout;
import android.widget.TextView;

import org.wordpress.android.R;
import org.wordpress.android.WordPress;
import org.wordpress.android.analytics.AnalyticsTracker;
import org.wordpress.android.datasets.ReaderPostTable;
import org.wordpress.android.models.ReaderCardType;
import org.wordpress.android.models.ReaderPost;
import org.wordpress.android.models.ReaderPostDiscoverData;
import org.wordpress.android.models.ReaderPostList;
import org.wordpress.android.models.ReaderTag;
import org.wordpress.android.fluxc.store.AccountStore;
import org.wordpress.android.fluxc.store.SiteStore;
import org.wordpress.android.ui.reader.ReaderActivityLauncher;
import org.wordpress.android.ui.reader.ReaderAnim;
import org.wordpress.android.ui.reader.ReaderConstants;
import org.wordpress.android.ui.reader.ReaderInterfaces;
import org.wordpress.android.ui.reader.ReaderTypes;
import org.wordpress.android.ui.reader.actions.ReaderActions;
import org.wordpress.android.ui.reader.actions.ReaderBlogActions;
import org.wordpress.android.ui.reader.actions.ReaderPostActions;
import org.wordpress.android.ui.reader.models.ReaderBlogIdPostId;
import org.wordpress.android.ui.reader.utils.ReaderUtils;
import org.wordpress.android.ui.reader.utils.ReaderXPostUtils;
import org.wordpress.android.ui.reader.views.ReaderFollowButton;
import org.wordpress.android.ui.reader.views.ReaderGapMarkerView;
import org.wordpress.android.ui.reader.views.ReaderIconCountView;
import org.wordpress.android.ui.reader.views.ReaderSiteHeaderView;
import org.wordpress.android.ui.reader.views.ReaderTagHeaderView;
import org.wordpress.android.ui.reader.views.ReaderThumbnailStrip;
import org.wordpress.android.util.AnalyticsUtils;
import org.wordpress.android.util.AppLog;
import org.wordpress.android.util.DateTimeUtils;
import org.wordpress.android.util.DisplayUtils;
import org.wordpress.android.util.GravatarUtils;
import org.wordpress.android.util.NetworkUtils;
import org.wordpress.android.util.ToastUtils;
import org.wordpress.android.widgets.WPNetworkImageView;

import javax.inject.Inject;

import java.util.HashSet;

public class ReaderPostAdapter extends RecyclerView.Adapter<RecyclerView.ViewHolder> {
    private ReaderTag mCurrentTag;
    private long mCurrentBlogId;
    private long mCurrentFeedId;
    private int mGapMarkerPosition = -1;

    private final int mPhotonWidth;
    private final int mPhotonHeight;
    private final int mAvatarSzMedium;
    private final int mAvatarSzSmall;
    private final int mMarginLarge;

    private boolean mCanRequestMorePosts;
    private final boolean mIsLoggedOutReader;

    private final ReaderTypes.ReaderPostListType mPostListType;
    private final ReaderPostList mPosts = new ReaderPostList();
    private final HashSet<String> mRenderedIds = new HashSet<>();

    private ReaderInterfaces.OnPostSelectedListener mPostSelectedListener;
    private ReaderInterfaces.OnPostPopupListener mOnPostPopupListener;
    private ReaderInterfaces.DataLoadedListener mDataLoadedListener;
    private ReaderActions.DataRequestedListener mDataRequestedListener;
    private ReaderSiteHeaderView.OnBlogInfoLoadedListener mBlogInfoLoadedListener;

    // the large "tbl_posts.text" column is unused here, so skip it when querying
    private static final boolean EXCLUDE_TEXT_COLUMN = true;
    private static final int MAX_ROWS = ReaderConstants.READER_MAX_POSTS_TO_DISPLAY;

    private static final int VIEW_TYPE_POST        = 0;
    private static final int VIEW_TYPE_XPOST       = 1;
    private static final int VIEW_TYPE_SITE_HEADER = 2;
    private static final int VIEW_TYPE_TAG_HEADER  = 3;
    private static final int VIEW_TYPE_GAP_MARKER  = 4;

    private static final long ITEM_ID_CUSTOM_VIEW = -1L;

    @Inject AccountStore mAccountStore;
    @Inject SiteStore mSiteStore;

    /*
     * cross-post
     */
    class ReaderXPostViewHolder extends RecyclerView.ViewHolder {
        private final CardView cardView;
        private final WPNetworkImageView imgAvatar;
        private final WPNetworkImageView imgBlavatar;
        private final TextView txtTitle;
        private final TextView txtSubtitle;

        public ReaderXPostViewHolder(View itemView) {
            super(itemView);
            cardView = (CardView) itemView.findViewById(R.id.card_view);
            imgAvatar = (WPNetworkImageView) itemView.findViewById(R.id.image_avatar);
            imgBlavatar = (WPNetworkImageView) itemView.findViewById(R.id.image_blavatar);
            txtTitle = (TextView) itemView.findViewById(R.id.text_title);
            txtSubtitle = (TextView) itemView.findViewById(R.id.text_subtitle);

            cardView.setOnClickListener(new View.OnClickListener() {
                @Override
                public void onClick(View v) {
                    int position = getAdapterPosition();
                    ReaderPost post = getItem(position);
                    if (mPostSelectedListener != null && post != null) {
                        mPostSelectedListener.onPostSelected(post);
                    }
                }
            });
        }
    }

    /*
     * full post
     */
    class ReaderPostViewHolder extends RecyclerView.ViewHolder {
        private final CardView cardView;

        private final TextView txtTitle;
        private final TextView txtText;
        private final TextView txtAuthorAndBlogName;
        private final TextView txtDateline;
        private final TextView txtVisit;

        private final ReaderIconCountView commentCount;
        private final ReaderIconCountView likeCount;

        private final ImageView imgMore;
        private final ImageView imgVideoOverlay;
        private final ImageView imgVisit;

        private final WPNetworkImageView imgFeatured;
        private final WPNetworkImageView imgAvatarOrBlavatar;

        private final ReaderFollowButton followButton;

        private final ViewGroup framePhoto;
        private final TextView txtPhotoTitle;

        private final ViewGroup layoutDiscover;
        private final WPNetworkImageView imgDiscoverAvatar;
        private final TextView txtDiscover;

        private final ReaderThumbnailStrip thumbnailStrip;

        public ReaderPostViewHolder(View itemView) {
            super(itemView);

            cardView = (CardView) itemView.findViewById(R.id.card_view);

            txtTitle = (TextView) itemView.findViewById(R.id.text_title);
            txtText = (TextView) itemView.findViewById(R.id.text_excerpt);
            txtAuthorAndBlogName = (TextView) itemView.findViewById(R.id.text_author_and_blog_name);
            txtDateline = (TextView) itemView.findViewById(R.id.text_dateline);
            txtVisit = (TextView) itemView.findViewById(R.id.text_visit);

            commentCount = (ReaderIconCountView) itemView.findViewById(R.id.count_comments);
            likeCount = (ReaderIconCountView) itemView.findViewById(R.id.count_likes);

            framePhoto = (ViewGroup) itemView.findViewById(R.id.frame_photo);
            txtPhotoTitle = (TextView) framePhoto.findViewById(R.id.text_photo_title);
            imgFeatured = (WPNetworkImageView) framePhoto.findViewById(R.id.image_featured);
            imgVideoOverlay = (ImageView) framePhoto.findViewById(R.id.image_video_overlay);

            imgAvatarOrBlavatar = (WPNetworkImageView) itemView.findViewById(R.id.image_avatar_or_blavatar);
            imgMore = (ImageView) itemView.findViewById(R.id.image_more);
            imgVisit = (ImageView) itemView.findViewById(R.id.image_visit_icon);

            layoutDiscover = (ViewGroup) itemView.findViewById(R.id.layout_discover);
            imgDiscoverAvatar = (WPNetworkImageView) layoutDiscover.findViewById(R.id.image_discover_avatar);
            txtDiscover = (TextView) layoutDiscover.findViewById(R.id.text_discover);

            thumbnailStrip = (ReaderThumbnailStrip) itemView.findViewById(R.id.thumbnail_strip);

            ViewGroup postHeaderView = (ViewGroup) itemView.findViewById(R.id.layout_post_header);
            followButton = (ReaderFollowButton) postHeaderView.findViewById(R.id.follow_button);

            // show post in internal browser when "visit" is clicked
            View.OnClickListener visitListener = new View.OnClickListener() {
                @Override
                public void onClick(View view) {
                    int position = getAdapterPosition();
                    ReaderPost post = getItem(position);
                    if (post != null) {
                        ReaderActivityLauncher.openUrl(view.getContext(), post.getUrl());
                    }
                }
            };
            txtVisit.setOnClickListener(visitListener);
            imgVisit.setOnClickListener(visitListener);

            // show blog preview when post header is tapped
            postHeaderView.setOnClickListener(new View.OnClickListener() {
                @Override
                public void onClick(View view) {
                    int position = getAdapterPosition();
                    ReaderPost post = getItem(position);
                    if (post != null) {
                        ReaderActivityLauncher.showReaderBlogPreview(view.getContext(), post);
                    }
                }
            });

            // play the featured video when the overlay image is tapped - note that the overlay
            // image only appears when there's a featured video
            imgVideoOverlay.setOnClickListener(new View.OnClickListener() {
                @Override
                public void onClick(View view) {
                    int position = getAdapterPosition();
                    ReaderPost post = getItem(position);
                    if (post != null && post.hasFeaturedVideo()) {
                        ReaderActivityLauncher.showReaderVideoViewer(view.getContext(), post.getFeaturedVideo());
                    }
                }
            });

            ReaderUtils.setBackgroundToRoundRipple(imgMore);
        }
    }

    class SiteHeaderViewHolder extends RecyclerView.ViewHolder {
        private final ReaderSiteHeaderView mSiteHeaderView;
        public SiteHeaderViewHolder(View itemView) {
            super(itemView);
            mSiteHeaderView = (ReaderSiteHeaderView) itemView;
        }
    }

    class TagHeaderViewHolder extends RecyclerView.ViewHolder {
        private final ReaderTagHeaderView mTagHeaderView;
        public TagHeaderViewHolder(View itemView) {
            super(itemView);
            mTagHeaderView = (ReaderTagHeaderView) itemView;
        }
    }

    class GapMarkerViewHolder extends RecyclerView.ViewHolder {
        private final ReaderGapMarkerView mGapMarkerView;
        public GapMarkerViewHolder(View itemView) {
            super(itemView);
            mGapMarkerView = (ReaderGapMarkerView) itemView;
        }
    }

    @Override
    public int getItemViewType(int position) {
        if (position == 0 && hasSiteHeader()) {
            // first item is a ReaderSiteHeaderView
            return VIEW_TYPE_SITE_HEADER;
        } else if (position == 0 && hasTagHeader()) {
            // first item is a ReaderTagHeaderView
            return VIEW_TYPE_TAG_HEADER;
        } else if (position == mGapMarkerPosition) {
            return VIEW_TYPE_GAP_MARKER;
        } else if (getItem(position).isXpost()) {
            return VIEW_TYPE_XPOST;
        } else {
            return VIEW_TYPE_POST;
        }
    }

    @Override
    public RecyclerView.ViewHolder onCreateViewHolder(ViewGroup parent, int viewType) {
        Context context = parent.getContext();
        switch (viewType) {
            case VIEW_TYPE_SITE_HEADER:
                return new SiteHeaderViewHolder(new ReaderSiteHeaderView(context));

            case VIEW_TYPE_TAG_HEADER:
                return new TagHeaderViewHolder(new ReaderTagHeaderView(context));

            case VIEW_TYPE_GAP_MARKER:
                return new GapMarkerViewHolder(new ReaderGapMarkerView(context));

            case VIEW_TYPE_XPOST:
                View xpostView = LayoutInflater.from(context).inflate(R.layout.reader_cardview_xpost, parent, false);
                return new ReaderXPostViewHolder(xpostView);

            default:
                View postView = LayoutInflater.from(context).inflate(R.layout.reader_cardview_post, parent, false);
                return new ReaderPostViewHolder(postView);
        }
    }

    @Override
    public void onBindViewHolder(RecyclerView.ViewHolder holder, int position) {
        if (holder instanceof ReaderPostViewHolder) {
            renderPost(position, (ReaderPostViewHolder) holder);
        } else if (holder instanceof ReaderXPostViewHolder) {
            renderXPost(position, (ReaderXPostViewHolder) holder);
        } else if (holder instanceof SiteHeaderViewHolder) {
            SiteHeaderViewHolder siteHolder = (SiteHeaderViewHolder) holder;
            siteHolder.mSiteHeaderView.setOnBlogInfoLoadedListener(mBlogInfoLoadedListener);
            if (isDiscover()) {
                siteHolder.mSiteHeaderView.loadBlogInfo(ReaderConstants.DISCOVER_SITE_ID, 0);
            } else {
                siteHolder.mSiteHeaderView.loadBlogInfo(mCurrentBlogId, mCurrentFeedId);
            }
        } else if (holder instanceof TagHeaderViewHolder) {
            TagHeaderViewHolder tagHolder = (TagHeaderViewHolder) holder;
            tagHolder.mTagHeaderView.setCurrentTag(mCurrentTag);
        } else if (holder instanceof GapMarkerViewHolder) {
            GapMarkerViewHolder gapHolder = (GapMarkerViewHolder) holder;
            gapHolder.mGapMarkerView.setCurrentTag(mCurrentTag);
        }
    }

    private void renderXPost(int position, ReaderXPostViewHolder holder) {
        final ReaderPost post = getItem(position);

        if (post.hasPostAvatar()) {
            holder.imgAvatar.setImageUrl(
                    GravatarUtils.fixGravatarUrl(post.getPostAvatar(), mAvatarSzSmall),
                    WPNetworkImageView.ImageType.AVATAR);
        } else {
            holder.imgAvatar.showDefaultGravatarImage();
        }

        if (post.hasBlogImageUrl()) {
            holder.imgBlavatar.setImageUrl(
                    GravatarUtils.fixGravatarUrl(post.getBlogImageUrl(), mAvatarSzSmall),
                    WPNetworkImageView.ImageType.BLAVATAR);
        } else {
            holder.imgBlavatar.showDefaultBlavatarImage();
        }

        holder.txtTitle.setText(ReaderXPostUtils.getXPostTitle(post));
        holder.txtSubtitle.setText(ReaderXPostUtils.getXPostSubtitleHtml(post));

        checkLoadMore(position);
    }

    private void renderPost(int position, ReaderPostViewHolder holder) {
        final ReaderPost post = getItem(position);
        ReaderTypes.ReaderPostListType postListType = getPostListType();

        holder.txtDateline.setText(DateTimeUtils.javaDateToTimeSpan(post.getDisplayDate(), WordPress.getContext()));

        // show avatar if it exists, otherwise show blavatar
        if (post.hasPostAvatar()) {
            String imageUrl = GravatarUtils.fixGravatarUrl(post.getPostAvatar(), mAvatarSzMedium);
            holder.imgAvatarOrBlavatar.setImageUrl(imageUrl, WPNetworkImageView.ImageType.AVATAR);
            holder.imgAvatarOrBlavatar.setVisibility(View.VISIBLE);
        } else if (post.hasBlogImageUrl()) {
            String imageUrl = GravatarUtils.fixGravatarUrl(post.getBlogImageUrl(), mAvatarSzMedium);
            holder.imgAvatarOrBlavatar.setImageUrl(imageUrl, WPNetworkImageView.ImageType.BLAVATAR);
            holder.imgAvatarOrBlavatar.setVisibility(View.VISIBLE);
        } else {
            holder.imgAvatarOrBlavatar.setVisibility(View.GONE);
        }

<<<<<<< HEAD
        // post header isn't show when there's a site header
        if (hasSiteHeader()) {
            holder.layoutPostHeader.setVisibility(View.GONE);
        } else {
            holder.layoutPostHeader.setVisibility(View.VISIBLE);
            // show blog preview when post header is tapped
            holder.layoutPostHeader.setOnClickListener(new View.OnClickListener() {
                @Override
                public void onClick(View view) {
                    ReaderActivityLauncher.showReaderBlogPreview(view.getContext(), post);
                }
            });
        }

        if (post.hasBlogUrl()) {
            String imageUrl = GravatarUtils.blavatarFromUrl(post.getBlogUrl(), mAvatarSzMedium);
            holder.imgBlavatar.setImageUrl(imageUrl, WPNetworkImageView.ImageType.BLAVATAR);
            holder.txtDomain.setText(UrlUtils.getHost(post.getBlogUrl()));
        } else {
            holder.imgBlavatar.showDefaultBlavatarImage();
            holder.txtDomain.setText(null);
        }

        if (post.hasBlogName()) {
            holder.txtBlogName.setText(post.getBlogName());
=======
        // show author and blog name if both are available, otherwise show whichever is available
        if (post.hasBlogName() && post.hasAuthorName() && !post.getBlogName().equals(post.getAuthorName())) {
            holder.txtAuthorAndBlogName.setText(post.getAuthorName() + ", " + post.getBlogName());
        } else if (post.hasBlogName()) {
            holder.txtAuthorAndBlogName.setText(post.getBlogName());
>>>>>>> bfbb29e7
        } else if (post.hasAuthorName()) {
            holder.txtAuthorAndBlogName.setText(post.getAuthorName());
        } else {
            holder.txtAuthorAndBlogName.setText(null);
        }

        if (post.getCardType() == ReaderCardType.PHOTO) {
            // posts with a suitable featured image that have very little text get the "photo
            // card" treatment - show the title overlaid on the featured image without any text
            holder.txtText.setVisibility(View.GONE);
            holder.txtTitle.setVisibility(View.GONE);
            holder.framePhoto.setVisibility(View.VISIBLE);
            holder.txtPhotoTitle.setVisibility(View.VISIBLE);
            holder.txtPhotoTitle.setText(post.getTitle());
            holder.imgFeatured.setImageUrl(
                    post.getFeaturedImageForDisplay(mPhotonWidth, mPhotonHeight),
                    WPNetworkImageView.ImageType.PHOTO);
        } else {
            holder.txtTitle.setVisibility(View.VISIBLE);
            holder.txtTitle.setText(post.getTitle());
            holder.txtPhotoTitle.setVisibility(View.GONE);

            if (post.hasExcerpt()) {
                holder.txtText.setVisibility(View.VISIBLE);
                holder.txtText.setText(post.getExcerpt());
            } else {
                holder.txtText.setVisibility(View.GONE);
            }

            final int titleMargin;
            if (post.getCardType() == ReaderCardType.GALLERY) {
                // if this post is a gallery, scan it for images and show a thumbnail strip of
                // them - note that the thumbnail strip will take care of making itself visible
                holder.thumbnailStrip.loadThumbnails(post.blogId, post.postId, post.isPrivate);
                holder.framePhoto.setVisibility(View.GONE);
                titleMargin = mMarginLarge;
            } else if (post.getCardType() == ReaderCardType.VIDEO) {
                holder.imgFeatured.setVideoUrl(post.postId, post.getFeaturedVideo());
                holder.framePhoto.setVisibility(View.VISIBLE);
                holder.thumbnailStrip.setVisibility(View.GONE);
                titleMargin = mMarginLarge;
            } else if (post.hasFeaturedImage()) {
                holder.imgFeatured.setImageUrl(
                        post.getFeaturedImageForDisplay(mPhotonWidth, mPhotonHeight),
                        WPNetworkImageView.ImageType.PHOTO);
                holder.framePhoto.setVisibility(View.VISIBLE);
                holder.thumbnailStrip.setVisibility(View.GONE);
                titleMargin = mMarginLarge;
            } else {
                holder.framePhoto.setVisibility(View.GONE);
                holder.thumbnailStrip.setVisibility(View.GONE);
                titleMargin = 0;
            }

            // set the top margin of the title based on whether there's a featured image
            LinearLayout.LayoutParams params = (LinearLayout.LayoutParams) holder.txtTitle.getLayoutParams();
            params.topMargin = titleMargin;
        }

        // show the video overlay (play icon) when there's a featured video
        holder.imgVideoOverlay.setVisibility(post.getCardType() == ReaderCardType.VIDEO ? View.VISIBLE : View.GONE);

        showLikes(holder, post);
        showComments(holder, post);

        // more menu only shows for followed tags
        if (!mIsLoggedOutReader && postListType == ReaderTypes.ReaderPostListType.TAG_FOLLOWED) {
            holder.imgMore.setVisibility(View.VISIBLE);
            holder.imgMore.setOnClickListener(new View.OnClickListener() {
                @Override
                public void onClick(View view) {
                    if (mOnPostPopupListener != null) {
                        mOnPostPopupListener.onShowPostPopup(view, post);
                    }
                }
            });
        } else {
            holder.imgMore.setVisibility(View.GONE);
            holder.imgMore.setOnClickListener(null);
        }

        if (shouldShowFollowButton()) {
            holder.followButton.setIsFollowed(post.isFollowedByCurrentUser);
            holder.followButton.setOnClickListener(new View.OnClickListener() {
                @Override
                public void onClick(View view) {
                    toggleFollow(view.getContext(), view, post);
                }
            });
            holder.followButton.setVisibility(View.VISIBLE);
        } else {
            holder.followButton.setVisibility(View.GONE);
        }

        // attribution section for discover posts
        if (post.isDiscoverPost()) {
            showDiscoverData(holder, post);
        } else {
            holder.layoutDiscover.setVisibility(View.GONE);
        }

        holder.cardView.setOnClickListener(new View.OnClickListener() {
            @Override
            public void onClick(View v) {
                if (mPostSelectedListener != null) {
                    mPostSelectedListener.onPostSelected(post);
                }
            }
        });

        checkLoadMore(position);

        // if we haven't already rendered this post and it has a "railcar" attached to it, add it
        // to the rendered list and record the TrainTracks render event
        if (post.hasRailcar() && !mRenderedIds.contains(post.getPseudoId())) {
            mRenderedIds.add(post.getPseudoId());
            AnalyticsUtils.trackRailcarRender(post.getRailcarJson());
        }
    }

    /*
     * follow button only shows for tags and "Posts I Like" - it doesn't show for Followed Sites,
     * Discover, lists, etc.
     */
    private boolean shouldShowFollowButton() {
        return mCurrentTag != null
                && (mCurrentTag.isTagTopic() || mCurrentTag.isPostsILike())
                && !mIsLoggedOutReader;
    }

    /*
     * if we're nearing the end of the posts, fire request to load more
     */
    private void checkLoadMore(int position) {
        if (mCanRequestMorePosts
                && mDataRequestedListener != null
                && (position >= getItemCount() - 1)) {
            mDataRequestedListener.onRequestData();
        }
    }

    private void showDiscoverData(final ReaderPostViewHolder postHolder,
                                  final ReaderPost post) {
        final ReaderPostDiscoverData discoverData = post.getDiscoverData();
        if (discoverData == null) {
            postHolder.layoutDiscover.setVisibility(View.GONE);
            return;
        }

        postHolder.layoutDiscover.setVisibility(View.VISIBLE);
        postHolder.txtDiscover.setText(discoverData.getAttributionHtml());

        switch (discoverData.getDiscoverType()) {
            case EDITOR_PICK:
                if (discoverData.hasAvatarUrl()) {
                    postHolder.imgDiscoverAvatar.setImageUrl(GravatarUtils.fixGravatarUrl(discoverData.getAvatarUrl(), mAvatarSzSmall), WPNetworkImageView.ImageType.AVATAR);
                } else {
                    postHolder.imgDiscoverAvatar.showDefaultGravatarImage();
                }
                // tapping an editor pick opens the source post, which is handled by the existing
                // post selection handler
                postHolder.layoutDiscover.setOnClickListener(new View.OnClickListener() {
                    @Override
                    public void onClick(View v) {
                        if (mPostSelectedListener != null) {
                            mPostSelectedListener.onPostSelected(post);
                        }
                    }
                });
                break;

            case SITE_PICK:
                if (discoverData.hasAvatarUrl()) {
                    postHolder.imgDiscoverAvatar.setImageUrl(
                            GravatarUtils.fixGravatarUrl(discoverData.getAvatarUrl(), mAvatarSzSmall), WPNetworkImageView.ImageType.BLAVATAR);
                } else {
                    postHolder.imgDiscoverAvatar.showDefaultBlavatarImage();
                }
                // site picks show "Visit [BlogName]" link - tapping opens the blog preview if
                // we have the blogId, if not show blog in internal webView
                postHolder.layoutDiscover.setOnClickListener(new View.OnClickListener() {
                    @Override
                    public void onClick(View v) {
                        if (discoverData.getBlogId() != 0) {
                            ReaderActivityLauncher.showReaderBlogPreview(v.getContext(), discoverData.getBlogId());
                        } else if (discoverData.hasBlogUrl()) {
                            ReaderActivityLauncher.openUrl(v.getContext(), discoverData.getBlogUrl(),
                                    mAccountStore.getAccount().getUserName());
                        }
                    }
                });
                break;

            default:
                // something else, so hide discover section
                postHolder.layoutDiscover.setVisibility(View.GONE);
                break;
        }
    }

    // ********************************************************************************************

    public ReaderPostAdapter(Context context, ReaderTypes.ReaderPostListType postListType) {
        super();
        ((WordPress) context.getApplicationContext()).component().inject(this);

        mPostListType = postListType;
        mAvatarSzMedium = context.getResources().getDimensionPixelSize(R.dimen.avatar_sz_medium);
        mAvatarSzSmall = context.getResources().getDimensionPixelSize(R.dimen.avatar_sz_small);
        mMarginLarge = context.getResources().getDimensionPixelSize(R.dimen.margin_large);
        mIsLoggedOutReader = !mAccountStore.hasAccessToken();

        int displayWidth = DisplayUtils.getDisplayPixelWidth(context);
        int cardMargin = context.getResources().getDimensionPixelSize(R.dimen.reader_card_margin);
        mPhotonWidth = displayWidth - (cardMargin * 2);
        mPhotonHeight = context.getResources().getDimensionPixelSize(R.dimen.reader_featured_image_height_cardview);

        setHasStableIds(true);
    }

    private boolean hasCustomFirstItem() {
        return hasSiteHeader() || hasTagHeader();
    }

    private boolean hasSiteHeader() {
        return isDiscover() || getPostListType() == ReaderTypes.ReaderPostListType.BLOG_PREVIEW;
    }

    private boolean hasTagHeader() {
        return mCurrentTag != null && mCurrentTag.isTagTopic();
    }

    private boolean isDiscover() {
        return mCurrentTag != null && mCurrentTag.isDiscover();
    }

    public void setOnPostSelectedListener(ReaderInterfaces.OnPostSelectedListener listener) {
        mPostSelectedListener = listener;
    }

    public void setOnDataLoadedListener(ReaderInterfaces.DataLoadedListener listener) {
        mDataLoadedListener = listener;
    }

    public void setOnDataRequestedListener(ReaderActions.DataRequestedListener listener) {
        mDataRequestedListener = listener;
    }

    public void setOnPostPopupListener(ReaderInterfaces.OnPostPopupListener onPostPopupListener) {
        mOnPostPopupListener = onPostPopupListener;
    }

    public void setOnBlogInfoLoadedListener(ReaderSiteHeaderView.OnBlogInfoLoadedListener listener) {
        mBlogInfoLoadedListener = listener;
    }

    private ReaderTypes.ReaderPostListType getPostListType() {
        return (mPostListType != null ? mPostListType : ReaderTypes.DEFAULT_POST_LIST_TYPE);
    }

    // used when the viewing tagged posts
    public void setCurrentTag(ReaderTag tag) {
        if (!ReaderTag.isSameTag(tag, mCurrentTag)) {
            mCurrentTag = tag;
            mRenderedIds.clear();
            reload();
        }
    }

    public boolean isCurrentTag(ReaderTag tag) {
        return ReaderTag.isSameTag(tag, mCurrentTag);
    }

    // used when the list type is ReaderPostListType.BLOG_PREVIEW
    public void setCurrentBlogAndFeed(long blogId, long feedId) {
        if (blogId != mCurrentBlogId || feedId != mCurrentFeedId) {
            mCurrentBlogId = blogId;
            mCurrentFeedId = feedId;
            mRenderedIds.clear();
            reload();
        }
    }

    public void clear() {
        if (!mPosts.isEmpty()) {
            mPosts.clear();
            notifyDataSetChanged();
        }
    }

    public void refresh() {
        loadPosts();
    }

    /*
     * same as refresh() above but first clears the existing posts
     */
    public void reload() {
        clear();
        loadPosts();
    }

    public void removePostsInBlog(long blogId) {
        int numRemoved = 0;
        ReaderPostList postsInBlog = mPosts.getPostsInBlog(blogId);
        for (ReaderPost post : postsInBlog) {
            int index = mPosts.indexOfPost(post);
            if (index > -1) {
                numRemoved++;
                mPosts.remove(index);
            }
        }
        if (numRemoved > 0) {
            notifyDataSetChanged();
        }
    }

    private void loadPosts() {
        if (mIsTaskRunning) {
            AppLog.w(AppLog.T.READER, "reader posts task already running");
            return;
        }
        new LoadPostsTask().executeOnExecutor(AsyncTask.THREAD_POOL_EXECUTOR);
    }

    private ReaderPost getItem(int position) {
        if (position == 0 && hasCustomFirstItem()) {
            return null;
        }
        if (position == mGapMarkerPosition) {
            return null;
        }

        int arrayPos = hasCustomFirstItem() ? position - 1 : position;

        if (mGapMarkerPosition > -1 && position > mGapMarkerPosition) {
            arrayPos--;
        }

        return mPosts.get(arrayPos);
    }

    @Override
    public int getItemCount() {
        if (hasCustomFirstItem()) {
            return mPosts.size() + 1;
        }
        return mPosts.size();
    }

    public boolean isEmpty() {
        return (mPosts == null || mPosts.size() == 0);
    }

    @Override
    public long getItemId(int position) {
        if (getItemViewType(position) == VIEW_TYPE_POST) {
            return getItem(position).getStableId();
        } else {
            return ITEM_ID_CUSTOM_VIEW;
        }
    }

    private void showLikes(final ReaderPostViewHolder holder, final ReaderPost post) {
        boolean canShowLikes;
        if (post.isDiscoverPost()) {
            canShowLikes = false;
        } else if (mIsLoggedOutReader) {
            canShowLikes = post.numLikes > 0;
        } else {
            canShowLikes = post.canLikePost();
        }

        if (canShowLikes) {
            holder.likeCount.setCount(post.numLikes);
            holder.likeCount.setSelected(post.isLikedByCurrentUser);
            holder.likeCount.setVisibility(View.VISIBLE);
            // can't like when logged out
            if (!mIsLoggedOutReader) {
                holder.likeCount.setOnClickListener(new View.OnClickListener() {
                    @Override
                    public void onClick(View v) {
                        toggleLike(v.getContext(), holder, post);
                    }
                });
            }
        } else {
            holder.likeCount.setVisibility(View.GONE);
            holder.likeCount.setOnClickListener(null);
        }
    }

    private void showComments(final ReaderPostViewHolder holder, final ReaderPost post) {
        boolean canShowComments;
        if (post.isDiscoverPost()) {
            canShowComments = false;
        } else if (mIsLoggedOutReader) {
            canShowComments = post.numReplies > 0;
        } else {
            canShowComments = post.isWP() && !post.isJetpack && (post.isCommentsOpen || post.numReplies > 0);
        }

        if (canShowComments) {
            holder.commentCount.setCount(post.numReplies);
            holder.commentCount.setVisibility(View.VISIBLE);
            holder.commentCount.setOnClickListener(new View.OnClickListener() {
                @Override
                public void onClick(View v) {
                    ReaderActivityLauncher.showReaderComments(v.getContext(), post.blogId, post.postId);
                }
            });
        } else {
            holder.commentCount.setVisibility(View.GONE);
            holder.commentCount.setOnClickListener(null);
        }
    }

    /*
     * triggered when user taps the like button (textView)
     */
    private void toggleLike(Context context, ReaderPostViewHolder holder, ReaderPost post) {
        if (post == null || !NetworkUtils.checkConnection(context)) {
            return;
        }

        boolean isCurrentlyLiked = ReaderPostTable.isPostLikedByCurrentUser(post);
        boolean isAskingToLike = !isCurrentlyLiked;
        ReaderAnim.animateLikeButton(holder.likeCount.getImageView(), isAskingToLike);

        if (!ReaderPostActions.performLikeAction(post, isAskingToLike, mAccountStore.getAccount().getUserId())) {
            ToastUtils.showToast(context, R.string.reader_toast_err_generic);
            return;
        }

        if (isAskingToLike) {
            AnalyticsUtils.trackWithReaderPostDetails(AnalyticsTracker.Stat.READER_ARTICLE_LIKED, post);
            // Consider a like to be enough to push a page view - solves a long-standing question
            // from folks who ask 'why do I have more likes than page views?'.
            ReaderPostActions.bumpPageViewForPost(mSiteStore, post);
        } else {
            AnalyticsUtils.trackWithReaderPostDetails(AnalyticsTracker.Stat.READER_ARTICLE_LIKED, post);
        }

        // update post in array and on screen
        int position = mPosts.indexOfPost(post);
        ReaderPost updatedPost = ReaderPostTable.getBlogPost(post.blogId, post.postId, true);
        if (updatedPost != null && position > -1) {
            mPosts.set(position, updatedPost);
            showLikes(holder, updatedPost);
        }
    }

    /*
     * triggered when user taps the follow button on a post
     */
    private void toggleFollow(final Context context, final View followButton, final ReaderPost post) {
        if (post == null || !NetworkUtils.checkConnection(context)) {
            return;
        }

        boolean isCurrentlyFollowed = ReaderPostTable.isPostFollowed(post);
        final boolean isAskingToFollow = !isCurrentlyFollowed;

        ReaderActions.ActionListener actionListener = new ReaderActions.ActionListener() {
            @Override
            public void onActionResult(boolean succeeded) {
                followButton.setEnabled(true);
                if (!succeeded) {
                    int resId = (isAskingToFollow ? R.string.reader_toast_err_follow_blog : R.string.reader_toast_err_unfollow_blog);
                    ToastUtils.showToast(context, resId);
                    setFollowStatusForBlog(post.blogId, !isAskingToFollow);
                }
            }
        };

        if (!ReaderBlogActions.followBlogForPost(post, isAskingToFollow, actionListener)) {
            ToastUtils.showToast(context, R.string.reader_toast_err_generic);
            return;
        }

        followButton.setEnabled(false);
        setFollowStatusForBlog(post.blogId, isAskingToFollow);
    }

    public void setFollowStatusForBlog(long blogId, boolean isFollowing) {
        ReaderPost post;
        for (int i = 0; i < mPosts.size(); i++) {
            post = mPosts.get(i);
            if (post.blogId == blogId && post.isFollowedByCurrentUser != isFollowing) {
                post.isFollowedByCurrentUser = isFollowing;
                mPosts.set(i, post);
                notifyItemChanged(i);
            }
        }
    }

    public void removeGapMarker() {
        if (mGapMarkerPosition == -1) return;

        int position = mGapMarkerPosition;
        mGapMarkerPosition = -1;
        if (position < getItemCount()) {
            notifyItemRemoved(position);
        }
    }

    /*
     * AsyncTask to load posts in the current tag
     */
    private boolean mIsTaskRunning = false;

    private class LoadPostsTask extends AsyncTask<Void, Void, Boolean> {
        ReaderPostList allPosts;

        @Override
        protected void onPreExecute() {
            mIsTaskRunning = true;
        }

        @Override
        protected void onCancelled() {
            mIsTaskRunning = false;
        }

        @Override
        protected Boolean doInBackground(Void... params) {
            int numExisting;
            switch (getPostListType()) {
                case TAG_PREVIEW:
                case TAG_FOLLOWED:
                case SEARCH_RESULTS:
                    allPosts = ReaderPostTable.getPostsWithTag(mCurrentTag, MAX_ROWS, EXCLUDE_TEXT_COLUMN);
                    numExisting = ReaderPostTable.getNumPostsWithTag(mCurrentTag);
                    break;
                case BLOG_PREVIEW:
                    if (mCurrentFeedId != 0) {
                        allPosts = ReaderPostTable.getPostsInFeed(mCurrentFeedId, MAX_ROWS, EXCLUDE_TEXT_COLUMN);
                        numExisting = ReaderPostTable.getNumPostsInFeed(mCurrentFeedId);
                    } else {
                        allPosts = ReaderPostTable.getPostsInBlog(mCurrentBlogId, MAX_ROWS, EXCLUDE_TEXT_COLUMN);
                        numExisting = ReaderPostTable.getNumPostsInBlog(mCurrentBlogId);
                    }
                    break;
                default:
                    return false;
            }

            if (mPosts.isSameList(allPosts)) {
                return false;
            }

            // if we're not already displaying the max # posts, enable requesting more when
            // the user scrolls to the end of the list
            mCanRequestMorePosts = (numExisting < ReaderConstants.READER_MAX_POSTS_TO_DISPLAY);

            // determine whether a gap marker exists - only applies to tagged posts
            mGapMarkerPosition = getGapMarkerPosition();

            return true;
        }

        private int getGapMarkerPosition() {
            if (!getPostListType().isTagType()) {
                return -1;
            }

            ReaderBlogIdPostId gapMarkerIds = ReaderPostTable.getGapMarkerIdsForTag(mCurrentTag);
            if (gapMarkerIds == null) {
                return -1;
            }

            // find the position of the gap marker post
            int gapPosition = allPosts.indexOfIds(gapMarkerIds);
            if (gapPosition > -1) {
                // increment it because we want the gap marker to appear *below* this post
                gapPosition++;
                // increment it again if there's a custom first item
                if (hasCustomFirstItem()) {
                    gapPosition++;
                }
                // remove the gap marker if it's on the last post (edge case but
                // it can happen following a purge)
                if (gapPosition >= allPosts.size() - 1) {
                    gapPosition = -1;
                    AppLog.w(AppLog.T.READER, "gap marker at/after last post, removed");
                    ReaderPostTable.removeGapMarkerForTag(mCurrentTag);
                } else {
                    AppLog.d(AppLog.T.READER, "gap marker at position " + gapPosition);
                }
            }
            return gapPosition;
        }

        @Override
        protected void onPostExecute(Boolean result) {
            if (result) {
                mPosts.clear();
                mPosts.addAll(allPosts);
                notifyDataSetChanged();
            }

            if (mDataLoadedListener != null) {
                mDataLoadedListener.onDataLoaded(isEmpty());
            }

            mIsTaskRunning = false;
        }
    }
}<|MERGE_RESOLUTION|>--- conflicted
+++ resolved
@@ -15,13 +15,13 @@
 import org.wordpress.android.WordPress;
 import org.wordpress.android.analytics.AnalyticsTracker;
 import org.wordpress.android.datasets.ReaderPostTable;
+import org.wordpress.android.fluxc.store.AccountStore;
+import org.wordpress.android.fluxc.store.SiteStore;
 import org.wordpress.android.models.ReaderCardType;
 import org.wordpress.android.models.ReaderPost;
 import org.wordpress.android.models.ReaderPostDiscoverData;
 import org.wordpress.android.models.ReaderPostList;
 import org.wordpress.android.models.ReaderTag;
-import org.wordpress.android.fluxc.store.AccountStore;
-import org.wordpress.android.fluxc.store.SiteStore;
 import org.wordpress.android.ui.reader.ReaderActivityLauncher;
 import org.wordpress.android.ui.reader.ReaderAnim;
 import org.wordpress.android.ui.reader.ReaderConstants;
@@ -48,9 +48,9 @@
 import org.wordpress.android.util.ToastUtils;
 import org.wordpress.android.widgets.WPNetworkImageView;
 
+import java.util.HashSet;
+
 import javax.inject.Inject;
-
-import java.util.HashSet;
 
 public class ReaderPostAdapter extends RecyclerView.Adapter<RecyclerView.ViewHolder> {
     private ReaderTag mCurrentTag;
@@ -362,39 +362,11 @@
             holder.imgAvatarOrBlavatar.setVisibility(View.GONE);
         }
 
-<<<<<<< HEAD
-        // post header isn't show when there's a site header
-        if (hasSiteHeader()) {
-            holder.layoutPostHeader.setVisibility(View.GONE);
-        } else {
-            holder.layoutPostHeader.setVisibility(View.VISIBLE);
-            // show blog preview when post header is tapped
-            holder.layoutPostHeader.setOnClickListener(new View.OnClickListener() {
-                @Override
-                public void onClick(View view) {
-                    ReaderActivityLauncher.showReaderBlogPreview(view.getContext(), post);
-                }
-            });
-        }
-
-        if (post.hasBlogUrl()) {
-            String imageUrl = GravatarUtils.blavatarFromUrl(post.getBlogUrl(), mAvatarSzMedium);
-            holder.imgBlavatar.setImageUrl(imageUrl, WPNetworkImageView.ImageType.BLAVATAR);
-            holder.txtDomain.setText(UrlUtils.getHost(post.getBlogUrl()));
-        } else {
-            holder.imgBlavatar.showDefaultBlavatarImage();
-            holder.txtDomain.setText(null);
-        }
-
-        if (post.hasBlogName()) {
-            holder.txtBlogName.setText(post.getBlogName());
-=======
         // show author and blog name if both are available, otherwise show whichever is available
         if (post.hasBlogName() && post.hasAuthorName() && !post.getBlogName().equals(post.getAuthorName())) {
             holder.txtAuthorAndBlogName.setText(post.getAuthorName() + ", " + post.getBlogName());
         } else if (post.hasBlogName()) {
             holder.txtAuthorAndBlogName.setText(post.getBlogName());
->>>>>>> bfbb29e7
         } else if (post.hasAuthorName()) {
             holder.txtAuthorAndBlogName.setText(post.getAuthorName());
         } else {
@@ -581,8 +553,7 @@
                         if (discoverData.getBlogId() != 0) {
                             ReaderActivityLauncher.showReaderBlogPreview(v.getContext(), discoverData.getBlogId());
                         } else if (discoverData.hasBlogUrl()) {
-                            ReaderActivityLauncher.openUrl(v.getContext(), discoverData.getBlogUrl(),
-                                    mAccountStore.getAccount().getUserName());
+                            ReaderActivityLauncher.openUrl(v.getContext(), discoverData.getBlogUrl());
                         }
                     }
                 });
