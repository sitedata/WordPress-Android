package org.wordpress.android.ui.pages

import android.graphics.drawable.Drawable
import android.view.LayoutInflater
import android.view.View
import android.view.ViewGroup
import android.widget.FrameLayout
import android.widget.ImageButton
import android.widget.ImageView
import android.widget.ImageView.ScaleType
import android.widget.PopupMenu
import android.widget.ProgressBar
import android.widget.RadioButton
import android.widget.TextView
import androidx.annotation.LayoutRes
import androidx.core.widget.CompoundButtonCompat
import androidx.recyclerview.widget.RecyclerView
import org.wordpress.android.R
import org.wordpress.android.ui.ActionableEmptyView
import org.wordpress.android.ui.pages.PageItem.Divider
import org.wordpress.android.ui.pages.PageItem.Empty
import org.wordpress.android.ui.pages.PageItem.Page
import org.wordpress.android.ui.pages.PageItem.ParentPage
import org.wordpress.android.ui.reader.utils.ReaderUtils
import org.wordpress.android.ui.utils.UiHelpers
import org.wordpress.android.util.DateTimeUtils
import org.wordpress.android.util.DisplayUtils
import org.wordpress.android.util.ImageUtils
import org.wordpress.android.util.capitalizeWithLocaleWithoutLint
import org.wordpress.android.util.currentLocale
import org.wordpress.android.util.getDrawableFromAttribute
import org.wordpress.android.util.image.ImageManager
import org.wordpress.android.util.image.ImageType
import org.wordpress.android.viewmodel.uistate.ProgressBarUiState
import org.wordpress.android.viewmodel.uistate.ProgressBarUiState.Determinate
import org.wordpress.android.viewmodel.uistate.ProgressBarUiState.Indeterminate
import java.util.Date

sealed class PageItemViewHolder(internal val parent: ViewGroup, @LayoutRes layout: Int) :
        RecyclerView.ViewHolder(LayoutInflater.from(parent.context).inflate(layout, parent, false)) {
    abstract fun onBind(pageItem: PageItem)

    class PageViewHolder(
        parentView: ViewGroup,
        private val onMenuAction: (PageItem.Action, Page) -> Boolean,
        private val onItemTapped: (Page) -> Unit,
        private val imageManager: ImageManager? = null,
        private val isSitePhotonCapable: Boolean = false,
        private val uiHelper: UiHelpers
    ) : PageItemViewHolder(parentView, R.layout.page_list_item) {
        private val pageTitle = itemView.findViewById<TextView>(R.id.page_title)
        private val pageMore = itemView.findViewById<ImageButton>(R.id.page_more)
        private val time = itemView.findViewById<TextView>(R.id.time_posted)
        private val labels = itemView.findViewById<TextView>(R.id.labels)
        private val featuredImage = itemView.findViewById<ImageView>(R.id.featured_image)
        private val uploadProgressBar: ProgressBar = itemView.findViewById(R.id.upload_progress)
        private val disabledOverlay: FrameLayout = itemView.findViewById(R.id.disabled_overlay)
        private val pageItemContainer = itemView.findViewById<ViewGroup>(R.id.page_item)
        private val pageLayout = itemView.findViewById<ViewGroup>(R.id.page_layout)
        private val selectableBackground: Drawable? = parent.context.getDrawableFromAttribute(
                android.R.attr.selectableItemBackground
        )

        companion object {
            const val FEATURED_IMAGE_THUMBNAIL_SIZE_DP = 40
        }

        @ExperimentalStdlibApi
        override fun onBind(pageItem: PageItem) {
            (pageItem as Page).let { page ->
                val indentWidth = DisplayUtils.dpToPx(parent.context, 16 * page.indent)
                val marginLayoutParams = pageItemContainer.layoutParams as ViewGroup.MarginLayoutParams
                marginLayoutParams.leftMargin = indentWidth
                pageItemContainer.layoutParams = marginLayoutParams

                pageTitle.text = if (page.title.isEmpty())
                    parent.context.getString(R.string.untitled_in_parentheses)
                else
                    page.title

                val date = if (page.date == Date(0)) Date() else page.date
                time.text = DateTimeUtils.javaDateToTimeSpan(date, parent.context)
                        .capitalizeWithLocaleWithoutLint(parent.context.currentLocale)

<<<<<<< HEAD
                labels.text = page.labels.map { uiHelper.getTextOfUiString(parent.context, it) }.sorted()
=======
                labels.text = page.labels.map { parent.context.getString(it) }.sorted()
>>>>>>> 4f9cb121
                        .joinToString(separator = " · ")
                uiHelper.updateVisibility(labels, page.labels.isNotEmpty())

                itemView.setOnClickListener { onItemTapped(page) }

                pageMore.setOnClickListener { view -> moreClick(page, view) }
                pageMore.visibility =
                        if (page.actions.isNotEmpty() && page.actionsEnabled) View.VISIBLE else View.INVISIBLE

                setBackground(page.tapActionEnabled)
                showFeaturedImage(page.imageUrl)

                uiHelper.updateVisibility(disabledOverlay, page.showOverlay)
                updateProgressBarState(page.progressBarUiState)
            }
        }

        private fun updateProgressBarState(progressBarUiState: ProgressBarUiState) {
            uiHelper.updateVisibility(uploadProgressBar, progressBarUiState.visibility)
            when (progressBarUiState) {
                Indeterminate -> uploadProgressBar.isIndeterminate = true
                is Determinate -> {
                    uploadProgressBar.isIndeterminate = false
                    uploadProgressBar.progress = progressBarUiState.progress
                }
            }
        }

        private fun setBackground(tapActionEnabled: Boolean) {
            if (tapActionEnabled) {
                pageLayout.background = selectableBackground
            } else {
                pageLayout.background = null
            }
        }

        private fun moreClick(pageItem: Page, v: View) {
            val popup = PopupMenu(v.context, v)
            popup.setOnMenuItemClickListener { item ->
                val action = PageItem.Action.fromItemId(item.itemId)
                onMenuAction(action, pageItem)
            }
            popup.menuInflater.inflate(R.menu.page_more, popup.menu)
            PageItem.Action.values().forEach {
                popup.menu.findItem(it.itemId).isVisible = pageItem.actions.contains(it)
            }
            popup.show()
        }

        private fun showFeaturedImage(imageUrl: String?) {
            val imageSize = DisplayUtils.dpToPx(parent.context, FEATURED_IMAGE_THUMBNAIL_SIZE_DP)
            if (imageUrl == null) {
                featuredImage.visibility = View.GONE
                imageManager?.cancelRequestAndClearImageView(featuredImage)
            } else if (imageUrl.startsWith("http")) {
                featuredImage.visibility = View.VISIBLE
                val photonUrl = ReaderUtils.getResizedImageUrl(imageUrl, imageSize, imageSize, !isSitePhotonCapable)
                imageManager?.load(featuredImage, ImageType.PHOTO, photonUrl, ScaleType.CENTER_CROP)
            } else {
                val bmp = ImageUtils.getWPImageSpanThumbnailFromFilePath(featuredImage.context, imageUrl, imageSize)
                if (bmp != null) {
                    featuredImage.visibility = View.VISIBLE
                    imageManager?.load(featuredImage, bmp)
                } else {
                    featuredImage.visibility = View.GONE
                    imageManager?.cancelRequestAndClearImageView(featuredImage)
                }
            }
        }
    }

    class PageDividerViewHolder(parentView: ViewGroup) : PageItemViewHolder(parentView, R.layout.page_divider_item) {
        private val dividerTitle = itemView.findViewById<TextView>(R.id.divider_text)

        override fun onBind(pageItem: PageItem) {
            (pageItem as Divider).apply {
                dividerTitle.text = pageItem.title
            }
        }
    }

    class PageParentViewHolder(
        parentView: ViewGroup,
        private val onParentSelected: (ParentPage) -> Unit,
        @LayoutRes layout: Int
    ) : PageItemViewHolder(parentView, layout) {
        private val pageTitle = itemView.findViewById<TextView>(R.id.page_title)
        private val radioButton = itemView.findViewById<RadioButton>(R.id.radio_button)

        override fun onBind(pageItem: PageItem) {
            (pageItem as ParentPage).apply {
                pageTitle.text = if (pageItem.title.isEmpty())
                    parent.context.getString(R.string.untitled_in_parentheses)
                else
                    pageItem.title
                radioButton.isChecked = pageItem.isSelected
                itemView.setOnClickListener {
                    onParentSelected(pageItem)
                }
                radioButton.setOnClickListener {
                    onParentSelected(pageItem)
                }

                @Suppress("DEPRECATION")
                CompoundButtonCompat.setButtonTintList(radioButton,
                        radioButton.resources.getColorStateList(R.color.primary_40_gray_20_gray_40_selector))
            }
        }
    }

    class EmptyViewHolder(
        parentView: ViewGroup,
        private val onActionButtonClicked: () -> Unit
    ) : PageItemViewHolder(parentView, R.layout.page_empty_item) {
        private val emptyView = itemView.findViewById<ActionableEmptyView>(R.id.actionable_empty_view)

        @Suppress("DEPRECATION")
        override fun onBind(pageItem: PageItem) {
            (pageItem as Empty).apply {
                emptyView.title.text = emptyView.resources.getString(pageItem.textResource)

                if (pageItem.isButtonVisible) {
                    emptyView.button.setOnClickListener {
                        onActionButtonClicked()
                    }
                    emptyView.button.visibility = View.VISIBLE
                } else {
                    emptyView.button.visibility = View.GONE
                }

                emptyView.image.visibility = if (pageItem.isImageVisible) View.VISIBLE else View.GONE

                emptyView.updateLayoutForSearch(pageItem.isSearching, 0)
            }
        }
    }
}<|MERGE_RESOLUTION|>--- conflicted
+++ resolved
@@ -82,12 +82,8 @@
                 time.text = DateTimeUtils.javaDateToTimeSpan(date, parent.context)
                         .capitalizeWithLocaleWithoutLint(parent.context.currentLocale)
 
-<<<<<<< HEAD
                 labels.text = page.labels.map { uiHelper.getTextOfUiString(parent.context, it) }.sorted()
-=======
-                labels.text = page.labels.map { parent.context.getString(it) }.sorted()
->>>>>>> 4f9cb121
-                        .joinToString(separator = " · ")
+                                    .joinToString(separator = " · ")
                 uiHelper.updateVisibility(labels, page.labels.isNotEmpty())
 
                 itemView.setOnClickListener { onItemTapped(page) }
