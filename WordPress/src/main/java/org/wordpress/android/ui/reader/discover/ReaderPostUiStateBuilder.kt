--- conflicted
+++ resolved
@@ -53,13 +53,8 @@
                 photoFrameVisibility = buildPhotoFrameVisibility(post),
                 photoTitle = buildPhotoTitle(post),
                 featuredImageUrl = buildFeaturedImageUrl(post, photonWidth, photonHeight),
-<<<<<<< HEAD
                 thumbnailStripSection = buildThumbnailStripUrls(post),
-                videoOverlayVisbility = buildVideoOverlayVisbility(post),
-=======
-                thumbnailStripUrls = buildThumbnailStripUrls(post),
                 videoOverlayVisibility = buildVideoOverlayVisibility(post),
->>>>>>> 8f5a23a7
                 // TODO malinjir Consider adding `postListType == ReaderPostListType.TAG_FOLLOWED` to showMoreMenu
                 moreMenuVisibility = accountStore.hasAccessToken(),
                 videoThumbnailUrl = buildVideoThumbnailUrl(post),
