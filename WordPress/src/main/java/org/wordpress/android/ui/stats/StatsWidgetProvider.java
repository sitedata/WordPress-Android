package org.wordpress.android.ui.stats;

import android.app.PendingIntent;
import android.appwidget.AppWidgetManager;
import android.appwidget.AppWidgetProvider;
import android.content.ComponentName;
import android.content.Context;
import android.content.Intent;
import android.util.SparseArray;
import android.view.View;
import android.widget.RemoteViews;

import com.android.volley.VolleyError;

import org.apache.commons.lang.ArrayUtils;
import org.apache.commons.lang.StringEscapeUtils;
import org.apache.commons.lang.StringUtils;
import org.json.JSONArray;
import org.json.JSONException;
import org.json.JSONObject;
import org.wordpress.android.R;
import org.wordpress.android.WordPress;
import org.wordpress.android.analytics.AnalyticsTracker;
import org.wordpress.android.fluxc.model.SiteModel;
import org.wordpress.android.fluxc.store.SiteStore;
import org.wordpress.android.ui.main.WPMainActivity;
import org.wordpress.android.ui.prefs.AppPrefs;
import org.wordpress.android.ui.stats.exceptions.StatsError;
import org.wordpress.android.ui.stats.models.VisitModel;
import org.wordpress.android.ui.stats.service.StatsService;
import org.wordpress.android.util.AnalyticsUtils;
import org.wordpress.android.util.AppLog;
import org.wordpress.android.util.AppLog.T;
import org.wordpress.android.util.NetworkUtils;
import org.wordpress.android.util.SiteUtils;

import java.util.ArrayList;

import javax.inject.Inject;

public class StatsWidgetProvider extends AppWidgetProvider {
    @Inject SiteStore mSiteStore;

    @Override
    public void onReceive(Context context, Intent intent) {
        super.onReceive(context, intent);
        ((WordPress) context.getApplicationContext()).component().inject(this);
    }

    private static void showMessage(Context context, int[] allWidgets, String message, SiteStore siteStore) {
        if (allWidgets.length == 0) {
            return;
        }

        AppWidgetManager appWidgetManager = AppWidgetManager.getInstance(context);

        for (int widgetId : allWidgets) {
            RemoteViews remoteViews = new RemoteViews(context.getPackageName(), R.layout.stats_widget_layout);
            int remoteBlogID = getRemoteBlogIDFromWidgetID(widgetId);
<<<<<<< HEAD
            SiteModel site = siteStore.getSiteBySiteId(remoteBlogID);
=======
            int localId = WordPress.wpDB.getLocalTableBlogIdForJetpackOrWpComRemoteSiteId(remoteBlogID);
            Blog blog = WordPress.getBlog(localId);
>>>>>>> 8b3dd80a
            String name;
            if (site != null) {
                name = context.getString(R.string.stats_widget_name_for_blog);
                name = String.format(name, StringEscapeUtils.unescapeHtml(SiteUtils.getSiteNameOrHomeURL(site)));
            } else {
                name = context.getString(R.string.stats_widget_name);
            }
            remoteViews.setTextViewText(R.id.blog_title, name);
            remoteViews.setViewVisibility(R.id.stats_widget_error_container, View.VISIBLE);
            remoteViews.setViewVisibility(R.id.stats_widget_values_container, View.GONE);
            remoteViews.setTextViewText(R.id.stats_widget_error_text, message);

            Intent intent = new Intent(context, WPMainActivity.class);
            intent.addFlags(Intent.FLAG_ACTIVITY_CLEAR_TOP | Intent.FLAG_ACTIVITY_NEW_TASK
                    | Intent.FLAG_ACTIVITY_CLEAR_TASK);
            intent.setAction("android.intent.action.MAIN");
            intent.addCategory("android.intent.category.LAUNCHER");
            PendingIntent pendingIntent = PendingIntent.getActivity(context, 0, intent, 0);
            remoteViews.setOnClickPendingIntent(R.id.stats_widget_outer_container, pendingIntent);

            appWidgetManager.updateAppWidget(widgetId, remoteViews);
        }
    }

    private static void updateTabValue(Context context, RemoteViews remoteViews, int viewId, String text) {
        remoteViews.setTextViewText(viewId, text);
        if (text.equals("0")) {
            remoteViews.setTextColor(viewId, context.getResources().getColor(R.color.grey));
        }
    }

    private static void showStatsData(Context context, int[] allWidgets, SiteModel site, JSONObject data) {
        if (allWidgets.length == 0){
            return;
        }

        AppWidgetManager appWidgetManager = AppWidgetManager.getInstance(context);

        String name = context.getString(R.string.stats_widget_name_for_blog);
        name = String.format(name, StringEscapeUtils.unescapeHtml(SiteUtils.getSiteNameOrHomeURL(site)));

        for (int widgetId : allWidgets) {
            RemoteViews remoteViews = new RemoteViews(context.getPackageName(), R.layout.stats_widget_layout);
            remoteViews.setTextViewText(R.id.blog_title, name);

            remoteViews.setViewVisibility(R.id.stats_widget_error_container, View.GONE);
            remoteViews.setViewVisibility(R.id.stats_widget_values_container, View.VISIBLE);

            // Update Views
            updateTabValue(context, remoteViews, R.id.stats_widget_views, data.optString("views", " 0"));

            // Update Visitors
            updateTabValue(context, remoteViews, R.id.stats_widget_visitors, data.optString("visitors", " 0"));

            // Update Comments
            updateTabValue(context, remoteViews, R.id.stats_widget_comments, data.optString("comments", " 0"));

            // Update Likes
            updateTabValue(context, remoteViews, R.id.stats_widget_likes, data.optString("likes", " 0"));

            Intent intent = new Intent(context, StatsActivity.class);
            intent.putExtra(StatsActivity.ARG_LOCAL_TABLE_SITE_ID, site.getId());
            intent.putExtra(StatsActivity.ARG_LAUNCHED_FROM, StatsActivity.StatsLaunchedFrom.STATS_WIDGET);
            intent.putExtra(StatsActivity.ARG_DESIRED_TIMEFRAME, StatsTimeframe.DAY);
            intent.addFlags(Intent.FLAG_ACTIVITY_CLEAR_TOP | Intent.FLAG_ACTIVITY_NEW_TASK);
            PendingIntent pendingIntent = PendingIntent.getActivity(context, site.getId(), intent, PendingIntent
                    .FLAG_UPDATE_CURRENT);

            remoteViews.setOnClickPendingIntent(R.id.stats_widget_outer_container, pendingIntent);
            appWidgetManager.updateAppWidget(widgetId, remoteViews);
        }
    }

    private static void ShowCacheIfAvailableOrGenericError(Context context, SiteModel site, SiteStore siteStore) {
        if (site == null) {
            AppLog.e(T.STATS, "Invalid site.");
            return;
        }

<<<<<<< HEAD
        int[] widgetIDs = getWidgetIDsFromRemoteBlogID(site.getSiteId());
        if (widgetIDs.length == 0) {
=======
        int localId = WordPress.wpDB.getLocalTableBlogIdForJetpackOrWpComRemoteSiteId(remoteBlogID);
        Blog blog = WordPress.getBlog(localId);
        if (blog == null) {
            AppLog.e(AppLog.T.STATS, "No blog found in the db!");
>>>>>>> 8b3dd80a
            return;
        }

        String currentDate = StatsUtils.getCurrentDateTZ(site);

        // Show cached data if available
        JSONObject cache = getCacheDataForBlog(site.getSiteId(), currentDate);
        if (cache != null) {
            showStatsData(context, widgetIDs, site, cache);
        } else {
            showMessage(context, widgetIDs, context.getString(R.string.stats_widget_error_generic), siteStore);
        }
    }

    // This is called by the Stats service in case of error
    public static void updateWidgets(Context context, SiteModel site, SiteStore siteStore, VolleyError error) {
        if (error == null) {
            AppLog.e(AppLog.T.STATS, "Widget received a VolleyError that is null!");
            return;
        }

        if (site == null) {
            return;
        }

        // If it's an auth error, show it in the widget UI
        if (error instanceof com.android.volley.AuthFailureError) {
            int[] widgetIDs = getWidgetIDsFromRemoteBlogID(site.getSiteId());
            if (widgetIDs.length == 0){
                return;
            }

            // Check if Jetpack or .com
<<<<<<< HEAD
            if (site.isWPCom()) {
=======
            int localId = WordPress.wpDB.getLocalTableBlogIdForJetpackOrWpComRemoteSiteId(remoteBlogID);
            Blog blog = WordPress.getBlog(localId);
            if (blog == null) {
                return;
            }

            if (blog.isDotcomFlag()) {
>>>>>>> 8b3dd80a
                // User cannot access stats for this .com blog
                showMessage(context, widgetIDs, context.getString(R.string.stats_widget_error_no_permissions),
                        siteStore);
            } else {
                // Not logged into wpcom, or the main .com account of the app is not linked with this blog
                showMessage(context, widgetIDs, context.getString(R.string.stats_sign_in_jetpack_different_com_account),
                        siteStore);
            }
            return;
        }
        ShowCacheIfAvailableOrGenericError(context, site, siteStore);
    }

    // This is called by the Stats service in case of error
    public static void updateWidgets(Context context, SiteModel site, SiteStore siteStore, StatsError error) {
        if (error == null) {
            AppLog.e(AppLog.T.STATS, "Widget received a StatsError that is null!");
            return;
        }

        ShowCacheIfAvailableOrGenericError(context, site, siteStore);
    }

    // This is called by the Stats service to keep widgets updated
    public static void updateWidgets(Context context, SiteModel site, VisitModel data) {
        if (site == null) {
            AppLog.e(AppLog.T.STATS, "No blog found in the db!");
            return;
        }

<<<<<<< HEAD
        AppLog.d(AppLog.T.STATS, "updateWidgets called for the blogID " + site.getSiteId());

        int[] widgetIDs = getWidgetIDsFromRemoteBlogID(site.getSiteId());
        if (widgetIDs.length == 0){
=======
        int localId = WordPress.wpDB.getLocalTableBlogIdForJetpackOrWpComRemoteSiteId(remoteBlogID);
        Blog blog = WordPress.getBlog(localId);
        if (blog == null) {
            AppLog.e(AppLog.T.STATS, "No blog found in the db!");
>>>>>>> 8b3dd80a
            return;
        }

        try {
            String currentDate = StatsUtils.getCurrentDateTZ(site);
            JSONObject newData = new JSONObject();
            newData.put("blog_id", data.getBlogID());
            newData.put("date", currentDate);
            newData.put("views", data.getViews());
            newData.put("visitors", data.getVisitors());
            newData.put("comments", data.getComments());
            newData.put("likes", data.getLikes());

            // Store new data in cache
            String prevDataAsString = AppPrefs.getStatsWidgetsData();
            JSONObject prevData = null;
            if (!StringUtils.isEmpty(prevDataAsString)) {
                try {
                    prevData = new JSONObject(prevDataAsString);
                } catch (JSONException e) {
                    AppLog.e(AppLog.T.STATS, e);
                }
            }
            try {
                if (prevData == null) {
                    prevData = new JSONObject();
                }
                prevData.put(String.valueOf(data.getBlogID()), newData);
                AppPrefs.setStatsWidgetsData(prevData.toString());
            } catch (JSONException e) {
                AppLog.e(AppLog.T.STATS, e);
            }

            // Show data on the screen now!
            showStatsData(context, widgetIDs, site, newData);
        } catch (JSONException e) {
            AppLog.e(AppLog.T.STATS, e);
        }
    }

    // This is called to update the App Widget at intervals defined by the updatePeriodMillis attribute in the AppWidgetProviderInfo.
    // Also called at booting time!
    // This method is NOT called when the user adds the App Widget.
    @Override
    public void onUpdate(Context context, AppWidgetManager appWidgetManager, int[] appWidgetIds) {
        AppLog.d(AppLog.T.STATS, "onUpdate called");
        refreshWidgets(context, appWidgetIds, mSiteStore);
    }

    /**
     *  This is called when an instance the App Widget is created for the first time.
     *  For example, if the user adds two instances of your App Widget, this is only called the first time.
     */
    @Override
    public void onEnabled(Context context) {
        AppLog.d(AppLog.T.STATS, "onEnabled called");
        // Note: don't erase prefs here, since for some reasons this method is called after the booting of the device.
    }

    /**
     * This is called when the last instance of your App Widget is deleted from the App Widget host.
     * This is where you should clean up any work done in onEnabled(Context), such as delete a temporary database.
     * @param context The Context in which this receiver is running.
     */
    @Override
    public void onDisabled(Context context) {
        AppLog.d(AppLog.T.STATS, "onDisabled called");
        AnalyticsTracker.track(AnalyticsTracker.Stat.STATS_WIDGET_REMOVED);
        AnalyticsTracker.flush();
        AppPrefs.resetStatsWidgetsKeys();
        AppPrefs.resetStatsWidgetsData();
    }

    /**
     * This is called every time an App Widget is deleted from the App Widget host.
     * @param context The Context in which this receiver is running.
     * @param widgetIDs Widget IDs to set blank. We cannot remove widget from home screen.
     */
    @Override
    public void onDeleted(Context context, int[] widgetIDs) {
        setRemoteBlogIDForWidgetIDs(widgetIDs, 0);
    }

    public static void enqueueStatsRequestForBlog(Context context, long remoteBlogID, String date) {
        // start service to get stats
        Intent intent = new Intent(context, StatsService.class);
        intent.putExtra(StatsService.ARG_BLOG_ID, remoteBlogID);
        intent.putExtra(StatsService.ARG_PERIOD, StatsTimeframe.DAY);
        intent.putExtra(StatsService.ARG_DATE, date);
        intent.putExtra(StatsService.ARG_SECTION, new int[]{StatsService.StatsEndpointsEnum.VISITS.ordinal()});
        context.startService(intent);
    }

    private static synchronized JSONObject getCacheDataForBlog(long remoteBlogID, String date) {
        String prevDataAsString = AppPrefs.getStatsWidgetsData();
        if (StringUtils.isEmpty(prevDataAsString)) {
            AppLog.i(AppLog.T.STATS, "No cache found for the widgets");
            return null;
        }

        try {
            JSONObject prevData = new JSONObject(prevDataAsString);
            if (!prevData.has(String.valueOf(remoteBlogID))) {
                AppLog.i(AppLog.T.STATS, "No cache found for the blog ID " + remoteBlogID);
                return null;
            }

            JSONObject cache = prevData.getJSONObject(String.valueOf(remoteBlogID));
            String dateStoredInCache = cache.optString("date");
            if (date.equals(dateStoredInCache)) {
                AppLog.i(AppLog.T.STATS, "Cache found for the blog ID " + remoteBlogID);
                return cache;
            } else {
                AppLog.i(AppLog.T.STATS, "Cache found for the blog ID " + remoteBlogID + " but the date value doesn't match!!");
                return null;
            }
        } catch (JSONException e) {
            AppLog.e(AppLog.T.STATS, e);
            return null;
        }
    }

    public static synchronized boolean isBlogDisplayedInWidget(long remoteBlogID) {
        String prevWidgetKeysString = AppPrefs.getStatsWidgetsKeys();
        if (StringUtils.isEmpty(prevWidgetKeysString)) {
            return false;
        }
        try {
            JSONObject prevKeys = new JSONObject(prevWidgetKeysString);
            JSONArray allKeys = prevKeys.names();
            if (allKeys == null) {
                return false;
            }
            for (int i=0; i < allKeys.length(); i ++) {
                String currentKey = allKeys.getString(i);
                int currentBlogID = prevKeys.getInt(currentKey);
                if (currentBlogID == remoteBlogID) {
                    return true;
                }
            }
        } catch (JSONException e) {
            AppLog.e(AppLog.T.STATS, e);
        }
        return false;
    }

    private static synchronized int[] getWidgetIDsFromRemoteBlogID(long remoteBlogID) {
        String prevWidgetKeysString = AppPrefs.getStatsWidgetsKeys();
        if (StringUtils.isEmpty(prevWidgetKeysString)) {
            return new int[0];
        }
        ArrayList<Integer> widgetIDs = new ArrayList<>();

        try {
            JSONObject prevKeys = new JSONObject(prevWidgetKeysString);
            JSONArray allKeys = prevKeys.names();
            if (allKeys == null) {
                return new int[0];
            }
            for (int i=0; i < allKeys.length(); i ++) {
                String currentKey = allKeys.getString(i);
                int currentBlogID = prevKeys.getInt(currentKey);
                if (currentBlogID == remoteBlogID) {
                    AppLog.d(AppLog.T.STATS, "The blog with remoteID " + remoteBlogID + " is displayed in the widget " + currentKey);
                    widgetIDs.add(Integer.parseInt(currentKey));
                }
            }
        } catch (JSONException e) {
            AppLog.e(AppLog.T.STATS, e);
        }
        return ArrayUtils.toPrimitive(widgetIDs.toArray(new Integer[widgetIDs.size()]));
    }

    private static synchronized int getRemoteBlogIDFromWidgetID(int widgetID) {
        String prevWidgetKeysString = AppPrefs.getStatsWidgetsKeys();
        if (StringUtils.isEmpty(prevWidgetKeysString)) {
            return 0;
        }
        try {
            JSONObject prevKeys = new JSONObject(prevWidgetKeysString);
            return prevKeys.optInt(String.valueOf(widgetID), 0);
        } catch (JSONException e) {
            AppLog.e(AppLog.T.STATS, e);
        }
        return 0;
    }


    // Store the association between widgetIDs and the remote blog id into prefs.
    private static void setRemoteBlogIDForWidgetIDs(int[] widgetIDs, long remoteBlogID) {
        String prevWidgetKeysString = AppPrefs.getStatsWidgetsKeys();
        JSONObject prevKeys = null;
        if (!StringUtils.isEmpty(prevWidgetKeysString)) {
            try {
                prevKeys = new JSONObject(prevWidgetKeysString);
            } catch (JSONException e) {
                AppLog.e(AppLog.T.STATS, e);
            }
        }

        if (prevKeys == null) {
            prevKeys = new JSONObject();
        }

        for (int widgetID : widgetIDs) {
            try {
                prevKeys.put(String.valueOf(widgetID), remoteBlogID);
                AppPrefs.setStatsWidgetsKeys(prevKeys.toString());
            } catch (JSONException e) {
                AppLog.e(AppLog.T.STATS, e);
            }
        }
    }

    // This is called by the Widget config activity at the end if the process
    static void setupNewWidget(Context context, int widgetID, int localBlogID, SiteStore siteStore) {
        AppLog.d(AppLog.T.STATS, "setupNewWidget called");

        SiteModel site = siteStore.getSiteByLocalId(localBlogID);
        if (site == null) {
            // it's unlikely that blog is null here.
            // This method is called from config activity which has loaded the blog fine.
            showMessage(context, new int[]{widgetID},
                    context.getString(R.string.stats_widget_error_readd_widget), siteStore);
            AppLog.e(AppLog.T.STATS, "setupNewWidget: No blog found in the db!");
            return;
        }

        // At this point the remote ID cannot be null.
        long remoteBlogID = site.getSiteId();
        // Add the following check just to be safe
        if (remoteBlogID == 0) {
            showMessage(context, new int[]{widgetID},
                    context.getString(R.string.stats_widget_error_readd_widget), siteStore);
            return;
        }

        AnalyticsUtils.trackWithSiteDetails(AnalyticsTracker.Stat.STATS_WIDGET_ADDED, site);
        AnalyticsTracker.flush();

        // Store the association between the widget ID and the remote blog id into prefs.
        setRemoteBlogIDForWidgetIDs(new int[] {widgetID}, site.getSiteId());

        String currentDate = StatsUtils.getCurrentDateTZ(site);

        // Load cached data if available and show it immediately
        JSONObject cache = getCacheDataForBlog(remoteBlogID, currentDate);
        if (cache != null) {
            showStatsData(context, new int[] {widgetID}, site, cache);
            return;
        }

        if (!NetworkUtils.isNetworkAvailable(context)) {
            showMessage(context, new int[] {widgetID}, context.getString(R.string.no_network_title), siteStore);
        } else {
            showMessage(context, new int[] {widgetID}, context.getString(R.string.stats_widget_loading_data), siteStore);
            enqueueStatsRequestForBlog(context, remoteBlogID, currentDate);
        }
    }

    private static void refreshWidgets(Context context, int[] appWidgetIds, SiteStore siteStore) {
        // TODO: STORES: This file must be refactored, we probably want a "WidgetManager" and keep the bare minimum
        // here in the AppWidgetProvider.
        // if (!mAccountStore.isSignedIn()) {
        //     showMessage(context, appWidgetIds, context.getString(R.string.stats_widget_error_no_account));
        //     return;
        // }

        SparseArray<ArrayList<Integer>> blogsToWidgetIDs = new SparseArray<>();
        for (int widgetId : appWidgetIds) {
            int remoteBlogID = getRemoteBlogIDFromWidgetID(widgetId);
            if (remoteBlogID == 0) {
                // This could happen on logout when prefs are erased completely since we cannot remove
                // widgets programmatically from the screen, or during the configuration of new widgets!!!
                AppLog.e(AppLog.T.STATS, "No remote blog ID for widget ID " + widgetId);
                showMessage(context, new int[] {widgetId}, context.getString(R.string
                        .stats_widget_error_readd_widget), siteStore);
                continue;
            }

            ArrayList<Integer> widgetIDs = blogsToWidgetIDs.get(remoteBlogID, new ArrayList<Integer>());
            widgetIDs.add(widgetId);
            blogsToWidgetIDs.append(remoteBlogID, widgetIDs);
        }

        // we now have an optimized data structure for our needs. BlogId -> widgetIDs list
        for(int i = 0; i < blogsToWidgetIDs.size(); i++) {
            int remoteBlogID = blogsToWidgetIDs.keyAt(i);
            // get the object by the key.
            ArrayList<Integer> widgetsList = blogsToWidgetIDs.get(remoteBlogID);
            int[] currentWidgets = ArrayUtils.toPrimitive(widgetsList.toArray(new Integer[widgetsList.size()]));
<<<<<<< HEAD
            SiteModel site = siteStore.getSiteBySiteId(remoteBlogID);
            if (site == null) {
=======

            int localId = WordPress.wpDB.getLocalTableBlogIdForJetpackOrWpComRemoteSiteId(remoteBlogID);
            Blog blog = WordPress.getBlog(localId);
            if (localId == 0 || blog == null) {
>>>>>>> 8b3dd80a
                // No blog in the app
                showMessage(context, currentWidgets, context.getString(R.string.stats_widget_error_readd_widget), siteStore);
                continue;
            }
            String currentDate = StatsUtils.getCurrentDateTZ(site);

            // Load cached data if available and show it immediately
            JSONObject cache = getCacheDataForBlog(remoteBlogID, currentDate);
            if (cache != null) {
                showStatsData(context, currentWidgets, site, cache);
            }

            // If network is not available check if NO cache, and show the generic error
            // If network is available always start a refresh, and show prev data or the loading in progress message.
            if (!NetworkUtils.isNetworkAvailable(context)) {
                if (cache == null) {
                    showMessage(context, currentWidgets, context.getString(R.string.stats_widget_error_generic), siteStore);
                }
            } else {
                if (cache == null) {
                    showMessage(context, currentWidgets, context.getString(R.string.stats_widget_loading_data), siteStore);
                }
                // Make sure to refresh widget data now.
                enqueueStatsRequestForBlog(context, remoteBlogID, currentDate);
            }
        }
    }

    public static void refreshAllWidgets(Context context, SiteStore siteStore) {
        AppWidgetManager appWidgetManager = AppWidgetManager.getInstance(context);
        ComponentName thisWidget = new ComponentName(context, StatsWidgetProvider.class);
        int[] allWidgetIds = appWidgetManager.getAppWidgetIds(thisWidget);
        refreshWidgets(context, allWidgetIds, siteStore);
    }
}<|MERGE_RESOLUTION|>--- conflicted
+++ resolved
@@ -57,12 +57,7 @@
         for (int widgetId : allWidgets) {
             RemoteViews remoteViews = new RemoteViews(context.getPackageName(), R.layout.stats_widget_layout);
             int remoteBlogID = getRemoteBlogIDFromWidgetID(widgetId);
-<<<<<<< HEAD
             SiteModel site = siteStore.getSiteBySiteId(remoteBlogID);
-=======
-            int localId = WordPress.wpDB.getLocalTableBlogIdForJetpackOrWpComRemoteSiteId(remoteBlogID);
-            Blog blog = WordPress.getBlog(localId);
->>>>>>> 8b3dd80a
             String name;
             if (site != null) {
                 name = context.getString(R.string.stats_widget_name_for_blog);
@@ -142,15 +137,8 @@
             return;
         }
 
-<<<<<<< HEAD
         int[] widgetIDs = getWidgetIDsFromRemoteBlogID(site.getSiteId());
         if (widgetIDs.length == 0) {
-=======
-        int localId = WordPress.wpDB.getLocalTableBlogIdForJetpackOrWpComRemoteSiteId(remoteBlogID);
-        Blog blog = WordPress.getBlog(localId);
-        if (blog == null) {
-            AppLog.e(AppLog.T.STATS, "No blog found in the db!");
->>>>>>> 8b3dd80a
             return;
         }
 
@@ -184,17 +172,7 @@
             }
 
             // Check if Jetpack or .com
-<<<<<<< HEAD
             if (site.isWPCom()) {
-=======
-            int localId = WordPress.wpDB.getLocalTableBlogIdForJetpackOrWpComRemoteSiteId(remoteBlogID);
-            Blog blog = WordPress.getBlog(localId);
-            if (blog == null) {
-                return;
-            }
-
-            if (blog.isDotcomFlag()) {
->>>>>>> 8b3dd80a
                 // User cannot access stats for this .com blog
                 showMessage(context, widgetIDs, context.getString(R.string.stats_widget_error_no_permissions),
                         siteStore);
@@ -225,17 +203,10 @@
             return;
         }
 
-<<<<<<< HEAD
         AppLog.d(AppLog.T.STATS, "updateWidgets called for the blogID " + site.getSiteId());
 
         int[] widgetIDs = getWidgetIDsFromRemoteBlogID(site.getSiteId());
-        if (widgetIDs.length == 0){
-=======
-        int localId = WordPress.wpDB.getLocalTableBlogIdForJetpackOrWpComRemoteSiteId(remoteBlogID);
-        Blog blog = WordPress.getBlog(localId);
-        if (blog == null) {
-            AppLog.e(AppLog.T.STATS, "No blog found in the db!");
->>>>>>> 8b3dd80a
+        if (widgetIDs.length == 0) {
             return;
         }
 
@@ -527,16 +498,9 @@
             // get the object by the key.
             ArrayList<Integer> widgetsList = blogsToWidgetIDs.get(remoteBlogID);
             int[] currentWidgets = ArrayUtils.toPrimitive(widgetsList.toArray(new Integer[widgetsList.size()]));
-<<<<<<< HEAD
             SiteModel site = siteStore.getSiteBySiteId(remoteBlogID);
             if (site == null) {
-=======
-
-            int localId = WordPress.wpDB.getLocalTableBlogIdForJetpackOrWpComRemoteSiteId(remoteBlogID);
-            Blog blog = WordPress.getBlog(localId);
-            if (localId == 0 || blog == null) {
->>>>>>> 8b3dd80a
-                // No blog in the app
+                // No site in the app
                 showMessage(context, currentWidgets, context.getString(R.string.stats_widget_error_readd_widget), siteStore);
                 continue;
             }
