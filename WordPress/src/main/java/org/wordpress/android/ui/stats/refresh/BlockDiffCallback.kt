--- conflicted
+++ resolved
@@ -3,12 +3,9 @@
 import android.support.v7.util.DiffUtil.Callback
 import org.wordpress.android.ui.stats.refresh.BlockDiffCallback.BlockListPayload.COLUMNS_VALUE_CHANGED
 import org.wordpress.android.ui.stats.refresh.BlockDiffCallback.BlockListPayload.EXPAND_CHANGED
-<<<<<<< HEAD
+import org.wordpress.android.ui.stats.refresh.BlockDiffCallback.BlockListPayload.TAB_CHANGED
 import org.wordpress.android.ui.stats.refresh.BlockDiffCallback.BlockListPayload.SELECTED_BAR_CHANGED
 import org.wordpress.android.ui.stats.refresh.BlockDiffCallback.BlockListPayload.SELECTED_COLUMN_CHANGED
-=======
-import org.wordpress.android.ui.stats.refresh.BlockDiffCallback.BlockListPayload.TAB_CHANGED
->>>>>>> 05e3740c
 import org.wordpress.android.ui.stats.refresh.lists.sections.BlockListItem
 import org.wordpress.android.ui.stats.refresh.lists.sections.BlockListItem.BarChartItem
 import org.wordpress.android.ui.stats.refresh.lists.sections.BlockListItem.Columns
@@ -34,11 +31,7 @@
     private val newList: List<BlockListItem>
 ) : Callback() {
     enum class BlockListPayload {
-<<<<<<< HEAD
-        EXPAND_CHANGED, SELECTED_COLUMN_CHANGED, SELECTED_BAR_CHANGED, COLUMNS_VALUE_CHANGED
-=======
-        EXPAND_CHANGED, TAB_CHANGED
->>>>>>> 05e3740c
+        EXPAND_CHANGED, TAB_CHANGED, SELECTED_COLUMN_CHANGED, SELECTED_BAR_CHANGED, COLUMNS_VALUE_CHANGED
     }
 
     override fun areItemsTheSame(oldItemPosition: Int, newItemPosition: Int): Boolean {
@@ -50,13 +43,9 @@
                 LIST_ITEM_WITH_ICON,
                 USER_ITEM,
                 EXPANDABLE_ITEM,
-<<<<<<< HEAD
-=======
                 TABS,
-                LIST_ITEM -> oldItem.itemId == newItem.itemId
->>>>>>> 05e3740c
+                COLUMNS,
                 BAR_CHART,
-                COLUMNS,
                 LIST_ITEM -> oldItem.itemId == newItem.itemId
                 LINK,
                 TEXT,
@@ -82,23 +71,17 @@
     override fun getChangePayload(oldItemPosition: Int, newItemPosition: Int): Any? {
         val newItem = newList[newItemPosition]
         val oldItem = oldList[oldItemPosition]
-<<<<<<< HEAD
-        if (newItem is ExpandableItem && oldItem is ExpandableItem && oldItem.isExpanded != newItem.isExpanded) {
-            return EXPAND_CHANGED
-        } else if (newItem is Columns && oldItem is Columns && oldItem.selectedColumn != newItem.selectedColumn) {
-            return SELECTED_COLUMN_CHANGED
-        } else if (newItem is Columns && oldItem is Columns && oldItem.values != newItem.values) {
-            return COLUMNS_VALUE_CHANGED
-        } else if (newItem is BarChartItem && oldItem is BarChartItem && oldItem.selectedItem != newItem.selectedItem) {
-            return SELECTED_BAR_CHANGED
-=======
         return when {
             newItem is ExpandableItem && oldItem is ExpandableItem && oldItem.isExpanded != newItem.isExpanded ->
                 EXPAND_CHANGED
             newItem is TabsItem && oldItem is TabsItem && oldItem.selectedTabPosition != newItem.selectedTabPosition ->
                 TAB_CHANGED
+            newItem is Columns && oldItem is Columns && oldItem.selectedColumn != newItem.selectedColumn ->
+                return SELECTED_COLUMN_CHANGED
+            newItem is Columns && oldItem is Columns && oldItem.values != newItem.values -> return COLUMNS_VALUE_CHANGED
+            newItem is BarChartItem && oldItem is BarChartItem && oldItem.selectedItem != newItem.selectedItem ->
+                return SELECTED_BAR_CHANGED
             else -> null
->>>>>>> 05e3740c
         }
     }
 }