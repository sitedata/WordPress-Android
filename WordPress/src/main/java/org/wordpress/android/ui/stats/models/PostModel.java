package org.wordpress.android.ui.stats.models;

<<<<<<< HEAD
import org.wordpress.android.ui.stats.StatsUtils;
=======
import org.wordpress.android.ui.stats.StatsConstants;
>>>>>>> 1bb6aba8

import java.io.Serializable;

public class PostModel extends SingleItemModel implements Serializable {

    private final String mPostType;

    public PostModel(String blogId, String date, String itemID, String title, int totals, String url, String postType) {
        super(blogId, date, itemID, title, totals, url, null);
        this.mPostType = postType;
    }

    public PostModel(String blogId, long date, String itemID, String title, int totals, String url) {
        super(blogId, date, itemID, title, totals, url, null);
        this.mPostType = StatsConstants.ITEM_TYPE_POST;
    }

    public PostModel(String blogId, String itemID, String title, String url, String postType) {
        super(blogId, StatsUtils.getCurrentDate(), itemID, title, 0, url, null);
        this.mPostType = postType;
    }

    public String getPostType() {
        return mPostType;
    }
}<|MERGE_RESOLUTION|>--- conflicted
+++ resolved
@@ -1,10 +1,6 @@
 package org.wordpress.android.ui.stats.models;
 
-<<<<<<< HEAD
-import org.wordpress.android.ui.stats.StatsUtils;
-=======
 import org.wordpress.android.ui.stats.StatsConstants;
->>>>>>> 1bb6aba8
 
 import java.io.Serializable;
 
@@ -22,11 +18,6 @@
         this.mPostType = StatsConstants.ITEM_TYPE_POST;
     }
 
-    public PostModel(String blogId, String itemID, String title, String url, String postType) {
-        super(blogId, StatsUtils.getCurrentDate(), itemID, title, 0, url, null);
-        this.mPostType = postType;
-    }
-
     public String getPostType() {
         return mPostType;
     }
