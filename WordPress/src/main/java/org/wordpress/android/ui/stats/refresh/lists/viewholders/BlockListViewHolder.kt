--- conflicted
+++ resolved
@@ -4,11 +4,7 @@
 import android.support.v7.widget.RecyclerView
 import android.view.ViewGroup
 import org.wordpress.android.R
-<<<<<<< HEAD
-import org.wordpress.android.fluxc.store.StatsStore.StatsTypes
-=======
 import org.wordpress.android.fluxc.store.StatsStore.StatsType
->>>>>>> 12be9e05
 import org.wordpress.android.ui.stats.refresh.lists.sections.BlockListAdapter
 import org.wordpress.android.ui.stats.refresh.lists.sections.BlockListItem
 import org.wordpress.android.ui.stats.refresh.utils.WrappingLinearLayoutManager
@@ -30,15 +26,12 @@
                     false
             )
             list.adapter = blockListAdapter
-            blockListAdapter.registerAdapterDataObserver(object : RecyclerView.AdapterDataObserver() {
-                override fun onItemRangeRemoved(positionStart: Int, itemCount: Int) {
-                    super.onItemRangeRemoved(positionStart, itemCount)
-                    layoutManager.onItemRangeRemoved()
-                }
-            })
             list.layoutManager = layoutManager
         }
         (list.layoutManager as WrappingLinearLayoutManager).init()
+        if (list.adapter?.itemCount ?: 0 > items.size) {
+            (list.layoutManager as? WrappingLinearLayoutManager)?.onItemRangeRemoved()
+        }
         (list.adapter as BlockListAdapter).update(items)
     }
 }