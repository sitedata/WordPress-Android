--- conflicted
+++ resolved
@@ -5,12 +5,7 @@
 import android.view.ViewGroup
 import org.wordpress.android.R
 import org.wordpress.android.R.layout
-<<<<<<< HEAD
 import org.wordpress.android.fluxc.store.StatsStore.StatsTypes
-import org.wordpress.android.fluxc.store.StatsStore.TimeStatsTypes.DATE
-=======
-import org.wordpress.android.ui.stats.refresh.lists.BlockList
->>>>>>> d4cb5994
 import org.wordpress.android.ui.stats.refresh.lists.sections.BlockListAdapter
 import org.wordpress.android.ui.stats.refresh.lists.sections.BlockListItem
 import org.wordpress.android.util.image.ImageManager
@@ -20,20 +15,8 @@
         layout.stats_list_block
 ) {
     private val list: RecyclerView = itemView.findViewById(R.id.stats_block_list)
-<<<<<<< HEAD
     override fun bind(statsTypes: StatsTypes, items: List<BlockListItem>) {
         super.bind(statsTypes, items)
-        if (statsTypes == DATE) {
-            container.setBackgroundColor(ContextCompat.getColor(itemView.context, R.color.transparent))
-            container.cardElevation = 0F
-        } else {
-            container.setBackgroundColor(ContextCompat.getColor(itemView.context, R.color.white))
-            container.cardElevation = itemView.resources.getDimension(R.dimen.cardview_default_elevation)
-        }
-=======
-    override fun bind(item: BlockList) {
-        super.bind(item)
->>>>>>> d4cb5994
         list.isNestedScrollingEnabled = false
         if (list.adapter == null) {
             list.layoutManager = LinearLayoutManager(list.context, LinearLayoutManager.VERTICAL, false)
