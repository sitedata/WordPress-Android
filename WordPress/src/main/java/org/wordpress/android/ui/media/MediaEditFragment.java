package org.wordpress.android.ui.media;

import android.app.Activity;
import android.app.Fragment;
import android.graphics.Bitmap;
import android.os.Bundle;
import android.view.LayoutInflater;
import android.view.Menu;
import android.view.MenuInflater;
import android.view.MenuItem;
import android.view.View;
import android.view.ViewGroup;
import android.view.ViewGroup.LayoutParams;
import android.widget.EditText;
import android.widget.FrameLayout;
import android.widget.ImageView;
import android.widget.ScrollView;
import android.widget.Toast;

import com.android.volley.toolbox.ImageLoader;
import com.android.volley.toolbox.NetworkImageView;

import org.wordpress.android.R;
import org.wordpress.android.WordPress;
import org.wordpress.android.fluxc.model.MediaModel;
import org.wordpress.android.fluxc.model.SiteModel;
import org.wordpress.android.fluxc.store.MediaStore;
import org.wordpress.android.util.ActivityUtils;
import org.wordpress.android.util.ImageUtils.BitmapWorkerCallback;
import org.wordpress.android.util.ImageUtils.BitmapWorkerTask;
import org.wordpress.android.util.MediaUtils;
import org.wordpress.android.util.ToastUtils;
import org.wordpress.android.util.StringUtils;
import org.xmlrpc.android.ApiHelper;

import javax.inject.Inject;

/**
 * A fragment for editing media on the Media tab
 */
public class MediaEditFragment extends Fragment {
    private static final String ARGS_MEDIA_ID = "media_id";
    // also appears in the layouts, from the strings.xml
    public static final String TAG = "MediaEditFragment";
    public static final int MISSING_MEDIA_ID = -1;

    @Inject MediaStore mMediaStore;

    private NetworkImageView mNetworkImageView;
    private ImageView mLocalImageView;
    private EditText mTitleView;
    private EditText mCaptionView;
    private EditText mDescriptionView;

    private String mTitleOriginal;
    private String mDescriptionOriginal;
    private String mCaptionOriginal;

    private MediaEditFragmentCallback mCallback;

    private boolean mIsMediaUpdating = false;

    private long mMediaId = MISSING_MEDIA_ID;
    private ScrollView mScrollView;
    private View mLinearLayout;
    private ImageLoader mImageLoader;

    private SiteModel mSite;

    public interface MediaEditFragmentCallback {
        void onResume(Fragment fragment);
        void setLookClosable();
        void onPause(Fragment fragment);
        void onSavedEdit(long mediaId, boolean result);
    }

    public static MediaEditFragment newInstance(SiteModel site, long mediaId) {
        MediaEditFragment fragment = new MediaEditFragment();
        Bundle args = new Bundle();
        args.putLong(ARGS_MEDIA_ID, mediaId);
        args.putSerializable(WordPress.SITE, site);
        fragment.setArguments(args);
        return fragment;
    }

    @Override
    public void onCreate(Bundle savedInstanceState) {
        super.onCreate(savedInstanceState);
        ((WordPress) getActivity().getApplication()).component().inject(this);

        if (savedInstanceState == null) {
            if (getArguments() != null) {
                mSite = (SiteModel) getArguments().getSerializable(WordPress.SITE);
            } else {
                mSite = (SiteModel) getActivity().getIntent().getSerializableExtra(WordPress.SITE);
            }
        } else {
            mSite = (SiteModel) savedInstanceState.getSerializable(WordPress.SITE);
        }

        if (mSite == null) {
            ToastUtils.showToast(getActivity(), R.string.blog_not_found, ToastUtils.Duration.SHORT);
            getActivity().finish();
        }

        setHasOptionsMenu(true);
        // TODO: We want to inject the image loader in this class instead of using a static field.
        mImageLoader = WordPress.imageLoader;

        // retain this fragment across configuration changes
        setRetainInstance(true);
    }

    @Override
    public void onAttach(Activity activity) {
        super.onAttach(activity);

        try {
            mCallback = (MediaEditFragmentCallback) activity;
        } catch (ClassCastException e) {
            throw new ClassCastException(activity.toString() + " must implement "
                                         + MediaEditFragmentCallback.class.getSimpleName());
        }
    }


    @Override
    public void onDetach() {
        super.onDetach();
        // set callback to null so we don't accidentally leak the activity instance
        mCallback = null;
    }

    private boolean hasCallback() {
        return (mCallback != null);
    }

    @Override
    public void onResume() {
        super.onResume();
        if (hasCallback()) {
            mCallback.onResume(this);
            mCallback.setLookClosable();
        }
    }

    @Override
    public void onPause() {
        super.onPause();
        if (hasCallback()) {
            mCallback.onPause(this);
        }
    }

    public long getMediaId() {
        if (mMediaId != MISSING_MEDIA_ID) {
            return mMediaId;
        } else if (getArguments() != null) {
            mMediaId = getArguments().getLong(ARGS_MEDIA_ID);
            return mMediaId;
        } else {
            return MISSING_MEDIA_ID;
        }
    }

    @Override
    public View onCreateView(LayoutInflater inflater, ViewGroup container, Bundle savedInstanceState) {
        mScrollView = (ScrollView) inflater.inflate(R.layout.media_edit_fragment, container, false);

        mLinearLayout = mScrollView.findViewById(R.id.media_edit_linear_layout);
        mTitleView = (EditText) mScrollView.findViewById(R.id.media_edit_fragment_title);
        mCaptionView = (EditText) mScrollView.findViewById(R.id.media_edit_fragment_caption);
        mDescriptionView = (EditText) mScrollView.findViewById(R.id.media_edit_fragment_description);
        mLocalImageView = (ImageView) mScrollView.findViewById(R.id.media_edit_fragment_image_local);
        mNetworkImageView = (NetworkImageView) mScrollView.findViewById(R.id.media_edit_fragment_image_network);

        loadMedia(getMediaId());

        return mScrollView;
    }

 @Override
    public void onSaveInstanceState(Bundle outState) {
        super.onSaveInstanceState(outState);
        outState.putSerializable(WordPress.SITE, mSite);
    }

    public void loadMedia(long mediaId) {
        mMediaId = mediaId;
        if (getActivity() != null && mMediaId != MISSING_MEDIA_ID) {
            MediaModel mediaModel = mMediaStore.getSiteMediaWithId(mSite, mMediaId);
            refreshViews(mediaModel);
        } else {
            refreshViews(null);
        }
    }

    void editMedia() {
        ActivityUtils.hideKeyboard(getActivity());
        final long mediaId = getMediaId();
        final String title = mTitleView.getText().toString();
        final String description = mDescriptionView.getText().toString();
        final String caption = mCaptionView.getText().toString();

        ApiHelper.EditMediaItemTask task = new ApiHelper.EditMediaItemTask(mSite, String.valueOf(mediaId), title,
                description, caption,
                new ApiHelper.GenericCallback() {
                    @Override
                    public void onSuccess() {
                        String blogId = String.valueOf(mSite.getId());
                        WordPress.wpDB.updateMediaFile(blogId, String.valueOf(mediaId), title, description, caption);
                        if (getActivity() != null) {
                            Toast.makeText(getActivity(), R.string.media_edit_success, Toast.LENGTH_LONG).show();
                        }
                        mIsMediaUpdating = false;
                        if (hasCallback()) {
                            mCallback.onSavedEdit(mediaId, true);
                        }
                    }

                    @Override
                    public void onFailure(ApiHelper.ErrorType errorType, String errorMessage, Throwable throwable) {
                        if (getActivity() != null) {
                            Toast.makeText(getActivity(), R.string.media_edit_failure, Toast.LENGTH_LONG).show();
                            getActivity().invalidateOptionsMenu();
                        }
                        mIsMediaUpdating = false;
                        if (hasCallback()) {
                            mCallback.onSavedEdit(mediaId, false);
                        }
                    }
                }
        );

        if (!mIsMediaUpdating) {
            mIsMediaUpdating = true;
            task.execute();
        }
    }

<<<<<<< HEAD
    private void setMediaUpdating(boolean isUpdating) {
        mIsMediaUpdating = isUpdating;
        mSaveButton.setEnabled(!isUpdating);

        if (isUpdating) {
            mSaveButton.setText(R.string.saving);
        } else {
            mSaveButton.setText(R.string.save);
        }
    }

    private boolean isMediaUpdating() {
        return mIsMediaUpdating;
    }

    private void refreshImageView(MediaModel mediaModel, boolean isLocal) {
=======
    private void refreshImageView(Cursor cursor, boolean isLocal) {
>>>>>>> 6c93e799
        final String imageUri;
        if (isLocal) {
            imageUri = mediaModel.getFilePath();
        } else {
            imageUri = mediaModel.getUrl();
        }
        if (MediaUtils.isValidImage(imageUri)) {
            int width = mediaModel.getWidth();
            int height = mediaModel.getHeight();

            // differentiating between tablet and phone
            float screenWidth;
            if (this.isInLayout()) {
                screenWidth = mLinearLayout.getMeasuredWidth();
            } else {
                screenWidth = getActivity().getResources().getDisplayMetrics().widthPixels;
            }
            float screenHeight = getActivity().getResources().getDisplayMetrics().heightPixels;

            if (width > screenWidth) {
                height = (int) (height / (width / screenWidth));
            } else if (height > screenHeight) {
                width = (int) (width / (height / screenHeight));
            }

            if (isLocal) {
                loadLocalImage(mLocalImageView, imageUri, width, height);
                mLocalImageView.setLayoutParams(new FrameLayout.LayoutParams(LayoutParams.MATCH_PARENT, height));
            } else {
                mNetworkImageView.setImageUrl(imageUri + "?w=" + screenWidth, mImageLoader);
                mNetworkImageView.setLayoutParams(new FrameLayout.LayoutParams(LayoutParams.MATCH_PARENT, height));
            }
        } else {
            mNetworkImageView.setVisibility(View.GONE);
            mLocalImageView.setVisibility(View.GONE);
        }
    }

    private void refreshViews(MediaModel mediaModel) {
        if (mediaModel == null) {
            mLinearLayout.setVisibility(View.GONE);
            return;
        }

        mLinearLayout.setVisibility(View.VISIBLE);

        mScrollView.scrollTo(0, 0);

        boolean isLocal = MediaUtils.isLocalFile(mediaModel.getUploadState());
        if (isLocal) {
            mNetworkImageView.setVisibility(View.GONE);
            mLocalImageView.setVisibility(View.VISIBLE);
        } else {
            mNetworkImageView.setVisibility(View.VISIBLE);
            mLocalImageView.setVisibility(View.GONE);
        }

        // user can't edit local files
        mTitleView.setEnabled(!isLocal);
        mCaptionView.setEnabled(!isLocal);
        mDescriptionView.setEnabled(!isLocal);

<<<<<<< HEAD
        mTitleView.setText(mediaModel.getTitle());
        mTitleView.requestFocus();
        mTitleView.setSelection(mTitleView.getText().length());
        mCaptionView.setText(mediaModel.getCaption());
        mDescriptionView.setText(mediaModel.getDescription());
=======
        mMediaId = cursor.getString(cursor.getColumnIndex(WordPressDB.COLUMN_NAME_MEDIA_ID));

        mTitleOriginal = cursor.getString(cursor.getColumnIndex(WordPressDB.COLUMN_NAME_TITLE));
        mTitleView.setText(mTitleOriginal);
        mTitleView.requestFocus();
        mTitleView.setSelection(mTitleView.getText().length());

        mCaptionOriginal = cursor.getString(cursor.getColumnIndex(WordPressDB.COLUMN_NAME_CAPTION));
        mCaptionView.setText(mCaptionOriginal);

        mDescriptionOriginal = cursor.getString(cursor.getColumnIndex(WordPressDB.COLUMN_NAME_DESCRIPTION));
        mDescriptionView.setText(mDescriptionOriginal);
>>>>>>> 6c93e799

        refreshImageView(mediaModel, isLocal);
    }

    @Override
    public void onCreateOptionsMenu(Menu menu, MenuInflater inflater) {
        if (!isInLayout()) {
            inflater.inflate(R.menu.media_edit, menu);
        }
    }

    @Override
    public void onPrepareOptionsMenu(Menu menu) {
        if (!isInLayout()) {
            menu.findItem(R.id.menu_new_media).setVisible(false);
            menu.findItem(R.id.menu_search).setVisible(false);
        }
    }

    @Override
    public boolean onOptionsItemSelected(MenuItem item) {
        int itemId = item.getItemId();
        if (itemId == R.id.menu_save_media) {
            item.setActionView(R.layout.progressbar);
            editMedia();
        }
        return super.onOptionsItemSelected(item);
    }

    private synchronized void loadLocalImage(ImageView imageView, String filePath, int width, int height) {
        if (MediaUtils.isValidImage(filePath)) {
            imageView.setTag(filePath);

            Bitmap bitmap = WordPress.getBitmapCache().get(filePath);
            if (bitmap != null) {
                imageView.setImageBitmap(bitmap);
            } else {
                BitmapWorkerTask task = new BitmapWorkerTask(imageView, width, height, new BitmapWorkerCallback() {
                    @Override
                    public void onBitmapReady(String path, ImageView imageView, Bitmap bitmap) {
                        if (imageView != null) {
                            imageView.setImageBitmap(bitmap);
                        }
                        WordPress.getBitmapCache().put(path, bitmap);
                    }
                });
                task.execute(filePath);
            }
        }
    }

    public boolean isDirty() {
        return mMediaId != null &&
                (!StringUtils.equals(mTitleOriginal, mTitleView.getText().toString())
                || !StringUtils.equals(mCaptionOriginal, mCaptionView.getText().toString())
                || !StringUtils.equals(mDescriptionOriginal, mDescriptionView.getText().toString()));
    }
}<|MERGE_RESOLUTION|>--- conflicted
+++ resolved
@@ -238,16 +238,8 @@
         }
     }
 
-<<<<<<< HEAD
     private void setMediaUpdating(boolean isUpdating) {
         mIsMediaUpdating = isUpdating;
-        mSaveButton.setEnabled(!isUpdating);
-
-        if (isUpdating) {
-            mSaveButton.setText(R.string.saving);
-        } else {
-            mSaveButton.setText(R.string.save);
-        }
     }
 
     private boolean isMediaUpdating() {
@@ -255,9 +247,6 @@
     }
 
     private void refreshImageView(MediaModel mediaModel, boolean isLocal) {
-=======
-    private void refreshImageView(Cursor cursor, boolean isLocal) {
->>>>>>> 6c93e799
         final String imageUri;
         if (isLocal) {
             imageUri = mediaModel.getFilePath();
@@ -320,26 +309,15 @@
         mCaptionView.setEnabled(!isLocal);
         mDescriptionView.setEnabled(!isLocal);
 
-<<<<<<< HEAD
+        mTitleOriginal = mTitleView.getText().toString();
+        mCaptionOriginal = mCaptionView.getText().toString();
+        mDescriptionOriginal = mDescriptionView.getText().toString();
+
         mTitleView.setText(mediaModel.getTitle());
         mTitleView.requestFocus();
         mTitleView.setSelection(mTitleView.getText().length());
         mCaptionView.setText(mediaModel.getCaption());
         mDescriptionView.setText(mediaModel.getDescription());
-=======
-        mMediaId = cursor.getString(cursor.getColumnIndex(WordPressDB.COLUMN_NAME_MEDIA_ID));
-
-        mTitleOriginal = cursor.getString(cursor.getColumnIndex(WordPressDB.COLUMN_NAME_TITLE));
-        mTitleView.setText(mTitleOriginal);
-        mTitleView.requestFocus();
-        mTitleView.setSelection(mTitleView.getText().length());
-
-        mCaptionOriginal = cursor.getString(cursor.getColumnIndex(WordPressDB.COLUMN_NAME_CAPTION));
-        mCaptionView.setText(mCaptionOriginal);
-
-        mDescriptionOriginal = cursor.getString(cursor.getColumnIndex(WordPressDB.COLUMN_NAME_DESCRIPTION));
-        mDescriptionView.setText(mDescriptionOriginal);
->>>>>>> 6c93e799
 
         refreshImageView(mediaModel, isLocal);
     }
@@ -392,7 +370,7 @@
     }
 
     public boolean isDirty() {
-        return mMediaId != null &&
+        return mMediaId != MISSING_MEDIA_ID &&
                 (!StringUtils.equals(mTitleOriginal, mTitleView.getText().toString())
                 || !StringUtils.equals(mCaptionOriginal, mCaptionView.getText().toString())
                 || !StringUtils.equals(mDescriptionOriginal, mDescriptionView.getText().toString()));
