package org.wordpress.android.ui.main

import android.app.Activity
import android.content.Intent
import android.graphics.Paint.STRIKE_THRU_TEXT_FLAG
import android.net.Uri
import android.os.Bundle
import android.os.Handler
import android.text.TextUtils
import android.view.LayoutInflater
import android.view.MenuItem
import android.view.View
import android.view.ViewGroup
import androidx.appcompat.widget.PopupMenu
import androidx.appcompat.widget.TooltipCompat
import androidx.fragment.app.Fragment
import com.google.android.material.snackbar.Snackbar
import com.yalantis.ucrop.UCrop
import com.yalantis.ucrop.UCrop.Options
import com.yalantis.ucrop.UCropActivity
import kotlinx.android.synthetic.main.me_action_layout.*
import kotlinx.android.synthetic.main.my_site_fragment.*
import kotlinx.android.synthetic.main.toolbar_main.*
import org.greenrobot.eventbus.EventBus
import org.greenrobot.eventbus.Subscribe
import org.greenrobot.eventbus.ThreadMode
import org.wordpress.android.R
import org.wordpress.android.R.attr
import org.wordpress.android.WordPress
import org.wordpress.android.analytics.AnalyticsTracker
import org.wordpress.android.analytics.AnalyticsTracker.Stat.DOMAIN_CREDIT_PROMPT_SHOWN
import org.wordpress.android.analytics.AnalyticsTracker.Stat.DOMAIN_CREDIT_REDEMPTION_SUCCESS
import org.wordpress.android.analytics.AnalyticsTracker.Stat.DOMAIN_CREDIT_REDEMPTION_TAPPED
import org.wordpress.android.analytics.AnalyticsTracker.Stat.MY_SITE_ICON_CROPPED
import org.wordpress.android.analytics.AnalyticsTracker.Stat.MY_SITE_ICON_GALLERY_PICKED
import org.wordpress.android.analytics.AnalyticsTracker.Stat.MY_SITE_ICON_REMOVED
import org.wordpress.android.analytics.AnalyticsTracker.Stat.MY_SITE_ICON_SHOT_NEW
import org.wordpress.android.analytics.AnalyticsTracker.Stat.MY_SITE_ICON_TAPPED
import org.wordpress.android.analytics.AnalyticsTracker.Stat.MY_SITE_ICON_UPLOADED
import org.wordpress.android.analytics.AnalyticsTracker.Stat.MY_SITE_ICON_UPLOAD_UNSUCCESSFUL
import org.wordpress.android.analytics.AnalyticsTracker.Stat.QUICK_ACTION_MEDIA_TAPPED
import org.wordpress.android.analytics.AnalyticsTracker.Stat.QUICK_ACTION_PAGES_TAPPED
import org.wordpress.android.analytics.AnalyticsTracker.Stat.QUICK_ACTION_POSTS_TAPPED
import org.wordpress.android.analytics.AnalyticsTracker.Stat.QUICK_ACTION_STATS_TAPPED
import org.wordpress.android.analytics.AnalyticsTracker.Stat.QUICK_START_MIGRATION_DIALOG_POSITIVE_TAPPED
import org.wordpress.android.analytics.AnalyticsTracker.Stat.QUICK_START_MIGRATION_DIALOG_VIEWED
import org.wordpress.android.analytics.AnalyticsTracker.Stat.QUICK_START_REMOVE_DIALOG_NEGATIVE_TAPPED
import org.wordpress.android.analytics.AnalyticsTracker.Stat.QUICK_START_REMOVE_DIALOG_POSITIVE_TAPPED
import org.wordpress.android.analytics.AnalyticsTracker.Stat.QUICK_START_REQUEST_DIALOG_NEGATIVE_TAPPED
import org.wordpress.android.analytics.AnalyticsTracker.Stat.QUICK_START_REQUEST_DIALOG_NEUTRAL_TAPPED
import org.wordpress.android.analytics.AnalyticsTracker.Stat.QUICK_START_REQUEST_DIALOG_POSITIVE_TAPPED
import org.wordpress.android.analytics.AnalyticsTracker.Stat.QUICK_START_TASK_DIALOG_NEGATIVE_TAPPED
import org.wordpress.android.analytics.AnalyticsTracker.Stat.QUICK_START_TASK_DIALOG_POSITIVE_TAPPED
import org.wordpress.android.analytics.AnalyticsTracker.Stat.QUICK_START_TASK_DIALOG_VIEWED
import org.wordpress.android.fluxc.Dispatcher
import org.wordpress.android.fluxc.generated.SiteActionBuilder
import org.wordpress.android.fluxc.model.MediaModel
import org.wordpress.android.fluxc.model.SiteModel
import org.wordpress.android.fluxc.store.AccountStore
import org.wordpress.android.fluxc.store.MediaStore
import org.wordpress.android.fluxc.store.QuickStartStore
import org.wordpress.android.fluxc.store.QuickStartStore.QuickStartTask
import org.wordpress.android.fluxc.store.QuickStartStore.QuickStartTask.CHECK_STATS
import org.wordpress.android.fluxc.store.QuickStartStore.QuickStartTask.CHOOSE_THEME
import org.wordpress.android.fluxc.store.QuickStartStore.QuickStartTask.CREATE_NEW_PAGE
import org.wordpress.android.fluxc.store.QuickStartStore.QuickStartTask.CREATE_SITE
import org.wordpress.android.fluxc.store.QuickStartStore.QuickStartTask.CUSTOMIZE_SITE
import org.wordpress.android.fluxc.store.QuickStartStore.QuickStartTask.ENABLE_POST_SHARING
import org.wordpress.android.fluxc.store.QuickStartStore.QuickStartTask.EXPLORE_PLANS
import org.wordpress.android.fluxc.store.QuickStartStore.QuickStartTask.UPDATE_SITE_TITLE
import org.wordpress.android.fluxc.store.QuickStartStore.QuickStartTask.UPLOAD_SITE_ICON
import org.wordpress.android.fluxc.store.QuickStartStore.QuickStartTask.VIEW_SITE
import org.wordpress.android.fluxc.store.QuickStartStore.QuickStartTaskType
import org.wordpress.android.fluxc.store.QuickStartStore.QuickStartTaskType.CUSTOMIZE
import org.wordpress.android.fluxc.store.QuickStartStore.QuickStartTaskType.GROW
import org.wordpress.android.fluxc.store.QuickStartStore.QuickStartTaskType.UNKNOWN
import org.wordpress.android.fluxc.store.SiteStore.OnPlansFetched
import org.wordpress.android.login.LoginMode.JETPACK_STATS
import org.wordpress.android.ui.ActivityLauncher
import org.wordpress.android.ui.FullScreenDialogFragment
import org.wordpress.android.ui.FullScreenDialogFragment.Builder
import org.wordpress.android.ui.FullScreenDialogFragment.OnConfirmListener
import org.wordpress.android.ui.FullScreenDialogFragment.OnDismissListener
import org.wordpress.android.ui.RequestCodes
import org.wordpress.android.ui.TextInputDialogFragment
import org.wordpress.android.ui.accounts.LoginActivity
import org.wordpress.android.ui.comments.CommentsListFragment.CommentStatusCriteria.ALL
import org.wordpress.android.ui.domains.DomainRegistrationActivity.DomainRegistrationPurpose.CTA_DOMAIN_CREDIT_REDEMPTION
import org.wordpress.android.ui.domains.DomainRegistrationResultFragment
import org.wordpress.android.ui.main.WPMainActivity.OnScrollToTopListener
import org.wordpress.android.ui.main.utils.MeGravatarLoader
import org.wordpress.android.ui.media.MediaBrowserType.SITE_ICON_PICKER
import org.wordpress.android.ui.photopicker.PhotoPickerActivity
import org.wordpress.android.ui.photopicker.PhotoPickerActivity.PhotoPickerMediaSource
import org.wordpress.android.ui.photopicker.PhotoPickerActivity.PhotoPickerMediaSource.ANDROID_CAMERA
import org.wordpress.android.ui.plans.isDomainCreditAvailable
import org.wordpress.android.ui.plugins.PluginUtils
import org.wordpress.android.ui.posts.BasicFragmentDialog
import org.wordpress.android.ui.posts.BasicFragmentDialog.BasicDialogNegativeClickInterface
import org.wordpress.android.ui.posts.BasicFragmentDialog.BasicDialogOnDismissByOutsideTouchInterface
import org.wordpress.android.ui.posts.BasicFragmentDialog.BasicDialogPositiveClickInterface
import org.wordpress.android.ui.posts.PromoDialog
import org.wordpress.android.ui.posts.PromoDialog.PromoDialogClickInterface
import org.wordpress.android.ui.prefs.AppPrefs
import org.wordpress.android.ui.prefs.SiteSettingsInterface
import org.wordpress.android.ui.prefs.SiteSettingsInterface.SiteSettingsListener
import org.wordpress.android.ui.quickstart.QuickStartEvent
import org.wordpress.android.ui.quickstart.QuickStartFullScreenDialogFragment
import org.wordpress.android.ui.quickstart.QuickStartMySitePrompts
import org.wordpress.android.ui.quickstart.QuickStartMySitePrompts.Companion.getPromptDetailsForTask
import org.wordpress.android.ui.quickstart.QuickStartMySitePrompts.Companion.isTargetingBottomNavBar
import org.wordpress.android.ui.quickstart.QuickStartNoticeDetails
import org.wordpress.android.ui.themes.ThemeBrowserActivity
import org.wordpress.android.ui.uploads.UploadService
import org.wordpress.android.ui.uploads.UploadService.UploadErrorEvent
import org.wordpress.android.ui.uploads.UploadService.UploadMediaSuccessEvent
import org.wordpress.android.ui.uploads.UploadUtilsWrapper
import org.wordpress.android.util.AccessibilityUtils.getSnackbarDuration
import org.wordpress.android.util.AppLog
import org.wordpress.android.util.AppLog.T.DOMAIN_REGISTRATION
import org.wordpress.android.util.AppLog.T.EDITOR
import org.wordpress.android.util.AppLog.T.MAIN
import org.wordpress.android.util.AppLog.T.UTILS
import org.wordpress.android.util.DateTimeUtils
import org.wordpress.android.util.DisplayUtils
import org.wordpress.android.util.FluxCUtils
import org.wordpress.android.util.MediaUtils
import org.wordpress.android.util.NetworkUtils
import org.wordpress.android.util.PhotonUtils
import org.wordpress.android.util.PhotonUtils.Quality.HIGH
import org.wordpress.android.util.QuickStartUtils.Companion.addQuickStartFocusPointAboveTheView
import org.wordpress.android.util.QuickStartUtils.Companion.completeTaskAndRemindNextOne
import org.wordpress.android.util.QuickStartUtils.Companion.getNextUncompletedQuickStartTask
import org.wordpress.android.util.QuickStartUtils.Companion.isQuickStartInProgress
import org.wordpress.android.util.QuickStartUtils.Companion.removeQuickStartFocusPoint
import org.wordpress.android.util.QuickStartUtils.Companion.stylizeQuickStartPrompt
import org.wordpress.android.util.SiteUtils
import org.wordpress.android.util.ToastUtils
import org.wordpress.android.util.ToastUtils.Duration.SHORT
import org.wordpress.android.util.WPMediaUtils
import org.wordpress.android.util.analytics.AnalyticsUtils
import org.wordpress.android.util.getColorFromAttribute
import org.wordpress.android.util.image.ImageManager
import org.wordpress.android.util.image.ImageType.BLAVATAR
import org.wordpress.android.util.image.ImageType.USER
import org.wordpress.android.util.requestEmailValidation
import org.wordpress.android.widgets.WPDialogSnackbar
import org.wordpress.android.widgets.WPSnackbar
import java.io.File
import java.util.GregorianCalendar
import java.util.TimeZone
import javax.inject.Inject

class MySiteFragment : Fragment(),
        SiteSettingsListener,
        OnScrollToTopListener,
        BasicDialogPositiveClickInterface,
        BasicDialogNegativeClickInterface,
        BasicDialogOnDismissByOutsideTouchInterface,
        PromoDialogClickInterface,
        OnConfirmListener,
        OnDismissListener,
        TextInputDialogFragment.Callback {
    private var siteSettings: SiteSettingsInterface? = null
    private var activeTutorialPrompt: QuickStartMySitePrompts? = null
    private val quickStartSnackBarHandler = Handler()
    private var blavatarSz = 0
    private var isDomainCreditAvailable = false
    private var isDomainCreditChecked = false

    @Inject lateinit var accountStore: AccountStore
    @Inject lateinit var dispatcher: Dispatcher
    @Inject lateinit var mediaStore: MediaStore
    @Inject lateinit var quickStartStore: QuickStartStore
    @Inject lateinit var imageManager: ImageManager
    @Inject lateinit var uploadUtilsWrapper: UploadUtilsWrapper
    @Inject lateinit var meGravatarLoader: MeGravatarLoader
    val selectedSite: SiteModel?
        get() {
            return (activity as? WPMainActivity)?.selectedSite
        }

    override fun onCreate(savedInstanceState: Bundle?) {
        super.onCreate(savedInstanceState)
        (requireActivity().application as WordPress).component().inject(this)
        if (savedInstanceState != null) {
            activeTutorialPrompt = savedInstanceState
                    .getSerializable(QuickStartMySitePrompts.KEY) as? QuickStartMySitePrompts
            isDomainCreditAvailable = savedInstanceState.getBoolean(
                    KEY_IS_DOMAIN_CREDIT_AVAILABLE,
                    false
            )
            isDomainCreditChecked = savedInstanceState.getBoolean(
                    KEY_DOMAIN_CREDIT_CHECKED,
                    false
            )
        }
    }

    override fun onDestroy() {
        siteSettings?.clear()
        super.onDestroy()
    }

    private fun refreshMeGravatar() {
        val avatarUrl = meGravatarLoader.constructGravatarUrl(accountStore.account.avatarUrl)
        meGravatarLoader.load(
                false,
                avatarUrl,
                null,
                avatar,
                USER,
                null
        )
    }

    override fun onResume() {
        super.onResume()
        updateSiteSettingsIfNecessary()

        // Site details may have changed (e.g. via Settings and returning to this Fragment) so update the UI
        refreshSelectedSiteDetails(selectedSite)
        refreshMeGravatar()
        selectedSite?.let { site ->
            val isNotAdmin = !site.hasCapabilityManageOptions
            val isSelfHostedWithoutJetpack = !SiteUtils.isAccessedViaWPComRest(
                    site
            ) && !site.isJetpackConnected
            if (isNotAdmin || isSelfHostedWithoutJetpack) {
                row_activity_log.visibility = View.GONE
            } else {
                row_activity_log.visibility = View.VISIBLE
            }

            my_site_title_label.isClickable = SiteUtils.isAccessedViaWPComRest(site)
        }
        updateQuickStartContainer()
        if (!AppPrefs.hasQuickStartMigrationDialogShown() && isQuickStartInProgress(quickStartStore)) {
            showQuickStartDialogMigration()
        }
        showQuickStartNoticeIfNecessary()
    }

    private fun showQuickStartNoticeIfNecessary() {
        if (!isQuickStartInProgress(quickStartStore) || !AppPrefs.isQuickStartNoticeRequired()) {
            return
        }
        val taskToPrompt = getNextUncompletedQuickStartTask(
                quickStartStore,
                AppPrefs.getSelectedSite().toLong(), CUSTOMIZE
        ) // CUSTOMIZE is default type
        if (taskToPrompt != null) {
            quickStartSnackBarHandler.removeCallbacksAndMessages(null)
            quickStartSnackBarHandler.postDelayed({
                if (!isAdded || view == null || activity !is WPMainActivity) {
                    return@postDelayed
                }
                val noticeDetails = QuickStartNoticeDetails.getNoticeForTask(taskToPrompt) ?: return@postDelayed
                val noticeTitle = getString(noticeDetails.titleResId)
                val noticeMessage = getString(noticeDetails.messageResId)
                val quickStartNoticeSnackBar = WPDialogSnackbar.make(
                        requireActivity().findViewById(R.id.coordinator),
                        noticeMessage,
                        resources.getInteger(R.integer.quick_start_snackbar_duration_ms)
                )
                quickStartNoticeSnackBar.setTitle(noticeTitle)
                quickStartNoticeSnackBar.setPositiveButton(
                        getString(R.string.quick_start_button_positive)
                ) {
                    AnalyticsTracker.track(QUICK_START_TASK_DIALOG_POSITIVE_TAPPED)
                    activeTutorialPrompt = getPromptDetailsForTask(taskToPrompt)
                    showActiveQuickStartTutorial()
                }
                quickStartNoticeSnackBar
                        .setNegativeButton(
                                getString(R.string.quick_start_button_negative)
                        ) {
                            AnalyticsTracker.track(
                                    QUICK_START_TASK_DIALOG_NEGATIVE_TAPPED
                            )
                        }
                (requireActivity() as WPMainActivity).showQuickStartSnackBar(quickStartNoticeSnackBar)
                AnalyticsTracker.track(QUICK_START_TASK_DIALOG_VIEWED)
                AppPrefs.setQuickStartNoticeRequired(false)
            }, AUTO_QUICK_START_SNACKBAR_DELAY_MS.toLong())
        }
    }

    override fun onSaveInstanceState(outState: Bundle) {
        super.onSaveInstanceState(outState)
        outState.putSerializable(QuickStartMySitePrompts.KEY, activeTutorialPrompt)
        outState.putBoolean(KEY_IS_DOMAIN_CREDIT_AVAILABLE, isDomainCreditAvailable)
        outState.putBoolean(KEY_DOMAIN_CREDIT_CHECKED, isDomainCreditChecked)
    }

    private fun updateSiteSettingsIfNecessary() {
        // If the selected site is null, we can't update its site settings
        val selectedSite = selectedSite ?: return
        if (siteSettings != null && siteSettings!!.localSiteId != selectedSite.id) {
            // The site has changed, we can't use the previous site settings, force a refresh
            siteSettings = null
        }
        if (siteSettings == null) {
            siteSettings = SiteSettingsInterface.getInterface(activity, selectedSite, this)
            if (siteSettings != null) {
                siteSettings!!.init(true)
            }
        }
    }

    override fun onPause() {
        super.onPause()
        clearActiveQuickStart()
    }

    override fun onCreateView(
        inflater: LayoutInflater,
        container: ViewGroup?,
        savedInstanceState: Bundle?
    ): View? {
        val rootView = inflater.inflate(R.layout.my_site_fragment, container, false) as ViewGroup
        blavatarSz = resources.getDimensionPixelSize(R.dimen.blavatar_sz_small)
        return rootView
    }

    private fun setupClickListeners() {
<<<<<<< HEAD
        my_site_title_label.setOnClickListener {
            completeQuickStarTask(UPDATE_SITE_TITLE)
            showTitleChangerDialog()
        }
=======
        my_site_title_label.setOnClickListener { showTitleChangerDialog() }
>>>>>>> 023d95ff
        my_site_subtitle_label.setOnClickListener { viewSite() }
        switch_site.setOnClickListener { showSitePicker() }
        row_view_site.setOnClickListener { viewSite() }
        my_site_register_domain_cta.setOnClickListener { registerDomain() }
        quick_action_stats_button.setOnClickListener {
            AnalyticsTracker.track(QUICK_ACTION_STATS_TAPPED)
            viewStats()
        }
        row_stats.setOnClickListener { viewStats() }
        my_site_blavatar.setOnClickListener { updateBlavatar() }
        row_plan.setOnClickListener {
            completeQuickStarTask(EXPLORE_PLANS)
            ActivityLauncher.viewBlogPlans(activity, selectedSite)
        }
        quick_action_posts_button.setOnClickListener {
            AnalyticsTracker.track(QUICK_ACTION_POSTS_TAPPED)
            viewPosts()
        }
        row_blog_posts.setOnClickListener { viewPosts() }
        quick_action_media_button.setOnClickListener {
            AnalyticsTracker.track(QUICK_ACTION_MEDIA_TAPPED)
            viewMedia()
        }
        row_media.setOnClickListener { viewMedia() }
        quick_action_pages_button.setOnClickListener {
            AnalyticsTracker.track(QUICK_ACTION_PAGES_TAPPED)
            viewPages()
        }
        row_pages.setOnClickListener { viewPages() }
        row_comments.setOnClickListener {
            ActivityLauncher.viewCurrentBlogComments(
                    activity,
                    selectedSite
            )
        }
        row_themes.setOnClickListener {
            completeQuickStarTask(CHOOSE_THEME)
            if (isQuickStartTaskActive(CUSTOMIZE_SITE)) {
                requestNextStepOfActiveQuickStartTask()
            }
            ActivityLauncher.viewCurrentBlogThemes(activity, selectedSite)
        }
        row_people.setOnClickListener {
            ActivityLauncher.viewCurrentBlogPeople(
                    activity,
                    selectedSite
            )
        }
        row_plugins.setOnClickListener {
            ActivityLauncher.viewPluginBrowser(
                    activity,
                    selectedSite
            )
        }
        row_activity_log.setOnClickListener {
            ActivityLauncher.viewActivityLogList(
                    activity,
                    selectedSite
            )
        }
        row_settings.setOnClickListener {
            ActivityLauncher.viewBlogSettingsForResult(
                    activity,
                    selectedSite
            )
        }
        row_sharing.setOnClickListener {
            if (isQuickStartTaskActive(ENABLE_POST_SHARING)) {
                requestNextStepOfActiveQuickStartTask()
            }
            ActivityLauncher.viewBlogSharing(activity, selectedSite)
        }
        row_admin.setOnClickListener {
            ActivityLauncher.viewBlogAdmin(
                    activity,
                    selectedSite
            )
        }
        actionable_empty_view.button.setOnClickListener {
            SitePickerActivity.addSite(
                    activity,
                    accountStore.hasAccessToken()
            )
        }
        quick_start_customize.setOnClickListener {
            showQuickStartList(
                    CUSTOMIZE
            )
        }
        quick_start_grow.setOnClickListener {
            showQuickStartList(
                    GROW
            )
        }
        quick_start_more.setOnClickListener { showQuickStartCardMenu() }
    }

    private fun registerDomain() {
        AnalyticsUtils.trackWithSiteDetails(DOMAIN_CREDIT_REDEMPTION_TAPPED, selectedSite)
        ActivityLauncher.viewDomainRegistrationActivityForResult(
                activity, selectedSite,
                CTA_DOMAIN_CREDIT_REDEMPTION
        )
    }

    private fun viewMedia() {
        ActivityLauncher.viewCurrentBlogMedia(activity, selectedSite)
    }

    private fun updateBlavatar() {
        AnalyticsTracker.track(MY_SITE_ICON_TAPPED)
        val site = selectedSite
        if (site != null) {
            val hasIcon = site.iconUrl != null
            if (site.hasCapabilityManageOptions && site.hasCapabilityUploadFiles) {
                if (hasIcon) {
                    showChangeSiteIconDialog()
                } else {
                    showAddSiteIconDialog()
                }
                completeQuickStarTask(UPLOAD_SITE_ICON)
            } else {
                val message = if (hasIcon) {
                    R.string.my_site_icon_dialog_change_requires_permission_message
                } else {
                    R.string.my_site_icon_dialog_add_requires_permission_message
                }
                showEditingSiteIconRequiresPermissionDialog(getString(message))
            }
        }
    }

    private fun viewPosts() {
        requestNextStepOfActiveQuickStartTask()
        val selectedSite = selectedSite
        if (selectedSite != null) {
            ActivityLauncher.viewCurrentBlogPosts(requireActivity(), selectedSite)
        } else {
            ToastUtils.showToast(activity, R.string.site_cannot_be_loaded)
        }
    }

    private fun viewPages() {
        requestNextStepOfActiveQuickStartTask()
        val selectedSite = selectedSite
        if (selectedSite != null) {
            ActivityLauncher.viewCurrentBlogPages(requireActivity(), selectedSite)
        } else {
            ToastUtils.showToast(activity, R.string.site_cannot_be_loaded)
        }
    }

    private fun viewStats() {
        val selectedSite = selectedSite
        if (selectedSite != null) {
            completeQuickStarTask(CHECK_STATS)
            if (!accountStore.hasAccessToken() && selectedSite.isJetpackConnected) {
                // If the user is not connected to WordPress.com, ask him to connect first.
                startWPComLoginForJetpackStats()
            } else if (selectedSite.isWPCom || selectedSite.isJetpackInstalled && selectedSite
                            .isJetpackConnected) {
                ActivityLauncher.viewBlogStats(activity, selectedSite)
            } else {
                ActivityLauncher.viewConnectJetpackForStats(activity, selectedSite)
            }
        }
    }

    private fun showTitleChangerDialog() {
        if (!NetworkUtils.isNetworkAvailable(activity)) {
            WPSnackbar.make(
                    requireActivity().findViewById(R.id.coordinator),
                    R.string.error_network_connection,
                    getSnackbarDuration(activity, Snackbar.LENGTH_SHORT)
            ).show()
            return
        }

        val canEditTitle = SiteUtils.isAccessedViaWPComRest(selectedSite) && selectedSite?.hasCapabilityManageOptions!!
        val hint = if (canEditTitle) {
            getString(R.string.my_site_title_changer_dialog_hint)
        } else {
            getString(R.string.my_site_title_changer_dialog_not_allowed_hint)
        }

        val inputDialog = TextInputDialogFragment.newInstance(
                getString(R.string.my_site_title_changer_dialog_title),
                selectedSite?.name,
                hint,
                false,
                canEditTitle,
                my_site_title_label.id
        )
        inputDialog.setTargetFragment(this@MySiteFragment, 0)
        inputDialog.show(parentFragmentManager, TextInputDialogFragment.TAG)
    }

    private fun viewSite() {
        completeQuickStarTask(VIEW_SITE)
        ActivityLauncher.viewCurrentSite(activity, selectedSite, true)
    }

    override fun onViewCreated(view: View, savedInstanceState: Bundle?) {
        super.onViewCreated(view, savedInstanceState)
        setupClickListeners()
        toolbar_main.setTitle(R.string.my_site_section_screen_title)
        toolbar_main.inflateMenu(R.menu.my_site_menu)
        val meMenu = toolbar_main.menu.findItem(R.id.me_item)
        val actionView = meMenu.actionView
        actionView.setOnClickListener {
            ActivityLauncher.viewMeActivityForResult(
                    activity
            )
        }
        actionView.let {
            TooltipCompat.setTooltipText(it, meMenu.title)
        }
        if (activeTutorialPrompt != null) {
            showQuickStartFocusPoint()
        }
    }

    private fun updateQuickStartContainer() {
        if (!isAdded) {
            return
        }
        if (isQuickStartInProgress(quickStartStore)) {
            val site = AppPrefs.getSelectedSite()
            val countCustomizeCompleted = quickStartStore.getCompletedTasksByType(
                    site.toLong(),
                    CUSTOMIZE
            ).size
            val countCustomizeUncompleted = quickStartStore.getUncompletedTasksByType(
                    site.toLong(),
                    CUSTOMIZE
            ).size
            val countGrowCompleted = quickStartStore.getCompletedTasksByType(
                    site.toLong(),
                    GROW
            ).size
            val countGrowUncompleted = quickStartStore.getUncompletedTasksByType(
                    site.toLong(),
                    GROW
            ).size
            if (countCustomizeUncompleted > 0) {
                quick_start_customize_icon.isEnabled = true
                quick_start_customize_title.isEnabled = true
                val updatedPaintFlags = quick_start_customize_title.paintFlags and STRIKE_THRU_TEXT_FLAG.inv()
                quick_start_customize_title.paintFlags = updatedPaintFlags
            } else {
                quick_start_customize_icon.isEnabled = false
                quick_start_customize_title.isEnabled = false
                quick_start_customize_title.paintFlags = quick_start_customize_title.paintFlags or STRIKE_THRU_TEXT_FLAG
            }
            quick_start_customize_subtitle.text = getString(
                    R.string.quick_start_sites_type_subtitle,
                    countCustomizeCompleted, countCustomizeCompleted + countCustomizeUncompleted
            )
            if (countGrowUncompleted > 0) {
                quick_start_grow_icon.setBackgroundResource(R.drawable.bg_oval_pink_50_multiple_users_white_40dp)
                quick_start_grow_title.isEnabled = true
                quick_start_grow_title.paintFlags = quick_start_grow_title.paintFlags and STRIKE_THRU_TEXT_FLAG.inv()
            } else {
                quick_start_grow_icon.setBackgroundResource(R.drawable.bg_oval_neutral_30_multiple_users_white_40dp)
                quick_start_grow_title.isEnabled = false
                quick_start_grow_title.paintFlags = quick_start_grow_title.paintFlags or STRIKE_THRU_TEXT_FLAG
            }
            quick_start_grow_subtitle.text = getString(
                    R.string.quick_start_sites_type_subtitle,
                    countGrowCompleted, countGrowCompleted + countGrowUncompleted
            )
            quick_start.visibility = View.VISIBLE
        } else {
            quick_start.visibility = View.GONE
        }
    }

    private fun showQuickStartCardMenu() {
        val quickStartPopupMenu = PopupMenu(
                requireContext(),
                quick_start_more
        )
        quickStartPopupMenu.setOnMenuItemClickListener { item: MenuItem ->
            if (item.itemId == R.id.quick_start_card_menu_remove) {
                showRemoveNextStepsDialog()
                return@setOnMenuItemClickListener true
            }
            false
        }
        quickStartPopupMenu.inflate(R.menu.quick_start_card_menu)
        quickStartPopupMenu.show()
    }

    private fun showQuickStartList(type: QuickStartTaskType) {
        clearActiveQuickStart()
        val bundle = QuickStartFullScreenDialogFragment.newBundle(type)
        when (type) {
            CUSTOMIZE -> Builder(requireContext())
                    .setTitle(R.string.quick_start_sites_type_customize)
                    .setOnConfirmListener(this)
                    .setOnDismissListener(this)
                    .setContent(QuickStartFullScreenDialogFragment::class.java, bundle)
                    .build()
                    .show(requireActivity().supportFragmentManager, FullScreenDialogFragment.TAG)
            GROW -> Builder(requireContext())
                    .setTitle(R.string.quick_start_sites_type_grow)
                    .setOnConfirmListener(this)
                    .setOnDismissListener(this)
                    .setContent(QuickStartFullScreenDialogFragment::class.java, bundle)
                    .build()
                    .show(requireActivity().supportFragmentManager, FullScreenDialogFragment.TAG)
            UNKNOWN -> {
            }
        }
    }

    private fun showAddSiteIconDialog() {
        val dialog = BasicFragmentDialog()
        val tag = TAG_ADD_SITE_ICON_DIALOG
        dialog.initialize(
                tag, getString(R.string.my_site_icon_dialog_title),
                getString(R.string.my_site_icon_dialog_add_message),
                getString(R.string.yes),
                getString(R.string.no),
                null
        )
        dialog.show(requireActivity().supportFragmentManager, tag)
    }

    private fun showChangeSiteIconDialog() {
        val dialog = BasicFragmentDialog()
        val tag = TAG_CHANGE_SITE_ICON_DIALOG
        dialog.initialize(
                tag, getString(R.string.my_site_icon_dialog_title),
                getString(R.string.my_site_icon_dialog_change_message),
                getString(R.string.my_site_icon_dialog_change_button),
                getString(R.string.my_site_icon_dialog_remove_button),
                getString(R.string.my_site_icon_dialog_cancel_button)
        )
        dialog.show(requireActivity().supportFragmentManager, tag)
    }

    private fun showEditingSiteIconRequiresPermissionDialog(message: String) {
        val dialog = BasicFragmentDialog()
        val tag = TAG_EDIT_SITE_ICON_PERMISSIONS_DIALOG
        dialog.initialize(
                tag, getString(R.string.my_site_icon_dialog_title),
                message,
                getString(R.string.dialog_button_ok),
                null,
                null
        )
        dialog.show(requireActivity().supportFragmentManager, tag)
    }

    private fun showRemoveNextStepsDialog() {
        val dialog = BasicFragmentDialog()
        val tag = TAG_REMOVE_NEXT_STEPS_DIALOG
        dialog.initialize(
                tag, getString(R.string.quick_start_dialog_remove_next_steps_title),
                getString(R.string.quick_start_dialog_remove_next_steps_message),
                getString(R.string.remove),
                getString(R.string.cancel),
                null
        )
        dialog.show(requireActivity().supportFragmentManager, tag)
    }

    private fun startWPComLoginForJetpackStats() {
        val loginIntent = Intent(activity, LoginActivity::class.java)
        JETPACK_STATS.putInto(loginIntent)
        startActivityForResult(loginIntent, RequestCodes.DO_LOGIN)
    }

    private fun showSitePicker() {
        if (isAdded) {
            ActivityLauncher.showSitePickerForResult(activity, selectedSite)
        }
    }

    override fun onActivityResult(requestCode: Int, resultCode: Int, data: Intent?) {
        super.onActivityResult(requestCode, resultCode, data)
        when (requestCode) {
            RequestCodes.DO_LOGIN -> if (resultCode == Activity.RESULT_OK) {
                ActivityLauncher.viewBlogStats(activity, selectedSite)
            }
            RequestCodes.SITE_PICKER -> if (resultCode == Activity.RESULT_OK) {
                // reset comments status filter
                AppPrefs.setCommentsStatusFilter(ALL)
                // reset domain credit flag - it will be checked in onSiteChanged
                isDomainCreditAvailable = false
            }
            RequestCodes.PHOTO_PICKER -> if (resultCode == Activity.RESULT_OK && data != null) {
                if (data.hasExtra(PhotoPickerActivity.EXTRA_MEDIA_ID)) {
                    val mediaId = data.getLongExtra(PhotoPickerActivity.EXTRA_MEDIA_ID, 0).toInt()
                    showSiteIconProgressBar(true)
                    updateSiteIconMediaId(mediaId)
                } else {
                    val mediaUriStringsArray = data.getStringArrayExtra(
                            PhotoPickerActivity.EXTRA_MEDIA_URIS
                    )
                    if (mediaUriStringsArray.isNullOrEmpty()) {
                        AppLog.e(
                                UTILS,
                                "Can't resolve picked or captured image"
                        )
                        return
                    }
                    val source = PhotoPickerMediaSource.fromString(
                            data.getStringExtra(PhotoPickerActivity.EXTRA_MEDIA_SOURCE)
                    )
                    val stat = if (source == ANDROID_CAMERA) MY_SITE_ICON_SHOT_NEW else MY_SITE_ICON_GALLERY_PICKED
                    AnalyticsTracker.track(stat)
                    val imageUri = Uri.parse(mediaUriStringsArray[0])
                    if (imageUri != null) {
                        val didGoWell = WPMediaUtils.fetchMediaAndDoNext(
                                activity, imageUri
                        ) { uri: Uri ->
                            showSiteIconProgressBar(true)
                            startCropActivity(uri)
                        }
                        if (!didGoWell) {
                            AppLog.e(
                                    UTILS,
                                    "Can't download picked or captured image"
                            )
                        }
                    }
                }
            }
            UCrop.REQUEST_CROP -> if (resultCode == Activity.RESULT_OK) {
                AnalyticsTracker.track(MY_SITE_ICON_CROPPED)
                WPMediaUtils.fetchMediaAndDoNext(
                        activity, UCrop.getOutput(data!!)
                ) { uri: Uri? ->
                    startSiteIconUpload(
                            MediaUtils.getRealPathFromURI(activity, uri)
                    )
                }
            } else if (resultCode == UCrop.RESULT_ERROR) {
                AppLog.e(
                        MAIN,
                        "Image cropping failed!",
                        UCrop.getError(data!!)
                )
                ToastUtils.showToast(
                        activity,
                        R.string.error_cropping_image,
                        SHORT
                )
            }
            RequestCodes.DOMAIN_REGISTRATION -> if (resultCode == Activity.RESULT_OK && isAdded && data != null) {
                AnalyticsTracker.track(DOMAIN_CREDIT_REDEMPTION_SUCCESS)
                val email = data.getStringExtra(DomainRegistrationResultFragment.RESULT_REGISTERED_DOMAIN_EMAIL)
                requestEmailValidation(requireContext(), email)
            }
        }
    }

    override fun onConfirm(result: Bundle?) {
        if (result != null) {
            val task = result.getSerializable(QuickStartFullScreenDialogFragment.RESULT_TASK) as? QuickStartTask
            if (task == null || task == CREATE_SITE) {
                return
            }

            // Remove existing quick start indicator, if necessary.
            if (activeTutorialPrompt != null) {
                removeQuickStartFocusPoint()
            }
            activeTutorialPrompt = getPromptDetailsForTask(task)
            showActiveQuickStartTutorial()
        }
    }

    override fun onDismiss() {
        updateQuickStartContainer()
    }

    private fun startSiteIconUpload(filePath: String) {
        if (TextUtils.isEmpty(filePath)) {
            ToastUtils.showToast(
                    activity,
                    R.string.error_locating_image,
                    SHORT
            )
            return
        }
        val file = File(filePath)
        if (!file.exists()) {
            ToastUtils.showToast(
                    activity,
                    R.string.file_error_create,
                    SHORT
            )
            return
        }
        val site = selectedSite
        if (site != null) {
            val media = buildMediaModel(file, site)
            if (media == null) {
                ToastUtils.showToast(
                        activity,
                        R.string.file_not_found,
                        SHORT
                )
                return
            }
            UploadService.uploadMedia(activity, media)
        } else {
            ToastUtils.showToast(
                    activity,
                    R.string.error_generic,
                    SHORT
            )
            AppLog.e(
                    MAIN,
                    "Unexpected error - Site icon upload failed, because there wasn't any site selected."
            )
        }
    }

    private fun showSiteIconProgressBar(isVisible: Boolean) {
        if (my_site_icon_progress != null && my_site_blavatar != null) {
            if (isVisible) {
                my_site_icon_progress.visibility = View.VISIBLE
                my_site_blavatar.visibility = View.INVISIBLE
            } else {
                my_site_icon_progress.visibility = View.GONE
                my_site_blavatar.visibility = View.VISIBLE
            }
        }
    }

    private val isMediaUploadInProgress: Boolean
        get() = my_site_icon_progress.visibility == View.VISIBLE

    private fun buildMediaModel(file: File, site: SiteModel): MediaModel? {
        val uri = Uri.Builder().path(file.path).build()
        val mimeType = requireActivity().contentResolver.getType(uri)
        return FluxCUtils.mediaModelFromLocalUri(requireActivity(), uri, mimeType, mediaStore, site.id)
    }

    private fun startCropActivity(uri: Uri) {
        val context = activity ?: return
        val options = Options()
        options.setShowCropGrid(false)
        options.setStatusBarColor(context.getColorFromAttribute(android.R.attr.statusBarColor))
        options.setToolbarColor(context.getColorFromAttribute(R.attr.wpColorAppBar))
        options.setToolbarWidgetColor(context.getColorFromAttribute(attr.colorOnPrimarySurface))
        options.setAllowedGestures(UCropActivity.SCALE, UCropActivity.NONE, UCropActivity.NONE)
        options.setHideBottomControls(true)
        UCrop.of(uri, Uri.fromFile(File(context.cacheDir, "cropped_for_site_icon.jpg")))
                .withAspectRatio(1f, 1f)
                .withOptions(options)
                .start(requireActivity(), this)
    }

    private fun refreshSelectedSiteDetails(site: SiteModel?) {
        if (!isAdded || view == null) {
            return
        }
        if (site == null) {
            scroll_view.visibility = View.GONE
            actionable_empty_view.visibility = View.VISIBLE

            // Hide actionable empty view image when screen height is under 600 pixels.
            if (DisplayUtils.getDisplayPixelHeight(activity) >= 600) {
                actionable_empty_view.image.visibility = View.VISIBLE
            } else {
                actionable_empty_view.image.visibility = View.GONE
            }
            return
        }
        if (SiteUtils.onFreePlan(site) || SiteUtils.hasCustomDomain(
                        site
                )) {
            isDomainCreditAvailable = false
            toggleDomainRegistrationCtaVisibility()
        } else if (!isDomainCreditChecked) {
            fetchSitePlans(site)
        } else {
            toggleDomainRegistrationCtaVisibility()
        }
        scroll_view.visibility = View.VISIBLE
        actionable_empty_view.visibility = View.GONE
        toggleAdminVisibility(site)
        val themesVisibility = if (ThemeBrowserActivity.isAccessible(site)) View.VISIBLE else View.GONE
        my_site_look_and_feel_header.visibility = themesVisibility
        row_themes.visibility = themesVisibility

        // sharing is only exposed for sites accessed via the WPCOM REST API (wpcom or Jetpack)
        val sharingVisibility = if (SiteUtils.isAccessedViaWPComRest(site)) View.VISIBLE else View.GONE
        row_sharing.visibility = sharingVisibility

        // show settings for all self-hosted to expose Delete Site
        val isAdminOrSelfHosted = site.hasCapabilityManageOptions || !SiteUtils.isAccessedViaWPComRest(
                site
        )
        row_settings.visibility = if (isAdminOrSelfHosted) View.VISIBLE else View.GONE
        row_people.visibility = if (site.hasCapabilityListUsers) View.VISIBLE else View.GONE
        row_plugins.visibility = if (PluginUtils.isPluginFeatureAvailable(site)) View.VISIBLE else View.GONE

        // if either people or settings is visible, configuration header should be visible
        val settingsVisibility = if (isAdminOrSelfHosted || site.hasCapabilityListUsers) View.VISIBLE else View.GONE
        my_site_configuration_header.visibility = settingsVisibility
        imageManager.load(
                my_site_blavatar,
                BLAVATAR,
                SiteUtils.getSiteIconUrl(site, blavatarSz)
        )
        val homeUrl = SiteUtils.getHomeURLOrHostName(site)
        val blogTitle = SiteUtils.getSiteNameOrHomeURL(site)
        my_site_title_label.text = blogTitle
        my_site_subtitle_label.text = homeUrl

        // Hide the Plan item if the Plans feature is not available for this blog
        val planShortName = site.planShortName
        if (!TextUtils.isEmpty(planShortName) && site.hasCapabilityManageOptions) {
            if (site.isWPCom || site.isAutomatedTransfer) {
                my_site_current_plan_text_view.text = planShortName
                row_plan.visibility = View.VISIBLE
            } else {
                // TODO: Support Jetpack plans
                row_plan.visibility = View.GONE
            }
        } else {
            row_plan.visibility = View.GONE
        }

        // Do not show pages menu item to Collaborators.
        val pageVisibility = if (site.isSelfHostedAdmin || site.hasCapabilityEditPages) View.VISIBLE else View.GONE
        row_pages.visibility = pageVisibility
        quick_action_pages_container.visibility = pageVisibility
        if (pageVisibility == View.VISIBLE) {
            quick_action_buttons_container.weightSum = 100f
        } else {
            quick_action_buttons_container.weightSum = 75f
        }
    }

    private fun toggleAdminVisibility(site: SiteModel?) {
        if (site == null) {
            return
        }
        if (shouldHideWPAdmin(site)) {
            row_admin.visibility = View.GONE
        } else {
            row_admin.visibility = View.VISIBLE
        }
    }

    private fun shouldHideWPAdmin(site: SiteModel?): Boolean {
        if (site == null) {
            return false
        }
        return if (!site.isWPCom) {
            false
        } else {
            val dateCreated = DateTimeUtils.dateFromIso8601(
                    accountStore.account
                            .date
            )
            val calendar = GregorianCalendar(
                    HIDE_WP_ADMIN_YEAR, HIDE_WP_ADMIN_MONTH,
                    HIDE_WP_ADMIN_DAY
            )
            calendar.timeZone = TimeZone.getTimeZone(HIDE_WP_ADMIN_GMT_TIME_ZONE)
            dateCreated != null && dateCreated.after(calendar.time)
        }
    }

    override fun onScrollToTop() {
        if (isAdded) {
            scroll_view.smoothScrollTo(0, 0)
        }
    }

    override fun onStop() {
        dispatcher.unregister(this)
        EventBus.getDefault().unregister(this)
        super.onStop()
    }

    override fun onStart() {
        super.onStart()
        dispatcher.register(this)
        EventBus.getDefault().register(this)
    }

    /**
     * We can't just use fluxc OnSiteChanged event, as the order of events is not guaranteed -> getSelectedSite()
     * method might return an out of date SiteModel, if the OnSiteChanged event handler in the WPMainActivity wasn't
     * called yet.
     */
    fun onSiteChanged(site: SiteModel?) {
        // whenever site changes we hide CTA and check for credit in refreshSelectedSiteDetails()
        isDomainCreditChecked = false
        refreshSelectedSiteDetails(site)
        showSiteIconProgressBar(false)
    }

    @Subscribe(sticky = true, threadMode = ThreadMode.MAIN)
    fun onEventMainThread(event: UploadErrorEvent) {
        AnalyticsTracker.track(MY_SITE_ICON_UPLOAD_UNSUCCESSFUL)
        EventBus.getDefault().removeStickyEvent(event)
        if (isMediaUploadInProgress) {
            showSiteIconProgressBar(false)
        }
        val site = selectedSite
        if (site != null && event.post != null) {
            if (event.post.localSiteId == site.id) {
                uploadUtilsWrapper.onPostUploadedSnackbarHandler(
                        activity,
                        requireActivity().findViewById(R.id.coordinator), true,
                        event.post, event.errorMessage, site
                )
            }
        } else if (event.mediaModelList != null && event.mediaModelList.isNotEmpty()) {
            uploadUtilsWrapper.onMediaUploadedSnackbarHandler(
                    activity,
                    requireActivity().findViewById(R.id.coordinator), true,
                    event.mediaModelList, site, event.errorMessage
            )
        }
    }

    @Subscribe(sticky = true, threadMode = ThreadMode.MAIN)
    fun onEventMainThread(event: UploadMediaSuccessEvent) {
        AnalyticsTracker.track(MY_SITE_ICON_UPLOADED)
        EventBus.getDefault().removeStickyEvent(event)
        val site = selectedSite
        if (site != null) {
            if (isMediaUploadInProgress) {
                if (event.mediaModelList.size > 0) {
                    val media = event.mediaModelList[0]
                    imageManager.load(
                            my_site_blavatar,
                            BLAVATAR,
                            PhotonUtils
                                    .getPhotonImageUrl(
                                            media.url,
                                            blavatarSz,
                                            blavatarSz,
                                            HIGH,
                                            site.isPrivateWPComAtomic
                                    )
                    )
                    updateSiteIconMediaId(media.mediaId.toInt())
                } else {
                    AppLog.w(
                            MAIN,
                            "Site icon upload completed, but mediaList is empty."
                    )
                }
                showSiteIconProgressBar(false)
            } else {
                if (event.mediaModelList != null && event.mediaModelList.isNotEmpty()) {
                    uploadUtilsWrapper.onMediaUploadedSnackbarHandler(
                            activity,
                            requireActivity().findViewById(R.id.coordinator), false,
                            event.mediaModelList, site, event.successMessage
                    )
                }
            }
        }
    }

    override fun onPositiveClicked(instanceTag: String) {
        when (instanceTag) {
            TAG_ADD_SITE_ICON_DIALOG, TAG_CHANGE_SITE_ICON_DIALOG -> ActivityLauncher.showPhotoPickerForResult(
                    activity,
                    SITE_ICON_PICKER, selectedSite, null
            )
            TAG_EDIT_SITE_ICON_PERMISSIONS_DIALOG -> {
            }
            TAG_QUICK_START_DIALOG -> {
                startQuickStart()
                AnalyticsTracker.track(QUICK_START_REQUEST_DIALOG_POSITIVE_TAPPED)
            }
            TAG_QUICK_START_MIGRATION_DIALOG -> AnalyticsTracker.track(QUICK_START_MIGRATION_DIALOG_POSITIVE_TAPPED)
            TAG_REMOVE_NEXT_STEPS_DIALOG -> {
                AnalyticsTracker.track(QUICK_START_REMOVE_DIALOG_POSITIVE_TAPPED)
                skipQuickStart()
                updateQuickStartContainer()
                clearActiveQuickStart()
            }
            else -> {
                AppLog.e(
                        EDITOR,
                        "Dialog instanceTag is not recognized"
                )
                throw UnsupportedOperationException("Dialog instanceTag is not recognized")
            }
        }
    }

    private fun skipQuickStart() {
        val siteId = AppPrefs.getSelectedSite()
        for (quickStartTask in QuickStartTask.values()) {
            quickStartStore.setDoneTask(siteId.toLong(), quickStartTask, true)
        }
        quickStartStore.setQuickStartCompleted(siteId.toLong(), true)
        // skipping all tasks means no achievement notification, so we mark it as received
        quickStartStore.setQuickStartNotificationReceived(siteId.toLong(), true)
    }

    private fun startQuickStart() {
        quickStartStore.setDoneTask(AppPrefs.getSelectedSite().toLong(), CREATE_SITE, true)
        updateQuickStartContainer()
    }

    private fun toggleDomainRegistrationCtaVisibility() {
        if (isDomainCreditAvailable) {
            // we nest this check because of some weirdness with ui state and race conditions
            if (my_site_register_domain_cta.visibility != View.VISIBLE) {
                AnalyticsTracker.track(DOMAIN_CREDIT_PROMPT_SHOWN)
                my_site_register_domain_cta.visibility = View.VISIBLE
            }
        } else {
            my_site_register_domain_cta.visibility = View.GONE
        }
    }

    override fun onNegativeClicked(instanceTag: String) {
        when (instanceTag) {
            TAG_ADD_SITE_ICON_DIALOG -> showQuickStartNoticeIfNecessary()
            TAG_CHANGE_SITE_ICON_DIALOG -> {
                AnalyticsTracker.track(MY_SITE_ICON_REMOVED)
                showSiteIconProgressBar(true)
                updateSiteIconMediaId(0)
            }
            TAG_QUICK_START_DIALOG -> AnalyticsTracker.track(QUICK_START_REQUEST_DIALOG_NEGATIVE_TAPPED)
            TAG_REMOVE_NEXT_STEPS_DIALOG -> AnalyticsTracker.track(QUICK_START_REMOVE_DIALOG_NEGATIVE_TAPPED)
            else -> {
                AppLog.e(
                        EDITOR,
                        "Dialog instanceTag '$instanceTag' is not recognized"
                )
                throw UnsupportedOperationException("Dialog instanceTag is not recognized")
            }
        }
    }

    override fun onNeutralClicked(instanceTag: String) {
        if (TAG_QUICK_START_DIALOG == instanceTag) {
            AppPrefs.setQuickStartDisabled(true)
            AnalyticsTracker.track(QUICK_START_REQUEST_DIALOG_NEUTRAL_TAPPED)
        } else {
            AppLog.e(
                    EDITOR,
                    "Dialog instanceTag '$instanceTag' is not recognized"
            )
            throw UnsupportedOperationException("Dialog instanceTag is not recognized")
        }
    }

    override fun onDismissByOutsideTouch(instanceTag: String) {
        when (instanceTag) {
            TAG_ADD_SITE_ICON_DIALOG -> showQuickStartNoticeIfNecessary()
            TAG_CHANGE_SITE_ICON_DIALOG,
            TAG_EDIT_SITE_ICON_PERMISSIONS_DIALOG,
            TAG_QUICK_START_DIALOG,
            TAG_QUICK_START_MIGRATION_DIALOG,
            TAG_REMOVE_NEXT_STEPS_DIALOG -> {
            }
            else -> {
                AppLog.e(
                        EDITOR,
                        "Dialog instanceTag '$instanceTag' is not recognized"
                )
                throw UnsupportedOperationException("Dialog instanceTag is not recognized")
            }
        }
    }

    override fun onLinkClicked(instanceTag: String) {}
    override fun onSettingsSaved() {
        // refresh the site after site icon change
        val site = selectedSite
        if (site != null) {
            dispatcher.dispatch(SiteActionBuilder.newFetchSiteAction(site))
        }
    }

    override fun onSaveError(error: Exception) {
        showSiteIconProgressBar(false)
    }

    override fun onFetchError(error: Exception) {
        showSiteIconProgressBar(false)
    }

    override fun onSettingsUpdated() {}
    override fun onCredentialsValidated(error: Exception?) {}
    private fun fetchSitePlans(site: SiteModel?) {
        dispatcher.dispatch(SiteActionBuilder.newFetchPlansAction(site))
    }

    @Subscribe(threadMode = ThreadMode.MAIN)
    fun onPlansFetched(event: OnPlansFetched) {
        if (AppPrefs.getSelectedSite() != event.site.id) {
            return
        }
        if (event.isError) {
            AppLog.e(
                    DOMAIN_REGISTRATION,
                    "An error occurred while fetching plans : " + event.error.message
            )
        } else {
            isDomainCreditChecked = true
            isDomainCreditAvailable = isDomainCreditAvailable(event.plans)
            toggleDomainRegistrationCtaVisibility()
        }
    }

    private val mAddQuickStartFocusPointTask = Runnable { // technically there is no situation (yet) where fragment is not added but we need to show focus point
        if (!isAdded) {
            return@Runnable
        }
        val parentView = requireActivity().findViewById<ViewGroup>(activeTutorialPrompt!!.parentContainerId)
        val quickStartTarget = requireActivity().findViewById<View>(
                activeTutorialPrompt!!.focusedContainerId
        )
        if (quickStartTarget == null || parentView == null) {
            return@Runnable
        }
        val focusPointSize = resources.getDimensionPixelOffset(R.dimen.quick_start_focus_point_size)
        val horizontalOffset: Int
        val verticalOffset: Int
        when {
            isTargetingBottomNavBar(activeTutorialPrompt!!.task) -> {
                horizontalOffset = quickStartTarget.width / 2 - focusPointSize + resources
                        .getDimensionPixelOffset(R.dimen.quick_start_focus_point_bottom_nav_offset)
                verticalOffset = 0
            }
            activeTutorialPrompt!!.task == UPLOAD_SITE_ICON -> {
                horizontalOffset = focusPointSize
                verticalOffset = -(focusPointSize / 0.5).toInt()
            }
            activeTutorialPrompt!!.task == CHECK_STATS || activeTutorialPrompt!!.task == CREATE_NEW_PAGE -> {
                horizontalOffset = -focusPointSize / 4
                verticalOffset = -focusPointSize / 4
            }
            activeTutorialPrompt!!.task == VIEW_SITE -> { // focus point might be hidden behind FAB
                horizontalOffset = (focusPointSize / 0.5).toInt()
                verticalOffset = (quickStartTarget.height - focusPointSize) / 2
            }
            activeTutorialPrompt!!.task == UPDATE_SITE_TITLE -> { // focus point might be hidden behind FAB
                horizontalOffset = -(focusPointSize / 2)
                verticalOffset = (quickStartTarget.height - focusPointSize) / 2
            }
            else -> {
                horizontalOffset = resources.getDimensionPixelOffset(
                        R.dimen.quick_start_focus_point_my_site_right_offset
                )
                verticalOffset = (quickStartTarget.height - focusPointSize) / 2
            }
        }
        addQuickStartFocusPointAboveTheView(
                parentView, quickStartTarget, horizontalOffset,
                verticalOffset
        )

        // highlight MySite row and scroll to it
        if (!isTargetingBottomNavBar(activeTutorialPrompt!!.task)) {
            scroll_view.post { scroll_view.smoothScrollTo(0, quickStartTarget.top) }
        }
    }

    private fun showQuickStartFocusPoint() {
        if (view == null || !hasActiveQuickStartTask()) {
            return
        }
        requireView().post(mAddQuickStartFocusPointTask)
    }

    private fun removeQuickStartFocusPoint() {
        if (view == null || !isAdded) {
            return
        }
        requireView().removeCallbacks(mAddQuickStartFocusPointTask)
        removeQuickStartFocusPoint(requireActivity().findViewById(R.id.root_view_main))
    }

    fun isQuickStartTaskActive(task: QuickStartTask): Boolean {
        return hasActiveQuickStartTask() && activeTutorialPrompt!!.task == task
    }

    private fun completeQuickStarTask(quickStartTask: QuickStartTask) {
        selectedSite?.let { site ->
            // we need to process notices for tasks that are completed at MySite fragment
            AppPrefs.setQuickStartNoticeRequired(
                    !quickStartStore.hasDoneTask(
                            AppPrefs.getSelectedSite().toLong(), quickStartTask
                    ) &&
                            activeTutorialPrompt != null &&
                            activeTutorialPrompt!!.task == quickStartTask
            )
            completeTaskAndRemindNextOne(
                    quickStartStore, quickStartTask, dispatcher,
                    site, context = requireContext()
            )
            // We update completed tasks counter onResume, but UPLOAD_SITE_ICON can be completed without navigating
            // away from the activity, so we are updating counter here
            if (quickStartTask == UPLOAD_SITE_ICON) {
                updateQuickStartContainer()
            }
            if (activeTutorialPrompt != null && activeTutorialPrompt!!.task == quickStartTask) {
                removeQuickStartFocusPoint()
                clearActiveQuickStartTask()
            }
        }
    }

    private fun clearActiveQuickStart() {
        // Clear pressed row.
        if (activeTutorialPrompt != null && !isTargetingBottomNavBar(activeTutorialPrompt!!.task)) {
            requireActivity().findViewById<View>(activeTutorialPrompt!!.focusedContainerId).isPressed = false
        }
        if (activity != null && !requireActivity().isChangingConfigurations) {
            clearActiveQuickStartTask()
            removeQuickStartFocusPoint()
        }
        quickStartSnackBarHandler.removeCallbacksAndMessages(null)
    }

    fun requestNextStepOfActiveQuickStartTask() {
        if (!hasActiveQuickStartTask()) {
            return
        }
        removeQuickStartFocusPoint()
        EventBus.getDefault().postSticky(QuickStartEvent(activeTutorialPrompt!!.task))
        clearActiveQuickStartTask()
    }

    private fun clearActiveQuickStartTask() {
        activeTutorialPrompt = null
    }

    private fun hasActiveQuickStartTask(): Boolean {
        return activeTutorialPrompt != null
    }

    private fun showActiveQuickStartTutorial() {
        if (!hasActiveQuickStartTask() || !isAdded || activity !is WPMainActivity) {
            return
        }
        showQuickStartFocusPoint()
        val shortQuickStartMessage =
                if (activeTutorialPrompt?.task == UPDATE_SITE_TITLE) {
                    stylizeQuickStartPrompt(
                            requireActivity(),
                            activeTutorialPrompt!!.shortMessagePrompt,
                            activeTutorialPrompt!!.iconId,
                            my_site_title_label.text.toString()
                    )
                } else {
                    stylizeQuickStartPrompt(
                            requireActivity(),
                            activeTutorialPrompt!!.shortMessagePrompt,
                            activeTutorialPrompt!!.iconId
                    )
                }
        val promptSnackbar = WPDialogSnackbar.make(
                requireActivity().findViewById(R.id.coordinator),
                shortQuickStartMessage, resources.getInteger(R.integer.quick_start_snackbar_duration_ms)
        )
        (requireActivity() as WPMainActivity).showQuickStartSnackBar(promptSnackbar)
    }

    private fun showQuickStartDialogMigration() {
        val promoDialog = PromoDialog()
        promoDialog.initialize(
                TAG_QUICK_START_MIGRATION_DIALOG,
                getString(R.string.quick_start_dialog_migration_title),
                getString(R.string.quick_start_dialog_migration_message),
                getString(android.R.string.ok),
                R.drawable.img_illustration_checkmark_280dp,
                "",
                "",
                ""
        )
        if (fragmentManager != null) {
            promoDialog.show(requireFragmentManager(), TAG_QUICK_START_MIGRATION_DIALOG)
            AppPrefs.setQuickStartMigrationDialogShown(true)
            AnalyticsTracker.track(QUICK_START_MIGRATION_DIALOG_VIEWED)
        }
    }

    private fun updateSiteIconMediaId(mediaId: Int) {
        siteSettings?.let {
            it.setSiteIconMediaId(mediaId)
            it.saveSettings()
        }
    }

    companion object {
        const val HIDE_WP_ADMIN_YEAR = 2015
        const val HIDE_WP_ADMIN_MONTH = 9
        const val HIDE_WP_ADMIN_DAY = 7
        const val HIDE_WP_ADMIN_GMT_TIME_ZONE = "GMT"
        const val ARG_QUICK_START_TASK = "ARG_QUICK_START_TASK"
        const val TAG_ADD_SITE_ICON_DIALOG = "TAG_ADD_SITE_ICON_DIALOG"
        const val TAG_REMOVE_NEXT_STEPS_DIALOG = "TAG_REMOVE_NEXT_STEPS_DIALOG"
        const val TAG_CHANGE_SITE_ICON_DIALOG = "TAG_CHANGE_SITE_ICON_DIALOG"
        const val TAG_EDIT_SITE_ICON_PERMISSIONS_DIALOG = "TAG_EDIT_SITE_ICON_PERMISSIONS_DIALOG"
        const val TAG_QUICK_START_DIALOG = "TAG_QUICK_START_DIALOG"
        const val TAG_QUICK_START_MIGRATION_DIALOG = "TAG_QUICK_START_MIGRATION_DIALOG"
        const val AUTO_QUICK_START_SNACKBAR_DELAY_MS = 1000
        const val KEY_IS_DOMAIN_CREDIT_AVAILABLE = "KEY_IS_DOMAIN_CREDIT_AVAILABLE"
        const val KEY_DOMAIN_CREDIT_CHECKED = "KEY_DOMAIN_CREDIT_CHECKED"
        fun newInstance(): MySiteFragment {
            return MySiteFragment()
        }
    }

    override fun onSuccessfulInput(input: String, callbackId: Int) {
        if (callbackId == my_site_title_label.id && selectedSite != null) {
            if (!NetworkUtils.isNetworkAvailable(activity)) {
                WPSnackbar.make(
                        requireActivity().findViewById(R.id.coordinator),
                        R.string.error_update_site_title_network,
                        getSnackbarDuration(activity, Snackbar.LENGTH_SHORT)
                ).show()
                return
            }

            my_site_title_label.text = input
            selectedSite?.name = input
            // save the site locally with updated title
            dispatcher.dispatch(SiteActionBuilder.newUpdateSiteAction(selectedSite))

            siteSettings?.let {
                it.title = input
                it.saveSettings()
            }
        }
    }
}<|MERGE_RESOLUTION|>--- conflicted
+++ resolved
@@ -324,14 +324,10 @@
     }
 
     private fun setupClickListeners() {
-<<<<<<< HEAD
         my_site_title_label.setOnClickListener {
             completeQuickStarTask(UPDATE_SITE_TITLE)
             showTitleChangerDialog()
         }
-=======
-        my_site_title_label.setOnClickListener { showTitleChangerDialog() }
->>>>>>> 023d95ff
         my_site_subtitle_label.setOnClickListener { viewSite() }
         switch_site.setOnClickListener { showSitePicker() }
         row_view_site.setOnClickListener { viewSite() }
