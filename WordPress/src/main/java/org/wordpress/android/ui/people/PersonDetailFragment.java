package org.wordpress.android.ui.people;

import android.animation.Animator;
import android.animation.AnimatorInflater;
import android.app.AlertDialog;
import android.app.Fragment;
import android.content.Context;
import android.content.DialogInterface;
import android.os.Bundle;
import android.view.LayoutInflater;
import android.view.View;
import android.view.ViewGroup;
import android.widget.ArrayAdapter;
import android.widget.LinearLayout;
import android.widget.TextView;

import org.wordpress.android.R;
import org.wordpress.android.WordPress;
import org.wordpress.android.datasets.PeopleTable;
import org.wordpress.android.models.Blog;
import org.wordpress.android.models.Capability;
import org.wordpress.android.models.Person;
import org.wordpress.android.util.AppLog;
import org.wordpress.android.util.GravatarUtils;
import org.wordpress.android.util.StringUtils;
import org.wordpress.android.widgets.WPNetworkImageView;

public class PersonDetailFragment extends Fragment implements View.OnClickListener {
    private static String ARG_PERSON_ID = "person_id";
    private static String ARG_LOCAL_TABLE_BLOG_ID = "local_table_blog_id";

    private long mPersonID;
    private int mLocalTableBlogID;

    private WPNetworkImageView mAvatarImageView;
    private TextView mDisplayNameTextView;
    private TextView mUsernameTextView;
    private LinearLayout mRoleContainer;
    private TextView mRoleTextView;

    public static PersonDetailFragment newInstance(long personID, int localTableBlogID) {
        PersonDetailFragment personDetailFragment = new PersonDetailFragment();
        Bundle bundle = new Bundle();
        bundle.putLong(ARG_PERSON_ID, personID);
        bundle.putInt(ARG_LOCAL_TABLE_BLOG_ID, localTableBlogID);
        personDetailFragment.setArguments(bundle);
        return personDetailFragment;
    }

    /**
     * Sets the enter & pop animation for the fragment. In order to keep the animation even after the configuration
     * changes, this method is used instead of FragmentTransaction for the animation.
     */
    @Override
    public Animator onCreateAnimator(int transit, boolean enter, int nextAnim) {
        if (enter) {
            return AnimatorInflater.loadAnimator(getActivity(), R.animator.fragment_slide_in_from_right);
        } else {
            return AnimatorInflater.loadAnimator(getActivity(), R.animator.fragment_slide_out_to_right);
        }
    }

    @Override
    public View onCreateView(LayoutInflater inflater, ViewGroup container, Bundle savedInstanceState) {
        final ViewGroup rootView = (ViewGroup) inflater.inflate(R.layout.person_detail_fragment, container, false);

        mPersonID = getArguments().getLong(ARG_PERSON_ID);
        mLocalTableBlogID = getArguments().getInt(ARG_LOCAL_TABLE_BLOG_ID);

        mAvatarImageView = (WPNetworkImageView) rootView.findViewById(R.id.person_avatar);
        mDisplayNameTextView = (TextView) rootView.findViewById(R.id.person_display_name);
        mUsernameTextView = (TextView) rootView.findViewById(R.id.person_username);
        mRoleContainer = (LinearLayout) rootView.findViewById(R.id.person_role_container);
        mRoleTextView = (TextView) rootView.findViewById(R.id.person_role);

        return rootView;
    }

    @Override
    public void onResume() {
        super.onResume();

        refreshPersonDetails();
    }

    public void refreshPersonDetails() {
        if (!isAdded()) return;

        Person person = PeopleTable.getPerson(mPersonID, mLocalTableBlogID);
        if (person != null) {
            int avatarSz = getResources().getDimensionPixelSize(R.dimen.avatar_sz_large);
            String avatarUrl = GravatarUtils.fixGravatarUrl(person.getAvatarUrl(), avatarSz);

            mAvatarImageView.setImageUrl(avatarUrl, WPNetworkImageView.ImageType.AVATAR);
            mDisplayNameTextView.setText(person.getDisplayName());
            mUsernameTextView.setText(person.getUsername());
<<<<<<< HEAD
            mRoleTextView.setText(Role.getLabel(getActivity(), person.getRole()));

            setupRoleContainerForCapability();
=======
            mRoleTextView.setText(StringUtils.capitalize(person.getRole()));
            mRemoveTextView.setText(String.format(getString(R.string.remove_user), person.getFirstName().toUpperCase()));

            mRemoveTextView.setOnClickListener(new View.OnClickListener() {
                @Override
                public void onClick(View v) {
                    //TODO: remove user
                }
            });
>>>>>>> ac5796c2
        } else {
            AppLog.w(AppLog.T.PEOPLE, "Person returned null from DB for personID: " + mPersonID
                    + " & localTableBlogID: " + mLocalTableBlogID);
        }
    }

    public void setPersonDetails(long personID, int localTableBlogID) {
        mPersonID = personID;
        mLocalTableBlogID = localTableBlogID;
        refreshPersonDetails();
    }

    // Checks current user's capabilities to decide whether she can change the role or not
    @SuppressWarnings("deprecation")
    private void setupRoleContainerForCapability() {
        Blog blog = WordPress.getBlog(mLocalTableBlogID);
        boolean canChangeRole = blog != null && blog.hasCapability(Capability.EDIT_USERS);
        if (!canChangeRole) {
            mRoleContainer.setOnClickListener(this);
        } else {
            // Remove the selectableItemBackground if the user can't be edited
            if (android.os.Build.VERSION.SDK_INT < android.os.Build.VERSION_CODES.JELLY_BEAN) {
                mRoleContainer.setBackgroundDrawable(null);
            } else {
                mRoleContainer.setBackground(null);
            }
        }
    }

    @Override
    public void onClick(View v) {
        Context context = getActivity();

        AlertDialog.Builder builderSingle = new AlertDialog.Builder(context);
        builderSingle.setTitle("Role");

        final ArrayAdapter<String> arrayAdapter = new ArrayAdapter<>(context,
                android.R.layout.simple_list_item_1, Role.getRoles(context));

        builderSingle.setNegativeButton(R.string.cancel, null);

        builderSingle.setAdapter(arrayAdapter, new DialogInterface.OnClickListener() {
            @Override
            public void onClick(DialogInterface dialog, int which) {
                //String strName = arrayAdapter.getItem(which);
            }
        });
        builderSingle.show();
    }
}<|MERGE_RESOLUTION|>--- conflicted
+++ resolved
@@ -94,21 +94,9 @@
             mAvatarImageView.setImageUrl(avatarUrl, WPNetworkImageView.ImageType.AVATAR);
             mDisplayNameTextView.setText(person.getDisplayName());
             mUsernameTextView.setText(person.getUsername());
-<<<<<<< HEAD
-            mRoleTextView.setText(Role.getLabel(getActivity(), person.getRole()));
+            mRoleTextView.setText(StringUtils.capitalize(person.getRole()));
 
             setupRoleContainerForCapability();
-=======
-            mRoleTextView.setText(StringUtils.capitalize(person.getRole()));
-            mRemoveTextView.setText(String.format(getString(R.string.remove_user), person.getFirstName().toUpperCase()));
-
-            mRemoveTextView.setOnClickListener(new View.OnClickListener() {
-                @Override
-                public void onClick(View v) {
-                    //TODO: remove user
-                }
-            });
->>>>>>> ac5796c2
         } else {
             AppLog.w(AppLog.T.PEOPLE, "Person returned null from DB for personID: " + mPersonID
                     + " & localTableBlogID: " + mLocalTableBlogID);
