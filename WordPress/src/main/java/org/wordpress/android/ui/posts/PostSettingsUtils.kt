--- conflicted
+++ resolved
@@ -23,17 +23,8 @@
         if (!TextUtils.isEmpty(dateCreated)) {
             val formattedDate = dateUtils.formatDateTime(dateCreated)
 
-<<<<<<< HEAD
             if (postModel.isLocalDraft) {
                 if (PostUtils.isPublishDateInThePast(postModel.dateCreated)) {
-=======
-            if (status == PostStatus.SCHEDULED) {
-                labelToUse = resourceProvider.getString(R.string.scheduled_for, formattedDate)
-            } else if (status == PostStatus.PUBLISHED || status == PostStatus.PRIVATE) {
-                labelToUse = resourceProvider.getString(R.string.published_on, formattedDate)
-            } else if (postModel.isLocalDraft) {
-                if (postUtilsWrapper.isPublishDateInThePast(postModel.dateCreated)) {
->>>>>>> df1b1935
                     labelToUse = resourceProvider.getString(R.string.backdated_for, formattedDate)
                 } else if (postUtilsWrapper.shouldPublishImmediately(status, postModel.dateCreated)) {
                     labelToUse = resourceProvider.getString(R.string.immediately)
@@ -42,15 +33,11 @@
                 } else {
                     labelToUse = resourceProvider.getString(R.string.publish_on, formattedDate)
                 }
-<<<<<<< HEAD
             } else if (status == PostStatus.SCHEDULED) {
                 labelToUse = resourceProvider.getString(R.string.scheduled_for, formattedDate)
             } else if (status == PostStatus.PUBLISHED || status == PostStatus.PRIVATE) {
                 labelToUse = resourceProvider.getString(R.string.published_on, formattedDate)
             } else if (PostUtils.isPublishDateInTheFuture(postModel.dateCreated)) {
-=======
-            } else if (postUtilsWrapper.isPublishDateInTheFuture(postModel.dateCreated)) {
->>>>>>> df1b1935
                 labelToUse = resourceProvider.getString(R.string.schedule_for, formattedDate)
             } else {
                 labelToUse = resourceProvider.getString(R.string.publish_on, formattedDate)
