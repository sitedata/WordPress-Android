--- conflicted
+++ resolved
@@ -158,12 +158,9 @@
     }
 
     public static boolean isPublishable(PostModel post) {
-        return post != null
-<<<<<<< HEAD
-               && !(post.getContent().isEmpty() && post.getExcerpt().isEmpty() && post.getTitle().isEmpty());
-=======
-                && !(post.getContent().trim().isEmpty() && post.getExcerpt().trim().isEmpty() && post.getTitle().trim().isEmpty());
->>>>>>> ecc409be
+        return post != null && !(post.getContent().trim().isEmpty()
+                                 && post.getExcerpt().trim().isEmpty()
+                                 && post.getTitle().trim().isEmpty());
     }
 
     public static boolean hasEmptyContentFields(PostModel post) {
