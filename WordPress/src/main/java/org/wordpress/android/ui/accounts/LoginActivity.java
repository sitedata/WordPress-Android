package org.wordpress.android.ui.accounts;

import android.app.Activity;
import android.content.Intent;
import android.net.Uri;
import android.os.Bundle;
import android.support.annotation.NonNull;
import android.support.annotation.Nullable;
import android.support.v4.app.Fragment;
import android.support.v4.app.FragmentTransaction;
import android.support.v7.app.AppCompatActivity;
import android.view.MenuItem;

import com.google.android.gms.auth.api.credentials.Credential;
import com.google.android.gms.common.ConnectionResult;
import com.google.android.gms.common.api.GoogleApiClient.ConnectionCallbacks;
import com.google.android.gms.common.api.GoogleApiClient.OnConnectionFailedListener;

import org.wordpress.android.R;
import org.wordpress.android.WordPress;
import org.wordpress.android.analytics.AnalyticsTracker;
import org.wordpress.android.fluxc.network.MemorizingTrustManager;
import org.wordpress.android.fluxc.store.AccountStore;
import org.wordpress.android.fluxc.store.SiteStore;
import org.wordpress.android.login.Login2FaFragment;
import org.wordpress.android.login.LoginEmailFragment;
import org.wordpress.android.login.LoginEmailPasswordFragment;
import org.wordpress.android.login.LoginListener;
import org.wordpress.android.login.LoginMagicLinkRequestFragment;
import org.wordpress.android.login.LoginMagicLinkSentFragment;
import org.wordpress.android.login.LoginMode;
import org.wordpress.android.login.LoginSiteAddressFragment;
import org.wordpress.android.login.LoginUsernamePasswordFragment;
import org.wordpress.android.ui.ActivityLauncher;
import org.wordpress.android.ui.RequestCodes;
import org.wordpress.android.ui.accounts.SmartLockHelper.Callback;
import org.wordpress.android.ui.accounts.login.LoginPrologueFragment;
import org.wordpress.android.ui.accounts.login.LoginPrologueListener;
import org.wordpress.android.ui.notifications.services.NotificationsUpdateService;
import org.wordpress.android.ui.reader.services.ReaderUpdateService;
import org.wordpress.android.util.AnalyticsUtils;
import org.wordpress.android.util.AppLog;
import org.wordpress.android.util.HelpshiftHelper;
import org.wordpress.android.util.HelpshiftHelper.Tag;
import org.wordpress.android.util.SelfSignedSSLUtils;
import org.wordpress.android.util.ToastUtils;
import org.wordpress.android.util.WPActivityUtils;

import java.util.ArrayList;
import java.util.EnumSet;
import java.util.Map;

import javax.inject.Inject;

import dagger.android.AndroidInjector;
import dagger.android.DispatchingAndroidInjector;
import dagger.android.support.HasSupportFragmentInjector;

public class LoginActivity extends AppCompatActivity implements ConnectionCallbacks, OnConnectionFailedListener,
        Callback, LoginListener, LoginPrologueListener, HasSupportFragmentInjector {
    private static final String KEY_SMARTLOCK_COMPLETED = "KEY_SMARTLOCK_COMPLETED";

    private static final String FORGOT_PASSWORD_URL_SUFFIX = "wp-login.php?action=lostpassword";

    private SmartLockHelper mSmartLockHelper;
    private boolean mSmartLockCompleted;

    private LoginMode mLoginMode;

    @Inject DispatchingAndroidInjector<Fragment> fragmentInjector;

    @Override
    protected void onCreate(Bundle savedInstanceState) {
        super.onCreate(savedInstanceState);
        ((WordPress) getApplication()).component().inject(this);

        setContentView(R.layout.login_activity);

        if (savedInstanceState == null) {
            AnalyticsTracker.track(AnalyticsTracker.Stat.LOGIN_ACCESSED);

            switch (getLoginMode()) {
                case FULL:
                    showFragment(new LoginPrologueFragment(), LoginPrologueFragment.TAG);
                    break;
                case SELFHOSTED_ONLY:
                    showFragment(new LoginSiteAddressFragment(), LoginSiteAddressFragment.TAG);
                    break;
                case JETPACK_STATS:
                case WPCOM_LOGIN_DEEPLINK:
                case WPCOM_REAUTHENTICATE:
                case SHARE_INTENT:
                    checkSmartLockPasswordAndStartLogin();
                    break;
            }
        } else {
            mSmartLockCompleted = savedInstanceState.getBoolean(KEY_SMARTLOCK_COMPLETED);
        }
    }

    @Override
    public void onSaveInstanceState(Bundle outState) {
        super.onSaveInstanceState(outState);

        outState.putBoolean(KEY_SMARTLOCK_COMPLETED, mSmartLockCompleted);
    }

    private void showFragment(Fragment fragment, String tag) {
        FragmentTransaction fragmentTransaction = getSupportFragmentManager().beginTransaction();
        fragmentTransaction.replace(R.id.fragment_container, fragment, tag);
        fragmentTransaction.commit();
    }

    private void slideInFragment(Fragment fragment, boolean shouldAddToBackStack, String tag) {
        FragmentTransaction fragmentTransaction = getSupportFragmentManager().beginTransaction();
        fragmentTransaction.setCustomAnimations(R.anim.activity_slide_in_from_right, R.anim.activity_slide_out_to_left,
                R.anim.activity_slide_in_from_left, R.anim.activity_slide_out_to_right);
        fragmentTransaction.replace(R.id.fragment_container, fragment, tag);
        if (shouldAddToBackStack) {
            fragmentTransaction.addToBackStack(null);
        }
        fragmentTransaction.commitAllowingStateLoss();
    }

    private LoginPrologueFragment getLoginPrologueFragment() {
        Fragment fragment = getSupportFragmentManager().findFragmentByTag(LoginPrologueFragment.TAG);
        return fragment == null ? null : (LoginPrologueFragment) fragment;
    }

    private LoginEmailFragment getLoginEmailFragment() {
        Fragment fragment = getSupportFragmentManager().findFragmentByTag(LoginEmailFragment.TAG);
        return fragment == null ? null : (LoginEmailFragment) fragment;
    }

    @Override
    public boolean onOptionsItemSelected(MenuItem item) {
        if (item.getItemId() == android.R.id.home) {
            onBackPressed();
            return true;
        }

        return false;
    }

    @Override
    public LoginMode getLoginMode() {
        if (mLoginMode != null) {
            // returned the cached value
            return mLoginMode;
        }

        // compute and cache the Login mode
        mLoginMode = LoginMode.fromIntent(getIntent());

        return mLoginMode;
    }

    private void loggedInAndFinish(ArrayList<Integer> oldSitesIds) {
        switch (getLoginMode()) {
            case FULL:
                ActivityLauncher.showMainActivityAndLoginEpilogue(this, oldSitesIds);
                setResult(Activity.RESULT_OK);
                finish();
                break;
            case JETPACK_STATS:
            case WPCOM_LOGIN_DEEPLINK:
            case WPCOM_REAUTHENTICATE:
                ActivityLauncher.showLoginEpilogueForResult(this, true, oldSitesIds);
                break;
            case SHARE_INTENT:
            case SELFHOSTED_ONLY:
                // skip the epilogue when only added a selfhosted site or sharing to WordPress
                setResult(Activity.RESULT_OK);
                finish();
                break;
        }
    }

    @Override
    protected void onActivityResult(int requestCode, int resultCode, Intent data) {
        super.onActivityResult(requestCode, resultCode, data);

        switch (requestCode) {
            case RequestCodes.SHOW_LOGIN_EPILOGUE_AND_RETURN:
                // we showed the epilogue screen as informational and sites got loaded so, just return to login caller now
                setResult(RESULT_OK);
                finish();
                break;
            case RequestCodes.SMART_LOCK_SAVE:
                if (resultCode == RESULT_OK) {
                    AnalyticsTracker.track(AnalyticsTracker.Stat.LOGIN_AUTOFILL_CREDENTIALS_UPDATED);
                    AppLog.d(AppLog.T.NUX, "Credentials saved");
                } else {
                    AppLog.d(AppLog.T.NUX, "Credentials save cancelled");
                }
                break;
            case RequestCodes.SMART_LOCK_READ:
                if (resultCode == RESULT_OK) {
                    AppLog.d(AppLog.T.NUX, "Credentials retrieved");
                    Credential credential = data.getParcelableExtra(Credential.EXTRA_KEY);
                    onCredentialRetrieved(credential);
                } else {
                    AppLog.e(AppLog.T.NUX, "Credential read failed");
                    onCredentialsUnavailable();
                }
                break;
        }
    }

    private void jumpToUsernamePassword(String username, String password) {
        LoginUsernamePasswordFragment loginUsernamePasswordFragment = LoginUsernamePasswordFragment.newInstance(
                "wordpress.com", "wordpress.com", "WordPress.com", "https://s0.wp.com/i/webclip.png", username,
                password, true);
        slideInFragment(loginUsernamePasswordFragment, true, LoginUsernamePasswordFragment.TAG);
    }

    private void checkSmartLockPasswordAndStartLogin() {
        boolean smartLockStarted = false;
        if (!mSmartLockCompleted && mSmartLockHelper == null) {
            mSmartLockHelper = new SmartLockHelper(this);
            smartLockStarted = mSmartLockHelper.initSmartLockForPasswords();
        }

        if (!smartLockStarted) {
            startLogin();
        }
    }

    private void startLogin() {
        if (getLoginEmailFragment() != null) {
            // email screen is already shown so, login has already started. Just bail.
            return;
        }

        if (getLoginPrologueFragment() == null) {
            // prologue fragment is not shown so, the email screen will be the initial screen on the fragment container
            showFragment(new LoginEmailFragment(), LoginEmailFragment.TAG);
        } else {
            // prologue fragment is shown so, slide in the email screen (and add to history)
            slideInFragment(new LoginEmailFragment(), true, LoginEmailFragment.TAG);
        }
    }

    // LoginPrologueListener implementation methods

    @Override
    public void showEmailLoginScreen() {
        checkSmartLockPasswordAndStartLogin();
    }

    @Override
    public void doStartSignup() {
        AnalyticsTracker.track(AnalyticsTracker.Stat.CREATE_ACCOUNT_INITIATED);
        NewUserFragment newUserFragment = NewUserFragment.newInstance();
        slideInFragment(newUserFragment, true, NewUserFragment.TAG);
    }

    @Override
    public void loggedInViaSignup(ArrayList<Integer> oldSitesIds) {
        loggedInAndFinish(oldSitesIds);
    }

    @Override
    public void newUserCreatedButErrored(String email, String password) {
        LoginEmailPasswordFragment loginEmailPasswordFragment = LoginEmailPasswordFragment.newInstance(email, password);
        slideInFragment(loginEmailPasswordFragment, false, LoginEmailPasswordFragment.TAG);
    }

    // LoginListener implementation methods

    @Override
    public void gotWpcomEmail(String email) {
<<<<<<< HEAD
        if (getLoginMode() != LoginMode.WPCOM_LOGIN_DEEPLINK) {
            LoginMagicLinkRequestFragment loginMagicLinkRequestFragment =
                    LoginMagicLinkRequestFragment.newInstance(email);
=======
        if (getLoginMode() != LoginMode.WPCOM_LOGIN_DEEPLINK && getLoginMode() != LoginMode.SHARE_INTENT) {
            LoginMagicLinkRequestFragment loginMagicLinkRequestFragment = LoginMagicLinkRequestFragment.newInstance(email);
>>>>>>> b10e9272
            slideInFragment(loginMagicLinkRequestFragment, true, LoginMagicLinkRequestFragment.TAG);
        } else {
            LoginEmailPasswordFragment loginEmailPasswordFragment = LoginEmailPasswordFragment.newInstance(email, null);
            slideInFragment(loginEmailPasswordFragment, true, LoginEmailPasswordFragment.TAG);
        }
    }

    @Override
    public void loginViaSiteAddress() {
        LoginSiteAddressFragment loginSiteAddressFragment = new LoginSiteAddressFragment();
        slideInFragment(loginSiteAddressFragment, true, LoginSiteAddressFragment.TAG);
    }

    @Override
    public void loginViaWpcomUsernameInstead() {
        jumpToUsernamePassword(null, null);
    }

    @Override
    public void showMagicLinkSentScreen(String email) {
        LoginMagicLinkSentFragment loginMagicLinkSentFragment = LoginMagicLinkSentFragment.newInstance(email);
        slideInFragment(loginMagicLinkSentFragment, true, LoginMagicLinkSentFragment.TAG);
    }

    @Override
    public void openEmailClient() {
        if (WPActivityUtils.isEmailClientAvailable(this)) {
            AnalyticsTracker.track(AnalyticsTracker.Stat.LOGIN_MAGIC_LINK_OPEN_EMAIL_CLIENT_CLICKED);
            WPActivityUtils.openEmailClient(this);
        } else {
            ToastUtils.showToast(this, R.string.login_email_client_not_found);
        }
    }

    @Override
    public void usePasswordInstead(String email) {
        AnalyticsTracker.track(AnalyticsTracker.Stat.LOGIN_MAGIC_LINK_EXITED);
        LoginEmailPasswordFragment loginEmailPasswordFragment = LoginEmailPasswordFragment.newInstance(email, null);
        slideInFragment(loginEmailPasswordFragment, true, LoginEmailPasswordFragment.TAG);
    }

    @Override
    public void forgotPassword(String url) {
        AnalyticsTracker.track(AnalyticsTracker.Stat.LOGIN_FORGOT_PASSWORD_CLICKED);
        ActivityLauncher.openUrlExternal(this, url + FORGOT_PASSWORD_URL_SUFFIX);
    }

    @Override
    public void needs2fa(String email, String password) {
        Login2FaFragment login2FaFragment = Login2FaFragment.newInstance(email, password);
        slideInFragment(login2FaFragment, true, Login2FaFragment.TAG);
    }

    @Override
    public void loggedInViaPassword(ArrayList<Integer> oldSitesIds) {
        loggedInAndFinish(oldSitesIds);
    }

    @Override
    public void alreadyLoggedInWpcom(ArrayList<Integer> oldSitesIds) {
        ToastUtils.showToast(this, R.string.already_logged_in_wpcom, ToastUtils.Duration.LONG);
        loggedInAndFinish(oldSitesIds);
    }

    public void gotWpcomSiteInfo(String siteAddress, String siteName, String siteIconUrl) {
        LoginUsernamePasswordFragment loginUsernamePasswordFragment = LoginUsernamePasswordFragment.newInstance(
                siteAddress, siteAddress, siteName, siteIconUrl, null, null, true);
        slideInFragment(loginUsernamePasswordFragment, true, LoginUsernamePasswordFragment.TAG);
    }

    @Override
    public void gotXmlRpcEndpoint(String inputSiteAddress, String endpointAddress) {
        LoginUsernamePasswordFragment loginUsernamePasswordFragment = LoginUsernamePasswordFragment.newInstance(
                inputSiteAddress, endpointAddress, null, null, null, null, false);
        slideInFragment(loginUsernamePasswordFragment, true, LoginUsernamePasswordFragment.TAG);
    }

    @Override
    public void handleSslCertificateError(MemorizingTrustManager memorizingTrustManager,
                                          final SelfSignedSSLCallback callback) {
        SelfSignedSSLUtils.showSSLWarningDialog(this, memorizingTrustManager, new SelfSignedSSLUtils.Callback() {
            @Override
            public void certificateTrusted() {
                callback.certificateTrusted();
            }
        });
    }

    private void launchHelpshift(String url, String username, boolean isWpcom, Tag origin) {
        Intent intent = new Intent(this, HelpActivity.class);
        // Used to pass data to an eventual support service
        intent.putExtra(HelpshiftHelper.ENTERED_URL_KEY, url);
        intent.putExtra(HelpshiftHelper.ENTERED_USERNAME_KEY, username);
        intent.putExtra(HelpshiftHelper.ORIGIN_KEY, origin);
        if (getLoginMode() == LoginMode.JETPACK_STATS) {
            Tag[] tags = new Tag[]{Tag.CONNECTING_JETPACK};
            intent.putExtra(HelpshiftHelper.EXTRA_TAGS_KEY, tags);
        }
        startActivity(intent);
    }

    @Override
    public void helpSiteAddress(String url) {
        launchHelpshift(url, null, false, Tag.ORIGIN_LOGIN_SITE_ADDRESS);
    }

    @Override
    public void helpFindingSiteAddress(String username, SiteStore siteStore) {
        HelpshiftHelper.getInstance().showConversation(this, siteStore, Tag.ORIGIN_LOGIN_SITE_ADDRESS, username);
    }

    @Override
    public void loggedInViaUsernamePassword(ArrayList<Integer> oldSitesIds) {
        loggedInAndFinish(oldSitesIds);
    }

    @Override
    public void helpEmailScreen(String email) {
        launchHelpshift(null, email, true, Tag.ORIGIN_LOGIN_EMAIL);
    }

    @Override
    public void helpMagicLinkRequest(String email) {
        launchHelpshift(null, email, true, Tag.ORIGIN_LOGIN_MAGIC_LINK);
    }

    @Override
    public void helpMagicLinkSent(String email) {
        launchHelpshift(null, email, true, Tag.ORIGIN_LOGIN_MAGIC_LINK);
    }

    @Override
    public void helpEmailPasswordScreen(String email) {
        launchHelpshift(null, email, true, Tag.ORIGIN_LOGIN_EMAIL_PASSWORD);
    }

    @Override
    public void help2FaScreen(String email) {
        launchHelpshift(null, email, true, Tag.ORIGIN_LOGIN_2FA);
    }

    @Override
    public void startPostLoginServices() {
        // Get reader tags so they're available as soon as the Reader is accessed - done for
        // both wp.com and self-hosted (self-hosted = "logged out" reader) - note that this
        // uses the application context since the activity is finished immediately below
        ReaderUpdateService.startService(getApplicationContext(), EnumSet.of(ReaderUpdateService.UpdateTask.TAGS));

        // Start Notification service
        NotificationsUpdateService.startService(getApplicationContext());
    }

    @Override
    public void helpUsernamePassword(String url, String username, boolean isWpcom) {
        launchHelpshift(url, username, isWpcom, Tag.ORIGIN_LOGIN_USERNAME_PASSWORD);
    }

    @Override
    public void setHelpContext(String faqId, String faqSection) {
        // nothing implemented here yet. This will set the context the `help()` callback should work with
    }

    // SmartLock

    @Override
    public void saveCredentials(@NonNull final String username, @NonNull final String password,
                                @NonNull final String displayName, @Nullable final Uri profilePicture) {
        mSmartLockHelper.saveCredentialsInSmartLock(username, password, displayName, profilePicture);
    }

    // Analytics

    @Override
    public void track(AnalyticsTracker.Stat stat) {
        AnalyticsTracker.track(stat);
    }

    @Override
    public void track(AnalyticsTracker.Stat stat, Map<String, ?> properties) {
        AnalyticsTracker.track(stat, properties);
    }

    @Override
    public void track(AnalyticsTracker.Stat stat, String errorContext, String errorType, String errorDescription) {
        AnalyticsTracker.track(stat, errorContext, errorType, errorDescription);
    }

    @Override
    public void trackAnalyticsSignIn(AccountStore accountStore, SiteStore siteStore, boolean isWpcomLogin) {
        AnalyticsUtils.trackAnalyticsSignIn(accountStore, siteStore, isWpcomLogin);
    }

    @Override
    public void onConnectionFailed(@NonNull ConnectionResult connectionResult) {
        AppLog.d(AppLog.T.NUX, "Connection result: " + connectionResult);
    }

    @Override
    public void onConnected(Bundle bundle) {
        AppLog.d(AppLog.T.NUX, "Google API client connected");

        if (mSmartLockCompleted) {
            return;
        }

        // force account chooser
        mSmartLockHelper.disableAutoSignIn();

        mSmartLockHelper.smartLockAutoFill(this);
    }

    @Override
    public void onCredentialRetrieved(Credential credential) {
        AnalyticsTracker.track(AnalyticsTracker.Stat.LOGIN_AUTOFILL_CREDENTIALS_FILLED);

        mSmartLockCompleted = true;

        final String username = credential.getId();
        final String password = credential.getPassword();
        jumpToUsernamePassword(username, password);
    }

    @Override
    public void onCredentialsUnavailable() {
        mSmartLockCompleted = true;

        startLogin();
    }

    @Override
    public void onConnectionSuspended(int i) {
        AppLog.d(AppLog.T.NUX, "Google API client connection suspended");
    }

    @Override
    public AndroidInjector<Fragment> supportFragmentInjector() {
        return fragmentInjector;
    }
}<|MERGE_RESOLUTION|>--- conflicted
+++ resolved
@@ -270,14 +270,9 @@
 
     @Override
     public void gotWpcomEmail(String email) {
-<<<<<<< HEAD
-        if (getLoginMode() != LoginMode.WPCOM_LOGIN_DEEPLINK) {
+        if (getLoginMode() != LoginMode.WPCOM_LOGIN_DEEPLINK && getLoginMode() != LoginMode.SHARE_INTENT) {
             LoginMagicLinkRequestFragment loginMagicLinkRequestFragment =
                     LoginMagicLinkRequestFragment.newInstance(email);
-=======
-        if (getLoginMode() != LoginMode.WPCOM_LOGIN_DEEPLINK && getLoginMode() != LoginMode.SHARE_INTENT) {
-            LoginMagicLinkRequestFragment loginMagicLinkRequestFragment = LoginMagicLinkRequestFragment.newInstance(email);
->>>>>>> b10e9272
             slideInFragment(loginMagicLinkRequestFragment, true, LoginMagicLinkRequestFragment.TAG);
         } else {
             LoginEmailPasswordFragment loginEmailPasswordFragment = LoginEmailPasswordFragment.newInstance(email, null);
