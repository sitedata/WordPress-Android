package org.wordpress.android.ui.accounts;

import android.app.Activity;
import android.content.Intent;
import android.net.Uri;
import android.os.Bundle;
import android.support.annotation.NonNull;
import android.support.annotation.Nullable;
import android.support.design.widget.Snackbar;
import android.support.v4.app.Fragment;
import android.support.v4.app.FragmentManager;
import android.support.v4.app.FragmentTransaction;
import android.support.v7.app.AppCompatActivity;
import android.view.MenuItem;

import com.google.android.gms.auth.api.credentials.Credential;
import com.google.android.gms.common.ConnectionResult;
import com.google.android.gms.common.api.GoogleApiClient.ConnectionCallbacks;
import com.google.android.gms.common.api.GoogleApiClient.OnConnectionFailedListener;

import org.wordpress.android.R;
import org.wordpress.android.WordPress;
import org.wordpress.android.analytics.AnalyticsTracker;
import org.wordpress.android.fluxc.network.MemorizingTrustManager;
import org.wordpress.android.fluxc.store.SiteStore;
import org.wordpress.android.login.GoogleFragment.GoogleListener;
import org.wordpress.android.login.Login2FaFragment;
import org.wordpress.android.login.LoginEmailFragment;
import org.wordpress.android.login.LoginEmailPasswordFragment;
import org.wordpress.android.login.LoginGoogleFragment;
import org.wordpress.android.login.LoginListener;
import org.wordpress.android.login.LoginMagicLinkRequestFragment;
import org.wordpress.android.login.LoginMagicLinkSentFragment;
import org.wordpress.android.login.LoginMode;
import org.wordpress.android.login.LoginSiteAddressFragment;
import org.wordpress.android.login.LoginUsernamePasswordFragment;
import org.wordpress.android.ui.ActivityLauncher;
import org.wordpress.android.ui.RequestCodes;
import org.wordpress.android.ui.accounts.SmartLockHelper.Callback;
import org.wordpress.android.ui.accounts.login.LoginPrologueFragment;
import org.wordpress.android.ui.accounts.login.LoginPrologueListener;
import org.wordpress.android.ui.accounts.signup.SignupBottomSheetDialog;
import org.wordpress.android.ui.accounts.signup.SignupBottomSheetDialog.SignupSheetListener;
import org.wordpress.android.ui.accounts.signup.SignupEmailFragment;
import org.wordpress.android.ui.accounts.signup.SignupGoogleFragment;
import org.wordpress.android.ui.accounts.signup.SignupMagicLinkFragment;
import org.wordpress.android.ui.notifications.services.NotificationsUpdateService;
import org.wordpress.android.ui.reader.services.ReaderUpdateService;
import org.wordpress.android.util.AppLog;
import org.wordpress.android.util.HelpshiftHelper;
import org.wordpress.android.util.HelpshiftHelper.Tag;
import org.wordpress.android.util.NetworkUtils;
import org.wordpress.android.util.SelfSignedSSLUtils;
import org.wordpress.android.util.StringUtils;
import org.wordpress.android.util.ToastUtils;
import org.wordpress.android.util.WPActivityUtils;

import java.util.ArrayList;
import java.util.EnumSet;

import javax.inject.Inject;

import dagger.android.AndroidInjector;
import dagger.android.DispatchingAndroidInjector;
import dagger.android.support.HasSupportFragmentInjector;

public class LoginActivity extends AppCompatActivity implements ConnectionCallbacks, OnConnectionFailedListener,
<<<<<<< HEAD
        Callback, LoginListener, GoogleListener, LoginPrologueListener, SignupSheetListener,
        HasSupportFragmentInjector {
    public static final String MAGIC_LOGIN = "magic-login";
    public static final String TOKEN_PARAMETER = "token";

    private static final String KEY_SIGNUP_SHEET_DISPLAYED = "KEY_SIGNUP_SHEET_DISPLAYED";
    private static final String KEY_SMARTLOCK_COMPLETED = "KEY_SMARTLOCK_COMPLETED";

    private static final String FORGOT_PASSWORD_URL_SUFFIX = "wp-login.php?action=lostpassword";

    private SignupBottomSheetDialog mSignupSheet;
    private SmartLockHelper mSmartLockHelper;
    private boolean mSmartLockCompleted;
    private boolean mSignupSheetDisplayed;
=======
        Callback, LoginListener, GoogleLoginListener, LoginPrologueListener, HasSupportFragmentInjector {
    private static final String KEY_SMARTLOCK_HELPER_STATE = "KEY_SMARTLOCK_HELPER_STATE";

    private static final String FORGOT_PASSWORD_URL_SUFFIX = "wp-login.php?action=lostpassword";

    private enum SmartLockHelperState {
        NOT_TRIGGERED,
        TRIGGER_FILL_IN_ON_CONNECT,
        FINISHED
    }

    private SmartLockHelper mSmartLockHelper;
    private SmartLockHelperState mSmartLockHelperState = SmartLockHelperState.NOT_TRIGGERED;
>>>>>>> 153b3bef

    private LoginMode mLoginMode;

    @Inject DispatchingAndroidInjector<Fragment> fragmentInjector;

    @Override
    protected void onCreate(Bundle savedInstanceState) {
        ((WordPress) getApplication()).component().inject(this);
        super.onCreate(savedInstanceState);

        setContentView(R.layout.login_activity);

        if (savedInstanceState == null) {
            AnalyticsTracker.track(AnalyticsTracker.Stat.LOGIN_ACCESSED);

            switch (getLoginMode()) {
                case FULL:
                    showFragment(new LoginPrologueFragment(), LoginPrologueFragment.TAG);
                    break;
                case SELFHOSTED_ONLY:
                    showFragment(new LoginSiteAddressFragment(), LoginSiteAddressFragment.TAG);
                    break;
                case JETPACK_STATS:
                case WPCOM_LOGIN_DEEPLINK:
                case WPCOM_REAUTHENTICATE:
                case SHARE_INTENT:
                    checkSmartLockPasswordAndStartLogin();
                    break;
            }
        } else {
<<<<<<< HEAD
            mSignupSheetDisplayed = savedInstanceState.getBoolean(KEY_SIGNUP_SHEET_DISPLAYED);
            mSmartLockCompleted = savedInstanceState.getBoolean(KEY_SMARTLOCK_COMPLETED);

            if (mSignupSheetDisplayed) {
                mSignupSheet = new SignupBottomSheetDialog(this, this);
                mSignupSheet.show();
=======
            mSmartLockHelperState = SmartLockHelperState.valueOf(
                    savedInstanceState.getString(KEY_SMARTLOCK_HELPER_STATE));

            if (mSmartLockHelperState != SmartLockHelperState.NOT_TRIGGERED) {
                // reconnect SmartLockHelper
                initSmartLockHelperConnection();
>>>>>>> 153b3bef
            }
        }
    }

    @Override
    public void onSaveInstanceState(Bundle outState) {
        super.onSaveInstanceState(outState);
<<<<<<< HEAD
        outState.putBoolean(KEY_SIGNUP_SHEET_DISPLAYED, mSignupSheetDisplayed);
        outState.putBoolean(KEY_SMARTLOCK_COMPLETED, mSmartLockCompleted);
=======

        outState.putString(KEY_SMARTLOCK_HELPER_STATE, mSmartLockHelperState.name());
>>>>>>> 153b3bef
    }

    private void showFragment(Fragment fragment, String tag) {
        FragmentTransaction fragmentTransaction = getSupportFragmentManager().beginTransaction();
        fragmentTransaction.replace(R.id.fragment_container, fragment, tag);
        fragmentTransaction.commit();
    }

    private void slideInFragment(Fragment fragment, boolean shouldAddToBackStack, String tag) {
        FragmentTransaction fragmentTransaction = getSupportFragmentManager().beginTransaction();
        fragmentTransaction.setCustomAnimations(R.anim.activity_slide_in_from_right, R.anim.activity_slide_out_to_left,
                R.anim.activity_slide_in_from_left, R.anim.activity_slide_out_to_right);
        fragmentTransaction.replace(R.id.fragment_container, fragment, tag);
        if (shouldAddToBackStack) {
            fragmentTransaction.addToBackStack(null);
        }
        fragmentTransaction.commitAllowingStateLoss();
    }

    private LoginPrologueFragment getLoginPrologueFragment() {
        Fragment fragment = getSupportFragmentManager().findFragmentByTag(LoginPrologueFragment.TAG);
        return fragment == null ? null : (LoginPrologueFragment) fragment;
    }

    private LoginEmailFragment getLoginEmailFragment() {
        Fragment fragment = getSupportFragmentManager().findFragmentByTag(LoginEmailFragment.TAG);
        return fragment == null ? null : (LoginEmailFragment) fragment;
    }

    @Override
    public boolean onOptionsItemSelected(MenuItem item) {
        if (item.getItemId() == android.R.id.home) {
            onBackPressed();
            return true;
        }

        return false;
    }

    @Override
    public LoginMode getLoginMode() {
        if (mLoginMode != null) {
            // returned the cached value
            return mLoginMode;
        }

        // compute and cache the Login mode
        mLoginMode = LoginMode.fromIntent(getIntent());

        return mLoginMode;
    }

    private void loggedInAndFinish(ArrayList<Integer> oldSitesIds, boolean doLoginUpdate) {
        switch (getLoginMode()) {
            case FULL:
                ActivityLauncher.showMainActivityAndLoginEpilogue(this, oldSitesIds, doLoginUpdate);
                setResult(Activity.RESULT_OK);
                finish();
                break;
            case JETPACK_STATS:
            case WPCOM_LOGIN_DEEPLINK:
            case WPCOM_REAUTHENTICATE:
                ActivityLauncher.showLoginEpilogueForResult(this, true, oldSitesIds);
                break;
            case SHARE_INTENT:
            case SELFHOSTED_ONLY:
                // skip the epilogue when only added a selfhosted site or sharing to WordPress
                setResult(Activity.RESULT_OK);
                finish();
                break;
        }
    }

    @Override
    protected void onActivityResult(int requestCode, int resultCode, Intent data) {
        super.onActivityResult(requestCode, resultCode, data);

        switch (requestCode) {
            case RequestCodes.SHOW_LOGIN_EPILOGUE_AND_RETURN:
                // we showed the epilogue screen as informational and sites got loaded so, just return to login caller now
                setResult(RESULT_OK);
                finish();
                break;
            case RequestCodes.SMART_LOCK_SAVE:
                if (resultCode == RESULT_OK) {
                    AnalyticsTracker.track(AnalyticsTracker.Stat.LOGIN_AUTOFILL_CREDENTIALS_UPDATED);
                    AppLog.d(AppLog.T.NUX, "Credentials saved");
                } else {
                    AppLog.d(AppLog.T.NUX, "Credentials save cancelled");
                }
                break;
            case RequestCodes.SMART_LOCK_READ:
                if (resultCode == RESULT_OK) {
                    AppLog.d(AppLog.T.NUX, "Credentials retrieved");
                    Credential credential = data.getParcelableExtra(Credential.EXTRA_KEY);
                    onCredentialRetrieved(credential);
                } else {
                    AppLog.e(AppLog.T.NUX, "Credential read failed");
                    onCredentialsUnavailable();
                }
                break;
        }
    }

    private void jumpToUsernamePassword(String username, String password) {
        LoginUsernamePasswordFragment loginUsernamePasswordFragment = LoginUsernamePasswordFragment.newInstance(
                "wordpress.com", "wordpress.com", "WordPress.com", "https://s0.wp.com/i/webclip.png", username,
                password, true);
        slideInFragment(loginUsernamePasswordFragment, true, LoginUsernamePasswordFragment.TAG);
    }

    private boolean initSmartLockHelperConnection() {
        mSmartLockHelper = new SmartLockHelper(this);
        return mSmartLockHelper.initSmartLockForPasswords();
    }

    private void checkSmartLockPasswordAndStartLogin() {
        if (mSmartLockHelperState == SmartLockHelperState.NOT_TRIGGERED) {
            if (initSmartLockHelperConnection()) {
                mSmartLockHelperState = SmartLockHelperState.TRIGGER_FILL_IN_ON_CONNECT;
            } else {
                // just shortcircuit the attempt to use SmartLockHelper
                mSmartLockHelperState = SmartLockHelperState.FINISHED;
            }
        }

        if (mSmartLockHelperState == SmartLockHelperState.FINISHED) {
            startLogin();
        }
    }

    private void startLogin() {
        if (getLoginEmailFragment() != null) {
            // email screen is already shown so, login has already started. Just bail.
            return;
        }

        if (getLoginPrologueFragment() == null) {
            // prologue fragment is not shown so, the email screen will be the initial screen on the fragment container
            showFragment(new LoginEmailFragment(), LoginEmailFragment.TAG);
        } else {
            // prologue fragment is shown so, slide in the email screen (and add to history)
            slideInFragment(new LoginEmailFragment(), true, LoginEmailFragment.TAG);
        }
    }

    // LoginPrologueListener implementation methods

    @Override
    public void showEmailLoginScreen() {
        checkSmartLockPasswordAndStartLogin();
    }

    @Override
    public void doStartSignup() {
        AnalyticsTracker.track(AnalyticsTracker.Stat.SIGNUP_BUTTON_TAPPED);
        mSignupSheet = new SignupBottomSheetDialog(this, this);
        mSignupSheet.show();
        mSignupSheetDisplayed = true;
    }

    @Override
    public void onSignupSheetCanceled() {
        AnalyticsTracker.track(AnalyticsTracker.Stat.SIGNUP_CANCELED);
        mSignupSheetDisplayed = false;
    }

    @Override
    public void onSignupSheetEmailClicked() {
        AnalyticsTracker.track(AnalyticsTracker.Stat.SIGNUP_EMAIL_BUTTON_TAPPED);
        dismissSignupSheet();
        slideInFragment(new SignupEmailFragment(), true, SignupEmailFragment.TAG);
    }

    @Override
    public void onSignupSheetGoogleClicked() {
        AnalyticsTracker.track(AnalyticsTracker.Stat.SIGNUP_GOOGLE_BUTTON_TAPPED);

        if (NetworkUtils.checkConnection(this)) {
            SignupGoogleFragment signupGoogleFragment;
            FragmentManager fragmentManager = getSupportFragmentManager();
            FragmentTransaction fragmentTransaction = fragmentManager.beginTransaction();
            signupGoogleFragment = (SignupGoogleFragment) fragmentManager.findFragmentByTag(SignupGoogleFragment.TAG);

            if (signupGoogleFragment != null) {
                fragmentTransaction.remove(signupGoogleFragment);
            }

            signupGoogleFragment = new SignupGoogleFragment();
            signupGoogleFragment.setRetainInstance(true);
            fragmentTransaction.add(signupGoogleFragment, SignupGoogleFragment.TAG);
            fragmentTransaction.commit();
        }
    }

    @Override
    public void onSignupSheetTermsOfServiceClicked() {
        AnalyticsTracker.track(AnalyticsTracker.Stat.SIGNUP_TERMS_OF_SERVICE_TAPPED);
        ActivityLauncher.openUrlExternal(this, getResources().getString(R.string.wordpresscom_tos_url));
    }

    @Override
    public void loggedInViaSignup(ArrayList<Integer> oldSitesIds) {
        loggedInAndFinish(oldSitesIds, false);
    }

    @Override
    public void newUserCreatedButErrored(String email, String password) {
        LoginEmailPasswordFragment loginEmailPasswordFragment =
                LoginEmailPasswordFragment.newInstance(email, password, null, null, false);
        slideInFragment(loginEmailPasswordFragment, false, LoginEmailPasswordFragment.TAG);
    }

    // LoginListener implementation methods

    @Override
    public void gotWpcomEmail(String email) {
        if (getLoginMode() != LoginMode.WPCOM_LOGIN_DEEPLINK && getLoginMode() != LoginMode.SHARE_INTENT) {
            LoginMagicLinkRequestFragment loginMagicLinkRequestFragment =
                    LoginMagicLinkRequestFragment.newInstance(email);
            slideInFragment(loginMagicLinkRequestFragment, true, LoginMagicLinkRequestFragment.TAG);
        } else {
            LoginEmailPasswordFragment loginEmailPasswordFragment =
                    LoginEmailPasswordFragment.newInstance(email, null, null, null, false);
            slideInFragment(loginEmailPasswordFragment, true, LoginEmailPasswordFragment.TAG);
        }
    }

    @Override
    public void loginViaSiteAddress() {
        LoginSiteAddressFragment loginSiteAddressFragment = new LoginSiteAddressFragment();
        slideInFragment(loginSiteAddressFragment, true, LoginSiteAddressFragment.TAG);
    }

    @Override
    public void loginViaSocialAccount(String email, String idToken, String service, boolean isPasswordRequired) {
        dismissSignupSheet();
        LoginEmailPasswordFragment loginEmailPasswordFragment =
                LoginEmailPasswordFragment.newInstance(email, null, idToken, service, isPasswordRequired);
        slideInFragment(loginEmailPasswordFragment, true, LoginEmailPasswordFragment.TAG);
    }

    @Override
    public void loggedInViaSocialAccount(ArrayList<Integer> oldSitesIds, boolean doLoginUpdate) {
        AnalyticsTracker.track(AnalyticsTracker.Stat.LOGIN_SOCIAL_SUCCESS);
        loggedInAndFinish(oldSitesIds, doLoginUpdate);
    }

    @Override
    public void loginViaWpcomUsernameInstead() {
        jumpToUsernamePassword(null, null);
    }

    @Override
    public void showMagicLinkSentScreen(String email) {
        LoginMagicLinkSentFragment loginMagicLinkSentFragment = LoginMagicLinkSentFragment.newInstance(email);
        slideInFragment(loginMagicLinkSentFragment, true, LoginMagicLinkSentFragment.TAG);
    }

    @Override
    public void showSignupMagicLink(String email) {
        SignupMagicLinkFragment signupMagicLinkFragment = SignupMagicLinkFragment.newInstance(email);
        slideInFragment(signupMagicLinkFragment, true, SignupMagicLinkFragment.TAG);
    }

    @Override
    public void openEmailClient() {
        if (WPActivityUtils.isEmailClientAvailable(this)) {
            AnalyticsTracker.track(AnalyticsTracker.Stat.LOGIN_MAGIC_LINK_OPEN_EMAIL_CLIENT_CLICKED);
            WPActivityUtils.openEmailClient(this);
        } else {
            ToastUtils.showToast(this, R.string.login_email_client_not_found);
        }
    }

    @Override
    public void usePasswordInstead(String email) {
        AnalyticsTracker.track(AnalyticsTracker.Stat.LOGIN_MAGIC_LINK_EXITED);
        LoginEmailPasswordFragment loginEmailPasswordFragment =
                LoginEmailPasswordFragment.newInstance(email, null, null, null, false);
        slideInFragment(loginEmailPasswordFragment, true, LoginEmailPasswordFragment.TAG);
    }

    @Override
    public void forgotPassword(String url) {
        AnalyticsTracker.track(AnalyticsTracker.Stat.LOGIN_FORGOT_PASSWORD_CLICKED);
        ActivityLauncher.openUrlExternal(this, url + FORGOT_PASSWORD_URL_SUFFIX);
    }

    @Override
    public void needs2fa(String email, String password) {
        Login2FaFragment login2FaFragment = Login2FaFragment.newInstance(email, password);
        slideInFragment(login2FaFragment, true, Login2FaFragment.TAG);
    }

    @Override
    public void needs2faSocial(String email, String userId, String nonceAuthenticator, String nonceBackup,
                               String nonceSms) {
        dismissSignupSheet();
        AnalyticsTracker.track(AnalyticsTracker.Stat.LOGIN_SOCIAL_2FA_NEEDED);
        Login2FaFragment login2FaFragment = Login2FaFragment.newInstanceSocial(email, userId,
                nonceAuthenticator, nonceBackup, nonceSms);
        slideInFragment(login2FaFragment, true, Login2FaFragment.TAG);
    }

    @Override
    public void needs2faSocialConnect(String email, String password, String idToken, String service) {
        AnalyticsTracker.track(AnalyticsTracker.Stat.LOGIN_SOCIAL_2FA_NEEDED);
        Login2FaFragment login2FaFragment = Login2FaFragment.newInstanceSocialConnect(email, password, idToken, service);
        slideInFragment(login2FaFragment, true, Login2FaFragment.TAG);
    }

    @Override
    public void loggedInViaPassword(ArrayList<Integer> oldSitesIds) {
        loggedInAndFinish(oldSitesIds, false);
    }

    @Override
    public void alreadyLoggedInWpcom(ArrayList<Integer> oldSitesIds) {
        ToastUtils.showToast(this, R.string.already_logged_in_wpcom, ToastUtils.Duration.LONG);
        loggedInAndFinish(oldSitesIds, false);
    }

    public void gotWpcomSiteInfo(String siteAddress, String siteName, String siteIconUrl) {
        LoginUsernamePasswordFragment loginUsernamePasswordFragment = LoginUsernamePasswordFragment.newInstance(
                siteAddress, siteAddress, siteName, siteIconUrl, null, null, true);
        slideInFragment(loginUsernamePasswordFragment, true, LoginUsernamePasswordFragment.TAG);
    }

    @Override
    public void gotXmlRpcEndpoint(String inputSiteAddress, String endpointAddress) {
        LoginUsernamePasswordFragment loginUsernamePasswordFragment = LoginUsernamePasswordFragment.newInstance(
                inputSiteAddress, endpointAddress, null, null, null, null, false);
        slideInFragment(loginUsernamePasswordFragment, true, LoginUsernamePasswordFragment.TAG);
    }

    @Override
    public void handleSslCertificateError(MemorizingTrustManager memorizingTrustManager,
                                          final SelfSignedSSLCallback callback) {
        SelfSignedSSLUtils.showSSLWarningDialog(this, memorizingTrustManager, new SelfSignedSSLUtils.Callback() {
            @Override
            public void certificateTrusted() {
                callback.certificateTrusted();
            }
        });
    }

    private void launchHelpshift(String url, String username, boolean isWpcom, Tag origin) {
        Intent intent = new Intent(this, HelpActivity.class);
        // Used to pass data to an eventual support service
        intent.putExtra(HelpshiftHelper.ENTERED_URL_KEY, url);
        intent.putExtra(HelpshiftHelper.ENTERED_USERNAME_KEY, username);
        intent.putExtra(HelpshiftHelper.ORIGIN_KEY, origin);
        if (getLoginMode() == LoginMode.JETPACK_STATS) {
            Tag[] tags = new Tag[]{Tag.CONNECTING_JETPACK};
            intent.putExtra(HelpshiftHelper.EXTRA_TAGS_KEY, tags);
        }
        startActivity(intent);
    }

    @Override
    public void helpSiteAddress(String url) {
        launchHelpshift(url, null, false, Tag.ORIGIN_LOGIN_SITE_ADDRESS);
    }

    @Override
    public void helpFindingSiteAddress(String username, SiteStore siteStore) {
        HelpshiftHelper.getInstance().showConversation(this, siteStore, Tag.ORIGIN_LOGIN_SITE_ADDRESS, username);
    }

    @Override
    public void loggedInViaUsernamePassword(ArrayList<Integer> oldSitesIds) {
        loggedInAndFinish(oldSitesIds, false);
    }

    @Override
    public void helpEmailScreen(String email) {
        launchHelpshift(null, email, true, Tag.ORIGIN_LOGIN_EMAIL);
    }

    @Override
    public void helpSignupEmailScreen(String email) {
        launchHelpshift(null, email, true, Tag.ORIGIN_SIGNUP_EMAIL);
    }

    @Override
    public void helpSignupMagicLinkScreen(String email) {
        launchHelpshift(null, email, true, Tag.ORIGIN_SIGNUP_MAGIC_LINK);
    }

    @Override
    public void helpSocialEmailScreen(String email) {
        launchHelpshift(null, email, true, Tag.ORIGIN_LOGIN_SOCIAL);
    }

    @Override
    public void addGoogleLoginFragment(@NonNull Fragment parent) {
        LoginGoogleFragment loginGoogleFragment;
        FragmentManager fragmentManager = parent.getChildFragmentManager();
        FragmentTransaction fragmentTransaction = fragmentManager.beginTransaction();
        loginGoogleFragment = (LoginGoogleFragment) fragmentManager.findFragmentByTag(LoginGoogleFragment.TAG);

        if (loginGoogleFragment != null) {
            fragmentTransaction.remove(loginGoogleFragment);
        }

        loginGoogleFragment = new LoginGoogleFragment();
        loginGoogleFragment.setRetainInstance(true);
        fragmentTransaction.add(loginGoogleFragment, LoginGoogleFragment.TAG);
        fragmentTransaction.commit();
    }

    @Override
    public void helpMagicLinkRequest(String email) {
        launchHelpshift(null, email, true, Tag.ORIGIN_LOGIN_MAGIC_LINK);
    }

    @Override
    public void helpMagicLinkSent(String email) {
        launchHelpshift(null, email, true, Tag.ORIGIN_LOGIN_MAGIC_LINK);
    }

    @Override
    public void helpEmailPasswordScreen(String email) {
        launchHelpshift(null, email, true, Tag.ORIGIN_LOGIN_EMAIL_PASSWORD);
    }

    @Override
    public void help2FaScreen(String email) {
        launchHelpshift(null, email, true, Tag.ORIGIN_LOGIN_2FA);
    }

    @Override
    public void startPostLoginServices() {
        // Get reader tags so they're available as soon as the Reader is accessed - done for
        // both wp.com and self-hosted (self-hosted = "logged out" reader) - note that this
        // uses the application context since the activity is finished immediately below
        ReaderUpdateService.startService(getApplicationContext(), EnumSet.of(ReaderUpdateService.UpdateTask.TAGS));

        // Start Notification service
        NotificationsUpdateService.startService(getApplicationContext());
    }

    @Override
    public void helpUsernamePassword(String url, String username, boolean isWpcom) {
        launchHelpshift(url, username, isWpcom, Tag.ORIGIN_LOGIN_USERNAME_PASSWORD);
    }

    @Override
    public void setHelpContext(String faqId, String faqSection) {
        // nothing implemented here yet. This will set the context the `help()` callback should work with
    }

    // SmartLock

    @Override
    public void saveCredentialsInSmartLock(@Nullable final String username, @Nullable final String password,
                                           @NonNull final String displayName, @Nullable final Uri profilePicture) {
        mSmartLockHelper.saveCredentialsInSmartLock(StringUtils.notNullStr(username), StringUtils.notNullStr(password),
                displayName, profilePicture);
    }

    @Override
    public void onConnectionFailed(@NonNull ConnectionResult connectionResult) {
        AppLog.d(AppLog.T.NUX, "Connection result: " + connectionResult);
        mSmartLockHelperState = SmartLockHelperState.FINISHED;
    }

    @Override
    public void onConnected(Bundle bundle) {
        AppLog.d(AppLog.T.NUX, "Google API client connected");

        switch (mSmartLockHelperState) {
            case NOT_TRIGGERED:
                // should not reach this state here!
                throw new RuntimeException("Internal inconsistency error!");
            case TRIGGER_FILL_IN_ON_CONNECT:
                mSmartLockHelperState = SmartLockHelperState.FINISHED;

                // force account chooser
                mSmartLockHelper.disableAutoSignIn();

                mSmartLockHelper.smartLockAutoFill(this);
                break;
            case FINISHED:
                // don't do anything special. We're reconnecting the GoogleApiClient on rotation.
                break;
        }
    }

    @Override
    public void onCredentialRetrieved(Credential credential) {
        AnalyticsTracker.track(AnalyticsTracker.Stat.LOGIN_AUTOFILL_CREDENTIALS_FILLED);

        mSmartLockHelperState = SmartLockHelperState.FINISHED;

        final String username = credential.getId();
        final String password = credential.getPassword();
        jumpToUsernamePassword(username, password);
    }

    @Override
    public void onCredentialsUnavailable() {
        mSmartLockHelperState = SmartLockHelperState.FINISHED;

        startLogin();
    }

    @Override
    public void onConnectionSuspended(int i) {
        AppLog.d(AppLog.T.NUX, "Google API client connection suspended");
    }

    @Override
    public void showSignupToLoginMessage() {
        Snackbar.make(findViewById(R.id.main_view), R.string.signup_user_exists, Snackbar.LENGTH_LONG).show();
    }

    // GoogleListener

    @Override
    public void onGoogleEmailSelected(String email) {
        LoginEmailFragment loginEmailFragment =
                (LoginEmailFragment) getSupportFragmentManager().findFragmentByTag(LoginEmailFragment.TAG);
        loginEmailFragment.setGoogleEmail(email);
    }

    @Override
    public void onGoogleLoginFinished() {
        LoginEmailFragment loginEmailFragment =
                (LoginEmailFragment) getSupportFragmentManager().findFragmentByTag(LoginEmailFragment.TAG);
        loginEmailFragment.finishLogin();
    }

    @Override
    public void onGoogleSignupFinished(String name, String email, String photoUrl, String username) {
        AnalyticsTracker.track(AnalyticsTracker.Stat.SIGNUP_SOCIAL_SUCCESS);
        ActivityLauncher.showMainActivityAndSignupEpilogue(this, name, email, photoUrl, username);
        setResult(Activity.RESULT_OK);
        finish();
    }

    private void dismissSignupSheet() {
        if (mSignupSheet != null) {
            mSignupSheet.dismiss();
            mSignupSheetDisplayed = false;
        }
    }

    @Override
    public AndroidInjector<Fragment> supportFragmentInjector() {
        return fragmentInjector;
    }
}<|MERGE_RESOLUTION|>--- conflicted
+++ resolved
@@ -65,23 +65,12 @@
 import dagger.android.support.HasSupportFragmentInjector;
 
 public class LoginActivity extends AppCompatActivity implements ConnectionCallbacks, OnConnectionFailedListener,
-<<<<<<< HEAD
         Callback, LoginListener, GoogleListener, LoginPrologueListener, SignupSheetListener,
         HasSupportFragmentInjector {
     public static final String MAGIC_LOGIN = "magic-login";
     public static final String TOKEN_PARAMETER = "token";
 
     private static final String KEY_SIGNUP_SHEET_DISPLAYED = "KEY_SIGNUP_SHEET_DISPLAYED";
-    private static final String KEY_SMARTLOCK_COMPLETED = "KEY_SMARTLOCK_COMPLETED";
-
-    private static final String FORGOT_PASSWORD_URL_SUFFIX = "wp-login.php?action=lostpassword";
-
-    private SignupBottomSheetDialog mSignupSheet;
-    private SmartLockHelper mSmartLockHelper;
-    private boolean mSmartLockCompleted;
-    private boolean mSignupSheetDisplayed;
-=======
-        Callback, LoginListener, GoogleLoginListener, LoginPrologueListener, HasSupportFragmentInjector {
     private static final String KEY_SMARTLOCK_HELPER_STATE = "KEY_SMARTLOCK_HELPER_STATE";
 
     private static final String FORGOT_PASSWORD_URL_SUFFIX = "wp-login.php?action=lostpassword";
@@ -92,9 +81,10 @@
         FINISHED
     }
 
+    private SignupBottomSheetDialog mSignupSheet;
     private SmartLockHelper mSmartLockHelper;
     private SmartLockHelperState mSmartLockHelperState = SmartLockHelperState.NOT_TRIGGERED;
->>>>>>> 153b3bef
+    private boolean mSignupSheetDisplayed;
 
     private LoginMode mLoginMode;
 
@@ -125,21 +115,18 @@
                     break;
             }
         } else {
-<<<<<<< HEAD
             mSignupSheetDisplayed = savedInstanceState.getBoolean(KEY_SIGNUP_SHEET_DISPLAYED);
-            mSmartLockCompleted = savedInstanceState.getBoolean(KEY_SMARTLOCK_COMPLETED);
+            mSmartLockHelperState = SmartLockHelperState.valueOf(
+                    savedInstanceState.getString(KEY_SMARTLOCK_HELPER_STATE));
+
+            if (mSmartLockHelperState != SmartLockHelperState.NOT_TRIGGERED) {
+                // reconnect SmartLockHelper
+                initSmartLockHelperConnection();
+            }
 
             if (mSignupSheetDisplayed) {
                 mSignupSheet = new SignupBottomSheetDialog(this, this);
                 mSignupSheet.show();
-=======
-            mSmartLockHelperState = SmartLockHelperState.valueOf(
-                    savedInstanceState.getString(KEY_SMARTLOCK_HELPER_STATE));
-
-            if (mSmartLockHelperState != SmartLockHelperState.NOT_TRIGGERED) {
-                // reconnect SmartLockHelper
-                initSmartLockHelperConnection();
->>>>>>> 153b3bef
             }
         }
     }
@@ -147,13 +134,9 @@
     @Override
     public void onSaveInstanceState(Bundle outState) {
         super.onSaveInstanceState(outState);
-<<<<<<< HEAD
+
         outState.putBoolean(KEY_SIGNUP_SHEET_DISPLAYED, mSignupSheetDisplayed);
-        outState.putBoolean(KEY_SMARTLOCK_COMPLETED, mSmartLockCompleted);
-=======
-
         outState.putString(KEY_SMARTLOCK_HELPER_STATE, mSmartLockHelperState.name());
->>>>>>> 153b3bef
     }
 
     private void showFragment(Fragment fragment, String tag) {
