package org.wordpress.android.ui.posts

import android.app.Activity
import android.content.Intent
import android.view.View
import org.wordpress.android.fluxc.Dispatcher
import org.wordpress.android.fluxc.model.MediaModel
import org.wordpress.android.fluxc.model.PostModel
import org.wordpress.android.fluxc.model.SiteModel
import org.wordpress.android.ui.uploads.UploadActionUseCase
import org.wordpress.android.ui.uploads.UploadService
import org.wordpress.android.ui.uploads.UploadUtils

sealed class PostUploadAction {
    class EditPostResult(
        val site: SiteModel,
        val post: PostModel,
        val data: Intent,
        val publishAction: () -> Unit
    ) : PostUploadAction()

    class PublishPost(val dispatcher: Dispatcher, val site: SiteModel, val post: PostModel) : PostUploadAction()

    class PostUploadedSnackbar(
        val dispatcher: Dispatcher,
        val site: SiteModel,
        val post: PostModel,
        val isError: Boolean,
        val errorMessage: String?
    ) : PostUploadAction()

    class MediaUploadedSnackbar(
        val site: SiteModel,
        val mediaList: List<MediaModel>,
        val isError: Boolean,
        val message: String?
    ) : PostUploadAction()

    class PostRemotePreviewSnackbarError(
        val messageResId: Int
    ) : PostUploadAction()

    /**
     * Cancel all post and media uploads related to this post
     */
    class CancelPostAndMediaUpload(val post: PostModel) : PostUploadAction()
}

<<<<<<< HEAD
fun handleUploadAction(action: PostUploadAction, activity: Activity, dispatcher: Dispatcher, snackbarAttachView: View) {
=======
fun handleUploadAction(
    action: PostUploadAction,
    activity: Activity,
    snackbarAttachView: View,
    uploadActionUseCase: UploadActionUseCase
) {
>>>>>>> 2c1bd63f
    when (action) {
        is PostUploadAction.EditPostResult -> {
            UploadUtils.handleEditPostResultSnackbars(
                    activity,
                    dispatcher,
                    snackbarAttachView,
                    action.data,
                    action.post,
                    action.site,
                    uploadActionUseCase.getUploadAction(action.post)
            ) {
                action.publishAction()
            }
        }
        is PostUploadAction.PublishPost -> {
            UploadUtils.publishPost(
                    activity,
                    action.post,
                    action.site,
                    action.dispatcher
            )
        }
        is PostUploadAction.PostUploadedSnackbar -> {
            UploadUtils.onPostUploadedSnackbarHandler(
                    activity,
                    snackbarAttachView,
                    action.isError,
                    action.post,
                    action.errorMessage,
                    action.site,
                    action.dispatcher
            )
        }
        is PostUploadAction.MediaUploadedSnackbar -> {
            UploadUtils.onMediaUploadedSnackbarHandler(
                    activity,
                    snackbarAttachView,
                    action.isError,
                    action.mediaList,
                    action.site,
                    action.message
            )
        }
        is PostUploadAction.PostRemotePreviewSnackbarError -> {
            UploadUtils.showSnackbarError(
                    snackbarAttachView,
                    snackbarAttachView.resources.getString(action.messageResId)
            )
        }
        is PostUploadAction.CancelPostAndMediaUpload -> {
            UploadService.cancelQueuedPostUploadAndRelatedMedia(activity, action.post)
        }
    }
}<|MERGE_RESOLUTION|>--- conflicted
+++ resolved
@@ -46,16 +46,13 @@
     class CancelPostAndMediaUpload(val post: PostModel) : PostUploadAction()
 }
 
-<<<<<<< HEAD
-fun handleUploadAction(action: PostUploadAction, activity: Activity, dispatcher: Dispatcher, snackbarAttachView: View) {
-=======
 fun handleUploadAction(
     action: PostUploadAction,
     activity: Activity,
+    dispatcher: Dispatcher,
     snackbarAttachView: View,
     uploadActionUseCase: UploadActionUseCase
 ) {
->>>>>>> 2c1bd63f
     when (action) {
         is PostUploadAction.EditPostResult -> {
             UploadUtils.handleEditPostResultSnackbars(
