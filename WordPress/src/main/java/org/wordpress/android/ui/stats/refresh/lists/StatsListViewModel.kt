package org.wordpress.android.ui.stats.refresh.lists

import android.arch.lifecycle.LiveData
import android.support.annotation.StringRes
import kotlinx.coroutines.CoroutineDispatcher
<<<<<<< HEAD
import kotlinx.coroutines.launch
import org.wordpress.android.R
import org.wordpress.android.fluxc.model.SiteModel
import org.wordpress.android.fluxc.store.StatsStore.StatsTypes
=======
import kotlinx.coroutines.Dispatchers
import kotlinx.coroutines.Job
import kotlinx.coroutines.delay
import kotlinx.coroutines.launch
import org.wordpress.android.R
import org.wordpress.android.analytics.AnalyticsTracker
import org.wordpress.android.modules.UI_THREAD
import org.wordpress.android.ui.stats.refresh.DAY_STATS_USE_CASE
import org.wordpress.android.ui.stats.refresh.INSIGHTS_USE_CASE
import org.wordpress.android.ui.stats.refresh.MONTH_STATS_USE_CASE
import org.wordpress.android.ui.stats.refresh.NavigationTarget
import org.wordpress.android.ui.stats.refresh.StatsViewModel.DateSelectorUiModel
import org.wordpress.android.ui.stats.refresh.WEEK_STATS_USE_CASE
import org.wordpress.android.ui.stats.refresh.YEAR_STATS_USE_CASE
import org.wordpress.android.ui.stats.refresh.utils.StatsDateSelector
import org.wordpress.android.util.analytics.AnalyticsTrackerWrapper
import org.wordpress.android.util.mapNullable
import org.wordpress.android.util.throttle
>>>>>>> 13a33bfb
import org.wordpress.android.viewmodel.ScopedViewModel
import javax.inject.Inject
import javax.inject.Named

const val SCROLL_EVENT_DELAY = 2000L

abstract class StatsListViewModel(
    defaultDispatcher: CoroutineDispatcher,
    private val statsUseCase: BaseListUseCase,
    private val analyticsTracker: AnalyticsTrackerWrapper,
    private val dateSelector: StatsDateSelector
) : ScopedViewModel(defaultDispatcher) {
    private var trackJob: Job? = null
    private var isInitialized = false

    enum class StatsSection(@StringRes val titleRes: Int) {
        INSIGHTS(R.string.stats_insights),
        DAYS(R.string.stats_timeframe_days),
        WEEKS(R.string.stats_timeframe_weeks),
        MONTHS(R.string.stats_timeframe_months),
        YEARS(R.string.stats_timeframe_years);
    }

    val selectedDate = dateSelector.selectedDate

    val navigationTarget: LiveData<NavigationTarget> = statsUseCase.navigationTarget

<<<<<<< HEAD
    val menuClick: LiveData<MenuClick> = statsUseCase.menuClick

    val data: LiveData<List<StatsBlock>> = _data
=======
    val listSelected = statsUseCase.listSelected

    val uiModel: LiveData<UiModel> = statsUseCase.data.throttle(this, distinct = true)

    val dateSelectorData: LiveData<DateSelectorUiModel> = dateSelector.dateSelectorData.mapNullable {
        it ?: DateSelectorUiModel(false)
    }
>>>>>>> 13a33bfb

    override fun onCleared() {
        statsUseCase.onCleared()
        super.onCleared()
    }

<<<<<<< HEAD
    fun onAction(site: SiteModel, type: StatsTypes, action: Action) {
        launch {
            statsUseCase.onAction(site, type, action)
            statsUseCase.refreshTypes(site)
        }
    }

    enum class Action {
        MOVE_DOWN, MOVE_UP, REMOVE
    }
}
=======
    fun onScrolledToBottom() {
        if (trackJob?.isCompleted != false) {
            trackJob = launch {
                analyticsTracker.track(AnalyticsTracker.Stat.STATS_SCROLLED_TO_BOTTOM)
                delay(SCROLL_EVENT_DELAY)
            }
        }
    }

    fun onNextDateSelected() {
        launch(Dispatchers.Default) {
            dateSelector.onNextDateSelected()
        }
    }

    fun onPreviousDateSelected() {
        launch(Dispatchers.Default) {
            dateSelector.onPreviousDateSelected()
        }
    }

    fun onRetryClick() {
        launch {
            statsUseCase.refreshData(true)
        }
    }

    fun onDateChanged() {
        launch {
            statsUseCase.onDateChanged()
        }
    }

    fun onListSelected() {
        dateSelector.updateDateSelector()
    }

    fun start() {
        if (!isInitialized) {
            isInitialized = true
            launch {
                statsUseCase.loadData()
                dateSelector.updateDateSelector()
            }
        }
        dateSelector.updateDateSelector()
    }

    sealed class UiModel {
        data class Success(val data: List<StatsBlock>) : UiModel()
        class Error(val message: Int = R.string.stats_loading_error) : UiModel()
    }
}

class InsightsListViewModel
@Inject constructor(
    @Named(UI_THREAD) mainDispatcher: CoroutineDispatcher,
    @Named(INSIGHTS_USE_CASE) private val insightsUseCase: BaseListUseCase,
    analyticsTracker: AnalyticsTrackerWrapper,
    dateSelector: StatsDateSelector
) : StatsListViewModel(mainDispatcher, insightsUseCase, analyticsTracker, dateSelector)

class YearsListViewModel @Inject constructor(
    @Named(UI_THREAD) mainDispatcher: CoroutineDispatcher,
    @Named(YEAR_STATS_USE_CASE) statsUseCase: BaseListUseCase,
    analyticsTracker: AnalyticsTrackerWrapper,
    dateSelector: StatsDateSelector
) : StatsListViewModel(mainDispatcher, statsUseCase, analyticsTracker, dateSelector)

class MonthsListViewModel @Inject constructor(
    @Named(UI_THREAD) mainDispatcher: CoroutineDispatcher,
    @Named(MONTH_STATS_USE_CASE) statsUseCase: BaseListUseCase,
    analyticsTracker: AnalyticsTrackerWrapper,
    dateSelector: StatsDateSelector
) : StatsListViewModel(mainDispatcher, statsUseCase, analyticsTracker, dateSelector)

class WeeksListViewModel @Inject constructor(
    @Named(UI_THREAD) mainDispatcher: CoroutineDispatcher,
    @Named(WEEK_STATS_USE_CASE) statsUseCase: BaseListUseCase,
    analyticsTracker: AnalyticsTrackerWrapper,
    dateSelector: StatsDateSelector
) : StatsListViewModel(mainDispatcher, statsUseCase, analyticsTracker, dateSelector)

class DaysListViewModel @Inject constructor(
    @Named(UI_THREAD) mainDispatcher: CoroutineDispatcher,
    @Named(DAY_STATS_USE_CASE) statsUseCase: BaseListUseCase,
    analyticsTracker: AnalyticsTrackerWrapper,
    dateSelector: StatsDateSelector
) : StatsListViewModel(mainDispatcher, statsUseCase, analyticsTracker, dateSelector)
>>>>>>> 13a33bfb
<|MERGE_RESOLUTION|>--- conflicted
+++ resolved
@@ -3,15 +3,10 @@
 import android.arch.lifecycle.LiveData
 import android.support.annotation.StringRes
 import kotlinx.coroutines.CoroutineDispatcher
-<<<<<<< HEAD
-import kotlinx.coroutines.launch
-import org.wordpress.android.R
-import org.wordpress.android.fluxc.model.SiteModel
-import org.wordpress.android.fluxc.store.StatsStore.StatsTypes
-=======
 import kotlinx.coroutines.Dispatchers
 import kotlinx.coroutines.Job
 import kotlinx.coroutines.delay
+import kotlinx.coroutines.launch
 import kotlinx.coroutines.launch
 import org.wordpress.android.R
 import org.wordpress.android.analytics.AnalyticsTracker
@@ -27,7 +22,8 @@
 import org.wordpress.android.util.analytics.AnalyticsTrackerWrapper
 import org.wordpress.android.util.mapNullable
 import org.wordpress.android.util.throttle
->>>>>>> 13a33bfb
+import org.wordpress.android.fluxc.model.SiteModel
+import org.wordpress.android.fluxc.store.StatsStore.StatsTypes
 import org.wordpress.android.viewmodel.ScopedViewModel
 import javax.inject.Inject
 import javax.inject.Named
@@ -55,11 +51,6 @@
 
     val navigationTarget: LiveData<NavigationTarget> = statsUseCase.navigationTarget
 
-<<<<<<< HEAD
-    val menuClick: LiveData<MenuClick> = statsUseCase.menuClick
-
-    val data: LiveData<List<StatsBlock>> = _data
-=======
     val listSelected = statsUseCase.listSelected
 
     val uiModel: LiveData<UiModel> = statsUseCase.data.throttle(this, distinct = true)
@@ -67,26 +58,14 @@
     val dateSelectorData: LiveData<DateSelectorUiModel> = dateSelector.dateSelectorData.mapNullable {
         it ?: DateSelectorUiModel(false)
     }
->>>>>>> 13a33bfb
+
+    val menuClick: LiveData<MenuClick> = statsUseCase.menuClick
 
     override fun onCleared() {
         statsUseCase.onCleared()
         super.onCleared()
     }
 
-<<<<<<< HEAD
-    fun onAction(site: SiteModel, type: StatsTypes, action: Action) {
-        launch {
-            statsUseCase.onAction(site, type, action)
-            statsUseCase.refreshTypes(site)
-        }
-    }
-
-    enum class Action {
-        MOVE_DOWN, MOVE_UP, REMOVE
-    }
-}
-=======
     fun onScrolledToBottom() {
         if (trackJob?.isCompleted != false) {
             trackJob = launch {
@@ -139,6 +118,17 @@
         data class Success(val data: List<StatsBlock>) : UiModel()
         class Error(val message: Int = R.string.stats_loading_error) : UiModel()
     }
+
+    fun onAction(site: SiteModel, type: StatsTypes, action: Action) {
+        launch {
+            statsUseCase.onAction(site, type, action)
+            statsUseCase.refreshTypes(site)
+        }
+    }
+
+    enum class Action {
+        MOVE_DOWN, MOVE_UP, REMOVE
+    }
 }
 
 class InsightsListViewModel
@@ -175,5 +165,4 @@
     @Named(DAY_STATS_USE_CASE) statsUseCase: BaseListUseCase,
     analyticsTracker: AnalyticsTrackerWrapper,
     dateSelector: StatsDateSelector
-) : StatsListViewModel(mainDispatcher, statsUseCase, analyticsTracker, dateSelector)
->>>>>>> 13a33bfb
+) : StatsListViewModel(mainDispatcher, statsUseCase, analyticsTracker, dateSelector)