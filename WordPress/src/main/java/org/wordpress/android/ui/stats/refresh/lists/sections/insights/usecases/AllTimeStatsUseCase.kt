--- conflicted
+++ resolved
@@ -20,31 +20,18 @@
 class AllTimeStatsUseCase
 @Inject constructor(
     @Named(UI_THREAD) private val mainDispatcher: CoroutineDispatcher,
-<<<<<<< HEAD
     private val allTimeStore: AllTimeInsightsStore,
-=======
-    private val insightsStore: InsightsStore,
     private val statsSiteProvider: StatsSiteProvider,
->>>>>>> 15cd63a0
     private val statsDateFormatter: StatsDateFormatter
 ) : StatelessUseCase<InsightsAllTimeModel>(ALL_TIME_STATS, mainDispatcher) {
     override fun buildLoadingItem(): List<BlockListItem> = listOf(Title(R.string.stats_insights_all_time_stats))
 
-<<<<<<< HEAD
-    override suspend fun loadCachedData(site: SiteModel): InsightsAllTimeModel? {
-        return allTimeStore.getAllTimeInsights(site)
-    }
-
-    override suspend fun fetchRemoteData(site: SiteModel, forced: Boolean): State<InsightsAllTimeModel> {
-        val response = allTimeStore.fetchAllTimeInsights(site, forced)
-=======
     override suspend fun loadCachedData(): InsightsAllTimeModel? {
-        return insightsStore.getAllTimeInsights(statsSiteProvider.siteModel)
+        return allTimeStore.getAllTimeInsights(statsSiteProvider.siteModel)
     }
 
     override suspend fun fetchRemoteData(forced: Boolean): State<InsightsAllTimeModel> {
-        val response = insightsStore.fetchAllTimeInsights(statsSiteProvider.siteModel, forced)
->>>>>>> 15cd63a0
+        val response = allTimeStore.fetchAllTimeInsights(statsSiteProvider.siteModel, forced)
         val model = response.model
         val error = response.error
 
