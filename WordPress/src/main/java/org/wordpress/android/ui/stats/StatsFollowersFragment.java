--- conflicted
+++ resolved
@@ -380,17 +380,12 @@
                     StatsUtils.getSinceLabel(
                             mContext,
                             currentRowData.getDateSubscribed()
-<<<<<<< HEAD
-                    )
-            );
+                                            )
+                                         );
             holder.totalsTextView.setContentDescription(
                     holder.totalsTextView.getContext().getString(
                             R.string.stats_follower_since_desc,
                             holder.totalsTextView.getText()));
-=======
-                                            )
-                                         );
->>>>>>> ee735e9e
 
             // Avatar
             holder.networkImageView.setImageUrl(
