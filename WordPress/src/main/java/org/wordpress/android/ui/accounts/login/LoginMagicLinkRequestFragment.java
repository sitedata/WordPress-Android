package org.wordpress.android.ui.accounts.login;

import android.app.ProgressDialog;
import android.content.Context;
import android.content.DialogInterface;
import android.os.Bundle;
import android.support.annotation.Nullable;
import android.support.v4.app.Fragment;
import android.support.v7.app.ActionBar;
import android.support.v7.app.AppCompatActivity;
import android.support.v7.widget.Toolbar;
import android.view.LayoutInflater;
import android.view.Menu;
import android.view.MenuInflater;
import android.view.MenuItem;
import android.view.View;
import android.view.ViewGroup;
import android.widget.Button;

import org.greenrobot.eventbus.Subscribe;
import org.greenrobot.eventbus.ThreadMode;
import org.wordpress.android.R;
import org.wordpress.android.WordPress;
import org.wordpress.android.analytics.AnalyticsTracker;
import org.wordpress.android.fluxc.Dispatcher;
import org.wordpress.android.fluxc.generated.AuthenticationActionBuilder;
import org.wordpress.android.fluxc.store.AccountStore;
import org.wordpress.android.fluxc.store.AccountStore.AuthEmailPayload;
import org.wordpress.android.util.AppLog;
import org.wordpress.android.util.GravatarUtils;
import org.wordpress.android.util.NetworkUtils;
import org.wordpress.android.util.ToastUtils;
import org.wordpress.android.widgets.WPNetworkImageView;

import java.util.HashMap;

import javax.inject.Inject;

public class LoginMagicLinkRequestFragment extends Fragment {
    public static final String TAG = "login_magic_link_request_fragment_tag";

    private static final String KEY_IN_PROGRESS = "KEY_IN_PROGRESS";
    private static final String KEY_GRAVATAR_IN_PROGRESS = "KEY_GRAVATAR_IN_PROGRESS";
    private static final String ARG_EMAIL_ADDRESS = "ARG_EMAIL_ADDRESS";

    private static final String ERROR_KEY = "error";

    private LoginListener mLoginListener;

    private String mEmail;

    private View mAvatarProgressBar;
    private Button mRequestMagicLinkButton;
    private ProgressDialog mProgressDialog;

    private boolean mInProgress;

    protected @Inject Dispatcher mDispatcher;

    public static LoginMagicLinkRequestFragment newInstance(String email) {
        LoginMagicLinkRequestFragment fragment = new LoginMagicLinkRequestFragment();
        Bundle args = new Bundle();
        args.putString(ARG_EMAIL_ADDRESS, email);
        fragment.setArguments(args);
        return fragment;
    }

    @Override
    public void onCreate(Bundle savedInstanceState) {
        super.onCreate(savedInstanceState);
        ((WordPress) getActivity().getApplication()).component().inject(this);

        if (getArguments() != null) {
            mEmail = getArguments().getString(ARG_EMAIL_ADDRESS);
        }

        setHasOptionsMenu(true);
    }

    @Override
    public View onCreateView(LayoutInflater inflater, ViewGroup container, Bundle savedInstanceState) {
        View view = inflater.inflate(R.layout.login_magic_link_request_screen, container, false);
        mRequestMagicLinkButton = (Button) view.findViewById(R.id.login_request_magic_link);
        mRequestMagicLinkButton.setOnClickListener(new View.OnClickListener() {
            @Override
            public void onClick(View v) {
                if (mLoginListener != null) {
                    if (NetworkUtils.checkConnection(getActivity())) {
                        showMagicLinkRequestProgressDialog();
<<<<<<< HEAD
                        //TODO: mDispatcher.dispatch(AuthenticationActionBuilder.newSendAuthEmailAction(mEmail));
=======
                        AuthEmailPayload authEmailPayload = new AuthEmailPayload(mEmail, false);
                        mDispatcher.dispatch(AuthenticationActionBuilder.newSendAuthEmailAction(authEmailPayload));
>>>>>>> 52ccd255
                    }
                }
            }
        });

        view.findViewById(R.id.login_enter_password).setOnClickListener(new View.OnClickListener() {
            @Override
            public void onClick(View v) {
                if (mLoginListener != null) {
                    mLoginListener.usePasswordInstead(mEmail);
                }
            }
        });

        mAvatarProgressBar = view.findViewById(R.id.avatar_progress);
        WPNetworkImageView avatarView = (WPNetworkImageView) view.findViewById(R.id.gravatar);
        avatarView.setImageUrl(GravatarUtils.gravatarFromEmail(mEmail, getContext().getResources().getDimensionPixelSize(R.dimen.avatar_sz_login)), WPNetworkImageView.ImageType.AVATAR,
                new WPNetworkImageView.ImageLoadListener() {
            @Override
            public void onLoaded() {
                mAvatarProgressBar.setVisibility(View.GONE);
            }

            @Override
            public void onError() {
                mAvatarProgressBar.setVisibility(View.GONE);
            }
        });

        return view;
    }

    @Override
    public void onViewCreated(View view, @Nullable Bundle savedInstanceState) {
        super.onViewCreated(view, savedInstanceState);

        Toolbar toolbar = (Toolbar) view.findViewById(R.id.toolbar);
        ((AppCompatActivity) getActivity()).setSupportActionBar(toolbar);

        ActionBar actionBar = ((AppCompatActivity) getActivity()).getSupportActionBar();
        if (actionBar != null) {
            actionBar.setDisplayShowTitleEnabled(false);
            actionBar.setDisplayHomeAsUpEnabled(true);
        }

        if (savedInstanceState == null) {
            AnalyticsTracker.track(AnalyticsTracker.Stat.LOGIN_MAGIC_LINK_REQUEST_FORM_VIEWED);
        }
    }

    @Override
    public void onActivityCreated(@Nullable Bundle savedInstanceState) {
        super.onActivityCreated(savedInstanceState);

        if (savedInstanceState != null) {
            mInProgress = savedInstanceState.getBoolean(KEY_IN_PROGRESS);
            if (mInProgress) {
                showMagicLinkRequestProgressDialog();
            }

            boolean gravatarInProgress = savedInstanceState.getBoolean(KEY_GRAVATAR_IN_PROGRESS);
            mAvatarProgressBar.setVisibility(gravatarInProgress ? View.VISIBLE : View.GONE);
        }
    }

    @Override
    public void onAttach(Context context) {
        super.onAttach(context);
        if (context instanceof LoginListener) {
            mLoginListener = (LoginListener) context;
        } else {
            throw new RuntimeException(context.toString() + " must implement LoginListener");
        }
    }

    @Override
    public void onDetach() {
        super.onDetach();
        mLoginListener = null;
    }

    @Override
    public void onSaveInstanceState(Bundle outState) {
        super.onSaveInstanceState(outState);

        outState.putBoolean(KEY_IN_PROGRESS, mInProgress);
        outState.putBoolean(KEY_GRAVATAR_IN_PROGRESS, mAvatarProgressBar.getVisibility() == View.VISIBLE);
    }

    @Override
    public void onCreateOptionsMenu(Menu menu, MenuInflater inflater) {
        inflater.inflate(R.menu.menu_login, menu);
    }

    @Override
    public boolean onOptionsItemSelected(MenuItem item) {
        if (item.getItemId() == R.id.help) {
            if (mLoginListener != null) {
                mLoginListener.helpMagicLinkRequest(mEmail);
            }
            return true;
        }

        return false;
    }

    @Override
    public void onStart() {
        super.onStart();
        mDispatcher.register(this);
    }

    @Override
    public void onStop() {
        super.onStop();
        mDispatcher.unregister(this);
    }

    private void showMagicLinkRequestProgressDialog() {
        startProgress(getString(R.string.login_magic_link_email_requesting));
    }

    protected void startProgress(String message) {
        mRequestMagicLinkButton.setEnabled(false);
        mProgressDialog = ProgressDialog.show(getActivity(), "", message, true, true,
                new DialogInterface.OnCancelListener() {
                    @Override
                    public void onCancel(DialogInterface dialog) {
                        if (mInProgress) {
                            endProgress();
                        }
                    }
                });
        mInProgress = true;
    }

    protected void endProgress() {
        mInProgress = false;

        if (mProgressDialog != null) {
            mProgressDialog.cancel();
            mProgressDialog = null;
        }

        // nullify the reference to denote there is no operation in progress
        mProgressDialog = null;

        mRequestMagicLinkButton.setEnabled(true);
    }

    @SuppressWarnings("unused")
    @Subscribe(threadMode = ThreadMode.MAIN)
    public void onAuthEmailSent(AccountStore.OnAuthEmailSent event) {
        if (!mInProgress) {
            // ignore the response if the magic link request is no longer pending
            return;
        }

        endProgress();

        if (event.isError()) {
            HashMap<String, String> errorProperties = new HashMap<>();
            errorProperties.put(ERROR_KEY, event.error.message);
            AnalyticsTracker.track(AnalyticsTracker.Stat.LOGIN_MAGIC_LINK_FAILED, errorProperties);

            AppLog.e(AppLog.T.API, "OnAuthEmailSent has error: " + event.error.type + " - " + event.error.message);
            if (isAdded()) {
                ToastUtils.showToast(getActivity(), R.string.magic_link_unavailable_error_message, ToastUtils
                        .Duration.LONG);
            }
            return;
        }

        AnalyticsTracker.track(AnalyticsTracker.Stat.LOGIN_MAGIC_LINK_REQUESTED);

        if (mLoginListener != null) {
            mLoginListener.showMagicLinkSentScreen(mEmail);
        }
    }
}<|MERGE_RESOLUTION|>--- conflicted
+++ resolved
@@ -87,12 +87,8 @@
                 if (mLoginListener != null) {
                     if (NetworkUtils.checkConnection(getActivity())) {
                         showMagicLinkRequestProgressDialog();
-<<<<<<< HEAD
-                        //TODO: mDispatcher.dispatch(AuthenticationActionBuilder.newSendAuthEmailAction(mEmail));
-=======
                         AuthEmailPayload authEmailPayload = new AuthEmailPayload(mEmail, false);
                         mDispatcher.dispatch(AuthenticationActionBuilder.newSendAuthEmailAction(authEmailPayload));
->>>>>>> 52ccd255
                     }
                 }
             }
