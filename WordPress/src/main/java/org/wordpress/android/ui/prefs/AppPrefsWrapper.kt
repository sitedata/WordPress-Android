package org.wordpress.android.ui.prefs

import org.wordpress.android.ui.posts.PostListMainViewModel.AuthorFilterSelection
import javax.inject.Inject
import javax.inject.Singleton

/**
 * Injectable wrapper around AppPrefs.
 *
 * AppPrefs interface is consisted of static methods, which make the client code difficult to test/mock. Main purpose of
 * this wrapper is to make testing easier.
 *
 */
@Singleton
class AppPrefsWrapper @Inject constructor() {
    var newsCardDismissedVersion: Int
        get() = AppPrefs.getNewsCardDismissedVersion()
        set(version) = AppPrefs.setNewsCardDismissedVersion(version)

    var newsCardShownVersion: Int
        get() = AppPrefs.getNewsCardShownVersion()
        set(version) = AppPrefs.setNewsCardShownVersion(version)

    var avatarVersion: Int
        get() = AppPrefs.getAvatarVersion()
        set(version) = AppPrefs.setAvatarVersion(version)

<<<<<<< HEAD
    var postListAuthorSelection: AuthorFilterSelection
        get() = AppPrefs.getAuthorFilterSelection()
        set(value) = AppPrefs.setAuthorFilterSelection(value)
=======
    var isAztecEditorEnabled: Boolean
        get() = AppPrefs.isAztecEditorEnabled()
        set(enabled) = AppPrefs.setAztecEditorEnabled(enabled)
>>>>>>> 81513afb
}<|MERGE_RESOLUTION|>--- conflicted
+++ resolved
@@ -25,13 +25,11 @@
         get() = AppPrefs.getAvatarVersion()
         set(version) = AppPrefs.setAvatarVersion(version)
 
-<<<<<<< HEAD
+    var isAztecEditorEnabled: Boolean
+        get() = AppPrefs.isAztecEditorEnabled()
+        set(enabled) = AppPrefs.setAztecEditorEnabled(enabled)
+
     var postListAuthorSelection: AuthorFilterSelection
         get() = AppPrefs.getAuthorFilterSelection()
         set(value) = AppPrefs.setAuthorFilterSelection(value)
-=======
-    var isAztecEditorEnabled: Boolean
-        get() = AppPrefs.isAztecEditorEnabled()
-        set(enabled) = AppPrefs.setAztecEditorEnabled(enabled)
->>>>>>> 81513afb
 }