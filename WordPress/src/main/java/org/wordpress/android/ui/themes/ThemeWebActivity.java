package org.wordpress.android.ui.themes;

import android.app.Activity;
import android.content.Intent;
import android.text.TextUtils;
import android.view.Menu;
import android.view.MenuItem;
import android.widget.Toast;

import com.android.volley.VolleyError;
import com.wordpress.rest.RestRequest;

import org.json.JSONException;
import org.json.JSONObject;
import org.wordpress.android.R;
import org.wordpress.android.WordPress;
import org.wordpress.android.models.Theme;
<<<<<<< HEAD
import org.wordpress.android.fluxc.model.SiteModel;
=======
import org.wordpress.android.ui.ActivityLauncher;
>>>>>>> eadd170c
import org.wordpress.android.ui.WPWebViewActivity;
import org.wordpress.android.util.AppLog;
import org.wordpress.android.util.ToastUtils;

public class ThemeWebActivity extends WPWebViewActivity {
    public static final String IS_CURRENT_THEME = "is_current_theme";
    public static final String IS_PREMIUM_THEME = "is_premium_theme";
    public static final String THEME_NAME = "theme_name";
    private static final String THEME_DOMAIN_PUBLIC = "pub";
    private static final String THEME_DOMAIN_PREMIUM = "premium";
    private static final String THEME_URL_PREVIEW = "%s/wp-admin/customize.php?theme=%s/%s&hide_close=true";
    private static final String THEME_URL_SUPPORT = "https://wordpress.com/themes/%s/support/?preview=true&iframe=true";
    private static final String THEME_URL_DETAILS = "https://wordpress.com/themes/%s/%s/?preview=true&iframe=true";
    private static final String THEME_URL_DEMO_PARAMETER = "demo=true&iframe=true&theme_preview=true";
    private static final String THEME_HTTPS_PREFIX = "https://";

    public enum ThemeWebActivityType {
        PREVIEW,
        DEMO,
        DETAILS,
        SUPPORT
    }

    public static void openTheme(Activity activity, SiteModel site, String themeId, ThemeWebActivityType type,
                                 boolean isCurrentTheme) {
        Theme currentTheme = WordPress.wpDB.getTheme(String.valueOf(site.getSiteId()), themeId);
        if (currentTheme == null) {
            ToastUtils.showToast(activity, R.string.could_not_load_theme);
            return;
        }

<<<<<<< HEAD
        String url = getUrl(site, currentTheme, type, currentTheme.isPremium());
        openWPCOMURL(activity, url, currentTheme, site, isCurrentTheme);
=======
        String url = getUrl(currentTheme, type, currentTheme.isPremium());

        if (type == ThemeWebActivityType.PREVIEW) {
            // Do not open the Customizer with the in-app browser.
            // Customizer may need to access local files (mostly pictures) on the device storage,
            // and our internal webview doesn't handle this feature yet.
            // Ref: https://github.com/wordpress-mobile/WordPress-Android/issues/4934
            ActivityLauncher.openUrlExternal(activity, url);
        } else {
            openWPCOMURL(activity, url, currentTheme, WordPress.getCurrentBlog(), isCurrentTheme);
        }
>>>>>>> eadd170c
    }

    /*
     * opens the current theme for the current blog
     */
    public static void openCurrentTheme(Activity activity, SiteModel site, ThemeWebActivityType type) {
        String themeId = WordPress.wpDB.getCurrentThemeId(String.valueOf(site.getSiteId()));
        if (themeId.isEmpty()) {
            requestAndOpenCurrentTheme(activity, site);
        } else {
            openTheme(activity, site, themeId, type, true);
        }
    }

    private static void requestAndOpenCurrentTheme(final Activity activity, final SiteModel site) {
        WordPress.getRestClientUtilsV1_1().getCurrentTheme(site.getSiteId(),
                new RestRequest.Listener() {
            @Override
            public void onResponse(JSONObject response) {
                try {
                    Theme currentTheme = Theme.fromJSONV1_1(response, site);
                    if (currentTheme != null) {
                        currentTheme.setIsCurrent(true);
                        currentTheme.save();
                        WordPress.wpDB.setCurrentTheme(String.valueOf(site.getSiteId()), currentTheme.getId());
                        openTheme(activity, site, currentTheme.getId(), ThemeWebActivityType.PREVIEW, true);
                    }
                } catch (JSONException e) {
                    ToastUtils.showToast(activity, R.string.could_not_load_theme);
                    AppLog.e(AppLog.T.THEMES, e);
                }
            }
        }, new RestRequest.ErrorListener() {
            @Override
            public void onErrorResponse(VolleyError error) {
                AppLog.e(AppLog.T.THEMES, error);
            }
        });
    }

    private static void openWPCOMURL(Activity activity, String url, Theme currentTheme, SiteModel site, Boolean
            isCurrentTheme) {
        if (activity == null) {
            AppLog.e(AppLog.T.UTILS, "Context is null");
            return;
        }

        if (TextUtils.isEmpty(url)) {
            AppLog.e(AppLog.T.UTILS, "Empty or null URL passed to openWPCOMURL");
            Toast.makeText(activity, activity.getResources().getText(R.string.invalid_site_url_message),
                    Toast.LENGTH_SHORT).show();
            return;
        }

        String authURL = ThemeWebActivity.getSiteLoginUrl(site);
        Intent intent = new Intent(activity, ThemeWebActivity.class);
        intent.putExtra(WPWebViewActivity.URL_TO_LOAD, url);
        intent.putExtra(WPWebViewActivity.AUTHENTICATION_URL, authURL);
        intent.putExtra(WPWebViewActivity.LOCAL_BLOG_ID, site.getId());
        intent.putExtra(WPWebViewActivity.USE_GLOBAL_WPCOM_USER, true);
        intent.putExtra(IS_PREMIUM_THEME, currentTheme.isPremium());
        intent.putExtra(IS_CURRENT_THEME, isCurrentTheme);
        intent.putExtra(THEME_NAME, currentTheme.getName());
        intent.putExtra(ThemeBrowserActivity.THEME_ID, currentTheme.getId());

        activity.startActivityForResult(intent, ThemeBrowserActivity.ACTIVATE_THEME);
    }

    public static String getUrl(SiteModel site, Theme theme, ThemeWebActivityType type, boolean isPremium) {
        String url = "";
        String homeURL = site.getUrl();
        String domain = isPremium ? THEME_DOMAIN_PREMIUM : THEME_DOMAIN_PUBLIC;

        switch (type) {
            case PREVIEW:
                url = String.format(THEME_URL_PREVIEW, homeURL, domain, theme.getId());
                break;
            case DEMO:
                url = theme.getDemoURI();
                if (url.contains("?")) {
                    url = url + "&" + THEME_URL_DEMO_PARAMETER;
                } else {
                    url = url + "?" + THEME_URL_DEMO_PARAMETER;
                }
                break;
            case DETAILS:
                String currentURL = homeURL.replaceFirst(THEME_HTTPS_PREFIX, "");
                url = String.format(THEME_URL_DETAILS, currentURL, theme.getId());
                break;
            case SUPPORT:
                url = String.format(THEME_URL_SUPPORT, theme.getId());
                break;
            default:
                break;
        }

        return url;
    }

    @Override
    public boolean onCreateOptionsMenu(Menu menu) {
        // Inflate the menu; this adds items to the action bar if it is present.
        getMenuInflater().inflate(R.menu.theme_web, menu);
        Boolean isPremiumTheme = getIntent().getBooleanExtra(IS_PREMIUM_THEME, false);
        Boolean isCurrentTheme = getIntent().getBooleanExtra(IS_CURRENT_THEME, false);

        if (isPremiumTheme || isCurrentTheme) {
            menu.findItem(R.id.action_activate).setVisible(false);
        }

        return true;
    }

    @Override
    public boolean onOptionsItemSelected(MenuItem item) {
        if (item.getItemId() == R.id.action_activate) {
            Intent returnIntent = new Intent();
            setResult(RESULT_OK, returnIntent);
            returnIntent.putExtra(ThemeBrowserActivity.THEME_ID,
                    getIntent().getStringExtra(ThemeBrowserActivity.THEME_ID));
            finish();
            return true;
        } else {
            return super.onOptionsItemSelected(item);
        }
    }

    @Override
    public void configureView() {
        setContentView(R.layout.theme_web_activity);
        setActionBarTitleToThemeName();
    }

    private void setActionBarTitleToThemeName() {
        String themeName = getIntent().getStringExtra(THEME_NAME);
        if (getSupportActionBar() != null && themeName != null) {
            getSupportActionBar().setTitle(themeName);
        }
    }
}<|MERGE_RESOLUTION|>--- conflicted
+++ resolved
@@ -15,14 +15,13 @@
 import org.wordpress.android.R;
 import org.wordpress.android.WordPress;
 import org.wordpress.android.models.Theme;
-<<<<<<< HEAD
 import org.wordpress.android.fluxc.model.SiteModel;
-=======
 import org.wordpress.android.ui.ActivityLauncher;
->>>>>>> eadd170c
 import org.wordpress.android.ui.WPWebViewActivity;
 import org.wordpress.android.util.AppLog;
 import org.wordpress.android.util.ToastUtils;
+
+import static com.android.volley.Request.Method.HEAD;
 
 public class ThemeWebActivity extends WPWebViewActivity {
     public static final String IS_CURRENT_THEME = "is_current_theme";
@@ -51,11 +50,7 @@
             return;
         }
 
-<<<<<<< HEAD
         String url = getUrl(site, currentTheme, type, currentTheme.isPremium());
-        openWPCOMURL(activity, url, currentTheme, site, isCurrentTheme);
-=======
-        String url = getUrl(currentTheme, type, currentTheme.isPremium());
 
         if (type == ThemeWebActivityType.PREVIEW) {
             // Do not open the Customizer with the in-app browser.
@@ -64,9 +59,8 @@
             // Ref: https://github.com/wordpress-mobile/WordPress-Android/issues/4934
             ActivityLauncher.openUrlExternal(activity, url);
         } else {
-            openWPCOMURL(activity, url, currentTheme, WordPress.getCurrentBlog(), isCurrentTheme);
-        }
->>>>>>> eadd170c
+            openWPCOMURL(activity, url, currentTheme, site, isCurrentTheme);
+        }
     }
 
     /*
