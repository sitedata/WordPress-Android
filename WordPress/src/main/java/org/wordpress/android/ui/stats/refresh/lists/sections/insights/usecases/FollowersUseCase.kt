--- conflicted
+++ resolved
@@ -29,11 +29,8 @@
 import org.wordpress.android.ui.stats.refresh.lists.sections.BlockListItem.NavigationAction
 import org.wordpress.android.ui.stats.refresh.lists.sections.BlockListItem.TabsItem
 import org.wordpress.android.ui.stats.refresh.lists.sections.BlockListItem.Title
-<<<<<<< HEAD
 import org.wordpress.android.ui.stats.refresh.lists.sections.insights.InsightUseCaseFactory
-=======
 import org.wordpress.android.ui.stats.refresh.utils.StatsSiteProvider
->>>>>>> 15cd63a0
 import org.wordpress.android.util.analytics.AnalyticsTrackerWrapper
 import org.wordpress.android.viewmodel.ResourceProvider
 import javax.inject.Inject
@@ -45,12 +42,8 @@
 class FollowersUseCase
 @Inject constructor(
     @Named(UI_THREAD) private val mainDispatcher: CoroutineDispatcher,
-<<<<<<< HEAD
     private val followersStore: FollowersStore,
-=======
-    private val insightsStore: InsightsStore,
     private val statsSiteProvider: StatsSiteProvider,
->>>>>>> 15cd63a0
     private val statsUtilsWrapper: StatsUtilsWrapper,
     private val resourceProvider: ResourceProvider,
     private val analyticsTracker: AnalyticsTrackerWrapper,
@@ -60,19 +53,11 @@
         mainDispatcher,
         0
 ) {
-<<<<<<< HEAD
     private val itemsToLoad = if (useCaseMode == VIEW_ALL) VIEW_ALL_PAGE_SIZE else BLOCK_ITEM_COUNT
-    private lateinit var lastSite: SiteModel
-
-    override suspend fun loadCachedData(site: SiteModel): Pair<FollowersModel, FollowersModel>? {
-        lastSite = site
-        val wpComFollowers = followersStore.getWpComFollowers(site, LimitMode.Top(itemsToLoad))
-        val emailFollowers = followersStore.getEmailFollowers(site, LimitMode.Top(itemsToLoad))
-=======
+
     override suspend fun loadCachedData(): Pair<FollowersModel, FollowersModel>? {
-        val wpComFollowers = insightsStore.getWpComFollowers(statsSiteProvider.siteModel, PAGE_SIZE)
-        val emailFollowers = insightsStore.getEmailFollowers(statsSiteProvider.siteModel, PAGE_SIZE)
->>>>>>> 15cd63a0
+        val wpComFollowers = followersStore.getWpComFollowers(statsSiteProvider.siteModel, LimitMode.Top(itemsToLoad))
+        val emailFollowers = followersStore.getEmailFollowers(statsSiteProvider.siteModel, LimitMode.Top(itemsToLoad))
         if (wpComFollowers != null && emailFollowers != null) {
             return wpComFollowers to emailFollowers
         }
@@ -82,36 +67,20 @@
     override suspend fun fetchRemoteData(
         forced: Boolean
     ): State<Pair<FollowersModel, FollowersModel>> {
-<<<<<<< HEAD
-        return fetchData(site, forced, PagedMode(itemsToLoad, false))
+        return fetchData(forced, PagedMode(itemsToLoad, false))
     }
 
     private suspend fun fetchData(
-        site: SiteModel,
         forced: Boolean,
         fetchMode: PagedMode
     ): State<Pair<FollowersModel, FollowersModel>> {
-        lastSite = site
-
-        val deferredWpComResponse = GlobalScope.async { followersStore.fetchWpComFollowers(site, fetchMode, forced) }
-        val deferredEmailResponse = GlobalScope.async { followersStore.fetchEmailFollowers(site, fetchMode, forced) }
-
-=======
         val deferredWpComResponse = GlobalScope.async {
-            insightsStore.fetchWpComFollowers(
-                    statsSiteProvider.siteModel,
-                    PAGE_SIZE,
-                    forced
-            )
+            followersStore.fetchWpComFollowers(statsSiteProvider.siteModel, fetchMode, forced)
         }
         val deferredEmailResponse = GlobalScope.async {
-            insightsStore.fetchEmailFollowers(
-                    statsSiteProvider.siteModel,
-                    PAGE_SIZE,
-                    forced
-            )
-        }
->>>>>>> 15cd63a0
+            followersStore.fetchEmailFollowers(statsSiteProvider.siteModel, fetchMode, forced)
+        }
+
         val wpComResponse = deferredWpComResponse.await()
         val emailResponse = deferredEmailResponse.await()
         val wpComModel = wpComResponse.model
@@ -210,11 +179,13 @@
         }
     }
 
-<<<<<<< HEAD
     private fun onLinkClick(uiState: Int) {
         if (useCaseMode == VIEW_ALL) {
             GlobalScope.launch {
-                val state = fetchData(lastSite, true, PagedMode(itemsToLoad, true))
+                val state = fetchData(
+                        true,
+                        PagedMode(itemsToLoad, true)
+                )
                 evaluateState(state)
             }
         } else {
@@ -227,6 +198,7 @@
     @Inject constructor(
         @Named(UI_THREAD) private val mainDispatcher: CoroutineDispatcher,
         private val followersStore: FollowersStore,
+        private val statsSiteProvider: StatsSiteProvider,
         private val statsUtilsWrapper: StatsUtilsWrapper,
         private val resourceProvider: ResourceProvider,
         private val analyticsTracker: AnalyticsTrackerWrapper
@@ -235,15 +207,11 @@
                 FollowersUseCase(
                         mainDispatcher,
                         followersStore,
+                        statsSiteProvider,
                         statsUtilsWrapper,
                         resourceProvider,
                         analyticsTracker,
                         useCaseMode
                 )
-=======
-    private fun onLinkClick() {
-        analyticsTracker.track(AnalyticsTracker.Stat.STATS_FOLLOWERS_VIEW_MORE_TAPPED)
-        navigateTo(ViewFollowersStats(statsSiteProvider.siteModel))
->>>>>>> 15cd63a0
     }
 }