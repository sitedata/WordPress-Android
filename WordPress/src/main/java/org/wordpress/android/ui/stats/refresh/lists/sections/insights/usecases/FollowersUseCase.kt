package org.wordpress.android.ui.stats.refresh.lists.sections.insights.usecases

import kotlinx.coroutines.CoroutineDispatcher
import kotlinx.coroutines.GlobalScope
import kotlinx.coroutines.async
import kotlinx.coroutines.launch
import org.wordpress.android.R
import org.wordpress.android.R.string
import org.wordpress.android.analytics.AnalyticsTracker
import org.wordpress.android.fluxc.model.SiteModel
import org.wordpress.android.fluxc.model.stats.CacheMode
import org.wordpress.android.fluxc.model.stats.FetchMode
import org.wordpress.android.fluxc.model.stats.FollowersModel
import org.wordpress.android.fluxc.model.stats.FollowersModel.FollowerModel
import org.wordpress.android.fluxc.store.StatsStore.InsightsTypes.FOLLOWERS
import org.wordpress.android.fluxc.store.stats.insights.FollowersStore
import org.wordpress.android.modules.UI_THREAD
import org.wordpress.android.ui.stats.StatsUtilsWrapper
import org.wordpress.android.ui.stats.refresh.NavigationTarget.ViewFollowersStats
import org.wordpress.android.ui.stats.refresh.lists.sections.BaseStatsUseCase.StatefulUseCase
import org.wordpress.android.ui.stats.refresh.lists.sections.BaseStatsUseCase.UseCaseMode.VIEW_ALL
import org.wordpress.android.ui.stats.refresh.lists.sections.BlockListItem
import org.wordpress.android.ui.stats.refresh.lists.sections.BlockListItem.Empty
import org.wordpress.android.ui.stats.refresh.lists.sections.BlockListItem.Header
import org.wordpress.android.ui.stats.refresh.lists.sections.BlockListItem.Information
import org.wordpress.android.ui.stats.refresh.lists.sections.BlockListItem.Link
import org.wordpress.android.ui.stats.refresh.lists.sections.BlockListItem.ListItemWithIcon
import org.wordpress.android.ui.stats.refresh.lists.sections.BlockListItem.ListItemWithIcon.IconStyle.AVATAR
import org.wordpress.android.ui.stats.refresh.lists.sections.BlockListItem.NavigationAction
import org.wordpress.android.ui.stats.refresh.lists.sections.BlockListItem.TabsItem
import org.wordpress.android.ui.stats.refresh.lists.sections.BlockListItem.Title
import org.wordpress.android.ui.stats.refresh.lists.sections.insights.InsightUseCaseFactory
import org.wordpress.android.util.analytics.AnalyticsTrackerWrapper
import org.wordpress.android.viewmodel.ResourceProvider
import javax.inject.Inject
import javax.inject.Named

private const val BLOCK_ITEM_COUNT = 6
private const val VIEW_ALL_PAGE_SIZE = 10

class FollowersUseCase
@Inject constructor(
    @Named(UI_THREAD) private val mainDispatcher: CoroutineDispatcher,
    private val followersStore: FollowersStore,
    private val statsUtilsWrapper: StatsUtilsWrapper,
    private val resourceProvider: ResourceProvider,
    private val analyticsTracker: AnalyticsTrackerWrapper,
    private val useCaseMode: UseCaseMode
) : StatefulUseCase<Pair<FollowersModel, FollowersModel>, Int>(
        FOLLOWERS,
        mainDispatcher,
        0
) {
<<<<<<< HEAD
    private val itemsToLoad = if (useCaseMode == VIEW_ALL) VIEW_ALL_PAGE_SIZE else BLOCK_ITEM_COUNT
    private lateinit var lastSite: SiteModel

    override suspend fun loadCachedData(site: SiteModel) {
        lastSite = site
        val wpComFollowers = followersStore.getWpComFollowers(site, CacheMode.Top(itemsToLoad))
        val emailFollowers = followersStore.getEmailFollowers(site, CacheMode.Top(itemsToLoad))
=======
    override suspend fun loadCachedData(site: SiteModel): Pair<FollowersModel, FollowersModel>? {
        val wpComFollowers = insightsStore.getWpComFollowers(site, PAGE_SIZE)
        val emailFollowers = insightsStore.getEmailFollowers(site, PAGE_SIZE)
>>>>>>> c20af842
        if (wpComFollowers != null && emailFollowers != null) {
            return wpComFollowers to emailFollowers
        }
        return null
    }

<<<<<<< HEAD
    override suspend fun fetchRemoteData(site: SiteModel, forced: Boolean) {
        fetchData(site, forced, FetchMode.Paged(itemsToLoad, false))
    }

    private suspend fun fetchData(site: SiteModel, forced: Boolean, fetchMode: FetchMode.Paged) {
        lastSite = site
        val deferredWpComResponse = GlobalScope.async {
            followersStore.fetchWpComFollowers(site, fetchMode, forced)
        }
        val deferredEmailResponse = GlobalScope.async {
            followersStore.fetchEmailFollowers(site, fetchMode, forced)
        }
=======
    override suspend fun fetchRemoteData(
        site: SiteModel,
        forced: Boolean
    ): State<Pair<FollowersModel, FollowersModel>> {
        val deferredWpComResponse = GlobalScope.async { insightsStore.fetchWpComFollowers(site, PAGE_SIZE, forced) }
        val deferredEmailResponse = GlobalScope.async { insightsStore.fetchEmailFollowers(site, PAGE_SIZE, forced) }
>>>>>>> c20af842
        val wpComResponse = deferredWpComResponse.await()
        val emailResponse = deferredEmailResponse.await()
        val wpComModel = wpComResponse.model
        val emailModel = emailResponse.model
        val error = wpComResponse.error ?: emailResponse.error

        return when {
            error != null -> State.Error(error.message ?: error.type.name)
            wpComModel != null && emailModel != null &&
                    (wpComModel.followers.isNotEmpty() || emailModel.followers.isNotEmpty()) -> State.Data(
                    wpComModel to emailModel
            )
            else -> State.Empty()
        }
    }

    override fun buildLoadingItem(): List<BlockListItem> = listOf(Title(R.string.stats_view_followers))

    override fun buildStatefulUiModel(
        domainModel: Pair<FollowersModel, FollowersModel>,
        uiState: Int
    ): List<BlockListItem> {
        val wpComModel = domainModel.first
        val emailModel = domainModel.second
        val items = mutableListOf<BlockListItem>()
        items.add(Title(string.stats_view_followers))
        if (domainModel.first.followers.isNotEmpty() || domainModel.second.followers.isNotEmpty()) {
            items.add(
                    TabsItem(
                            listOf(
                                    R.string.stats_followers_wordpress_com,
                                    R.string.stats_followers_email
                            ),
                            uiState
                    ) {
                        onUiState(it)
                    }
            )
            if (uiState == 0) {
                items.addAll(buildTab(wpComModel, R.string.stats_followers_wordpress_com))
            } else {
                items.addAll(buildTab(emailModel, R.string.stats_followers_email))
            }

            if (wpComModel.hasMore || emailModel.hasMore) {
                val buttonText = if (useCaseMode == VIEW_ALL)
                        R.string.stats_insights_load_more
                    else
                        R.string.stats_insights_view_more
                items.add(
                        Link(
                                text = buttonText,
                                navigateAction = NavigationAction.create(this::onLinkClick)
                        )
                )
            }
        } else {
            items.add(Empty())
        }
        return items
    }

    private fun buildTab(model: FollowersModel, label: Int): List<BlockListItem> {
        val mutableItems = mutableListOf<BlockListItem>()
        if (model.followers.isNotEmpty()) {
            mutableItems.add(
                    Information(
                            resourceProvider.getString(
                                    string.stats_followers_count_message,
                                    resourceProvider.getString(label),
                                    model.totalCount
                            )
                    )
            )
            mutableItems.add(Header(R.string.stats_follower_label, R.string.stats_follower_since_label))
            model.followers.toUserItems().let { mutableItems.addAll(it) }
        } else {
            mutableItems.add(Empty())
        }
        return mutableItems
    }

    private fun List<FollowerModel>.toUserItems(): List<ListItemWithIcon> {
        return this.mapIndexed { index, follower ->
            ListItemWithIcon(
                    iconUrl = follower.avatar,
                    iconStyle = AVATAR,
                    text = follower.label,
                    value = statsUtilsWrapper.getSinceLabelLowerCase(follower.dateSubscribed),
                    showDivider = index < this.size - 1
            )
        }
    }

    private fun onLinkClick() {
        if (useCaseMode == VIEW_ALL) {
            GlobalScope.launch {
                fetchData(lastSite, true, FetchMode.Paged(itemsToLoad, true))
            }
        } else {
            analyticsTracker.track(AnalyticsTracker.Stat.STATS_FOLLOWERS_VIEW_MORE_TAPPED)
            navigateTo(ViewFollowersStats())
        }
    }

    class FollowersUseCaseFactory
    @Inject constructor(
        @Named(UI_THREAD) private val mainDispatcher: CoroutineDispatcher,
        private val followersStore: FollowersStore,
        private val statsUtilsWrapper: StatsUtilsWrapper,
        private val resourceProvider: ResourceProvider,
        private val analyticsTracker: AnalyticsTrackerWrapper
    ) : InsightUseCaseFactory {
        override fun build(useCaseMode: UseCaseMode) =
                FollowersUseCase(
                        mainDispatcher,
                        followersStore,
                        statsUtilsWrapper,
                        resourceProvider,
                        analyticsTracker,
                        useCaseMode
                )
    }
}<|MERGE_RESOLUTION|>--- conflicted
+++ resolved
@@ -51,46 +51,36 @@
         mainDispatcher,
         0
 ) {
-<<<<<<< HEAD
     private val itemsToLoad = if (useCaseMode == VIEW_ALL) VIEW_ALL_PAGE_SIZE else BLOCK_ITEM_COUNT
     private lateinit var lastSite: SiteModel
 
-    override suspend fun loadCachedData(site: SiteModel) {
+    override suspend fun loadCachedData(site: SiteModel): Pair<FollowersModel, FollowersModel>? {
         lastSite = site
         val wpComFollowers = followersStore.getWpComFollowers(site, CacheMode.Top(itemsToLoad))
         val emailFollowers = followersStore.getEmailFollowers(site, CacheMode.Top(itemsToLoad))
-=======
-    override suspend fun loadCachedData(site: SiteModel): Pair<FollowersModel, FollowersModel>? {
-        val wpComFollowers = insightsStore.getWpComFollowers(site, PAGE_SIZE)
-        val emailFollowers = insightsStore.getEmailFollowers(site, PAGE_SIZE)
->>>>>>> c20af842
         if (wpComFollowers != null && emailFollowers != null) {
             return wpComFollowers to emailFollowers
         }
         return null
     }
 
-<<<<<<< HEAD
-    override suspend fun fetchRemoteData(site: SiteModel, forced: Boolean) {
-        fetchData(site, forced, FetchMode.Paged(itemsToLoad, false))
-    }
-
-    private suspend fun fetchData(site: SiteModel, forced: Boolean, fetchMode: FetchMode.Paged) {
-        lastSite = site
-        val deferredWpComResponse = GlobalScope.async {
-            followersStore.fetchWpComFollowers(site, fetchMode, forced)
-        }
-        val deferredEmailResponse = GlobalScope.async {
-            followersStore.fetchEmailFollowers(site, fetchMode, forced)
-        }
-=======
     override suspend fun fetchRemoteData(
         site: SiteModel,
         forced: Boolean
     ): State<Pair<FollowersModel, FollowersModel>> {
-        val deferredWpComResponse = GlobalScope.async { insightsStore.fetchWpComFollowers(site, PAGE_SIZE, forced) }
-        val deferredEmailResponse = GlobalScope.async { insightsStore.fetchEmailFollowers(site, PAGE_SIZE, forced) }
->>>>>>> c20af842
+        return fetchData(site, forced, FetchMode.Paged(itemsToLoad, false))
+    }
+
+    private suspend fun fetchData(
+        site: SiteModel,
+        forced: Boolean,
+        fetchMode: FetchMode.Paged
+    ): State<Pair<FollowersModel, FollowersModel>> {
+        lastSite = site
+
+        val deferredWpComResponse = GlobalScope.async { followersStore.fetchWpComFollowers(site, fetchMode, forced) }
+        val deferredEmailResponse = GlobalScope.async { followersStore.fetchEmailFollowers(site, fetchMode, forced) }
+
         val wpComResponse = deferredWpComResponse.await()
         val emailResponse = deferredEmailResponse.await()
         val wpComModel = wpComResponse.model
