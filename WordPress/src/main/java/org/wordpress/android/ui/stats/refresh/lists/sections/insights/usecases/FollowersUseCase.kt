--- conflicted
+++ resolved
@@ -43,16 +43,9 @@
     override suspend fun loadCachedData(site: SiteModel) {
         val wpComFollowers = insightsStore.getWpComFollowers(site, PAGE_SIZE)
         val emailFollowers = insightsStore.getEmailFollowers(site, PAGE_SIZE)
-<<<<<<< HEAD
-        return if (wpComFollowers != null && emailFollowers != null) loadFollowers(
-                wpComFollowers,
-                emailFollowers
-        ) else null
-=======
         if (wpComFollowers != null && emailFollowers != null) {
             onModel(wpComFollowers to emailFollowers)
         }
->>>>>>> 0bbaed58
     }
 
     override suspend fun fetchRemoteData(site: SiteModel, forced: Boolean) {
@@ -64,22 +57,6 @@
         val emailModel = emailResponse.model
         val error = wpComResponse.error ?: emailResponse.error
 
-<<<<<<< HEAD
-        return when {
-            error != null -> createFailedItem(
-                    string.stats_view_followers,
-                    error.message ?: error.type.name
-            )
-            wpComModel != null && emailModel != null -> loadFollowers(wpComModel, emailModel)
-            else -> null
-        }
-    }
-
-    private fun loadFollowers(
-        wpComModel: FollowersModel,
-        emailModel: FollowersModel
-    ): StatsBlock {
-=======
         when {
             error != null -> onError(error.message ?: error.type.name)
             wpComModel != null && emailModel != null -> onModel(wpComModel to emailModel)
@@ -93,7 +70,6 @@
     ): List<BlockListItem> {
         val wpComModel = model.first
         val emailModel = model.second
->>>>>>> 0bbaed58
         val items = mutableListOf<BlockListItem>()
         items.add(Title(string.stats_view_followers))
         items.add(
@@ -114,18 +90,12 @@
         }
 
         if (wpComModel.hasMore || emailModel.hasMore) {
-<<<<<<< HEAD
-            items.add(Link(text = string.stats_insights_view_more) {
-                navigateTo(ViewFollowersStats)
-            })
-=======
             items.add(
                     Link(
                             text = string.stats_insights_view_more,
                             navigateAction = NavigationAction.create(this::onLinkClick)
                     )
             )
->>>>>>> 0bbaed58
         }
         return items
     }
