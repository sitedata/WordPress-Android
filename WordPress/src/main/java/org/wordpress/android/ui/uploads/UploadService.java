--- conflicted
+++ resolved
@@ -62,7 +62,6 @@
     @Inject PostStore mPostStore;
     @Inject SiteStore mSiteStore;
 
-<<<<<<< HEAD
     public class UploadError {
         public PostStore.PostError postError;
         public MediaStore.MediaError mediaError;
@@ -73,15 +72,17 @@
 
         UploadError(MediaStore.MediaError mediaError) {
             this.mediaError = mediaError;
-=======
+        }
+    }
+
     private class UploadingPost {
         PostModel postModel;
         List<MediaModel> pendingMedia = new ArrayList<>();
         boolean isCancelled;
+
         UploadingPost(PostModel postModel, List<MediaModel> pendingMedia) {
             this.postModel = postModel;
             this.pendingMedia = pendingMedia;
->>>>>>> 0e186747
         }
     }
 
@@ -472,7 +473,6 @@
         return null;
     }
 
-<<<<<<< HEAD
     private void addUploadErrorToFailedPosts(PostModel post, UploadError reason) {
         sFailedUploadPosts.put(post.getId(), reason);
     }
@@ -483,7 +483,8 @@
 
     public static UploadError getUploadErrorForPost(PostModel post) {
         return sFailedUploadPosts.get(post.getId());
-=======
+    }
+
     private static float getOverallProgressForMediaList(List<MediaModel> pendingMediaList) {
         if (pendingMediaList.size() == 0) {
             return 1;
@@ -496,7 +497,6 @@
         overallProgress /= pendingMediaList.size();
 
         return overallProgress;
->>>>>>> 0e186747
     }
 
     /**
