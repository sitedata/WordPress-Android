package org.wordpress.android.ui.uploads;

import android.app.Service;
import android.content.Context;
import android.content.Intent;
import android.os.IBinder;
import android.support.annotation.NonNull;

import org.greenrobot.eventbus.Subscribe;
import org.greenrobot.eventbus.ThreadMode;
import org.wordpress.android.R;
import org.wordpress.android.WordPress;
import org.wordpress.android.fluxc.Dispatcher;
import org.wordpress.android.fluxc.generated.PostActionBuilder;
import org.wordpress.android.fluxc.model.MediaModel;
import org.wordpress.android.fluxc.model.PostModel;
import org.wordpress.android.fluxc.model.SiteModel;
import org.wordpress.android.fluxc.store.MediaStore;
import org.wordpress.android.fluxc.store.MediaStore.OnMediaUploaded;
import org.wordpress.android.fluxc.store.PostStore;
import org.wordpress.android.fluxc.store.PostStore.OnPostUploaded;
import org.wordpress.android.fluxc.store.SiteStore;
import org.wordpress.android.ui.media.services.MediaUploadReadyListener;
import org.wordpress.android.util.AppLog;
import org.wordpress.android.util.AppLog.T;
import org.wordpress.android.util.DateTimeUtils;
import org.wordpress.android.util.FluxCUtils;

import java.util.ArrayList;
import java.util.HashSet;
import java.util.Iterator;
import java.util.List;
import java.util.Set;
import java.util.concurrent.ConcurrentHashMap;

import javax.inject.Inject;

import de.greenrobot.event.EventBus;

public class UploadService extends Service {
    private static final String KEY_MEDIA_LIST = "mediaList";
    private static final String KEY_LOCAL_POST_ID = "localPostId";
    private static final String KEY_SHOULD_TRACK_ANALYTICS = "shouldTrackPostAnalytics";

    private MediaUploadHandler mMediaUploadHandler;
    private PostUploadHandler mPostUploadHandler;
    private PostUploadNotifier mPostUploadNotifier;

    // Posts that we're withholding from the PostUploadManager until their pending media uploads are completed
    private static final List<UploadingPost> sPostsWithPendingMedia = new ArrayList<>();

    // To avoid conflicts by editing the post each time a single upload completes, this map tracks completed media by
    // the post they're attached to, allowing us to update the post with the media URLs in a single batch at the end
    private static final ConcurrentHashMap<Integer, List<MediaModel>> sCompletedMediaByPost = new ConcurrentHashMap<>();

    // similar to the above map, this one tracks media failed for a post
    private static final ConcurrentHashMap<Integer, List<MediaModel>> sFailedMediaByPost = new ConcurrentHashMap<>();

    @Inject Dispatcher mDispatcher;
    @Inject MediaStore mMediaStore;
    @Inject PostStore mPostStore;
    @Inject SiteStore mSiteStore;

    private class UploadingPost {
        PostModel postModel;
        List<MediaModel> pendingMedia = new ArrayList<>();
        boolean isCancelled;
        UploadingPost(PostModel postModel, List<MediaModel> pendingMedia) {
            this.postModel = postModel;
            this.pendingMedia = pendingMedia;
        }
    }

    @Override
    public void onCreate() {
        super.onCreate();
        ((WordPress) getApplication()).component().inject(this);
        AppLog.i(T.MAIN, "UploadService > Created");
        mDispatcher.register(this);
        // TODO: Recover any posts/media uploads that were interrupted by the service being stopped
    }

    @Override
    public void onDestroy() {
        if (mMediaUploadHandler != null) {
            mMediaUploadHandler.cancelInProgressUploads();
            mMediaUploadHandler.unregister();
        }

        if (mPostUploadHandler != null) {
            mPostUploadHandler.cancelInProgressUploads();
            mPostUploadHandler.unregister();
        }

        // Update posts with any completed AND failed uploads in our post->media map
        ConcurrentHashMap<Integer, List<MediaModel>> tmpMap = new ConcurrentHashMap<>();
        tmpMap.putAll(sCompletedMediaByPost);
        tmpMap.putAll(sFailedMediaByPost);

        for (Integer postId : tmpMap.keySet()) {
            PostModel updatedPost = updatePostWithCurrentlyCompletedUploads(mPostStore.getPostByLocalPostId(postId));
            updatedPost = updatePostWithCurrentlyFailedUploads(updatedPost);
            mDispatcher.dispatch(PostActionBuilder.newUpdatePostAction(updatedPost));
        }

        mDispatcher.unregister(this);
        AppLog.i(T.MAIN, "UploadService > Destroyed");
        super.onDestroy();
    }

    @Override
    public IBinder onBind(Intent intent) {
        return null;
    }

    @Override
    public int onStartCommand(Intent intent, int flags, int startId) {
        // Skip this request if no items to upload were given
        if (intent == null || (!intent.hasExtra(KEY_MEDIA_LIST) && !intent.hasExtra(KEY_LOCAL_POST_ID))) {
            AppLog.e(T.MAIN, "UploadService > Killed and restarted with an empty intent");
            stopServiceIfUploadsComplete();
            return START_NOT_STICKY;
        }

        if (mMediaUploadHandler == null) {
            mMediaUploadHandler = new MediaUploadHandler();
        }

        if (mPostUploadNotifier == null) {
            mPostUploadNotifier = new PostUploadNotifier(getApplicationContext(), this);
        }

        if (mPostUploadHandler == null) {
            mPostUploadHandler = new PostUploadHandler(mPostUploadNotifier);
        }

        if (intent.hasExtra(KEY_MEDIA_LIST)) {
            unpackMediaIntent(intent);
        }

        if (intent.hasExtra(KEY_LOCAL_POST_ID)) {
            unpackPostIntent(intent);
        }

        return START_REDELIVER_INTENT;
    }

    private void unpackMediaIntent(@NonNull Intent intent) {
        // TODO right now, in the case we had pending uploads and the app/service was restarted,
        // we don't really have a way to tell which media was supposed to be added to which post,
        // unless we open each draft post from the PostStore and try to see if there was any locally added media to try
        // and match their IDs.
        // So let's hold on a bit on this functionality, the service won't be recovering any
        // pending / missing / cancelled / interrupted uploads for now

//        // add local queued media from store
//        List<MediaModel> localMedia = mMediaStore.getLocalSiteMedia(site);
//        if (localMedia != null && !localMedia.isEmpty()) {
//            // uploading is updated to queued, queued media added to the queue, failed media added to completed list
//            for (MediaModel mediaItem : localMedia) {
//
//                if (MediaUploadState.UPLOADING.name().equals(mediaItem.getUploadState())) {
//                    mediaItem.setUploadState(MediaUploadState.QUEUED.name());
//                    mDispatcher.dispatch(MediaActionBuilder.newUpdateMediaAction(mediaItem));
//                }
//
//                if (MediaUploadState.QUEUED.name().equals(mediaItem.getUploadState())) {
//                    addUniqueMediaToQueue(mediaItem);
//                } else if (MediaUploadState.FAILED.name().equals(mediaItem.getUploadState())) {
//                    getCompletedItems().add(mediaItem);
//                }
//            }
//        }

        // add new media
        @SuppressWarnings("unchecked")
        List<MediaModel> mediaList = (List<MediaModel>) intent.getSerializableExtra(KEY_MEDIA_LIST);
        if (mediaList != null) {
            for (MediaModel media : mediaList) {
                mMediaUploadHandler.upload(media);
            }
        }
    }

    private void unpackPostIntent(@NonNull Intent intent) {
        PostModel post = mPostStore.getPostByLocalPostId(intent.getIntExtra(KEY_LOCAL_POST_ID, 0));
        if (post != null) {
            boolean shouldTrackAnalytics = intent.getBooleanExtra(KEY_SHOULD_TRACK_ANALYTICS, false);
            if (shouldTrackAnalytics) {
                mPostUploadHandler.registerPostForAnalyticsTracking(post);
            }

            if (!hasPendingOrInProgressMediaUploadsForPost(post)) {
                mPostUploadHandler.upload(post);
            } else {
                for (UploadingPost uploadingPost : sPostsWithPendingMedia) {
                    if (uploadingPost.postModel.getId() == post.getId()) {
                        // If we already have an entry for this post, it was probably edited and re-uploaded while we
                        // had in-progress media uploading (and was marked as isCancelled)
                        // Update the model, unmark it as cancelled, and add any new media the post didn't have the
                        // first time to its pending media list
                        uploadingPost.postModel = post;
                        uploadingPost.isCancelled = false;
                        Set<MediaModel> totalPendingMedia = new HashSet<>();
                        // Media we already have on record as pending for this post (some may have completed by now)
                        totalPendingMedia.addAll(uploadingPost.pendingMedia);
                        // Media the MediaUploadHandler is currently processing
                        totalPendingMedia.addAll(MediaUploadHandler.getPendingOrInProgressMediaUploadsForPost(post));
                        uploadingPost.pendingMedia = new ArrayList<>(totalPendingMedia);
                        showNotificationForPostWithPendingMedia(post);
                        return;
                    }
                }
                // Brand new post upload
                UploadingPost uploadingPost = new UploadingPost(post,
                        MediaUploadHandler.getPendingOrInProgressMediaUploadsForPost(post));
                sPostsWithPendingMedia.add(uploadingPost);
                showNotificationForPostWithPendingMedia(post);
            }
        }
    }

    /**
     * Adds a post to the queue.
     */
    public static void uploadPost(Context context, @NonNull PostModel post) {
        Intent intent = new Intent(context, UploadService.class);
        intent.putExtra(UploadService.KEY_LOCAL_POST_ID, post.getId());
        intent.putExtra(KEY_SHOULD_TRACK_ANALYTICS, false);
        context.startService(intent);
    }

    /**
     * Adds a post to the queue and tracks post analytics.
     * To be used only the first time a post is uploaded, i.e. when its status changes from local draft or remote draft
     * to published.
     */
    public static void uploadPostAndTrackAnalytics(Context context, @NonNull PostModel post) {
        Intent intent = new Intent(context, UploadService.class);
        intent.putExtra(UploadService.KEY_LOCAL_POST_ID, post.getId());
        intent.putExtra(KEY_SHOULD_TRACK_ANALYTICS, true);
        context.startService(intent);
    }

    public static void setLegacyMode(boolean enabled) {
        PostUploadHandler.setLegacyMode(enabled);
    }

    public static void uploadMedia(Context context, @NonNull ArrayList<MediaModel> mediaList) {
        if (context == null) {
            return;
        }

        Intent intent = new Intent(context, UploadService.class);
        intent.putExtra(UploadService.KEY_MEDIA_LIST, mediaList);
        context.startService(intent);
    }

    /**
     * Returns true if the passed post is either currently uploading or waiting to be uploaded.
     * Except for legacy mode, a post counts as 'uploading' if the post content itself is being uploaded - a post
     * waiting for media to finish uploading counts as 'waiting to be uploaded' until the media uploads complete.
     */
    public static boolean isPostUploadingOrQueued(PostModel post) {
        if (post == null) {
            return false;
        }

        // First check for posts uploading or queued inside the PostUploadManager
        if (PostUploadHandler.isPostUploadingOrQueued(post)) {
            return true;
        }

        // Then check the list of posts waiting for media to complete
        if (sPostsWithPendingMedia.size() > 0) {
            synchronized (sPostsWithPendingMedia) {
                for (UploadingPost queuedPost : sPostsWithPendingMedia) {
                    if (queuedPost.postModel.getId() == post.getId()) {
                        return !queuedPost.isCancelled;
                    }
                }
            }
        }
        return false;
    }

    public static boolean isPostQueued(PostModel post) {
        if (post == null) {
            return false;
        }

        // Check for posts queued inside the PostUploadManager
        return PostUploadHandler.isPostQueued(post);
    }

    /**
     * Returns true if the passed post is currently uploading.
     * Except for legacy mode, a post counts as 'uploading' if the post content itself is being uploaded - a post
     * waiting for media to finish uploading counts as 'waiting to be uploaded' until the media uploads complete.
     */
    public static boolean isPostUploading(PostModel post) {
        return post != null && PostUploadHandler.isPostUploading(post);
    }

    public static void cancelQueuedPostUpload(PostModel post) {
        if (post != null) {
            synchronized (sPostsWithPendingMedia) {
                for (UploadingPost uploadingPost : sPostsWithPendingMedia) {
                    PostModel postModel = uploadingPost.postModel;
                    if (postModel.getId() == post.getId()) {
                        uploadingPost.isCancelled = true;
                    }
                }
            }
        }
    }

    public static PostModel updatePostWithCurrentlyCompletedUploads(PostModel post) {
        // now get the list of completed media for this post, so we can make post content
        // updates in one go and save only once
        if (post != null) {
            synchronized (sCompletedMediaByPost) {
                MediaUploadReadyListener processor = new MediaUploadReadyProcessor();
                List<MediaModel> mediaList = sCompletedMediaByPost.get(post.getId());
                if (mediaList != null && !mediaList.isEmpty()) {
                    for (MediaModel media : mediaList) {
                        post = updatePostWithMediaUrl(post, media, processor);
                    }
                    // finally remove all completed uploads for this post, as they've been taken care of
                    sCompletedMediaByPost.remove(post.getId());
                }
            }
        }
        return post;
    }

    public static PostModel updatePostWithCurrentlyFailedUploads(PostModel post) {
        // now get the list of failed media for this post, so we can make post content
        // updates in one go and save only once
        if (post != null) {
            synchronized (sFailedMediaByPost) {
                MediaUploadReadyListener processor = new MediaUploadReadyProcessor();
                List<MediaModel> mediaList = sFailedMediaByPost.get(post.getId());
                if (mediaList != null && !mediaList.isEmpty()) {
                    for (MediaModel media : mediaList) {
                        post = updatePostWithFailedMedia(post, media, processor);
                    }
                    // finally remove all failed uploads for this post, as they've been taken care of
                    sFailedMediaByPost.remove(post.getId());
                }
            }
        }
        return post;
    }

    public static boolean hasInProgressMediaUploadsForPost(PostModel postModel) {
        return postModel != null && MediaUploadHandler.hasInProgressMediaUploadsForPost(postModel);
    }

    public static boolean hasPendingMediaUploadsForPost(PostModel postModel) {
        return postModel != null && MediaUploadHandler.hasPendingMediaUploadsForPost(postModel);
    }

    public static boolean hasPendingOrInProgressMediaUploadsForPost(PostModel postModel) {
        return postModel != null && MediaUploadHandler.hasPendingOrInProgressMediaUploadsForPost(postModel);
    }

<<<<<<< HEAD
    public static boolean hasFailedMediaUploadsForPost(PostModel postModel) {
        if (postModel != null) {
            if (sFailedMediaByPost.get(postModel.getId()) != null) {
                return true;
            }
        }
        return false;
=======
    public static float getMediaUploadProgressForPost(PostModel postModel) {
        if (postModel == null) {
            return 0;
        }

        for (UploadingPost uploadingPost : sPostsWithPendingMedia) {
            if (uploadingPost.postModel.getId() == postModel.getId()) {
                return getOverallProgressForMediaList(uploadingPost.pendingMedia);
            }
        }

        return 1;
>>>>>>> 0e186747
    }

    private void showNotificationForPostWithPendingMedia(PostModel post) {
        if (!mPostUploadNotifier.isDisplayingNotificationForPost(post)) {
            mPostUploadNotifier.createNotificationForPost(post, getString(R.string.uploading_post_media));
        }
    }

    // this keeps a map for all completed media for each post, so we can process the post easily
    // in one go later
    private void addMediaToPostCompletedMediaListMap(MediaModel media) {
        synchronized (sCompletedMediaByPost) {
            List<MediaModel> mediaListForPost = sCompletedMediaByPost.get(media.getLocalPostId());
            if (mediaListForPost == null) {
                mediaListForPost = new ArrayList<>();
            }
            mediaListForPost.add(media);
            sCompletedMediaByPost.put(media.getLocalPostId(), mediaListForPost);
        }
    }

    // this keeps a map for all failed media for each post, so we can process the post easily
    // in one go later
    private void addMediaToPostFailedMediaListMap(MediaModel media) {
        synchronized (sFailedMediaByPost) {
            List<MediaModel> mediaListForPost = sFailedMediaByPost.get(media.getLocalPostId());
            if (mediaListForPost == null) {
                mediaListForPost = new ArrayList<>();
            }
            mediaListForPost.add(media);
            sFailedMediaByPost.put(media.getLocalPostId(), mediaListForPost);
        }
    }

    private static synchronized PostModel updatePostWithMediaUrl(PostModel post, MediaModel media,
                                                                 MediaUploadReadyListener processor) {
        if (media != null && post != null && processor != null) {
            // actually replace the media ID with the media uri
            PostModel modifiedPost = processor.replaceMediaFileWithUrlInPost(post, String.valueOf(media.getId()),
                    FluxCUtils.mediaFileFromMediaModel(media));
            if (modifiedPost != null) {
                post = modifiedPost;
            }

            // we changed the post, so let’s mark this down
            if (!post.isLocalDraft()) {
                post.setIsLocallyChanged(true);
            }
            post.setDateLocallyChanged(DateTimeUtils.iso8601FromTimestamp(System.currentTimeMillis() / 1000));

        }
        return post;
    }

    private static synchronized PostModel updatePostWithFailedMedia(PostModel post, MediaModel media,
                                                                 MediaUploadReadyListener processor) {
        if (media != null && post != null && processor != null) {
            // actually mark the media failed within the Post
            PostModel modifiedPost = processor.markMediaUploadFailedInPost(post, String.valueOf(media.getId()),
                    FluxCUtils.mediaFileFromMediaModel(media));
            if (modifiedPost != null) {
                post = modifiedPost;
            }

            // we changed the post, so let’s mark this down
            if (!post.isLocalDraft()) {
                post.setIsLocallyChanged(true);
            }
            post.setDateLocallyChanged(DateTimeUtils.iso8601FromTimestamp(System.currentTimeMillis() / 1000));

        }
        return post;
    }

    private synchronized void stopServiceIfUploadsComplete() {
        if (mPostUploadHandler != null && mPostUploadHandler.hasInProgressUploads()) {
            return;
        }

        if (mMediaUploadHandler != null && mMediaUploadHandler.hasInProgressUploads()) {
            return;
        }

        if (!sPostsWithPendingMedia.isEmpty()) {
            return;
        }

        if (!sCompletedMediaByPost.isEmpty() || !sFailedMediaByPost.isEmpty()) {
            ConcurrentHashMap<Integer, List<MediaModel>> tmpMap = new ConcurrentHashMap<>();
            tmpMap.putAll(sCompletedMediaByPost);
            tmpMap.putAll(sFailedMediaByPost);

            for (Integer postId : tmpMap.keySet()) {
                // For each post with completed media uploads, update the content with the new remote URLs
                // This is done in a batch when all media is complete to prevent conflicts by updating separate images
                // at a time simultaneously for the same post
                PostModel updatedPost = updatePostWithCurrentlyCompletedUploads(mPostStore.getPostByLocalPostId(postId));
                // also do the same now with failed uploads
                updatedPost = updatePostWithCurrentlyFailedUploads(updatedPost);
                // finally, save the PostModel
                mDispatcher.dispatch(PostActionBuilder.newUpdatePostAction(updatedPost));
            }
        }

        AppLog.i(T.MAIN, "UploadService > Completed");
        stopSelf();
    }

    private void cancelPostUploadMatchingMedia(MediaModel media, String mediaErrorMessage) {
        PostModel postToCancel = removeQueuedPostByLocalId(media.getLocalPostId());
        if (postToCancel == null) return;

        SiteModel site = mSiteStore.getSiteByLocalId(postToCancel.getLocalSiteId());
        String message = UploadUtils.getErrorMessage(this, postToCancel, mediaErrorMessage);
        mPostUploadNotifier.cancelNotification(postToCancel);
        mPostUploadNotifier.updateNotificationError(postToCancel, site, message, true);

        mPostUploadHandler.unregisterPostForAnalyticsTracking(postToCancel);
        EventBus.getDefault().post(new PostEvents.PostUploadCanceled(postToCancel.getLocalSiteId()));
    }

    /**
     * Removes a post from the queued post list given its local ID.
     * @return the post that was removed - if no post was removed, returns null
     */
    private PostModel removeQueuedPostByLocalId(int localPostId) {
        synchronized (sPostsWithPendingMedia) {
            Iterator<UploadingPost> iterator = sPostsWithPendingMedia.iterator();
            while (iterator.hasNext()) {
                PostModel postModel = iterator.next().postModel;
                if (postModel.getId() == localPostId) {
                    iterator.remove();
                    return postModel;
                }
            }
        }
        return null;
    }

    private static float getOverallProgressForMediaList(List<MediaModel> pendingMediaList) {
        if (pendingMediaList.size() == 0) {
            return 1;
        }

        float overallProgress = 0;
        for (MediaModel pendingMedia : pendingMediaList) {
            overallProgress += MediaUploadHandler.getProgressForMedia(pendingMedia);
        }
        overallProgress /= pendingMediaList.size();

        return overallProgress;
    }

    /**
     * Has lower priority than the UploadHandlers, which ensures that the handlers have already received and
     * processed this OnMediaUploaded event. This means we can safely rely on their internal state being up to date.
     */
    @SuppressWarnings("unused")
    @Subscribe(threadMode = ThreadMode.MAIN, priority = 7)
    public void onMediaUploaded(OnMediaUploaded event) {
        if (event.media == null) {
            return;
        }

        if (event.isError()) {
            if (event.media.getLocalPostId() > 0) {
                AppLog.w(T.MAIN, "UploadService > Media upload failed for post " + event.media.getLocalPostId() + " : "
                        + event.error.type + ": " + event.error.message);
                addMediaToPostFailedMediaListMap(event.media);
                String errorMessage = UploadUtils.getErrorMessageFromMediaError(this, event.error);
                cancelPostUploadMatchingMedia(event.media, errorMessage);
            }
            stopServiceIfUploadsComplete();
            return;
        }

        if (event.canceled) {
            if (event.media.getLocalPostId() > 0) {
                AppLog.i(T.MAIN, "UploadService > Upload cancelled for post with id " + event.media.getLocalPostId()
                        + " - a media upload for this post has been cancelled, id: " + event.media.getId());
                cancelPostUploadMatchingMedia(event.media, getString(R.string.error_media_canceled));
            }
            stopServiceIfUploadsComplete();
            return;
        }

        if (event.completed) {
            if (event.media.getLocalPostId() != 0) {
                AppLog.i(T.MAIN, "UploadService > Processing completed media with id " + event.media.getId()
                        + " and local post id " + event.media.getLocalPostId());
                addMediaToPostCompletedMediaListMap(event.media);

                // If this was the last media upload a pending post was waiting for, send it to the PostUploadManager
                synchronized (sPostsWithPendingMedia) {
                    Iterator<UploadingPost> iterator = sPostsWithPendingMedia.iterator();
                    while (iterator.hasNext()) {
<<<<<<< HEAD
                        PostModel postModel = iterator.next();
                        if (!UploadService.hasPendingOrInProgressMediaUploadsForPost(postModel)) {
                            // Fetch latest version of the post, in case it has been modified elsewhere
                            PostModel latestPost = mPostStore.getPostByLocalPostId(postModel.getId());

                            // Replace local with remote media in the post content
                            PostModel updatedPost = updatePostWithCurrentlyCompletedUploads(latestPost);
                            // also do the same now with failed uploads
                            updatedPost = updatePostWithCurrentlyFailedUploads(updatedPost);
                            // finally, save the PostModel
                            mDispatcher.dispatch(PostActionBuilder.newUpdatePostAction(updatedPost));

                            // TODO Should do some extra validation here
                            // e.g. what if the post has local media URLs but no pending media uploads?

                            // only upload Post if there are no failed media as well
                            if (!hasFailedMediaUploadsForPost(postModel)) {
                                iterator.remove();
                                mPostUploadHandler.upload(updatedPost);
                            } else {
                                // TODO probably notify or do something to tell the user that
                                // we've finished doing all we can on this Post, but it has some
                                // failed media uploads that prevent the Post from being uploaded.
=======
                        UploadingPost uploadingPost = iterator.next();
                        if (!UploadService.hasPendingOrInProgressMediaUploadsForPost(uploadingPost.postModel)) {
                            if (uploadingPost.isCancelled) {
                                // Finished all media uploads for a post upload that was cancelled (probably because
                                // it was re-opened in the editor) - we can just remove it from the list now
                                iterator.remove();
                            } else {
                                // Fetch latest version of the post, in case it has been modified elsewhere
                                PostModel latestPost = mPostStore.getPostByLocalPostId(uploadingPost.postModel.getId());

                                // Replace local with remote media in the post content
                                PostModel updatedPost = updatePostWithCurrentlyCompletedUploads(latestPost);
                                mDispatcher.dispatch(PostActionBuilder.newUpdatePostAction(updatedPost));

                                // TODO Should do some extra validation here
                                // e.g. what if the post has local media URLs but no pending media uploads?
                                iterator.remove();
                                mPostUploadHandler.upload(updatedPost);
>>>>>>> 0e186747
                            }
                        }
                    }
                }
            }
            stopServiceIfUploadsComplete();
        }
    }

    /**
     * Has lower priority than the PostUploadHandler, which ensures that the handler has already received and
     * processed this OnPostUploaded event. This means we can safely rely on its internal state being up to date.
     */
    @SuppressWarnings("unused")
    @Subscribe(threadMode = ThreadMode.MAIN, priority = 7)
    public void onPostUploaded(OnPostUploaded event) {
        stopServiceIfUploadsComplete();
    }
}<|MERGE_RESOLUTION|>--- conflicted
+++ resolved
@@ -365,7 +365,6 @@
         return postModel != null && MediaUploadHandler.hasPendingOrInProgressMediaUploadsForPost(postModel);
     }
 
-<<<<<<< HEAD
     public static boolean hasFailedMediaUploadsForPost(PostModel postModel) {
         if (postModel != null) {
             if (sFailedMediaByPost.get(postModel.getId()) != null) {
@@ -373,7 +372,8 @@
             }
         }
         return false;
-=======
+    }
+
     public static float getMediaUploadProgressForPost(PostModel postModel) {
         if (postModel == null) {
             return 0;
@@ -386,7 +386,6 @@
         }
 
         return 1;
->>>>>>> 0e186747
     }
 
     private void showNotificationForPostWithPendingMedia(PostModel post) {
@@ -583,31 +582,6 @@
                 synchronized (sPostsWithPendingMedia) {
                     Iterator<UploadingPost> iterator = sPostsWithPendingMedia.iterator();
                     while (iterator.hasNext()) {
-<<<<<<< HEAD
-                        PostModel postModel = iterator.next();
-                        if (!UploadService.hasPendingOrInProgressMediaUploadsForPost(postModel)) {
-                            // Fetch latest version of the post, in case it has been modified elsewhere
-                            PostModel latestPost = mPostStore.getPostByLocalPostId(postModel.getId());
-
-                            // Replace local with remote media in the post content
-                            PostModel updatedPost = updatePostWithCurrentlyCompletedUploads(latestPost);
-                            // also do the same now with failed uploads
-                            updatedPost = updatePostWithCurrentlyFailedUploads(updatedPost);
-                            // finally, save the PostModel
-                            mDispatcher.dispatch(PostActionBuilder.newUpdatePostAction(updatedPost));
-
-                            // TODO Should do some extra validation here
-                            // e.g. what if the post has local media URLs but no pending media uploads?
-
-                            // only upload Post if there are no failed media as well
-                            if (!hasFailedMediaUploadsForPost(postModel)) {
-                                iterator.remove();
-                                mPostUploadHandler.upload(updatedPost);
-                            } else {
-                                // TODO probably notify or do something to tell the user that
-                                // we've finished doing all we can on this Post, but it has some
-                                // failed media uploads that prevent the Post from being uploaded.
-=======
                         UploadingPost uploadingPost = iterator.next();
                         if (!UploadService.hasPendingOrInProgressMediaUploadsForPost(uploadingPost.postModel)) {
                             if (uploadingPost.isCancelled) {
@@ -620,13 +594,23 @@
 
                                 // Replace local with remote media in the post content
                                 PostModel updatedPost = updatePostWithCurrentlyCompletedUploads(latestPost);
+                                // also do the same now with failed uploads
+                                updatedPost = updatePostWithCurrentlyFailedUploads(updatedPost);
+                                // finally, save the PostModel
                                 mDispatcher.dispatch(PostActionBuilder.newUpdatePostAction(updatedPost));
 
                                 // TODO Should do some extra validation here
                                 // e.g. what if the post has local media URLs but no pending media uploads?
-                                iterator.remove();
-                                mPostUploadHandler.upload(updatedPost);
->>>>>>> 0e186747
+
+                                // only upload Post if there are no failed media as well
+                                if (!hasFailedMediaUploadsForPost(uploadingPost.postModel)) {
+                                    iterator.remove();
+                                    mPostUploadHandler.upload(updatedPost);
+                                } else {
+                                    // TODO probably notify or do something to tell the user that
+                                    // we've finished doing all we can on this Post, but it has some
+                                    // failed media uploads that prevent the Post from being uploaded.
+                                }
                             }
                         }
                     }
