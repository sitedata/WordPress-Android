--- conflicted
+++ resolved
@@ -123,12 +123,8 @@
             is HeaderViewHolder -> holder.bind(item as Header)
             is ExpandableItemViewHolder -> holder.bind(
                     item as ExpandableItem,
-<<<<<<< HEAD
-                    payloads.isNotEmpty())
+                    payloads.contains(EXPAND_CHANGED))
             is MapViewHolder -> holder.bind(item as MapItem)
-=======
-                    payloads.contains(EXPAND_CHANGED))
->>>>>>> 05e3740c
         }
     }
 
