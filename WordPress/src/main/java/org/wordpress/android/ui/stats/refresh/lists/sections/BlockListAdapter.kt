package org.wordpress.android.ui.stats.refresh.lists.sections

import android.support.v7.util.DiffUtil
import android.support.v7.widget.RecyclerView.Adapter
import android.view.ViewGroup
import org.wordpress.android.ui.stats.refresh.BlockDiffCallback
import org.wordpress.android.ui.stats.refresh.BlockDiffCallback.BlockListPayload.EXPAND_CHANGED
import org.wordpress.android.ui.stats.refresh.BlockDiffCallback.BlockListPayload.TAB_CHANGED
import org.wordpress.android.ui.stats.refresh.lists.sections.BlockListItem.BarChartItem
import org.wordpress.android.ui.stats.refresh.lists.sections.BlockListItem.Columns
import org.wordpress.android.ui.stats.refresh.lists.sections.BlockListItem.ExpandableItem
import org.wordpress.android.ui.stats.refresh.lists.sections.BlockListItem.Header
import org.wordpress.android.ui.stats.refresh.lists.sections.BlockListItem.Information
import org.wordpress.android.ui.stats.refresh.lists.sections.BlockListItem.Link
import org.wordpress.android.ui.stats.refresh.lists.sections.BlockListItem.ListItem
import org.wordpress.android.ui.stats.refresh.lists.sections.BlockListItem.ListItemWithIcon
import org.wordpress.android.ui.stats.refresh.lists.sections.BlockListItem.TabsItem
import org.wordpress.android.ui.stats.refresh.lists.sections.BlockListItem.Text
import org.wordpress.android.ui.stats.refresh.lists.sections.BlockListItem.Title
import org.wordpress.android.ui.stats.refresh.lists.sections.BlockListItem.Type.BAR_CHART
import org.wordpress.android.ui.stats.refresh.lists.sections.BlockListItem.Type.COLUMNS
import org.wordpress.android.ui.stats.refresh.lists.sections.BlockListItem.Type.DIVIDER
import org.wordpress.android.ui.stats.refresh.lists.sections.BlockListItem.Type.EMPTY
import org.wordpress.android.ui.stats.refresh.lists.sections.BlockListItem.Type.EXPANDABLE_ITEM
import org.wordpress.android.ui.stats.refresh.lists.sections.BlockListItem.Type.HEADER
import org.wordpress.android.ui.stats.refresh.lists.sections.BlockListItem.Type.INFO
import org.wordpress.android.ui.stats.refresh.lists.sections.BlockListItem.Type.LINK
import org.wordpress.android.ui.stats.refresh.lists.sections.BlockListItem.Type.LIST_ITEM
import org.wordpress.android.ui.stats.refresh.lists.sections.BlockListItem.Type.LIST_ITEM_WITH_ICON
import org.wordpress.android.ui.stats.refresh.lists.sections.BlockListItem.Type.TABS
import org.wordpress.android.ui.stats.refresh.lists.sections.BlockListItem.Type.TEXT
import org.wordpress.android.ui.stats.refresh.lists.sections.BlockListItem.Type.TITLE
import org.wordpress.android.ui.stats.refresh.lists.sections.BlockListItem.Type.USER_ITEM
import org.wordpress.android.ui.stats.refresh.lists.sections.BlockListItem.Type.values
import org.wordpress.android.ui.stats.refresh.lists.sections.BlockListItem.UserItem
import org.wordpress.android.ui.stats.refresh.lists.sections.BlockListItemViewHolder.BarChartViewHolder
import org.wordpress.android.ui.stats.refresh.lists.sections.BlockListItemViewHolder.ColumnsViewHolder
import org.wordpress.android.ui.stats.refresh.lists.sections.BlockListItemViewHolder.DividerViewHolder
import org.wordpress.android.ui.stats.refresh.lists.sections.BlockListItemViewHolder.EmptyViewHolder
import org.wordpress.android.ui.stats.refresh.lists.sections.BlockListItemViewHolder.ExpandableItemViewHolder
import org.wordpress.android.ui.stats.refresh.lists.sections.BlockListItemViewHolder.HeaderViewHolder
import org.wordpress.android.ui.stats.refresh.lists.sections.BlockListItemViewHolder.InformationViewHolder
import org.wordpress.android.ui.stats.refresh.lists.sections.BlockListItemViewHolder.LinkViewHolder
import org.wordpress.android.ui.stats.refresh.lists.sections.BlockListItemViewHolder.ListItemViewHolder
import org.wordpress.android.ui.stats.refresh.lists.sections.BlockListItemViewHolder.ListItemWithIconViewHolder
import org.wordpress.android.ui.stats.refresh.lists.sections.BlockListItemViewHolder.TabsViewHolder
import org.wordpress.android.ui.stats.refresh.lists.sections.BlockListItemViewHolder.TextViewHolder
import org.wordpress.android.ui.stats.refresh.lists.sections.BlockListItemViewHolder.TitleViewHolder
import org.wordpress.android.ui.stats.refresh.lists.sections.BlockListItemViewHolder.UserItemViewHolder
import org.wordpress.android.util.image.ImageManager

class BlockListAdapter(val imageManager: ImageManager) : Adapter<BlockListItemViewHolder>() {
    private var items: List<BlockListItem> = listOf()
    fun update(newItems: List<BlockListItem>) {
        // We're using a nested recycler view here. When we try to update a block with new data, there are 2 animations
        // happening at the same time. The outer recycler view is animating the block height change and the inner
        // recycler view is animating items being added or removed. The problem is that only the inner animation
        // is actually animating, the block size happens immediately. This looks OK for adding new items to the list
        // or when the size of the list doesn't change. In that case the block height increases immediately and the
        // inner list changes are animated.
        // However, when we want to remove items, the block height decreases immediately so the bottom items disappear
        // and then the animation happens and they slowly slide back into view. This doesn't look good. We couldn't
        // find a solution that handles this case well so we're falling back to notifying the whole list instead of
        // animating changes when we decrease the number of items. When we do that, the outer animation happens and
        // the items are replaced immediately.
        if (newItems.size >= items.size) {
            val diffResult = DiffUtil.calculateDiff(
                    BlockDiffCallback(
                            items,
                            newItems
                    )
            )
            items = newItems
            diffResult.dispatchUpdatesTo(this)
        } else {
            items = newItems
            notifyDataSetChanged()
        }
    }

    override fun onCreateViewHolder(parent: ViewGroup, itemType: Int): BlockListItemViewHolder {
        return when (values()[itemType]) {
            TITLE -> TitleViewHolder(parent)
            LIST_ITEM_WITH_ICON -> ListItemWithIconViewHolder(parent, imageManager)
            USER_ITEM -> UserItemViewHolder(parent, imageManager)
            LIST_ITEM -> ListItemViewHolder(parent)
            EMPTY -> EmptyViewHolder(parent)
            TEXT -> TextViewHolder(parent)
            COLUMNS -> ColumnsViewHolder(parent)
            LINK -> LinkViewHolder(parent)
            BAR_CHART -> BarChartViewHolder(parent)
            TABS -> TabsViewHolder(parent, imageManager)
            INFO -> InformationViewHolder(parent)
            HEADER -> HeaderViewHolder(parent)
            EXPANDABLE_ITEM -> ExpandableItemViewHolder(parent, imageManager)
            DIVIDER -> DividerViewHolder(parent)
        }
    }

    override fun getItemViewType(position: Int): Int {
        return items[position].type.ordinal
    }

    override fun getItemCount() = items.size

    override fun onBindViewHolder(holder: BlockListItemViewHolder, position: Int, payloads: List<Any>) {
        val item = items[position]
        when (holder) {
            is TitleViewHolder -> holder.bind(item as Title)
            is ListItemWithIconViewHolder -> holder.bind(item as ListItemWithIcon)
            is UserItemViewHolder -> holder.bind(item as UserItem)
            is ListItemViewHolder -> holder.bind(item as ListItem)
            is TextViewHolder -> holder.bind(item as Text)
            is ColumnsViewHolder -> holder.bind(item as Columns, payloads)
            is LinkViewHolder -> holder.bind(item as Link)
<<<<<<< HEAD
            is BarChartViewHolder -> holder.bind(item as BarChartItem, payloads.isNotEmpty())
            is TabsViewHolder -> holder.bind(item as TabsItem)
=======
            is BarChartViewHolder -> holder.bind(item as BarChartItem)
            is TabsViewHolder -> holder.bind(item as TabsItem, payloads.contains(TAB_CHANGED))
>>>>>>> 05e3740c
            is InformationViewHolder -> holder.bind(item as Information)
            is HeaderViewHolder -> holder.bind(item as Header)
            is ExpandableItemViewHolder -> holder.bind(
                    item as ExpandableItem,
                    payloads.contains(EXPAND_CHANGED))
        }
    }

    override fun onBindViewHolder(holder: BlockListItemViewHolder, position: Int) {
        onBindViewHolder(holder, position, listOf())
    }
}<|MERGE_RESOLUTION|>--- conflicted
+++ resolved
@@ -113,13 +113,8 @@
             is TextViewHolder -> holder.bind(item as Text)
             is ColumnsViewHolder -> holder.bind(item as Columns, payloads)
             is LinkViewHolder -> holder.bind(item as Link)
-<<<<<<< HEAD
-            is BarChartViewHolder -> holder.bind(item as BarChartItem, payloads.isNotEmpty())
+            is BarChartViewHolder -> holder.bind(item as BarChartItem, payloads.contains(TAB_CHANGED))
             is TabsViewHolder -> holder.bind(item as TabsItem)
-=======
-            is BarChartViewHolder -> holder.bind(item as BarChartItem)
-            is TabsViewHolder -> holder.bind(item as TabsItem, payloads.contains(TAB_CHANGED))
->>>>>>> 05e3740c
             is InformationViewHolder -> holder.bind(item as Information)
             is HeaderViewHolder -> holder.bind(item as Header)
             is ExpandableItemViewHolder -> holder.bind(
