--- conflicted
+++ resolved
@@ -16,16 +16,11 @@
 import org.wordpress.android.ui.stats.refresh.lists.sections.BaseStatsUseCase.StatelessUseCase.NotUsedUiState
 import org.wordpress.android.util.merge
 
-<<<<<<< HEAD
-abstract class BaseStatsUseCase(
-    val type: StatsTypes,
-=======
 /**
  * Do not override this class directly. Use StatefulUseCase or StatelessUseCase instead.
  */
 abstract class BaseStatsUseCase<DOMAIN_MODEL, UI_STATE>(
-    val type: InsightsTypes,
->>>>>>> 0bbaed58
+    val type: StatsTypes,
     private val mainDispatcher: CoroutineDispatcher
 ) {
     private val domainModel = MutableLiveData<State<DOMAIN_MODEL>>()
@@ -154,7 +149,7 @@
      * @param defaultUiState default value the UI state should have when the screen first loads
      */
     abstract class StatefulUseCase<DOMAIN_MODEL, UI_STATE>(
-        type: InsightsTypes,
+        type: StatsTypes,
         mainDispatcher: CoroutineDispatcher,
         private val defaultUiState: UI_STATE
     ) : BaseStatsUseCase<DOMAIN_MODEL, UI_STATE>(type, mainDispatcher) {
@@ -176,7 +171,7 @@
      * These blocks don't have only one UI state and it doesn't change.
      */
     abstract class StatelessUseCase<DOMAIN_MODEL>(
-        type: InsightsTypes,
+        type: StatsTypes,
         mainDispatcher: CoroutineDispatcher
     ) : BaseStatsUseCase<DOMAIN_MODEL, NotUsedUiState>(type, mainDispatcher) {
         /**
