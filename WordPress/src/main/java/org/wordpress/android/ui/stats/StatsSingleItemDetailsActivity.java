--- conflicted
+++ resolved
@@ -48,18 +48,11 @@
 
 import static org.wordpress.android.util.WPSwipeToRefreshHelper.buildSwipeToRefreshHelper;
 
-
 /**
  * Single item details activity.
  */
-<<<<<<< HEAD
 public class StatsSingleItemDetailsActivity extends BaseActivity
         implements StatsBarGraph.OnGestureListener{
-
-=======
-public class StatsSingleItemDetailsActivity extends AppCompatActivity
-        implements StatsBarGraph.OnGestureListener {
->>>>>>> 02725d75
     public static final String ARG_REMOTE_BLOG_ID = "ARG_REMOTE_BLOG_ID";
     public static final String ARG_REMOTE_ITEM_ID = "ARG_REMOTE_ITEM_ID";
     public static final String ARG_REMOTE_ITEM_TYPE = "ARG_REMOTE_ITEM_TYPE";
