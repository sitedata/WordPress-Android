package org.wordpress.android.ui.reader.views;

import android.content.Context;
import android.support.annotation.NonNull;
import android.text.TextUtils;
import android.util.AttributeSet;
import android.view.View;
import android.widget.LinearLayout;
import android.widget.TextView;

import org.wordpress.android.R;
import org.wordpress.android.datasets.ReaderBlogTable;
import org.wordpress.android.models.ReaderBlog;
import org.wordpress.android.models.ReaderPost;
import org.wordpress.android.ui.reader.ReaderActivityLauncher;
import org.wordpress.android.ui.reader.actions.ReaderActions;
import org.wordpress.android.ui.reader.actions.ReaderBlogActions;
import org.wordpress.android.util.AppLog;
import org.wordpress.android.util.GravatarUtils;
import org.wordpress.android.util.NetworkUtils;
import org.wordpress.android.util.PhotonUtils;
import org.wordpress.android.util.ToastUtils;
import org.wordpress.android.widgets.WPNetworkImageView;

/**
 * topmost view in post detail - shows blavatar + avatar, author name, blog name, and follow button
 */
public class ReaderPostDetailHeaderView extends LinearLayout {

    private ReaderPost mPost;
    private ReaderFollowButton mFollowButton;
    private boolean mEnableBlogPreview = true;

    public ReaderPostDetailHeaderView(Context context) {
        super(context);
        initView(context);
    }

    public ReaderPostDetailHeaderView(Context context, AttributeSet attrs) {
        super(context, attrs);
        initView(context);
    }

    public ReaderPostDetailHeaderView(Context context, AttributeSet attrs, int defStyleAttr) {
        super(context, attrs, defStyleAttr);
        initView(context);
    }

    private void initView(Context context) {
        View view = inflate(context, R.layout.reader_post_detail_header_view, this);
        mFollowButton = (ReaderFollowButton) view.findViewById(R.id.header_follow_button);
    }

<<<<<<< HEAD
    public void setPost(@NonNull ReaderPost post, boolean isSignedInWPCom) {
=======
    public void setEnableBlogPreview(boolean enable) {
        mEnableBlogPreview = enable;
    }

    public void setPost(@NonNull ReaderPost post) {
>>>>>>> d9da17be
        mPost = post;

        TextView txtTitle = (TextView) findViewById(R.id.text_header_title);
        TextView txtSubtitle = (TextView) findViewById(R.id.text_header_subtitle);

        boolean hasBlogName = mPost.hasBlogName();
        boolean hasAuthorName = mPost.hasAuthorName();

        if (hasBlogName && hasAuthorName) {
            // don't show author name if it's the same as the blog name
            if (mPost.getAuthorName().equals(mPost.getBlogName())) {
                txtTitle.setText(mPost.getAuthorName());
                txtSubtitle.setVisibility(View.GONE);
            } else {
                txtTitle.setText(mPost.getAuthorName());
                txtSubtitle.setText(mPost.getBlogName());
            }
        } else if (hasBlogName) {
            txtTitle.setText(mPost.getBlogName());
            txtSubtitle.setVisibility(View.GONE);
        } else if (hasAuthorName) {
            txtTitle.setText(mPost.getAuthorName());
            txtSubtitle.setVisibility(View.GONE);
        } else {
            txtTitle.setText(R.string.untitled);
            txtSubtitle.setVisibility(View.GONE);
        }

        if (mEnableBlogPreview) {
            txtTitle.setOnClickListener(mClickListener);
            txtSubtitle.setOnClickListener(mClickListener);
        } else {
            int color = getContext().getResources().getColor(R.color.grey_dark);
            txtTitle.setTextColor(color);
            txtSubtitle.setTextColor(color);
        }

        if (isSignedInWPCom) {
            mFollowButton.setVisibility(View.VISIBLE);
            mFollowButton.setIsFollowed(mPost.isFollowedByCurrentUser);
            mFollowButton.setOnClickListener(new OnClickListener() {
                @Override
                public void onClick(View v) {
                    toggleFollowStatus();
                }
            });
        } else {
            mFollowButton.setVisibility(View.GONE);
        }

        // get local blog info so we can set the follower count and blavatar
        ReaderBlog blogInfo = mPost.isExternal ? ReaderBlogTable.getFeedInfo(mPost.feedId) : ReaderBlogTable.getBlogInfo(mPost.blogId);
        if (blogInfo != null) {
            showBlogInfo(blogInfo);
        }

        // update blog info if it's time or it doesn't exist
        if (blogInfo == null || ReaderBlogTable.isTimeToUpdateBlogInfo(blogInfo)) {
            updateBlogInfo();
        }
    }

    /*
     * get the latest info about this post's blog so we have an accurate follower count
     */
    private void updateBlogInfo() {
        if (!NetworkUtils.isNetworkAvailable(getContext())) return;

        ReaderActions.UpdateBlogInfoListener listener = new ReaderActions.UpdateBlogInfoListener() {
            @Override
            public void onResult(ReaderBlog blogInfo) {
                showBlogInfo(blogInfo);
            }
        };
        if (mPost.isExternal) {
            ReaderBlogActions.updateFeedInfo(mPost.feedId, null, listener);
        } else {
            ReaderBlogActions.updateBlogInfo(mPost.blogId, null, listener);
        }
    }

    private void showBlogInfo(ReaderBlog blogInfo) {
        String blavatarUrl = blogInfo != null ? blogInfo.getImageUrl() : null;
        String avatarUrl = mPost != null ? mPost.getPostAvatar() : null;
        showBlavatarAndAvatar(blavatarUrl, avatarUrl);
    }

    private void showBlavatarAndAvatar(String blavatarUrl, String avatarUrl) {
        boolean hasBlavatar = !TextUtils.isEmpty(blavatarUrl);
        boolean hasAvatar = !TextUtils.isEmpty(avatarUrl);

        AppLog.w(AppLog.T.READER, avatarUrl);

        int frameSize = getResources().getDimensionPixelSize(R.dimen.reader_detail_header_avatar_frame);

        View avatarFrame = findViewById(R.id.frame_avatar);
        WPNetworkImageView imgBlavatar = (WPNetworkImageView) findViewById(R.id.image_header_blavatar);
        WPNetworkImageView imgAvatar = (WPNetworkImageView) findViewById(R.id.image_header_avatar);

        /*
         *  - if there's a blavatar and an avatar, show both of them overlaid using default sizing
         *  - if there's only a blavatar, show it the full size of the parent frame and hide the avatar
         *  - if there's only an avatar, show it the full size of the parent frame and hide the blavatar
         *  - if there's neither a blavatar nor an avatar, hide them both
         */
        if (hasBlavatar && hasAvatar) {
            int blavatarSz = getResources().getDimensionPixelSize(R.dimen.reader_detail_header_blavatar);
            imgBlavatar.getLayoutParams().height = blavatarSz;
            imgBlavatar.getLayoutParams().width = blavatarSz;
            imgBlavatar.setImageUrl(
                    PhotonUtils.getPhotonImageUrl(blavatarUrl, blavatarSz, blavatarSz),
                    WPNetworkImageView.ImageType.BLAVATAR);
            imgBlavatar.setVisibility(View.VISIBLE);

            int avatarSz = getResources().getDimensionPixelSize(R.dimen.reader_detail_header_avatar);
            imgAvatar.getLayoutParams().height = avatarSz;
            imgAvatar.getLayoutParams().width = avatarSz;
            imgAvatar.setImageUrl(
                    GravatarUtils.fixGravatarUrl(avatarUrl, avatarSz),
                    WPNetworkImageView.ImageType.AVATAR);
            imgAvatar.setVisibility(View.VISIBLE);
        } else if (hasBlavatar) {
            imgBlavatar.getLayoutParams().height = frameSize;
            imgBlavatar.getLayoutParams().width = frameSize;
            imgBlavatar.setImageUrl(
                    PhotonUtils.getPhotonImageUrl(blavatarUrl, frameSize, frameSize),
                    WPNetworkImageView.ImageType.BLAVATAR);
            imgBlavatar.setVisibility(View.VISIBLE);

            imgAvatar.setVisibility(View.GONE);
        } else if (hasAvatar) {
            imgBlavatar.setVisibility(View.GONE);

            imgAvatar.getLayoutParams().height = frameSize;
            imgAvatar.getLayoutParams().width = frameSize;
            imgAvatar.setImageUrl(
                    GravatarUtils.fixGravatarUrl(avatarUrl, frameSize),
                    WPNetworkImageView.ImageType.AVATAR);
            imgAvatar.setVisibility(View.VISIBLE);
        } else {
            imgBlavatar.setVisibility(View.GONE);
            imgAvatar.setVisibility(View.GONE);
        }

        // hide the frame if there's neither a blavatar nor an avatar
        avatarFrame.setVisibility(hasAvatar || hasBlavatar ? View.VISIBLE : View.GONE);

        if (mEnableBlogPreview) {
            imgBlavatar.setOnClickListener(mClickListener);
            imgAvatar.setOnClickListener(mClickListener);
        }
    }

    /*
     * click listener which shows blog preview
     */
    private final OnClickListener mClickListener = new OnClickListener() {
        @Override
        public void onClick(View v) {
            if (mPost != null) {
                ReaderActivityLauncher.showReaderBlogPreview(v.getContext(), mPost);
            }
        }
    };

    private void toggleFollowStatus() {
        if (!NetworkUtils.checkConnection(getContext())) return;

        final boolean isAskingToFollow = !mPost.isFollowedByCurrentUser;

        ReaderActions.ActionListener listener = new ReaderActions.ActionListener() {
            @Override
            public void onActionResult(boolean succeeded) {
                if (getContext() == null) return;

                mFollowButton.setEnabled(true);
                if (succeeded) {
                    mPost.isFollowedByCurrentUser = isAskingToFollow;
                } else {
                    int errResId = isAskingToFollow ? R.string.reader_toast_err_follow_blog : R.string.reader_toast_err_unfollow_blog;
                    ToastUtils.showToast(getContext(), errResId);
                    mFollowButton.setIsFollowed(!isAskingToFollow);
                }
                updateBlogInfo();
            }
        };

        // disable follow button until API call returns
        mFollowButton.setEnabled(false);

        boolean result;
        if (mPost.isExternal) {
            result = ReaderBlogActions.followFeedById(mPost.feedId, isAskingToFollow, listener);
        } else {
            result = ReaderBlogActions.followBlogById(mPost.blogId, isAskingToFollow, listener);
        }

        if (result) {
            mFollowButton.setIsFollowedAnimated(isAskingToFollow);
        }
    }
}<|MERGE_RESOLUTION|>--- conflicted
+++ resolved
@@ -51,15 +51,7 @@
         mFollowButton = (ReaderFollowButton) view.findViewById(R.id.header_follow_button);
     }
 
-<<<<<<< HEAD
     public void setPost(@NonNull ReaderPost post, boolean isSignedInWPCom) {
-=======
-    public void setEnableBlogPreview(boolean enable) {
-        mEnableBlogPreview = enable;
-    }
-
-    public void setPost(@NonNull ReaderPost post) {
->>>>>>> d9da17be
         mPost = post;
 
         TextView txtTitle = (TextView) findViewById(R.id.text_header_title);
