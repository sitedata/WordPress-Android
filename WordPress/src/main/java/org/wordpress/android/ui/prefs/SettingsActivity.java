package org.wordpress.android.ui.prefs;

import android.app.FragmentManager;
import android.os.Bundle;
import android.support.v7.app.ActionBar;
import android.support.v7.app.ActionBarActivity;
import android.view.MenuItem;

import org.wordpress.android.R;
import org.wordpress.android.ui.ActivityLauncher;

public class SettingsActivity extends ActionBarActivity {
<<<<<<< HEAD
=======
    public static final String CURRENT_BLOG_CHANGED = "CURRENT_BLOG_CHANGED";
    private Blog mCurrentBlogOnCreate;

>>>>>>> 0438066a
    @Override
    public void onCreate(Bundle savedInstanceState) {
        super.onCreate(savedInstanceState);
        ActionBar actionBar = getSupportActionBar();
        if (actionBar != null) {
            actionBar.setElevation(0.0f);
            actionBar.setHomeButtonEnabled(true);
            actionBar.setDisplayHomeAsUpEnabled(true);
        }
        setContentView(R.layout.settings_activity);
<<<<<<< HEAD
        getFragmentManager().beginTransaction()
                            .add(R.id.fragment_container, new SettingsFragment())
                            .commit();
=======
        if (savedInstanceState == null) {
            getFragmentManager().beginTransaction()
                    .add(R.id.fragment_container, new SettingsFragment())
                    .commit();
        }
>>>>>>> 0438066a
    }

    @Override
    public boolean onOptionsItemSelected(final MenuItem item) {
        switch (item.getItemId()) {
            case android.R.id.home:
                onBackPressed();
                return true;
        }
        return super.onOptionsItemSelected(item);
    }

<<<<<<< HEAD
=======
    public void checkForBlogChangeAndFinish() {
        Intent data = new Intent();
        boolean currentBlogChanged = false;
        if (mCurrentBlogOnCreate != null) {
            if (mCurrentBlogOnCreate.isDotcomFlag()) {
                if (!WordPress.wpDB.isDotComBlogVisible(mCurrentBlogOnCreate.getRemoteBlogId())) {
                    // dotcom blog has been hidden or removed
                    currentBlogChanged = true;
                }
            } else {
                if (!WordPress.wpDB.isBlogInDatabase(mCurrentBlogOnCreate.getRemoteBlogId(),
                        mCurrentBlogOnCreate.getUrl())) {
                    // self hosted blog has been removed
                    currentBlogChanged = true;
                }
            }
        } else {
            // no visible blogs when settings opened
            if (WordPress.wpDB.getNumVisibleBlogs() != 0) {
                // now at least one blog could be selected
                currentBlogChanged = true;
            }
        }
        data.putExtra(SettingsActivity.CURRENT_BLOG_CHANGED, currentBlogChanged);
        setResult(Activity.RESULT_OK, data);
        AnalyticsTracker.loadPrefHasUserOptedOut(this, true);
        AnalyticsUtils.refreshMetadata();

        finish();
    }

>>>>>>> 0438066a
    @Override
    public void finish() {
        super.finish();
        ActivityLauncher.slideOutToRight(this);
    }

    @Override
    public void onBackPressed() {
        FragmentManager fragmentManager = getFragmentManager();
        if (fragmentManager.getBackStackEntryCount() > 0) {
            fragmentManager.popBackStack();
        } else {
            super.onBackPressed();
        }
    }
}<|MERGE_RESOLUTION|>--- conflicted
+++ resolved
@@ -10,12 +10,6 @@
 import org.wordpress.android.ui.ActivityLauncher;
 
 public class SettingsActivity extends ActionBarActivity {
-<<<<<<< HEAD
-=======
-    public static final String CURRENT_BLOG_CHANGED = "CURRENT_BLOG_CHANGED";
-    private Blog mCurrentBlogOnCreate;
-
->>>>>>> 0438066a
     @Override
     public void onCreate(Bundle savedInstanceState) {
         super.onCreate(savedInstanceState);
@@ -26,17 +20,11 @@
             actionBar.setDisplayHomeAsUpEnabled(true);
         }
         setContentView(R.layout.settings_activity);
-<<<<<<< HEAD
-        getFragmentManager().beginTransaction()
-                            .add(R.id.fragment_container, new SettingsFragment())
-                            .commit();
-=======
         if (savedInstanceState == null) {
             getFragmentManager().beginTransaction()
                     .add(R.id.fragment_container, new SettingsFragment())
                     .commit();
         }
->>>>>>> 0438066a
     }
 
     @Override
@@ -49,40 +37,6 @@
         return super.onOptionsItemSelected(item);
     }
 
-<<<<<<< HEAD
-=======
-    public void checkForBlogChangeAndFinish() {
-        Intent data = new Intent();
-        boolean currentBlogChanged = false;
-        if (mCurrentBlogOnCreate != null) {
-            if (mCurrentBlogOnCreate.isDotcomFlag()) {
-                if (!WordPress.wpDB.isDotComBlogVisible(mCurrentBlogOnCreate.getRemoteBlogId())) {
-                    // dotcom blog has been hidden or removed
-                    currentBlogChanged = true;
-                }
-            } else {
-                if (!WordPress.wpDB.isBlogInDatabase(mCurrentBlogOnCreate.getRemoteBlogId(),
-                        mCurrentBlogOnCreate.getUrl())) {
-                    // self hosted blog has been removed
-                    currentBlogChanged = true;
-                }
-            }
-        } else {
-            // no visible blogs when settings opened
-            if (WordPress.wpDB.getNumVisibleBlogs() != 0) {
-                // now at least one blog could be selected
-                currentBlogChanged = true;
-            }
-        }
-        data.putExtra(SettingsActivity.CURRENT_BLOG_CHANGED, currentBlogChanged);
-        setResult(Activity.RESULT_OK, data);
-        AnalyticsTracker.loadPrefHasUserOptedOut(this, true);
-        AnalyticsUtils.refreshMetadata();
-
-        finish();
-    }
-
->>>>>>> 0438066a
     @Override
     public void finish() {
         super.finish();
