package org.wordpress.android.ui.posts

import android.content.Intent
import org.wordpress.android.R
import org.wordpress.android.fluxc.Dispatcher
import org.wordpress.android.fluxc.generated.PostActionBuilder
import org.wordpress.android.fluxc.model.LocalOrRemoteId.LocalId
import org.wordpress.android.fluxc.model.PostModel
import org.wordpress.android.fluxc.model.SiteModel
import org.wordpress.android.fluxc.model.post.PostStatus.DRAFT
import org.wordpress.android.fluxc.store.PostStore
import org.wordpress.android.fluxc.store.PostStore.RemotePostPayload
import org.wordpress.android.ui.notifications.utils.PendingDraftsNotificationsUtils
import org.wordpress.android.ui.pages.SnackbarMessageHolder
import org.wordpress.android.ui.posts.CriticalPostActionTracker.CriticalPostAction.DELETING_POST
import org.wordpress.android.ui.posts.CriticalPostActionTracker.CriticalPostAction.MOVING_POST_TO_DRAFT
import org.wordpress.android.ui.posts.CriticalPostActionTracker.CriticalPostAction.RESTORING_POST
import org.wordpress.android.ui.posts.CriticalPostActionTracker.CriticalPostAction.TRASHING_POST
import org.wordpress.android.ui.posts.CriticalPostActionTracker.CriticalPostAction.TRASHING_POST_WITH_LOCAL_CHANGES
import org.wordpress.android.ui.posts.PostListAction.DismissPendingNotification
import org.wordpress.android.ui.posts.PostListAction.PreviewPost
import org.wordpress.android.ui.posts.PostListAction.RetryUpload
import org.wordpress.android.ui.posts.PostListAction.ViewPost
import org.wordpress.android.ui.posts.PostListAction.ViewStats
import org.wordpress.android.ui.posts.PostUploadAction.CancelPostAndMediaUpload
import org.wordpress.android.ui.posts.PostUploadAction.EditPostResult
import org.wordpress.android.ui.posts.PostUploadAction.PublishPost
import org.wordpress.android.ui.posts.RemotePreviewLogicHelper.RemotePreviewType
import org.wordpress.android.ui.uploads.UploadService
import org.wordpress.android.ui.uploads.UploadUtils
import org.wordpress.android.util.ToastUtils
import org.wordpress.android.util.ToastUtils.Duration
import org.wordpress.android.viewmodel.helpers.ToastMessageHolder
import org.wordpress.android.widgets.PostListButtonType
import org.wordpress.android.widgets.PostListButtonType.BUTTON_CANCEL_PENDING_AUTO_UPLOAD
import org.wordpress.android.widgets.PostListButtonType.BUTTON_DELETE
import org.wordpress.android.widgets.PostListButtonType.BUTTON_DELETE_PERMANENTLY
import org.wordpress.android.widgets.PostListButtonType.BUTTON_EDIT
import org.wordpress.android.widgets.PostListButtonType.BUTTON_MORE
import org.wordpress.android.widgets.PostListButtonType.BUTTON_MOVE_TO_DRAFT
import org.wordpress.android.widgets.PostListButtonType.BUTTON_PREVIEW
import org.wordpress.android.widgets.PostListButtonType.BUTTON_PUBLISH
import org.wordpress.android.widgets.PostListButtonType.BUTTON_RETRY
import org.wordpress.android.widgets.PostListButtonType.BUTTON_SHOW_MOVE_TRASHED_POST_TO_DRAFT_DIALOG
import org.wordpress.android.widgets.PostListButtonType.BUTTON_STATS
import org.wordpress.android.widgets.PostListButtonType.BUTTON_SUBMIT
import org.wordpress.android.widgets.PostListButtonType.BUTTON_SYNC
import org.wordpress.android.widgets.PostListButtonType.BUTTON_TRASH
import org.wordpress.android.widgets.PostListButtonType.BUTTON_VIEW

/**
 * This is a temporary class to make the PostListViewModel more manageable. Please feel free to refactor it any way
 * you see fit.
 */
class PostActionHandler(
    private val dispatcher: Dispatcher,
    private val site: SiteModel,
    private val postStore: PostStore,
    private val postListDialogHelper: PostListDialogHelper,
    private val doesPostHaveUnhandledConflict: (PostModel) -> Boolean,
    private val hasUnhandledAutoSave: (PostModel) -> Boolean,
    private val triggerPostListAction: (PostListAction) -> Unit,
    private val triggerPostUploadAction: (PostUploadAction) -> Unit,
    private val triggerPublishAction: (PostModel) -> Unit,
    private val invalidateList: () -> Unit,
    private val checkNetworkConnection: () -> Boolean,
    private val showSnackbar: (SnackbarMessageHolder) -> Unit,
    private val showToast: (ToastMessageHolder) -> Unit,
    private val triggerPreviewStateUpdate: (PostListRemotePreviewState, PostInfoType) -> Unit
) {
    private val criticalPostActionTracker = CriticalPostActionTracker(onStateChanged = {
        invalidateList.invoke()
    })

    fun handlePostButton(buttonType: PostListButtonType, post: PostModel) {
        when (buttonType) {
            BUTTON_EDIT -> editPostButtonAction(site, post)
            BUTTON_RETRY -> triggerPostListAction.invoke(RetryUpload(post))
            BUTTON_MOVE_TO_DRAFT -> {
                moveTrashedPostToDraft(post)
            }
            BUTTON_PUBLISH -> {
                triggerPublishAction.invoke(post)
            }
            BUTTON_SYNC -> {
                postListDialogHelper.showSyncScheduledPostConfirmationDialog(post)
            }
            BUTTON_SUBMIT -> publishPost(post.id)
            BUTTON_VIEW -> triggerPostListAction.invoke(ViewPost(site, post))
            BUTTON_PREVIEW -> triggerPostListAction.invoke(
                    PreviewPost(
                            site = site,
                            post = post,
                            triggerPreviewStateUpdate = triggerPreviewStateUpdate,
                            showToast = showToast,
                            messageMediaUploading = ToastMessageHolder(
                                    R.string.editor_toast_uploading_please_wait,
                                    ToastUtils.Duration.SHORT
                            )
                    )
            )
            BUTTON_STATS -> triggerPostListAction.invoke(ViewStats(site, post))
            BUTTON_TRASH -> {
                if (post.isLocallyChanged) {
                    postListDialogHelper.showTrashPostWithLocalChangesConfirmationDialog(post)
                } else {
                    trashPost(post)
                }
            }
            BUTTON_DELETE, BUTTON_DELETE_PERMANENTLY -> {
                postListDialogHelper.showDeletePostConfirmationDialog(post)
            }
            BUTTON_CANCEL_PENDING_AUTO_UPLOAD -> {
                cancelPendingAutoUpload(post)
            }
            BUTTON_SHOW_MOVE_TRASHED_POST_TO_DRAFT_DIALOG -> {
                postListDialogHelper.showMoveTrashedPostToDraftDialog(post)
            }
            BUTTON_MORE -> {
            } // do nothing - ui will show a popup window
        }
    }

    private fun cancelPendingAutoUpload(post: PostModel) {
        val msgRes = UploadUtils.cancelPendingAutoUpload(post, dispatcher)
        showSnackbar.invoke(SnackbarMessageHolder(msgRes))
    }

    fun newPost() {
        triggerPostListAction(PostListAction.NewPost(site))
    }

    fun handleEditPostResult(data: Intent?) {
        val localPostId = data?.getIntExtra(EditPostActivity.EXTRA_POST_LOCAL_ID, 0)
        if (localPostId == null || localPostId == 0) {
            return
        }
        val post = postStore.getPostByLocalPostId(localPostId)
        if (post != null) {
            triggerPostUploadAction(EditPostResult(site, post, data) { publishPost(localPostId) })
        }
    }

    fun handleRemotePreview(localPostId: Int, remotePreviewType: RemotePreviewType) {
        val post = postStore.getPostByLocalPostId(localPostId)
        if (post != null) {
            triggerPostListAction.invoke(PostListAction.RemotePreviewPost(site, post, remotePreviewType))
        }
    }

    fun publishPost(localPostId: Int) {
        val post = postStore.getPostByLocalPostId(localPostId)
        if (post != null) {
            triggerPostUploadAction.invoke(PublishPost(dispatcher, site, post))
        }
    }

<<<<<<< HEAD
    fun publishPost(post: PostModel) {
        triggerPostUploadAction.invoke(PublishPost(dispatcher, site, post))
=======
    fun moveTrashedPostToDraft(localPostId: Int) {
        val post = postStore.getPostByLocalPostId(localPostId)
        if (post != null) {
            moveTrashedPostToDraft(post)
        }
>>>>>>> a549da90
    }

    private fun moveTrashedPostToDraft(post: PostModel) {
        /*
         * We need network connection to move a post to remote draft. We can technically move it to the local drafts
         * but that'll leave the trashed post in the remote which can be confusing.
         */
        if (!checkNetworkConnection.invoke()) {
            return
        }
        post.setStatus(DRAFT.toString())
        dispatcher.dispatch(PostActionBuilder.newPushPostAction(RemotePostPayload(post, site)))

        val localPostId = LocalId(post.id)
        criticalPostActionTracker.add(localPostId, MOVING_POST_TO_DRAFT)

        val snackBarHolder = SnackbarMessageHolder(
                messageRes = R.string.post_moving_to_draft,
                onDismissAction = {
                    criticalPostActionTracker.remove(localPostId, MOVING_POST_TO_DRAFT)
                }
        )
        showSnackbar.invoke(snackBarHolder)
    }

    private fun editPostButtonAction(site: SiteModel, post: PostModel) {
        // first of all, check whether this post is in Conflicted state with a more recent remote version
        if (doesPostHaveUnhandledConflict.invoke(post)) {
            postListDialogHelper.showConflictedPostResolutionDialog(post)
            return
        }

        // Then check if an autosave revision is available
        if (hasUnhandledAutoSave.invoke(post)) {
            postListDialogHelper.showAutoSaveRevisionDialog(post)
            return
        }

        editPost(site, post)
    }

    private fun editPost(site: SiteModel, post: PostModel) {
        if (UploadService.isPostUploadingOrQueued(post)) {
            // If the post is uploading media, allow the media to continue uploading, but don't upload the
            // post itself when they finish (since we're about to edit it again)
            UploadService.cancelQueuedPostUpload(post)
        }
        triggerPostListAction.invoke(PostListAction.EditPost(site, post, loadAutoSaveRevision = false))
    }

    fun deletePost(localPostId: Int) {
        // If post doesn't exist, nothing else to do
        val post = postStore.getPostByLocalPostId(localPostId) ?: return
        criticalPostActionTracker.add(LocalId(post.id), DELETING_POST)

        when {
            post.isLocalDraft -> {
                val pushId = PendingDraftsNotificationsUtils.makePendingDraftNotificationId(post.id)
                triggerPostListAction(DismissPendingNotification(pushId))
                dispatcher.dispatch(PostActionBuilder.newRemovePostAction(post))
            }
            else -> {
                dispatcher.dispatch(PostActionBuilder.newDeletePostAction(RemotePostPayload(post, site)))
            }
        }
    }

    /**
     * This function handles a post being deleted and removed. Since deleting remote posts will trigger both delete
     * and remove actions we only want to remove the critical action when the post is actually successfully removed.
     *
     * It's possible to separate these into two methods that handles delete and remove. However, the fact that they
     * follow the same approach and the tricky nature of delete action makes combining the actions like so makes our
     * expectations clearer.
     */
    fun handlePostDeletedOrRemoved(localPostId: LocalId, isRemoved: Boolean, isError: Boolean) {
        if (criticalPostActionTracker.get(localPostId) != DELETING_POST) {
            /*
             * This is an unexpected action and either it has already been handled or another critical action has
             * been performed. In either case, safest action is to just ignore it.
             */
            return
        }
        if (isError) {
            showToast.invoke(ToastMessageHolder(R.string.error_deleting_post, Duration.SHORT))
        }
        if (isRemoved) {
            criticalPostActionTracker.remove(localPostId = localPostId, criticalPostAction = DELETING_POST)
        }
    }

    fun trashPostWithLocalChanges(localPostId: Int) {
        // If post doesn't exist, nothing else to do
        val post = postStore.getPostByLocalPostId(localPostId) ?: return
        trashPost(post, true)
    }

    private fun trashPost(post: PostModel, hasLocalChanges: Boolean = false) {
        // We need network connection to trash a post
        if (!checkNetworkConnection()) {
            return
        }
        val criticalPostAction = if (hasLocalChanges) {
            TRASHING_POST_WITH_LOCAL_CHANGES
        } else {
            TRASHING_POST
        }

        showSnackbar.invoke(SnackbarMessageHolder(R.string.post_trashing))
        criticalPostActionTracker.add(localPostId = LocalId(post.id), criticalPostAction = criticalPostAction)

        triggerPostUploadAction.invoke(CancelPostAndMediaUpload(post))
        dispatcher.dispatch(PostActionBuilder.newDeletePostAction(RemotePostPayload(post, site)))
    }

    fun handlePostTrashed(localPostId: LocalId, isError: Boolean) {
        val criticalAction = criticalPostActionTracker.get(localPostId)
        if (criticalAction != TRASHING_POST && criticalAction != TRASHING_POST_WITH_LOCAL_CHANGES) {
            /*
             * This is an unexpected action and either it has already been handled or another critical action has
             * been performed. In either case, safest action is to just ignore it.
             */
            return
        }
        criticalPostActionTracker.remove(localPostId = localPostId, criticalPostAction = criticalAction)
        if (isError) {
            showToast.invoke(ToastMessageHolder(R.string.error_deleting_post, Duration.SHORT))
        } else {
            val snackBarHolder = when (criticalAction) {
                TRASHING_POST -> SnackbarMessageHolder(
                        messageRes = R.string.post_trashed,
                        buttonTitleRes = R.string.undo,
                        buttonAction = {
                            val post = postStore.getPostByLocalPostId(localPostId.value)
                            if (post != null) {
                                restorePost(post)
                            }
                        }
                )
                TRASHING_POST_WITH_LOCAL_CHANGES -> SnackbarMessageHolder(messageRes = R.string.post_trashed)
                else -> throw IllegalStateException("Unexpected action in handlePostTrashed(): $criticalAction")
            }
            showSnackbar.invoke(snackBarHolder)
        }
    }

    private fun restorePost(post: PostModel) {
        // We need network connection to restore a post
        if (!checkNetworkConnection.invoke()) {
            return
        }
        showSnackbar.invoke(SnackbarMessageHolder(messageRes = R.string.post_restoring))
        criticalPostActionTracker.add(localPostId = LocalId(post.id), criticalPostAction = RESTORING_POST)
        dispatcher.dispatch(PostActionBuilder.newRestorePostAction(RemotePostPayload(post, site)))
    }

    fun handlePostRestored(localPostId: LocalId, isError: Boolean) {
        if (criticalPostActionTracker.get(localPostId) != RESTORING_POST) {
            /*
             * This is an unexpected action and either it has already been handled or another critical action has
             * been performed. In either case, safest action is to just ignore it.
             */
            return
        }
        criticalPostActionTracker.remove(localPostId = localPostId, criticalPostAction = RESTORING_POST)
        if (isError) {
            showToast.invoke(ToastMessageHolder(R.string.error_restoring_post, Duration.SHORT))
        } else {
            showSnackbar.invoke(SnackbarMessageHolder(messageRes = R.string.post_restored))
        }
    }

    fun isPerformingCriticalAction(localPostId: LocalId): Boolean {
        return criticalPostActionTracker.contains(localPostId)
    }
}<|MERGE_RESOLUTION|>--- conflicted
+++ resolved
@@ -155,16 +155,15 @@
         }
     }
 
-<<<<<<< HEAD
     fun publishPost(post: PostModel) {
         triggerPostUploadAction.invoke(PublishPost(dispatcher, site, post))
-=======
+    }
+
     fun moveTrashedPostToDraft(localPostId: Int) {
         val post = postStore.getPostByLocalPostId(localPostId)
         if (post != null) {
             moveTrashedPostToDraft(post)
         }
->>>>>>> a549da90
     }
 
     private fun moveTrashedPostToDraft(post: PostModel) {
