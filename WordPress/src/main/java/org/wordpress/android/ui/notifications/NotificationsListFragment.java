--- conflicted
+++ resolved
@@ -210,14 +210,6 @@
         super.onSaveInstanceState(outState);
     }
 
-<<<<<<< HEAD
-    @Override
-    public void setTitle(@NonNull String title) {
-        // Do nothing since the title is static
-    }
-
-=======
->>>>>>> de9de260
     private void clearToolbarScrollFlags() {
         if (mToolbar != null && mToolbar.getLayoutParams() instanceof AppBarLayout.LayoutParams) {
             AppBarLayout.LayoutParams params = (AppBarLayout.LayoutParams) mToolbar.getLayoutParams();
