package org.wordpress.android.ui.reader.viewmodels

import androidx.lifecycle.LiveData
import androidx.lifecycle.MediatorLiveData
import androidx.lifecycle.MutableLiveData
import androidx.lifecycle.Observer
import kotlinx.coroutines.CoroutineDispatcher
import kotlinx.coroutines.launch
import kotlinx.coroutines.withContext
import org.greenrobot.eventbus.Subscribe
import org.greenrobot.eventbus.ThreadMode
import org.wordpress.android.datasets.ReaderBlogTable
import org.wordpress.android.datasets.ReaderTagTable
import org.wordpress.android.fluxc.model.SiteModel
import org.wordpress.android.fluxc.store.AccountStore
import org.wordpress.android.fluxc.store.SiteStore
import org.wordpress.android.models.ReaderPost
import org.wordpress.android.models.ReaderTag
import org.wordpress.android.models.news.NewsItem
import org.wordpress.android.modules.BG_THREAD
import org.wordpress.android.modules.UI_THREAD
import org.wordpress.android.ui.news.NewsManager
import org.wordpress.android.ui.news.NewsTracker
import org.wordpress.android.ui.news.NewsTracker.NewsCardOrigin.READER
import org.wordpress.android.ui.news.NewsTrackerHelper
import org.wordpress.android.ui.prefs.AppPrefsWrapper
import org.wordpress.android.ui.reader.ReaderEvents
import org.wordpress.android.ui.reader.ReaderTypes.ReaderPostListType
import org.wordpress.android.ui.reader.reblog.NoSite
import org.wordpress.android.ui.reader.reblog.PostEditor
import org.wordpress.android.ui.reader.reblog.Unknown
import org.wordpress.android.ui.reader.reblog.ReblogState
import org.wordpress.android.ui.reader.reblog.SitePicker
import org.wordpress.android.ui.reader.services.update.ReaderUpdateLogic.UpdateTask
import org.wordpress.android.ui.reader.subfilter.ActionType
import org.wordpress.android.ui.reader.subfilter.SubfilterCategory
import org.wordpress.android.ui.reader.subfilter.SubfilterListItem
import org.wordpress.android.ui.reader.subfilter.SubfilterListItem.Site
import org.wordpress.android.ui.reader.subfilter.SubfilterListItem.SiteAll
import org.wordpress.android.ui.reader.subfilter.SubfilterListItem.Tag
import org.wordpress.android.ui.reader.subfilter.SubfilterListItemMapper
import org.wordpress.android.ui.reader.tracker.ReaderTracker
import org.wordpress.android.ui.reader.tracker.ReaderTrackerType
import org.wordpress.android.ui.reader.utils.ReaderUtils
import org.wordpress.android.util.AppLog
import org.wordpress.android.util.AppLog.T
import org.wordpress.android.util.BuildConfig
import org.wordpress.android.util.EventBusWrapper
import org.wordpress.android.viewmodel.Event
import org.wordpress.android.viewmodel.ScopedViewModel
import org.wordpress.android.viewmodel.SingleLiveEvent
import java.util.EnumSet
import javax.inject.Inject
import javax.inject.Named

class ReaderPostListViewModel @Inject constructor(
    private val newsManager: NewsManager,
    private val newsTracker: NewsTracker,
    private val newsTrackerHelper: NewsTrackerHelper,
    @Named(UI_THREAD) private val mainDispatcher: CoroutineDispatcher,
    @Named(BG_THREAD) private val bgDispatcher: CoroutineDispatcher,
    private val appPrefsWrapper: AppPrefsWrapper,
    private val subfilterListItemMapper: SubfilterListItemMapper,
    private val eventBusWrapper: EventBusWrapper,
    private val accountStore: AccountStore,
    private val readerTracker: ReaderTracker,
    private val siteStore: SiteStore
) : ScopedViewModel(bgDispatcher) {
    private val newsItemSource = newsManager.newsItemSource()
    private val _newsItemSourceMediator = MediatorLiveData<NewsItem>()

    private val onTagChanged: Observer<NewsItem?> = Observer { _newsItemSourceMediator.value = it }

    private val _subFilters = MutableLiveData<List<SubfilterListItem>>()
    val subFilters: LiveData<List<SubfilterListItem>> = _subFilters

    private val _currentSubFilter = MutableLiveData<SubfilterListItem>()
    val currentSubFilter: LiveData<SubfilterListItem> = _currentSubFilter

    private val _shouldShowSubFilters = MutableLiveData<Boolean>()
    val shouldShowSubFilters: LiveData<Boolean> = _shouldShowSubFilters

    private val _readerModeInfo = SingleLiveEvent<ReaderModeInfo>()
    val readerModeInfo: LiveData<ReaderModeInfo> = _readerModeInfo

    private val _changeBottomSheetVisibility = MutableLiveData<Event<Boolean>>()
    val changeBottomSheetVisibility: LiveData<Event<Boolean>> = _changeBottomSheetVisibility

    private val _shouldCollapseToolbar = MutableLiveData<Boolean>()
    val shouldCollapseToolbar: LiveData<Boolean> = _shouldCollapseToolbar

    private val _filtersMatchCount = MutableLiveData<HashMap<SubfilterCategory, Int>>()
    val filtersMatchCount: LiveData<HashMap<SubfilterCategory, Int>> = _filtersMatchCount

    private val _bottomSheetEmptyViewAction = MutableLiveData<Event<ActionType>>()
    val bottomSheetEmptyViewAction: LiveData<Event<ActionType>> = _bottomSheetEmptyViewAction

    private val _updateTagsAndSites = MutableLiveData<Event<EnumSet<UpdateTask>>>()
    val updateTagsAndSites: LiveData<Event<EnumSet<UpdateTask>>> = _updateTagsAndSites

    private val _reblogState = MutableLiveData<Event<ReblogState>>()
    val reblogState: LiveData<Event<ReblogState>> = _reblogState

    /**
     * First tag for which the card was shown.
     */
    private var initialTag: ReaderTag? = null
    private var isStarted = false
    private var isFirstLoad = true

    private var lastKnownUserId: Long? = null
    private var lastTokenAvailableStatus: Boolean? = null

    /**
     * Tag may be null for Blog previews for instance.
     */
    fun start(tag: ReaderTag?, shouldShowSubfilter: Boolean, collapseToolbar: Boolean) {
        if (isStarted) {
            return
        }

        eventBusWrapper.register(this)

        tag?.let {
            onTagChanged(tag)
            newsManager.pull()

            updateSubfilter(getCurrentSubfilterValue())
            changeSubfiltersVisibility(shouldShowSubfilter)
        }

        _shouldCollapseToolbar.value = collapseToolbar
        _filtersMatchCount.value = hashMapOf()

        isStarted = true
    }

    fun getNewsDataSource(): LiveData<NewsItem> {
        return _newsItemSourceMediator
    }

    fun onTagChanged(tag: ReaderTag?) {
        newsTrackerHelper.reset()
        tag?.let { newTag ->
            // show the card only when the initial tag is selected in the filter
            if (initialTag == null || newTag == initialTag) {
                _newsItemSourceMediator.addSource(newsItemSource, onTagChanged)
            } else {
                _newsItemSourceMediator.removeSource(newsItemSource)
                _newsItemSourceMediator.value = null
            }
        }
    }

    fun onNewsCardDismissed(item: NewsItem) {
        newsTracker.trackNewsCardDismissed(READER, item.version)
        newsManager.dismiss(item)
    }

    fun onNewsCardShown(
        item: NewsItem,
        currentTag: ReaderTag
    ) {
        initialTag = currentTag
        if (newsTrackerHelper.shouldTrackNewsCardShown(item.version)) {
            newsTracker.trackNewsCardShown(READER, item.version)
            newsTrackerHelper.itemTracked(item.version)
        }
        newsManager.cardShown(item)
    }

    fun onNewsCardExtendedInfoRequested(item: NewsItem) {
        newsTracker.trackNewsCardExtendedInfoRequested(READER, item.version)
    }

    fun loadSubFilters() {
        launch {
            val filterList = ArrayList<SubfilterListItem>()

            if (accountStore.hasAccessToken()) {
                // Filtering Discover out
                val followedBlogs = ReaderBlogTable.getFollowedBlogs().let { blogList ->
                    blogList.filter { blog ->
                        !(blog.url.startsWith("https://discover.wordpress.com"))
                    }
                }

                for (blog in followedBlogs) {
                    filterList.add(Site(
                            onClickAction = ::onSubfilterClicked,
                            blog = blog,
                            isSelected = false
                    ))
                }
            }

            val tags = ReaderTagTable.getFollowedTags()

            for (tag in tags) {
                filterList.add(Tag(
                        onClickAction = ::onSubfilterClicked,
                        tag = tag,
                        isSelected = false
                ))
            }

            withContext(mainDispatcher) {
                _subFilters.value = filterList
            }
        }
    }

    private fun onSubfilterClicked(filter: SubfilterListItem) {
        _changeBottomSheetVisibility.postValue(Event(false))
        updateSubfilter(filter)
    }

    fun changeSubfiltersVisibility(show: Boolean) {
        val isCurrentSubfilterTracked = getCurrentSubfilterValue().isTrackedItem
        val isSubfilterListTrackerRunning = readerTracker.isRunning(ReaderTrackerType.SUBFILTERED_LIST)

        if (show) {
            if (isCurrentSubfilterTracked && !isSubfilterListTrackerRunning) {
                AppLog.d(T.READER, "TRACK READER ReaderPostListFragment > START Count SUBFILTERED_LIST")
                readerTracker.start(ReaderTrackerType.SUBFILTERED_LIST)
            } else if (!isCurrentSubfilterTracked && isSubfilterListTrackerRunning) {
                AppLog.d(T.READER, "TRACK READER ReaderPostListFragment > STOP Count SUBFILTERED_LIST")
                readerTracker.stop(ReaderTrackerType.SUBFILTERED_LIST)
            }
        } else if (isSubfilterListTrackerRunning) {
            AppLog.d(T.READER, "TRACK READER ReaderPostListFragment > STOP Count SUBFILTERED_LIST")
            readerTracker.stop(ReaderTrackerType.SUBFILTERED_LIST)
        }

        _shouldShowSubFilters.postValue(show)
    }

    fun getCurrentSubfilterValue(): SubfilterListItem {
        return _currentSubFilter.value ?: appPrefsWrapper.getReaderSubfilter().let {
            subfilterListItemMapper.fromJson(
                    json = it,
                    onClickAction = ::onSubfilterClicked,
                    isSelected = true
            )
        }
    }

    fun setSubfilterFromTag(tag: ReaderTag) {
        updateSubfilter(
                Tag(
                    onClickAction = ::onSubfilterClicked,
                    tag = tag,
                    isSelected = true
                ))
    }

    fun setDefaultSubfilter() {
        updateSubfilter(
                SiteAll(
                        onClickAction = ::onSubfilterClicked,
                        isSelected = true
                ))
    }

    /**
     * Handles reblog button action
     *
     * @param post post to reblog
     */
    fun onReblogButtonClicked(post: ReaderPost) {
        val selectedSiteId: Int? = appPrefsWrapper.getSelectedSite()
        val selectedSite: SiteModel? = selectedSiteId?.let { siteStore.getSiteByLocalId(it) }
        when (siteStore.visibleSites.size) {
<<<<<<< HEAD
            0 -> _reblogAction.value = Event(NoSite)
            1 -> _reblogAction.value = selectedSite?.let { Event(PostEditor(it, post)) }
            else -> _reblogAction.value = selectedSite?.let { Event(SitePicker(it, post)) }
=======
            0 -> _reblogState.value = Event(NoSite)
            1 -> _reblogState.value = selectedSite?.let { Event(PostEditor(it, post)) } ?: Event(Unknown)
            else -> _reblogState.value = selectedSite?.let { Event(SitePicker(it, post)) } ?: Event(Unknown)
>>>>>>> 490ae8aa
        }
    }

    /**
     * Handles site selection
     *
     * @param site selected site to reblog to
     */
    fun onReblogSiteSelected(siteLocalId: Int) {
        val currentState = _reblogState.value?.peekContent()
        if (currentState is SitePicker) {
            val site = siteStore.getSiteByLocalId(siteLocalId)
            _reblogState.value = Event(PostEditor(site, currentState.post))
        } else if (BuildConfig.DEBUG) {
            throw IllegalStateException("Site Selected without passing the SitePicker state")
        } else {
            AppLog.e(T.READER, "Site Selected without passing the SitePicker state")
            _reblogState.value = Event(Unknown)
        }
    }

    fun onSubFiltersListButtonClicked() {
        _updateTagsAndSites.value = Event(EnumSet.of(
                UpdateTask.TAGS,
                UpdateTask.FOLLOWED_BLOGS
        ))
        _changeBottomSheetVisibility.value = Event(true)
    }

    fun onBottomSheetCancelled() {
        _changeBottomSheetVisibility.value = Event(false)
    }

    private fun changeSubfilter(
        subfilterListItem: SubfilterListItem,
        requestNewerPosts: Boolean
    ) {
        val isSubfilterItemTracked = subfilterListItem.isTrackedItem
        val isSubfilterListTrackerRunning = readerTracker.isRunning(ReaderTrackerType.SUBFILTERED_LIST)

        if (isSubfilterItemTracked && !isSubfilterListTrackerRunning) {
            AppLog.d(T.READER, "TRACK READER ReaderPostListFragment > START Count SUBFILTERED_LIST")
            readerTracker.start(ReaderTrackerType.SUBFILTERED_LIST)
        } else if (!isSubfilterItemTracked && isSubfilterListTrackerRunning) {
            AppLog.d(T.READER, "TRACK READER ReaderPostListFragment > STOP Count SUBFILTERED_LIST")
            readerTracker.stop(ReaderTrackerType.SUBFILTERED_LIST)
        }

        when (subfilterListItem.type) {
            SubfilterListItem.ItemType.SECTION_TITLE,
            SubfilterListItem.ItemType.DIVIDER -> {
                // nop
            }
            SubfilterListItem.ItemType.SITE_ALL -> _readerModeInfo.value = (ReaderModeInfo(
                    ReaderUtils.getDefaultTag(),
                    ReaderPostListType.TAG_FOLLOWED,
                    0,
                    0,
                    requestNewerPosts,
                    subfilterListItem.label,
                    isFirstLoad,
                    false
            ))
            SubfilterListItem.ItemType.SITE -> {
                val currentFeedId = (subfilterListItem as Site).blog.feedId
                val currentBlogId = if (subfilterListItem.blog.hasFeedUrl())
                    currentFeedId
                else
                    subfilterListItem.blog.blogId

                _readerModeInfo.value = (ReaderModeInfo(
                        null,
                        ReaderPostListType.BLOG_PREVIEW,
                        currentBlogId,
                        currentFeedId,
                        requestNewerPosts,
                        subfilterListItem.label,
                        isFirstLoad,
                        true
                ))
            }
            SubfilterListItem.ItemType.TAG -> _readerModeInfo.value = (ReaderModeInfo(
                    (subfilterListItem as Tag).tag,
                    ReaderPostListType.TAG_FOLLOWED,
                    0,
                    0,
                    requestNewerPosts,
                    subfilterListItem.label,
                    isFirstLoad,
                    true
            ))
        }
        isFirstLoad = false
    }

    fun onSubfilterSelected(subfilterListItem: SubfilterListItem) {
        changeSubfilter(subfilterListItem, true)
    }

    fun onSubfilterReselected() {
        changeSubfilter(getCurrentSubfilterValue(), false)
    }

    fun onSearchMenuCollapse(collapse: Boolean) {
        _shouldCollapseToolbar.value = collapse
    }

    fun onSubfilterPageUpdated(category: SubfilterCategory, count: Int) {
        val currentValue = _filtersMatchCount.value

        currentValue?.let {
            it.put(category, count)
        }

        _filtersMatchCount.postValue(currentValue)
    }

    fun onBottomSheetActionClicked(action: ActionType) {
        _changeBottomSheetVisibility.postValue(Event(false))
        _bottomSheetEmptyViewAction.postValue(Event(action))
    }

    fun onFragmentResume(isTopLevelFragment: Boolean, isFollowingTag: Boolean) {
        AppLog.d(
                T.READER,
                "TRACK READER ReaderPostListFragment > START Count [mIsTopLevel = $isTopLevelFragment]"
        )
        readerTracker.start(
                if (isTopLevelFragment) ReaderTrackerType.MAIN_READER else ReaderTrackerType.FILTERED_LIST
        )

        if (isTopLevelFragment) {
            if (isFollowingTag && getCurrentSubfilterValue().isTrackedItem) {
                AppLog.d(T.READER, "TRACK READER ReaderPostListFragment > START Count SUBFILTERED_LIST")
                readerTracker.start(ReaderTrackerType.SUBFILTERED_LIST)
            }
        }
    }

    fun onFragmentPause(isTopLevelFragment: Boolean) {
        AppLog.d(
                T.READER,
                "TRACK READER ReaderPostListFragment > STOP Count [mIsTopLevel = $isTopLevelFragment]"
        )
        readerTracker.stop(
                if (isTopLevelFragment) ReaderTrackerType.MAIN_READER else ReaderTrackerType.FILTERED_LIST
        )

        if (isTopLevelFragment && readerTracker.isRunning(ReaderTrackerType.SUBFILTERED_LIST)) {
            AppLog.d(T.READER, "TRACK READER ReaderPostListFragment > STOP Count SUBFILTERED_LIST")
            readerTracker.stop(ReaderTrackerType.SUBFILTERED_LIST)
        }
    }

    private fun updateSubfilter(filter: SubfilterListItem) {
        _currentSubFilter.value = filter
        val json = subfilterListItemMapper.toJson(filter)
        appPrefsWrapper.setReaderSubfilter(json)
    }

    @Subscribe(threadMode = ThreadMode.MAIN)
    fun onEventMainThread(event: ReaderEvents.FollowedTagsChanged) {
        AppLog.d(T.READER, "Subfilter bottom sheet > followed tags changed")
        loadSubFilters()
    }

    @Subscribe(threadMode = ThreadMode.MAIN)
    fun onEventMainThread(event: ReaderEvents.FollowedBlogsChanged) {
        AppLog.d(T.READER, "Subfilter bottom sheet > followed blogs changed")
        loadSubFilters()
    }

    fun onUserComesToReader() {
        if (lastKnownUserId == null) {
            lastKnownUserId = appPrefsWrapper.getLastReaderKnownUserId()
        }

        if (lastTokenAvailableStatus == null) {
            lastTokenAvailableStatus = appPrefsWrapper.getLastReaderKnownAccessTokenStatus()
        }

        val userIdChanged = accountStore.hasAccessToken() && accountStore.account != null &&
                accountStore.account.userId != lastKnownUserId
        val accessTokenStatusChanged = accountStore.hasAccessToken() != lastTokenAvailableStatus

        if (userIdChanged) {
            lastKnownUserId = accountStore.account.userId
            appPrefsWrapper.setLastReaderKnownUserId(accountStore.account.userId)
        }

        if (accessTokenStatusChanged) {
            lastTokenAvailableStatus = accountStore.hasAccessToken()
            appPrefsWrapper.setLastReaderKnownAccessTokenStatus(accountStore.hasAccessToken())
        }

        if (userIdChanged || accessTokenStatusChanged) {
            _updateTagsAndSites.value = Event(EnumSet.of(
                    UpdateTask.TAGS,
                    UpdateTask.FOLLOWED_BLOGS
            ))

            setDefaultSubfilter()
        }
    }

    override fun onCleared() {
        super.onCleared()
        eventBusWrapper.unregister(this)
        newsManager.stop()
    }
}<|MERGE_RESOLUTION|>--- conflicted
+++ resolved
@@ -271,15 +271,9 @@
         val selectedSiteId: Int? = appPrefsWrapper.getSelectedSite()
         val selectedSite: SiteModel? = selectedSiteId?.let { siteStore.getSiteByLocalId(it) }
         when (siteStore.visibleSites.size) {
-<<<<<<< HEAD
-            0 -> _reblogAction.value = Event(NoSite)
-            1 -> _reblogAction.value = selectedSite?.let { Event(PostEditor(it, post)) }
-            else -> _reblogAction.value = selectedSite?.let { Event(SitePicker(it, post)) }
-=======
             0 -> _reblogState.value = Event(NoSite)
             1 -> _reblogState.value = selectedSite?.let { Event(PostEditor(it, post)) } ?: Event(Unknown)
             else -> _reblogState.value = selectedSite?.let { Event(SitePicker(it, post)) } ?: Event(Unknown)
->>>>>>> 490ae8aa
         }
     }
 
