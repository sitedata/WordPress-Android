--- conflicted
+++ resolved
@@ -41,17 +41,8 @@
         return _newsItemSourceMediator
     }
 
-<<<<<<< HEAD
-    fun onTagChanged(tag: ReaderTag) {
+    fun onTagChanged(tag: ReaderTag?) {
         newsTrackerHelper.reset()
-        // show the card only when the initial tag is selected in the filter
-        if (tag == initialTag) {
-            _newsItemSourceMediator.addSource(newsItemSource) { _newsItemSourceMediator.value = it }
-        } else {
-            _newsItemSourceMediator.removeSource(newsItemSource)
-            _newsItemSourceMediator.value = null
-=======
-    fun onTagChanged(tag: ReaderTag?) {
         initialTag?.let {
             // show the card only when the initial tag is selected in the filter
             if (tag == initialTag) {
@@ -60,7 +51,6 @@
                 _newsItemSourceMediator.removeSource(newsItemSource)
                 _newsItemSourceMediator.value = null
             }
->>>>>>> 4f2d91ef
         }
     }
 
