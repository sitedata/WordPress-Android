--- conflicted
+++ resolved
@@ -20,10 +20,7 @@
 import org.wordpress.android.ui.reader.ReaderTypes.ReaderPostListType
 import org.wordpress.android.ui.reader.subfilter.SubfilterCategory
 import org.wordpress.android.ui.reader.subfilter.SubfilterListItem
-<<<<<<< HEAD
-=======
 import org.wordpress.android.ui.reader.subfilter.SubfilterListItem.ItemType
->>>>>>> 62f015a3
 import org.wordpress.android.ui.reader.subfilter.SubfilterListItem.Site
 import org.wordpress.android.ui.reader.subfilter.SubfilterListItem.SiteAll
 import org.wordpress.android.ui.reader.subfilter.SubfilterListItem.Tag
@@ -153,12 +150,8 @@
                                 onClickAction = ::onSubfilterClicked,
                                 blog = blog,
                                 isSelected = (getCurrentSubfilterValue() is Site) &&
-<<<<<<< HEAD
                                         //(getCurrentSubfilterValue() as Site).blog.name == blog.name
                                         (getCurrentSubfilterValue() as Site).blog.isSameAs(blog)
-=======
-                                        (getCurrentSubfilterValue() as Site).blog.name == blog.name
->>>>>>> 62f015a3
                         ))
                     }
                 /*}
@@ -170,12 +163,8 @@
                                 onClickAction = ::onSubfilterClicked,
                                 tag = tag,
                                 isSelected = (getCurrentSubfilterValue() is Tag) &&
-<<<<<<< HEAD
                                         //(getCurrentSubfilterValue() as Tag).tag.tagTitle == tag.tagTitle
                                         (getCurrentSubfilterValue() as Tag).tag == tag
-=======
-                                        (getCurrentSubfilterValue() as Tag).tag.tagTitle == tag.tagTitle
->>>>>>> 62f015a3
                         ))
                     }
                 /*}
