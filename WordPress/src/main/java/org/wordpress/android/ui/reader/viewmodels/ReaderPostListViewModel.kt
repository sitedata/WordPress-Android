--- conflicted
+++ resolved
@@ -84,14 +84,8 @@
         val navigationTarget = reblogUseCase.convertReblogStateToNavigationEvent(state)
         if (navigationTarget != null) {
             _navigationEvents.postValue(Event(navigationTarget))
-<<<<<<< HEAD
-        }  else {
+        } else {
             _snackbarEvents.postValue(Event(SnackbarMessageHolder(R.string.reader_reblog_error)))
-=======
-        } else {
-            // TODO malinjir show toast R.string.reader_reblog_error
-            TODO()
->>>>>>> 62620341
         }
         pendingReblogPost = null
     }
