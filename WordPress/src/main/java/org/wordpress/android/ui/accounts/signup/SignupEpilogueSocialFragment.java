--- conflicted
+++ resolved
@@ -115,11 +115,7 @@
         headerAvatar.setImageUrl(mPhotoUrl, WPNetworkImageView.ImageType.AVATAR);
         final WPTextView headerDisplayName = rootView.findViewById(R.id.signup_epilogue_header_display);
         headerDisplayName.setText(mDisplayName);
-<<<<<<< HEAD
         final WPTextView headerEmailAddress = rootView.findViewById(R.id.signup_epilogue_header_username);
-=======
-        final WPTextView headerEmailAddress = (WPTextView) rootView.findViewById(R.id.signup_epilogue_header_email);
->>>>>>> 9be56501
         headerEmailAddress.setText(mEmailAddress);
         WPLoginInputRow inputDisplayName = rootView.findViewById(R.id.signup_epilogue_input_display);
         mEditTextDisplayName = inputDisplayName.getEditText();
