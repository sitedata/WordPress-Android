package org.wordpress.android.ui.stats.refresh.lists.sections

import android.content.Context
import android.content.res.ColorStateList
import android.graphics.Typeface
import android.net.http.SslError
import android.support.annotation.LayoutRes
import android.support.annotation.StringRes
import android.support.design.widget.TabLayout
import android.support.design.widget.TabLayout.OnTabSelectedListener
import android.support.design.widget.TabLayout.Tab
import android.support.v4.content.ContextCompat
import android.support.v7.widget.RecyclerView
import android.support.v7.widget.RecyclerView.ViewHolder
import android.text.Spannable
import android.text.SpannableString
import android.text.TextPaint
import android.text.method.LinkMovementMethod
import android.text.style.ClickableSpan
import android.view.LayoutInflater
import android.view.View
import android.view.View.GONE
import android.view.ViewGroup
import android.view.ViewGroup.LayoutParams
import android.webkit.SslErrorHandler
import android.webkit.WebResourceError
import android.webkit.WebResourceRequest
import android.webkit.WebSettings
import android.webkit.WebView
import android.webkit.WebViewClient
import android.widget.FrameLayout
import android.widget.ImageView
import android.widget.LinearLayout
import android.widget.TextView
import com.github.mikephil.charting.charts.BarChart
import kotlinx.coroutines.Dispatchers
import kotlinx.coroutines.GlobalScope
import kotlinx.coroutines.delay
import kotlinx.coroutines.launch
import org.wordpress.android.R
import org.wordpress.android.ui.stats.refresh.BlockDiffCallback.BlockListPayload.COLUMNS_VALUE_CHANGED
import org.wordpress.android.ui.stats.refresh.BlockDiffCallback.BlockListPayload.SELECTED_COLUMN_CHANGED
import org.wordpress.android.ui.stats.refresh.lists.sections.BlockListItem.BarChartItem
import org.wordpress.android.ui.stats.refresh.lists.sections.BlockListItem.Columns
import org.wordpress.android.ui.stats.refresh.lists.sections.BlockListItem.Empty
import org.wordpress.android.ui.stats.refresh.lists.sections.BlockListItem.ExpandableItem
import org.wordpress.android.ui.stats.refresh.lists.sections.BlockListItem.Header
import org.wordpress.android.ui.stats.refresh.lists.sections.BlockListItem.Information
import org.wordpress.android.ui.stats.refresh.lists.sections.BlockListItem.Link
import org.wordpress.android.ui.stats.refresh.lists.sections.BlockListItem.ListItem
import org.wordpress.android.ui.stats.refresh.lists.sections.BlockListItem.ListItemWithIcon
import org.wordpress.android.ui.stats.refresh.lists.sections.BlockListItem.ListItemWithIcon.IconStyle.AVATAR
import org.wordpress.android.ui.stats.refresh.lists.sections.BlockListItem.ListItemWithIcon.IconStyle.NORMAL
import org.wordpress.android.ui.stats.refresh.lists.sections.BlockListItem.MapItem
import org.wordpress.android.ui.stats.refresh.lists.sections.BlockListItem.TabsItem
import org.wordpress.android.ui.stats.refresh.lists.sections.BlockListItem.Text
import org.wordpress.android.ui.stats.refresh.lists.sections.BlockListItem.Title
import org.wordpress.android.ui.stats.refresh.lists.sections.BlockListItem.ValueItem
import org.wordpress.android.ui.stats.refresh.utils.draw
import org.wordpress.android.util.image.ImageManager
import org.wordpress.android.util.image.ImageType.AVATAR_WITHOUT_BACKGROUND
import org.wordpress.android.util.image.ImageType.IMAGE
import org.wordpress.android.util.setVisible

sealed class BlockListItemViewHolder(
    parent: ViewGroup,
    @LayoutRes layout: Int
) : ViewHolder(LayoutInflater.from(parent.context).inflate(layout, parent, false)) {
    class TitleViewHolder(parent: ViewGroup) : BlockListItemViewHolder(
            parent,
            R.layout.stats_block_title_item
    ) {
        private val text = itemView.findViewById<TextView>(R.id.text)
        fun bind(item: Title) {
            text.setTextOrHide(item.textResource, item.text)
        }
    }

    class ValueViewHolder(parent: ViewGroup) : BlockListItemViewHolder(
<<<<<<< HEAD
            parent,
            R.layout.stats_block_value_item
    ) {
        private val value = itemView.findViewById<TextView>(R.id.value)
        private val unit = itemView.findViewById<TextView>(R.id.unit)
        fun bind(item: ValueItem) {
            value.text = item.value
            unit.setText(item.unit)
        }
    }

    class InformationViewHolder(parent: ViewGroup) : BlockListItemViewHolder(
=======
>>>>>>> 69da984d
            parent,
            R.layout.stats_block_value_item
    ) {
        private val value = itemView.findViewById<TextView>(R.id.value)
        private val unit = itemView.findViewById<TextView>(R.id.unit)
        fun bind(item: ValueItem) {
            value.text = item.value
            unit.setText(item.unit)
        }
    }

    class InformationViewHolder(parent: ViewGroup) : BlockListItemViewHolder(
            parent,
            R.layout.stats_block_info_item
    ) {
        private val text = itemView.findViewById<TextView>(R.id.text)
        fun bind(item: Information) {
            text.text = item.text
        }
    }

    open class ListItemWithIconViewHolder(parent: ViewGroup, val imageManager: ImageManager) : BlockListItemViewHolder(
            parent,
            R.layout.stats_block_list_item
    ) {
        private val iconContainer = itemView.findViewById<LinearLayout>(R.id.icon_container)
        private val text = itemView.findViewById<TextView>(R.id.text)
        private val subtext = itemView.findViewById<TextView>(R.id.subtext)
        private val value = itemView.findViewById<TextView>(R.id.value)
        private val divider = itemView.findViewById<View>(R.id.divider)

        fun bind(item: ListItemWithIcon) {
            iconContainer.setIconOrAvatar(item, imageManager)
            text.setTextOrHide(item.textResource, item.text)
            subtext.setTextOrHide(item.subTextResource, item.subText)
            value.setTextOrHide(item.valueResource, item.value)
            divider.visibility = if (item.showDivider) {
                View.VISIBLE
            } else {
                View.GONE
            }
            val clickAction = item.navigationAction
            if (clickAction != null) {
                itemView.isClickable = true
                itemView.setOnClickListener { clickAction.click() }
            } else {
                itemView.isClickable = false
                itemView.background = null
                itemView.setOnClickListener(null)
            }
        }
    }

    class ListItemViewHolder(parent: ViewGroup) : BlockListItemViewHolder(
            parent,
            R.layout.stats_block_list_item
    ) {
        private val icon = itemView.findViewById<ImageView>(R.id.icon)
        private val text = itemView.findViewById<TextView>(R.id.text)
        private val value = itemView.findViewById<TextView>(R.id.value)
        private val divider = itemView.findViewById<View>(R.id.divider)

        fun bind(item: ListItem) {
            icon.visibility = GONE
            text.text = item.text
            value.text = item.value
            divider.visibility = if (item.showDivider) {
                View.VISIBLE
            } else {
                View.GONE
            }
        }
    }

    class EmptyViewHolder(parent: ViewGroup) : BlockListItemViewHolder(
            parent,
            R.layout.stats_block_empty_item) {
        private val text = itemView.findViewById<TextView>(R.id.text)
        fun bind(message: Empty) {
            when {
                message.textResource != null -> text.setText(message.textResource)
                message.text != null -> text.text = message.text
                else -> text.setText(R.string.stats_no_data_yet)
            }
        }
    }

    class DividerViewHolder(parent: ViewGroup) : BlockListItemViewHolder(
            parent,
            R.layout.stats_block_divider_item
    )

    class TextViewHolder(parent: ViewGroup) : BlockListItemViewHolder(
            parent,
            R.layout.stats_block_text_item
    ) {
        private val text = itemView.findViewById<TextView>(R.id.text)
        fun bind(textItem: Text) {
            val spannableString = SpannableString(textItem.text)
            textItem.links?.forEach { link ->
                spannableString.withClickableSpan(text.context, link.link) {
                    link.navigationAction.click()
                }
            }
            text.text = spannableString
            text.linksClickable = true
            text.movementMethod = LinkMovementMethod.getInstance()
        }

        private fun SpannableString.withClickableSpan(
            context: Context,
            clickablePart: String,
            onClickListener: (Context) -> Unit
        ): SpannableString {
            val clickableSpan = object : ClickableSpan() {
                override fun onClick(widget: View?) {
                    widget?.context?.let { onClickListener.invoke(it) }
                }

                override fun updateDrawState(ds: TextPaint?) {
                    ds?.color = ContextCompat.getColor(context, R.color.blue_wordpress)
                    ds?.typeface = Typeface.create(Typeface.DEFAULT_BOLD, Typeface.NORMAL)
                    ds?.isUnderlineText = false
                }
            }
            val clickablePartStart = indexOf(clickablePart)
            setSpan(
                    clickableSpan,
                    clickablePartStart,
                    clickablePartStart + clickablePart.length,
                    Spannable.SPAN_EXCLUSIVE_EXCLUSIVE
            )
            return this
        }
    }

    class FourColumnsViewHolder(parent: ViewGroup) : BlockListItemViewHolder(
            parent,
            R.layout.stats_block_four_columns_item
    ) {
        private val columnLayouts = listOf<LinearLayout>(
                itemView.findViewById(R.id.column1),
                itemView.findViewById(R.id.column2),
                itemView.findViewById(R.id.column3),
                itemView.findViewById(R.id.column4)
        )

        fun bind(
            columns: Columns,
            payloads: List<Any>
        ) {
            val tabSelected = payloads.contains(SELECTED_COLUMN_CHANGED)
            val valuesChanged = payloads.contains(COLUMNS_VALUE_CHANGED)
            when {
                tabSelected -> {
                    columnLayouts.forEachIndexed { index, layout ->
                        layout.setSelection(columns.selectedColumn == index)
                    }
                }
                valuesChanged -> {
                    columnLayouts.forEachIndexed { index, layout ->
                        layout.value().text = columns.values[index]
                    }
                }
                else -> {
                    columnLayouts.forEachIndexed { index, layout ->
                        layout.setOnClickListener {
                            columns.onColumnSelected?.invoke(index)
                        }
                        layout.key().setText(columns.headers[index])
                        layout.value().text = columns.values[index]
                        layout.setSelection(columns.selectedColumn == null || columns.selectedColumn == index)
                    }
                }
            }
        }
        private fun LinearLayout.setSelection(isSelected: Boolean) {
            key().isSelected = isSelected
            value().isSelected = isSelected
            selector().visibility = if (isSelected) View.VISIBLE else View.GONE
        }
        private fun LinearLayout.key(): TextView = this.findViewById(R.id.key)
        private fun LinearLayout.value(): TextView = this.findViewById(R.id.value)
        private fun LinearLayout.selector(): View = this.findViewById(R.id.selector)
    }

    class LinkViewHolder(parent: ViewGroup) : BlockListItemViewHolder(
            parent,
            R.layout.stats_block_link_item
    ) {
        private val text = itemView.findViewById<TextView>(R.id.text)
        private val link = itemView.findViewById<View>(R.id.link_wrapper)

        fun bind(item: Link) {
            if (item.icon != null) {
                text.setCompoundDrawablesWithIntrinsicBounds(item.icon, 0, 0, 0)
            } else {
                text.setCompoundDrawablesWithIntrinsicBounds(0, 0, 0, 0)
            }
            text.setText(item.text)
            link.setOnClickListener { item.navigateAction.click() }
        }
    }

    class BarChartViewHolder(parent: ViewGroup) : BlockListItemViewHolder(
            parent,
            R.layout.stats_block_bar_chart_item
    ) {
        private val chart = itemView.findViewById<BarChart>(R.id.chart)
        private val labelStart = itemView.findViewById<TextView>(R.id.label_start)
        private val labelEnd = itemView.findViewById<TextView>(R.id.label_end)

        fun bind(
            item: BarChartItem,
            barSelected: Boolean
        ) {
            if (!barSelected) {
                GlobalScope.launch(Dispatchers.Main) {
                    delay(50)
                    chart.draw(item, labelStart, labelEnd)
                }
            }
        }
    }

    class TabsViewHolder(parent: ViewGroup, val imageManager: ImageManager) : BlockListItemViewHolder(
            parent,
            R.layout.stats_block_tabs_item
    ) {
        private val tabLayout = itemView.findViewById<TabLayout>(R.id.tab_layout)

        fun bind(item: TabsItem, tabChanged: Boolean) {
            tabLayout.clearOnTabSelectedListeners()
            if (!tabChanged) {
                tabLayout.removeAllTabs()
                item.tabs.forEach { tabItem ->
                    tabLayout.addTab(tabLayout.newTab().setText(tabItem))
                }
            }
            tabLayout.getTabAt(item.selectedTabPosition)?.select()

            tabLayout.addOnTabSelectedListener(object : OnTabSelectedListener {
                override fun onTabReselected(tab: Tab) {
                }

                override fun onTabUnselected(tab: Tab) {
                }

                override fun onTabSelected(tab: Tab) {
                    item.onTabSelected(tab.position)
                }
            })
        }
    }

    class HeaderViewHolder(parent: ViewGroup) : BlockListItemViewHolder(
            parent,
            R.layout.stats_block_header_item
    ) {
        private val leftLabel = itemView.findViewById<TextView>(R.id.left_label)
        private val rightLabel = itemView.findViewById<TextView>(R.id.right_label)
        fun bind(item: Header) {
            leftLabel.setText(item.leftLabel)
            rightLabel.setText(item.rightLabel)
        }
    }

    class ExpandableItemViewHolder(parent: ViewGroup, val imageManager: ImageManager) : BlockListItemViewHolder(
            parent,
            R.layout.stats_block_list_item
    ) {
        private val iconContainer = itemView.findViewById<LinearLayout>(R.id.icon_container)
        private val text = itemView.findViewById<TextView>(R.id.text)
        private val value = itemView.findViewById<TextView>(R.id.value)
        private val divider = itemView.findViewById<View>(R.id.divider)
        private val expandButton = itemView.findViewById<ImageView>(R.id.expand_button)

        fun bind(
            expandableItem: ExpandableItem,
            expandChanged: Boolean
        ) {
            val header = expandableItem.header
            iconContainer.setIconOrAvatar(header, imageManager)
            text.setTextOrHide(header.textResource, header.text)
            expandButton.visibility = View.VISIBLE
            value.setTextOrHide(header.valueResource, header.value)
            divider.setVisible(header.showDivider && !expandableItem.isExpanded)

            if (expandChanged) {
                val rotationAngle = if (expandButton.rotation == 0F) 180 else 0
                expandButton.animate().rotation(rotationAngle.toFloat()).setDuration(200).start()
            } else {
                expandButton.rotation = if (expandableItem.isExpanded) 180F else 0F
            }
            itemView.isClickable = true
            itemView.setOnClickListener {
                expandableItem.onExpandClicked(!expandableItem.isExpanded)
            }
        }
    }

    class MapViewHolder(parent: ViewGroup) : BlockListItemViewHolder(
            parent,
            R.layout.stats_block_web_view_item
    ) {
        val webView = itemView.findViewById<WebView>(R.id.web_view)
        fun bind(item: MapItem) {
            GlobalScope.launch {
                delay(100)
                // See: https://developers.google.com/chart/interactive/docs/gallery/geochart
                // Loading the v42 of the Google Charts API, since the latest stable version has a problem with
                // the legend. https://github.com/wordpress-mobile/WordPress-Android/issues/4131
                // https://developers.google.com/chart/interactive/docs/release_notes#release-candidate-details
                val htmlPage = ("<html>" +
                        "<head>" +
                        "<script type=\"text/javascript\" src=\"https://www.gstatic.com/charts/loader.js\"></script>" +
                        "<script type=\"text/javascript\" src=\"https://www.google.com/jsapi\"></script>" +
                        "<script type=\"text/javascript\">" +
                        " google.charts.load('42', {'packages':['geochart']});" +
                        " google.charts.setOnLoadCallback(drawRegionsMap);" +
                        " function drawRegionsMap() {" +
                        " var data = google.visualization.arrayToDataTable(" +
                        " [" +
                        " ['Country', '${itemView.resources.getString(item.label)}'],${item.mapData}]);" +
                        " var options = {keepAspectRatio: true, region: 'world', colorAxis:" +
                        " { colors: [ '#FFF088', '#F24606' ] }, enableRegionInteractivity: false};" +
                        " var chart = new google.visualization.GeoChart(document.getElementById('regions_div'));" +
                        " chart.draw(data, options);" +
                        " }" +
                        "</script>" +
                        "</head>" +
                        "<body>" +
                        "<div id=\"regions_div\" style=\"width: 100%; height: 100%;\"></div>" +
                        "</body>" +
                        "</html>")

                val width = itemView.width
                val height = width * 3 / 4

                val params = webView.layoutParams as FrameLayout.LayoutParams
                val wrapperParams = itemView.layoutParams as RecyclerView.LayoutParams
                params.width = LayoutParams.MATCH_PARENT
                params.height = height
                wrapperParams.width = LayoutParams.MATCH_PARENT
                wrapperParams.height = height

                launch(Dispatchers.Main) {
                    webView.importantForAccessibility = View.IMPORTANT_FOR_ACCESSIBILITY_NO

                    webView.layoutParams = params
                    itemView.layoutParams = wrapperParams

                    webView.webViewClient = object : WebViewClient() {
                        override fun onReceivedError(
                            view: WebView?,
                            request: WebResourceRequest?,
                            error: WebResourceError
                        ) {
                            super.onReceivedError(view, request, error)
                            itemView.visibility = View.GONE
                        }

                        override fun onReceivedSslError(view: WebView?, handler: SslErrorHandler?, error: SslError?) {
                            super.onReceivedSslError(view, handler, error)
                            itemView.visibility = View.GONE
                        }
                    }
                    webView.settings.javaScriptEnabled = true
                    webView.settings.cacheMode = WebSettings.LOAD_NO_CACHE
                    webView.loadData(htmlPage, "text/html", "UTF-8")
                }
            }
        }
    }

    internal fun TextView.setTextOrHide(@StringRes resource: Int?, value: String?) {
        this.visibility = View.VISIBLE
        when {
            resource != null -> {
                this.visibility = View.VISIBLE
                this.setText(resource)
            }
            value != null -> {
                this.visibility = View.VISIBLE
                this.text = value
            }
            else -> this.visibility = GONE
        }
    }

    private fun ImageView.setImageOrLoad(
        item: ListItemWithIcon,
        imageManager: ImageManager
    ) {
        when {
            item.icon != null -> {
                this.imageTintList = ColorStateList.valueOf(ContextCompat.getColor(this.context, R.color.grey_dark))
                this.visibility = View.VISIBLE
                imageManager.load(this, item.icon)
            }
            item.iconUrl != null -> {
                this.visibility = View.VISIBLE
                imageManager.load(this, IMAGE, item.iconUrl)
            }
            else -> this.visibility = View.GONE
        }
    }

    private fun ImageView.setAvatarOrLoad(
        item: ListItemWithIcon,
        imageManager: ImageManager
    ) {
        when {
            item.icon != null -> {
                this.visibility = View.VISIBLE
                imageManager.load(this, item.icon)
            }
            item.iconUrl != null -> {
                this.visibility = View.VISIBLE
                imageManager.loadIntoCircle(this, AVATAR_WITHOUT_BACKGROUND, item.iconUrl)
            }
            else -> this.visibility = View.GONE
        }
    }

    internal fun LinearLayout.setIconOrAvatar(item: ListItemWithIcon, imageManager: ImageManager) {
        val avatar = findViewById<ImageView>(R.id.avatar)
        val icon = findViewById<ImageView>(R.id.icon)
        val hasIcon = item.icon != null || item.iconUrl != null
        if (hasIcon) {
            this.visibility = View.VISIBLE
            when (item.iconStyle) {
                NORMAL -> {
                    findViewById<ImageView>(R.id.avatar).visibility = GONE
                    icon.setImageOrLoad(item, imageManager)
                }
                AVATAR -> {
                    icon.visibility = GONE
                    avatar.setAvatarOrLoad(item, imageManager)
                }
            }
        } else {
            this.visibility = View.GONE
        }
    }
}<|MERGE_RESOLUTION|>--- conflicted
+++ resolved
@@ -77,21 +77,6 @@
     }
 
     class ValueViewHolder(parent: ViewGroup) : BlockListItemViewHolder(
-<<<<<<< HEAD
-            parent,
-            R.layout.stats_block_value_item
-    ) {
-        private val value = itemView.findViewById<TextView>(R.id.value)
-        private val unit = itemView.findViewById<TextView>(R.id.unit)
-        fun bind(item: ValueItem) {
-            value.text = item.value
-            unit.setText(item.unit)
-        }
-    }
-
-    class InformationViewHolder(parent: ViewGroup) : BlockListItemViewHolder(
-=======
->>>>>>> 69da984d
             parent,
             R.layout.stats_block_value_item
     ) {
