package org.wordpress.android.ui.reader.discover.viewholders

import android.view.View
import android.view.ViewGroup
import kotlinx.android.synthetic.main.reader_cardview_post.*
import org.wordpress.android.R
import org.wordpress.android.WordPress
import org.wordpress.android.datasets.ReaderThumbnailTable
import org.wordpress.android.ui.reader.discover.ReaderDiscoverViewModel.ReaderCardUiState
import org.wordpress.android.ui.reader.discover.ReaderDiscoverViewModel.ReaderCardUiState.ReaderPostUiState
import org.wordpress.android.ui.reader.discover.ReaderDiscoverViewModel.ReaderCardUiState.ReaderPostUiState.ActionUiState
import org.wordpress.android.ui.reader.utils.ReaderVideoUtils
import org.wordpress.android.ui.reader.utils.ReaderVideoUtils.VideoThumbnailUrlListener
import org.wordpress.android.ui.reader.views.ReaderIconCountView
import org.wordpress.android.ui.utils.UiHelpers
import org.wordpress.android.util.image.ImageManager
import org.wordpress.android.util.image.ImageType.BLAVATAR_CIRCULAR
<<<<<<< HEAD
import org.wordpress.android.util.image.ImageType.READER
import org.wordpress.android.util.image.ImageType.VIDEO
=======
import org.wordpress.android.util.image.ImageType.PHOTO_ROUNDED_CORNERS
>>>>>>> 6255df63

class ReaderPostViewHolder(
    private val uiHelpers: UiHelpers,
    private val imageManager: ImageManager,
    parentView: ViewGroup
) : ReaderViewHolder(parentView, R.layout.reader_cardview_post) {
    override fun onBind(uiState: ReaderCardUiState) {
        val state = uiState as ReaderPostUiState

        // Header section
        updateAvatarOrBlavatar(state)
        uiHelpers.setTextOrHide(text_author_and_blog_name, state.blogName)
        uiHelpers.setTextOrHide(text_blog_url, state.blogUrl)
        uiHelpers.updateVisibility(dot_separator, state.dotSeparatorVisibility)
        uiHelpers.setTextOrHide(text_dateline, state.dateLine)
        uiHelpers.updateVisibility(image_more, state.moreMenuVisibility)
        image_more.setOnClickListener { state.onMoreButtonClicked.invoke(uiState.postId, uiState.blogId) }

        // Featured image section
        updateFeaturedImage(state)
        uiHelpers.updateVisibility(image_video_overlay, state.videoOverlayVisibility)
        uiHelpers.setTextOrHide(text_photo_title, state.photoTitle)
        uiHelpers.updateVisibility(frame_photo, state.photoFrameVisibility)
        uiHelpers.updateVisibility(thumbnail_strip, state.thumbnailStripSection != null)
        state.thumbnailStripSection?.let {
            thumbnail_strip.loadThumbnails(it.images, it.isPrivate, it.content)
        }
        loadVideoThumbnail(state)

        // Content section
        uiHelpers.setTextOrHide(text_title, state.title)
        uiHelpers.setTextOrHide(text_excerpt, state.excerpt)
        post_container.setOnClickListener { state.onItemClicked(uiState.postId, uiState.blogId) }

        // Discover section
        updateDiscoverSection(state)

        // Action buttons section
        updateActionButton(uiState.postId, uiState.blogId, uiState.likeAction, count_likes)
        updateActionButton(uiState.postId, uiState.blogId, uiState.reblogAction, reblog)
        updateActionButton(uiState.postId, uiState.blogId, uiState.commentsAction, count_comments)
        updateActionButton(uiState.postId, uiState.blogId, uiState.bookmarkAction, bookmark)

        state.onItemRendered.invoke(uiState.postId, uiState.blogId)
    }

    private fun updateFeaturedImage(state: ReaderPostUiState) {
        uiHelpers.updateVisibility(image_featured, state.featuredImageUrl != null)
        if (state.featuredImageUrl == null) {
            imageManager.cancelRequestAndClearImageView(image_featured)
        } else {
            imageManager.loadImageWithCorners(
                    image_featured,
                    PHOTO_ROUNDED_CORNERS,
                    state.featuredImageUrl,
                    uiHelpers.getPxOfUiDimen(WordPress.getContext(), state.featuredImageCornerRadius)
            )
        }
    }

    private fun updateAvatarOrBlavatar(state: ReaderPostUiState) {
        uiHelpers.updateVisibility(image_avatar_or_blavatar, state.avatarOrBlavatarUrl != null)
        if (state.avatarOrBlavatarUrl == null) {
            imageManager.cancelRequestAndClearImageView(image_avatar_or_blavatar)
        } else {
            imageManager.loadIntoCircle(
                    image_avatar_or_blavatar,
                    BLAVATAR_CIRCULAR, state.avatarOrBlavatarUrl
            )
        }
    }

    private fun updateDiscoverSection(state: ReaderPostUiState) {
        uiHelpers.updateVisibility(layout_discover, state.discoverSection != null)
        uiHelpers.setTextOrHide(text_discover, state.discoverSection?.discoverText)
        if (state.discoverSection?.discoverAvatarUrl == null) {
            imageManager.cancelRequestAndClearImageView(image_discover_avatar)
        } else {
            // TODO do we need to use `imagemanager.load` for blavatar?
            imageManager.loadIntoCircle(
                    image_discover_avatar,
                    state.discoverSection.imageType,
                    state.discoverSection.discoverAvatarUrl
            )
        }
        layout_discover.setOnClickListener {
            state.discoverSection?.onDiscoverClicked?.invoke(state.postId, state.blogId)
        }
    }

    private fun updateActionButton(postId: Long, blogId: Long, state: ActionUiState, view: View) {
        if (view is ReaderIconCountView) {
            view.setCount(state.count)
        }
        view.isEnabled = state.isEnabled
        view.isSelected = state.isSelected
        view.contentDescription = state.contentDescription?.let { uiHelpers.getTextOfUiString(view.context, it) }
        view.setOnClickListener { state.onClicked?.invoke(postId, blogId, state.isSelected) }
    }

    private fun loadVideoThumbnail(state: ReaderPostUiState) {
        /* TODO ideally, we'd be passing just a thumbnail url in the UiState. However, the code for retrieving
            thumbnail from full video URL needs to be fully refactored. */
        state.fullVideoUrl?.let { videoUrl ->
            ReaderVideoUtils.retrieveVideoThumbnailUrl(videoUrl, object : VideoThumbnailUrlListener {
                override fun showThumbnail(thumbnailUrl: String) {
                    imageManager.loadImageWithCorners(
                            image_featured,
                            READER,
                            thumbnailUrl,
                            uiHelpers.getPxOfUiDimen(WordPress.getContext(), state.featuredImageCornerRadius)
                    )
                }

                override fun showPlaceholder() {
                    imageManager.load(image_featured, VIDEO)
                }

                override fun cacheThumbnailUrl(thumbnailUrl: String) {
                    ReaderThumbnailTable.addThumbnail(state.postId, videoUrl, thumbnailUrl)
                }
            })
        }
    }
}<|MERGE_RESOLUTION|>--- conflicted
+++ resolved
@@ -15,12 +15,8 @@
 import org.wordpress.android.ui.utils.UiHelpers
 import org.wordpress.android.util.image.ImageManager
 import org.wordpress.android.util.image.ImageType.BLAVATAR_CIRCULAR
-<<<<<<< HEAD
-import org.wordpress.android.util.image.ImageType.READER
+import org.wordpress.android.util.image.ImageType.PHOTO_ROUNDED_CORNERS
 import org.wordpress.android.util.image.ImageType.VIDEO
-=======
-import org.wordpress.android.util.image.ImageType.PHOTO_ROUNDED_CORNERS
->>>>>>> 6255df63
 
 class ReaderPostViewHolder(
     private val uiHelpers: UiHelpers,
@@ -129,7 +125,7 @@
                 override fun showThumbnail(thumbnailUrl: String) {
                     imageManager.loadImageWithCorners(
                             image_featured,
-                            READER,
+                            PHOTO_ROUNDED_CORNERS,
                             thumbnailUrl,
                             uiHelpers.getPxOfUiDimen(WordPress.getContext(), state.featuredImageCornerRadius)
                     )
