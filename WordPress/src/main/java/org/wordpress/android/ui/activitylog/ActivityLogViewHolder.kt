--- conflicted
+++ resolved
@@ -19,10 +19,8 @@
     private val text: TextView = itemView.findViewById(R.id.action_text)
     private val thumbnail: ImageView = itemView.findViewById(R.id.action_icon)
     private val progressBar: ProgressBar = itemView.findViewById(R.id.rewind_progress_bar)
-<<<<<<< HEAD
     private val container: View = itemView.findViewById(R.id.activity_content_container)
-=======
->>>>>>> e2d25aa4
+
 
     val header: TextView = itemView.findViewById(R.id.activity_header_text)
     val button: ImageButton = itemView.findViewById(R.id.rewind_button)
@@ -44,10 +42,6 @@
 
         val thumbIcon = convertGridiconToDrawable(activity?.gridicon)
         val thumbBackground = convertStatusToBackground(activity?.status)
-<<<<<<< HEAD
-
-=======
->>>>>>> e2d25aa4
         thumbnail.setImageResource(thumbIcon)
         thumbnail.setBackgroundResource(thumbBackground)
 
