--- conflicted
+++ resolved
@@ -203,13 +203,9 @@
                     String username = settings.getString(WordPress.WPCOM_USERNAME_PREFERENCE, "");
                     String password = WordPressDB.decryptPassword(settings.getString(
                             WordPress.WPCOM_PASSWORD_PREFERENCE, null));
-<<<<<<< HEAD
                     BlogUtils.addOrUpdateBlog(blogName, xmlRpcUrl, homeUrl, blogId, username, password, null, null,
                             true, true);
-=======
-                    setupBlog.addOrUpdateBlog(blogName, xmlRpcUrl, homeUrl, blogId, username, password, true);
                     ToastUtils.showToast(getActivity(), R.string.new_blog_wpcom_created);
->>>>>>> 49c562f7
                 } catch (JSONException e) {
                     AppLog.e(T.NUX, "Invalid JSON response from site/new", e);
                 }
