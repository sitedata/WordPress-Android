--- conflicted
+++ resolved
@@ -6,12 +6,9 @@
 import kotlinx.coroutines.CoroutineScope
 import kotlinx.coroutines.Job
 import kotlinx.coroutines.launch
-<<<<<<< HEAD
 import org.greenrobot.eventbus.Subscribe
 import org.greenrobot.eventbus.ThreadMode.BACKGROUND
-=======
 import kotlinx.coroutines.withContext
->>>>>>> a43549ef
 import org.wordpress.android.models.ReaderPost
 import org.wordpress.android.models.ReaderPostList
 import org.wordpress.android.models.ReaderTag
@@ -27,11 +24,8 @@
 import org.wordpress.android.ui.reader.repository.usecases.GetPostsForTagUseCase
 import org.wordpress.android.ui.reader.repository.usecases.PostLikeActionUseCase
 import org.wordpress.android.ui.reader.repository.usecases.ShouldAutoUpdateTagUseCase
-<<<<<<< HEAD
 import org.wordpress.android.util.EventBusWrapper
-=======
 import org.wordpress.android.ui.reader.services.post.ReaderPostServiceStarter.UpdateAction
->>>>>>> a43549ef
 import org.wordpress.android.viewmodel.Event
 import org.wordpress.android.viewmodel.ReactiveMutableLiveData
 import java.util.concurrent.atomic.AtomicBoolean
@@ -55,10 +49,7 @@
         get() = bgDispatcher + job
 
     private var isStarted = false
-<<<<<<< HEAD
     private val isDirty = AtomicBoolean()
-=======
->>>>>>> a43549ef
 
     private val _posts = ReactiveMutableLiveData<ReaderPostList>(
             onActive = { onActivePosts() }, onInactive = { onInactivePosts() })
@@ -82,16 +73,8 @@
     }
 
     fun stop() {
-<<<<<<< HEAD
         eventBusWrapper.unregister(this)
-        getPostsForTagUseCase.stop()
-        getNumPostsForTagUseCase.stop()
-        shouldAutoUpdateTagUseCase.stop()
-        getPostsForTagWithCountUseCase.stop()
-        readerUpdatePostsEndedHandler.stop()
-=======
         job.cancel()
->>>>>>> a43549ef
     }
 
     fun getTag(): ReaderTag = readerTag
@@ -149,19 +132,19 @@
         }
     }
 
-<<<<<<< HEAD
     @Subscribe(threadMode = BACKGROUND)
     @SuppressWarnings("unused")
     fun onReaderPostTableAction(event: ReaderPostTableActionEnded) {
         if (_posts.hasObservers()) {
             isDirty.compareAndSet(true, false)
-            reloadPosts()
+            launch {
+              reloadPosts()
+            }
         } else {
             isDirty.compareAndSet(false, true)
         }
     }
 
-=======
     // Handlers for ReaderPostServices
     private fun onNewPosts(event: UpdatePostsEnded) {
         launch {
@@ -194,7 +177,6 @@
     private fun onInactivePosts() {
     }
 
->>>>>>> a43549ef
     class Factory
     @Inject constructor(
         @Named(BG_THREAD) private val bgDispatcher: CoroutineDispatcher,
