--- conflicted
+++ resolved
@@ -25,11 +25,8 @@
 import org.wordpress.android.util.DisplayUtils
 import org.wordpress.android.util.ToastUtils
 import org.wordpress.android.util.image.ImageManager
-<<<<<<< HEAD
+import org.wordpress.android.viewmodel.ViewModelFactory
 import org.wordpress.android.viewmodel.giphy.GiphyMediaViewModel
-=======
-import org.wordpress.android.viewmodel.ViewModelFactory
->>>>>>> 316fb595
 import org.wordpress.android.viewmodel.giphy.GiphyPickerViewModel
 import org.wordpress.android.viewmodel.giphy.GiphyPickerViewModel.State
 import javax.inject.Inject
@@ -72,12 +69,9 @@
         initializeRecyclerView()
         initializeSearchView()
         initializeSelectionBar()
-<<<<<<< HEAD
         initializePreviewHandlers()
-=======
         initializeDownloadHandlers()
         initializeStateChangeHandlers()
->>>>>>> 316fb595
     }
 
     /**
@@ -174,7 +168,6 @@
     }
 
     /**
-<<<<<<< HEAD
      * Set up listener for the Preview button
      */
     private fun initializePreviewHandlers() {
@@ -196,7 +189,9 @@
 
         val uris = mediaViewModels.map { it.previewImageUri.toString() }
         MediaPreviewActivity.showPreview(this, null, ArrayList(uris), uris.first())
-=======
+    }
+
+    /**
      * Set up reacting to "Add" button presses and processing the result
      */
     private fun initializeDownloadHandlers() {
@@ -261,7 +256,6 @@
 
         val properties = mapOf("number_of_media_selected" to mediaLocalIds.size)
         AnalyticsTracker.track(AnalyticsTracker.Stat.GIPHY_PICKER_DOWNLOADED, properties)
->>>>>>> 316fb595
     }
 
     /**
