--- conflicted
+++ resolved
@@ -65,20 +65,7 @@
                 .commit()
     }
 
-<<<<<<< HEAD
-    override fun onDomainRegistered(domainName: String, email: String?) {
-        supportFragmentManager.beginTransaction()
-                .setCustomAnimations(
-                        R.anim.activity_slide_in_from_right, R.anim.activity_slide_out_to_left,
-                        R.anim.activity_slide_in_from_left, R.anim.activity_slide_out_to_right
-                )
-                .replace(
-                        R.id.fragment_container,
-                        DomainRegistrationResultFragment.newInstance(domainName, email)
-                )
-                .commit()
-=======
-    override fun onDomainRegistered(domainName: String) {
+    override fun onDomainRegistered(event: DomainRegistrationCompletedEvent) {
         if (domainRegistrationPurpose == null || domainRegistrationPurpose == CTA_DOMAIN_CREDIT_REDEMPTION) {
             supportFragmentManager.beginTransaction()
                     .setCustomAnimations(
@@ -87,13 +74,12 @@
                     )
                     .replace(
                             R.id.fragment_container,
-                            DomainRegistrationResultFragment.newInstance(domainName)
+                            DomainRegistrationResultFragment.newInstance(event.domainName, event.email)
                     )
                     .commit()
         } else {
             setResult(Activity.RESULT_OK)
             finish()
         }
->>>>>>> 28b39055
     }
 }