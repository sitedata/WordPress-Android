--- conflicted
+++ resolved
@@ -11,10 +11,8 @@
 import androidx.lifecycle.ViewModelProviders
 import kotlinx.android.synthetic.main.toolbar.*
 import org.wordpress.android.R
-<<<<<<< HEAD
 import org.wordpress.android.analytics.AnalyticsTracker
 import org.wordpress.android.analytics.AnalyticsTracker.Stat
-=======
 import org.wordpress.android.WordPress
 import org.wordpress.android.ui.domains.DomainRegistrationActivity.DomainRegistrationPurpose.CTA_DOMAIN_CREDIT_REDEMPTION
 import javax.inject.Inject
@@ -32,7 +30,6 @@
     @Inject internal lateinit var viewModelFactory: ViewModelProvider.Factory
     private lateinit var viewModel: DomainRegistrationMainViewModel
     private lateinit var domainRegistrationPurpose: DomainRegistrationPurpose
->>>>>>> 3141895e
 
     override fun onCreate(savedInstanceState: Bundle?) {
         super.onCreate(savedInstanceState)
@@ -76,6 +73,7 @@
         })
 
         viewModel.domainRegistrationCompleted.observe(this, Observer { event ->
+            AnalyticsTracker.track(Stat.DOMAIN_CREDIT_REDEMPTION_SUCCESS)
             event?.let {
                 if (shouldShowCongratsScreen()) {
                     var fragment = supportFragmentManager.findFragmentByTag(DomainRegistrationResultFragment.TAG)
@@ -120,34 +118,4 @@
         }
         return super.onOptionsItemSelected(item)
     }
-<<<<<<< HEAD
-
-    override fun onDomainSelected(domainProductDetails: DomainProductDetails) {
-        supportFragmentManager.beginTransaction().setCustomAnimations(
-                R.anim.activity_slide_in_from_right, R.anim.activity_slide_out_to_left,
-                R.anim.activity_slide_in_from_left, R.anim.activity_slide_out_to_right
-        )
-                .replace(
-                        R.id.fragment_container,
-                        DomainRegistrationDetailsFragment.newInstance(domainProductDetails)
-                )
-                .addToBackStack(null)
-                .commit()
-    }
-
-    override fun onDomainRegistered(domainName: String) {
-        AnalyticsTracker.track(Stat.DOMAIN_CREDIT_REDEMPTION_SUCCESS)
-        supportFragmentManager.beginTransaction()
-                .setCustomAnimations(
-                        R.anim.activity_slide_in_from_right, R.anim.activity_slide_out_to_left,
-                        R.anim.activity_slide_in_from_left, R.anim.activity_slide_out_to_right
-                )
-                .replace(
-                        R.id.fragment_container,
-                        DomainRegistrationResultFragment.newInstance(domainName)
-                )
-                .commit()
-    }
-=======
->>>>>>> 3141895e
 }