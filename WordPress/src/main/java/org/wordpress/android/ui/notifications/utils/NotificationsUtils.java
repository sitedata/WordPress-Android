package org.wordpress.android.ui.notifications.utils;

import android.app.AlertDialog;
import android.content.Context;
import android.content.DialogInterface;
import android.content.SharedPreferences;
import android.graphics.Typeface;
import android.graphics.drawable.Drawable;
import android.os.Build;
import android.preference.PreferenceManager;
import android.text.Layout;
import android.text.Spannable;
import android.text.SpannableStringBuilder;
import android.text.Spanned;
import android.text.TextUtils;
import android.text.style.AlignmentSpan;
import android.text.style.ImageSpan;
import android.text.style.StyleSpan;
import android.view.View;
import android.widget.TextView;

import com.android.volley.VolleyError;
import com.google.android.gcm.GCMRegistrar;
import com.google.gson.Gson;
import com.google.gson.internal.StringMap;
import com.wordpress.rest.RestRequest;

import org.json.JSONArray;
import org.json.JSONException;
import org.json.JSONObject;
import org.wordpress.android.BuildConfig;
import org.wordpress.android.R;
import org.wordpress.android.WordPress;
<<<<<<< HEAD
import org.wordpress.android.analytics.AnalyticsTracker;
import org.wordpress.android.ui.main.WPMainActivity;
=======
import org.wordpress.android.datasets.ReaderPostTable;
import org.wordpress.android.models.AccountHelper;
>>>>>>> 4bc8b4f9
import org.wordpress.android.ui.notifications.NotificationsDetailActivity;
import org.wordpress.android.ui.notifications.blocks.NoteBlock;
import org.wordpress.android.ui.notifications.blocks.NoteBlockClickableSpan;
import org.wordpress.android.ui.reader.utils.ReaderUtils;
import org.wordpress.android.util.AppLog;
import org.wordpress.android.util.AppLog.T;
import org.wordpress.android.util.DeviceUtils;
import org.wordpress.android.util.JSONUtils;
import org.wordpress.android.util.MapUtils;
import org.wordpress.android.util.helpers.WPImageGetter;

import java.util.ArrayList;
import java.util.HashMap;
import java.util.Map;

public class NotificationsUtils {
    public static final String ARG_PUSH_AUTH_TOKEN = "arg_push_auth_token";
    public static final String ARG_PUSH_AUTH_TITLE = "arg_push_auth_title";
    public static final String ARG_PUSH_AUTH_MESSAGE = "arg_push_auth_message";
    public static final String ARG_PUSH_AUTH_EXPIRES = "arg_push_auth_expires";

    public static final String WPCOM_PUSH_DEVICE_NOTIFICATION_SETTINGS = "wp_pref_notification_settings";
    private static final String WPCOM_PUSH_DEVICE_SERVER_ID = "wp_pref_notifications_server_id";
    public static final String WPCOM_PUSH_DEVICE_UUID = "wp_pref_notifications_uuid";
    public static final String WPCOM_PUSH_AUTH_TOKEN = "wp_pref_push_auth_token";

    private static final String PUSH_AUTH_ENDPOINT = "me/two-step/push-authentication";

    private static final String WPCOM_PUSH_KEY_MUTED_BLOGS = "muted_blogs";
    private static final String WPCOM_PUSH_KEY_MUTE_UNTIL = "mute_until";
    private static final String WPCOM_PUSH_KEY_VALUE = "value";

    public static void getPushNotificationSettings(Context context, RestRequest.Listener listener,
                                                   RestRequest.ErrorListener errorListener) {
        if (!AccountHelper.isSignedInWordPressDotCom()) {
            return;
        }

        String gcmToken = GCMRegistrar.getRegistrationId(context);
        if (TextUtils.isEmpty(gcmToken)) {
            AppLog.e(T.NOTIFS, "can't get push notification settings, gcm token is null.");
            return;
        }

        SharedPreferences settings = PreferenceManager.getDefaultSharedPreferences(context);
        String deviceID = settings.getString(WPCOM_PUSH_DEVICE_SERVER_ID, null);
        if (TextUtils.isEmpty(deviceID)) {
            AppLog.e(T.NOTIFS, "device_ID is null in preferences. Get device settings skipped.");
            return;
        }

        WordPress.getRestClientUtils().get("/device/" + deviceID, listener, errorListener);
    }

    public static void setPushNotificationSettings(Context context) {
        if (context == null || !AccountHelper.isSignedInWordPressDotCom()) {
            return;
        }

        SharedPreferences settings = PreferenceManager.getDefaultSharedPreferences(context);
        String deviceID = settings.getString(WPCOM_PUSH_DEVICE_SERVER_ID, null);
        if (TextUtils.isEmpty(deviceID)) {
            AppLog.e(T.NOTIFS, "device_ID is null in preferences. Set device settings skipped.");
            return;
        }

        String settingsJson = settings.getString(WPCOM_PUSH_DEVICE_NOTIFICATION_SETTINGS, null);
        if (settingsJson == null) {
            AppLog.e(T.NOTIFS, "Notifications settings JSON not found in app preferences.");
            return;
        }

        Gson gson = new Gson();
        Map notificationSettings = gson.fromJson(settingsJson, HashMap.class);
        Map<String, Object> updatedSettings = new HashMap<>();
        ArrayList<StringMap> mutedBlogsList = new ArrayList<>();
        if (notificationSettings == null || !(notificationSettings.get(WPCOM_PUSH_KEY_MUTED_BLOGS) instanceof StringMap)
                || !(notificationSettings.get(WPCOM_PUSH_KEY_MUTE_UNTIL) instanceof StringMap)) {
            return;
        }

        StringMap<?> mutedBlogsMap = (StringMap)notificationSettings.get(WPCOM_PUSH_KEY_MUTED_BLOGS);
        StringMap<?> muteUntilMap = (StringMap)notificationSettings.get(WPCOM_PUSH_KEY_MUTE_UNTIL);

        // Remove entries that we don't want to loop through
        notificationSettings.remove(WPCOM_PUSH_KEY_MUTED_BLOGS);
        notificationSettings.remove(WPCOM_PUSH_KEY_MUTE_UNTIL);

        for (Object entry : notificationSettings.entrySet())
        {
            if (entry instanceof Map.Entry) {
                Map.Entry hashMapEntry = (Map.Entry)entry;
                if (hashMapEntry.getValue() instanceof StringMap && hashMapEntry.getKey() instanceof String) {
                    StringMap setting = (StringMap)hashMapEntry.getValue();
                    updatedSettings.put((String)hashMapEntry.getKey(), setting.get(WPCOM_PUSH_KEY_VALUE));
                }
            }
        }

        if (muteUntilMap != null && muteUntilMap.get(WPCOM_PUSH_KEY_VALUE) != null) {
            updatedSettings.put(WPCOM_PUSH_KEY_MUTE_UNTIL, muteUntilMap.get(WPCOM_PUSH_KEY_VALUE));
        }

        if (mutedBlogsMap.get(WPCOM_PUSH_KEY_VALUE) instanceof ArrayList) {
            ArrayList blogsList = (ArrayList)mutedBlogsMap.get(WPCOM_PUSH_KEY_VALUE);
            for (Object userBlog : blogsList) {
                if (userBlog instanceof StringMap) {
                    StringMap userBlogMap = (StringMap)userBlog;
                    if (MapUtils.getMapBool(userBlogMap, WPCOM_PUSH_KEY_VALUE)) {
                        mutedBlogsList.add(userBlogMap);
                    }
                }
            }
        }

        if (updatedSettings.size() == 0 && mutedBlogsList.size() == 0) {
            return;
        }

        updatedSettings.put(WPCOM_PUSH_KEY_MUTED_BLOGS, mutedBlogsList);

        Map<String, String> contentStruct = new HashMap<>();
        contentStruct.put("settings", gson.toJson(updatedSettings));
        WordPress.getRestClientUtils().post("/device/"+deviceID, contentStruct, null, null, null);
    }

    public static void registerDeviceForPushNotifications(final Context ctx, String token) {
        SharedPreferences settings = PreferenceManager.getDefaultSharedPreferences(ctx);
        String uuid = settings.getString(WPCOM_PUSH_DEVICE_UUID, null);
        if (uuid == null)
            return;

        String deviceName = DeviceUtils.getInstance().getDeviceName(ctx);
        Map<String, String> contentStruct = new HashMap<>();
        contentStruct.put("device_token", token);
        contentStruct.put("device_family", "android");
        contentStruct.put("app_secret_key", NotificationsUtils.getAppPushNotificationsName());
        contentStruct.put("device_name", deviceName);
        contentStruct.put("device_model",  Build.MANUFACTURER + " " + Build.MODEL);
        contentStruct.put("app_version", WordPress.versionName);
        contentStruct.put("os_version",  Build.VERSION.RELEASE);
        contentStruct.put("device_uuid", uuid);
        RestRequest.Listener listener = new RestRequest.Listener() {
            @Override
            public void onResponse(JSONObject jsonObject) {
                AppLog.d(T.NOTIFS, "Register token action succeeded");
                try {
                    String deviceID = jsonObject.getString("ID");
                    if (deviceID==null) {
                        AppLog.e(T.NOTIFS, "Server response is missing of the device_id. Registration skipped!!");
                        return;
                    }
                    SharedPreferences settings = PreferenceManager.getDefaultSharedPreferences(ctx);
                    SharedPreferences.Editor editor = settings.edit();
                    editor.putString(WPCOM_PUSH_DEVICE_SERVER_ID, deviceID);
                    JSONObject settingsJSON = jsonObject.getJSONObject("settings");
                    editor.putString(WPCOM_PUSH_DEVICE_NOTIFICATION_SETTINGS, settingsJSON.toString());
                    editor.apply();
                    AppLog.d(T.NOTIFS, "Server response OK. The device_id : " + deviceID);
                } catch (JSONException e1) {
                    AppLog.e(T.NOTIFS, "Server response is NOT ok. Registration skipped!!", e1);
                }
            }
        };
        RestRequest.ErrorListener errorListener = new RestRequest.ErrorListener() {
            @Override
            public void onErrorResponse(VolleyError volleyError) {
                AppLog.e(T.NOTIFS, "Register token action failed", volleyError);
            }
        };

        WordPress.getRestClientUtils().post("/devices/new", contentStruct, null, listener, errorListener);
    }

    public static void unregisterDevicePushNotifications(final Context ctx) {
        RestRequest.Listener listener = new RestRequest.Listener() {
            @Override
            public void onResponse(JSONObject jsonObject) {
                AppLog.d(T.NOTIFS, "Unregister token action succeeded");
                SharedPreferences.Editor editor = PreferenceManager.getDefaultSharedPreferences(ctx).edit();
                editor.remove(WPCOM_PUSH_DEVICE_SERVER_ID);
                editor.remove(WPCOM_PUSH_DEVICE_NOTIFICATION_SETTINGS);
                editor.remove(WPCOM_PUSH_DEVICE_UUID);
                editor.apply();
            }
        };
        RestRequest.ErrorListener errorListener = new RestRequest.ErrorListener() {
            @Override
            public void onErrorResponse(VolleyError volleyError) {
                AppLog.e(T.NOTIFS, "Unregister token action failed", volleyError);
            }
        };

        SharedPreferences settings = PreferenceManager.getDefaultSharedPreferences(ctx);
        String deviceID = settings.getString(WPCOM_PUSH_DEVICE_SERVER_ID, null );
        if (TextUtils.isEmpty(deviceID)) {
            return;
        }
        WordPress.getRestClientUtils().post("/devices/" + deviceID + "/delete", listener, errorListener);
    }

    private static String getAppPushNotificationsName() {
        //white listing only few keys.
        if (BuildConfig.APP_PN_KEY.equals("org.wordpress.android.beta.build"))
                return "org.wordpress.android.beta.build";
        if (BuildConfig.APP_PN_KEY.equals("org.wordpress.android.debug.build"))
            return "org.wordpress.android.debug.build";

        return "org.wordpress.android.playstore";
    }

    public static Spannable getSpannableContentForRanges(JSONObject subject) {
        return getSpannableContentForRanges(subject, null, null, false);
    }

    /**
     * Returns a spannable with formatted content based on WP.com note content 'range' data
     * @param blockObject the JSON data
     * @param textView the TextView that will display the spannnable
     * @param onNoteBlockTextClickListener - click listener for ClickableSpans in the spannable
     * @param isFooter - Set if spannable should apply special formatting
     * @return Spannable string with formatted content
     */
    public static Spannable getSpannableContentForRanges(JSONObject blockObject, TextView textView,
                                                         final NoteBlock.OnNoteBlockTextClickListener onNoteBlockTextClickListener,
                                                         boolean isFooter) {
        if (blockObject == null) {
            return new SpannableStringBuilder();
        }

        String text = blockObject.optString("text", "");
        SpannableStringBuilder spannableStringBuilder = new SpannableStringBuilder(text);

        boolean shouldLink = onNoteBlockTextClickListener != null;

        // Add ImageSpans for note media
        addImageSpansForBlockMedia(textView, blockObject, spannableStringBuilder);

        // Process Ranges to add links and text formatting
        JSONArray rangesArray = blockObject.optJSONArray("ranges");
        if (rangesArray != null) {
            for (int i = 0; i < rangesArray.length(); i++) {
                JSONObject rangeObject = rangesArray.optJSONObject(i);
                if (rangeObject == null) {
                    continue;
                }

                NoteBlockClickableSpan clickableSpan = new NoteBlockClickableSpan(WordPress.getContext(), rangeObject,
                        shouldLink, isFooter) {
                    @Override
                    public void onClick(View widget) {
                        if (onNoteBlockTextClickListener != null) {
                            onNoteBlockTextClickListener.onNoteBlockTextClicked(this);
                        }
                    }
                };

                int[] indices = clickableSpan.getIndices();
                if (indices.length == 2 && indices[0] <= spannableStringBuilder.length() &&
                        indices[1] <= spannableStringBuilder.length()) {
                    spannableStringBuilder.setSpan(clickableSpan, indices[0], indices[1], Spanned.SPAN_INCLUSIVE_INCLUSIVE);

                    // Add additional styling if the range wants it
                    if (clickableSpan.getSpanStyle() != Typeface.NORMAL) {
                        StyleSpan styleSpan = new StyleSpan(clickableSpan.getSpanStyle());
                        spannableStringBuilder.setSpan(styleSpan, indices[0], indices[1], Spanned.SPAN_INCLUSIVE_INCLUSIVE);
                    }
                }
            }
        }

        return spannableStringBuilder;
    }

    public static int[] getIndicesForRange(JSONObject rangeObject) {
        int[] indices = new int[]{0,0};
        if (rangeObject == null) {
            return indices;
        }

        JSONArray indicesArray = rangeObject.optJSONArray("indices");
        if (indicesArray != null && indicesArray.length() >= 2) {
            indices[0] = indicesArray.optInt(0);
            indices[1] = indicesArray.optInt(1);
        }

        return indices;
    }

    /**
     * Adds ImageSpans to the passed SpannableStringBuilder
     */
    private static void addImageSpansForBlockMedia(TextView textView, JSONObject subject, SpannableStringBuilder spannableStringBuilder) {
        if (textView == null || subject == null || spannableStringBuilder == null) return;

        Context context = textView.getContext();
        JSONArray mediaArray = subject.optJSONArray("media");
        if (context == null || mediaArray == null) {
            return;
        }

        Drawable loading = context.getResources().getDrawable(
            org.wordpress.android.editor.R.drawable.legacy_dashicon_format_image_big_grey);
        Drawable failed = context.getResources().getDrawable(R.drawable.noticon_warning_big_grey);
        // Note: notifications_max_image_size seems to be the max size an ImageSpan can handle,
        // otherwise it would load blank white
        WPImageGetter imageGetter = new WPImageGetter(
                textView,
                context.getResources().getDimensionPixelSize(R.dimen.notifications_max_image_size),
                WordPress.imageLoader,
                loading,
                failed
        );

        int indexAdjustment = 0;
        String imagePlaceholder;
        for (int i = 0; i < mediaArray.length(); i++) {
            JSONObject mediaObject = mediaArray.optJSONObject(i);
            if (mediaObject == null) {
                continue;
            }

            final Drawable remoteDrawable = imageGetter.getDrawable(mediaObject.optString("url", ""));
            ImageSpan noteImageSpan = new ImageSpan(remoteDrawable, mediaObject.optString("url", ""));
            int startIndex = JSONUtils.queryJSON(mediaObject, "indices[0]", -1);
            int endIndex = JSONUtils.queryJSON(mediaObject, "indices[1]", -1);
            if (startIndex >= 0) {
                startIndex += indexAdjustment;
                endIndex += indexAdjustment;

                if (startIndex > spannableStringBuilder.length()) {
                    continue;
                }

                // If we have a range, it means there is alt text that should be removed
                if (endIndex > startIndex && endIndex <= spannableStringBuilder.length()) {
                    spannableStringBuilder.replace(startIndex, endIndex, "");
                }

                // We need an empty space to insert the ImageSpan into
                imagePlaceholder = " ";

                // Move the image to a new line if needed
                int previousCharIndex = (startIndex > 0) ? startIndex - 1 : 0;
                if (!spannableHasCharacterAtIndex(spannableStringBuilder, '\n', previousCharIndex)
                        || spannableStringBuilder.getSpans(startIndex, startIndex, ImageSpan.class).length > 0) {
                    imagePlaceholder = "\n ";
                }

                int spanIndex = startIndex + imagePlaceholder.length() - 1;

                // Add a newline after the image if needed
                if (!spannableHasCharacterAtIndex(spannableStringBuilder, '\n', startIndex)
                        && !spannableHasCharacterAtIndex(spannableStringBuilder, '\r', startIndex)) {
                    imagePlaceholder += "\n";
                }

                spannableStringBuilder.insert(startIndex, imagePlaceholder);

                // Add the image span
                spannableStringBuilder.setSpan(
                        noteImageSpan,
                        spanIndex,
                        spanIndex + 1,
                        Spannable.SPAN_EXCLUSIVE_EXCLUSIVE
                );

                // Add an AlignmentSpan to center the image
                spannableStringBuilder.setSpan(
                        new AlignmentSpan.Standard(Layout.Alignment.ALIGN_CENTER),
                        spanIndex,
                        spanIndex + 1,
                        Spannable.SPAN_EXCLUSIVE_EXCLUSIVE
                );

                indexAdjustment += imagePlaceholder.length();
            }
        }
    }

    public static void handleNoteBlockSpanClick(NotificationsDetailActivity activity, NoteBlockClickableSpan clickedSpan) {
        switch (clickedSpan.getRangeType()) {
            case SITE:
                // Show blog preview
                activity.showBlogPreviewActivity(clickedSpan.getId());
                break;
            case USER:
                // Show blog preview
                activity.showBlogPreviewActivity(clickedSpan.getSiteId());
                break;
            case POST:
                // Show post detail
                activity.showPostActivity(clickedSpan.getSiteId(), clickedSpan.getId());
                break;
            case COMMENT:
                // Load the comment in the reader list if it exists, otherwise show a webview
                if (ReaderUtils.postAndCommentExists(clickedSpan.getSiteId(), clickedSpan.getPostId(), clickedSpan.getId())) {
                    activity.showReaderCommentsList(clickedSpan.getSiteId(), clickedSpan.getPostId(), clickedSpan.getId());
                } else {
                    activity.showWebViewActivityForUrl(clickedSpan.getUrl());
                }
                break;
            case STAT:
            case FOLLOW:
                // We can open native stats, but only if the site is stored in the app locally.
                int localTableSiteId = WordPress.wpDB.getLocalTableBlogIdForRemoteBlogId(
                        (int) clickedSpan.getSiteId()
                );

                if (localTableSiteId > 0) {
                    activity.showStatsActivityForSite(localTableSiteId, clickedSpan.getRangeType());
                } else if (!TextUtils.isEmpty(clickedSpan.getUrl())) {
                    activity.showWebViewActivityForUrl(clickedSpan.getUrl());
                }
                break;
            case LIKE:
                if (ReaderPostTable.postExists(clickedSpan.getSiteId(), clickedSpan.getId())) {
                    activity.showReaderPostLikeUsers(clickedSpan.getSiteId(), clickedSpan.getId());
                } else {
                    activity.showPostActivity(clickedSpan.getSiteId(), clickedSpan.getId());
                }
                break;
            default:
                // We don't know what type of id this is, let's see if it has a URL and push a webview
                if (!TextUtils.isEmpty(clickedSpan.getUrl())) {
                    activity.showWebViewActivityForUrl(clickedSpan.getUrl());
                }
        }
    }

    public static boolean spannableHasCharacterAtIndex(Spannable spannable, char character, int index) {
        return spannable != null && index < spannable.length() && spannable.charAt(index) == character;
    }
<<<<<<< HEAD

    public static void showPushAuthAlert(Context context, final String token, String title, String message) {
        if (context == null ||
                TextUtils.isEmpty(token) ||
                TextUtils.isEmpty(title) ||
                TextUtils.isEmpty(message)) {
            return;
        }

        AlertDialog.Builder builder = new AlertDialog.Builder(context);
        builder.setTitle(title).setMessage(message);

        builder.setPositiveButton(R.string.mnu_comment_approve, new DialogInterface.OnClickListener() {
            @Override
            public void onClick(DialogInterface dialog, int which) {
                // ping the push auth endpoint with the token, wp.com will take care of the rest!
                Map<String, String> tokenMap = new HashMap<>();
                tokenMap.put("action", "authorize_login");
                tokenMap.put("push_token", token);
                WordPress.getRestClientUtilsV1_1().post(PUSH_AUTH_ENDPOINT, tokenMap, null, null,
                        new RestRequest.ErrorListener() {
                    @Override
                    public void onErrorResponse(VolleyError error) {
                        AnalyticsTracker.track(AnalyticsTracker.Stat.PUSH_AUTHENTICATION_FAILED);
                    }
                });

                AnalyticsTracker.track(AnalyticsTracker.Stat.PUSH_AUTHENTICATION_APPROVED);
            }
        });

        builder.setNegativeButton(R.string.ignore, new DialogInterface.OnClickListener() {
            @Override
            public void onClick(DialogInterface dialog, int which) {
                AnalyticsTracker.track(AnalyticsTracker.Stat.PUSH_AUTHENTICATION_IGNORED);
            }
        });

        AlertDialog dialog = builder.create();
        dialog.show();
    }
=======
>>>>>>> 4bc8b4f9
}<|MERGE_RESOLUTION|>--- conflicted
+++ resolved
@@ -31,13 +31,9 @@
 import org.wordpress.android.BuildConfig;
 import org.wordpress.android.R;
 import org.wordpress.android.WordPress;
-<<<<<<< HEAD
 import org.wordpress.android.analytics.AnalyticsTracker;
-import org.wordpress.android.ui.main.WPMainActivity;
-=======
 import org.wordpress.android.datasets.ReaderPostTable;
 import org.wordpress.android.models.AccountHelper;
->>>>>>> 4bc8b4f9
 import org.wordpress.android.ui.notifications.NotificationsDetailActivity;
 import org.wordpress.android.ui.notifications.blocks.NoteBlock;
 import org.wordpress.android.ui.notifications.blocks.NoteBlockClickableSpan;
@@ -471,7 +467,6 @@
     public static boolean spannableHasCharacterAtIndex(Spannable spannable, char character, int index) {
         return spannable != null && index < spannable.length() && spannable.charAt(index) == character;
     }
-<<<<<<< HEAD
 
     public static void showPushAuthAlert(Context context, final String token, String title, String message) {
         if (context == null ||
@@ -513,6 +508,4 @@
         AlertDialog dialog = builder.create();
         dialog.show();
     }
-=======
->>>>>>> 4bc8b4f9
 }