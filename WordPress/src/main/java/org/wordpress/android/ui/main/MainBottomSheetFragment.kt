--- conflicted
+++ resolved
@@ -47,11 +47,7 @@
         viewModel = ViewModelProviders.of(requireActivity(), viewModelFactory).get(WPMainActivityViewModel::class.java)
 
         viewModel.mainActions.observe(this, Observer {
-<<<<<<< HEAD
-            (dialog?.create_actions_recycler_view?.adapter as? AddContentAdapter)?.update(it ?: listOf())
-=======
-            (dialog.content_recycler_view.adapter as? AddContentAdapter)?.update(it ?: listOf())
->>>>>>> d330001a
+            (dialog?.content_recycler_view?.adapter as? AddContentAdapter)?.update(it ?: listOf())
         })
 
         dialog?.setOnShowListener { dialogInterface ->
