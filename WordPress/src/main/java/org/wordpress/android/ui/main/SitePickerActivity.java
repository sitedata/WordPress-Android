package org.wordpress.android.ui.main;

import android.app.Activity;
import android.app.AlertDialog;
import android.app.Dialog;
import android.app.DialogFragment;
import android.content.Context;
import android.content.DialogInterface;
import android.content.Intent;
import android.content.res.Configuration;
import android.graphics.drawable.Drawable;
import android.os.Bundle;
import android.support.annotation.NonNull;
import android.support.annotation.Nullable;
import android.support.v4.view.MenuItemCompat;
import android.support.v7.app.ActionBar;
import android.support.v7.app.AppCompatActivity;
import android.support.v7.content.res.AppCompatResources;
import android.support.v7.view.ActionMode;
import android.support.v7.widget.DefaultItemAnimator;
import android.support.v7.widget.LinearLayoutManager;
import android.support.v7.widget.RecyclerView;
import android.view.Menu;
import android.view.MenuItem;
import android.view.View;
import android.view.ViewGroup;
import android.view.inputmethod.InputMethodManager;
import android.widget.ArrayAdapter;
import android.widget.SearchView;
import android.widget.TextView;

import com.android.volley.VolleyError;
import com.wordpress.rest.RestRequest;

import org.greenrobot.eventbus.Subscribe;
import org.greenrobot.eventbus.ThreadMode;
import org.json.JSONException;
import org.json.JSONObject;
import org.wordpress.android.R;
import org.wordpress.android.WordPress;
import org.wordpress.android.fluxc.Dispatcher;
import org.wordpress.android.fluxc.generated.SiteActionBuilder;
import org.wordpress.android.fluxc.model.SiteModel;
import org.wordpress.android.fluxc.store.AccountStore;
import org.wordpress.android.fluxc.store.SiteStore;
import org.wordpress.android.fluxc.store.SiteStore.OnSiteChanged;
import org.wordpress.android.fluxc.store.SiteStore.OnSiteRemoved;
import org.wordpress.android.ui.ActivityId;
import org.wordpress.android.ui.ActivityLauncher;
import org.wordpress.android.ui.RequestCodes;
import org.wordpress.android.ui.main.SitePickerAdapter.SiteList;
import org.wordpress.android.ui.main.SitePickerAdapter.SiteRecord;
import org.wordpress.android.ui.prefs.AppPrefs;
import org.wordpress.android.ui.stats.datasets.StatsTable;
import org.wordpress.android.util.ActivityUtils;
import org.wordpress.android.util.AppLog;
import org.wordpress.android.util.NetworkUtils;
import org.wordpress.android.util.ToastUtils;
import org.wordpress.android.util.helpers.Debouncer;
import org.wordpress.android.util.helpers.SwipeToRefreshHelper;
import org.wordpress.android.util.widgets.CustomSwipeRefreshLayout;

import java.util.ArrayList;
import java.util.HashSet;
import java.util.List;
import java.util.Set;
import java.util.concurrent.TimeUnit;

import javax.inject.Inject;

import static org.wordpress.android.util.WPSwipeToRefreshHelper.buildSwipeToRefreshHelper;

public class SitePickerActivity extends AppCompatActivity
        implements SitePickerAdapter.OnSiteClickListener,
        SitePickerAdapter.OnSelectedCountChangedListener,
        SearchView.OnQueryTextListener {
    public static final String KEY_LOCAL_ID = "local_id";
    private static final String KEY_IS_IN_SEARCH_MODE = "is_in_search_mode";
    private static final String KEY_LAST_SEARCH = "last_search";
    private static final String KEY_REFRESHING = "refreshing_sites";

    private SitePickerAdapter mAdapter;
    private RecyclerView mRecycleView;
    private SwipeToRefreshHelper mSwipeToRefreshHelper;
    private ActionMode mActionMode;
    private MenuItem mMenuEdit;
    private MenuItem mMenuAdd;
    private MenuItem mMenuSearch;
    private SearchView mSearchView;
    private int mCurrentLocalId;
    private boolean mDidUserSelectSite;
    private Debouncer mDebouncer = new Debouncer();

    @Inject AccountStore mAccountStore;
    @Inject SiteStore mSiteStore;
    @Inject Dispatcher mDispatcher;

    @Override
    public void onCreate(Bundle savedInstanceState) {
        super.onCreate(savedInstanceState);
        ((WordPress) getApplication()).component().inject(this);

        setContentView(R.layout.site_picker_activity);
        restoreSavedInstanceState(savedInstanceState);
        setupActionBar();
        setupRecycleView();

        initSwipeToRefreshHelper(findViewById(android.R.id.content));
        if (savedInstanceState != null) {
            mSwipeToRefreshHelper.setRefreshing(savedInstanceState.getBoolean(KEY_REFRESHING, false));
        }
    }

    @Override
    public void onResume() {
        super.onResume();
        ActivityId.trackLastActivity(ActivityId.SITE_PICKER);
    }

    @Override
    protected void onSaveInstanceState(Bundle outState) {
        outState.putInt(KEY_LOCAL_ID, mCurrentLocalId);
        outState.putBoolean(KEY_IS_IN_SEARCH_MODE, getAdapter().getIsInSearchMode());
        outState.putString(KEY_LAST_SEARCH, getAdapter().getLastSearch());
        outState.putBoolean(KEY_REFRESHING, mSwipeToRefreshHelper.isRefreshing());
        super.onSaveInstanceState(outState);
    }

    @Override
    public void finish() {
        super.finish();
        if (mDidUserSelectSite) {
            overridePendingTransition(R.anim.do_nothing, R.anim.activity_slide_out_to_left);
        }
    }

    @Override
    public boolean onCreateOptionsMenu(Menu menu) {
        super.onCreateOptionsMenu(menu);
        getMenuInflater().inflate(R.menu.site_picker, menu);
        return true;
    }

    @Override
    public boolean onPrepareOptionsMenu(Menu menu) {
        super.onPrepareOptionsMenu(menu);

        mMenuEdit = menu.findItem(R.id.menu_edit);
        mMenuAdd = menu.findItem(R.id.menu_add);
        mMenuSearch = menu.findItem(R.id.menu_search);

        updateMenuItemVisibility();
        setupSearchView();

        return true;
    }

    private void updateMenuItemVisibility() {
        if (mMenuAdd == null || mMenuEdit == null || mMenuSearch == null) {
            return;
        }

        if (getAdapter().getIsInSearchMode()) {
            mMenuEdit.setVisible(false);
            mMenuAdd.setVisible(false);
        } else {
            // don't allow editing visibility unless there are multiple wp.com and jetpack sites
            mMenuEdit.setVisible(mSiteStore.getSitesAccessedViaWPComRestCount() > 1);
            mMenuAdd.setVisible(true);
        }

        // no point showing search if there aren't multiple blogs
        mMenuSearch.setVisible(mSiteStore.getSitesCount() > 1);
    }

    @Override
    public boolean onOptionsItemSelected(final MenuItem item) {
        int itemId = item.getItemId();
        if (itemId == android.R.id.home) {
            onBackPressed();
            return true;
        } else if (itemId == R.id.menu_edit) {
            startEditingVisibility();
            return true;
        } else if (itemId == R.id.menu_search) {
            mSearchView.requestFocus();
            showSoftKeyboard();
            return true;
        } else if (itemId == R.id.menu_add) {
            addSite(this, mAccountStore.hasAccessToken(), mAccountStore.getAccount().getUserName());
            return true;
        }
        return super.onOptionsItemSelected(item);
    }

    @Override
    protected void onActivityResult(int requestCode, int resultCode, Intent data) {
        super.onActivityResult(requestCode, resultCode, data);

        switch (requestCode) {
            case RequestCodes.ADD_ACCOUNT:
            case RequestCodes.CREATE_SITE:
                if (resultCode == RESULT_OK) {
                    debounceLoadSites();
                    setResult(resultCode, data);
                    finish();
                }
                break;
        }
    }

    @Override
    protected void onStop() {
        mDispatcher.unregister(this);
        mDebouncer.shutdown();
        super.onStop();
    }

    @Override
    protected void onStart() {
        super.onStart();
        mDispatcher.register(this);
    }

    @SuppressWarnings("unused")
    @Subscribe(threadMode = ThreadMode.MAIN)
    public void onSiteRemoved(OnSiteRemoved event) {
        if (!event.isError()) {
            debounceLoadSites();
        } else {
            // shouldn't happen
            AppLog.e(AppLog.T.DB, "Encountered unexpected error while attempting to remove site: " + event.error);
            ToastUtils.showToast(this, R.string.site_picker_remove_site_error);
        }
    }

    @SuppressWarnings("unused")
    @Subscribe(threadMode = ThreadMode.MAIN)
    public void onSiteChanged(OnSiteChanged event) {
        if (mSwipeToRefreshHelper.isRefreshing()) {
            mSwipeToRefreshHelper.setRefreshing(false);
        }
        debounceLoadSites();
    }

    private void debounceLoadSites() {
        mDebouncer.debounce(Void.class, new Runnable() {
            @Override
            public void run() {
                if (!isFinishing()) {
                    getAdapter().loadSites();
                }
            }
        }, 200, TimeUnit.MILLISECONDS);
    }

    private void initSwipeToRefreshHelper(View view) {
        if (view == null) {
            return;
        }
        mSwipeToRefreshHelper = buildSwipeToRefreshHelper(
                (CustomSwipeRefreshLayout) view.findViewById(R.id.ptr_layout),
                new SwipeToRefreshHelper.RefreshListener() {
                    @Override
                    public void onRefreshStarted() {
                        if (isFinishing()) {
                            return;
                        }
                        if (!NetworkUtils.checkConnection(SitePickerActivity.this) || !mAccountStore.hasAccessToken()) {
                            mSwipeToRefreshHelper.setRefreshing(false);
                            return;
                        }
                        mDispatcher.dispatch(SiteActionBuilder.newFetchSitesAction());
                    }
                }
                                                         );
    }

    private void setupRecycleView() {
        mRecycleView = (RecyclerView) findViewById(R.id.recycler_view);
        mRecycleView.setLayoutManager(new LinearLayoutManager(this));
        mRecycleView.setScrollBarStyle(View.SCROLLBARS_OUTSIDE_OVERLAY);
        mRecycleView.setItemAnimator(null);
        mRecycleView.setAdapter(getAdapter());
    }

    private void restoreSavedInstanceState(Bundle savedInstanceState) {
        boolean isInSearchMode = false;
        String lastSearch = "";

        if (savedInstanceState != null) {
            mCurrentLocalId = savedInstanceState.getInt(KEY_LOCAL_ID);
            isInSearchMode = savedInstanceState.getBoolean(KEY_IS_IN_SEARCH_MODE);
            lastSearch = savedInstanceState.getString(KEY_LAST_SEARCH);
        } else if (getIntent() != null) {
            mCurrentLocalId = getIntent().getIntExtra(KEY_LOCAL_ID, 0);
        }

        setNewAdapter(lastSearch, isInSearchMode);
    }

    private void setupActionBar() {
        ActionBar actionBar = getSupportActionBar();
        if (actionBar != null) {
            actionBar.setHomeAsUpIndicator(R.drawable.ic_cross_white_24dp);
            actionBar.setHomeButtonEnabled(true);
            actionBar.setDisplayHomeAsUpEnabled(true);
            actionBar.setTitle(R.string.site_picker_title);
        }
    }

    private void setIsInSearchModeAndSetNewAdapter(boolean isInSearchMode) {
        String lastSearch = getAdapter().getLastSearch();
        setNewAdapter(lastSearch, isInSearchMode);
    }

    private SitePickerAdapter getAdapter() {
        if (mAdapter == null) {
            setNewAdapter("", false);
        }
        return mAdapter;
    }

    private void setNewAdapter(String lastSearch, boolean isInSearchMode) {
        mAdapter = new SitePickerAdapter(
                this,
                R.layout.site_picker_listitem,
                mCurrentLocalId,
                lastSearch,
                isInSearchMode,
                new SitePickerAdapter.OnDataLoadedListener() {
                    @Override
                    public void onBeforeLoad(boolean isEmpty) {
                        if (isEmpty) {
                            showProgress(true);
                        }
                    }

                    @Override
                    public void onAfterLoad() {
                        showProgress(false);
                    }
                });
        mAdapter.setOnSiteClickListener(this);
        mAdapter.setOnSelectedCountChangedListener(this);
    }

    private void saveSiteVisibility(SiteRecord siteRecord) {
        Set<SiteRecord> siteRecords = new HashSet<>();
        siteRecords.add(siteRecord);
        saveSitesVisibility(siteRecords);
    }

    private void saveSitesVisibility(Set<SiteRecord> changeSet) {
        boolean skippedCurrentSite = false;
        String currentSiteName = null;
        SiteList hiddenSites = getAdapter().getHiddenSites();
        List<SiteModel> siteList = new ArrayList<>();
        for (SiteRecord siteRecord : changeSet) {
            SiteModel siteModel = mSiteStore.getSiteByLocalId(siteRecord.getLocalId());
            if (hiddenSites.contains(siteRecord)) {
                if (siteRecord.getLocalId() == mCurrentLocalId) {
                    skippedCurrentSite = true;
                    currentSiteName = siteRecord.getBlogNameOrHomeURL();
                    continue;
                }
                siteModel.setIsVisible(false);
                // Remove stats data for hidden sites
                StatsTable.deleteStatsForBlog(this, siteRecord.getLocalId());
            } else {
                siteModel.setIsVisible(true);
            }
            // Save the site
            mDispatcher.dispatch(SiteActionBuilder.newUpdateSiteAction(siteModel));
            siteList.add(siteModel);
        }

        updateVisibilityOfSitesOnRemote(siteList);

        // let user know the current site wasn't hidden
        if (skippedCurrentSite) {
            String cantHideCurrentSite = getString(R.string.site_picker_cant_hide_current_site);
            ToastUtils.showToast(this,
                                 String.format(cantHideCurrentSite, currentSiteName),
                                 ToastUtils.Duration.LONG);
        }
    }

    private void updateVisibilityOfSitesOnRemote(List<SiteModel> siteList) {
        // Example json format for the request: {"sites":{"100001":{"visible":false}}}
        JSONObject jsonObject = new JSONObject();
        try {
            JSONObject sites = new JSONObject();
            for (SiteModel siteModel : siteList) {
                JSONObject visible = new JSONObject();
                visible.put("visible", siteModel.isVisible());
                sites.put(Long.toString(siteModel.getSiteId()), visible);
            }
            jsonObject.put("sites", sites);
        } catch (JSONException e) {
            AppLog.e(AppLog.T.API, "Could not build me/sites json object");
        }

        if (jsonObject.length() == 0) {
            return;
        }

        WordPress.getRestClientUtilsV1_1().post("me/sites", jsonObject, null, new RestRequest.Listener() {
            @Override
            public void onResponse(JSONObject response) {
                AppLog.v(AppLog.T.API, "Site visibility successfully updated");
            }
        }, new RestRequest.ErrorListener() {
            @Override
            public void onErrorResponse(VolleyError volleyError) {
                AppLog.e(AppLog.T.API, "An error occurred while updating site visibility: " + volleyError);
            }
        });
    }

    private void updateActionModeTitle() {
        if (mActionMode != null) {
            int numSelected = getAdapter().getNumSelected();
            String cabSelected = getString(R.string.cab_selected);
            mActionMode.setTitle(String.format(cabSelected, numSelected));
        }
    }

    private void setupSearchView() {
        mSearchView = (SearchView) mMenuSearch.getActionView();
        mSearchView.setIconifiedByDefault(false);
        mSearchView.setOnQueryTextListener(this);

        MenuItemCompat.setOnActionExpandListener(mMenuSearch, new MenuItemCompat.OnActionExpandListener() {
            @Override
            public boolean onMenuItemActionExpand(MenuItem item) {
                enableSearchMode();
                return true;
            }

            @Override
            public boolean onMenuItemActionCollapse(MenuItem item) {
                disableSearchMode();
                return true;
            }
        });

        setQueryIfInSearch();
    }

    private void setQueryIfInSearch() {
        if (getAdapter().getIsInSearchMode()) {
            mMenuSearch.expandActionView();
            mSearchView.setQuery(getAdapter().getLastSearch(), false);
        }
    }

    private void enableSearchMode() {
        setIsInSearchModeAndSetNewAdapter(true);
        mRecycleView.swapAdapter(getAdapter(), true);
        updateMenuItemVisibility();
    }

    private void disableSearchMode() {
        hideSoftKeyboard();
        setIsInSearchModeAndSetNewAdapter(false);
        mRecycleView.swapAdapter(getAdapter(), true);
        updateMenuItemVisibility();
    }

    private void hideSoftKeyboard() {
        if (!hasHardwareKeyboard()) {
            ActivityUtils.hideKeyboardForced(mSearchView);
        }
    }

    private void showSoftKeyboard() {
        if (!hasHardwareKeyboard()) {
            InputMethodManager inputMethodManager = (InputMethodManager) getSystemService(Context.INPUT_METHOD_SERVICE);
            inputMethodManager.toggleSoftInput(InputMethodManager.SHOW_IMPLICIT, InputMethodManager.HIDE_NOT_ALWAYS);
        }
    }

    private boolean hasHardwareKeyboard() {
        return (getResources().getConfiguration().keyboard != Configuration.KEYBOARD_NOKEYS);
    }

    @Override
    public void onSelectedCountChanged(int numSelected) {
        if (mActionMode != null) {
            updateActionModeTitle();
            mActionMode.invalidate();
        }
    }

    @Override
    public boolean onSiteLongClick(final SiteRecord siteRecord) {
        final SiteModel site = mSiteStore.getSiteByLocalId(siteRecord.getLocalId());
        if (site == null) {
            return false;
        }
        if (site.isWPCom()) {
            if (mActionMode != null) {
                return false;
            }
            startEditingVisibility();
        } else {
            showRemoveSelfHostedSiteDialog(site);
        }
        return true;
    }

    @Override
    public void onSiteClick(SiteRecord siteRecord) {
        if (mActionMode == null) {
            hideSoftKeyboard();
            AppPrefs.addRecentlyPickedSiteId(siteRecord.getLocalId());
            setResult(RESULT_OK, new Intent().putExtra(KEY_LOCAL_ID, siteRecord.getLocalId()));
            mDidUserSelectSite = true;
            // If the site is hidden, make sure to make it visible
            if (siteRecord.isHidden()) {
                siteRecord.setHidden(false);
                saveSiteVisibility(siteRecord);
            }
            finish();
        }
    }

    @Override
    public boolean onQueryTextSubmit(String s) {
        hideSoftKeyboard();
        return true;
    }

    @Override
    public boolean onQueryTextChange(String s) {
        getAdapter().setLastSearch(s);
        getAdapter().searchSites(s);
        return true;
    }

    public void showProgress(boolean show) {
        findViewById(R.id.progress).setVisibility(show ? View.VISIBLE : View.GONE);
    }

    private final class ActionModeCallback implements ActionMode.Callback {
        private boolean mHasChanges;
        private Set<SiteRecord> mChangeSet;

        @Override
        public boolean onCreateActionMode(ActionMode actionMode, Menu menu) {
            mActionMode = actionMode;
            mHasChanges = false;
            mChangeSet = new HashSet<>();
            updateActionModeTitle();
            actionMode.getMenuInflater().inflate(R.menu.site_picker_action_mode, menu);
            return true;
        }

        @Override
        public boolean onPrepareActionMode(ActionMode actionMode, Menu menu) {
            MenuItem mnuShow = menu.findItem(R.id.menu_show);
            mnuShow.setEnabled(getAdapter().getNumHiddenSelected() > 0);

            MenuItem mnuHide = menu.findItem(R.id.menu_hide);
            mnuHide.setEnabled(getAdapter().getNumVisibleSelected() > 0);

            MenuItem mnuSelectAll = menu.findItem(R.id.menu_select_all);
            mnuSelectAll.setEnabled(getAdapter().getNumSelected() != getAdapter().getItemCount());

            MenuItem mnuDeselectAll = menu.findItem(R.id.menu_deselect_all);
            mnuDeselectAll.setEnabled(getAdapter().getNumSelected() > 0);

            return true;
        }

        @Override
        public boolean onActionItemClicked(ActionMode actionMode, MenuItem menuItem) {
            int itemId = menuItem.getItemId();
            if (itemId == R.id.menu_show) {
                Set<SiteRecord> changeSet = getAdapter().setVisibilityForSelectedSites(true);
                mChangeSet.addAll(changeSet);
                mHasChanges = true;
                mActionMode.finish();
            } else if (itemId == R.id.menu_hide) {
                Set<SiteRecord> changeSet = getAdapter().setVisibilityForSelectedSites(false);
                mChangeSet.addAll(changeSet);
                mHasChanges = true;
                mActionMode.finish();
            } else if (itemId == R.id.menu_select_all) {
                getAdapter().selectAll();
            } else if (itemId == R.id.menu_deselect_all) {
                getAdapter().deselectAll();
            }
            return true;
        }

        @Override
        public void onDestroyActionMode(ActionMode actionMode) {
            if (mHasChanges) {
                saveSitesVisibility(mChangeSet);
            }
            getAdapter().setEnableEditMode(false);
            mActionMode = null;
        }
    }

    public static void addSite(Activity activity, boolean isSignedInWpCom, String username) {
        // if user is signed into wp.com use the dialog to enable choosing whether to
        // create a new wp.com blog or add a self-hosted one
        if (isSignedInWpCom) {
            DialogFragment dialog = new AddSiteDialog();
            dialog.show(activity.getFragmentManager(), AddSiteDialog.ADD_SITE_DIALOG_TAG);
        } else {
            // user isn't signed into wp.com, so simply enable adding self-hosted
            ActivityLauncher.addSelfHostedSiteForResult(activity);
        }
    }

    /*
     * dialog which appears after user taps "Add site" - enables choosing whether to create
     * a new wp.com blog or add an existing self-hosted one
     */
    public static class AddSiteDialog extends DialogFragment {
        static final String ADD_SITE_DIALOG_TAG = "add_site_dialog";

        @NonNull
        @Override
        public Dialog onCreateDialog(Bundle savedInstanceState) {
            CharSequence[] items =
                    {getString(R.string.site_picker_create_wpcom),
                            getString(R.string.site_picker_add_self_hosted)};
            AlertDialog.Builder builder = new AlertDialog.Builder(getActivity());
            builder.setTitle(R.string.site_picker_add_site);
            builder.setAdapter(
                    new ArrayAdapter<CharSequence>(getActivity(), R.layout.add_new_site_dialog_item, R.id.text, items) {
                        @NonNull
                        @Override
                        public View getView(int position, @Nullable View convertView, @NonNull ViewGroup parent) {
                            TextView tv = (TextView) super.getView(position, convertView, parent);
                            Drawable leftDrawable = AppCompatResources
                                    .getDrawable(tv.getContext(), R.drawable.ic_add_outline_grey_dark_24dp);
                            tv.setCompoundDrawablesWithIntrinsicBounds(leftDrawable, null, null, null);
                            tv.setCompoundDrawablePadding(
                                    getResources().getDimensionPixelSize(R.dimen.margin_extra_large));
                            return tv;
                        }
                    },
                    new DialogInterface.OnClickListener() {
                        @Override
                        public void onClick(DialogInterface dialog, int which) {
                            if (which == 0) {
<<<<<<< HEAD
                                ActivityLauncher.newBlogForResult(getActivity(),
                                                                  getArguments().getString(ARG_USERNAME));
=======
                                ActivityLauncher.newBlogForResult(getActivity());
>>>>>>> 380e0a4d
                            } else {
                                ActivityLauncher.addSelfHostedSiteForResult(getActivity());
                            }
                        }
                    });
            return builder.create();
        }
    }

    private void startEditingVisibility() {
        mRecycleView.setItemAnimator(new DefaultItemAnimator());
        getAdapter().setEnableEditMode(true);
        startSupportActionMode(new ActionModeCallback());
    }

    private void showRemoveSelfHostedSiteDialog(@NonNull final SiteModel site) {
        AlertDialog.Builder dialogBuilder = new AlertDialog.Builder(this);
        dialogBuilder.setTitle(getResources().getText(R.string.remove_account));
        dialogBuilder.setMessage(getResources().getText(R.string.sure_to_remove_account));
        dialogBuilder.setPositiveButton(getResources().getText(R.string.yes), new DialogInterface.OnClickListener() {
            public void onClick(DialogInterface dialog, int whichButton) {
                mDispatcher.dispatch(SiteActionBuilder.newRemoveSiteAction(site));
            }
        });
        dialogBuilder.setNegativeButton(getResources().getText(R.string.no), null);
        dialogBuilder.setCancelable(false);
        dialogBuilder.create().show();
    }
}<|MERGE_RESOLUTION|>--- conflicted
+++ resolved
@@ -650,12 +650,7 @@
                         @Override
                         public void onClick(DialogInterface dialog, int which) {
                             if (which == 0) {
-<<<<<<< HEAD
-                                ActivityLauncher.newBlogForResult(getActivity(),
-                                                                  getArguments().getString(ARG_USERNAME));
-=======
                                 ActivityLauncher.newBlogForResult(getActivity());
->>>>>>> 380e0a4d
                             } else {
                                 ActivityLauncher.addSelfHostedSiteForResult(getActivity());
                             }
