package org.wordpress.android.ui.sitecreation.verticals

import android.arch.lifecycle.LiveData
import android.arch.lifecycle.MutableLiveData
import android.arch.lifecycle.ViewModel
import android.support.annotation.ColorRes
import android.support.annotation.StringRes
import kotlinx.coroutines.CoroutineDispatcher
import kotlinx.coroutines.CoroutineScope
import kotlinx.coroutines.Job
import org.wordpress.android.R
import org.wordpress.android.modules.BG_THREAD
import org.wordpress.android.ui.sitecreation.misc.NewSiteCreationTracker
import org.wordpress.android.ui.sitecreation.verticals.NewSiteCreationSiteInfoViewModel.SiteInfoUiState.SkipNextButtonState.NEXT
import org.wordpress.android.ui.sitecreation.verticals.NewSiteCreationSiteInfoViewModel.SiteInfoUiState.SkipNextButtonState.SKIP
import org.wordpress.android.viewmodel.SingleLiveEvent
import javax.inject.Inject
import javax.inject.Named
import kotlin.coroutines.CoroutineContext
import kotlin.properties.Delegates

class NewSiteCreationSiteInfoViewModel @Inject constructor(
    private val tracker: NewSiteCreationTracker,
    @Named(BG_THREAD) private val bgDispatcher: CoroutineDispatcher
) : ViewModel(), CoroutineScope {
    private var currentUiState: SiteInfoUiState by Delegates.observable(
            SiteInfoUiState(
                    siteTitle = "",
                    tagLine = ""
            )
    ) { _, _, newValue ->
        _uiState.value = newValue
    }

    private val job = Job()
    override val coroutineContext: CoroutineContext
        get() = bgDispatcher + job
    private var isStarted = false

    private val _uiState: MutableLiveData<SiteInfoUiState> = MutableLiveData()
    val uiState: LiveData<SiteInfoUiState> = _uiState

    private val _onHelpClicked = SingleLiveEvent<Unit>()
    val onHelpClicked: LiveData<Unit> = _onHelpClicked

    private val _skipBtnClicked = SingleLiveEvent<Unit>()
    val skipBtnClicked: LiveData<Unit> = _skipBtnClicked

    private val _nextBtnClicked = SingleLiveEvent<SiteInfoUiState>()
    val nextBtnClicked: LiveData<SiteInfoUiState> = _nextBtnClicked

    init {
        _uiState.value = currentUiState
    }

    fun start() {
        if (isStarted) {
            return
        }
        isStarted = true
        tracker.trackBasicInformationViewed()
    }

    fun onHelpClicked() {
        _onHelpClicked.call()
    }

    fun updateSiteTitle(siteTitle: String) {
        if (currentUiState.siteTitle != siteTitle) {
            currentUiState = currentUiState.copy(siteTitle = siteTitle)
        }
    }

    fun updateTagLine(tagLine: String) {
        if (currentUiState.tagLine != tagLine) {
            currentUiState = currentUiState.copy(tagLine = tagLine)
        }
    }

    fun onSkipNextClicked() {
        when (currentUiState.skipButtonState) {
            SKIP -> {
                tracker.trackBasicInformationSkipped()
                _skipBtnClicked.call()
            }
            NEXT -> {
                tracker.trackBasicInformationCompleted(currentUiState.siteTitle, currentUiState.tagLine)
                _nextBtnClicked.value = currentUiState
            }
        }
    }

    data class SiteInfoUiState(
        val siteTitle: String,
        val tagLine: String
    ) {
        enum class SkipNextButtonState(
            @StringRes val text: Int,
            @ColorRes val textColor: Int,
            @ColorRes val backgroundColor: Int
        ) {
            SKIP(
                    text = R.string.new_site_creation_button_skip,
                    textColor = R.color.neutral_800,
                    backgroundColor = android.R.color.white
            ),
            NEXT(
                    text = R.string.next,
                    textColor = android.R.color.white,
<<<<<<< HEAD
                    backgroundColor = R.color.primary_400
=======
                    backgroundColor = R.color.accent
>>>>>>> 19c2eb0e
            )
        }

        val skipButtonState = if (siteTitle.isEmpty() && tagLine.isEmpty()) SKIP else NEXT
    }
}<|MERGE_RESOLUTION|>--- conflicted
+++ resolved
@@ -107,11 +107,7 @@
             NEXT(
                     text = R.string.next,
                     textColor = android.R.color.white,
-<<<<<<< HEAD
-                    backgroundColor = R.color.primary_400
-=======
                     backgroundColor = R.color.accent
->>>>>>> 19c2eb0e
             )
         }
 
