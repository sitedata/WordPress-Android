package org.wordpress.android.ui.photopicker;

import android.app.Activity;
import android.content.Intent;
import android.net.Uri;
import android.os.Bundle;
import android.text.TextUtils;
import android.view.MenuItem;
import android.widget.Toast;

import androidx.annotation.NonNull;
import androidx.annotation.Nullable;
import androidx.appcompat.app.ActionBar;
import androidx.appcompat.widget.Toolbar;
import androidx.fragment.app.Fragment;
import androidx.fragment.app.FragmentTransaction;

import org.wordpress.android.BuildConfig;
import org.wordpress.android.R;
import org.wordpress.android.WordPress;
import org.wordpress.android.fluxc.Dispatcher;
import org.wordpress.android.fluxc.model.SiteModel;
import org.wordpress.android.fluxc.store.MediaStore;
import org.wordpress.android.imageeditor.preview.PreviewImageFragment;
import org.wordpress.android.ui.ActivityLauncher;
import org.wordpress.android.ui.LocaleAwareActivity;
import org.wordpress.android.ui.RequestCodes;
import org.wordpress.android.ui.media.MediaBrowserActivity;
import org.wordpress.android.ui.media.MediaBrowserType;
import org.wordpress.android.ui.posts.FeaturedImageHelper;
import org.wordpress.android.ui.posts.FeaturedImageHelper.EnqueueFeaturedImageResult;
import org.wordpress.android.ui.posts.editor.ImageEditorTracker;
import org.wordpress.android.util.AppLog;
import org.wordpress.android.util.ListUtils;
import org.wordpress.android.util.ToastUtils;
import org.wordpress.android.util.WPMediaUtils;

import java.io.File;
import java.util.ArrayList;
import java.util.Collections;
import java.util.List;

import javax.inject.Inject;

import static org.wordpress.android.ui.RequestCodes.IMAGE_EDITOR_EDIT_IMAGE;
import static org.wordpress.android.ui.posts.FeaturedImageHelperKt.EMPTY_LOCAL_POST_ID;

public class PhotoPickerActivity extends LocaleAwareActivity
        implements PhotoPickerFragment.PhotoPickerListener {
    private static final String PICKER_FRAGMENT_TAG = "picker_fragment_tag";
    private static final String KEY_MEDIA_CAPTURE_PATH = "media_capture_path";

    public static final String EXTRA_MEDIA_URIS = "media_uris";
    public static final String EXTRA_MEDIA_ID = "media_id";
    public static final String EXTRA_MEDIA_QUEUED = "media_queued";
    public static final String EXTRA_LAUNCH_WPSTORIES_CAMERA_REQUESTED = "launch_wpstories_camera_requested";

    // the enum name of the source will be returned as a string in EXTRA_MEDIA_SOURCE
    public static final String EXTRA_MEDIA_SOURCE = "media_source";

    public static final String LOCAL_POST_ID = "local_post_id";

    private String mMediaCapturePath;
    private MediaBrowserType mBrowserType;

    // note that the site isn't required and may be null
    private SiteModel mSite;

    // note that the local post id isn't required (default value is EMPTY_LOCAL_POST_ID)
    private Integer mLocalPostId;

    @Inject Dispatcher mDispatcher;
    @Inject MediaStore mMediaStore;
    @Inject FeaturedImageHelper mFeaturedImageHelper;
    @Inject ImageEditorTracker mImageEditorTracker;

    public enum PhotoPickerMediaSource {
        ANDROID_CAMERA,
        ANDROID_PICKER,
        APP_PICKER,
        WP_MEDIA_PICKER,
        STOCK_MEDIA_PICKER;

        public static PhotoPickerMediaSource fromString(String strSource) {
            if (strSource != null) {
                for (PhotoPickerMediaSource source : PhotoPickerMediaSource.values()) {
                    if (source.name().equalsIgnoreCase(strSource)) {
                        return source;
                    }
                }
            }
            return null;
        }
    }

    @Override
    protected void onCreate(@Nullable Bundle savedInstanceState) {
        super.onCreate(savedInstanceState);
        ((WordPress) getApplication()).component().inject(this);
        setContentView(R.layout.photo_picker_activity);

        Toolbar toolbar = findViewById(R.id.toolbar_main);
        toolbar.setNavigationIcon(R.drawable.ic_close_white_24dp);
        setSupportActionBar(toolbar);
        ActionBar actionBar = getSupportActionBar();
        if (actionBar != null) {
            actionBar.setDisplayHomeAsUpEnabled(true);
            actionBar.setDisplayShowTitleEnabled(true);
        }

        if (savedInstanceState == null) {
            mBrowserType = (MediaBrowserType) getIntent().getSerializableExtra(PhotoPickerFragment.ARG_BROWSER_TYPE);
            mSite = (SiteModel) getIntent().getSerializableExtra(WordPress.SITE);
            mLocalPostId = getIntent().getIntExtra(LOCAL_POST_ID, EMPTY_LOCAL_POST_ID);
        } else {
            mBrowserType = (MediaBrowserType) savedInstanceState.getSerializable(PhotoPickerFragment.ARG_BROWSER_TYPE);
            mSite = (SiteModel) savedInstanceState.getSerializable(WordPress.SITE);
            mLocalPostId = savedInstanceState.getInt(LOCAL_POST_ID, EMPTY_LOCAL_POST_ID);
        }

        PhotoPickerFragment fragment = getPickerFragment();
        if (fragment == null) {
            fragment = PhotoPickerFragment.newInstance(this, mBrowserType, mSite);
            getSupportFragmentManager().beginTransaction()
                                .replace(R.id.fragment_container, fragment, PICKER_FRAGMENT_TAG)
                                .setTransition(FragmentTransaction.TRANSIT_FRAGMENT_FADE)
                                .commitAllowingStateLoss();
        } else {
            fragment.setPhotoPickerListener(this);
        }
        updateTitle(mBrowserType, actionBar);
    }

    private void updateTitle(MediaBrowserType browserType, ActionBar actionBar) {
        if (browserType.isImagePicker() && browserType.isVideoPicker()) {
            actionBar.setTitle(R.string.photo_picker_photo_or_video_title);
        } else if (browserType.isVideoPicker()) {
            actionBar.setTitle(R.string.photo_picker_video_title);
        } else {
            actionBar.setTitle(R.string.photo_picker_title);
        }
    }

    private PhotoPickerFragment getPickerFragment() {
        Fragment fragment = getSupportFragmentManager().findFragmentByTag(PICKER_FRAGMENT_TAG);
        if (fragment != null) {
            return (PhotoPickerFragment) fragment;
        }
        return null;
    }

    @Override
    protected void onSaveInstanceState(Bundle outState) {
        super.onSaveInstanceState(outState);
        outState.putSerializable(PhotoPickerFragment.ARG_BROWSER_TYPE, mBrowserType);
        outState.putInt(LOCAL_POST_ID, mLocalPostId);
        if (mSite != null) {
            outState.putSerializable(WordPress.SITE, mSite);
        }
        if (!TextUtils.isEmpty(mMediaCapturePath)) {
            outState.putString(KEY_MEDIA_CAPTURE_PATH, mMediaCapturePath);
        }
    }

    @Override
    protected void onRestoreInstanceState(Bundle savedInstanceState) {
        super.onRestoreInstanceState(savedInstanceState);
        mMediaCapturePath = savedInstanceState.getString(KEY_MEDIA_CAPTURE_PATH);
    }

    @Override
    public boolean onOptionsItemSelected(final MenuItem item) {
        if (item.getItemId() == android.R.id.home) {
            setResult(RESULT_CANCELED);
            finish();
            return true;
        }
        return super.onOptionsItemSelected(item);
    }

    @Override
    protected void onActivityResult(int requestCode, int resultCode, Intent data) {
        super.onActivityResult(requestCode, resultCode, data);

        if (resultCode != Activity.RESULT_OK) {
            return;
        }

        switch (requestCode) {
            // user chose a photo from the device library
            case RequestCodes.PICTURE_LIBRARY:
            case RequestCodes.VIDEO_LIBRARY:
                if (data != null) {
                    doMediaUrisSelected(WPMediaUtils.retrieveMediaUris(data), PhotoPickerMediaSource.ANDROID_PICKER);
                }
                break;
            case RequestCodes.TAKE_PHOTO:
                try {
                    WPMediaUtils.scanMediaFile(this, mMediaCapturePath);
                    File f = new File(mMediaCapturePath);
                    List<Uri> capturedImageUri = Collections.singletonList(Uri.fromFile(f));
                    doMediaUrisSelected(capturedImageUri, PhotoPickerMediaSource.ANDROID_CAMERA);
                } catch (RuntimeException e) {
                    AppLog.e(AppLog.T.MEDIA, e);
                }
                break;
            // user selected from WP media library, extract the media ID and pass to caller
            case RequestCodes.MULTI_SELECT_MEDIA_PICKER:
            case RequestCodes.SINGLE_SELECT_MEDIA_PICKER:
                if (data.hasExtra(MediaBrowserActivity.RESULT_IDS)) {
                    ArrayList<Long> ids =
                            ListUtils.fromLongArray(data.getLongArrayExtra(MediaBrowserActivity.RESULT_IDS));
                    doMediaIdsSelected(ids, PhotoPickerMediaSource.WP_MEDIA_PICKER);
                }
                break;
            // user selected a stock photo
            case RequestCodes.STOCK_MEDIA_PICKER_SINGLE_SELECT:
                if (data != null && data.hasExtra(EXTRA_MEDIA_ID)) {
                    long mediaId = data.getLongExtra(EXTRA_MEDIA_ID, 0);
                    ArrayList<Long> ids = new ArrayList<>();
                    ids.add(mediaId);
                    doMediaIdsSelected(ids, PhotoPickerMediaSource.STOCK_MEDIA_PICKER);
                }
                break;
            case IMAGE_EDITOR_EDIT_IMAGE:
                if (data != null && data.hasExtra(PreviewImageFragment.ARG_EDIT_IMAGE_DATA)) {
                    List<Uri> uris = WPMediaUtils.retrieveImageEditorResult(data);
                    doMediaUrisSelected(uris, PhotoPickerMediaSource.APP_PICKER);
                }
                break;
        }
    }

    private void launchCameraForImage() {
        WPMediaUtils.launchCamera(this, BuildConfig.APPLICATION_ID,
                mediaCapturePath -> mMediaCapturePath = mediaCapturePath);
    }

    private void launchCameraForVideo() {
        WPMediaUtils.launchVideoCamera(this);
    }

    private void launchPictureLibrary(boolean multiSelect) {
        WPMediaUtils.launchPictureLibrary(this, multiSelect);
    }

    private void launchVideoLibrary(boolean multiSelect) {
        WPMediaUtils.launchVideoLibrary(this, multiSelect);
    }

    private void launchWPMediaLibrary() {
        if (mSite != null) {
            ActivityLauncher.viewMediaPickerForResult(this, mSite, mBrowserType);
        } else {
            ToastUtils.showToast(this, R.string.blog_not_found);
        }
    }

    private void launchStockMediaPicker() {
        if (mSite != null) {
            ActivityLauncher.showStockMediaPickerForResult(this,
                    mSite, RequestCodes.STOCK_MEDIA_PICKER_SINGLE_SELECT);
        } else {
            ToastUtils.showToast(this, R.string.blog_not_found);
        }
    }

    private void launchWPStoriesCamera() {
        Intent intent = new Intent()
                .putExtra(EXTRA_LAUNCH_WPSTORIES_CAMERA_REQUESTED, true);
        setResult(RESULT_OK, intent);
        finish();
    }

    private void doMediaUrisSelected(@NonNull List<Uri> mediaUris, @NonNull PhotoPickerMediaSource source) {
        // if user chose a featured image, we need to upload it and return the uploaded media object
        if (mBrowserType == MediaBrowserType.FEATURED_IMAGE_PICKER) {
            Uri mediaUri = mediaUris.get(0);
            final String mimeType = getContentResolver().getType(mediaUri);

            mFeaturedImageHelper.trackFeaturedImageEvent(
                FeaturedImageHelper.TrackableEvent.IMAGE_PICKED,
                mLocalPostId
            );

            WPMediaUtils.fetchMediaAndDoNext(this, mediaUri,
                                             new WPMediaUtils.MediaFetchDoNext() {
                                                 @Override
                                                 public void doNext(Uri uri) {
                                                     EnqueueFeaturedImageResult queueImageResult = mFeaturedImageHelper
                                                             .queueFeaturedImageForUpload(mLocalPostId, mSite, uri,
                                                                     mimeType);
                                                     // we intentionally display a toast instead of a snackbar as a
                                                     // Snackbar is tied to an Activity and the activity is finished
                                                     // right after this call
                                                     switch (queueImageResult) {
                                                         case FILE_NOT_FOUND:
                                                             Toast.makeText(getApplicationContext(),
                                                                     R.string.file_not_found, Toast.LENGTH_SHORT)
                                                                  .show();
                                                             break;
                                                         case INVALID_POST_ID:
                                                             Toast.makeText(getApplicationContext(),
                                                                     R.string.error_generic, Toast.LENGTH_SHORT)
                                                                  .show();
                                                             break;
                                                         case SUCCESS:
                                                             // noop
                                                             break;
                                                     }
                                                     Intent intent = new Intent()
                                                             .putExtra(EXTRA_MEDIA_QUEUED, true);
                                                     setResult(RESULT_OK, intent);
                                                     finish();
                                                 }
                                             });
        } else {
            Intent intent = new Intent()
                    .putExtra(EXTRA_MEDIA_URIS, convertUrisListToStringArray(mediaUris))
                    .putExtra(EXTRA_MEDIA_SOURCE, source.name());
            setResult(RESULT_OK, intent);
            finish();
        }
    }

    private void doMediaIdsSelected(ArrayList<Long> mediaIds, @NonNull PhotoPickerMediaSource source) {
        if (mediaIds != null && mediaIds.size() == 1) {
            if (mBrowserType == MediaBrowserType.FEATURED_IMAGE_PICKER) {
                // if user chose a featured image, track image picked event
                mFeaturedImageHelper.trackFeaturedImageEvent(
                        FeaturedImageHelper.TrackableEvent.IMAGE_PICKED,
                        mLocalPostId
                );

                Intent data = new Intent()
                        .putExtra(EXTRA_MEDIA_ID, mediaIds.get(0))
                        .putExtra(EXTRA_MEDIA_SOURCE, source.name());
                setResult(RESULT_OK, data);
                finish();
            } else {
                // TODO WPSTORIES add TRACKS (see how it's tracked above? maybe do along the same lines)
                Intent data = new Intent()
                        .putExtra(MediaBrowserActivity.RESULT_IDS, ListUtils.toLongArray(mediaIds))
                        .putExtra(EXTRA_MEDIA_SOURCE, source.name());
                setResult(RESULT_OK, data);
                finish();
            }
        } else {
<<<<<<< HEAD
            Intent data = new Intent()
                    .putExtra(MediaBrowserActivity.RESULT_IDS, ListUtils.toLongArray(mediaIds))
                    .putExtra(EXTRA_MEDIA_SOURCE, source.name());
            setResult(RESULT_OK, data);
            finish();
=======
            throw new IllegalArgumentException("call to doMediaIdsSelected with null or empty mediaIds array");
>>>>>>> b3eb54ae
        }
    }

    @Override
    public void onPhotoPickerMediaChosen(@NonNull List<Uri> uriList) {
        if (uriList.size() > 0) {
            doMediaUrisSelected(uriList, PhotoPickerMediaSource.APP_PICKER);
        }
    }

    @Override
    public void onPhotoPickerIconClicked(@NonNull PhotoPickerFragment.PhotoPickerIcon icon, boolean multiple) {
        switch (icon) {
            case ANDROID_CAPTURE_PHOTO:
                launchCameraForImage();
                break;
            case ANDROID_CHOOSE_PHOTO:
                launchPictureLibrary(multiple);
                break;
            case ANDROID_CAPTURE_VIDEO:
                launchCameraForVideo();
                break;
            case ANDROID_CHOOSE_VIDEO:
                launchVideoLibrary(multiple);
                break;
            case WP_MEDIA:
                launchWPMediaLibrary();
                break;
            case STOCK_MEDIA:
                launchStockMediaPicker();
                break;
            case WP_STORIES_CAPTURE:
                launchWPStoriesCamera();
                break;
        }
    }

    private String[] convertUrisListToStringArray(List<Uri> uris) {
        String[] stringUris = new String[uris.size()];
        for (int i = 0; i < uris.size(); i++) {
            stringUris[i] = uris.get(i).toString();
        }
        return stringUris;
    }
}<|MERGE_RESOLUTION|>--- conflicted
+++ resolved
@@ -324,7 +324,7 @@
     }
 
     private void doMediaIdsSelected(ArrayList<Long> mediaIds, @NonNull PhotoPickerMediaSource source) {
-        if (mediaIds != null && mediaIds.size() == 1) {
+        if (mediaIds != null && mediaIds.size() > 0) {
             if (mBrowserType == MediaBrowserType.FEATURED_IMAGE_PICKER) {
                 // if user chose a featured image, track image picked event
                 mFeaturedImageHelper.trackFeaturedImageEvent(
@@ -346,15 +346,7 @@
                 finish();
             }
         } else {
-<<<<<<< HEAD
-            Intent data = new Intent()
-                    .putExtra(MediaBrowserActivity.RESULT_IDS, ListUtils.toLongArray(mediaIds))
-                    .putExtra(EXTRA_MEDIA_SOURCE, source.name());
-            setResult(RESULT_OK, data);
-            finish();
-=======
             throw new IllegalArgumentException("call to doMediaIdsSelected with null or empty mediaIds array");
->>>>>>> b3eb54ae
         }
     }
 
