package org.wordpress.android.ui.people;

import android.app.AlertDialog;
import android.app.Fragment;
import android.app.FragmentManager;
import android.app.FragmentTransaction;
import android.content.DialogInterface;
import android.os.Bundle;
import android.support.v7.app.ActionBar;
import android.support.v7.app.AppCompatActivity;
import android.support.v7.widget.Toolbar;
import android.view.MenuItem;

import org.wordpress.android.R;
import org.wordpress.android.WordPress;
import org.wordpress.android.analytics.AnalyticsTracker;
import org.wordpress.android.datasets.PeopleTable;
import org.wordpress.android.models.Blog;
import org.wordpress.android.models.Person;
import org.wordpress.android.ui.ActivityLauncher;
import org.wordpress.android.ui.people.utils.PeopleUtils;
import org.wordpress.android.util.AnalyticsUtils;
import org.wordpress.android.util.NetworkUtils;
import org.wordpress.android.util.ToastUtils;

import java.util.List;

import de.greenrobot.event.EventBus;


public class PeopleManagementActivity extends AppCompatActivity
        implements PeopleListFragment.OnPersonSelectedListener, PeopleListFragment.OnFetchPeopleListener {
    private static final String KEY_PEOPLE_LIST_FRAGMENT = "people-list-fragment";
    private static final String KEY_PERSON_DETAIL_FRAGMENT = "person-detail-fragment";
<<<<<<< HEAD
    private static final String KEY_PEOPLE_INVITE_FRAGMENT = "people-invite-fragment";
=======
    private static final String KEY_END_OF_LIST_REACHED = "end-of-list-reached";
    private static final String KEY_FETCH_REQUEST_IN_PROGRESS = "fetch-request-in-progress";

    private boolean mPeopleEndOfListReached;
    private boolean mFetchRequestInProgress;
>>>>>>> a5da61f7

    @Override
    public void onCreate(Bundle savedInstanceState) {
        super.onCreate(savedInstanceState);

        setContentView(R.layout.people_management_activity);

        Toolbar toolbar = (Toolbar) findViewById(R.id.toolbar);
        setSupportActionBar(toolbar);
        ActionBar actionBar = getSupportActionBar();
        if (actionBar != null) {
            actionBar.setTitle(R.string.people);
            actionBar.setHomeButtonEnabled(true);
            actionBar.setDisplayHomeAsUpEnabled(true);
        }

        Blog blog = WordPress.getCurrentBlog();
        if (blog == null) {
            ToastUtils.showToast(this, R.string.blog_not_found);
            finish();
            return;
        }

        if (savedInstanceState == null) {
            // only delete cached people if there is a connection
            if (NetworkUtils.isNetworkAvailable(this)) {
                PeopleTable.deletePeopleForLocalBlogIdExceptForFirstPage(blog.getLocalTableBlogId());
            }

            PeopleListFragment peopleListFragment = PeopleListFragment.newInstance(blog.getLocalTableBlogId());
            peopleListFragment.setOnPersonSelectedListener(this);
            peopleListFragment.setOnFetchPeopleListener(this);

            mPeopleEndOfListReached = false;
            mFetchRequestInProgress = false;

            getFragmentManager().beginTransaction()
                    .add(R.id.fragment_container, peopleListFragment, KEY_PEOPLE_LIST_FRAGMENT)
                    .commit();
        } else {
            mPeopleEndOfListReached = savedInstanceState.getBoolean(KEY_END_OF_LIST_REACHED);
            mFetchRequestInProgress = savedInstanceState.getBoolean(KEY_FETCH_REQUEST_IN_PROGRESS);

            FragmentManager fragmentManager = getFragmentManager();
            PeopleListFragment peopleListFragment = (PeopleListFragment) fragmentManager
                    .findFragmentByTag(KEY_PEOPLE_LIST_FRAGMENT);
            if (peopleListFragment != null) {
                peopleListFragment.setOnPersonSelectedListener(this);
                peopleListFragment.setOnFetchPeopleListener(this);
            }
        }
    }

    @Override
    public void onSaveInstanceState(Bundle outState){
        super.onSaveInstanceState(outState);
        outState.putBoolean(KEY_END_OF_LIST_REACHED, mPeopleEndOfListReached);
        outState.putBoolean(KEY_FETCH_REQUEST_IN_PROGRESS, mFetchRequestInProgress);
    }

    @Override
    public void onStart() {
        super.onStart();
        EventBus.getDefault().register(this);
    }

    @Override
    public void onStop() {
        EventBus.getDefault().unregister(this);
        super.onStop();
    }

    @Override
    public void finish() {
        super.finish();
        ActivityLauncher.slideOutToRight(this);
    }

    @Override
    public void onBackPressed() {
        if (!navigateBackToPeopleListFragment()) {
            super.onBackPressed();
        }
    }

    @Override
    public boolean onOptionsItemSelected(final MenuItem item) {
        if (item.getItemId() == android.R.id.home) {
            onBackPressed();
            return true;
        } else if (item.getItemId() == R.id.remove_person) {
            confirmRemovePerson();
            return true;
        } else if (item.getItemId() == R.id.invite) {
            FragmentManager fragmentManager = getFragmentManager();
            Fragment peopleInviteFragment = fragmentManager.findFragmentByTag(KEY_PERSON_DETAIL_FRAGMENT);

            if (peopleInviteFragment == null) {
                Blog blog = WordPress.getCurrentBlog();
                peopleInviteFragment = PeopleInviteFragment.newInstance(blog.getDotComBlogId());
            }
            if (!peopleInviteFragment.isAdded()) {
                FragmentTransaction fragmentTransaction = getFragmentManager().beginTransaction();
                fragmentTransaction.replace(R.id.fragment_container, peopleInviteFragment, KEY_PEOPLE_INVITE_FRAGMENT);
                fragmentTransaction.addToBackStack(null);
                fragmentTransaction.commit();
            }
        } else if (item.getItemId() == R.id.send_invitation) {
            FragmentManager fragmentManager = getFragmentManager();
            Fragment peopleInviteFragment = fragmentManager.findFragmentByTag(KEY_PEOPLE_INVITE_FRAGMENT);
            if (peopleInviteFragment != null) {
                ((InvitationSender) peopleInviteFragment).send();
            }
        }
        return super.onOptionsItemSelected(item);
    }

    private void fetchUsersList(String dotComBlogId, final int localTableBlogId, final int offset) {
        if (mPeopleEndOfListReached || mFetchRequestInProgress || !NetworkUtils.checkConnection(this)) {
            return;
        }

        FragmentManager fragmentManager = getFragmentManager();
        final PeopleListFragment peopleListFragment = (PeopleListFragment) fragmentManager
                .findFragmentByTag(KEY_PEOPLE_LIST_FRAGMENT);
        if (peopleListFragment != null) {
            peopleListFragment.showLoadingProgress(true);
        }

        mFetchRequestInProgress = true;

        PeopleUtils.fetchUsers(dotComBlogId, localTableBlogId, offset, new PeopleUtils.FetchUsersCallback() {
            @Override
            public void onSuccess(List<Person> peopleList, boolean isEndOfList) {
                boolean isFreshList = (offset == 0);
                mPeopleEndOfListReached = isEndOfList;
                PeopleTable.savePeople(peopleList, localTableBlogId, isFreshList);
                refreshOnScreenFragmentDetails();

                mFetchRequestInProgress = false;
                if (peopleListFragment != null) {
                    peopleListFragment.showLoadingProgress(false);
                }
            }

            @Override
            public void onError() {
                mFetchRequestInProgress = false;
                if (peopleListFragment != null) {
                    peopleListFragment.showLoadingProgress(false);
                }
                ToastUtils.showToast(PeopleManagementActivity.this,
                        R.string.error_fetch_people_list,
                        ToastUtils.Duration.LONG);
            }
        });
    }

    @Override
    public void onPersonSelected(Person person) {
        FragmentManager fragmentManager = getFragmentManager();
        PersonDetailFragment personDetailFragment = (PersonDetailFragment) fragmentManager
                .findFragmentByTag(KEY_PERSON_DETAIL_FRAGMENT);

        long personID = person.getPersonID();
        int localTableBlogID = person.getLocalTableBlogId();
        if (personDetailFragment == null) {
            personDetailFragment = PersonDetailFragment.newInstance(personID, localTableBlogID);
        } else {
            personDetailFragment.setPersonDetails(personID, localTableBlogID);
        }
        if (!personDetailFragment.isAdded()) {
            AnalyticsUtils.trackWithCurrentBlogDetails(AnalyticsTracker.Stat.OPENED_PERSON);
            FragmentTransaction fragmentTransaction = getFragmentManager().beginTransaction();
            fragmentTransaction.replace(R.id.fragment_container, personDetailFragment, KEY_PERSON_DETAIL_FRAGMENT);
            fragmentTransaction.addToBackStack(null);
            fragmentTransaction.commit();
        }
    }

    public void onEventMainThread(RoleChangeDialogFragment.RoleChangeEvent event) {
        if(!NetworkUtils.checkConnection(this)) {
            return;
        }

        final Person person = PeopleTable.getPerson(event.personID, event.localTableBlogId);
        if (person == null || event.newRole == null || event.newRole.equalsIgnoreCase(person.getRole())) {
            return;
        }

        FragmentManager fragmentManager = getFragmentManager();
        final PersonDetailFragment personDetailFragment = (PersonDetailFragment) fragmentManager
                .findFragmentByTag(KEY_PERSON_DETAIL_FRAGMENT);

        if (personDetailFragment != null) {
            // optimistically update the role
            personDetailFragment.changeRole(event.newRole);
        }

        PeopleUtils.updateRole(person.getBlogId(), person.getPersonID(), event.newRole, event.localTableBlogId,
                new PeopleUtils.UpdateUserCallback() {
            @Override
            public void onSuccess(Person person) {
                AnalyticsUtils.trackWithCurrentBlogDetails(AnalyticsTracker.Stat.PERSON_UPDATED);
                PeopleTable.save(person);
                refreshOnScreenFragmentDetails();
            }

            @Override
            public void onError() {
                // change the role back to it's original value
                if (personDetailFragment != null) {
                    personDetailFragment.refreshPersonDetails();
                }
                ToastUtils.showToast(PeopleManagementActivity.this,
                        R.string.error_update_role,
                        ToastUtils.Duration.LONG);
            }
        });
    }

    private void confirmRemovePerson() {
        Person person = getCurrentPerson();
        if (person == null) {
            return;
        }

        AlertDialog.Builder builder = new AlertDialog.Builder(this, R.style.Calypso_AlertDialog);
        builder.setTitle(getString(R.string.person_remove_confirmation_title, person.getDisplayName()));
        builder.setMessage(getString(R.string.person_remove_confirmation_message, person.getDisplayName()));
        builder.setNegativeButton(R.string.cancel, null);
        builder.setPositiveButton(R.string.remove, new DialogInterface.OnClickListener() {
            @Override
            public void onClick(DialogInterface dialog, int which) {
                removeSelectedPerson();
            }
        });
        builder.show();
    }

    private void removeSelectedPerson() {
        if(!NetworkUtils.checkConnection(this)) {
            return;
        }

        Person person = getCurrentPerson();
        if (person == null) {
            return;
        }
        PeopleUtils.removePerson(person.getBlogId(),
                person.getPersonID(),
                person.getLocalTableBlogId(),
                new PeopleUtils.RemoveUserCallback() {
                    @Override
                    public void onSuccess(long personID, int localTableBlogId) {
                        AnalyticsUtils.trackWithCurrentBlogDetails(AnalyticsTracker.Stat.PERSON_REMOVED);
                        // remove the person from db, navigate back to list fragment and refresh it
                        Person person = PeopleTable.getPerson(personID, localTableBlogId);
                        String text;
                        if (person != null) {
                            PeopleTable.deletePerson(personID, localTableBlogId);
                            text = getString(R.string.person_removed, person.getUsername());
                        } else {
                            text = getString(R.string.person_removed_general);
                        }

                        ToastUtils.showToast(PeopleManagementActivity.this, text, ToastUtils.Duration.LONG);

                        navigateBackToPeopleListFragment();
                        refreshPeopleListFragment();
                    }

                    @Override
                    public void onError() {
                        ToastUtils.showToast(PeopleManagementActivity.this,
                                R.string.error_remove_user,
                                ToastUtils.Duration.LONG);
                    }
                });
    }

    // This helper method is used after a successful network request
    private void refreshOnScreenFragmentDetails() {
        FragmentManager fragmentManager = getFragmentManager();
        PersonDetailFragment personDetailFragment = (PersonDetailFragment) fragmentManager
                .findFragmentByTag(KEY_PERSON_DETAIL_FRAGMENT);

        if (personDetailFragment != null) {
            personDetailFragment.refreshPersonDetails();
        }

        refreshPeopleListFragment();
    }

    private void refreshPeopleListFragment() {
        FragmentManager fragmentManager = getFragmentManager();
        PeopleListFragment peopleListFragment = (PeopleListFragment) fragmentManager
                .findFragmentByTag(KEY_PEOPLE_LIST_FRAGMENT);
        if (peopleListFragment != null) {
            peopleListFragment.refreshPeopleList();
        }
    }

    private boolean navigateBackToPeopleListFragment() {
        if (getFragmentManager().getBackStackEntryCount() > 0) {
            getFragmentManager().popBackStack();
            return true;
        }
        return false;
    }

    private Person getCurrentPerson() {
        FragmentManager fragmentManager = getFragmentManager();
        PersonDetailFragment personDetailFragment = (PersonDetailFragment) fragmentManager
                .findFragmentByTag(KEY_PERSON_DETAIL_FRAGMENT);

        if (personDetailFragment == null) {
            return null;
        }

        return personDetailFragment.loadPerson();
    }

<<<<<<< HEAD
    public interface InvitationSender {
        void send();
=======
    @Override
    public void onFetchFirstPage() {
        Blog blog = WordPress.getCurrentBlog();
        fetchUsersList(blog.getDotComBlogId(), blog.getLocalTableBlogId(), 0);
    }

    @Override
    public void onFetchMorePeople() {
        if (mPeopleEndOfListReached) {
            return;
        }
        Blog blog = WordPress.getCurrentBlog();
        int count = PeopleTable.getPeopleCountForLocalBlogId(blog.getLocalTableBlogId());
        fetchUsersList(blog.getDotComBlogId(), blog.getLocalTableBlogId(), count);
>>>>>>> a5da61f7
    }
}<|MERGE_RESOLUTION|>--- conflicted
+++ resolved
@@ -32,15 +32,12 @@
         implements PeopleListFragment.OnPersonSelectedListener, PeopleListFragment.OnFetchPeopleListener {
     private static final String KEY_PEOPLE_LIST_FRAGMENT = "people-list-fragment";
     private static final String KEY_PERSON_DETAIL_FRAGMENT = "person-detail-fragment";
-<<<<<<< HEAD
-    private static final String KEY_PEOPLE_INVITE_FRAGMENT = "people-invite-fragment";
-=======
     private static final String KEY_END_OF_LIST_REACHED = "end-of-list-reached";
     private static final String KEY_FETCH_REQUEST_IN_PROGRESS = "fetch-request-in-progress";
+    private static final String KEY_PEOPLE_INVITE_FRAGMENT = "people-invite-fragment";
 
     private boolean mPeopleEndOfListReached;
     private boolean mFetchRequestInProgress;
->>>>>>> a5da61f7
 
     @Override
     public void onCreate(Bundle savedInstanceState) {
@@ -364,10 +361,6 @@
         return personDetailFragment.loadPerson();
     }
 
-<<<<<<< HEAD
-    public interface InvitationSender {
-        void send();
-=======
     @Override
     public void onFetchFirstPage() {
         Blog blog = WordPress.getCurrentBlog();
@@ -382,6 +375,9 @@
         Blog blog = WordPress.getCurrentBlog();
         int count = PeopleTable.getPeopleCountForLocalBlogId(blog.getLocalTableBlogId());
         fetchUsersList(blog.getDotComBlogId(), blog.getLocalTableBlogId(), count);
->>>>>>> a5da61f7
+    }
+
+    public interface InvitationSender {
+        void send();
     }
 }