--- conflicted
+++ resolved
@@ -351,12 +351,8 @@
         int localTableBlogID = person.getLocalTableBlogId();
 
         if (personDetailFragment == null) {
-<<<<<<< HEAD
             personDetailFragment = PersonDetailFragment.newInstance(mAccountStore.getAccount().getUserId(), personID,
-                    localTableBlogID);
-=======
-            personDetailFragment = PersonDetailFragment.newInstance(personID, localTableBlogID, person.getPersonType());
->>>>>>> e8c174b2
+                    localTableBlogID, person.getPersonType());
         } else {
             personDetailFragment.setPersonDetails(personID, localTableBlogID);
         }
