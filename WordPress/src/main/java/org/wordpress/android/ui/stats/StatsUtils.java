package org.wordpress.android.ui.stats;

import android.annotation.SuppressLint;
import android.content.Context;
import android.content.SharedPreferences;
import android.preference.PreferenceManager;

import com.android.volley.VolleyError;

import org.json.JSONException;
import org.json.JSONObject;
import org.wordpress.android.R;
import org.wordpress.android.WordPress;
import org.wordpress.android.WordPressDB;
import org.wordpress.android.models.Blog;
<<<<<<< HEAD
import org.wordpress.android.ui.WPWebViewActivity;
import org.wordpress.android.ui.reader.ReaderActivityLauncher;
=======
import org.wordpress.android.ui.stats.exceptions.StatsError;
>>>>>>> 46b29f0b
import org.wordpress.android.ui.stats.models.AuthorsModel;
import org.wordpress.android.ui.stats.models.ClicksModel;
import org.wordpress.android.ui.stats.models.CommentFollowersModel;
import org.wordpress.android.ui.stats.models.CommentsModel;
import org.wordpress.android.ui.stats.models.FollowersModel;
import org.wordpress.android.ui.stats.models.GeoviewsModel;
import org.wordpress.android.ui.stats.models.PostModel;
import org.wordpress.android.ui.stats.models.PublicizeModel;
import org.wordpress.android.ui.stats.models.ReferrersModel;
import org.wordpress.android.ui.stats.models.TagsContainerModel;
import org.wordpress.android.ui.stats.models.TopPostsAndPagesModel;
import org.wordpress.android.ui.stats.models.VideoPlaysModel;
import org.wordpress.android.ui.stats.models.VisitsModel;
import org.wordpress.android.ui.stats.service.StatsService;
import org.wordpress.android.util.AppLog;
import org.wordpress.android.util.AppLog.T;

import java.io.Serializable;
import java.text.ParseException;
import java.text.SimpleDateFormat;
import java.util.Date;
import java.util.TimeZone;
import java.util.concurrent.TimeUnit;

public class StatsUtils {

    @SuppressLint("SimpleDateFormat")
    public static long toMs(String date, String pattern) {
        if (date == null) {
            return -1;
        }
        
        if (pattern == null) {
            AppLog.w(T.UTILS, "Trying to parse with a null pattern");
            return -1;
        }

        SimpleDateFormat sdf = new SimpleDateFormat(pattern);
        try {
            return sdf.parse(date).getTime();
        } catch (ParseException e) {
            AppLog.e(T.UTILS, e);
        }
        return -1;
    }

    /**
     * Converts date in the form of 2013-07-18 to ms *
     */
    public static long toMs(String date) {
        return toMs(date, StatsConstants.STATS_INPUT_DATE_FORMAT);
    }

    public static String msToString(long ms, String format) {
        SimpleDateFormat sdf = new SimpleDateFormat(format);
        return sdf.format(new Date(ms));
    }

    /**
     * Get the current date of the blog in the form of yyyy-MM-dd (EX: 2013-07-18) *
     */
    public static String getCurrentDateTZ(int localTableBlogID) {
        String timezone = StatsUtils.getBlogTimezone(WordPress.getBlog(localTableBlogID));
        if (timezone == null) {
            AppLog.w(T.UTILS, "Timezone is null. Returning the device time!!");
            return getCurrentDate();
        }

        return getCurrentDateTimeTZ(timezone, StatsConstants.STATS_INPUT_DATE_FORMAT);
    }

    /**
     * Get the current datetime of the blog *
     */
    public static String getCurrentDateTimeTZ(int localTableBlogID) {
        String timezone = StatsUtils.getBlogTimezone(WordPress.getBlog(localTableBlogID));
        if (timezone == null) {
            AppLog.w(T.UTILS, "Timezone is null. Returning the device time!!");
            return getCurrentDatetime();
        }
        String pattern = "yyyy-MM-dd HH:mm:ss"; // precision to seconds
        return getCurrentDateTimeTZ(timezone, pattern);
    }

    /**
     * Get the current datetime of the blog in Ms *
     */
    public static long getCurrentDateTimeMsTZ(int localTableBlogID) {
        String timezone = StatsUtils.getBlogTimezone(WordPress.getBlog(localTableBlogID));
        if (timezone == null) {
            AppLog.w(T.UTILS, "Timezone is null. Returning the device time!!");
            return new Date().getTime();
        }
        String pattern = "yyyy-MM-dd HH:mm:ss"; // precision to seconds
        return toMs(getCurrentDateTimeTZ(timezone, pattern), pattern);
    }

    /**
     * Get the current date in the form of yyyy-MM-dd (EX: 2013-07-18) *
     */
    private static String getCurrentDate() {
        SimpleDateFormat sdf = new SimpleDateFormat(StatsConstants.STATS_INPUT_DATE_FORMAT);
        return sdf.format(new Date());
    }

    /**
     * Get the current date in the form of "yyyy-MM-dd HH:mm:ss"
     */
    private static String getCurrentDatetime() {
        String pattern = "yyyy-MM-dd HH:mm:ss"; // precision to seconds
        SimpleDateFormat sdf = new SimpleDateFormat(pattern);
        return sdf.format(new Date());
    }

    private static String getBlogTimezone(Blog blog) {
        if (blog == null) {
            AppLog.w(T.UTILS, "Blog object is null!! Can't read timezone opt then.");
            return null;
        }

        JSONObject jsonOptions = blog.getBlogOptionsJSONObject();
        String timezone = null;
        if (jsonOptions != null && jsonOptions.has("time_zone")) {
            try {
                timezone = jsonOptions.getJSONObject("time_zone").getString("value");
            } catch (JSONException e) {
                AppLog.e(T.UTILS, "Cannot load time_zone from options: " + jsonOptions, e);
            }
        } else {
            AppLog.w(T.UTILS, "Blog options are null, or doesn't contain time_zone");
        }
        return timezone;
    }

    private static String getCurrentDateTimeTZ(String blogTimeZoneOption, String pattern) {
        Date date = new Date();
        SimpleDateFormat gmtDf = new SimpleDateFormat(pattern);

        if (blogTimeZoneOption == null) {
            AppLog.w(T.UTILS, "blogTimeZoneOption is null. getCurrentDateTZ() will return the device time!");
            return gmtDf.format(date);
        }

        /*
        Convert the timezone to a form that is compatible with Java TimeZone class
        WordPress returns something like the following:
           UTC+0:30   ---->  0.5
           UTC+1      ---->  1.0
           UTC-0:30   ----> -1.0
        */

        AppLog.d(T.STATS, "Parsing the following Timezone received from WP: " + blogTimeZoneOption);
        String timezoneNormalized;
        if (blogTimeZoneOption.equals("0") || blogTimeZoneOption.equals("0.0")) {
            timezoneNormalized = "GMT";
        } else {
            String[] timezoneSplitted = org.apache.commons.lang.StringUtils.split(blogTimeZoneOption, ".");
            timezoneNormalized = timezoneSplitted[0];
            if(timezoneSplitted.length > 1 && timezoneSplitted[1].equals("5")){
                timezoneNormalized += ":30";
            }
            if (timezoneNormalized.startsWith("-")) {
                timezoneNormalized = "GMT" + timezoneNormalized;
            } else {
                if (timezoneNormalized.startsWith("+")) {
                    timezoneNormalized = "GMT" + timezoneNormalized;
                } else {
                    timezoneNormalized = "GMT+" + timezoneNormalized;
                }
            }
        }

        AppLog.d(T.STATS, "Setting the following Timezone: " + timezoneNormalized);
        gmtDf.setTimeZone(TimeZone.getTimeZone(timezoneNormalized));
        return gmtDf.format(date);
    }

    public static String parseDate(String timestamp, String fromFormat, String toFormat) {
        SimpleDateFormat from = new SimpleDateFormat(fromFormat);
        SimpleDateFormat to = new SimpleDateFormat(toFormat);
        try {
            Date date = from.parse(timestamp);
            return to.format(date);
        } catch (ParseException e) {
            AppLog.e(T.STATS, e);
        }
        return "";
    }

    /**
     * Get a diff between two dates
     * @param date1 the oldest date in Ms
     * @param date2 the newest date in Ms
     * @param timeUnit the unit in which you want the diff
     * @return the diff value, in the provided unit
     */
    public static long getDateDiff(Date date1, Date date2, TimeUnit timeUnit) {
        long diffInMillies = date2.getTime() - date1.getTime();
        return timeUnit.convert(diffInMillies,TimeUnit.MILLISECONDS);
    }

    public static int getSmallestWidthDP() {
        return WordPress.getContext().getResources().getInteger(R.integer.smallest_width_dp);
    }

    /**
     * Return the credentials for the  blog or null if not available.
     *
     * 1. Read the credentials at blog level (Jetpack connected with a wpcom account != main account)
     * 2. If credentials are empty read the global wpcom credentials
     * 3. Check that credentials are not empty before launching the activity
     *
     */
    public static StatsCredentials getBlogStatsCredentials(int localTableBlogID) {
        Blog currentBlog = WordPress.getBlog(localTableBlogID);
        if (currentBlog == null) {
            return null;
        }
        String statsAuthenticatedUser = currentBlog.getDotcom_username();
        String statsAuthenticatedPassword = currentBlog.getDotcom_password();

        if (org.apache.commons.lang.StringUtils.isEmpty(statsAuthenticatedPassword)
                || org.apache.commons.lang.StringUtils.isEmpty(statsAuthenticatedUser)) {
            // Let's try the global wpcom credentials
            SharedPreferences settings = PreferenceManager.getDefaultSharedPreferences(WordPress.getContext());
            statsAuthenticatedUser = settings.getString(WordPress.WPCOM_USERNAME_PREFERENCE, null);
            statsAuthenticatedPassword = WordPressDB.decryptPassword(
                    settings.getString(WordPress.WPCOM_PASSWORD_PREFERENCE, null)
            );
        }

        if (org.apache.commons.lang.StringUtils.isEmpty(statsAuthenticatedPassword)
                || org.apache.commons.lang.StringUtils.isEmpty(statsAuthenticatedUser)) {
            AppLog.e(AppLog.T.STATS, "WPCOM Credentials for the current blog are null!");
            return null;
        }

        return new StatsCredentials(statsAuthenticatedUser, statsAuthenticatedPassword);
    }

    public static class StatsCredentials {
        private final String mUsername;
        private final String mPassword;

        public StatsCredentials(String username, String password) {
            this.mUsername = username;
            this.mPassword = password;
        }

        public String getUsername() {
            return mUsername;
        }

        public String getPassword() {
            return mPassword;
        }
    }

    /**
     * Return the remote blogId as stored on the wpcom backend.
     * <p>
     * blogId is always available for dotcom blogs. It could be null on Jetpack blogs
     * with blogOptions still empty or when the option 'jetpack_client_id' is not available in blogOptions.
     * </p>
     * @return String  blogId or null
     */
    public static String getBlogId(int localTableBlogID) {
        Blog currentBlog = WordPress.getBlog(localTableBlogID);
        if (currentBlog == null) {
            return null;
        }
        if (currentBlog.isDotcomFlag()) {
            return String.valueOf(currentBlog.getRemoteBlogId());
        } else {
            return currentBlog.getApi_blogid();
        }
    }


    public static synchronized Serializable parseResponse(StatsService.StatsEndpointsEnum endpointName, String blogID, JSONObject response)
            throws JSONException {
        Serializable model = null;
        switch (endpointName) {
            case VISITS:
                model = new VisitsModel(blogID, response);
                break;
            case TOP_POSTS:
                model = new TopPostsAndPagesModel(blogID, response);
                break;
            case REFERRERS:
                model = new ReferrersModel(blogID, response);
                break;
            case CLICKS:
                model = new ClicksModel(blogID, response);
                break;
            case GEO_VIEWS:
                model = new GeoviewsModel(blogID, response);
                break;
            case AUTHORS:
                model = new AuthorsModel(blogID, response);
                break;
            case VIDEO_PLAYS:
                model = new VideoPlaysModel(blogID, response);
                break;
            case COMMENTS:
                model = new CommentsModel(blogID, response);
                break;
            case FOLLOWERS_WPCOM:
                model = new FollowersModel(blogID, response);
                break;
            case FOLLOWERS_EMAIL:
                model = new FollowersModel(blogID, response);
                break;
            case COMMENT_FOLLOWERS:
                model = new CommentFollowersModel(blogID, response);
                break;
            case TAGS_AND_CATEGORIES:
                model = new TagsContainerModel(blogID, response);
                break;
            case PUBLICIZE:
                model = new PublicizeModel(blogID, response);
                break;
        }
        return model;
    }

<<<<<<< HEAD
    public static void openPostInReaderOrInAppWebview(Context ctx, final PostModel post) {
        final String postType = post.getPostType();
        final String url = post.getUrl();
        final long blogID = Long.parseLong(post.getBlogID());
        final long itemID = Long.parseLong(post.getItemID());
        if (postType.equals("post") || postType.equals("page")) {
            // If the post/page has ID == 0 is the home page, and we need to load the blog preview,
            // otherwise 404 is returned if we try to show the post in the reader
            if (itemID == 0) {
                ReaderActivityLauncher.showReaderBlogPreview(
                        ctx,
                        blogID,
                        url
                );
            } else {
                ReaderActivityLauncher.showReaderPostDetail(
                        ctx,
                        blogID,
                        itemID
                );
            }
        } else if (postType.equals("homepage")) {
            ReaderActivityLauncher.showReaderBlogPreview(
                    ctx,
                    blogID,
                    url
            );
        } else {
            AppLog.d(AppLog.T.UTILS, "Opening the in-app browser: " + url);
            WPWebViewActivity.openURL(ctx, url);
        }
    }
=======
    /*
     * This function rewrites a VolleyError into a simple Stats Error by getting the error message.
     * This is a FIX for https://github.com/wordpress-mobile/WordPress-Android/issues/2228 where
     * VolleyErrors cannot be serializable.
     */
    public static StatsError rewriteVolleyError(VolleyError volleyError, String defaultErrorString) {
        if (volleyError != null && volleyError.getMessage() != null) {
            return new StatsError(volleyError.getMessage());
        }

        if (defaultErrorString != null) {
            return new StatsError(defaultErrorString);
        }

        // Error string should be localized here, but don't want to pass a context
        return new StatsError("Stats couldn't be refreshed at this time");
    }

>>>>>>> 46b29f0b
}<|MERGE_RESOLUTION|>--- conflicted
+++ resolved
@@ -13,12 +13,9 @@
 import org.wordpress.android.WordPress;
 import org.wordpress.android.WordPressDB;
 import org.wordpress.android.models.Blog;
-<<<<<<< HEAD
 import org.wordpress.android.ui.WPWebViewActivity;
 import org.wordpress.android.ui.reader.ReaderActivityLauncher;
-=======
 import org.wordpress.android.ui.stats.exceptions.StatsError;
->>>>>>> 46b29f0b
 import org.wordpress.android.ui.stats.models.AuthorsModel;
 import org.wordpress.android.ui.stats.models.ClicksModel;
 import org.wordpress.android.ui.stats.models.CommentFollowersModel;
@@ -44,13 +41,12 @@
 import java.util.concurrent.TimeUnit;
 
 public class StatsUtils {
-
     @SuppressLint("SimpleDateFormat")
     public static long toMs(String date, String pattern) {
         if (date == null) {
             return -1;
         }
-        
+
         if (pattern == null) {
             AppLog.w(T.UTILS, "Trying to parse with a null pattern");
             return -1;
@@ -345,7 +341,6 @@
         return model;
     }
 
-<<<<<<< HEAD
     public static void openPostInReaderOrInAppWebview(Context ctx, final PostModel post) {
         final String postType = post.getPostType();
         final String url = post.getUrl();
@@ -378,7 +373,7 @@
             WPWebViewActivity.openURL(ctx, url);
         }
     }
-=======
+
     /*
      * This function rewrites a VolleyError into a simple Stats Error by getting the error message.
      * This is a FIX for https://github.com/wordpress-mobile/WordPress-Android/issues/2228 where
@@ -396,6 +391,4 @@
         // Error string should be localized here, but don't want to pass a context
         return new StatsError("Stats couldn't be refreshed at this time");
     }
-
->>>>>>> 46b29f0b
 }