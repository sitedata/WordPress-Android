package org.wordpress.android.ui.posts

import androidx.lifecycle.LiveData
import androidx.lifecycle.MutableLiveData
import androidx.lifecycle.ViewModel
import org.wordpress.android.R
<<<<<<< HEAD
import org.wordpress.android.fluxc.model.LocalOrRemoteId.LocalId
=======
import org.wordpress.android.analytics.AnalyticsTracker.Stat
>>>>>>> 3187acec
import org.wordpress.android.fluxc.model.SiteModel
import org.wordpress.android.ui.posts.PrepublishingHomeItemUiState.ActionType
import org.wordpress.android.ui.posts.PrepublishingHomeItemUiState.ActionType.PUBLISH
import org.wordpress.android.ui.posts.PrepublishingHomeItemUiState.ActionType.TAGS
import org.wordpress.android.ui.posts.PrepublishingHomeItemUiState.ActionType.VISIBILITY
import org.wordpress.android.ui.posts.PrepublishingHomeItemUiState.HeaderUiState
import org.wordpress.android.ui.posts.PrepublishingHomeItemUiState.HomeUiState
import org.wordpress.android.ui.posts.prepublishing.home.usecases.GetButtonUiStateUseCase
import org.wordpress.android.ui.posts.prepublishing.visibility.usecases.GetPostVisibilityUseCase
import org.wordpress.android.ui.utils.UiString.UiStringRes
import org.wordpress.android.ui.utils.UiString.UiStringText
import org.wordpress.android.util.StringUtils
import org.wordpress.android.util.analytics.AnalyticsTrackerWrapper
import org.wordpress.android.viewmodel.Event
import javax.inject.Inject

class PrepublishingHomeViewModel @Inject constructor(
    private val getPostTagsUseCase: GetPostTagsUseCase,
    private val getPostVisibilityUseCase: GetPostVisibilityUseCase,
    private val postSettingsUtils: PostSettingsUtils,
    private val getButtonUiStateUseCase: GetButtonUiStateUseCase,
    private val analyticsTrackerWrapper: AnalyticsTrackerWrapper
) : ViewModel() {
    private var isStarted = false

    private val _uiState = MutableLiveData<List<PrepublishingHomeItemUiState>>()
    val uiState: LiveData<List<PrepublishingHomeItemUiState>> = _uiState

    private val _onActionClicked = MutableLiveData<Event<ActionType>>()
    val onActionClicked: LiveData<Event<ActionType>> = _onActionClicked

<<<<<<< HEAD
    private val _onPublishButtonClicked = MutableLiveData<Event<LocalId>>()
    val onPublishButtonClicked: LiveData<Event<LocalId>> = _onPublishButtonClicked
=======
    private val _onSubmitButtonClicked = MutableLiveData<Event<PublishPost>>()
    val onSubmitButtonClicked: LiveData<Event<PublishPost>> = _onSubmitButtonClicked
>>>>>>> 3187acec

    fun start(editPostRepository: EditPostRepository, site: SiteModel) {
        if (isStarted) return
        isStarted = true

        setupHomeUiState(editPostRepository, site)
    }

    private fun setupHomeUiState(editPostRepository: EditPostRepository, site: SiteModel) {
        val prepublishingHomeUiStateList = mutableListOf<PrepublishingHomeItemUiState>().apply {
            add(HeaderUiState(UiStringText(site.name), StringUtils.notNullStr(site.iconUrl)))

            add(HomeUiState(
                    actionType = VISIBILITY,
                    actionResult = getPostVisibilityUseCase.getVisibility(editPostRepository).textRes,
                    onActionClicked = ::onActionClicked
            ))

            add(HomeUiState(
                    actionType = PUBLISH,
                    actionResult = editPostRepository.getPost()?.let { postImmutableModel ->
                        val label = postSettingsUtils.getPublishDateLabel(postImmutableModel)
                        if (label.isNotEmpty()) {
                            UiStringText(label)
                        } else {
                            UiStringRes(R.string.immediately)
                        }
                    },
                    onActionClicked = ::onActionClicked
            ))

            if (!editPostRepository.isPage) {
                add(HomeUiState(
                        actionType = TAGS,
                        actionResult = getPostTagsUseCase.getTags(editPostRepository)?.let { UiStringText(it) }
                                ?: run { UiStringRes(R.string.prepublishing_nudges_home_tags_not_set) },
                        onActionClicked = ::onActionClicked
<<<<<<< HEAD
                ),
                PublishButtonUiState(UiStringRes(getPublishButtonLabelUseCase.getLabel(editPostRepository))) {
                    _onPublishButtonClicked.postValue(Event(LocalId(editPostRepository.id)))
                }
        )
=======
                )
                )
            }

            add(getButtonUiStateUseCase.getUiState(editPostRepository, site) { publishPost ->
                analyticsTrackerWrapper.trackPrepublishingNudges(Stat.EDITOR_POST_PUBLISH_NOW_TAPPED)
                _onSubmitButtonClicked.postValue(Event(publishPost))
            })
        }.toList()
>>>>>>> 3187acec

        _uiState.postValue(prepublishingHomeUiStateList)
    }

    private fun onActionClicked(actionType: ActionType) {
        _onActionClicked.postValue(Event(actionType))
    }
}<|MERGE_RESOLUTION|>--- conflicted
+++ resolved
@@ -4,11 +4,8 @@
 import androidx.lifecycle.MutableLiveData
 import androidx.lifecycle.ViewModel
 import org.wordpress.android.R
-<<<<<<< HEAD
+import org.wordpress.android.analytics.AnalyticsTracker.Stat
 import org.wordpress.android.fluxc.model.LocalOrRemoteId.LocalId
-=======
-import org.wordpress.android.analytics.AnalyticsTracker.Stat
->>>>>>> 3187acec
 import org.wordpress.android.fluxc.model.SiteModel
 import org.wordpress.android.ui.posts.PrepublishingHomeItemUiState.ActionType
 import org.wordpress.android.ui.posts.PrepublishingHomeItemUiState.ActionType.PUBLISH
@@ -40,13 +37,8 @@
     private val _onActionClicked = MutableLiveData<Event<ActionType>>()
     val onActionClicked: LiveData<Event<ActionType>> = _onActionClicked
 
-<<<<<<< HEAD
-    private val _onPublishButtonClicked = MutableLiveData<Event<LocalId>>()
-    val onPublishButtonClicked: LiveData<Event<LocalId>> = _onPublishButtonClicked
-=======
-    private val _onSubmitButtonClicked = MutableLiveData<Event<PublishPost>>()
-    val onSubmitButtonClicked: LiveData<Event<PublishPost>> = _onSubmitButtonClicked
->>>>>>> 3187acec
+    private val _onSubmitButtonClicked = MutableLiveData<Event<Pair<LocalId, PublishPost>>>()
+    val onSubmitButtonClicked: LiveData<Event<Pair<LocalId, PublishPost>>> = _onSubmitButtonClicked
 
     fun start(editPostRepository: EditPostRepository, site: SiteModel) {
         if (isStarted) return
@@ -84,23 +76,15 @@
                         actionResult = getPostTagsUseCase.getTags(editPostRepository)?.let { UiStringText(it) }
                                 ?: run { UiStringRes(R.string.prepublishing_nudges_home_tags_not_set) },
                         onActionClicked = ::onActionClicked
-<<<<<<< HEAD
-                ),
-                PublishButtonUiState(UiStringRes(getPublishButtonLabelUseCase.getLabel(editPostRepository))) {
-                    _onPublishButtonClicked.postValue(Event(LocalId(editPostRepository.id)))
-                }
-        )
-=======
                 )
                 )
             }
 
             add(getButtonUiStateUseCase.getUiState(editPostRepository, site) { publishPost ->
                 analyticsTrackerWrapper.trackPrepublishingNudges(Stat.EDITOR_POST_PUBLISH_NOW_TAPPED)
-                _onSubmitButtonClicked.postValue(Event(publishPost))
+                _onSubmitButtonClicked.postValue(Event(Pair(LocalId(editPostRepository.id), publishPost)))
             })
         }.toList()
->>>>>>> 3187acec
 
         _uiState.postValue(prepublishingHomeUiStateList)
     }
