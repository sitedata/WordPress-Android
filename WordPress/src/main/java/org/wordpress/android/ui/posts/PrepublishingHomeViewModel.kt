package org.wordpress.android.ui.posts

import androidx.lifecycle.LiveData
import androidx.lifecycle.MutableLiveData
import androidx.lifecycle.ViewModel
import org.wordpress.android.R
import org.wordpress.android.analytics.AnalyticsTracker.Stat
import org.wordpress.android.fluxc.model.SiteModel
import org.wordpress.android.ui.posts.PrepublishingHomeItemUiState.ActionType
import org.wordpress.android.ui.posts.PrepublishingHomeItemUiState.ActionType.PUBLISH
import org.wordpress.android.ui.posts.PrepublishingHomeItemUiState.ActionType.TAGS
import org.wordpress.android.ui.posts.PrepublishingHomeItemUiState.ActionType.VISIBILITY
import org.wordpress.android.ui.posts.PrepublishingHomeItemUiState.HeaderUiState
import org.wordpress.android.ui.posts.PrepublishingHomeItemUiState.HomeUiState
import org.wordpress.android.ui.posts.prepublishing.home.usecases.GetButtonUiStateUseCase
import org.wordpress.android.ui.posts.prepublishing.visibility.usecases.GetPostVisibilityUseCase
import org.wordpress.android.ui.utils.UiString.UiStringRes
import org.wordpress.android.ui.utils.UiString.UiStringText
import org.wordpress.android.util.StringUtils
import org.wordpress.android.util.analytics.AnalyticsTrackerWrapper
import org.wordpress.android.viewmodel.Event
import javax.inject.Inject

class PrepublishingHomeViewModel @Inject constructor(
    private val getPostTagsUseCase: GetPostTagsUseCase,
    private val getPostVisibilityUseCase: GetPostVisibilityUseCase,
    private val postSettingsUtils: PostSettingsUtils,
<<<<<<< HEAD
    private val getButtonUiStateUseCase: GetButtonUiStateUseCase
=======
    private val getPublishButtonLabelUseCase: GetPublishButtonLabelUseCase,
    private val analyticsTrackerWrapper: AnalyticsTrackerWrapper
>>>>>>> b5c30adf
) : ViewModel() {
    private var isStarted = false

    private val _uiState = MutableLiveData<List<PrepublishingHomeItemUiState>>()
    val uiState: LiveData<List<PrepublishingHomeItemUiState>> = _uiState

    private val _onActionClicked = MutableLiveData<Event<ActionType>>()
    val onActionClicked: LiveData<Event<ActionType>> = _onActionClicked

    private val _onSubmitButtonClicked = MutableLiveData<Event<PublishPost>>()
    val onSubmitButtonClicked: LiveData<Event<PublishPost>> = _onSubmitButtonClicked

    fun start(editPostRepository: EditPostRepository, site: SiteModel) {
        if (isStarted) return
        isStarted = true

        setupHomeUiState(editPostRepository, site)
    }

    private fun setupHomeUiState(
        editPostRepository: EditPostRepository,
        site: SiteModel
    ) {
        val prepublishingHomeUiStateList = listOf(
                HeaderUiState(UiStringText(site.name), StringUtils.notNullStr(site.iconUrl)),
                HomeUiState(
                        actionType = VISIBILITY,
                        actionResult = getPostVisibilityUseCase.getVisibility(editPostRepository).textRes,
                        onActionClicked = ::onActionClicked
                ),
                HomeUiState(
                        actionType = PUBLISH,
                        actionResult = editPostRepository.getPost()?.let { postImmutableModel ->
                            val label = postSettingsUtils.getPublishDateLabel(postImmutableModel)
                            if (label.isNotEmpty()) {
                                UiStringText(label)
                            } else {
                                UiStringRes(R.string.immediately)
                            }
                        },
                        onActionClicked = ::onActionClicked
                ),
                HomeUiState(
                        actionType = TAGS,
                        actionResult = getPostTagsUseCase.getTags(editPostRepository)?.let { UiStringText(it) }
                                ?: run { UiStringRes(R.string.prepublishing_nudges_home_tags_not_set) },
                        onActionClicked = ::onActionClicked
                ),
<<<<<<< HEAD
                getButtonUiStateUseCase.getUiState(editPostRepository, site) { publishPost ->
                    _onSubmitButtonClicked.postValue(Event(publishPost))
=======
                PublishButtonUiState(UiStringRes(getPublishButtonLabelUseCase.getLabel(editPostRepository))) {
                    analyticsTrackerWrapper.trackPrepublishingNudges(Stat.EDITOR_POST_PUBLISH_NOW_TAPPED)
                    _onPublishButtonClicked.postValue(Event(Unit))
>>>>>>> b5c30adf
                }
        )

        _uiState.postValue(prepublishingHomeUiStateList)
    }

    private fun onActionClicked(actionType: ActionType) {
        _onActionClicked.postValue(Event(actionType))
    }
}<|MERGE_RESOLUTION|>--- conflicted
+++ resolved
@@ -25,12 +25,8 @@
     private val getPostTagsUseCase: GetPostTagsUseCase,
     private val getPostVisibilityUseCase: GetPostVisibilityUseCase,
     private val postSettingsUtils: PostSettingsUtils,
-<<<<<<< HEAD
-    private val getButtonUiStateUseCase: GetButtonUiStateUseCase
-=======
-    private val getPublishButtonLabelUseCase: GetPublishButtonLabelUseCase,
+    private val getButtonUiStateUseCase: GetButtonUiStateUseCase,
     private val analyticsTrackerWrapper: AnalyticsTrackerWrapper
->>>>>>> b5c30adf
 ) : ViewModel() {
     private var isStarted = false
 
@@ -79,14 +75,9 @@
                                 ?: run { UiStringRes(R.string.prepublishing_nudges_home_tags_not_set) },
                         onActionClicked = ::onActionClicked
                 ),
-<<<<<<< HEAD
                 getButtonUiStateUseCase.getUiState(editPostRepository, site) { publishPost ->
+                    analyticsTrackerWrapper.trackPrepublishingNudges(Stat.EDITOR_POST_PUBLISH_NOW_TAPPED)
                     _onSubmitButtonClicked.postValue(Event(publishPost))
-=======
-                PublishButtonUiState(UiStringRes(getPublishButtonLabelUseCase.getLabel(editPostRepository))) {
-                    analyticsTrackerWrapper.trackPrepublishingNudges(Stat.EDITOR_POST_PUBLISH_NOW_TAPPED)
-                    _onPublishButtonClicked.postValue(Event(Unit))
->>>>>>> b5c30adf
                 }
         )
 
