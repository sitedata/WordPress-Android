package org.wordpress.android.ui.posts

import androidx.lifecycle.LiveData
import androidx.lifecycle.MutableLiveData
import androidx.lifecycle.ViewModel
import org.wordpress.android.R
import org.wordpress.android.analytics.AnalyticsTracker.Stat
import org.wordpress.android.fluxc.model.SiteModel
import org.wordpress.android.ui.posts.PrepublishingHomeItemUiState.ActionType
import org.wordpress.android.ui.posts.PrepublishingHomeItemUiState.ActionType.PUBLISH
import org.wordpress.android.ui.posts.PrepublishingHomeItemUiState.ActionType.TAGS
import org.wordpress.android.ui.posts.PrepublishingHomeItemUiState.ActionType.VISIBILITY
import org.wordpress.android.ui.posts.PrepublishingHomeItemUiState.HeaderUiState
import org.wordpress.android.ui.posts.PrepublishingHomeItemUiState.HomeUiState
import org.wordpress.android.ui.posts.prepublishing.home.usecases.GetButtonUiStateUseCase
import org.wordpress.android.ui.posts.prepublishing.visibility.usecases.GetPostVisibilityUseCase
import org.wordpress.android.ui.utils.UiString.UiStringRes
import org.wordpress.android.ui.utils.UiString.UiStringText
import org.wordpress.android.util.StringUtils
import org.wordpress.android.util.analytics.AnalyticsTrackerWrapper
import org.wordpress.android.viewmodel.Event
import javax.inject.Inject

class PrepublishingHomeViewModel @Inject constructor(
    private val getPostTagsUseCase: GetPostTagsUseCase,
    private val getPostVisibilityUseCase: GetPostVisibilityUseCase,
    private val postSettingsUtils: PostSettingsUtils,
    private val getButtonUiStateUseCase: GetButtonUiStateUseCase,
    private val analyticsTrackerWrapper: AnalyticsTrackerWrapper
) : ViewModel() {
    private var isStarted = false

    private val _uiState = MutableLiveData<List<PrepublishingHomeItemUiState>>()
    val uiState: LiveData<List<PrepublishingHomeItemUiState>> = _uiState

    private val _onActionClicked = MutableLiveData<Event<ActionType>>()
    val onActionClicked: LiveData<Event<ActionType>> = _onActionClicked

    private val _onSubmitButtonClicked = MutableLiveData<Event<PublishPost>>()
    val onSubmitButtonClicked: LiveData<Event<PublishPost>> = _onSubmitButtonClicked

    fun start(editPostRepository: EditPostRepository, site: SiteModel) {
        if (isStarted) return
        isStarted = true

        setupHomeUiState(editPostRepository, site)
    }

<<<<<<< HEAD
    private fun setupHomeUiState(
        editPostRepository: EditPostRepository,
        site: SiteModel
    ) {
        val prepublishingHomeUiStateList = listOf(
                HeaderUiState(UiStringText(site.name), StringUtils.notNullStr(site.iconUrl)),
                HomeUiState(
                        actionType = VISIBILITY,
                        actionResult = getPostVisibilityUseCase.getVisibility(editPostRepository).textRes,
                        onActionClicked = ::onActionClicked
                ),
                HomeUiState(
                        actionType = PUBLISH,
                        actionResult = editPostRepository.getPost()?.let { postImmutableModel ->
                            val label = postSettingsUtils.getPublishDateLabel(postImmutableModel)
                            if (label.isNotEmpty()) {
                                UiStringText(label)
                            } else {
                                UiStringRes(R.string.immediately)
                            }
                        },
                        onActionClicked = ::onActionClicked
                ),
                HomeUiState(
=======
    private fun setupHomeUiState(editPostRepository: EditPostRepository, site: SiteModel) {
        val prepublishingHomeUiStateList = mutableListOf<PrepublishingHomeItemUiState>().apply {
            add(HeaderUiState(UiStringText(site.name), StringUtils.notNullStr(site.iconUrl)))

            add(HomeUiState(
                    actionType = VISIBILITY,
                    actionResult = getPostVisibilityUseCase.getVisibility(editPostRepository).textRes,
                    onActionClicked = ::onActionClicked
            ))

            add(HomeUiState(
                    actionType = PUBLISH,
                    actionResult = editPostRepository.getPost()?.let { postImmutableModel ->
                        val label = postSettingsUtils.getPublishDateLabel(postImmutableModel)
                        if (label.isNotEmpty()) {
                            UiStringText(label)
                        } else {
                            UiStringRes(R.string.immediately)
                        }
                    },
                    onActionClicked = ::onActionClicked
            ))

            if (!editPostRepository.isPage) {
                add(HomeUiState(
>>>>>>> 03eddb58
                        actionType = TAGS,
                        actionResult = getPostTagsUseCase.getTags(editPostRepository)?.let { UiStringText(it) }
                                ?: run { UiStringRes(R.string.prepublishing_nudges_home_tags_not_set) },
                        onActionClicked = ::onActionClicked
<<<<<<< HEAD
                ),
                getButtonUiStateUseCase.getUiState(editPostRepository, site) { publishPost ->
                    analyticsTrackerWrapper.trackPrepublishingNudges(Stat.EDITOR_POST_PUBLISH_NOW_TAPPED)
                    _onSubmitButtonClicked.postValue(Event(publishPost))
                }
        )
=======
                )
                )
            }

            add(PublishButtonUiState(UiStringRes(getPublishButtonLabelUseCase.getLabel(editPostRepository))) {
                analyticsTrackerWrapper.trackPrepublishingNudges(Stat.EDITOR_POST_PUBLISH_NOW_TAPPED)
                _onPublishButtonClicked.postValue(Event(Unit))
            })
        }.toList()
>>>>>>> 03eddb58

        _uiState.postValue(prepublishingHomeUiStateList)
    }

    private fun onActionClicked(actionType: ActionType) {
        _onActionClicked.postValue(Event(actionType))
    }
}<|MERGE_RESOLUTION|>--- conflicted
+++ resolved
@@ -46,32 +46,6 @@
         setupHomeUiState(editPostRepository, site)
     }
 
-<<<<<<< HEAD
-    private fun setupHomeUiState(
-        editPostRepository: EditPostRepository,
-        site: SiteModel
-    ) {
-        val prepublishingHomeUiStateList = listOf(
-                HeaderUiState(UiStringText(site.name), StringUtils.notNullStr(site.iconUrl)),
-                HomeUiState(
-                        actionType = VISIBILITY,
-                        actionResult = getPostVisibilityUseCase.getVisibility(editPostRepository).textRes,
-                        onActionClicked = ::onActionClicked
-                ),
-                HomeUiState(
-                        actionType = PUBLISH,
-                        actionResult = editPostRepository.getPost()?.let { postImmutableModel ->
-                            val label = postSettingsUtils.getPublishDateLabel(postImmutableModel)
-                            if (label.isNotEmpty()) {
-                                UiStringText(label)
-                            } else {
-                                UiStringRes(R.string.immediately)
-                            }
-                        },
-                        onActionClicked = ::onActionClicked
-                ),
-                HomeUiState(
-=======
     private fun setupHomeUiState(editPostRepository: EditPostRepository, site: SiteModel) {
         val prepublishingHomeUiStateList = mutableListOf<PrepublishingHomeItemUiState>().apply {
             add(HeaderUiState(UiStringText(site.name), StringUtils.notNullStr(site.iconUrl)))
@@ -97,29 +71,19 @@
 
             if (!editPostRepository.isPage) {
                 add(HomeUiState(
->>>>>>> 03eddb58
                         actionType = TAGS,
                         actionResult = getPostTagsUseCase.getTags(editPostRepository)?.let { UiStringText(it) }
                                 ?: run { UiStringRes(R.string.prepublishing_nudges_home_tags_not_set) },
                         onActionClicked = ::onActionClicked
-<<<<<<< HEAD
-                ),
-                getButtonUiStateUseCase.getUiState(editPostRepository, site) { publishPost ->
-                    analyticsTrackerWrapper.trackPrepublishingNudges(Stat.EDITOR_POST_PUBLISH_NOW_TAPPED)
-                    _onSubmitButtonClicked.postValue(Event(publishPost))
-                }
-        )
-=======
                 )
                 )
             }
 
-            add(PublishButtonUiState(UiStringRes(getPublishButtonLabelUseCase.getLabel(editPostRepository))) {
+            add(getButtonUiStateUseCase.getUiState(editPostRepository, site) { publishPost ->
                 analyticsTrackerWrapper.trackPrepublishingNudges(Stat.EDITOR_POST_PUBLISH_NOW_TAPPED)
-                _onPublishButtonClicked.postValue(Event(Unit))
+                _onSubmitButtonClicked.postValue(Event(publishPost))
             })
         }.toList()
->>>>>>> 03eddb58
 
         _uiState.postValue(prepublishingHomeUiStateList)
     }
