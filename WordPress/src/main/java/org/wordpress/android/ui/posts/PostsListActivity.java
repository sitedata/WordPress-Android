--- conflicted
+++ resolved
@@ -18,10 +18,6 @@
 import org.wordpress.android.ui.ActivityLauncher;
 import org.wordpress.android.ui.RequestCodes;
 import org.wordpress.android.util.ProfilingUtils;
-<<<<<<< HEAD
-import org.xmlrpc.android.ApiHelper;
-=======
->>>>>>> 5ce27c51
 
 public class PostsListActivity extends AppCompatActivity {
 
@@ -36,10 +32,7 @@
     @Override
     public void onCreate(Bundle savedInstanceState) {
         super.onCreate(savedInstanceState);
-<<<<<<< HEAD
-=======
 
->>>>>>> 5ce27c51
         ProfilingUtils.split("PostsListActivity.onCreate");
         ProfilingUtils.dump();
 
@@ -60,23 +53,9 @@
         FragmentManager fm = getFragmentManager();
         mPostList = (PostsListFragment) fm.findFragmentById(R.id.postList);
 
-<<<<<<< HEAD
-        Bundle extras = getIntent().getExtras();
-        if (extras != null) {
-            mIsPage = extras.getBoolean(EXTRA_VIEW_PAGES);
-            showErrorDialogIfNeeded(extras);
-        }
-
-        if (mIsPage) {
-            getSupportActionBar().setTitle(getString(R.string.pages));
-        } else {
-            getSupportActionBar().setTitle(getString(R.string.posts));
-        }
-=======
         showErrorDialogIfNeeded(getIntent().getExtras());
 
         WordPress.currentPost = null;
->>>>>>> 5ce27c51
     }
 
     @Override
@@ -147,9 +126,6 @@
                 && data != null
                 && data.getBooleanExtra(EditPostActivity.EXTRA_SHOULD_REFRESH, false)) {
             mPostList.getPostListAdapter().loadPosts();
-        } else if (requestCode == RequestCodes.PREVIEW_POST) {
-            // reload after post preview in case user edited post
-            mPostList.getPostListAdapter().loadPosts();
         }
         super.onActivityResult(requestCode, resultCode, data);
     }
