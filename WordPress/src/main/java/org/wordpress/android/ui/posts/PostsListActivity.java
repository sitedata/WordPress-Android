--- conflicted
+++ resolved
@@ -17,24 +17,18 @@
 import org.wordpress.android.fluxc.store.SiteStore;
 import org.wordpress.android.ui.ActivityId;
 import org.wordpress.android.ui.RequestCodes;
-<<<<<<< HEAD
 import org.wordpress.android.ui.posts.BasicFragmentDialog.BasicDialogNegativeClickInterface;
 import org.wordpress.android.ui.posts.BasicFragmentDialog.BasicDialogOnDismissByOutsideTouchInterface;
 import org.wordpress.android.ui.posts.BasicFragmentDialog.BasicDialogPositiveClickInterface;
-=======
 import org.wordpress.android.ui.posts.GutenbergWarningFragmentDialog.GutenbergWarningDialogClickInterface;
->>>>>>> 78c9bfb8
 import org.wordpress.android.util.LocaleManager;
 import org.wordpress.android.util.ToastUtils;
 
 import javax.inject.Inject;
 
-<<<<<<< HEAD
 public class PostsListActivity extends AppCompatActivity implements BasicDialogPositiveClickInterface,
-        BasicDialogNegativeClickInterface, BasicDialogOnDismissByOutsideTouchInterface {
-=======
-public class PostsListActivity extends AppCompatActivity implements GutenbergWarningDialogClickInterface {
->>>>>>> 78c9bfb8
+        BasicDialogNegativeClickInterface, BasicDialogOnDismissByOutsideTouchInterface,
+        GutenbergWarningDialogClickInterface {
     public static final String EXTRA_TARGET_POST_LOCAL_ID = "targetPostLocalId";
 
     private PostListFragment mPostList;
@@ -152,22 +146,31 @@
         outState.putSerializable(WordPress.SITE, mSite);
     }
 
-<<<<<<< HEAD
+    // BasicDialogFragment Callbacks
+
     @Override
     public void onPositiveClicked(@NotNull String instanceTag) {
-        mPostList.onPositiveClickedForBasicDialog(instanceTag);
+        if (mPostList != null) {
+            mPostList.onPositiveClickedForBasicDialog(instanceTag);
+        }
     }
 
     @Override
     public void onNegativeClicked(@NotNull String instanceTag) {
-        mPostList.onNegativeClickedForBasicDialog(instanceTag);
+        if (mPostList != null) {
+            mPostList.onNegativeClickedForBasicDialog(instanceTag);
+        }
     }
 
     @Override
     public void onDismissByOutsideTouch(@NotNull String instanceTag) {
-        mPostList.onDismissByOutsideTouchForBasicDialog(instanceTag);
-=======
-    // used for Gutenberg compatibility dialog
+        if (mPostList != null) {
+            mPostList.onDismissByOutsideTouchForBasicDialog(instanceTag);
+        }
+    }
+
+    // GutenbergWarningDialogClickInterface Callbacks
+
     @Override
     public void onGutenbergWarningDialogEditPostClicked(long gutenbergRemotePostId) {
         if (mPostList != null) {
@@ -190,11 +193,9 @@
     }
 
     @Override
-    public void onGutenbergWarningDialogDontShowAgainClicked(long gutenbergRemotePostId,
-                                                             boolean checked) {
+    public void onGutenbergWarningDialogDontShowAgainClicked(long gutenbergRemotePostId, boolean checked) {
         if (mPostList != null) {
             mPostList.onGutenbergWarningDialogDontShowAgainClicked(gutenbergRemotePostId, checked);
         }
->>>>>>> 78c9bfb8
     }
 }