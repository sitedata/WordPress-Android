package org.wordpress.android.ui.posts;

import android.app.AlertDialog;
import android.app.Dialog;
import android.app.FragmentManager;
import android.app.FragmentTransaction;
import android.app.ProgressDialog;
import android.content.DialogInterface;
import android.content.Intent;
import android.net.Uri;
import android.os.AsyncTask;
import android.os.Bundle;
import android.support.v7.app.ActionBarActivity;
import android.support.v7.widget.Toolbar;
import android.text.TextUtils;
import android.view.MenuItem;
import android.widget.Toast;

import org.wordpress.android.R;
import org.wordpress.android.WordPress;
import org.wordpress.android.models.Blog;
import org.wordpress.android.models.Post;
import org.wordpress.android.models.PostStatus;
import org.wordpress.android.ui.ActivityLauncher;
import org.wordpress.android.ui.RequestCodes;
import org.wordpress.android.ui.posts.PostsListFragment.OnPostActionListener;
import org.wordpress.android.ui.posts.PostsListFragment.OnPostSelectedListener;
import org.wordpress.android.ui.posts.ViewPostFragment.OnDetailPostActionListener;
import org.wordpress.android.util.AlertUtils;
import org.wordpress.android.util.AppLog;
import org.wordpress.android.util.AppLog.T;
import org.wordpress.android.util.ProfilingUtils;
import org.wordpress.android.util.ToastUtils;
import org.wordpress.android.util.WPMeShortlinks;
import org.wordpress.android.widgets.WPAlertDialogFragment;
import org.wordpress.passcodelock.AppLockManager;
import org.xmlpull.v1.XmlPullParserException;
import org.xmlrpc.android.ApiHelper;
import org.xmlrpc.android.XMLRPCClientInterface;
import org.xmlrpc.android.XMLRPCException;
import org.xmlrpc.android.XMLRPCFactory;

import java.io.IOException;

public class PostsListActivity extends ActionBarActivity
        implements OnPostSelectedListener, PostsListFragment.OnSinglePostLoadedListener, OnPostActionListener,
                   OnDetailPostActionListener, WPAlertDialogFragment.OnDialogConfirmListener {
    public static final String EXTRA_VIEW_PAGES = "viewPages";
    public static final String EXTRA_ERROR_MSG = "errorMessage";
    public static final String EXTRA_ERROR_INFO_TITLE = "errorInfoTitle";
    public static final String EXTRA_ERROR_INFO_LINK = "errorInfoLink";

    public static final int POST_DELETE = 0;
    public static final int POST_SHARE = 1;
    public static final int POST_EDIT = 2;
    public static final int POST_VIEW = 5;
    private static final int POST_CLEAR = 3;
    private static final int ID_DIALOG_DELETING = 1, ID_DIALOG_SHARE = 2;
    private ProgressDialog mLoadingDialog;
    private boolean mIsPage = false;
    private String mErrorMsg = "";
    private PostsListFragment mPostList;

    @Override
    public void onCreate(Bundle savedInstanceState) {
        super.onCreate(savedInstanceState);
        // This should be removed when #2734 is fixed
        if (WordPress.getCurrentBlog() == null) {
            ToastUtils.showToast(this, R.string.blog_not_found, ToastUtils.Duration.SHORT);
            finish();
            return;
        }
        ProfilingUtils.split("PostsListActivity.onCreate");
        ProfilingUtils.dump();

        setContentView(R.layout.posts);

        Toolbar toolbar = (Toolbar) findViewById(R.id.toolbar);
        setSupportActionBar(toolbar);
        getSupportActionBar().setDisplayShowTitleEnabled(true);
        getSupportActionBar().setDisplayHomeAsUpEnabled(true);

        FragmentManager fm = getFragmentManager();
        mPostList = (PostsListFragment) fm.findFragmentById(R.id.postList);

        // the post list should highlight the selected post when in dual-pane mode
        boolean isDualPane = (fm.findFragmentById(R.id.postDetail) != null);
        mPostList.setShowSelection(isDualPane);

        Bundle extras = getIntent().getExtras();
        if (extras != null) {
            mIsPage = extras.getBoolean(EXTRA_VIEW_PAGES);
            showErrorDialogIfNeeded(extras);
        }

        if (mIsPage) {
            getSupportActionBar().setTitle(getString(R.string.pages));
        } else {
            getSupportActionBar().setTitle(getString(R.string.posts));
        }

        WordPress.currentPost = null;

        if (savedInstanceState != null) {
            popPostDetail();
        }

        attemptToSelectPost();
    }

    @Override
    public void finish() {
        super.finish();
        ActivityLauncher.slideOutToRight(this);
    }

    private void showPostUploadErrorAlert(String errorMessage, String infoTitle,
                                          final String infoURL) {
        AlertDialog.Builder dialogBuilder = new AlertDialog.Builder(PostsListActivity.this);
        dialogBuilder.setTitle(getResources().getText(R.string.error));
        dialogBuilder.setMessage(errorMessage);
        dialogBuilder.setPositiveButton("OK", new DialogInterface.OnClickListener() {
                    public void onClick(DialogInterface dialog, int whichButton) {
                        // Just close the window.
                    }
                }
        );
        if (infoTitle != null && infoURL != null) {
            dialogBuilder.setNeutralButton(infoTitle,
                new DialogInterface.OnClickListener() {
                    public void onClick(DialogInterface dialog, int whichButton) {
                        startActivity(new Intent(Intent.ACTION_VIEW, Uri.parse(infoURL)));
                    }
                });
        }
        dialogBuilder.setCancelable(true);
        if (!isFinishing())
            dialogBuilder.create().show();
    }

    private void showErrorDialogIfNeeded(Bundle extras) {
        if (extras == null) {
            return;
        }
        String errorMessage = extras.getString(EXTRA_ERROR_MSG);
        if (!TextUtils.isEmpty(errorMessage)) {
            String errorInfoTitle = extras.getString(EXTRA_ERROR_INFO_TITLE);
            String errorInfoLink = extras.getString(EXTRA_ERROR_INFO_LINK);
            showPostUploadErrorAlert(errorMessage, errorInfoTitle, errorInfoLink);
        }
    }

    public boolean isRefreshing() {
        return mPostList.isRefreshing();
    }

    public void setRefreshing(boolean refreshing) {
        mPostList.setRefreshing(refreshing);
    }

    public void requestPosts() {
        if (WordPress.getCurrentBlog() == null) {
            return;
        }
        // If user has local changes, don't refresh
        if (!WordPress.wpDB.findLocalChanges(WordPress.getCurrentBlog().getLocalTableBlogId(), mIsPage)) {
            popPostDetail();
            mPostList.requestPosts(false);
            mPostList.setRefreshing(true);
        }
    }

    @Override
    public boolean onOptionsItemSelected(final MenuItem item) {
        if (item.getItemId() == android.R.id.home) {
            onBackPressed();
            return true;
        }
        return super.onOptionsItemSelected(item);
    }

    @Override
    public void onBackPressed() {
        if (getFragmentManager().getBackStackEntryCount() > 0) {
            popPostDetail();
        } else {
            super.onBackPressed();
        }
    }

    private void popPostDetail() {
        if (isFinishing()) {
            return;
        }

        FragmentManager fm = getFragmentManager();
        ViewPostFragment f = (ViewPostFragment) fm.findFragmentById(R.id.postDetail);
        if (f == null) {
            try {
                fm.popBackStack();
            } catch (RuntimeException e) {
                AppLog.e(T.POSTS, e);
            }
        }
    }

    public void newPost() {
        if (WordPress.getCurrentBlog() == null) {
            if (!isFinishing())
                Toast.makeText(this, R.string.blog_not_found, Toast.LENGTH_SHORT).show();
            return;
        }
        // Create a new post object
        Post newPost = new Post(WordPress.getCurrentBlog().getLocalTableBlogId(), mIsPage);
        WordPress.wpDB.savePost(newPost);
        Intent i = new Intent(this, EditPostActivity.class);
        i.putExtra(EditPostActivity.EXTRA_POSTID, newPost.getLocalTablePostId());
        i.putExtra(EditPostActivity.EXTRA_IS_PAGE, mIsPage);
        i.putExtra(EditPostActivity.EXTRA_IS_NEW_POST, true);
        startActivityForResult(i, RequestCodes.EDIT_POST);
    }

    @Override
    protected void onActivityResult(int requestCode, int resultCode, Intent data) {
        if (data != null) {
            if (requestCode == RequestCodes.EDIT_POST && resultCode == RESULT_OK) {
                if (data.getBooleanExtra(EditPostActivity.EXTRA_SHOULD_REFRESH, false)) {
                    mPostList.getPostListAdapter().loadPosts();
                }
            }
        }
        super.onActivityResult(requestCode, resultCode, data);
    }

    protected void attemptToSelectPost() {
        FragmentManager fm = getFragmentManager();
        ViewPostFragment f = (ViewPostFragment) fm.findFragmentById(R.id.postDetail);
        if (f != null && f.isInLayout()) {
            mPostList.setShouldSelectFirstPost(true);
        }
    }

    @Override
    public void onPostSelected(Post post) {
        if (isFinishing()) {
            return;
        }
        FragmentManager fm = getFragmentManager();
        ViewPostFragment viewPostFragment = (ViewPostFragment) fm.findFragmentById(R.id.postDetail);

        if (post != null) {
            if (post.isUploading()){
                ToastUtils.showToast(this, R.string.toast_err_post_uploading, ToastUtils.Duration.SHORT);
                return;
            }
            WordPress.currentPost = post;
            if (viewPostFragment == null || !viewPostFragment.isInLayout()) {
                FragmentTransaction ft = fm.beginTransaction();
                ft.hide(mPostList);
                viewPostFragment = new ViewPostFragment();
                ft.add(R.id.postDetailFragmentContainer, viewPostFragment);
                ft.setTransition(FragmentTransaction.TRANSIT_FRAGMENT_FADE);
                ft.addToBackStack(null);
                ft.commitAllowingStateLoss();
            } else {
                viewPostFragment.loadPost(post);
            }
        }
    }

    @Override
    protected Dialog onCreateDialog(int id) {
        mLoadingDialog = new ProgressDialog(this);
        if (id == ID_DIALOG_DELETING) {
            mLoadingDialog.setMessage(getResources().getText(
                    mIsPage ? R.string.deleting_page : R.string.deleting_post));
            mLoadingDialog.setCancelable(false);
            return mLoadingDialog;
        } else if (id == ID_DIALOG_SHARE) {
            mLoadingDialog.setMessage(mIsPage ? getString(R.string.share_url_page) : getString(
                    R.string.share_url_post));
            mLoadingDialog.setCancelable(false);
            return mLoadingDialog;
        }
        return super.onCreateDialog(id);
    }

    protected void refreshComments() {
        new refreshCommentsTask().execute();
    }

    @Override
    public void onPostAction(int action, final Post post) {
        // No post? No service.
        if (post == null) {
            Toast.makeText(PostsListActivity.this, R.string.post_not_found, Toast.LENGTH_SHORT).show();
            return;
        }

        if (action == POST_DELETE) {
            if (post.isLocalDraft()) {
                AlertDialog.Builder dialogBuilder = new AlertDialog.Builder(
                        PostsListActivity.this);
                dialogBuilder.setTitle(getResources().getText(
                        R.string.delete_draft));

                String deleteDraftMessage = getResources().getText(R.string.delete_sure).toString();
                if (!post.getTitle().isEmpty()) {
                    String postTitleEnclosedByQuotes = "'" + post.getTitle() + "'";
                    deleteDraftMessage += " " + postTitleEnclosedByQuotes;
                }

                dialogBuilder.setMessage(deleteDraftMessage + "?");
                dialogBuilder.setPositiveButton(
                        getResources().getText(R.string.yes),
                        new DialogInterface.OnClickListener() {
                            public void onClick(DialogInterface dialog,
                                                int whichButton) {
                                WordPress.wpDB.deletePost(post);
                                popPostDetail();
                                attemptToSelectPost();
                                mPostList.getPostListAdapter().loadPosts();
                            }
                        });
                dialogBuilder.setNegativeButton(
                        getResources().getText(R.string.no),
                        new DialogInterface.OnClickListener() {
                            public void onClick(DialogInterface dialog,
                                                int whichButton) {
                                // Just close the window.
                            }
                        });
                dialogBuilder.setCancelable(true);
                if (!isFinishing()) {
                    dialogBuilder.create().show();
                }
            } else {
                String deletePostMessage = getResources().getText(
                        (post.isPage()) ? R.string.delete_sure_page
                                : R.string.delete_sure_post).toString();
                if (!post.getTitle().isEmpty()) {
                    String postTitleEnclosedByQuotes = "'" + post.getTitle() + "'";
                    deletePostMessage += " " + postTitleEnclosedByQuotes;
                }

                AlertDialog.Builder dialogBuilder = new AlertDialog.Builder(
                        PostsListActivity.this);
                dialogBuilder.setTitle(getResources().getText(
                        (post.isPage()) ? R.string.delete_page
                                : R.string.delete_post));
                dialogBuilder.setMessage(deletePostMessage + "?");
                dialogBuilder.setPositiveButton(
                        getResources().getText(R.string.yes),
                        new DialogInterface.OnClickListener() {
                            public void onClick(DialogInterface dialog,
                                                int whichButton) {
                                new deletePostTask().execute(post);
                            }
                        });
                dialogBuilder.setNegativeButton(
                        getResources().getText(R.string.no),
                        new DialogInterface.OnClickListener() {
                            public void onClick(DialogInterface dialog,
                                                int whichButton) {
                                // Just close the window.
                            }
                        });
                dialogBuilder.setCancelable(true);
                if (!isFinishing()) {
                    dialogBuilder.create().show();
                }
            }
        } else if (action == POST_SHARE) {
            // Only share published posts
            if (post.getStatusEnum() != PostStatus.PUBLISHED && post.getStatusEnum() != PostStatus.SCHEDULED) {
                AlertUtils.showAlert(this, R.string.error,
                        post.isPage() ? R.string.page_not_published : R.string.post_not_published);
                return;
            }

            Intent share = new Intent(Intent.ACTION_SEND);
            share.setType("text/plain");
            share.putExtra(Intent.EXTRA_SUBJECT, post.getTitle());
            String shortlink = WPMeShortlinks.getPostShortlink(WordPress.getCurrentBlog(), post);
            share.putExtra(Intent.EXTRA_TEXT, shortlink != null ? shortlink : post.getPermaLink());
            startActivity(Intent.createChooser(share, getResources()
                    .getText(R.string.share_url)));
            AppLockManager.getInstance().setExtendedTimeout();
        } else if (action == POST_CLEAR) {
            FragmentManager fm = getFragmentManager();
            ViewPostFragment f = (ViewPostFragment) fm
                    .findFragmentById(R.id.postDetail);
            if (f != null) {
                f.clearContent();
            }
        }
    }

    @Override
    public void onDetailPostAction(int action, Post post) {
        onPostAction(action, post);
    }

    @Override
    public void onDialogConfirm() {
        mPostList.requestPosts(true);
        mPostList.setRefreshing(true);
    }

    @Override
    public void onSinglePostLoaded() {
        popPostDetail();
    }

    @Override
    public void onSaveInstanceState(Bundle outState) {
        if (outState.isEmpty()) {
            outState.putBoolean("bug_19917_fix", true);
        }
        super.onSaveInstanceState(outState);
    }

    public class deletePostTask extends AsyncTask<Post, Void, Boolean> {
        Post post;

        @Override
        protected void onPreExecute() {
            // pop out of the detail view if on a smaller screen
            popPostDetail();
            showDialog(ID_DIALOG_DELETING);
        }

        @Override
        protected void onPostExecute(Boolean result) {
            if (result) {
                WordPress.wpDB.deletePost(post);
            }
            if (mLoadingDialog == null || isFinishing()) {
                return;
<<<<<<< HEAD
            }
            dismissDialog(ID_DIALOG_DELETING);
=======
            } else if (mLoadingDialog.isShowing()) {
                dismissDialog(ID_DIALOG_DELETING);
            }
>>>>>>> 54868f0a
            attemptToSelectPost();
            if (result) {
                Toast.makeText(PostsListActivity.this, getResources().getText((mIsPage) ?
                                R.string.page_deleted : R.string.post_deleted),
                        Toast.LENGTH_SHORT).show();
                requestPosts();
                mPostList.requestPosts(false);
                mPostList.setRefreshing(true);
            } else {
                AlertDialog.Builder dialogBuilder = new AlertDialog.Builder(PostsListActivity.this);
                dialogBuilder.setTitle(getResources().getText(R.string.connection_error));
                dialogBuilder.setMessage(mErrorMsg);
                dialogBuilder.setPositiveButton("OK",
                        new DialogInterface.OnClickListener() {
                            public void onClick(DialogInterface dialog, int whichButton) {
                                // Just close the window.
                            }
                        });
                dialogBuilder.setCancelable(true);
                if (!isFinishing()) {
                    dialogBuilder.create().show();
                }
            }
        }

        @Override
        protected Boolean doInBackground(Post... params) {
            boolean result = false;
            post = params[0];
            Blog blog = WordPress.currentBlog;
            XMLRPCClientInterface client = XMLRPCFactory.instantiate(blog.getUri(), blog.getHttpuser(),
                    blog.getHttppassword());

            Object[] postParams = {"", post.getRemotePostId(),
                    WordPress.currentBlog.getUsername(),
                    WordPress.currentBlog.getPassword()};
            Object[] pageParams = {WordPress.currentBlog.getRemoteBlogId(),
                    WordPress.currentBlog.getUsername(),
                    WordPress.currentBlog.getPassword(), post.getRemotePostId()};

            try {
                client.call((mIsPage) ? "wp.deletePage" : "blogger.deletePost", (mIsPage) ? pageParams : postParams);
                result = true;
            } catch (final XMLRPCException e) {
                mErrorMsg = prepareErrorMessage(e);
            } catch (IOException e) {
                mErrorMsg = prepareErrorMessage(e);
            } catch (XmlPullParserException e) {
                mErrorMsg = prepareErrorMessage(e);
            }
            return result;
        }

        private String prepareErrorMessage(Exception e) {
            AppLog.e(AppLog.T.POSTS, "Error while deleting post or page", e);
            return String.format(getResources().getString(R.string.error_delete_post),
                    (mIsPage) ? getResources().getText(R.string.page)
                            : getResources().getText(R.string.post));
        }
    }

    private class refreshCommentsTask extends AsyncTask<Void, Void, Void> {
        @Override
        protected Void doInBackground(Void... params) {
            Object[] commentParams = {WordPress.currentBlog.getRemoteBlogId(),
                    WordPress.currentBlog.getUsername(),
                    WordPress.currentBlog.getPassword()};

            try {
                ApiHelper.refreshComments(WordPress.currentBlog, commentParams);
            } catch (final Exception e) {
                mErrorMsg = getResources().getText(R.string.error_generic).toString();
            }
            return null;
        }
    }
}<|MERGE_RESOLUTION|>--- conflicted
+++ resolved
@@ -437,14 +437,9 @@
             }
             if (mLoadingDialog == null || isFinishing()) {
                 return;
-<<<<<<< HEAD
-            }
-            dismissDialog(ID_DIALOG_DELETING);
-=======
             } else if (mLoadingDialog.isShowing()) {
                 dismissDialog(ID_DIALOG_DELETING);
             }
->>>>>>> 54868f0a
             attemptToSelectPost();
             if (result) {
                 Toast.makeText(PostsListActivity.this, getResources().getText((mIsPage) ?
