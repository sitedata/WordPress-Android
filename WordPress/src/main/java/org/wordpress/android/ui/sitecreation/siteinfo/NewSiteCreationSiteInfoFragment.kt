package org.wordpress.android.ui.sitecreation.siteinfo

import android.arch.lifecycle.Observer
import android.arch.lifecycle.ViewModelProvider
import android.arch.lifecycle.ViewModelProviders
import android.content.Context
import android.content.res.ColorStateList
import android.os.Bundle
import android.support.annotation.LayoutRes
import android.support.design.widget.TextInputEditText
import android.support.v4.app.FragmentActivity
import android.support.v4.content.ContextCompat
import android.support.v4.view.ViewCompat
import android.support.v7.widget.AppCompatButton
import android.text.Editable
import android.text.InputType
import android.text.TextWatcher
import android.view.ViewGroup
import android.view.accessibility.AccessibilityEvent
import org.wordpress.android.R
import org.wordpress.android.WordPress
import org.wordpress.android.ui.accounts.HelpActivity
import org.wordpress.android.ui.sitecreation.NewSiteCreationBaseFormFragment
import org.wordpress.android.ui.sitecreation.misc.OnHelpClickedListener
import org.wordpress.android.ui.sitecreation.misc.OnSkipClickedListener
import org.wordpress.android.ui.sitecreation.verticals.NewSiteCreationSiteInfoViewModel
import javax.inject.Inject

class NewSiteCreationSiteInfoFragment : NewSiteCreationBaseFormFragment() {
    @Inject internal lateinit var viewModelFactory: ViewModelProvider.Factory

    private lateinit var nonNullActivity: FragmentActivity
    private lateinit var viewModel: NewSiteCreationSiteInfoViewModel

    private lateinit var skipNextButton: AppCompatButton
    private lateinit var siteTitleEditText: TextInputEditText
    private lateinit var tagLineEditText: TextInputEditText
    private lateinit var headerContainer: ViewGroup

    private lateinit var skipClickedListener: OnSkipClickedListener
    private lateinit var helpClickedListener: OnHelpClickedListener
    private lateinit var siteInfoScreenListener: SiteInfoScreenListener

    override fun onAttach(context: Context?) {
        super.onAttach(context)
        if (context !is OnSkipClickedListener) {
            throw IllegalStateException("Parent activity must implement OnSkipClickedListener.")
        }
        if (context !is OnHelpClickedListener) {
            throw IllegalStateException("Parent activity must implement OnHelpClickedListener.")
        }
        if (context !is SiteInfoScreenListener) {
            throw IllegalStateException("Parent activity must implement SiteInfoScreenListener.")
        }
        skipClickedListener = context
        helpClickedListener = context
        siteInfoScreenListener = context
    }

    override fun onCreate(savedInstanceState: Bundle?) {
        super.onCreate(savedInstanceState)
        nonNullActivity = requireNotNull(activity)
        (nonNullActivity.application as WordPress).component().inject(this)
    }

    @LayoutRes
    override fun getContentLayout(): Int {
        return R.layout.new_site_creation_site_info_screen
    }

    override fun setupContent(rootView: ViewGroup) {
        initSkipNextButton(rootView)
        siteTitleEditText = rootView.findViewById(R.id.site_info_site_title)
<<<<<<< HEAD
        tagLineEditText = rootView.findViewById(R.id.site_info_tag_line)
        headerContainer = rootView.findViewById(R.id.header_container)
=======
        initTaglineEditText(rootView)
>>>>>>> a714bb48
        initViewModel()
        initTextWatchers()
    }

    private fun initSkipNextButton(rootView: ViewGroup) {
        skipNextButton = rootView.findViewById(R.id.btn_skip)
        skipNextButton.setOnClickListener { viewModel.onSkipNextClicked() }
    }

    private fun initTaglineEditText(rootView: ViewGroup) {
        tagLineEditText = rootView.findViewById(R.id.site_info_tag_line)
        // Attributes must be assigned in this order or else behavior will change.
        tagLineEditText.inputType = InputType.TYPE_CLASS_TEXT
        tagLineEditText.setSingleLine(true)
        tagLineEditText.maxLines = Integer.MAX_VALUE
        tagLineEditText.setHorizontallyScrolling(false)
    }

    private fun initTextWatchers() {
        val addTextWatcher = { editText: TextInputEditText, onTextChanged: (String) -> Unit ->
            editText.addTextChangedListener(object : TextWatcher {
                override fun afterTextChanged(s: Editable?) {}
                override fun beforeTextChanged(s: CharSequence?, start: Int, count: Int, after: Int) {}
                override fun onTextChanged(s: CharSequence?, start: Int, before: Int, count: Int) {
                    onTextChanged(s?.toString() ?: "")
                }
            })
        }
        addTextWatcher(siteTitleEditText) { viewModel.updateSiteTitle(it) }
        addTextWatcher(tagLineEditText) { viewModel.updateTagLine(it) }
    }

    private fun initViewModel() {
        viewModel = ViewModelProviders.of(this, viewModelFactory)
                .get(NewSiteCreationSiteInfoViewModel::class.java)
        viewModel.uiState.observe(this, Observer {
            it?.let { state ->
                val updateEditTextIfDifferent = { editText: TextInputEditText, value: String ->
                    // This let's us avoid triggering the TextWatcher unnecessarily
                    if (editText.text.toString() != value) {
                        editText.setText(value)
                    }
                }
                updateEditTextIfDifferent(siteTitleEditText, state.siteTitle)
                updateEditTextIfDifferent(tagLineEditText, state.tagLine)
                state.skipButtonState.let { buttonState ->
                    skipNextButton.apply {
                        setText(buttonState.text)
                        setTextColor(ContextCompat.getColor(nonNullActivity, buttonState.textColor))
                        ViewCompat.setBackgroundTintList(
                                this,
                                ColorStateList.valueOf(
                                        ContextCompat.getColor(
                                                nonNullActivity,
                                                buttonState.backgroundColor
                                        )
                                )
                        )
                    }
                }
            }
        })
        viewModel.onTitleInputFocusRequested.observe(this, Observer {
            siteTitleEditText.requestFocus()
            // announce header when the input focus is forced
            headerContainer.sendAccessibilityEvent(AccessibilityEvent.TYPE_VIEW_FOCUSED)
        })
        viewModel.onHelpClicked.observe(this, Observer {
            helpClickedListener.onHelpClicked(HelpActivity.Origin.NEW_SITE_CREATION_SITE_INFO)
        })
        viewModel.skipBtnClicked.observe(this, Observer {
            skipClickedListener.onSkipClicked()
        })
        viewModel.nextBtnClicked.observe(this, Observer { uiState ->
            uiState?.let {
                siteInfoScreenListener.onSiteInfoFinished(uiState.siteTitle, uiState.tagLine)
            }
        })
        viewModel.start()
    }

    override fun onHelp() {
        viewModel.onHelpClicked()
    }

    override fun getScreenTitle(): String {
        val arguments = arguments
        if (arguments == null || !arguments.containsKey(EXTRA_SCREEN_TITLE)) {
            throw IllegalStateException("Required argument screen title is missing.")
        }
        return arguments.getString(EXTRA_SCREEN_TITLE)
    }

    companion object {
        const val TAG = "site_creation_site_info_fragment_tag"

        fun newInstance(screenTitle: String): NewSiteCreationSiteInfoFragment {
            val fragment = NewSiteCreationSiteInfoFragment()
            val bundle = Bundle()
            bundle.putString(EXTRA_SCREEN_TITLE, screenTitle)
            fragment.arguments = bundle
            return fragment
        }
    }
}<|MERGE_RESOLUTION|>--- conflicted
+++ resolved
@@ -71,12 +71,8 @@
     override fun setupContent(rootView: ViewGroup) {
         initSkipNextButton(rootView)
         siteTitleEditText = rootView.findViewById(R.id.site_info_site_title)
-<<<<<<< HEAD
-        tagLineEditText = rootView.findViewById(R.id.site_info_tag_line)
+        initTaglineEditText(rootView)
         headerContainer = rootView.findViewById(R.id.header_container)
-=======
-        initTaglineEditText(rootView)
->>>>>>> a714bb48
         initViewModel()
         initTextWatchers()
     }
