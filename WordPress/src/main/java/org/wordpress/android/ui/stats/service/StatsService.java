package org.wordpress.android.ui.stats.service;

import android.app.Service;
import android.content.Intent;
import android.os.IBinder;
import android.os.SystemClock;
import android.text.TextUtils;

import com.android.volley.Request;
import com.android.volley.VolleyError;
import com.wordpress.rest.RestClient;
import com.wordpress.rest.RestRequest;

import org.json.JSONException;
import org.json.JSONObject;
import org.wordpress.android.WordPress;
import org.wordpress.android.networking.RestClientUtils;
import org.wordpress.android.ui.stats.StatsEvents;
import org.wordpress.android.ui.stats.StatsTimeframe;
import org.wordpress.android.ui.stats.StatsUtils;
import org.wordpress.android.ui.stats.datasets.StatsDatabaseHelper;
import org.wordpress.android.ui.stats.datasets.StatsTable;
import org.wordpress.android.util.AppLog;
import org.wordpress.android.util.AppLog.T;

import java.io.Serializable;
import java.util.Iterator;
import java.util.LinkedList;
import java.util.concurrent.Executors;
import java.util.concurrent.ThreadPoolExecutor;

import de.greenrobot.event.EventBus;

/**
 * Background service to retrieve Stats.
 * Parsing of response(s) and submission of new network calls are done by using a ThreadPoolExecutor with a single thread.
 */

public class StatsService extends Service {
    public static final String ARG_BLOG_ID = "blog_id";
    public static final String ARG_PERIOD = "stats_period";
    public static final String ARG_DATE = "stats_date";
    public static final String ARG_SECTION = "stats_section";
    public static final String ARG_MAX_RESULTS = "stats_max_results";
    public static final String ARG_PAGE_REQUESTED = "stats_page_requested";

    public static final int DEFAULT_NUMBER_OF_RESULTS = 12;
    // The number of results to return per page for Paged REST endpoints. Numbers larger than 20 will default to 20 on the server.
    public static final int MAX_RESULTS_REQUESTED_PER_PAGE = 20;

<<<<<<< HEAD
    public static enum StatsEndpointsEnum {VISITS, TOP_POSTS, REFERRERS, CLICKS, GEO_VIEWS, AUTHORS,
        VIDEO_PLAYS, COMMENTS, FOLLOWERS_WPCOM, FOLLOWERS_EMAIL, COMMENT_FOLLOWERS, TAGS_AND_CATEGORIES,
        PUBLICIZE, SEARCH_TERMS}
=======
    public static enum StatsEndpointsEnum {
        VISITS,
        TOP_POSTS,
        REFERRERS,
        CLICKS,
        GEO_VIEWS,
        AUTHORS,
        VIDEO_PLAYS,
        COMMENTS,
        FOLLOWERS_WPCOM,
        FOLLOWERS_EMAIL,
        COMMENT_FOLLOWERS,
        TAGS_AND_CATEGORIES,
        PUBLICIZE,
        SEARCH_TERMS;

        public String getRestEndpointPath() {
            switch (this) {
                case VISITS:
                    return "visits";
                case TOP_POSTS:
                    return "top-posts";
                case REFERRERS:
                    return "referrers";
                case CLICKS:
                    return "clicks";
                case GEO_VIEWS:
                    return "country-views";
                case AUTHORS:
                    return "top-authors";
                case VIDEO_PLAYS:
                    return "video-plays";
                case COMMENTS:
                    return "comments";
                case FOLLOWERS_WPCOM:
                    return "followers?type=wpcom";
                case FOLLOWERS_EMAIL:
                    return "followers?type=email";
                case COMMENT_FOLLOWERS:
                    return "comment-followers";
                case TAGS_AND_CATEGORIES:
                    return "tags";
                case PUBLICIZE:
                    return "publicize";
                case SEARCH_TERMS:
                    return "search-terms";
                default:
                    AppLog.i(T.STATS, "Called an update of Stats of unknown section!?? " + this.name());
                    return "";
            }
        }
    }
>>>>>>> b34647bc

    private int mServiceStartId;
    private final LinkedList<Request<JSONObject>> mStatsNetworkRequests = new LinkedList<>();
    protected ThreadPoolExecutor singleThreadNetworkHandler = (ThreadPoolExecutor) Executors.newFixedThreadPool(1);

    @Override
    public void onCreate() {
        super.onCreate();
        AppLog.i(T.STATS, "service created");
    }

    @Override
    public void onDestroy() {
        stopRefresh();
        AppLog.i(T.STATS, "service destroyed");
        super.onDestroy();
    }

    @Override
    public IBinder onBind(Intent intent) {
        return null;
    }

    @Override
    public int onStartCommand(Intent intent, int flags, int startId) {
        if (intent == null) {
            AppLog.e(T.STATS, "StatsService was killed and restarted with a null intent.");
            // if this service's process is killed while it is started (after returning from onStartCommand(Intent, int, int)),
            // then leave it in the started state but don't retain this delivered intent.
            // Later the system will try to re-create the service.
            // Because it is in the started state, it will guarantee to call onStartCommand(Intent, int, int) after creating the new service instance;
            // if there are not any pending start commands to be delivered to the service, it will be called with a null intent object.
            stopRefresh();
            return START_NOT_STICKY;
        }

        final String blogId = intent.getStringExtra(ARG_BLOG_ID);
        if (TextUtils.isEmpty(blogId)) {
            AppLog.e(T.STATS, "StatsService was started with a blank blog_id ");
            return START_NOT_STICKY;
        }

        final StatsTimeframe period;
        if (intent.hasExtra(ARG_PERIOD)) {
            period = (StatsTimeframe) intent.getSerializableExtra(ARG_PERIOD);
        } else {
            period = StatsTimeframe.DAY;
        }

        final String requestedDate;
        if (intent.getStringExtra(ARG_DATE) == null) {
            AppLog.w(T.STATS, "StatsService is started with a NULL date on this blogID - "
                    + blogId + ". Using current date!!!");
            int parsedBlogID = Integer.parseInt(blogId);
            int localTableBlogId = WordPress.wpDB.getLocalTableBlogIdForRemoteBlogId(parsedBlogID);
            requestedDate = StatsUtils.getCurrentDateTZ(localTableBlogId);
        } else {
            requestedDate = intent.getStringExtra(ARG_DATE);
        }

        final int maxResultsRequested = intent.getIntExtra(ARG_MAX_RESULTS, DEFAULT_NUMBER_OF_RESULTS);
        final int pageRequested = intent.getIntExtra(ARG_PAGE_REQUESTED, -1);

<<<<<<< HEAD
        StatsEndpointsEnum[] sectionsToUpdate = (StatsEndpointsEnum[]) intent.getSerializableExtra(ARG_SECTION);

        this.mServiceStartId = startId;
        for (final StatsEndpointsEnum sectionToUpdate : sectionsToUpdate) {
            singleThreadNetworkHandler.submit(new Thread() {
                @Override
                public void run() {
                    startTasks(blogId, period, requestedDate, sectionToUpdate, maxResultsRequested, pageRequested);
=======
        int[] sectionFromIntent = intent.getIntArrayExtra(ARG_SECTION);

        this.mServiceStartId = startId;
        for (int i=0; i < sectionFromIntent.length; i++){
            final StatsEndpointsEnum currentSectionsToUpdate = StatsEndpointsEnum.values()[sectionFromIntent[i]];
            singleThreadNetworkHandler.submit(new Thread() {
                @Override
                public void run() {
                    startTasks(blogId, period, requestedDate, currentSectionsToUpdate, maxResultsRequested, pageRequested);
>>>>>>> b34647bc
                }
            });
        }

        return START_NOT_STICKY;
    }

    private void stopRefresh() {
        synchronized (mStatsNetworkRequests) {
            this.mServiceStartId = 0;
            for (Request<JSONObject> req : mStatsNetworkRequests) {
                if (req != null && !req.hasHadResponseDelivered() && !req.isCanceled()) {
                    req.cancel();
                }
            }
            mStatsNetworkRequests.clear();
        }
    }

<<<<<<< HEAD
    // A fast way to disable caching during develop or when we want to disable it
    // under some circumstances. Always true for now.
    private boolean isCacheEnabled() {
        return true;
    }

    // Check if we already have Stats
    private String getCachedStats(final String blogId, final StatsTimeframe timeframe, final String date, final StatsEndpointsEnum sectionToUpdate,
                                  final int maxResultsRequested, final int pageRequested) {
        if (!isCacheEnabled()) {
            return null;
        }

        int parsedBlogID = Integer.parseInt(blogId);
        int localTableBlogId = WordPress.wpDB.getLocalTableBlogIdForRemoteBlogId(parsedBlogID);
        String result = StatsTable.getStats(this, localTableBlogId, timeframe, date, sectionToUpdate, maxResultsRequested, pageRequested);
        return result;
    }

    private void startTasks(final String blogId, final StatsTimeframe timeframe, final String date, final StatsEndpointsEnum sectionToUpdate,
                            final int maxResultsRequested, final int pageRequested) {

        String cachedStats = getCachedStats(blogId, timeframe, date, sectionToUpdate, maxResultsRequested, pageRequested);

        if (cachedStats != null) {
            Serializable mResponseObjectModel;
                try {
                    JSONObject response = new JSONObject(cachedStats);
                    mResponseObjectModel = StatsUtils.parseResponse(sectionToUpdate, blogId, response);
                    EventBus.getDefault().post(new StatsEvents.SectionUpdated(sectionToUpdate, blogId, timeframe, date,
                            maxResultsRequested, pageRequested, mResponseObjectModel));
                    checkAllRequestsFinished();
                    return;
                } catch (JSONException e) {
                    AppLog.e(AppLog.T.STATS, e);
                }
        }

        final RestClientUtils restClientUtils = WordPress.getRestClientUtilsV1_1();

        String period = timeframe.getLabelForRestCall();
        /*AppLog.i(T.STATS, "A new Stats network request is required for blogID: " + blogId + " - period: " + period
                + " - date: " + date + " - StatsType: " + sectionToUpdate.name());
*/
        EventBus.getDefault().post(new StatsEvents.UpdateStatusChanged(true));

        RestListener vListener = new RestListener(sectionToUpdate, blogId, timeframe, date, maxResultsRequested, pageRequested);

        final String periodDateMaxPlaceholder =  "?period=%s&date=%s&max=%s";

        String path = String.format("/sites/%s/stats/" + getRestEndpointPath(sectionToUpdate), blogId);
=======
    private void startTasks(final String blogId, final StatsTimeframe timeframe, final String date, final StatsEndpointsEnum sectionToUpdate,
                            final int maxResultsRequested, final int pageRequested) {

        final RestClientUtils restClientUtils = WordPress.getRestClientUtilsV1_1();

        String period = timeframe.getLabelForRestCall();
        /*AppLog.i(T.STATS, "A new Stats network request is required for blogID: " + blogId + " - period: " + period
                + " - date: " + date + " - StatsType: " + sectionToUpdate.name());
*/
        EventBus.getDefault().post(new StatsEvents.UpdateStatusChanged(true));

        RestListener vListener = new RestListener(sectionToUpdate, blogId, timeframe, date);

        final String periodDateMaxPlaceholder =  "?period=%s&date=%s&max=%s";

        String path = String.format("/sites/%s/stats/" + sectionToUpdate.getRestEndpointPath(), blogId);
>>>>>>> b34647bc
        synchronized (mStatsNetworkRequests) {
            switch (sectionToUpdate) {
                case VISITS:
                    path = String.format(path + "?unit=%s&quantity=10&date=%s", period, date);
                    break;
                case TOP_POSTS:
                case REFERRERS:
                case CLICKS:
                case GEO_VIEWS:
                case AUTHORS:
                case VIDEO_PLAYS:
                case SEARCH_TERMS:
                    path = String.format(path + periodDateMaxPlaceholder, period, date, maxResultsRequested);
                    break;
                case TAGS_AND_CATEGORIES:
                case PUBLICIZE:
                    path = String.format(path + "?max=%s", maxResultsRequested);
                    break;
                case COMMENTS:
                    // No parameters
                    break;
                case FOLLOWERS_WPCOM:
                    if (pageRequested < 1) {
                        path = String.format(path + "&max=%s", maxResultsRequested);
                    } else {
                        path = String.format(path + "&period=%s&date=%s&max=%s&page=%s",
                                period, date, maxResultsRequested, pageRequested);
<<<<<<< HEAD
                    }
                    break;
                case FOLLOWERS_EMAIL:
                    if (pageRequested < 1) {
                        path = String.format(path + "&max=%s", maxResultsRequested);
                    } else {
                        path = String.format(path + "&period=%s&date=%s&max=%s&page=%s",
                                period, date, maxResultsRequested, pageRequested);
                    }
                    break;
                case COMMENT_FOLLOWERS:
                    if (pageRequested < 1) {
                        path = String.format(path + "?max=%s", maxResultsRequested);
                    } else {
                        path = String.format(path + "?period=%s&date=%s&max=%s&page=%s", period,
                                date, maxResultsRequested, pageRequested);
                    }
                    break;
=======
                    }
                    break;
                case FOLLOWERS_EMAIL:
                    if (pageRequested < 1) {
                        path = String.format(path + "&max=%s", maxResultsRequested);
                    } else {
                        path = String.format(path + "&period=%s&date=%s&max=%s&page=%s",
                                period, date, maxResultsRequested, pageRequested);
                    }
                    break;
                case COMMENT_FOLLOWERS:
                    if (pageRequested < 1) {
                        path = String.format(path + "?max=%s", maxResultsRequested);
                    } else {
                        path = String.format(path + "?period=%s&date=%s&max=%s&page=%s", period,
                                date, maxResultsRequested, pageRequested);
                    }
                    break;
>>>>>>> b34647bc
                default:
                    AppLog.i(T.STATS, "Called an update of Stats of unknown section!?? " + sectionToUpdate.name());
                    return;
            }

            // We need to check if we already have the same request in the queue
            if (checkIfRequestShouldBeEnqueued(restClientUtils, path)) {
                AppLog.d(AppLog.T.STATS, "Enqueuing the following Stats request " + path);
                Request<JSONObject> currentRequest = restClientUtils.get(path, vListener, vListener);
                currentRequest.setTag("StatsCall");
                mStatsNetworkRequests.add(currentRequest);
            } else {
                AppLog.d(AppLog.T.STATS, "Stats request is already in the queue:" + path);
            }
        }
    }

<<<<<<< HEAD

    private String getRestEndpointPath(final StatsEndpointsEnum sectionToUpdate) {
        switch (sectionToUpdate) {
            case VISITS:
                return "visits";
            case TOP_POSTS:
                return "top-posts";
            case REFERRERS:
                return "referrers";
            case CLICKS:
                return "clicks";
            case GEO_VIEWS:
                return "country-views";
            case AUTHORS:
                return "top-authors";
            case VIDEO_PLAYS:
                return "video-plays";
            case COMMENTS:
                return "comments";
            case FOLLOWERS_WPCOM:
               return "followers?type=wpcom";
            case FOLLOWERS_EMAIL:
                return "followers?type=email";
            case COMMENT_FOLLOWERS:
               return "comment-followers";
            case TAGS_AND_CATEGORIES:
                return "tags";
            case PUBLICIZE:
                return "publicize";
            case SEARCH_TERMS:
                return "search-terms";
            default:
                AppLog.i(T.STATS, "Called an update of Stats of unknown section!?? " + sectionToUpdate.name());
                return "";
        }
    }

=======
>>>>>>> b34647bc
    /**
     *  This method checks if we already have the same request in the Queue. No need to re-enqueue a new request
     *  if one with the same parameters is there.
     *
     *  This method is a kind of tricky, since it does the comparison by checking the origin URL of requests.
     *  To do that we had to get the fullURL of the new request by calling a method of the REST client `getAbsoluteURL`.
     *  That's good for now, but could lead to errors if the RestClient changes the way the URL is constructed internally,
     *  by calling `getAbsoluteURL`.
     *
     *  - Another approach would involve the get of the requests ErrorListener and the check Listener's parameters.
     *  - Cleanest approach is for sure to create a new class that extends Request<JSONObject> and stores parameters for later comparison,
     *  unfortunately we have to change the REST Client and RestClientUtils a lot if we want follow this way...
     *
     */
    private boolean checkIfRequestShouldBeEnqueued(final RestClientUtils restClientUtils, String path) {
        String absoluteRequestPath = restClientUtils.getRestClient().getAbsoluteURL(path);
        Iterator<Request<JSONObject>> it = mStatsNetworkRequests.iterator();
        while (it.hasNext()) {
            Request<JSONObject> req = it.next();
            if (!req.hasHadResponseDelivered() && !req.isCanceled() &&
                    absoluteRequestPath.equals(req.getOriginUrl())) {
                return false;
            }
        }

        return true;
    }

    private class RestListener implements RestRequest.Listener, RestRequest.ErrorListener {
        protected String mRequestBlogId;
        private final StatsTimeframe mTimeframe;
        protected Serializable mResponseObjectModel;
        final StatsEndpointsEnum mEndpointName;
        private final String mDate;
<<<<<<< HEAD
        private final int mMaxResultsRequested, mPageRequested;

        public RestListener(StatsEndpointsEnum endpointName, String blogId, StatsTimeframe timeframe, String date,
                            final int maxResultsRequested, final int pageRequested) {
=======

        public RestListener(StatsEndpointsEnum endpointName, String blogId, StatsTimeframe timeframe, String date) {
>>>>>>> b34647bc
            mRequestBlogId = blogId;
            mTimeframe = timeframe;
            mEndpointName = endpointName;
            mDate = date;
<<<<<<< HEAD
            mMaxResultsRequested = maxResultsRequested;
            mPageRequested = pageRequested;
=======
>>>>>>> b34647bc
        }

        @Override
        public void onResponse(final JSONObject response) {
            singleThreadNetworkHandler.submit(new Thread() {
                @Override
                public void run() {
                    // do other stuff here
                    if (response != null) {
                        try {
                            //AppLog.d(T.STATS, response.toString());
                            mResponseObjectModel = StatsUtils.parseResponse(mEndpointName, mRequestBlogId, response);
                            if (isCacheEnabled()) {
                                int parsedBlogID = Integer.parseInt(mRequestBlogId);
                                int localTableBlogId = WordPress.wpDB.getLocalTableBlogIdForRemoteBlogId(parsedBlogID);
                                StatsTable.insertStats(StatsService.this, localTableBlogId, mTimeframe, mDate, mEndpointName,
                                        mMaxResultsRequested, mPageRequested,
                                        response.toString(), System.currentTimeMillis());
                            }
                        } catch (JSONException e) {
                            AppLog.e(AppLog.T.STATS, e);
                        }
                    }
<<<<<<< HEAD
                    EventBus.getDefault().post(new StatsEvents.SectionUpdated(mEndpointName, mRequestBlogId, mTimeframe, mDate,
                            mMaxResultsRequested, mPageRequested, mResponseObjectModel));
=======
                    EventBus.getDefault().post(new StatsEvents.SectionUpdated(mEndpointName, mRequestBlogId, mTimeframe, mDate, mResponseObjectModel));
>>>>>>> b34647bc
                    checkAllRequestsFinished();
                }
            });
        }

        @Override
        public void onErrorResponse(final VolleyError volleyError) {
            singleThreadNetworkHandler.submit(new Thread() {
                @Override
                public void run() {
                    AppLog.e(T.STATS, this.getClass().getName() + " responded with an Error");
                    StatsUtils.logVolleyErrorDetails(volleyError);
                    mResponseObjectModel = volleyError;
<<<<<<< HEAD
                    EventBus.getDefault().post(new StatsEvents.SectionUpdated(mEndpointName, mRequestBlogId, mTimeframe, mDate,
                            mMaxResultsRequested, mPageRequested, mResponseObjectModel));
=======
                    EventBus.getDefault().post(new StatsEvents.SectionUpdated(mEndpointName, mRequestBlogId, mTimeframe, mDate, mResponseObjectModel));
>>>>>>> b34647bc
                    checkAllRequestsFinished();
                }
            });
        }
    }

    private void stopService() {
        /* Stop the service if this is the current response, or mServiceBlogId is null
        String currentServiceBlogId = getServiceBlogId();
        if (currentServiceBlogId == null || currentServiceBlogId.equals(mRequestBlogId)) {
            stopService();
        }*/
        EventBus.getDefault().post(new StatsEvents.UpdateStatusChanged(false));
        stopSelf(mServiceStartId);
    }


    void checkAllRequestsFinished() {
        synchronized (mStatsNetworkRequests) {
            Iterator<Request<JSONObject>> it = mStatsNetworkRequests.iterator();
            while (it.hasNext()) {
                Request<JSONObject> req = it.next();
                if (req.hasHadResponseDelivered() || req.isCanceled()) {
                    it.remove();
                }
            }
            boolean isStillWorking = mStatsNetworkRequests.size() > 0 ;
            EventBus.getDefault().post(new StatsEvents.UpdateStatusChanged(isStillWorking));
        }
    }
}<|MERGE_RESOLUTION|>--- conflicted
+++ resolved
@@ -8,7 +8,6 @@
 
 import com.android.volley.Request;
 import com.android.volley.VolleyError;
-import com.wordpress.rest.RestClient;
 import com.wordpress.rest.RestRequest;
 
 import org.json.JSONException;
@@ -48,11 +47,6 @@
     // The number of results to return per page for Paged REST endpoints. Numbers larger than 20 will default to 20 on the server.
     public static final int MAX_RESULTS_REQUESTED_PER_PAGE = 20;
 
-<<<<<<< HEAD
-    public static enum StatsEndpointsEnum {VISITS, TOP_POSTS, REFERRERS, CLICKS, GEO_VIEWS, AUTHORS,
-        VIDEO_PLAYS, COMMENTS, FOLLOWERS_WPCOM, FOLLOWERS_EMAIL, COMMENT_FOLLOWERS, TAGS_AND_CATEGORIES,
-        PUBLICIZE, SEARCH_TERMS}
-=======
     public static enum StatsEndpointsEnum {
         VISITS,
         TOP_POSTS,
@@ -105,7 +99,6 @@
             }
         }
     }
->>>>>>> b34647bc
 
     private int mServiceStartId;
     private final LinkedList<Request<JSONObject>> mStatsNetworkRequests = new LinkedList<>();
@@ -169,16 +162,6 @@
         final int maxResultsRequested = intent.getIntExtra(ARG_MAX_RESULTS, DEFAULT_NUMBER_OF_RESULTS);
         final int pageRequested = intent.getIntExtra(ARG_PAGE_REQUESTED, -1);
 
-<<<<<<< HEAD
-        StatsEndpointsEnum[] sectionsToUpdate = (StatsEndpointsEnum[]) intent.getSerializableExtra(ARG_SECTION);
-
-        this.mServiceStartId = startId;
-        for (final StatsEndpointsEnum sectionToUpdate : sectionsToUpdate) {
-            singleThreadNetworkHandler.submit(new Thread() {
-                @Override
-                public void run() {
-                    startTasks(blogId, period, requestedDate, sectionToUpdate, maxResultsRequested, pageRequested);
-=======
         int[] sectionFromIntent = intent.getIntArrayExtra(ARG_SECTION);
 
         this.mServiceStartId = startId;
@@ -188,7 +171,6 @@
                 @Override
                 public void run() {
                     startTasks(blogId, period, requestedDate, currentSectionsToUpdate, maxResultsRequested, pageRequested);
->>>>>>> b34647bc
                 }
             });
         }
@@ -208,7 +190,6 @@
         }
     }
 
-<<<<<<< HEAD
     // A fast way to disable caching during develop or when we want to disable it
     // under some circumstances. Always true for now.
     private boolean isCacheEnabled() {
@@ -259,25 +240,7 @@
 
         final String periodDateMaxPlaceholder =  "?period=%s&date=%s&max=%s";
 
-        String path = String.format("/sites/%s/stats/" + getRestEndpointPath(sectionToUpdate), blogId);
-=======
-    private void startTasks(final String blogId, final StatsTimeframe timeframe, final String date, final StatsEndpointsEnum sectionToUpdate,
-                            final int maxResultsRequested, final int pageRequested) {
-
-        final RestClientUtils restClientUtils = WordPress.getRestClientUtilsV1_1();
-
-        String period = timeframe.getLabelForRestCall();
-        /*AppLog.i(T.STATS, "A new Stats network request is required for blogID: " + blogId + " - period: " + period
-                + " - date: " + date + " - StatsType: " + sectionToUpdate.name());
-*/
-        EventBus.getDefault().post(new StatsEvents.UpdateStatusChanged(true));
-
-        RestListener vListener = new RestListener(sectionToUpdate, blogId, timeframe, date);
-
-        final String periodDateMaxPlaceholder =  "?period=%s&date=%s&max=%s";
-
         String path = String.format("/sites/%s/stats/" + sectionToUpdate.getRestEndpointPath(), blogId);
->>>>>>> b34647bc
         synchronized (mStatsNetworkRequests) {
             switch (sectionToUpdate) {
                 case VISITS:
@@ -305,7 +268,6 @@
                     } else {
                         path = String.format(path + "&period=%s&date=%s&max=%s&page=%s",
                                 period, date, maxResultsRequested, pageRequested);
-<<<<<<< HEAD
                     }
                     break;
                 case FOLLOWERS_EMAIL:
@@ -324,26 +286,6 @@
                                 date, maxResultsRequested, pageRequested);
                     }
                     break;
-=======
-                    }
-                    break;
-                case FOLLOWERS_EMAIL:
-                    if (pageRequested < 1) {
-                        path = String.format(path + "&max=%s", maxResultsRequested);
-                    } else {
-                        path = String.format(path + "&period=%s&date=%s&max=%s&page=%s",
-                                period, date, maxResultsRequested, pageRequested);
-                    }
-                    break;
-                case COMMENT_FOLLOWERS:
-                    if (pageRequested < 1) {
-                        path = String.format(path + "?max=%s", maxResultsRequested);
-                    } else {
-                        path = String.format(path + "?period=%s&date=%s&max=%s&page=%s", period,
-                                date, maxResultsRequested, pageRequested);
-                    }
-                    break;
->>>>>>> b34647bc
                 default:
                     AppLog.i(T.STATS, "Called an update of Stats of unknown section!?? " + sectionToUpdate.name());
                     return;
@@ -361,46 +303,6 @@
         }
     }
 
-<<<<<<< HEAD
-
-    private String getRestEndpointPath(final StatsEndpointsEnum sectionToUpdate) {
-        switch (sectionToUpdate) {
-            case VISITS:
-                return "visits";
-            case TOP_POSTS:
-                return "top-posts";
-            case REFERRERS:
-                return "referrers";
-            case CLICKS:
-                return "clicks";
-            case GEO_VIEWS:
-                return "country-views";
-            case AUTHORS:
-                return "top-authors";
-            case VIDEO_PLAYS:
-                return "video-plays";
-            case COMMENTS:
-                return "comments";
-            case FOLLOWERS_WPCOM:
-               return "followers?type=wpcom";
-            case FOLLOWERS_EMAIL:
-                return "followers?type=email";
-            case COMMENT_FOLLOWERS:
-               return "comment-followers";
-            case TAGS_AND_CATEGORIES:
-                return "tags";
-            case PUBLICIZE:
-                return "publicize";
-            case SEARCH_TERMS:
-                return "search-terms";
-            default:
-                AppLog.i(T.STATS, "Called an update of Stats of unknown section!?? " + sectionToUpdate.name());
-                return "";
-        }
-    }
-
-=======
->>>>>>> b34647bc
     /**
      *  This method checks if we already have the same request in the Queue. No need to re-enqueue a new request
      *  if one with the same parameters is there.
@@ -435,24 +337,16 @@
         protected Serializable mResponseObjectModel;
         final StatsEndpointsEnum mEndpointName;
         private final String mDate;
-<<<<<<< HEAD
         private final int mMaxResultsRequested, mPageRequested;
 
         public RestListener(StatsEndpointsEnum endpointName, String blogId, StatsTimeframe timeframe, String date,
                             final int maxResultsRequested, final int pageRequested) {
-=======
-
-        public RestListener(StatsEndpointsEnum endpointName, String blogId, StatsTimeframe timeframe, String date) {
->>>>>>> b34647bc
             mRequestBlogId = blogId;
             mTimeframe = timeframe;
             mEndpointName = endpointName;
             mDate = date;
-<<<<<<< HEAD
             mMaxResultsRequested = maxResultsRequested;
             mPageRequested = pageRequested;
-=======
->>>>>>> b34647bc
         }
 
         @Override
@@ -476,12 +370,8 @@
                             AppLog.e(AppLog.T.STATS, e);
                         }
                     }
-<<<<<<< HEAD
                     EventBus.getDefault().post(new StatsEvents.SectionUpdated(mEndpointName, mRequestBlogId, mTimeframe, mDate,
                             mMaxResultsRequested, mPageRequested, mResponseObjectModel));
-=======
-                    EventBus.getDefault().post(new StatsEvents.SectionUpdated(mEndpointName, mRequestBlogId, mTimeframe, mDate, mResponseObjectModel));
->>>>>>> b34647bc
                     checkAllRequestsFinished();
                 }
             });
@@ -495,12 +385,8 @@
                     AppLog.e(T.STATS, this.getClass().getName() + " responded with an Error");
                     StatsUtils.logVolleyErrorDetails(volleyError);
                     mResponseObjectModel = volleyError;
-<<<<<<< HEAD
                     EventBus.getDefault().post(new StatsEvents.SectionUpdated(mEndpointName, mRequestBlogId, mTimeframe, mDate,
                             mMaxResultsRequested, mPageRequested, mResponseObjectModel));
-=======
-                    EventBus.getDefault().post(new StatsEvents.SectionUpdated(mEndpointName, mRequestBlogId, mTimeframe, mDate, mResponseObjectModel));
->>>>>>> b34647bc
                     checkAllRequestsFinished();
                 }
             });
