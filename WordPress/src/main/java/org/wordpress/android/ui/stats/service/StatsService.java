--- conflicted
+++ resolved
@@ -221,7 +221,7 @@
                     mResponseObjectModel = StatsUtils.parseResponse(sectionToUpdate, blogId, response);
                     EventBus.getDefault().post(new StatsEvents.SectionUpdated(sectionToUpdate, blogId, timeframe, date,
                             maxResultsRequested, pageRequested, mResponseObjectModel));
-                    checkAllRequestsFinished();
+                    checkAllRequestsFinished(null);
                     return;
                 } catch (JSONException e) {
                     AppLog.e(AppLog.T.STATS, e);
@@ -338,11 +338,8 @@
         protected Serializable mResponseObjectModel;
         final StatsEndpointsEnum mEndpointName;
         private final String mDate;
-<<<<<<< HEAD
+        private Request<JSONObject> currentRequest;
         private final int mMaxResultsRequested, mPageRequested;
-=======
-        private Request<JSONObject> currentRequest;
->>>>>>> 0889e73f
 
         public RestListener(StatsEndpointsEnum endpointName, String blogId, StatsTimeframe timeframe, String date,
                             final int maxResultsRequested, final int pageRequested) {
@@ -375,14 +372,9 @@
                             AppLog.e(AppLog.T.STATS, e);
                         }
                     }
-<<<<<<< HEAD
                     EventBus.getDefault().post(new StatsEvents.SectionUpdated(mEndpointName, mRequestBlogId, mTimeframe, mDate,
                             mMaxResultsRequested, mPageRequested, mResponseObjectModel));
-                    checkAllRequestsFinished();
-=======
-                    EventBus.getDefault().post(new StatsEvents.SectionUpdated(mEndpointName, mRequestBlogId, mTimeframe, mDate, mResponseObjectModel));
                     checkAllRequestsFinished(currentRequest);
->>>>>>> 0889e73f
                 }
             });
         }
@@ -395,14 +387,9 @@
                     AppLog.e(T.STATS, this.getClass().getName() + " responded with an Error");
                     StatsUtils.logVolleyErrorDetails(volleyError);
                     mResponseObjectModel = volleyError;
-<<<<<<< HEAD
                     EventBus.getDefault().post(new StatsEvents.SectionUpdated(mEndpointName, mRequestBlogId, mTimeframe, mDate,
                             mMaxResultsRequested, mPageRequested, mResponseObjectModel));
-                    checkAllRequestsFinished();
-=======
-                    EventBus.getDefault().post(new StatsEvents.SectionUpdated(mEndpointName, mRequestBlogId, mTimeframe, mDate, mResponseObjectModel));
                     checkAllRequestsFinished(currentRequest);
->>>>>>> 0889e73f
                 }
             });
         }
