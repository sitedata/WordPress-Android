--- conflicted
+++ resolved
@@ -248,14 +248,9 @@
             return START_NOT_STICKY;
         }
 
-<<<<<<< HEAD
         final long siteId = intent.getLongExtra(ARG_BLOG_ID, 0);
         if (siteId == 0) {
             AppLog.e(T.STATS, "StatsService was started with siteid == 0");
-=======
-        final String blogId = intent.getStringExtra(ARG_BLOG_ID);
-        if (TextUtils.isEmpty(blogId)) {
-            AppLog.e(T.STATS, "StatsService was started with a blank blog_id");
             return START_NOT_STICKY;
         }
 
@@ -263,7 +258,6 @@
         if (sectionFromIntent == null || sectionFromIntent.length == 0) {
             // No sections to update
             AppLog.e(T.STATS, "StatsService was started without valid sections info");
->>>>>>> 30ff3057
             return START_NOT_STICKY;
         }
 
