package org.wordpress.android.ui.uploads;

import android.content.Context;
import android.database.Cursor;
import android.net.Uri;
import android.os.AsyncTask;
import android.provider.MediaStore.Images;
import android.provider.MediaStore.Video;
import android.text.TextUtils;
import android.util.SparseArray;

import androidx.annotation.NonNull;

import org.greenrobot.eventbus.EventBus;
import org.greenrobot.eventbus.Subscribe;
import org.greenrobot.eventbus.ThreadMode;
import org.wordpress.android.R;
import org.wordpress.android.WordPress;
import org.wordpress.android.analytics.AnalyticsTracker.Stat;
import org.wordpress.android.fluxc.Dispatcher;
import org.wordpress.android.fluxc.generated.MediaActionBuilder;
import org.wordpress.android.fluxc.generated.PostActionBuilder;
import org.wordpress.android.fluxc.model.CauseOfOnPostChanged;
import org.wordpress.android.fluxc.model.CauseOfOnPostChanged.RemoteAutoSavePost;
import org.wordpress.android.fluxc.model.MediaModel;
import org.wordpress.android.fluxc.model.MediaModel.MediaUploadState;
import org.wordpress.android.fluxc.model.PostModel;
import org.wordpress.android.fluxc.model.SiteModel;
import org.wordpress.android.fluxc.model.post.PostStatus;
import org.wordpress.android.fluxc.store.MediaStore;
import org.wordpress.android.fluxc.store.MediaStore.UploadMediaPayload;
import org.wordpress.android.fluxc.store.PostStore;
import org.wordpress.android.fluxc.store.PostStore.OnPostChanged;
import org.wordpress.android.fluxc.store.PostStore.OnPostUploaded;
import org.wordpress.android.fluxc.store.PostStore.RemotePostPayload;
import org.wordpress.android.fluxc.store.SiteStore;
import org.wordpress.android.ui.posts.PostUtils;
import org.wordpress.android.ui.prefs.AppPrefs;
import org.wordpress.android.ui.uploads.PostEvents.PostUploadStarted;
import org.wordpress.android.ui.utils.UiHelpers;
import org.wordpress.android.util.AppLog;
import org.wordpress.android.util.AppLog.T;
import org.wordpress.android.util.FluxCUtils;
import org.wordpress.android.util.MediaUtils;
import org.wordpress.android.util.SiteUtils;
import org.wordpress.android.util.SqlUtils;
import org.wordpress.android.util.analytics.AnalyticsUtils;
import org.wordpress.android.util.helpers.MediaFile;

import java.io.File;
import java.io.FileNotFoundException;
import java.util.ArrayList;
import java.util.HashMap;
import java.util.HashSet;
import java.util.List;
import java.util.Map;
import java.util.Set;
import java.util.concurrent.CountDownLatch;
import java.util.regex.Matcher;
import java.util.regex.Pattern;

import javax.inject.Inject;

public class PostUploadHandler implements UploadHandler<PostModel> {
    private static ArrayList<PostModel> sQueuedPostsList = new ArrayList<>();
    private static Set<Integer> sFirstPublishPosts = new HashSet<>();
    private static PostModel sCurrentUploadingPost = null;
    private static Map<String, Object> sCurrentUploadingPostAnalyticsProperties;

    private PostUploadNotifier mPostUploadNotifier;
    private UploadPostTask mCurrentTask = null;

    private SparseArray<CountDownLatch> mMediaLatchMap = new SparseArray<>();

    @Inject Dispatcher mDispatcher;
    @Inject SiteStore mSiteStore;
    @Inject PostStore mPostStore;
    @Inject MediaStore mMediaStore;
    @Inject UiHelpers mUiHelpers;
    @Inject UploadActionUseCase mUploadActionUseCase;

    PostUploadHandler(PostUploadNotifier postUploadNotifier) {
        ((WordPress) WordPress.getContext().getApplicationContext()).component().inject(this);
        AppLog.i(T.POSTS, "PostUploadHandler > Created");
        mDispatcher.register(this);
        mPostUploadNotifier = postUploadNotifier;
    }

    void unregister() {
        mDispatcher.unregister(this);
    }

    @Override
    public boolean hasInProgressUploads() {
        return mCurrentTask != null || !sQueuedPostsList.isEmpty();
    }

    @Override
    public void cancelInProgressUploads() {
        if (mCurrentTask != null) {
            AppLog.i(T.POSTS, "PostUploadHandler > Cancelling current upload task");
            mCurrentTask.cancel(true);
        }
    }

    @Override
    public void upload(@NonNull PostModel post) {
        synchronized (sQueuedPostsList) {
            // first check whether there was an old version of this Post still enqueued waiting
            // for being uploaded
            for (PostModel queuedPost : sQueuedPostsList) {
                if (queuedPost.getId() == post.getId()) {
                    // we found an older version, so let's remove it and replace it with the newest copy
                    sQueuedPostsList.remove(queuedPost);
                    break;
                }
            }
            sQueuedPostsList.add(post);
        }
        uploadNextPost();
    }

    void registerPostForAnalyticsTracking(@NonNull PostModel post) {
        synchronized (sFirstPublishPosts) {
            sFirstPublishPosts.add(post.getId());
        }
    }

    void unregisterPostForAnalyticsTracking(@NonNull PostModel post) {
        synchronized (sFirstPublishPosts) {
            sFirstPublishPosts.remove(post.getId());
        }
    }

    static boolean isPostUploadingOrQueued(PostModel post) {
        return post != null && (isPostUploading(post) || isPostQueued(post));
    }

    static boolean isPostQueued(PostModel post) {
        if (post == null) {
            return false;
        }

        // Check the list of posts waiting to be uploaded
        if (sQueuedPostsList.size() > 0) {
            synchronized (sQueuedPostsList) {
                for (PostModel queuedPost : sQueuedPostsList) {
                    if (queuedPost.getId() == post.getId()) {
                        return true;
                    }
                }
            }
        }
        return false;
    }

    static boolean isPostUploading(PostModel post) {
        return post != null && sCurrentUploadingPost != null && sCurrentUploadingPost.getId() == post.getId();
    }

    static boolean hasPendingOrInProgressPostUploads() {
        return sCurrentUploadingPost != null || !sQueuedPostsList.isEmpty();
    }

    private void uploadNextPost() {
        synchronized (sQueuedPostsList) {
            if (mCurrentTask == null) { // make sure nothing is running
                sCurrentUploadingPost = null;
                sCurrentUploadingPostAnalyticsProperties = null;
                if (sQueuedPostsList.size() > 0) {
                    sCurrentUploadingPost = sQueuedPostsList.remove(0);
                    mCurrentTask = new UploadPostTask();
                    mCurrentTask.executeOnExecutor(AsyncTask.SERIAL_EXECUTOR, sCurrentUploadingPost);
                } else {
                    AppLog.i(T.POSTS, "PostUploadHandler > Completed");
                }
            }
        }
    }

    private void finishUpload() {
        synchronized (sQueuedPostsList) {
            mCurrentTask = null;
            sCurrentUploadingPost = null;
            sCurrentUploadingPostAnalyticsProperties = null;
        }
        uploadNextPost();
    }

    private class UploadPostTask extends AsyncTask<PostModel, Boolean, Boolean> {
        private Context mContext;

        private PostModel mPost;
        private SiteModel mSite;

        private String mErrorMessage = "";
        private boolean mIsMediaError = false;
        private long mFeaturedImageID = -1;

        // Used for analytics
        private boolean mHasImage, mHasVideo, mHasCategory;

        @Override
        protected void onPostExecute(Boolean pushActionWasDispatched) {
            if (!pushActionWasDispatched) {
                // This block only runs if the PUSH_POST action was never dispatched - if it was dispatched, any error
                // will be handled in OnPostChanged instead of here
                mPostUploadNotifier.incrementUploadedPostCountFromForegroundNotification(mPost);
                mPostUploadNotifier.updateNotificationErrorForPost(mPost, mSite, mErrorMessage, 0);
                finishUpload();
            }
        }

        @Override
        protected Boolean doInBackground(PostModel... posts) {
            mContext = WordPress.getContext();
            mPost = posts[0];

            mSite = mSiteStore.getSiteByLocalId(mPost.getLocalSiteId());
            if (mSite == null) {
                mErrorMessage = mContext.getString(R.string.blog_not_found);
                return false;
            }

            if (TextUtils.isEmpty(mPost.getStatus())) {
                mPost.setStatus(PostStatus.PUBLISHED.toString());
            }

            String content = mPost.getContent();
            // Get rid of ZERO WIDTH SPACE character that the Visual editor can insert
            // at the beginning of the content.
            // http://www.fileformat.info/info/unicode/char/200b/index.htm
            // See: https://github.com/wordpress-mobile/WordPress-Android/issues/5009
            if (content.length() > 0 && content.charAt(0) == '\u200B') {
                content = content.substring(1, content.length());
            }
            content = processPostMedia(content);
            mPost.setContent(content);

            // If media file upload failed, let's stop here and prompt the user
            if (mIsMediaError) {
                return false;
            }

            if (mPost.getCategoryIdList().size() > 0) {
                mHasCategory = true;
            }

            // Track analytics only if the post is newly published
            if (sFirstPublishPosts.contains(mPost.getId())) {
                prepareUploadAnalytics(mPost.getContent());
            }

            EventBus.getDefault().post(new PostUploadStarted(mPost));

            RemotePostPayload payload = new RemotePostPayload(mPost, mSite);

            switch (mUploadActionUseCase.getUploadAction(mPost)) {
                case UPLOAD:
                    AppLog.d(T.POSTS,
                            "Invoking newPushPostAction. Post: " + mPost.getTitle() + " status: " + mPost.getStatus());
                    mDispatcher.dispatch(PostActionBuilder.newPushPostAction(payload));
                    break;
                case UPLOAD_AS_DRAFT:
                    mPost.setStatus(PostStatus.DRAFT.toString());
                    AppLog.d(T.POSTS,
                            "Invoking newPushPostAction - local draft. Post: " + mPost.getTitle() + " status: " + mPost
                                    .getStatus());
                    mDispatcher.dispatch(PostActionBuilder.newPushPostAction(payload));
                    break;
                case REMOTE_AUTO_SAVE:
                    AppLog.d(T.POSTS,
                            "Invoking newRemoteAutoSavePostAction. Post: " + mPost.getTitle() + " status: " + mPost
                                    .getStatus());
                    mDispatcher.dispatch(PostActionBuilder.newRemoteAutoSavePostAction(payload));
                    break;
                case DO_NOTHING:
                    throw new RuntimeException("UploadService started but getPostUploadAction() returned DO_NOTHING.");
            }
            return true;
        }

        private boolean hasGallery() {
            Pattern galleryTester = Pattern.compile("\\[.*?gallery.*?\\]");
            Matcher matcher = galleryTester.matcher(mPost.getContent());
            return matcher.find();
        }

        private void prepareUploadAnalytics(String postContent) {
            // Other methods (like 'uploadNextPost') synchronize over `sQueuedPostsList` before setting
            // `sCurrentUploadingPostAnalyticsProperties` to null. Make sure racing conditions are avoid here
            // by synchronizing over sQueuedPostsList.
            // See https://github.com/wordpress-mobile/WordPress-Android/issues/7990
            synchronized (sQueuedPostsList) {
                // Calculate the words count
                sCurrentUploadingPostAnalyticsProperties = new HashMap<>();
                sCurrentUploadingPostAnalyticsProperties
                        .put("word_count", AnalyticsUtils.getWordCount(mPost.getContent()));
                // Add the editor source
                int siteLocalId = mPost.getLocalSiteId();
                if (siteLocalId != -1) {
                    // Site found, use it
                    SiteModel selectedSite = mSiteStore.getSiteByLocalId(siteLocalId);
                    // If saved site exist, then add info
                    if (selectedSite != null) {
                        sCurrentUploadingPostAnalyticsProperties.put("editor_source",
                                // making sure to reuse the same logic for both showing Gutenberg and tracking.
                                // Note that mIsNewPost is not available as a flag-logic per se outside of
                                // EditPostActivity, but the check will pass anyway as long as Gutenberg is enabled
                                // and the PostModel contains Gutenberg blocks.
                                // As a proxy to mIsNewPost, we're using postModel.isLocalDraft(). The choice is
                                // loosely made knowing the other check ("contains blocks") is in place.
                                PostUtils.shouldShowGutenbergEditor(mPost.isLocalDraft(), mPost, selectedSite)
                                        ? SiteUtils.GB_EDITOR_NAME : SiteUtils.AZTEC_EDITOR_NAME);
                    }
                }
                if (hasGallery()) {
                    sCurrentUploadingPostAnalyticsProperties.put("with_galleries", true);
                }
                if (!mHasImage) {
                    // Check if there is a img tag in the post. Media added in any editor other than legacy.
                    String imageTagsPattern = "<img[^>]+src\\s*=\\s*[\"]([^\"]+)[\"][^>]*>";
                    Pattern pattern = Pattern.compile(imageTagsPattern);
                    Matcher matcher = pattern.matcher(postContent);
                    mHasImage = matcher.find();
                }
                if (mHasImage) {
                    sCurrentUploadingPostAnalyticsProperties.put("with_photos", true);
                }
                if (!mHasVideo) {
                    // Check if there is a video tag in the post. Media added in any editor other than legacy.
                    String videoTagsPattern =
                            "<video[^>]+src\\s*=\\s*[\"]([^\"]+)[\"][^>]*>|\\[wpvideo\\s+([^\\]]+)\\]";
                    Pattern pattern = Pattern.compile(videoTagsPattern);
                    Matcher matcher = pattern.matcher(postContent);
                    mHasVideo = matcher.find();
                }
                if (mHasVideo) {
                    sCurrentUploadingPostAnalyticsProperties.put("with_videos", true);
                }
                if (mHasCategory) {
                    sCurrentUploadingPostAnalyticsProperties.put("with_categories", true);
                }
                if (!mPost.getTagNameList().isEmpty()) {
                    sCurrentUploadingPostAnalyticsProperties.put("with_tags", true);
                }
            }
        }

        /**
         * Finds media in post content, uploads them, and returns the HTML to insert in the post
         */
        private String processPostMedia(String postContent) {
            String imageTagsPattern = "<img[^>]+android-uri\\s*=\\s*['\"]([^'\"]+)['\"][^>]*>";
            Pattern pattern = Pattern.compile(imageTagsPattern);
            Matcher matcher = pattern.matcher(postContent);

            int totalMediaItems = 0;
            List<String> imageTags = new ArrayList<>();
            while (matcher.find()) {
                imageTags.add(matcher.group());
                totalMediaItems++;
            }

            for (String tag : imageTags) {
                Pattern p = Pattern.compile("android-uri=\"([^\"]+)\"");
                Matcher m = p.matcher(tag);
                if (m.find()) {
                    String imageUri = m.group(1);
                    if (!imageUri.equals("")) {
                        MediaModel mediaModel = mMediaStore.getMediaForPostWithPath(mPost, imageUri);
                        if (mediaModel == null) {
                            mIsMediaError = true;
                            continue;
                        }
                        MediaFile mediaFile = FluxCUtils.mediaFileFromMediaModel(mediaModel);
                        if (mediaFile != null) {
                            mPostUploadNotifier.addMediaInfoToForegroundNotification(mediaModel);

                            String mediaUploadOutput;
                            if (mediaFile.isVideo()) {
                                mHasVideo = true;
                                mediaUploadOutput = uploadVideo(mediaFile);
                            } else {
                                mHasImage = true;
                                mediaUploadOutput = uploadImage(mediaFile);
                            }

                            if (mediaUploadOutput != null) {
                                postContent = postContent.replace(tag, mediaUploadOutput);
                            } else {
                                postContent = postContent.replace(tag, "");
                                mIsMediaError = true;
                            }
                        }
                    }
                }
            }

            return postContent;
        }

        private String uploadImage(MediaFile mediaFile) {
            AppLog.i(T.POSTS, "PostUploadHandler > UploadImage: " + mediaFile.getFilePath());

            if (mediaFile.getFilePath() == null) {
                return null;
            }

            Uri imageUri = Uri.parse(mediaFile.getFilePath());
            File imageFile = null;

            if (imageUri.toString().contains("content:")) {
                String[] projection = new String[]{Images.Media._ID, Images.Media.DATA, Images.Media.MIME_TYPE};

                Cursor cur = mContext.getContentResolver().query(imageUri, projection, null, null, null);
                if (cur != null && cur.moveToFirst()) {
                    int dataColumn = cur.getColumnIndex(Images.Media.DATA);

                    String thumbData = cur.getString(dataColumn);
                    imageFile = new File(thumbData);
                    mediaFile.setFilePath(imageFile.getPath());
                }
                SqlUtils.closeCursor(cur);
            } else { // file is not in media library
                String path = imageUri.toString().replace("file://", "");
                imageFile = new File(path);
                mediaFile.setFilePath(path);
            }

            // check if the file exists
            if (imageFile == null) {
                mErrorMessage = mContext.getString(R.string.file_not_found);
                return null;
            }

            String fullSizeUrl = uploadImageFile(mediaFile, mSite);
            if (fullSizeUrl == null) {
                mErrorMessage = mContext.getString(R.string.error_media_upload);
                return null;
            }

            return mediaFile.getImageHtmlForUrls(fullSizeUrl, null, false);
        }

        private String uploadVideo(MediaFile mediaFile) {
            // create temp file for media upload
            String tempFileName = "wp-" + System.currentTimeMillis();
            try {
                mContext.openFileOutput(tempFileName, Context.MODE_PRIVATE);
            } catch (FileNotFoundException e) {
                mErrorMessage = mContext.getResources().getString(R.string.file_error_create);
                return null;
            }

            if (mediaFile.getFilePath() == null) {
                mErrorMessage = mContext.getString(R.string.error_media_upload);
                return null;
            }

            Uri videoUri = Uri.parse(mediaFile.getFilePath());
            File videoFile = null;
            String mimeType = "", xRes = "", yRes = "";

            if (videoUri.toString().contains("content:")) {
                String[] projection = new String[]{Video.Media._ID, Video.Media.DATA, Video.Media.MIME_TYPE,
                        Video.Media.RESOLUTION};
                Cursor cur = mContext.getContentResolver().query(videoUri, projection, null, null, null);

                if (cur != null && cur.moveToFirst()) {
                    int dataColumn = cur.getColumnIndex(Video.Media.DATA);
                    int mimeTypeColumn = cur.getColumnIndex(Video.Media.MIME_TYPE);
                    int resolutionColumn = cur.getColumnIndex(Video.Media.RESOLUTION);

                    mediaFile = new MediaFile();

                    String thumbData = cur.getString(dataColumn);
                    mimeType = cur.getString(mimeTypeColumn);

                    videoFile = new File(thumbData);
                    mediaFile.setFilePath(videoFile.getPath());
                    String resolution = cur.getString(resolutionColumn);
                    if (resolution != null) {
                        String[] resolutions = resolution.split("x");
                        if (resolutions.length >= 2) {
                            xRes = resolutions[0];
                            yRes = resolutions[1];
                        }
                    } else {
                        // Default resolution
                        xRes = "640";
                        yRes = "480";
                    }
                }
                SqlUtils.closeCursor(cur);
            } else { // file is not in media library
                String filePath = videoUri.toString().replace("file://", "");
                mediaFile.setFilePath(filePath);
                videoFile = new File(filePath);
            }

            if (videoFile == null) {
                mErrorMessage = mContext.getResources().getString(R.string.error_media_upload);
                return null;
            }

            if (TextUtils.isEmpty(mimeType)) {
                mimeType = MediaUtils.getMediaFileMimeType(videoFile);
            }

            CountDownLatch countDownLatch = new CountDownLatch(1);
            UploadMediaPayload payload = new UploadMediaPayload(
                    mSite,
                    FluxCUtils.mediaModelFromMediaFile(mediaFile),
                    AppPrefs.isStripImageLocation()
            );
            mDispatcher.dispatch(MediaActionBuilder.newUploadMediaAction(payload));

            try {
                mMediaLatchMap.put(mediaFile.getId(), countDownLatch);
                countDownLatch.await();
            } catch (InterruptedException e) {
                AppLog.e(T.POSTS, "PostUploadHandler > CountDownLatch await interrupted for media file: "
                                  + mediaFile.getId() + " - " + e);
                mIsMediaError = true;
            }

            MediaModel finishedMedia = mMediaStore.getMediaWithLocalId(mediaFile.getId());

            if (finishedMedia == null || finishedMedia.getUploadState() == null
                || !finishedMedia.getUploadState().equals(MediaUploadState.UPLOADED.toString())) {
                mIsMediaError = true;
                return null;
            }

            if (!TextUtils.isEmpty(finishedMedia.getVideoPressGuid())) {
                return "[wpvideo " + finishedMedia.getVideoPressGuid() + "]\n";
            } else {
                return String.format(
                        "<video width=\"%s\" height=\"%s\" controls=\"controls\"><source src=\"%s\" type=\"%s\" />"
                        + "<a href=\"%s\">Click to view video</a>.</video>",
                        xRes, yRes, finishedMedia.getUrl(), mimeType, finishedMedia.getUrl());
            }
        }

        private String uploadImageFile(MediaFile mediaFile, SiteModel site) {
            CountDownLatch countDownLatch = new CountDownLatch(1);
            UploadMediaPayload payload = new UploadMediaPayload(
                    site,
                    FluxCUtils.mediaModelFromMediaFile(mediaFile),
                    AppPrefs.isStripImageLocation()
            );
            mDispatcher.dispatch(MediaActionBuilder.newUploadMediaAction(payload));

            try {
                mMediaLatchMap.put(mediaFile.getId(), countDownLatch);
                countDownLatch.await();
            } catch (InterruptedException e) {
                AppLog.e(T.POSTS, "PostUploadHandler > CountDownLatch await interrupted for media file: "
                                  + mediaFile.getId() + " - " + e);
                mIsMediaError = true;
            }

            MediaModel finishedMedia = mMediaStore.getMediaWithLocalId(mediaFile.getId());

            if (finishedMedia == null || finishedMedia.getUploadState() == null
                || !finishedMedia.getUploadState().equals(MediaUploadState.UPLOADED.toString())) {
                mIsMediaError = true;
                return null;
            }

            String pictureURL = finishedMedia.getUrl();

            if (mediaFile.isFeatured()) {
                mFeaturedImageID = finishedMedia.getMediaId();
                if (!mediaFile.isFeaturedInPost()) {
                    return "";
                }
            }

            return pictureURL;
        }
    }

    /**
     * Has priority 9 on OnPostUploaded events, which ensures that PostUploadHandler is the first to receive
     * and process OnPostUploaded events, before they trickle down to other subscribers.
     */
    @SuppressWarnings("unused")
    @Subscribe(threadMode = ThreadMode.MAIN, priority = 9)
    public void onPostUploaded(OnPostUploaded event) {
        SiteModel site = mSiteStore.getSiteByLocalId(event.post.getLocalSiteId());

        if (event.isError()) {
            AppLog.w(T.POSTS, "PostUploadHandler > Post upload failed. " + event.error.type + ": "
                              + event.error.message);
            Context context = WordPress.getContext();
            String errorMessage = mUiHelpers.getTextOfUiString(context,
                    UploadUtils.getErrorMessageResIdFromPostError(PostStatus.fromPost(event.post), event.post.isPage(),
                            event.error, mUploadActionUseCase.isEligibleForAutoUpload(site, event.post)));
            String notificationMessage = UploadUtils.getErrorMessage(context, event.post, errorMessage, false);
            mPostUploadNotifier.removePostInfoFromForegroundNotification(event.post,
                    mMediaStore.getMediaForPost(event.post));
            mPostUploadNotifier.incrementUploadedPostCountFromForegroundNotification(event.post);
            mPostUploadNotifier.updateNotificationErrorForPost(event.post, site, notificationMessage, 0);
            sFirstPublishPosts.remove(event.post.getId());
        } else {
            mPostUploadNotifier.incrementUploadedPostCountFromForegroundNotification(event.post);
            boolean isFirstTimePublish = sFirstPublishPosts.remove(event.post.getId());
            mPostUploadNotifier.updateNotificationSuccessForPost(event.post, site, isFirstTimePublish);
            if (isFirstTimePublish) {
                if (sCurrentUploadingPostAnalyticsProperties != null) {
                    sCurrentUploadingPostAnalyticsProperties.put("post_id", event.post.getRemotePostId());
                } else {
                    sCurrentUploadingPostAnalyticsProperties = new HashMap<>();
                }
                PostUtils.addPostTypeToAnalyticsProperties(event.post, sCurrentUploadingPostAnalyticsProperties);
                sCurrentUploadingPostAnalyticsProperties.put(AnalyticsUtils.HAS_GUTENBERG_BLOCKS_KEY,
                        PostUtils.contentContainsGutenbergBlocks(event.post.getContent()));
                AnalyticsUtils.trackWithSiteDetails(Stat.EDITOR_PUBLISHED_POST,
                        mSiteStore.getSiteByLocalId(event.post.getLocalSiteId()),
                        sCurrentUploadingPostAnalyticsProperties);
            }
            synchronized (sQueuedPostsList) {
                for (PostModel post : sQueuedPostsList) {
                    if (post.getId() == event.post.getId()) {
                        // Check if a new version of the post we've just uploaded is in the queue and update its state
                        post.setRemotePostId(event.post.getRemotePostId());
                        post.setIsLocalDraft(false);
                    }
                }
            }
        }

        finishUpload();
    }
<<<<<<< HEAD

    @SuppressWarnings("unused")
    @Subscribe(threadMode = ThreadMode.MAIN, priority = 9)
    public void onPostChanged(OnPostChanged event) {
        if (event.causeOfChange instanceof CauseOfOnPostChanged.RemoteAutoSavePost) {
            int postLocalId = ((RemoteAutoSavePost) event.causeOfChange).getLocalPostId();
            PostModel post = mPostStore.getPostByLocalPostId(postLocalId);
            SiteModel site = mSiteStore.getSiteByLocalId(post.getLocalSiteId());
            mPostUploadNotifier.incrementUploadedPostCountFromForegroundNotification(post);
            finishUpload();
        }
    }

    /**
     * Has priority 8 on OnMediaUploaded events, which is the second-highest (after the MediaUploadHandler).
     */
    @SuppressWarnings("unused")
    @Subscribe(threadMode = ThreadMode.MAIN, priority = 8)
    public void onMediaUploaded(OnMediaUploaded event) {
        if (event.media == null) {
            AppLog.w(T.POSTS, "PostUploadHandler > Received media event for null media, ignoring");
            return;
        }

        if (sUseLegacyMode) {
            handleMediaUploadCompletedLegacy(event);
        }
    }

    private void handleMediaUploadCompletedLegacy(OnMediaUploaded event) {
        // Event for unknown media, ignoring
        if (sCurrentUploadingPost == null || mMediaLatchMap.get(event.media.getId()) == null) {
            AppLog.i(T.POSTS, "PostUploadHandler > Media event not recognized: " + event.media.getId() + ", ignoring");
            return;
        }

        if (event.isError()) {
            AppLog.w(T.POSTS, "PostUploadHandler > Media upload failed. " + event.error.type + ": "
                              + event.error.message);
            SiteModel site = mSiteStore.getSiteByLocalId(sCurrentUploadingPost.getLocalSiteId());
            Context context = WordPress.getContext();
            String errorMessage = UploadUtils.getErrorMessageFromMediaError(context, event.media, event.error);
            String notificationMessage =
                    UploadUtils.getErrorMessage(context, sCurrentUploadingPost, errorMessage, true);
            mPostUploadNotifier.incrementUploadedPostCountFromForegroundNotification(sCurrentUploadingPost);
            mPostUploadNotifier.updateNotificationErrorForPost(sCurrentUploadingPost, site, notificationMessage, 0);
            sFirstPublishPosts.remove(sCurrentUploadingPost.getId());
            finishUpload();
            return;
        }

        if (event.canceled) {
            // Not implemented
            return;
        }

        if (event.completed) {
            AppLog.i(T.POSTS, "PostUploadHandler > Media upload completed for post. Media id: " + event.media.getId()
                              + ", post id: " + sCurrentUploadingPost.getId());
            mMediaLatchMap.get(event.media.getId()).countDown();
            mMediaLatchMap.remove(event.media.getId());
        }
    }
=======
>>>>>>> 09abbcb1
}<|MERGE_RESOLUTION|>--- conflicted
+++ resolved
@@ -634,7 +634,6 @@
 
         finishUpload();
     }
-<<<<<<< HEAD
 
     @SuppressWarnings("unused")
     @Subscribe(threadMode = ThreadMode.MAIN, priority = 9)
@@ -647,57 +646,4 @@
             finishUpload();
         }
     }
-
-    /**
-     * Has priority 8 on OnMediaUploaded events, which is the second-highest (after the MediaUploadHandler).
-     */
-    @SuppressWarnings("unused")
-    @Subscribe(threadMode = ThreadMode.MAIN, priority = 8)
-    public void onMediaUploaded(OnMediaUploaded event) {
-        if (event.media == null) {
-            AppLog.w(T.POSTS, "PostUploadHandler > Received media event for null media, ignoring");
-            return;
-        }
-
-        if (sUseLegacyMode) {
-            handleMediaUploadCompletedLegacy(event);
-        }
-    }
-
-    private void handleMediaUploadCompletedLegacy(OnMediaUploaded event) {
-        // Event for unknown media, ignoring
-        if (sCurrentUploadingPost == null || mMediaLatchMap.get(event.media.getId()) == null) {
-            AppLog.i(T.POSTS, "PostUploadHandler > Media event not recognized: " + event.media.getId() + ", ignoring");
-            return;
-        }
-
-        if (event.isError()) {
-            AppLog.w(T.POSTS, "PostUploadHandler > Media upload failed. " + event.error.type + ": "
-                              + event.error.message);
-            SiteModel site = mSiteStore.getSiteByLocalId(sCurrentUploadingPost.getLocalSiteId());
-            Context context = WordPress.getContext();
-            String errorMessage = UploadUtils.getErrorMessageFromMediaError(context, event.media, event.error);
-            String notificationMessage =
-                    UploadUtils.getErrorMessage(context, sCurrentUploadingPost, errorMessage, true);
-            mPostUploadNotifier.incrementUploadedPostCountFromForegroundNotification(sCurrentUploadingPost);
-            mPostUploadNotifier.updateNotificationErrorForPost(sCurrentUploadingPost, site, notificationMessage, 0);
-            sFirstPublishPosts.remove(sCurrentUploadingPost.getId());
-            finishUpload();
-            return;
-        }
-
-        if (event.canceled) {
-            // Not implemented
-            return;
-        }
-
-        if (event.completed) {
-            AppLog.i(T.POSTS, "PostUploadHandler > Media upload completed for post. Media id: " + event.media.getId()
-                              + ", post id: " + sCurrentUploadingPost.getId());
-            mMediaLatchMap.get(event.media.getId()).countDown();
-            mMediaLatchMap.remove(event.media.getId());
-        }
-    }
-=======
->>>>>>> 09abbcb1
 }