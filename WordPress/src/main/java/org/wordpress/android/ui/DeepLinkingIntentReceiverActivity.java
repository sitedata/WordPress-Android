package org.wordpress.android.ui;

import android.content.Intent;
import android.net.Uri;
import android.os.Bundle;
import android.support.v7.app.AppCompatActivity;
import android.text.TextUtils;

import org.wordpress.android.R;
import org.wordpress.android.WordPress;
import org.wordpress.android.analytics.AnalyticsTracker;
import org.wordpress.android.fluxc.store.AccountStore;
import org.wordpress.android.ui.reader.ReaderActivityLauncher;
import org.wordpress.android.util.AnalyticsUtils;
import org.wordpress.android.util.AppLog;
import org.wordpress.android.util.AppLog.T;
import org.wordpress.android.util.ToastUtils;

import javax.inject.Inject;

/**
 * An activity to handle deep linking and intercepting
 *
 * wordpress://viewpost?blogId={blogId}&postId={postId}
 *
 * Redirects users to the reader activity along with IDs passed in the intent
 */
public class DeepLinkingIntentReceiverActivity extends AppCompatActivity {
    private String mInterceptedUri;
    private String mBlogId;
    private String mPostId;

    @Inject AccountStore mAccountStore;

    @Override
    protected void onCreate(Bundle savedInstanceState) {
        super.onCreate(savedInstanceState);
        ((WordPress) getApplication()).component().inject(this);

        String action = getIntent().getAction();
        Uri uri = getIntent().getData();

        AnalyticsUtils.trackWithDeepLinkData(AnalyticsTracker.Stat.DEEP_LINKED, action, uri);

        // check if this intent is started via custom scheme link
        if (Intent.ACTION_VIEW.equals(action) && uri != null) {
            mInterceptedUri = uri.toString();

            mBlogId = uri.getQueryParameter("blogId");
            mPostId = uri.getQueryParameter("postId");

            // if user is signed in wpcom show the post right away - otherwise show welcome activity
            // and then show the post once the user has signed in
            if (mAccountStore.hasAccessToken()) {
                showPost();
                finish();
            } else {
                ActivityLauncher.loginForDeeplink(this);
            }
        } else {
            finish();
        }
    }

    @Override
    protected void onActivityResult(int requestCode, int resultCode, Intent data) {
        super.onActivityResult(requestCode, resultCode, data);
        // show the post if user is returning from successful login
        if (requestCode == RequestCodes.DO_LOGIN && resultCode == RESULT_OK) {
            showPost();
        }
<<<<<<< HEAD
=======

        finish();
>>>>>>> e2c0c307
    }

    private void showPost() {
        if (!TextUtils.isEmpty(mBlogId) && !TextUtils.isEmpty(mPostId)) {
            try {
                final long blogId = Long.parseLong(mBlogId);
                final long postId = Long.parseLong(mPostId);

                AnalyticsUtils.trackWithBlogPostDetails(AnalyticsTracker.Stat.READER_VIEWPOST_INTERCEPTED,
                        blogId, postId);

                ReaderActivityLauncher.showReaderPostDetail(this, false, blogId, postId, null, 0, false,
                        mInterceptedUri);
            } catch (NumberFormatException e) {
                AppLog.e(T.READER, e);
            }
        } else {
            ToastUtils.showToast(this, R.string.error_generic);
        }
    }

    @Override
    public void onBackPressed() {
        super.onBackPressed();
        finish();
    }
}<|MERGE_RESOLUTION|>--- conflicted
+++ resolved
@@ -69,11 +69,8 @@
         if (requestCode == RequestCodes.DO_LOGIN && resultCode == RESULT_OK) {
             showPost();
         }
-<<<<<<< HEAD
-=======
 
         finish();
->>>>>>> e2c0c307
     }
 
     private void showPost() {
