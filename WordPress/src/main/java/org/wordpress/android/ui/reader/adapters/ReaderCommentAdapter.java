--- conflicted
+++ resolved
@@ -225,11 +225,7 @@
         commentHolder.txtAuthor.setText(comment.getAuthorName());
 
         java.util.Date dtPublished = DateTimeUtils.dateFromIso8601(comment.getPublished());
-<<<<<<< HEAD
-        commentHolder.txtDate.setText(DateTimeUtils.javaDateToTimeSpan(dtPublished));
-=======
         commentHolder.txtDate.setText(DateTimeUtils.javaDateToTimeSpan(dtPublished, WordPress.getContext()));
->>>>>>> 320d9093
 
         if (comment.hasAuthorAvatar()) {
             String avatarUrl = GravatarUtils.fixGravatarUrl(comment.getAuthorAvatar(), mAvatarSz);
