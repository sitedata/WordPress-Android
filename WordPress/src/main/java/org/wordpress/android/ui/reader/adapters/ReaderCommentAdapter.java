--- conflicted
+++ resolved
@@ -227,18 +227,13 @@
         final CommentHolder commentHolder = (CommentHolder) holder;
         commentHolder.mTxtAuthor.setText(comment.getAuthorName());
 
-<<<<<<< HEAD
         java.util.Date dtPublished;
         if (mShowProgressForHighlightedComment && mHighlightCommentId == comment.commentId) {
             dtPublished = new Date();
         } else {
             dtPublished = DateTimeUtils.dateFromIso8601(comment.getPublished());
         }
-        commentHolder.txtDate.setText(DateTimeUtils.javaDateToTimeSpan(dtPublished, WordPress.getContext()));
-=======
-        java.util.Date dtPublished = DateTimeUtils.dateFromIso8601(comment.getPublished());
         commentHolder.mTxtDate.setText(DateTimeUtils.javaDateToTimeSpan(dtPublished, WordPress.getContext()));
->>>>>>> 55adddd5
 
         if (comment.hasAuthorAvatar()) {
             String avatarUrl = GravatarUtils.fixGravatarUrl(comment.getAuthorAvatar(), mAvatarSz);
