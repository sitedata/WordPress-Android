package org.wordpress.android.ui;

import android.annotation.SuppressLint;
import android.app.Activity;
import android.content.Context;
import android.content.Intent;
import android.os.Bundle;
import android.text.TextUtils;
import android.view.Menu;
import android.view.MenuInflater;
import android.view.MenuItem;
import android.view.View;
import android.view.View.OnClickListener;
import android.view.ViewGroup;
import android.webkit.CookieManager;
import android.webkit.WebViewClient;
import android.widget.ProgressBar;

import androidx.annotation.Nullable;
import androidx.appcompat.app.ActionBar;
import androidx.appcompat.widget.Toolbar;
import androidx.lifecycle.Observer;
import androidx.lifecycle.ViewModelProvider;
import androidx.lifecycle.ViewModelProviders;

import org.wordpress.android.R;
import org.wordpress.android.WordPress;
import org.wordpress.android.fluxc.model.PostModel;
import org.wordpress.android.fluxc.model.SiteModel;
import org.wordpress.android.fluxc.store.AccountStore;
import org.wordpress.android.fluxc.store.SiteStore;
import org.wordpress.android.ui.reader.ReaderActivityLauncher;
import org.wordpress.android.ui.utils.UiHelpers;
import org.wordpress.android.util.AppLog;
import org.wordpress.android.util.ErrorManagedWebViewClient.ErrorManagedWebViewClientListener;
import org.wordpress.android.util.StringUtils;
import org.wordpress.android.util.ToastUtils;
import org.wordpress.android.util.URLFilteredWebViewClient;
import org.wordpress.android.util.UrlUtils;
import org.wordpress.android.util.WPUrlUtils;
import org.wordpress.android.util.WPWebViewClient;
import org.wordpress.android.util.helpers.WPWebChromeClient;
import org.wordpress.android.viewmodel.wpwebview.WPWebViewViewModel;
import org.wordpress.android.viewmodel.wpwebview.WPWebViewViewModel.WebPreviewUiState;
import org.wordpress.android.viewmodel.wpwebview.WPWebViewViewModel.WebPreviewUiState.WebPreviewFullscreenUiState;

import java.io.UnsupportedEncodingException;
import java.net.URLEncoder;
import java.util.ArrayList;
import java.util.HashMap;
import java.util.List;
import java.util.Map;

import javax.inject.Inject;

/**
 * Activity for opening external WordPress links in a webview.
 * <p/>
 * Try to use one of the methods below to open the webview:
 * - openURL
 * - openUrlByUsingMainWPCOMCredentials
 * - openUrlByUsingWPCOMCredentials
 * - openUrlByUsingBlogCredentials (for self hosted sites)
 * <p/>
 * If you need to start the activity with delay, start activity with result, or none of the methods above are enough
 * for your needs,
 * you can start the activity by passing the required parameters, depending on what you need to do.
 * <p/>
 * 1. Load a simple URL (without any kind of authentication)
 * - Start the activity with the parameter URL_TO_LOAD set to the URL to load.
 * <p/>
 * 2. Load a WordPress.com URL
 * Start the activity with the following parameters:
 * - URL_TO_LOAD: target URL to load in the webview.
 * - AUTHENTICATION_URL: The address of the WordPress.com authentication endpoint. Please use WPCOM_LOGIN_URL.
 * - AUTHENTICATION_USER: username.
 * - AUTHENTICATION_PASSWD: password.
 * <p/>
 * 3. Load a WordPress.org URL with authentication
 * - URL_TO_LOAD: target URL to load in the webview.
 * - AUTHENTICATION_URL: The address of the authentication endpoint. Please use the value of getSiteLoginUrl()
 * to retrieve the correct address of the authentication endpoint.
 * - AUTHENTICATION_USER: username.
 * - AUTHENTICATION_PASSWD: password.
 * - LOCAL_BLOG_ID: local id of the blog in the app database. This is required since some blogs could have HTTP Auth,
 * or self-signed certs in place.
 * - REFERRER_URL: url to add as an HTTP referrer header, currently only used for non-authed reader posts
 */
public class WPWebViewActivity extends WebViewActivity implements ErrorManagedWebViewClientListener {
    public static final String AUTHENTICATION_URL = "authenticated_url";
    public static final String AUTHENTICATION_USER = "authenticated_user";
    public static final String AUTHENTICATION_PASSWD = "authenticated_passwd";
    public static final String USE_GLOBAL_WPCOM_USER = "USE_GLOBAL_WPCOM_USER";
    public static final String URL_TO_LOAD = "url_to_load";
    public static final String WPCOM_LOGIN_URL = "https://wordpress.com/wp-login.php";
    public static final String LOCAL_BLOG_ID = "local_blog_id";
    public static final String SHAREABLE_URL = "shareable_url";
    public static final String SHARE_SUBJECT = "share_subject";
    public static final String REFERRER_URL = "referrer_url";
    public static final String DISABLE_LINKS_ON_PAGE = "DISABLE_LINKS_ON_PAGE";
    public static final String ALLOWED_URLS = "allowed_urls";
    public static final String ENCODING_UTF8 = "UTF-8";
    public static final String WEBVIEW_USAGE_TYPE = "webview_usage_type";
    public static final String ACTION_BAR_TITLE = "action_bar_title";

    @Inject AccountStore mAccountStore;
    @Inject SiteStore mSiteStore;
    @Inject ViewModelProvider.Factory mViewModelFactory;
    @Inject UiHelpers mUiHelpers;

    private ActionableEmptyView mActionableEmptyView;
    private ViewGroup mFullScreenProgressLayout;
    private WPWebViewViewModel mViewModel;

    @Override
    public void onCreate(Bundle savedInstanceState) {
        ((WordPress) getApplication()).component().inject(this);
        super.onCreate(savedInstanceState);
    }

    @Override
<<<<<<< HEAD
    public void onBackPressed() {
        super.onBackPressed();
        setResultIfNeeded();
    }

    @Override
    public void configureView() {
=======
    public final void configureView() {
>>>>>>> bb6776b3
        setContentView(R.layout.wpwebview_activity);

        mActionableEmptyView = findViewById(R.id.actionable_empty_view);
        mFullScreenProgressLayout = findViewById(R.id.progress_layout);
        mWebView = findViewById(R.id.webView);

        WPWebViewUsageCategory webViewUsageCategory = WPWebViewUsageCategory.fromInt(getIntent()
                .getIntExtra(WEBVIEW_USAGE_TYPE, 0));

        initRetryButton();
        initViewModel(webViewUsageCategory);

        Toolbar toolbar = (Toolbar) findViewById(R.id.toolbar);
        if (toolbar != null) {
            setSupportActionBar(toolbar);
        }
        ActionBar actionBar = getSupportActionBar();
        if (actionBar != null) {
            actionBar.setDisplayShowTitleEnabled(true);
            actionBar.setDisplayHomeAsUpEnabled(true);

            if (isActionableDirectUsage()) {
                 String title = getIntent().getStringExtra(ACTION_BAR_TITLE);
                 if (title != null) {
                     actionBar.setTitle(title);
                 }
            }
        }
    }

    private void initRetryButton() {
        mActionableEmptyView.button.setOnClickListener(new OnClickListener() {
                @Override public void onClick(View v) {
                    mViewModel.loadIfNecessary();
                }
        });
    }

    private void initViewModel(WPWebViewUsageCategory webViewUsageCategory) {
        mViewModel = ViewModelProviders.of(this, mViewModelFactory).get(WPWebViewViewModel.class);
        mViewModel.getUiState().observe(this, new Observer<WebPreviewUiState>() {
            @Override public void onChanged(@Nullable WebPreviewUiState webPreviewUiState) {
                if (webPreviewUiState != null) {
                    mUiHelpers.updateVisibility(mActionableEmptyView,
                            webPreviewUiState.getActionableEmptyView());
                    mUiHelpers.updateVisibility(mFullScreenProgressLayout,
                            webPreviewUiState.getFullscreenProgressLayoutVisibility());
                    mUiHelpers.updateVisibility(mWebView, webPreviewUiState.getWebViewVisibility());

                    if (webPreviewUiState instanceof WebPreviewFullscreenUiState) {
                        WebPreviewFullscreenUiState state = (WebPreviewFullscreenUiState) webPreviewUiState;
                        mUiHelpers.setImageOrHide(mActionableEmptyView.image, state.getImageRes());
                        mUiHelpers.setTextOrHide(mActionableEmptyView.title, state.getTitleText());
                        mUiHelpers.setTextOrHide(mActionableEmptyView.subtitle, state.getSubtitleText());
                        mUiHelpers.updateVisibility(mActionableEmptyView.button, state.getButtonVisibility());
                    }

                    invalidateOptionsMenu();
                }
            }
        });
        mViewModel.getLoadNeeded().observe(this, new Observer<Boolean>() {
            @Override public void onChanged(@Nullable Boolean loadNeeded) {
                if (!isActionableDirectUsage() && loadNeeded != null && loadNeeded) {
                    loadContent();
                }
            }
        });
        mViewModel.start(webViewUsageCategory);
    }

    public static void openUrlByUsingGlobalWPCOMCredentials(Context context, String url) {
        openWPCOMURL(context, url, null, null);
    }

    public static void openPostUrlByUsingGlobalWPCOMCredentials(Context context, String url, String shareableUrl,
                                                                String shareSubject, boolean startPreviewForResult) {
        openWPCOMURL(context, url, shareableUrl, shareSubject, startPreviewForResult);
    }

    // frameNonce is used to show drafts, without it "no page found" error would be thrown
    public static void openJetpackBlogPostPreview(Context context, String url, String shareableUrl, String shareSubject,
                                                  String frameNonce, boolean startPreviewForResult) {
        if (!TextUtils.isEmpty(frameNonce)) {
            url += "&frame-nonce=" + UrlUtils.urlEncode(frameNonce);
        }
        Intent intent = new Intent(context, WPWebViewActivity.class);
        intent.putExtra(WPWebViewActivity.URL_TO_LOAD, url);
        intent.putExtra(WPWebViewActivity.DISABLE_LINKS_ON_PAGE, false);
        if (!TextUtils.isEmpty(shareableUrl)) {
            intent.putExtra(WPWebViewActivity.SHAREABLE_URL, shareableUrl);
        }
        if (!TextUtils.isEmpty(shareSubject)) {
            intent.putExtra(WPWebViewActivity.SHARE_SUBJECT, shareSubject);
        }
        if (startPreviewForResult) {
            intent.putExtra(WPWebViewActivity.WEBVIEW_USAGE_TYPE, WPWebViewUsageCategory.REMOTE_PREVIEWING.getValue());
            ((Activity) context).startActivityForResult(intent, RequestCodes.REMOTE_PREVIEW_POST);
        } else {
            context.startActivity(intent);
        }
    }

    // Note: The webview has links disabled (excepted for urls in the whitelist: listOfAllowedURLs)
    public static void openUrlByUsingBlogCredentials(Context context, SiteModel site, PostModel post, String url,
                                                     String[] listOfAllowedURLs, boolean disableLinks) {
        openUrlByUsingBlogCredentials(context, site, post, url, listOfAllowedURLs, disableLinks, false);
    }

    public static void openUrlByUsingBlogCredentials(
            Context context,
            SiteModel site,
            PostModel post,
            String url,
            String[] listOfAllowedURLs,
            boolean disableLinks,
            boolean startPreviewForResult
    ) {
        if (context == null) {
            AppLog.e(AppLog.T.UTILS, "Context is null");
            return;
        }

        if (site == null) {
            AppLog.e(AppLog.T.UTILS, "Site is null");
            return;
        }

        if (TextUtils.isEmpty(url)) {
            AppLog.e(AppLog.T.UTILS, "Empty or null URL");
            ToastUtils.showToast(context, R.string.invalid_site_url_message, ToastUtils.Duration.SHORT);
            return;
        }

        String authURL = WPWebViewActivity.getSiteLoginUrl(site);
        Intent intent = new Intent(context, WPWebViewActivity.class);
        intent.putExtra(WPWebViewActivity.AUTHENTICATION_USER, site.getUsername());
        intent.putExtra(WPWebViewActivity.AUTHENTICATION_PASSWD, site.getPassword());
        intent.putExtra(WPWebViewActivity.URL_TO_LOAD, url);
        intent.putExtra(WPWebViewActivity.AUTHENTICATION_URL, authURL);
        intent.putExtra(WPWebViewActivity.LOCAL_BLOG_ID, site.getId());
        intent.putExtra(WPWebViewActivity.DISABLE_LINKS_ON_PAGE, disableLinks);
        intent.putExtra(ALLOWED_URLS, listOfAllowedURLs);
        if (post != null) {
            intent.putExtra(WPWebViewActivity.SHAREABLE_URL, post.getLink());
            if (!TextUtils.isEmpty(post.getTitle())) {
                intent.putExtra(WPWebViewActivity.SHARE_SUBJECT, post.getTitle());
            }
        }

        if (startPreviewForResult) {
            intent.putExtra(WPWebViewActivity.WEBVIEW_USAGE_TYPE, WPWebViewUsageCategory.REMOTE_PREVIEWING.getValue());
            ((Activity) context).startActivityForResult(intent, RequestCodes.REMOTE_PREVIEW_POST);
        } else {
            context.startActivity(intent);
        }
    }

    public static void openActionableEmptyViewDirectly(
            Context context,
            WPWebViewUsageCategory directUsageCategory,
            String postTitle
    ) {
        Intent intent = new Intent(context, WPWebViewActivity.class);
        intent.putExtra(WPWebViewActivity.WEBVIEW_USAGE_TYPE, directUsageCategory.getValue());
        intent.putExtra(WPWebViewActivity.ACTION_BAR_TITLE, postTitle);
        context.startActivity(intent);
    }

    public static void openURL(Context context, String url) {
        openURL(context, url, null);
    }

    public static void openURL(Context context, String url, String referrer) {
        if (context == null) {
            AppLog.e(AppLog.T.UTILS, "Context is null");
            return;
        }

        if (TextUtils.isEmpty(url)) {
            AppLog.e(AppLog.T.UTILS, "Empty or null URL");
            ToastUtils.showToast(context, R.string.invalid_site_url_message, ToastUtils.Duration.SHORT);
            return;
        }

        Intent intent = new Intent(context, WPWebViewActivity.class);
        intent.putExtra(WPWebViewActivity.URL_TO_LOAD, url);
        if (!TextUtils.isEmpty(referrer)) {
            intent.putExtra(REFERRER_URL, referrer);
        }
        context.startActivity(intent);
    }

    protected static boolean checkContextAndUrl(Context context, String url) {
        if (context == null) {
            AppLog.e(AppLog.T.UTILS, "Context is null");
            return false;
        }

        if (TextUtils.isEmpty(url)) {
            AppLog.e(AppLog.T.UTILS, "Empty or null URL passed to openUrlByUsingMainWPCOMCredentials");
            ToastUtils.showToast(context, R.string.invalid_site_url_message, ToastUtils.Duration.SHORT);
            return false;
        }
        return true;
    }

    private static void openWPCOMURL(Context context, String url, String shareableUrl, String shareSubject) {
        openWPCOMURL(context, url, shareableUrl, shareSubject, false);
    }

    private static void openWPCOMURL(
            Context context,
            String url,
            String shareableUrl,
            String shareSubject,
            boolean startPreviewForResult
    ) {
        if (!checkContextAndUrl(context, url)) {
            return;
        }

        Intent intent = new Intent(context, WPWebViewActivity.class);
        intent.putExtra(WPWebViewActivity.USE_GLOBAL_WPCOM_USER, true);
        intent.putExtra(WPWebViewActivity.URL_TO_LOAD, url);
        intent.putExtra(WPWebViewActivity.AUTHENTICATION_URL, WPCOM_LOGIN_URL);
        if (!TextUtils.isEmpty(shareableUrl)) {
            intent.putExtra(WPWebViewActivity.SHAREABLE_URL, shareableUrl);
        }
        if (!TextUtils.isEmpty(shareSubject)) {
            intent.putExtra(WPWebViewActivity.SHARE_SUBJECT, shareSubject);
        }

        if (startPreviewForResult) {
            intent.putExtra(WPWebViewActivity.WEBVIEW_USAGE_TYPE, WPWebViewUsageCategory.REMOTE_PREVIEWING.getValue());
            ((Activity) context).startActivityForResult(intent, RequestCodes.REMOTE_PREVIEW_POST);
        } else {
            context.startActivity(intent);
        }
    }

    @SuppressLint("SetJavaScriptEnabled")
    @Override
    protected void configureWebView() {
        if (isActionableDirectUsage()) return;

        mWebView.getSettings().setJavaScriptEnabled(true);
        mWebView.getSettings().setDomStorageEnabled(true);
        CookieManager cookieManager = CookieManager.getInstance();
        cookieManager.setAcceptThirdPartyCookies(mWebView, true);

        final Bundle extras = getIntent().getExtras();

        // Configure the allowed URLs if available
        ArrayList<String> allowedURL = null;
        if (extras != null && extras.getBoolean(DISABLE_LINKS_ON_PAGE, false)) {
            String addressToLoad = extras.getString(URL_TO_LOAD);
            String authURL = extras.getString(AUTHENTICATION_URL);
            allowedURL = new ArrayList<>();
            if (!TextUtils.isEmpty(addressToLoad)) {
                allowedURL.add(addressToLoad);
            }
            if (!TextUtils.isEmpty(authURL)) {
                allowedURL.add(authURL);
            }

            if (extras.getStringArray(ALLOWED_URLS) != null) {
                String[] urls = extras.getStringArray(ALLOWED_URLS);
                for (String currentURL : urls) {
                    allowedURL.add(currentURL);
                }
            }
        }

        WebViewClient webViewClient = createWebViewClient(allowedURL);

        mWebView.setWebViewClient(webViewClient);
        mWebView.setWebChromeClient(new WPWebChromeClient(this, (ProgressBar) findViewById(R.id.progress_bar)));
    }

    protected WebViewClient createWebViewClient(List<String> allowedURL) {
        URLFilteredWebViewClient webViewClient;
        if (getIntent().hasExtra(LOCAL_BLOG_ID)) {
            SiteModel site = mSiteStore.getSiteByLocalId(getIntent().getIntExtra(LOCAL_BLOG_ID, -1));
            if (site == null) {
                AppLog.e(AppLog.T.UTILS, "No valid blog passed to WPWebViewActivity");
                setResultIfNeededAndFinish();
            }
            webViewClient = new WPWebViewClient(site, mAccountStore.getAccessToken(), allowedURL, this);
        } else {
            webViewClient = new URLFilteredWebViewClient(allowedURL, this);
        }
        return webViewClient;
    }

    @Override
    public void onWebViewPageLoaded() {
        mViewModel.onUrlLoaded();
    }

    @Override
    public void onWebViewReceivedError() {
        mViewModel.onReceivedError();
    }

    @Override
    protected void loadContent() {
        if (isActionableDirectUsage()) return;
    
        Bundle extras = getIntent().getExtras();

        if (extras == null) {
            AppLog.e(AppLog.T.UTILS, "No valid parameters passed to WPWebViewActivity");
            setResultIfNeededAndFinish();
            return;
        }

        String addressToLoad = extras.getString(URL_TO_LOAD);
        String username = extras.getString(AUTHENTICATION_USER, "");
        String password = extras.getString(AUTHENTICATION_PASSWD, "");
        String authURL = extras.getString(AUTHENTICATION_URL);

        if (TextUtils.isEmpty(addressToLoad) || !UrlUtils.isValidUrlAndHostNotNull(addressToLoad)) {
            AppLog.e(AppLog.T.UTILS, "Empty or null or invalid URL passed to WPWebViewActivity");
            ToastUtils.showToast(this, R.string.invalid_site_url_message, ToastUtils.Duration.SHORT);
            setResultIfNeededAndFinish();
            return;
        }

        if (extras.getBoolean(USE_GLOBAL_WPCOM_USER, false)) {
            username = mAccountStore.getAccount().getUserName();

            // Custom domains are not properly authenticated due to a server side(?) issue, so this gets around that
            if (!addressToLoad.contains(".wordpress.com")) {
                List<SiteModel> wpComSites = mSiteStore.getWPComSites();
                for (SiteModel siteModel : wpComSites) {
                    // Only replace the url if we know the unmapped url and if it's a custom domain
                    if (!TextUtils.isEmpty(siteModel.getUnmappedUrl())
                        && !siteModel.getUrl().contains(".wordpress.com")) {
                        addressToLoad = addressToLoad.replace(siteModel.getUrl(), siteModel.getUnmappedUrl());
                    }
                }
            }
        }

        if (TextUtils.isEmpty(authURL) && TextUtils.isEmpty(username) && TextUtils.isEmpty(password)) {
            // Only the URL to load is passed to this activity. Use the normal un-authenticated
            // loader, optionally with our referrer header
            String referrerUrl = extras.getString(REFERRER_URL);
            if (!TextUtils.isEmpty(referrerUrl)) {
                Map<String, String> headers = new HashMap<>();
                headers.put("Referer", referrerUrl);
                loadUrl(addressToLoad, headers);
            } else {
                loadUrl(addressToLoad);
            }
        } else {
            if (TextUtils.isEmpty(authURL) || !UrlUtils.isValidUrlAndHostNotNull(authURL)) {
                AppLog.e(AppLog.T.UTILS, "Empty or null or invalid auth URL passed to WPWebViewActivity");
                ToastUtils.showToast(this, R.string.invalid_site_url_message, ToastUtils.Duration.SHORT);
                setResultIfNeededAndFinish();
            }

            if (TextUtils.isEmpty(username)) {
                AppLog.e(AppLog.T.UTILS, "Username empty/null");
                ToastUtils.showToast(this, R.string.incorrect_credentials, ToastUtils.Duration.SHORT);
                setResultIfNeededAndFinish();
            }

            loadAuthenticatedUrl(authURL, addressToLoad, username, password);
        }
    }

    /**
     * Login to the WordPress.com and load the specified URL.
     */
    protected void loadAuthenticatedUrl(String authenticationURL, String urlToLoad, String username, String password) {
        String postData = getAuthenticationPostData(authenticationURL, urlToLoad, username, password,
                                                    mAccountStore.getAccessToken());

        mWebView.postUrl(authenticationURL, postData.getBytes());
    }

    public static String getAuthenticationPostData(String authenticationUrl, String urlToLoad, String username,
                                                   String password, String token) {
        if (TextUtils.isEmpty(authenticationUrl)) {
            return "";
        }

        try {
            String postData = String.format(
                    "log=%s&pwd=%s&redirect_to=%s",
                    URLEncoder.encode(StringUtils.notNullStr(username), ENCODING_UTF8),
                    URLEncoder.encode(StringUtils.notNullStr(password), ENCODING_UTF8),
                    URLEncoder.encode(StringUtils.notNullStr(urlToLoad), ENCODING_UTF8)
            );

            // Add token authorization when signing in to WP.com
            if (WPUrlUtils.safeToAddWordPressComAuthToken(authenticationUrl)
                && authenticationUrl.contains("wordpress.com/wp-login.php") && !TextUtils.isEmpty(token)) {
                postData += "&authorization=Bearer " + URLEncoder.encode(token, ENCODING_UTF8);
            }

            return postData;
        } catch (UnsupportedEncodingException e) {
            AppLog.e(AppLog.T.UTILS, e);
        }

        return "";
    }

    /**
     * Get the URL of the WordPress login page.
     *
     * @return URL of the login page.
     */
    public static String getSiteLoginUrl(SiteModel site) {
        String loginURL = site.getLoginUrl();

        // Try to guess the login URL if blogOptions is null (blog not added to the app), or WP version is < 3.6
        if (loginURL == null) {
            if (site.getUrl() != null) {
                return site.getUrl() + "/wp-login.php";
            } else {
                return site.getXmlRpcUrl().replace("xmlrpc.php", "wp-login.php");
            }
        }

        return loginURL;
    }

    private boolean isActionableDirectUsage() {
        return mViewModel.isActionableDirectUsage();
    }

    @Override
    public boolean onCreateOptionsMenu(Menu menu) {
        super.onCreateOptionsMenu(menu);

        MenuInflater inflater = getMenuInflater();
        inflater.inflate(R.menu.webview, menu);
        return true;
    }

    private void updateMenuItemState(MenuItem menuItem, boolean isVisible, boolean showAsAction) {
        if (menuItem != null) {
            menuItem.setVisible(isVisible);
            if (showAsAction) {
                menuItem.setShowAsAction(MenuItem.SHOW_AS_ACTION_IF_ROOM);
            } else {
                menuItem.setShowAsAction(MenuItem.SHOW_AS_ACTION_NEVER);
            }
        }
    }

    private void setupMenuForWebViewUsage(Menu menu) {
        MenuItem browser = menu.findItem(R.id.menu_browser);
        MenuItem share = menu.findItem(R.id.menu_share);
        MenuItem refresh = menu.findItem(R.id.menu_refresh);

        WPWebViewMenuUiState menuUiState = mViewModel.getMenuUiState();

        updateMenuItemState(
                browser,
                menuUiState.getBrowserMenuVisible(),
                menuUiState.getBrowserMenuShowAsAction());

        updateMenuItemState(
                share,
                menuUiState.getShareMenuVisible(),
                menuUiState.getShareMenuShowAsAction());

        updateMenuItemState(
                refresh,
                menuUiState.getRefreshMenuVisible(),
                menuUiState.getRefreshMenuShowAsAction());
    }

    @Override
    public boolean onPrepareOptionsMenu(Menu menu) {
        super.onPrepareOptionsMenu(menu);

        setupMenuForWebViewUsage(menu);

        return true;
    }

    @Override
    public boolean onOptionsItemSelected(final MenuItem item) {
        if (mWebView == null) {
            return false;
        }

        int itemID = item.getItemId();

        if (itemID == android.R.id.home) {
            setResultIfNeeded();
        } else if (itemID == R.id.menu_refresh) {
            mWebView.reload();
            return true;
        } else if (itemID == R.id.menu_share) {
            Intent share = new Intent(Intent.ACTION_SEND);
            share.setType("text/plain");
            // Use the preferred shareable URL or the default webview URL
            Bundle extras = getIntent().getExtras();
            String shareableUrl = extras.getString(SHAREABLE_URL, null);
            if (TextUtils.isEmpty(shareableUrl)) {
                shareableUrl = mWebView.getUrl();
            }
            share.putExtra(Intent.EXTRA_TEXT, shareableUrl);
            String shareSubject = extras.getString(SHARE_SUBJECT, null);
            if (!TextUtils.isEmpty(shareSubject)) {
                share.putExtra(Intent.EXTRA_SUBJECT, shareSubject);
            }
            startActivity(Intent.createChooser(share, getText(R.string.share_link)));
            return true;
        } else if (itemID == R.id.menu_browser) {
            ReaderActivityLauncher.openUrl(this, mWebView.getUrl(), ReaderActivityLauncher.OpenUrlType.EXTERNAL);
            return true;
        }

        return super.onOptionsItemSelected(item);
    }

    // Since currently we are going to look at the request code and not at the result code
    // in the onActivityResult callbacks, this method is actually redundant, but wanted
    // to be explicit in case of future expansions on this.
    private void setResultIfNeeded() {
        if (getCallingActivity() != null) {
            setResult(RESULT_OK);
        }
    }

    private void setResultIfNeededAndFinish() {
        setResultIfNeeded();
        finish();
    }
}<|MERGE_RESOLUTION|>--- conflicted
+++ resolved
@@ -119,17 +119,13 @@
     }
 
     @Override
-<<<<<<< HEAD
     public void onBackPressed() {
         super.onBackPressed();
         setResultIfNeeded();
     }
 
     @Override
-    public void configureView() {
-=======
     public final void configureView() {
->>>>>>> bb6776b3
         setContentView(R.layout.wpwebview_activity);
 
         mActionableEmptyView = findViewById(R.id.actionable_empty_view);
