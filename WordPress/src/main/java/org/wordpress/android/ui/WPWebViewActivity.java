package org.wordpress.android.ui;

import android.annotation.SuppressLint;
import android.app.Activity;
import android.content.Context;
import android.content.Intent;
import android.os.Bundle;
import android.text.TextUtils;
import android.view.Menu;
import android.view.MenuInflater;
import android.view.MenuItem;
import android.view.View;
import android.view.View.OnClickListener;
import android.view.ViewGroup;
import android.webkit.CookieManager;
import android.webkit.WebViewClient;
import android.widget.ProgressBar;

import androidx.annotation.Nullable;
import androidx.appcompat.app.ActionBar;
import androidx.appcompat.widget.Toolbar;
import androidx.lifecycle.Observer;
import androidx.lifecycle.ViewModelProvider;
import androidx.lifecycle.ViewModelProviders;

import org.wordpress.android.R;
import org.wordpress.android.WordPress;
import org.wordpress.android.fluxc.model.PostModel;
import org.wordpress.android.fluxc.model.SiteModel;
import org.wordpress.android.fluxc.store.AccountStore;
import org.wordpress.android.fluxc.store.SiteStore;
import org.wordpress.android.ui.reader.ReaderActivityLauncher;
import org.wordpress.android.ui.utils.UiHelpers;
import org.wordpress.android.util.AppLog;
import org.wordpress.android.util.ErrorManagedWebViewClient.ErrorManagedWebViewClientListener;
import org.wordpress.android.util.StringUtils;
import org.wordpress.android.util.ToastUtils;
import org.wordpress.android.util.URLFilteredWebViewClient;
import org.wordpress.android.util.UrlUtils;
import org.wordpress.android.util.WPUrlUtils;
import org.wordpress.android.util.WPWebViewClient;
import org.wordpress.android.util.helpers.WPWebChromeClient;
import org.wordpress.android.viewmodel.wpwebview.WPWebViewViewModel;
import org.wordpress.android.viewmodel.wpwebview.WPWebViewViewModel.WebPreviewUiState;
import org.wordpress.android.viewmodel.wpwebview.WPWebViewViewModel.WebPreviewUiState.WebPreviewFullscreenUiState;

import java.io.UnsupportedEncodingException;
import java.net.URLEncoder;
import java.util.ArrayList;
import java.util.HashMap;
import java.util.List;
import java.util.Map;

import javax.inject.Inject;

/**
 * Activity for opening external WordPress links in a webview.
 * <p/>
 * Try to use one of the methods below to open the webview:
 * - openURL
 * - openUrlByUsingMainWPCOMCredentials
 * - openUrlByUsingWPCOMCredentials
 * - openUrlByUsingBlogCredentials (for self hosted sites)
 * <p/>
 * If you need to start the activity with delay, start activity with result, or none of the methods above are enough
 * for your needs,
 * you can start the activity by passing the required parameters, depending on what you need to do.
 * <p/>
 * 1. Load a simple URL (without any kind of authentication)
 * - Start the activity with the parameter URL_TO_LOAD set to the URL to load.
 * <p/>
 * 2. Load a WordPress.com URL
 * Start the activity with the following parameters:
 * - URL_TO_LOAD: target URL to load in the webview.
 * - AUTHENTICATION_URL: The address of the WordPress.com authentication endpoint. Please use WPCOM_LOGIN_URL.
 * - AUTHENTICATION_USER: username.
 * - AUTHENTICATION_PASSWD: password.
 * <p/>
 * 3. Load a WordPress.org URL with authentication
 * - URL_TO_LOAD: target URL to load in the webview.
 * - AUTHENTICATION_URL: The address of the authentication endpoint. Please use the value of getSiteLoginUrl()
 * to retrieve the correct address of the authentication endpoint.
 * - AUTHENTICATION_USER: username.
 * - AUTHENTICATION_PASSWD: password.
 * - LOCAL_BLOG_ID: local id of the blog in the app database. This is required since some blogs could have HTTP Auth,
 * or self-signed certs in place.
 * - REFERRER_URL: url to add as an HTTP referrer header, currently only used for non-authed reader posts
 */
public class WPWebViewActivity extends WebViewActivity implements ErrorManagedWebViewClientListener {
    public static final String AUTHENTICATION_URL = "authenticated_url";
    public static final String AUTHENTICATION_USER = "authenticated_user";
    public static final String AUTHENTICATION_PASSWD = "authenticated_passwd";
    public static final String USE_GLOBAL_WPCOM_USER = "USE_GLOBAL_WPCOM_USER";
    public static final String URL_TO_LOAD = "url_to_load";
    public static final String WPCOM_LOGIN_URL = "https://wordpress.com/wp-login.php";
    public static final String LOCAL_BLOG_ID = "local_blog_id";
    public static final String SHAREABLE_URL = "shareable_url";
    public static final String SHARE_SUBJECT = "share_subject";
    public static final String REFERRER_URL = "referrer_url";
    public static final String DISABLE_LINKS_ON_PAGE = "DISABLE_LINKS_ON_PAGE";
    public static final String ALLOWED_URLS = "allowed_urls";
    public static final String ENCODING_UTF8 = "UTF-8";
    public static final String ACTIONABLE_REUSABLE_STATE = "actionable_reusable_state";

    @Inject AccountStore mAccountStore;
    @Inject SiteStore mSiteStore;
    @Inject ViewModelProvider.Factory mViewModelFactory;
    @Inject UiHelpers mUiHelpers;

    private ActionableEmptyView mActionableEmptyView;
    private ViewGroup mFullScreenProgressLayout;
    private WPWebViewViewModel mViewModel;
    private ActionableReusableState mActionableReusableState;

    /**
    * This enum could be expanded to allow to re-use this actionable view
    * in other scenarios with different WebPreviewUiState, also menu can be
    * customized with the same principle.
    * TODO: evaluate if to extract a dedicated Activity/Fragment for this actionable direct usage.
    */
    public enum ActionableReusableState {
        NONE(0),
        REMOTE_PREVIEW_NOT_AVAILABLE(1);

        ActionableReusableState(int value) {
            mValue = value;
        }

        private final int mValue;

        public int getValue() {
            return mValue;
        }

        public static ActionableReusableState fromInt(int value) {
            if (value < 0 || value >= values().length) {
                throw new IllegalArgumentException("ActionableReusableState wrong value " + value);
            }

            ActionableReusableState state = NONE;

            for (ActionableReusableState item : values()) {
                if (item.mValue == value) {
                    state = item;
                    break;
                }
            }

            return state;
        }

        public static WebPreviewUiState toWebPreviewUiState(ActionableReusableState state) {
            WebPreviewUiState uiState;
            switch (state) {
                case REMOTE_PREVIEW_NOT_AVAILABLE:
                    uiState = WebPreviewFullscreenUiState.WebPreviewFullscreenNotAvailableUiState.INSTANCE;
                    break;
                default:
                    throw new IllegalArgumentException("Mapping of " + state + " to WebPreviewUiState not allowed.");
            }
            return uiState;
        }
    }


    @Override
    public void onCreate(Bundle savedInstanceState) {
        ((WordPress) getApplication()).component().inject(this);
        super.onCreate(savedInstanceState);
    }

    @Override
    public void onBackPressed() {
        super.onBackPressed();
        setResultIfNeeded();
    }

    @Override
    public void configureView() {
        setContentView(R.layout.wpwebview_activity);

        mActionableEmptyView = findViewById(R.id.actionable_empty_view);
        mFullScreenProgressLayout = findViewById(R.id.progress_layout);
        mWebView = findViewById(R.id.webView);

        mActionableReusableState = ActionableReusableState.fromInt(getIntent()
                .getIntExtra(ACTIONABLE_REUSABLE_STATE, 0));

        initRetryButton();
        initViewModel();

        Toolbar toolbar = (Toolbar) findViewById(R.id.toolbar);
        if (toolbar != null) {
            setSupportActionBar(toolbar);
        }
        ActionBar actionBar = getSupportActionBar();
        if (actionBar != null) {
            actionBar.setDisplayShowTitleEnabled(true);
            actionBar.setDisplayHomeAsUpEnabled(true);
        }
    }

    private void initRetryButton() {
        mActionableEmptyView.button.setOnClickListener(new OnClickListener() {
                @Override public void onClick(View v) {
                    mViewModel.loadIfNecessary();
                }
        });
    }

    private void initViewModel() {
        mViewModel = ViewModelProviders.of(this, mViewModelFactory).get(WPWebViewViewModel.class);
        mViewModel.getUiState().observe(this, new Observer<WebPreviewUiState>() {
            @Override public void onChanged(@Nullable WebPreviewUiState webPreviewUiState) {
                if (webPreviewUiState != null) {
                    mUiHelpers.updateVisibility(mActionableEmptyView,
                            webPreviewUiState.getActionableEmptyView());
                    mUiHelpers.updateVisibility(mFullScreenProgressLayout,
                            webPreviewUiState.getFullscreenProgressLayoutVisibility());
                    mUiHelpers.updateVisibility(mWebView, webPreviewUiState.getWebViewVisibility());

                    if (webPreviewUiState instanceof WebPreviewFullscreenUiState) {
                        WebPreviewFullscreenUiState state = (WebPreviewFullscreenUiState) webPreviewUiState;
                        mUiHelpers.setImageOrHide(mActionableEmptyView.image, state.getImageRes());
                        mUiHelpers.setTextOrHide(mActionableEmptyView.title, state.getTitleText());
                        mUiHelpers.setTextOrHide(mActionableEmptyView.subtitle, state.getSubtitleText());
                        mUiHelpers.updateVisibility(mActionableEmptyView.button, state.getButtonVisibility());
                    }
                }
            }
        });
        mViewModel.getLoadNeeded().observe(this, new Observer<Boolean>() {
            @Override public void onChanged(@Nullable Boolean loadNeeded) {
                if (!isActionableReusableState() && loadNeeded != null && loadNeeded) {
                    loadContent();
                }
            }
        });
        mViewModel.start(mActionableReusableState);
    }

    public static void openUrlByUsingGlobalWPCOMCredentials(Context context, String url) {
        openWPCOMURL(context, url, null, null);
    }

    public static void openPostUrlByUsingGlobalWPCOMCredentials(Context context, String url, String shareableUrl,
                                                                String shareSubject, boolean startPreviewForResult) {
        openWPCOMURL(context, url, shareableUrl, shareSubject, startPreviewForResult);
    }

    // frameNonce is used to show drafts, without it "no page found" error would be thrown
    public static void openJetpackBlogPostPreview(Context context, String url, String shareableUrl, String shareSubject,
                                                  String frameNonce, boolean startPreviewForResult) {
        if (!TextUtils.isEmpty(frameNonce)) {
            url += "&frame-nonce=" + UrlUtils.urlEncode(frameNonce);
        }
        Intent intent = new Intent(context, WPWebViewActivity.class);
        intent.putExtra(WPWebViewActivity.URL_TO_LOAD, url);
        intent.putExtra(WPWebViewActivity.DISABLE_LINKS_ON_PAGE, false);
        if (!TextUtils.isEmpty(shareableUrl)) {
            intent.putExtra(WPWebViewActivity.SHAREABLE_URL, shareableUrl);
        }
        if (!TextUtils.isEmpty(shareSubject)) {
            intent.putExtra(WPWebViewActivity.SHARE_SUBJECT, shareSubject);
        }
        if (startPreviewForResult) {
            ((Activity) context).startActivityForResult(intent, RequestCodes.REMOTE_PREVIEW_POST);
        } else {
            context.startActivity(intent);
        }
    }

    // Note: The webview has links disabled (excepted for urls in the whitelist: listOfAllowedURLs)
    public static void openUrlByUsingBlogCredentials(Context context, SiteModel site, PostModel post, String url,
<<<<<<< HEAD
                                                     String[] listOfAllowedURLs, boolean startPreviewForResult) {
=======
                                                     String[] listOfAllowedURLs, boolean disableLinks) {
>>>>>>> c2e65e6e
        if (context == null) {
            AppLog.e(AppLog.T.UTILS, "Context is null");
            return;
        }

        if (site == null) {
            AppLog.e(AppLog.T.UTILS, "Site is null");
            return;
        }

        if (TextUtils.isEmpty(url)) {
            AppLog.e(AppLog.T.UTILS, "Empty or null URL");
            ToastUtils.showToast(context, R.string.invalid_site_url_message, ToastUtils.Duration.SHORT);
            return;
        }

        String authURL = WPWebViewActivity.getSiteLoginUrl(site);
        Intent intent = new Intent(context, WPWebViewActivity.class);
        intent.putExtra(WPWebViewActivity.AUTHENTICATION_USER, site.getUsername());
        intent.putExtra(WPWebViewActivity.AUTHENTICATION_PASSWD, site.getPassword());
        intent.putExtra(WPWebViewActivity.URL_TO_LOAD, url);
        intent.putExtra(WPWebViewActivity.AUTHENTICATION_URL, authURL);
        intent.putExtra(WPWebViewActivity.LOCAL_BLOG_ID, site.getId());
        intent.putExtra(WPWebViewActivity.DISABLE_LINKS_ON_PAGE, disableLinks);
        intent.putExtra(ALLOWED_URLS, listOfAllowedURLs);
        if (post != null) {
            intent.putExtra(WPWebViewActivity.SHAREABLE_URL, post.getLink());
            if (!TextUtils.isEmpty(post.getTitle())) {
                intent.putExtra(WPWebViewActivity.SHARE_SUBJECT, post.getTitle());
            }
        }

        if (startPreviewForResult) {
            ((Activity) context).startActivityForResult(intent, RequestCodes.REMOTE_PREVIEW_POST);
        } else {
            context.startActivity(intent);
        }
    }


    public static void openActionableEmptyViewDirectly(Context context, ActionableReusableState reusableState) {
        Intent intent = new Intent(context, WPWebViewActivity.class);
        intent.putExtra(WPWebViewActivity.ACTIONABLE_REUSABLE_STATE, reusableState.getValue());
        context.startActivity(intent);
    }

    public static void openURL(Context context, String url) {
        openURL(context, url, null);
    }

    public static void openURL(Context context, String url, String referrer) {
        if (context == null) {
            AppLog.e(AppLog.T.UTILS, "Context is null");
            return;
        }

        if (TextUtils.isEmpty(url)) {
            AppLog.e(AppLog.T.UTILS, "Empty or null URL");
            ToastUtils.showToast(context, R.string.invalid_site_url_message, ToastUtils.Duration.SHORT);
            return;
        }

        Intent intent = new Intent(context, WPWebViewActivity.class);
        intent.putExtra(WPWebViewActivity.URL_TO_LOAD, url);
        if (!TextUtils.isEmpty(referrer)) {
            intent.putExtra(REFERRER_URL, referrer);
        }
        context.startActivity(intent);
    }

    protected static boolean checkContextAndUrl(Context context, String url) {
        if (context == null) {
            AppLog.e(AppLog.T.UTILS, "Context is null");
            return false;
        }

        if (TextUtils.isEmpty(url)) {
            AppLog.e(AppLog.T.UTILS, "Empty or null URL passed to openUrlByUsingMainWPCOMCredentials");
            ToastUtils.showToast(context, R.string.invalid_site_url_message, ToastUtils.Duration.SHORT);
            return false;
        }
        return true;
    }

    private static void openWPCOMURL(Context context, String url, String shareableUrl, String shareSubject) {
        openWPCOMURL(context, url, shareableUrl, shareSubject, false);
    }

    private static void openWPCOMURL(
            Context context,
            String url,
            String shareableUrl,
            String shareSubject,
            boolean startPreviewForResult
    ) {
        if (!checkContextAndUrl(context, url)) {
            return;
        }

        Intent intent = new Intent(context, WPWebViewActivity.class);
        intent.putExtra(WPWebViewActivity.USE_GLOBAL_WPCOM_USER, true);
        intent.putExtra(WPWebViewActivity.URL_TO_LOAD, url);
        intent.putExtra(WPWebViewActivity.AUTHENTICATION_URL, WPCOM_LOGIN_URL);
        if (!TextUtils.isEmpty(shareableUrl)) {
            intent.putExtra(WPWebViewActivity.SHAREABLE_URL, shareableUrl);
        }
        if (!TextUtils.isEmpty(shareSubject)) {
            intent.putExtra(WPWebViewActivity.SHARE_SUBJECT, shareSubject);
        }

        if (startPreviewForResult) {
            ((Activity) context).startActivityForResult(intent, RequestCodes.REMOTE_PREVIEW_POST);
        } else {
            context.startActivity(intent);
        }
    }

    @SuppressLint("SetJavaScriptEnabled")
    @Override
    protected void configureWebView() {
        if (isActionableReusableState()) return;

        mWebView.getSettings().setJavaScriptEnabled(true);
        mWebView.getSettings().setDomStorageEnabled(true);
        CookieManager cookieManager = CookieManager.getInstance();
        cookieManager.setAcceptThirdPartyCookies(mWebView, true);

        final Bundle extras = getIntent().getExtras();

        // Configure the allowed URLs if available
        ArrayList<String> allowedURL = null;
        if (extras != null && extras.getBoolean(DISABLE_LINKS_ON_PAGE, false)) {
            String addressToLoad = extras.getString(URL_TO_LOAD);
            String authURL = extras.getString(AUTHENTICATION_URL);
            allowedURL = new ArrayList<>();
            if (!TextUtils.isEmpty(addressToLoad)) {
                allowedURL.add(addressToLoad);
            }
            if (!TextUtils.isEmpty(authURL)) {
                allowedURL.add(authURL);
            }

            if (extras.getStringArray(ALLOWED_URLS) != null) {
                String[] urls = extras.getStringArray(ALLOWED_URLS);
                for (String currentURL : urls) {
                    allowedURL.add(currentURL);
                }
            }
        }

        WebViewClient webViewClient = createWebViewClient(allowedURL);

        mWebView.setWebViewClient(webViewClient);
        mWebView.setWebChromeClient(new WPWebChromeClient(this, (ProgressBar) findViewById(R.id.progress_bar)));
    }

    protected WebViewClient createWebViewClient(List<String> allowedURL) {
        URLFilteredWebViewClient webViewClient;
        if (getIntent().hasExtra(LOCAL_BLOG_ID)) {
            SiteModel site = mSiteStore.getSiteByLocalId(getIntent().getIntExtra(LOCAL_BLOG_ID, -1));
            if (site == null) {
                AppLog.e(AppLog.T.UTILS, "No valid blog passed to WPWebViewActivity");
                setResultIfNeededAndFinish();
            }
            webViewClient = new WPWebViewClient(site, mAccountStore.getAccessToken(), allowedURL, this);
        } else {
            webViewClient = new URLFilteredWebViewClient(allowedURL, this);
        }
        return webViewClient;
    }

    @Override
    public void onWebViewPageLoaded() {
        mViewModel.onUrlLoaded();
    }

    @Override
    public void onWebViewReceivedError() {
        mViewModel.onReceivedError();
    }

    @Override
    protected void loadContent() {
        if (isActionableReusableState()) return;
    
        Bundle extras = getIntent().getExtras();

        if (extras == null) {
            AppLog.e(AppLog.T.UTILS, "No valid parameters passed to WPWebViewActivity");
            setResultIfNeededAndFinish();
            return;
        }

        String addressToLoad = extras.getString(URL_TO_LOAD);
        String username = extras.getString(AUTHENTICATION_USER, "");
        String password = extras.getString(AUTHENTICATION_PASSWD, "");
        String authURL = extras.getString(AUTHENTICATION_URL);

        if (TextUtils.isEmpty(addressToLoad) || !UrlUtils.isValidUrlAndHostNotNull(addressToLoad)) {
            AppLog.e(AppLog.T.UTILS, "Empty or null or invalid URL passed to WPWebViewActivity");
            ToastUtils.showToast(this, R.string.invalid_site_url_message, ToastUtils.Duration.SHORT);
            setResultIfNeededAndFinish();
            return;
        }

        if (extras.getBoolean(USE_GLOBAL_WPCOM_USER, false)) {
            username = mAccountStore.getAccount().getUserName();

            // Custom domains are not properly authenticated due to a server side(?) issue, so this gets around that
            if (!addressToLoad.contains(".wordpress.com")) {
                List<SiteModel> wpComSites = mSiteStore.getWPComSites();
                for (SiteModel siteModel : wpComSites) {
                    // Only replace the url if we know the unmapped url and if it's a custom domain
                    if (!TextUtils.isEmpty(siteModel.getUnmappedUrl())
                        && !siteModel.getUrl().contains(".wordpress.com")) {
                        addressToLoad = addressToLoad.replace(siteModel.getUrl(), siteModel.getUnmappedUrl());
                    }
                }
            }
        }

        if (TextUtils.isEmpty(authURL) && TextUtils.isEmpty(username) && TextUtils.isEmpty(password)) {
            // Only the URL to load is passed to this activity. Use the normal un-authenticated
            // loader, optionally with our referrer header
            String referrerUrl = extras.getString(REFERRER_URL);
            if (!TextUtils.isEmpty(referrerUrl)) {
                Map<String, String> headers = new HashMap<>();
                headers.put("Referer", referrerUrl);
                loadUrl(addressToLoad, headers);
            } else {
                loadUrl(addressToLoad);
            }
        } else {
            if (TextUtils.isEmpty(authURL) || !UrlUtils.isValidUrlAndHostNotNull(authURL)) {
                AppLog.e(AppLog.T.UTILS, "Empty or null or invalid auth URL passed to WPWebViewActivity");
                ToastUtils.showToast(this, R.string.invalid_site_url_message, ToastUtils.Duration.SHORT);
                setResultIfNeededAndFinish();
            }

            if (TextUtils.isEmpty(username)) {
                AppLog.e(AppLog.T.UTILS, "Username empty/null");
                ToastUtils.showToast(this, R.string.incorrect_credentials, ToastUtils.Duration.SHORT);
                setResultIfNeededAndFinish();
            }

            loadAuthenticatedUrl(authURL, addressToLoad, username, password);
        }
    }

    /**
     * Login to the WordPress.com and load the specified URL.
     */
    protected void loadAuthenticatedUrl(String authenticationURL, String urlToLoad, String username, String password) {
        String postData = getAuthenticationPostData(authenticationURL, urlToLoad, username, password,
                                                    mAccountStore.getAccessToken());

        mWebView.postUrl(authenticationURL, postData.getBytes());
    }

    public static String getAuthenticationPostData(String authenticationUrl, String urlToLoad, String username,
                                                   String password, String token) {
        if (TextUtils.isEmpty(authenticationUrl)) {
            return "";
        }

        try {
            String postData = String.format(
                    "log=%s&pwd=%s&redirect_to=%s",
                    URLEncoder.encode(StringUtils.notNullStr(username), ENCODING_UTF8),
                    URLEncoder.encode(StringUtils.notNullStr(password), ENCODING_UTF8),
                    URLEncoder.encode(StringUtils.notNullStr(urlToLoad), ENCODING_UTF8)
            );

            // Add token authorization when signing in to WP.com
            if (WPUrlUtils.safeToAddWordPressComAuthToken(authenticationUrl)
                && authenticationUrl.contains("wordpress.com/wp-login.php") && !TextUtils.isEmpty(token)) {
                postData += "&authorization=Bearer " + URLEncoder.encode(token, ENCODING_UTF8);
            }

            return postData;
        } catch (UnsupportedEncodingException e) {
            AppLog.e(AppLog.T.UTILS, e);
        }

        return "";
    }

    /**
     * Get the URL of the WordPress login page.
     *
     * @return URL of the login page.
     */
    public static String getSiteLoginUrl(SiteModel site) {
        String loginURL = site.getLoginUrl();

        // Try to guess the login URL if blogOptions is null (blog not added to the app), or WP version is < 3.6
        if (loginURL == null) {
            if (site.getUrl() != null) {
                return site.getUrl() + "/wp-login.php";
            } else {
                return site.getXmlRpcUrl().replace("xmlrpc.php", "wp-login.php");
            }
        }

        return loginURL;
    }

    private boolean isActionableReusableState() {
        return mActionableReusableState != ActionableReusableState.NONE;
    }

    private boolean shouldShowOptionsMenu() {
        return !isActionableReusableState();
    }

    @Override
    public boolean onCreateOptionsMenu(Menu menu) {
        super.onCreateOptionsMenu(menu);

        if (!shouldShowOptionsMenu()) return true;

        MenuInflater inflater = getMenuInflater();
        inflater.inflate(R.menu.webview, menu);
        return true;
    }

    @Override
    public boolean onOptionsItemSelected(final MenuItem item) {
        if (mWebView == null) {
            return false;
        }

        int itemID = item.getItemId();

        if (itemID == android.R.id.home) {
            setResultIfNeeded();
        } else if (itemID == R.id.menu_refresh) {
            mWebView.reload();
            return true;
        } else if (itemID == R.id.menu_share) {
            Intent share = new Intent(Intent.ACTION_SEND);
            share.setType("text/plain");
            // Use the preferred shareable URL or the default webview URL
            Bundle extras = getIntent().getExtras();
            String shareableUrl = extras.getString(SHAREABLE_URL, null);
            if (TextUtils.isEmpty(shareableUrl)) {
                shareableUrl = mWebView.getUrl();
            }
            share.putExtra(Intent.EXTRA_TEXT, shareableUrl);
            String shareSubject = extras.getString(SHARE_SUBJECT, null);
            if (!TextUtils.isEmpty(shareSubject)) {
                share.putExtra(Intent.EXTRA_SUBJECT, shareSubject);
            }
            startActivity(Intent.createChooser(share, getText(R.string.share_link)));
            return true;
        } else if (itemID == R.id.menu_browser) {
            ReaderActivityLauncher.openUrl(this, mWebView.getUrl(), ReaderActivityLauncher.OpenUrlType.EXTERNAL);
            return true;
        }

        return super.onOptionsItemSelected(item);
    }

    // Since currently we are going to look at the request code and not at the result code
    // in the onActivityResult callbacks, this method is actually redundant, but wanted
    // to be explicit in case of future expansions on this.
    private void setResultIfNeeded() {
        if (getCallingActivity() != null) {
            setResult(RESULT_OK);
        }
    }

    private void setResultIfNeededAndFinish() {
        setResultIfNeeded();
        finish();
    }
}<|MERGE_RESOLUTION|>--- conflicted
+++ resolved
@@ -272,11 +272,19 @@
 
     // Note: The webview has links disabled (excepted for urls in the whitelist: listOfAllowedURLs)
     public static void openUrlByUsingBlogCredentials(Context context, SiteModel site, PostModel post, String url,
-<<<<<<< HEAD
-                                                     String[] listOfAllowedURLs, boolean startPreviewForResult) {
-=======
                                                      String[] listOfAllowedURLs, boolean disableLinks) {
->>>>>>> c2e65e6e
+        openUrlByUsingBlogCredentials(context, site, post, url, listOfAllowedURLs, disableLinks, false);
+    }
+
+    public static void openUrlByUsingBlogCredentials(
+            Context context,
+            SiteModel site,
+            PostModel post,
+            String url,
+            String[] listOfAllowedURLs,
+            boolean disableLinks,
+            boolean startPreviewForResult
+    ) {
         if (context == null) {
             AppLog.e(AppLog.T.UTILS, "Context is null");
             return;
