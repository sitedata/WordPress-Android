package org.wordpress.android.ui.accounts;

import android.content.Intent;
import android.os.Bundle;
import android.support.v4.app.Fragment;
import android.support.v4.app.FragmentTransaction;
import android.support.v7.app.AppCompatActivity;
import android.view.MenuItem;

import org.wordpress.android.R;
import org.wordpress.android.WordPress;
import org.wordpress.android.analytics.AnalyticsTracker;
import org.wordpress.android.ui.accounts.signup.SiteCreationCategoryFragment;
<<<<<<< HEAD
import org.wordpress.android.ui.accounts.signup.SiteCreationCreatingFragment;
=======
import org.wordpress.android.ui.accounts.signup.SiteCreationDomainFragment;
>>>>>>> 99a5a3b5
import org.wordpress.android.ui.accounts.signup.SiteCreationListener;
import org.wordpress.android.ui.accounts.signup.SiteCreationService;
import org.wordpress.android.ui.accounts.signup.SiteCreationSiteDetailsFragment;
import org.wordpress.android.ui.accounts.signup.SiteCreationThemeFragment;
import org.wordpress.android.ui.accounts.signup.SiteCreationThemeLoaderFragment;
import org.wordpress.android.util.HelpshiftHelper;
import org.wordpress.android.util.ToastUtils;

import java.net.URI;

public class SiteCreationActivity extends AppCompatActivity implements SiteCreationListener {
    public static final String ARG_USERNAME = "ARG_USERNAME";

    private static final String KEY_CATERGORY = "KEY_CATERGORY";
    private static final String KEY_THEME_ID = "KEY_THEME_ID";
    private static final String KEY_SITE_TITLE = "KEY_SITE_TITLE";
    private static final String KEY_SITE_TAGLINE = "KEY_SITE_TAGLINE";

    private String mUsername;

    private String mCategory;
    private String mThemeId;
    private String mSiteTitle;
    private String mSiteTagline;
    private String mSiteDomain;

    @Override
    protected void onCreate(Bundle savedInstanceState) {
        super.onCreate(savedInstanceState);
        ((WordPress) getApplication()).component().inject(this);

        setContentView(R.layout.site_creation_activity);

        mUsername = getIntent().getStringExtra(ARG_USERNAME);

        if (savedInstanceState == null) {
            AnalyticsTracker.track(AnalyticsTracker.Stat.SITE_CREATION_ACCESSED);

            earlyLoadThemeLoaderFragment();
            showFragment(new SiteCreationCategoryFragment(), SiteCreationCategoryFragment.TAG);
        } else {
            mCategory = savedInstanceState.getString(KEY_CATERGORY);
            mThemeId = savedInstanceState.getString(KEY_THEME_ID);
            mSiteTitle = savedInstanceState.getString(KEY_SITE_TITLE);
            mSiteTagline = savedInstanceState.getString(KEY_SITE_TAGLINE);
        }
    }

    @Override
    public void onSaveInstanceState(Bundle outState) {
        super.onSaveInstanceState(outState);

        outState.putString(KEY_CATERGORY, mCategory);
        outState.putString(KEY_THEME_ID, mThemeId);
        outState.putString(KEY_SITE_TITLE, mSiteTitle);
        outState.putString(KEY_SITE_TAGLINE, mSiteTagline);
    }

    private void showFragment(Fragment fragment, String tag) {
        FragmentTransaction fragmentTransaction = getSupportFragmentManager().beginTransaction();
        fragmentTransaction.replace(R.id.fragment_container, fragment, tag);
        fragmentTransaction.commit();
    }

    private void slideInFragment(Fragment fragment, String tag) {
        FragmentTransaction fragmentTransaction = getSupportFragmentManager().beginTransaction();
        fragmentTransaction.setCustomAnimations(R.anim.activity_slide_in_from_right, R.anim.activity_slide_out_to_left,
                R.anim.activity_slide_in_from_left, R.anim.activity_slide_out_to_right);
        fragmentTransaction.replace(R.id.fragment_container, fragment, tag);
        fragmentTransaction.addToBackStack(null);
        fragmentTransaction.commitAllowingStateLoss();
    }

    private void earlyLoadThemeLoaderFragment() {
        FragmentTransaction fragmentTransaction = getSupportFragmentManager().beginTransaction();
        SiteCreationThemeLoaderFragment themeLoaderFragment = new SiteCreationThemeLoaderFragment();
        themeLoaderFragment.setRetainInstance(true);
        fragmentTransaction.add(themeLoaderFragment, SiteCreationThemeLoaderFragment.TAG);
        fragmentTransaction.commit();
    }

    @Override
    public boolean onOptionsItemSelected(MenuItem item) {
        if (item.getItemId() == android.R.id.home) {
            onBackPressed();
            return true;
        }

        return false;
    }

    private void launchHelpshift(HelpshiftHelper.Tag origin) {
        Intent intent = new Intent(this, HelpActivity.class);
        // Used to pass data to an eventual support service
        intent.putExtra(HelpshiftHelper.ORIGIN_KEY, origin);
        startActivity(intent);
    }

    // SiteCreationListener implementation methods

    @Override
    public void withCategory(String category) {
        mCategory = category;
        slideInFragment(SiteCreationThemeFragment.newInstance(category), SiteCreationThemeFragment.TAG);
    }

    @Override
    public void helpCategoryScreen() {
        launchHelpshift(HelpshiftHelper.Tag.ORIGIN_SITE_CREATION_CATEGORY);
    }

    @Override
    public void withTheme(String themeId) {
        mThemeId = themeId;
        slideInFragment(new SiteCreationSiteDetailsFragment(), SiteCreationSiteDetailsFragment.TAG);
    }

    @Override
    public void helpThemeScreen() {
        launchHelpshift(HelpshiftHelper.Tag.ORIGIN_SITE_CREATION_THEME);
    }

    @Override
    public void withSiteDetails(String siteTitle, String siteTagline) {
        mSiteTitle = siteTitle;
        mSiteTagline = siteTagline;

<<<<<<< HEAD
        // TODO: insert the Domain selection screen here. Jump to "Creating" screen is for dev purposes

        // start the Service to perform the site creation
        String siteSlug = WordPress.getBuildConfigString(this, "DEBUG_DOTCOM_NEW_SITE_SLUG");
        SiteCreationService.createSite(this, siteTitle, siteTagline, siteSlug, mThemeId);

        slideInFragment(new SiteCreationCreatingFragment(), SiteCreationCreatingFragment.TAG);
=======
        SiteCreationDomainFragment fragment = SiteCreationDomainFragment.newInstance(mUsername);
        slideInFragment(fragment, SiteCreationDomainFragment.TAG);
>>>>>>> 99a5a3b5
    }

    @Override
    public void helpSiteDetailsScreen() {
        launchHelpshift(HelpshiftHelper.Tag.ORIGIN_SITE_CREATION_DETAILS);
    }

    @Override
<<<<<<< HEAD
    public void creationSuccess() {
        ToastUtils.showToast(this, "Success!");
    }

    @Override
    public void helpSiteCreatingScreen() {
        launchHelpshift(HelpshiftHelper.Tag.ORIGIN_SITE_CREATION_CREATING);
=======
    public void withDomain(String domain) {
        mSiteDomain = domain;
        String siteSlug = "qwe";//new URI(domain).;

        ToastUtils.showToast(this, "Domain selected: " + domain);
    }

    @Override
    public void helpDomainScreen() {
        launchHelpshift(HelpshiftHelper.Tag.ORIGIN_SITE_CREATION_DOMAIN);
>>>>>>> 99a5a3b5
    }

    @Override
    public void setHelpContext(String faqId, String faqSection) {
        // nothing implemented here yet. This will set the context the `help()` callback should work with
    }
}<|MERGE_RESOLUTION|>--- conflicted
+++ resolved
@@ -11,11 +11,8 @@
 import org.wordpress.android.WordPress;
 import org.wordpress.android.analytics.AnalyticsTracker;
 import org.wordpress.android.ui.accounts.signup.SiteCreationCategoryFragment;
-<<<<<<< HEAD
 import org.wordpress.android.ui.accounts.signup.SiteCreationCreatingFragment;
-=======
 import org.wordpress.android.ui.accounts.signup.SiteCreationDomainFragment;
->>>>>>> 99a5a3b5
 import org.wordpress.android.ui.accounts.signup.SiteCreationListener;
 import org.wordpress.android.ui.accounts.signup.SiteCreationService;
 import org.wordpress.android.ui.accounts.signup.SiteCreationSiteDetailsFragment;
@@ -143,18 +140,8 @@
         mSiteTitle = siteTitle;
         mSiteTagline = siteTagline;
 
-<<<<<<< HEAD
-        // TODO: insert the Domain selection screen here. Jump to "Creating" screen is for dev purposes
-
-        // start the Service to perform the site creation
-        String siteSlug = WordPress.getBuildConfigString(this, "DEBUG_DOTCOM_NEW_SITE_SLUG");
-        SiteCreationService.createSite(this, siteTitle, siteTagline, siteSlug, mThemeId);
-
-        slideInFragment(new SiteCreationCreatingFragment(), SiteCreationCreatingFragment.TAG);
-=======
         SiteCreationDomainFragment fragment = SiteCreationDomainFragment.newInstance(mUsername);
         slideInFragment(fragment, SiteCreationDomainFragment.TAG);
->>>>>>> 99a5a3b5
     }
 
     @Override
@@ -163,7 +150,23 @@
     }
 
     @Override
-<<<<<<< HEAD
+    public void withDomain(String domain) {
+        mSiteDomain = domain;
+        String siteSlug = "qwe";//new URI(domain).;
+
+        // start the Service to perform the site creation
+        siteSlug = WordPress.getBuildConfigString(this, "DEBUG_DOTCOM_NEW_SITE_SLUG");
+        SiteCreationService.createSite(this, mSiteTitle, mSiteTagline, siteSlug, mThemeId);
+
+        slideInFragment(new SiteCreationCreatingFragment(), SiteCreationCreatingFragment.TAG);
+    }
+
+    @Override
+    public void helpDomainScreen() {
+        launchHelpshift(HelpshiftHelper.Tag.ORIGIN_SITE_CREATION_DOMAIN);
+    }
+
+    @Override
     public void creationSuccess() {
         ToastUtils.showToast(this, "Success!");
     }
@@ -171,18 +174,6 @@
     @Override
     public void helpSiteCreatingScreen() {
         launchHelpshift(HelpshiftHelper.Tag.ORIGIN_SITE_CREATION_CREATING);
-=======
-    public void withDomain(String domain) {
-        mSiteDomain = domain;
-        String siteSlug = "qwe";//new URI(domain).;
-
-        ToastUtils.showToast(this, "Domain selected: " + domain);
-    }
-
-    @Override
-    public void helpDomainScreen() {
-        launchHelpshift(HelpshiftHelper.Tag.ORIGIN_SITE_CREATION_DOMAIN);
->>>>>>> 99a5a3b5
     }
 
     @Override
