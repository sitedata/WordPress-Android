package org.wordpress.android.ui.stats.refresh.lists.widget.today

import android.content.Context
import kotlinx.coroutines.runBlocking
import org.wordpress.android.R
import org.wordpress.android.fluxc.model.stats.VisitsModel
import org.wordpress.android.fluxc.store.SiteStore
import org.wordpress.android.fluxc.store.stats.insights.TodayInsightsStore
import org.wordpress.android.ui.prefs.AppPrefsWrapper
import org.wordpress.android.ui.stats.refresh.lists.widget.WidgetBlockListProvider.BlockItemUiModel
import org.wordpress.android.ui.stats.refresh.lists.widget.WidgetBlockListProvider.WidgetBlockListViewModel
import org.wordpress.android.ui.stats.refresh.lists.widget.configuration.StatsColorSelectionViewModel.Color
import org.wordpress.android.ui.stats.refresh.utils.MILLION
import org.wordpress.android.ui.stats.refresh.utils.StatsUtils
import org.wordpress.android.viewmodel.ResourceProvider
import javax.inject.Inject

class TodayWidgetBlockListViewModel
@Inject constructor(
    private val siteStore: SiteStore,
    private val todayInsightsStore: TodayInsightsStore,
    private val resourceProvider: ResourceProvider,
<<<<<<< HEAD
    private val statsUtils: StatsUtils,
    private val todayWidgetUpdater: TodayWidgetUpdater
=======
    private val todayWidgetUpdater: TodayWidgetUpdater,
    private val appPrefsWrapper: AppPrefsWrapper
>>>>>>> 5e17c663
) : WidgetBlockListViewModel {
    private var siteId: Int? = null
    private var colorMode: Color = Color.LIGHT
    private var appWidgetId: Int? = null
    private val mutableData = mutableListOf<BlockItemUiModel>()
    override val data: List<BlockItemUiModel> = mutableData
    override fun start(
        siteId: Int,
        colorMode: Color,
        appWidgetId: Int
    ) {
        this.siteId = siteId
        this.colorMode = colorMode
        this.appWidgetId = appWidgetId
    }

    override fun onDataSetChanged(context: Context) {
        siteId?.apply {
            val site = siteStore.getSiteByLocalId(this)
            if (site != null) {
                runBlocking {
                    todayInsightsStore.fetchTodayInsights(site)
                }
                todayInsightsStore.getTodayInsights(site)?.let { visitsAndViewsModel ->
                    val uiModels = buildListItemUiModel(visitsAndViewsModel, this)
                    if (uiModels != data) {
                        mutableData.clear()
                        mutableData.addAll(uiModels)
                        appWidgetId?.let {
                            appPrefsWrapper.setAppWidgetHasData(true, it)
                        }
                    }
                }
            } else {
                appWidgetId?.let { nonNullAppWidgetId ->
                    todayWidgetUpdater.updateAppWidget(context, appWidgetId = nonNullAppWidgetId)
                }
            }
        }
    }

    private fun buildListItemUiModel(
        domainModel: VisitsModel,
        localSiteId: Int
    ): List<BlockItemUiModel> {
        val layout = when (colorMode) {
            Color.DARK -> R.layout.stats_widget_block_item_dark
            Color.LIGHT -> R.layout.stats_widget_block_item_light
        }
        return listOf(
                BlockItemUiModel(
                        layout,
                        localSiteId,
                        resourceProvider.getString(R.string.stats_views),
                        statsUtils.toFormattedString(domainModel.views, MILLION),
                        resourceProvider.getString(R.string.stats_visitors),
                        statsUtils.toFormattedString(domainModel.visitors, MILLION)
                ),
                BlockItemUiModel(
                        layout,
                        localSiteId,
                        resourceProvider.getString(R.string.likes),
                        statsUtils.toFormattedString(domainModel.likes, MILLION),
                        resourceProvider.getString(R.string.stats_comments),
                        statsUtils.toFormattedString(domainModel.comments, MILLION)
                )
        )
    }
}<|MERGE_RESOLUTION|>--- conflicted
+++ resolved
@@ -20,13 +20,9 @@
     private val siteStore: SiteStore,
     private val todayInsightsStore: TodayInsightsStore,
     private val resourceProvider: ResourceProvider,
-<<<<<<< HEAD
-    private val statsUtils: StatsUtils,
-    private val todayWidgetUpdater: TodayWidgetUpdater
-=======
     private val todayWidgetUpdater: TodayWidgetUpdater,
-    private val appPrefsWrapper: AppPrefsWrapper
->>>>>>> 5e17c663
+    private val appPrefsWrapper: AppPrefsWrapper,
+    private val statsUtils: StatsUtils
 ) : WidgetBlockListViewModel {
     private var siteId: Int? = null
     private var colorMode: Color = Color.LIGHT
