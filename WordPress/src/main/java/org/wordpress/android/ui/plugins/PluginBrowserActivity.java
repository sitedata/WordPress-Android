package org.wordpress.android.ui.plugins;

import android.arch.lifecycle.Observer;
import android.arch.lifecycle.ViewModelProvider;
import android.arch.lifecycle.ViewModelProviders;
import android.content.Context;
import android.os.Bundle;
import android.support.annotation.ColorRes;
import android.support.annotation.DrawableRes;
import android.support.annotation.NonNull;
import android.support.annotation.Nullable;
import android.support.annotation.StringRes;
import android.support.v4.app.FragmentManager;
import android.support.v4.app.FragmentTransaction;
import android.support.v7.app.ActionBar;
import android.support.v7.app.AppCompatActivity;
import android.support.v7.widget.LinearLayoutManager;
import android.support.v7.widget.RecyclerView;
import android.support.v7.widget.RecyclerView.ViewHolder;
import android.support.v7.widget.SearchView;
import android.support.v7.widget.Toolbar;
import android.text.TextUtils;
import android.view.LayoutInflater;
import android.view.Menu;
import android.view.MenuItem;
import android.view.View;
import android.view.ViewGroup;
import android.widget.ImageView;
import android.widget.RatingBar;
import android.widget.TextView;

import org.wordpress.android.R;
import org.wordpress.android.WordPress;
import org.wordpress.android.analytics.AnalyticsTracker;
import org.wordpress.android.fluxc.model.SiteModel;
import org.wordpress.android.fluxc.model.plugin.ImmutablePluginModel;
import org.wordpress.android.ui.ActivityLauncher;
import org.wordpress.android.util.ActivityUtils;
import org.wordpress.android.util.AnalyticsUtils;
import org.wordpress.android.util.AniUtils;
import org.wordpress.android.util.NetworkUtils;
import org.wordpress.android.util.ToastUtils;
import org.wordpress.android.viewmodel.PluginBrowserViewModel;
import org.wordpress.android.viewmodel.PluginBrowserViewModel.PluginListType;
import org.wordpress.android.widgets.WPNetworkImageView;
import org.wordpress.android.widgets.WPNetworkImageView.ImageType;

import java.util.HashMap;
import java.util.List;
import java.util.Map;

import javax.inject.Inject;

public class PluginBrowserActivity extends AppCompatActivity
        implements SearchView.OnQueryTextListener,
        MenuItem.OnActionExpandListener {
    @Inject ViewModelProvider.Factory mViewModelFactory;
    protected PluginBrowserViewModel mViewModel;

    private RecyclerView mSitePluginsRecycler;
    private RecyclerView mFeaturedPluginsRecycler;
    private RecyclerView mPopularPluginsRecycler;
    private RecyclerView mNewPluginsRecycler;

    private MenuItem mSearchMenuItem;
    private SearchView mSearchView;

    @Override
    public void onCreate(Bundle savedInstanceState) {
        super.onCreate(savedInstanceState);
        ((WordPress) getApplication()).component().inject(this);
        setContentView(R.layout.plugin_browser_activity);

        mViewModel = ViewModelProviders.of(this, mViewModelFactory).get(PluginBrowserViewModel.class);

        mSitePluginsRecycler = findViewById(R.id.installed_plugins_recycler);
        mFeaturedPluginsRecycler = findViewById(R.id.featured_plugins_recycler);
        mPopularPluginsRecycler = findViewById(R.id.popular_plugins_recycler);
        mNewPluginsRecycler = findViewById(R.id.new_plugins_recycler);

        Toolbar toolbar = findViewById(R.id.toolbar);
        setSupportActionBar(toolbar);
        ActionBar actionBar = getSupportActionBar();
        if (actionBar != null) {
            actionBar.setHomeButtonEnabled(true);
            actionBar.setDisplayHomeAsUpEnabled(true);
        }

        if (savedInstanceState == null) {
            mViewModel.setSite((SiteModel) getIntent().getSerializableExtra(WordPress.SITE));
        } else {
            mViewModel.readFromBundle(savedInstanceState);
        }
        mViewModel.start();

        if (mViewModel.getSite() == null) {
            ToastUtils.showToast(this, R.string.blog_not_found);
            finish();
            return;
        }

        // site plugin list
        findViewById(R.id.text_manage).setOnClickListener(new View.OnClickListener() {
            @Override
            public void onClick(View v) {
                showListFragment(PluginListType.SITE);
            }
        });

        // featured plugin list
        findViewById(R.id.text_all_featured).setOnClickListener(new View.OnClickListener() {
            @Override
            public void onClick(View v) {
                showListFragment(PluginListType.FEATURED);
            }
        });

        // popular plugin list
        findViewById(R.id.text_all_popular).setOnClickListener(new View.OnClickListener() {
            @Override
            public void onClick(View v) {
                showListFragment(PluginListType.POPULAR);
            }
        });

        // new plugin list
        findViewById(R.id.text_all_new).setOnClickListener(new View.OnClickListener() {
            @Override
            public void onClick(View v) {
                showListFragment(PluginListType.NEW);
            }
        });

        getSupportFragmentManager().addOnBackStackChangedListener(new FragmentManager.OnBackStackChangedListener() {
            @Override
            public void onBackStackChanged() {
                if (getSupportFragmentManager().getBackStackEntryCount() == 0) {
                    mViewModel.setTitle(getString(R.string.plugins));
                }
            }
        });

        configureRecycler(mSitePluginsRecycler);
        configureRecycler(mFeaturedPluginsRecycler);
        configureRecycler(mPopularPluginsRecycler);
        configureRecycler(mNewPluginsRecycler);

        setupObservers();
    }

    @Override
    protected void onSaveInstanceState(Bundle outState) {
        super.onSaveInstanceState(outState);
        mViewModel.writeToBundle(outState);
    }

    private void setupObservers() {
        mViewModel.getTitle().observe(this, new Observer<String>() {
            @Override
            public void onChanged(@Nullable String title) {
                setTitle(title);
            }
        });

        mViewModel.getSitePlugins().observe(this, new Observer<List<ImmutablePluginModel>>() {
            @Override
            public void onChanged(@Nullable final List<ImmutablePluginModel> sitePlugins) {
                reloadPluginAdapterAndVisibility(PluginListType.SITE, sitePlugins);
            }
        });

        mViewModel.getFeaturedPlugins().observe(this, new Observer<List<ImmutablePluginModel>>() {
            @Override
            public void onChanged(@Nullable final List<ImmutablePluginModel> featuredPlugins) {
                reloadPluginAdapterAndVisibility(PluginListType.FEATURED, featuredPlugins);
            }
        });

        mViewModel.getNewPlugins().observe(this, new Observer<List<ImmutablePluginModel>>() {
            @Override
            public void onChanged(@Nullable final List<ImmutablePluginModel> newPlugins) {
                reloadPluginAdapterAndVisibility(PluginListType.NEW, newPlugins);
            }
        });

        mViewModel.getPopularPlugins().observe(this, new Observer<List<ImmutablePluginModel>>() {
            @Override
            public void onChanged(@Nullable final List<ImmutablePluginModel> popularPlugins) {
                reloadPluginAdapterAndVisibility(PluginListType.POPULAR, popularPlugins);
            }
        });

        mViewModel.getSitePluginsListStatus().observe(this, new Observer<PluginBrowserViewModel.PluginListStatus>() {
            @Override
            public void onChanged(@Nullable PluginBrowserViewModel.PluginListStatus listStatus) {
                showProgress(listStatus == PluginBrowserViewModel.PluginListStatus.FETCHING
                             && mViewModel.isSitePluginsEmpty());

                // We should ignore the errors due to network condition, unless this is the first fetch, the user can
                // use the cached version of them and showing the error while the data is loaded might cause confusion
                if (listStatus == PluginBrowserViewModel.PluginListStatus.ERROR
                        && NetworkUtils.isNetworkAvailable(PluginBrowserActivity.this)) {
                    ToastUtils.showToast(PluginBrowserActivity.this, R.string.plugin_fetch_error);
                }
            }
        });
    }

    private void configureRecycler(@NonNull RecyclerView recycler) {
        recycler.setLayoutManager(new LinearLayoutManager(this, LinearLayoutManager.HORIZONTAL, false));
        recycler.setHasFixedSize(true);
        recycler.setAdapter(new PluginBrowserAdapter(this));
    }

    @Override
    protected void onDestroy() {
        if (mSearchMenuItem != null) {
            mSearchMenuItem.setOnActionExpandListener(null);
        }
        if (mSearchView != null) {
            mSearchView.setOnQueryTextListener(null);
        }
        super.onDestroy();
    }

    @Override
    public boolean onCreateOptionsMenu(Menu menu) {
        getMenuInflater().inflate(R.menu.search, menu);

        mSearchMenuItem = menu.findItem(R.id.menu_search);
        mSearchView = (SearchView) mSearchMenuItem.getActionView();

        if (!TextUtils.isEmpty(mViewModel.getSearchQuery())) {
            mSearchMenuItem.expandActionView();
            mSearchView.setQuery(mViewModel.getSearchQuery(), false);
            mSearchView.setOnQueryTextListener(this);
        }

        mSearchMenuItem.setOnActionExpandListener(this);

        return super.onCreateOptionsMenu(menu);
    }

    @Override
    public boolean onOptionsItemSelected(final MenuItem item) {
        if (item.getItemId() == android.R.id.home) {
            onBackPressed();
            return true;
        }
        return super.onOptionsItemSelected(item);
    }

    protected void reloadPluginAdapterAndVisibility(@NonNull PluginListType pluginType,
                                                    @Nullable List<ImmutablePluginModel> plugins) {
        PluginBrowserAdapter adapter;
        View cardView;
        switch (pluginType) {
            case FEATURED:
                adapter = (PluginBrowserAdapter) mFeaturedPluginsRecycler.getAdapter();
                cardView = findViewById(R.id.featured_plugins_cardview);
                break;
            case POPULAR:
                adapter = (PluginBrowserAdapter) mPopularPluginsRecycler.getAdapter();
                cardView = findViewById(R.id.popular_plugins_cardview);
                break;
            case NEW:
                adapter = (PluginBrowserAdapter) mNewPluginsRecycler.getAdapter();
                cardView = findViewById(R.id.new_plugins_cardview);
                break;
            case SEARCH:
                return;
            default:
                adapter = (PluginBrowserAdapter) mSitePluginsRecycler.getAdapter();
                cardView = findViewById(R.id.installed_plugins_cardview);
                break;
        }
        adapter.setPlugins(plugins);

        int newVisibility = plugins != null && plugins.size() > 0 ? View.VISIBLE : View.GONE;
        int oldVisibility = cardView.getVisibility();
        if (newVisibility == View.VISIBLE && oldVisibility != View.VISIBLE) {
            AniUtils.fadeIn(cardView, AniUtils.Duration.MEDIUM);
        } else if (newVisibility != View.VISIBLE && oldVisibility == View.VISIBLE) {
            AniUtils.fadeOut(cardView, AniUtils.Duration.MEDIUM);
        }
    }

    @Override
    public boolean onQueryTextSubmit(String query) {
        if (mSearchView != null) {
            mSearchView.clearFocus();
        }
        ActivityUtils.hideKeyboard(this);
        return true;
    }

    @Override
    public boolean onQueryTextChange(String query) {
        mViewModel.setSearchQuery(query);
        return true;
    }

    protected void showListFragment(@NonNull PluginListType listType) {
        PluginListFragment listFragment = PluginListFragment.newInstance(mViewModel.getSite(), listType);
        getSupportFragmentManager().beginTransaction()
                                   .add(R.id.fragment_container, listFragment, PluginListFragment.TAG)
                                   .addToBackStack(null)
                                   .setTransition(FragmentTransaction.TRANSIT_FRAGMENT_FADE)
                                   .commit();
        mViewModel.setTitle(getTitleForListType(listType));
        trackPluginListOpened(listType);
    }

    private void hideListFragment() {
        if (getSupportFragmentManager().getBackStackEntryCount() > 0) {
            onBackPressed();
        }
    }

    protected void showProgress(boolean show) {
        findViewById(R.id.progress).setVisibility(show ? View.VISIBLE : View.GONE);
    }

    @Override
    public boolean onMenuItemActionExpand(MenuItem menuItem) {
        showListFragment(PluginListType.SEARCH);
        mSearchView.setOnQueryTextListener(this);
        return true;
    }

    @Override
    public boolean onMenuItemActionCollapse(MenuItem menuItem) {
        mSearchView.setOnQueryTextListener(null);
        hideListFragment();
        mViewModel.setSearchQuery(null);
        return true;
    }

    private class PluginBrowserAdapter extends RecyclerView.Adapter<ViewHolder> {
        private final PluginList mItems = new PluginList();
        private final LayoutInflater mLayoutInflater;

        PluginBrowserAdapter(Context context) {
            mLayoutInflater = LayoutInflater.from(context);
            setHasStableIds(true);
        }

<<<<<<< HEAD
        void setPlugins(@Nullable List<ImmutablePluginModel> items) {
=======
        void setPlugins(@NonNull List<?> items) {
            if (mItems.isSameList(items)) {
                return;
            }

>>>>>>> 95b81dcb
            mItems.clear();
            mItems.addAll(items);
            notifyDataSetChanged();
        }

        protected @Nullable Object getItem(int position) {
            return mItems.getItem(position);
        }

        @Override
        public int getItemCount() {
            return mItems.size();
        }

        @Override
        public long getItemId(int position) {
            return mItems.getItemId(position);
        }

        @Override
        public ViewHolder onCreateViewHolder(ViewGroup parent, int viewType) {
            View view = mLayoutInflater.inflate(R.layout.plugin_browser_row, parent, false);
            return new PluginBrowserViewHolder(view);
        }

        @Override
        public void onBindViewHolder(ViewHolder viewHolder, int position) {
            PluginBrowserViewHolder holder = (PluginBrowserViewHolder) viewHolder;
<<<<<<< HEAD
            ImmutablePluginModel plugin = (ImmutablePluginModel) getItem(position);
            if (plugin == null) return;
=======
            Object item = getItem(position);
            if (item == null) {
                return;
            }

            SitePluginModel sitePlugin;
            WPOrgPluginModel wpOrgPlugin;
            String name;
            String author;
            if (item instanceof SitePluginModel) {
                sitePlugin = (SitePluginModel) item;
                wpOrgPlugin = mViewModel.getWPOrgPluginForSitePluginAndFetchIfNecessary(sitePlugin);
                name = sitePlugin.getDisplayName();
                author = sitePlugin.getAuthorName();
            } else {
                wpOrgPlugin = (WPOrgPluginModel) item;
                sitePlugin = mViewModel.getSitePluginFromSlug(wpOrgPlugin.getSlug());
                name = wpOrgPlugin.getName();
                author = wpOrgPlugin.getAuthorAsHtml();
            }
>>>>>>> 95b81dcb

            holder.nameText.setText(plugin.getDisplayName());
            holder.authorText.setText(plugin.getAuthorName());
            holder.icon.setImageUrl(plugin.getIcon(), ImageType.PLUGIN_ICON);

<<<<<<< HEAD
            if (plugin.isInstalled()) {
=======
            holder.mNameText.setText(name);
            holder.mAuthorText.setText(author);
            holder.mIcon.setImageUrl(iconUrl, ImageType.PLUGIN_ICON);

            if (sitePlugin != null) {
>>>>>>> 95b81dcb
                @StringRes int textResId;
                @ColorRes int colorResId;
                @DrawableRes int drawableResId;
                if (PluginUtils.isUpdateAvailable(plugin)) {
                    textResId = R.string.plugin_needs_update;
                    colorResId = R.color.alert_yellow;
                    drawableResId = R.drawable.plugin_update_available_icon;
                } else if (plugin.isActive()) {
                    textResId = R.string.plugin_active;
                    colorResId = R.color.alert_green;
                    drawableResId = R.drawable.ic_checkmark_green_24dp;
                } else {
                    textResId = R.string.plugin_inactive;
                    colorResId = R.color.grey;
                    drawableResId = R.drawable.ic_cross_grey_600_24dp;
                }
                holder.mStatusText.setText(textResId);
                holder.mStatusText.setTextColor(getResources().getColor(colorResId));
                holder.mStatusIcon.setImageResource(drawableResId);
                holder.mStatusContainer.setVisibility(View.VISIBLE);
                holder.mRatingBar.setVisibility(View.GONE);
            } else {
<<<<<<< HEAD
                holder.statusContainer.setVisibility(View.GONE);
                holder.ratingBar.setVisibility(View.VISIBLE);
                holder.ratingBar.setRating(plugin.getAverageStarRating());
=======
                holder.mStatusContainer.setVisibility(View.GONE);
                holder.mRatingBar.setVisibility(View.VISIBLE);
                holder.mRatingBar.setRating(PluginUtils.getAverageStarRating(wpOrgPlugin));
            }
        }

        void reloadPluginWithSlug(@NonNull String slug) {
            int index = mItems.indexOfPluginWithSlug(slug);
            if (index != -1) {
                notifyItemChanged(index);
>>>>>>> 95b81dcb
            }
        }

        private class PluginBrowserViewHolder extends ViewHolder {
            private final TextView mNameText;
            private final TextView mAuthorText;
            private final ViewGroup mStatusContainer;
            private final TextView mStatusText;
            private final ImageView mStatusIcon;
            private final WPNetworkImageView mIcon;
            private final RatingBar mRatingBar;

            PluginBrowserViewHolder(View view) {
                super(view);
                mNameText = view.findViewById(R.id.plugin_name);
                mAuthorText = view.findViewById(R.id.plugin_author);
                mIcon = view.findViewById(R.id.plugin_icon);
                mRatingBar = view.findViewById(R.id.rating_bar);

                mStatusContainer = view.findViewById(R.id.plugin_status_container);
                mStatusText = mStatusContainer.findViewById(R.id.plugin_status_text);
                mStatusIcon = mStatusContainer.findViewById(R.id.plugin_status_icon);

                view.setOnClickListener(new View.OnClickListener() {
                    @Override
                    public void onClick(View v) {
                        int position = getAdapterPosition();
<<<<<<< HEAD
                        ImmutablePluginModel plugin = (ImmutablePluginModel) getItem(position);
                        if (plugin == null) return;

                        ActivityLauncher.viewPluginDetail(PluginBrowserActivity.this, mViewModel.getSite(),
                                plugin.getSlug());
=======
                        Object item = getItem(position);
                        if (item == null) {
                            return;
                        }
                        SitePluginModel sitePlugin;
                        WPOrgPluginModel wpOrgPlugin;
                        if (item instanceof SitePluginModel) {
                            sitePlugin = (SitePluginModel) item;
                            wpOrgPlugin = mViewModel.getWPOrgPluginForSitePluginAndFetchIfNecessary(sitePlugin);
                        } else {
                            wpOrgPlugin = (WPOrgPluginModel) item;
                            sitePlugin = mViewModel.getSitePluginFromSlug(wpOrgPlugin.getSlug());
                        }
                        if (sitePlugin != null) {
                            ActivityLauncher.viewPluginDetailForResult(PluginBrowserActivity.this, mViewModel.getSite(),
                                                                       sitePlugin);
                        } else {
                            ActivityLauncher.viewPluginDetailForResult(PluginBrowserActivity.this, mViewModel.getSite(),
                                                                       wpOrgPlugin);
                        }
>>>>>>> 95b81dcb
                    }
                });
            }
        }
    }

    private String getTitleForListType(@NonNull PluginListType pluginListType) {
        switch (pluginListType) {
            case FEATURED:
                return getString(R.string.plugin_caption_featured);
            case POPULAR:
                return getString(R.string.plugin_caption_popular);
            case NEW:
                return getString(R.string.plugin_caption_new);
            case SEARCH:
                return getString(R.string.plugin_caption_search);
            case SITE:
                return getString(R.string.plugin_caption_installed);
        }
        return getString(R.string.plugins);
    }

    void trackPluginListOpened(PluginListType listType) {
        if (listType == PluginListType.SEARCH) {
            // Although it's named as "search performed" we are actually only tracking the first search
            AnalyticsUtils.trackWithSiteDetails(AnalyticsTracker.Stat.PLUGIN_SEARCH_PERFORMED, mViewModel.getSite());
            return;
        }
        Map<String, Object> properties = new HashMap<>();
        String type = null;
        switch (listType) {
            case SITE:
                type = "installed";
                break;
            case FEATURED:
                type = "featured";
                break;
            case POPULAR:
                type = "popular";
                break;
            case NEW:
                type = "newest";
                break;
        }
        properties.put("type", type);
        AnalyticsUtils.trackWithSiteDetails(AnalyticsTracker.Stat.OPENED_PLUGIN_LIST, mViewModel.getSite(), properties);
    }
}<|MERGE_RESOLUTION|>--- conflicted
+++ resolved
@@ -199,7 +199,7 @@
                 // We should ignore the errors due to network condition, unless this is the first fetch, the user can
                 // use the cached version of them and showing the error while the data is loaded might cause confusion
                 if (listStatus == PluginBrowserViewModel.PluginListStatus.ERROR
-                        && NetworkUtils.isNetworkAvailable(PluginBrowserActivity.this)) {
+                    && NetworkUtils.isNetworkAvailable(PluginBrowserActivity.this)) {
                     ToastUtils.showToast(PluginBrowserActivity.this, R.string.plugin_fetch_error);
                 }
             }
@@ -345,15 +345,7 @@
             setHasStableIds(true);
         }
 
-<<<<<<< HEAD
         void setPlugins(@Nullable List<ImmutablePluginModel> items) {
-=======
-        void setPlugins(@NonNull List<?> items) {
-            if (mItems.isSameList(items)) {
-                return;
-            }
-
->>>>>>> 95b81dcb
             mItems.clear();
             mItems.addAll(items);
             notifyDataSetChanged();
@@ -382,45 +374,16 @@
         @Override
         public void onBindViewHolder(ViewHolder viewHolder, int position) {
             PluginBrowserViewHolder holder = (PluginBrowserViewHolder) viewHolder;
-<<<<<<< HEAD
             ImmutablePluginModel plugin = (ImmutablePluginModel) getItem(position);
-            if (plugin == null) return;
-=======
-            Object item = getItem(position);
-            if (item == null) {
+            if (plugin == null) {
                 return;
             }
-
-            SitePluginModel sitePlugin;
-            WPOrgPluginModel wpOrgPlugin;
-            String name;
-            String author;
-            if (item instanceof SitePluginModel) {
-                sitePlugin = (SitePluginModel) item;
-                wpOrgPlugin = mViewModel.getWPOrgPluginForSitePluginAndFetchIfNecessary(sitePlugin);
-                name = sitePlugin.getDisplayName();
-                author = sitePlugin.getAuthorName();
-            } else {
-                wpOrgPlugin = (WPOrgPluginModel) item;
-                sitePlugin = mViewModel.getSitePluginFromSlug(wpOrgPlugin.getSlug());
-                name = wpOrgPlugin.getName();
-                author = wpOrgPlugin.getAuthorAsHtml();
-            }
->>>>>>> 95b81dcb
 
             holder.nameText.setText(plugin.getDisplayName());
             holder.authorText.setText(plugin.getAuthorName());
             holder.icon.setImageUrl(plugin.getIcon(), ImageType.PLUGIN_ICON);
 
-<<<<<<< HEAD
             if (plugin.isInstalled()) {
-=======
-            holder.mNameText.setText(name);
-            holder.mAuthorText.setText(author);
-            holder.mIcon.setImageUrl(iconUrl, ImageType.PLUGIN_ICON);
-
-            if (sitePlugin != null) {
->>>>>>> 95b81dcb
                 @StringRes int textResId;
                 @ColorRes int colorResId;
                 @DrawableRes int drawableResId;
@@ -443,22 +406,9 @@
                 holder.mStatusContainer.setVisibility(View.VISIBLE);
                 holder.mRatingBar.setVisibility(View.GONE);
             } else {
-<<<<<<< HEAD
                 holder.statusContainer.setVisibility(View.GONE);
                 holder.ratingBar.setVisibility(View.VISIBLE);
                 holder.ratingBar.setRating(plugin.getAverageStarRating());
-=======
-                holder.mStatusContainer.setVisibility(View.GONE);
-                holder.mRatingBar.setVisibility(View.VISIBLE);
-                holder.mRatingBar.setRating(PluginUtils.getAverageStarRating(wpOrgPlugin));
-            }
-        }
-
-        void reloadPluginWithSlug(@NonNull String slug) {
-            int index = mItems.indexOfPluginWithSlug(slug);
-            if (index != -1) {
-                notifyItemChanged(index);
->>>>>>> 95b81dcb
             }
         }
 
@@ -486,34 +436,13 @@
                     @Override
                     public void onClick(View v) {
                         int position = getAdapterPosition();
-<<<<<<< HEAD
                         ImmutablePluginModel plugin = (ImmutablePluginModel) getItem(position);
-                        if (plugin == null) return;
+                        if (plugin == null) {
+                            return;
+                        }
 
                         ActivityLauncher.viewPluginDetail(PluginBrowserActivity.this, mViewModel.getSite(),
                                 plugin.getSlug());
-=======
-                        Object item = getItem(position);
-                        if (item == null) {
-                            return;
-                        }
-                        SitePluginModel sitePlugin;
-                        WPOrgPluginModel wpOrgPlugin;
-                        if (item instanceof SitePluginModel) {
-                            sitePlugin = (SitePluginModel) item;
-                            wpOrgPlugin = mViewModel.getWPOrgPluginForSitePluginAndFetchIfNecessary(sitePlugin);
-                        } else {
-                            wpOrgPlugin = (WPOrgPluginModel) item;
-                            sitePlugin = mViewModel.getSitePluginFromSlug(wpOrgPlugin.getSlug());
-                        }
-                        if (sitePlugin != null) {
-                            ActivityLauncher.viewPluginDetailForResult(PluginBrowserActivity.this, mViewModel.getSite(),
-                                                                       sitePlugin);
-                        } else {
-                            ActivityLauncher.viewPluginDetailForResult(PluginBrowserActivity.this, mViewModel.getSite(),
-                                                                       wpOrgPlugin);
-                        }
->>>>>>> 95b81dcb
                     }
                 });
             }
