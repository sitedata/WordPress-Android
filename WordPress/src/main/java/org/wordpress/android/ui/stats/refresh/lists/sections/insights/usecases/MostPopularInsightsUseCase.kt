--- conflicted
+++ resolved
@@ -45,15 +45,7 @@
 
     override fun buildUiModel(domainModel: InsightsMostPopularModel): List<BlockListItem> {
         val items = mutableListOf<BlockListItem>()
-<<<<<<< HEAD
         items.add(Title(R.string.stats_insights_popular, menuAction = this::onMenuClick))
-        items.add(Header(
-                R.string.stats_insights_most_popular_day_and_hour_label,
-                R.string.stats_insights_most_popular_views_label)
-        )
-=======
-        items.add(Title(R.string.stats_insights_popular))
->>>>>>> 13a33bfb
         items.add(
                 ListItemWithIcon(
                         icon = R.drawable.ic_calendar_white_24dp,
