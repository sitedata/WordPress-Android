package org.wordpress.android.ui.stats.refresh

import android.arch.lifecycle.Observer
import android.arch.lifecycle.ViewModelProvider
import android.arch.lifecycle.ViewModelProviders
import android.content.Context
import android.content.Intent
import android.os.Bundle
import android.support.design.widget.Snackbar
import android.support.design.widget.TabLayout.OnTabSelectedListener
import android.support.design.widget.TabLayout.Tab
import android.support.v4.app.Fragment
import android.support.v4.app.FragmentActivity
import android.support.v4.app.FragmentManager
import android.support.v4.app.FragmentPagerAdapter
import android.support.v4.view.ViewCompat
import android.view.LayoutInflater
import android.view.MotionEvent
import android.view.View
import android.view.ViewGroup
import dagger.android.support.DaggerFragment
import kotlinx.android.synthetic.main.stats_fragment.*
import org.wordpress.android.R
import org.wordpress.android.WordPress
import org.wordpress.android.fluxc.model.SiteModel
import org.wordpress.android.ui.stats.OldStatsActivity.ARG_DESIRED_TIMEFRAME
import org.wordpress.android.ui.stats.OldStatsActivity.ARG_LAUNCHED_FROM
import org.wordpress.android.ui.stats.OldStatsActivity.StatsLaunchedFrom
import org.wordpress.android.ui.stats.StatsTimeframe
import org.wordpress.android.ui.stats.StatsTimeframe.DAY
import org.wordpress.android.ui.stats.StatsTimeframe.MONTH
import org.wordpress.android.ui.stats.StatsTimeframe.WEEK
import org.wordpress.android.ui.stats.StatsTimeframe.YEAR
import org.wordpress.android.ui.stats.refresh.lists.StatsListFragment
import org.wordpress.android.ui.stats.refresh.lists.StatsListViewModel.StatsSection
import org.wordpress.android.ui.stats.refresh.lists.StatsListViewModel.StatsSection.DAYS
import org.wordpress.android.ui.stats.refresh.lists.StatsListViewModel.StatsSection.INSIGHTS
import org.wordpress.android.ui.stats.refresh.lists.StatsListViewModel.StatsSection.MONTHS
import org.wordpress.android.ui.stats.refresh.lists.StatsListViewModel.StatsSection.WEEKS
import org.wordpress.android.ui.stats.refresh.lists.StatsListViewModel.StatsSection.YEARS
import org.wordpress.android.util.WPSwipeToRefreshHelper
import org.wordpress.android.util.helpers.SwipeToRefreshHelper
import javax.inject.Inject

private val statsSections = listOf(INSIGHTS, DAYS, WEEKS, MONTHS, YEARS)

class StatsFragment : DaggerFragment() {
    @Inject lateinit var viewModelFactory: ViewModelProvider.Factory
    private lateinit var viewModel: StatsViewModel
    private lateinit var swipeToRefreshHelper: SwipeToRefreshHelper

    private var restorePreviousSearch = false

    override fun onCreate(savedInstanceState: Bundle?) {
        super.onCreate(savedInstanceState)
        setHasOptionsMenu(true)
    }

    override fun onCreateView(inflater: LayoutInflater, container: ViewGroup?, savedInstanceState: Bundle?): View? {
        return inflater.inflate(R.layout.stats_fragment, container, false)
    }

    override fun onViewCreated(view: View, savedInstanceState: Bundle?) {
        super.onViewCreated(view, savedInstanceState)

        val nonNullActivity = checkNotNull(activity)

        initializeViewModels(nonNullActivity, savedInstanceState == null)
        initializeViews(nonNullActivity)
    }

    override fun onActivityResult(requestCode: Int, resultCode: Int, data: Intent?) {
    }

    private fun initializeViews(activity: FragmentActivity) {
        statsPager.adapter = StatsPagerAdapter(activity, childFragmentManager)
        tabLayout.setupWithViewPager(statsPager)
        statsPager.setCurrentItem(viewModel.getSelectedSection().ordinal, false)
        tabLayout.addOnTabSelectedListener(object : OnTabSelectedListener {
            override fun onTabReselected(tab: Tab?) {
            }

            override fun onTabUnselected(tab: Tab?) {
            }

            override fun onTabSelected(tab: Tab) {
                viewModel.onSectionSelected(statsSections[tab.position])
            }
        })

        swipeToRefreshHelper = WPSwipeToRefreshHelper.buildSwipeToRefreshHelper(pullToRefresh) {
            viewModel.onPullToRefresh()
        }
    }

    private fun initializeViewModels(activity: FragmentActivity, isFirstStart: Boolean) {
        viewModel = ViewModelProviders.of(activity, viewModelFactory).get(StatsViewModel::class.java)

        setupObservers(activity)

        val site = activity.intent?.getSerializableExtra(WordPress.SITE) as SiteModel?
        val nonNullSite = checkNotNull(site)

        val launchedFrom = activity.intent.getSerializableExtra(ARG_LAUNCHED_FROM)
        val launchedFromWidget = launchedFrom == StatsLaunchedFrom.STATS_WIDGET
        val initialTimeFrame = getInitialTimeFrame(activity)

        viewModel.start(nonNullSite, launchedFromWidget, initialTimeFrame)

        if (!isFirstStart) {
            restorePreviousSearch = true
        }

        statsPager.setOnTouchListener { _, event ->
            swipeToRefreshHelper.setEnabled(false)
            if (event.action == MotionEvent.ACTION_UP) {
                swipeToRefreshHelper.setEnabled(true)
            }
            return@setOnTouchListener false
        }
    }

    private fun getInitialTimeFrame(activity: FragmentActivity): StatsSection? {
        val initialTimeFrame = activity.intent.getSerializableExtra(ARG_DESIRED_TIMEFRAME)
        return when (initialTimeFrame) {
            StatsTimeframe.INSIGHTS -> INSIGHTS
            DAY -> DAYS
            WEEK -> WEEKS
            MONTH -> MONTHS
            YEAR -> YEARS
            else -> null
        }
    }

    private fun setupObservers(activity: FragmentActivity) {
        viewModel.isRefreshing.observe(this, Observer {
            it?.let { isRefreshing ->
                swipeToRefreshHelper.isRefreshing = isRefreshing
            }
        })

        viewModel.showSnackbarMessage.observe(this, Observer { holder ->
            val parent = activity.findViewById<View>(R.id.coordinatorLayout)
            if (holder != null && parent != null) {
                if (holder.buttonTitleRes == null) {
                    Snackbar.make(parent, getString(holder.messageRes), Snackbar.LENGTH_LONG).show()
                } else {
                    val snackbar = Snackbar.make(parent, getString(holder.messageRes), Snackbar.LENGTH_LONG)
                    snackbar.setAction(getString(holder.buttonTitleRes)) { holder.buttonAction() }
                    snackbar.show()
                }
            }
        })

<<<<<<< HEAD
        viewModel.selectedDateChanged.observe(this, Observer { statsGranularity ->
            statsGranularity?.let {
                viewModel.onSelectedDateChange(statsGranularity)
            }
        })

        viewModel.toolbarHasShadow.observe(this, Observer { toolbarElevation ->
            app_bar_layout.postDelayed(
                    {
                        if (app_bar_layout != null) {
                            ViewCompat.setElevation(app_bar_layout, toolbarElevation?.toFloat() ?: 0.0f)
                        }
                    },
                    100
            )
=======
        viewModel.toolbarHasShadow.observe(this, Observer { hasShadow ->
            val elevation = if (hasShadow == true) resources.getDimension(R.dimen.appbar_elevation) else 0f
            app_bar_layout.postDelayed({ ViewCompat.setElevation(app_bar_layout, elevation) }, 100)
>>>>>>> bf199be5
        })

        viewModel.siteChanged.observe(this, Observer {
            viewModel.refreshData()
        })
    }
}

class StatsPagerAdapter(val context: Context, val fm: FragmentManager) : FragmentPagerAdapter(fm) {
    override fun getCount(): Int = statsSections.size

    override fun getItem(position: Int): Fragment {
        return StatsListFragment.newInstance(statsSections[position])
    }

    override fun getPageTitle(position: Int): CharSequence? {
        return context.getString(statsSections[position].titleRes)
    }
}<|MERGE_RESOLUTION|>--- conflicted
+++ resolved
@@ -152,27 +152,20 @@
             }
         })
 
-<<<<<<< HEAD
-        viewModel.selectedDateChanged.observe(this, Observer { statsGranularity ->
-            statsGranularity?.let {
-                viewModel.onSelectedDateChange(statsGranularity)
-            }
-        })
-
-        viewModel.toolbarHasShadow.observe(this, Observer { toolbarElevation ->
+        viewModel.toolbarHasShadow.observe(this, Observer { hasShadow ->
             app_bar_layout.postDelayed(
                     {
                         if (app_bar_layout != null) {
-                            ViewCompat.setElevation(app_bar_layout, toolbarElevation?.toFloat() ?: 0.0f)
+                            val elevation = if (hasShadow == true) {
+                                resources.getDimension(R.dimen.appbar_elevation)
+                            } else {
+                                0f
+                            }
+                            ViewCompat.setElevation(app_bar_layout, elevation)
                         }
                     },
                     100
             )
-=======
-        viewModel.toolbarHasShadow.observe(this, Observer { hasShadow ->
-            val elevation = if (hasShadow == true) resources.getDimension(R.dimen.appbar_elevation) else 0f
-            app_bar_layout.postDelayed({ ViewCompat.setElevation(app_bar_layout, elevation) }, 100)
->>>>>>> bf199be5
         })
 
         viewModel.siteChanged.observe(this, Observer {
