--- conflicted
+++ resolved
@@ -594,27 +594,10 @@
         mHasRetrievedAllMedia = false;
     }
 
-<<<<<<< HEAD
     private void updateEmptyView(EmptyViewMessageType emptyViewMessageType) {
         if (mEmptyView != null) {
             if (mGridAdapter.getDataCount() == 0) {
                 int stringId = 0;
-=======
-    @Override
-    public void onMovedToScrapHeap(View view) {
-        // cancel image fetch requests if the view has been moved to recycler.
-
-        View imageView = view.findViewById(R.id.media_grid_item_image);
-        if (imageView != null) {
-            // this tag is set in the MediaGridAdapter class
-            String tag = (String) imageView.getTag();
-            if (tag != null && tag.startsWith("http")) {
-                // need a listener to cancel request, even if the listener does nothing
-                ImageContainer container = WordPress.sImageLoader.get(tag, new ImageListener() {
-                    @Override
-                    public void onErrorResponse(VolleyError error) { }
->>>>>>> 2b73ca9b
-
                 switch (emptyViewMessageType) {
                     case LOADING:
                         stringId = R.string.media_fetching;
@@ -694,13 +677,13 @@
         updateSpinnerAdapter();
     }
 
-<<<<<<< HEAD
     private void setFiltersText(int countAll, int countImages, int countUnattached) {
         mFiltersText[0] = getResources().getString(R.string.all) + " (" + countAll + ")";
         mFiltersText[1] = getResources().getString(R.string.images) + " (" + countImages + ")";
         mFiltersText[2] = getResources().getString(R.string.unattached) + " (" + countUnattached + ")";
         mFiltersText[3] = getResources().getString(R.string.custom_date) + "...";
-=======
+    }
+
     /*
      * called by activity when blog is changed
      */
@@ -714,7 +697,6 @@
         mGridAdapter.changeCursor(null);
         resetSpinnerAdapter();
         mHasRetrievedAllMedia = false;
->>>>>>> 2b73ca9b
     }
 
     private void updateActionButtons(int selectCount) {
