package org.wordpress.android.ui.accounts;

import android.app.Activity;
import android.content.Intent;
import android.net.Uri;
import android.os.Bundle;
import android.text.Editable;
import android.text.Html;
import android.text.TextWatcher;
import android.util.Patterns;
import android.view.KeyEvent;
import android.view.LayoutInflater;
import android.view.View;
import android.view.View.OnClickListener;
import android.view.View.OnKeyListener;
import android.view.ViewGroup;
import android.widget.EditText;
import android.widget.ImageView;
import android.widget.RelativeLayout;
import android.widget.TextView;

import org.json.JSONObject;
import org.wordpress.android.Constants;
import org.wordpress.android.R;
import org.wordpress.android.analytics.AnalyticsTracker;
import org.wordpress.android.ui.accounts.helpers.CreateUserAndBlog;
import org.wordpress.android.ui.accounts.helpers.FetchBlogListAbstract.Callback;
import org.wordpress.android.ui.accounts.helpers.FetchBlogListWPCom;
import org.wordpress.android.ui.accounts.helpers.LoginAbstract;
import org.wordpress.android.ui.accounts.helpers.LoginWPCom;
import org.wordpress.android.ui.reader.services.ReaderUpdateService;
import org.wordpress.android.ui.reader.services.ReaderUpdateService.UpdateTask;
import org.wordpress.android.util.AlertUtils;
import org.wordpress.android.util.AnalyticsUtils;
import org.wordpress.android.util.AppLog;
import org.wordpress.android.util.AppLog.T;
import org.wordpress.android.util.EditTextUtils;
import org.wordpress.android.util.ToastUtils;
import org.wordpress.android.util.ToastUtils.Duration;
import org.wordpress.android.util.UserEmailUtils;
import org.wordpress.android.widgets.WPTextView;
import org.wordpress.emailchecker2.EmailChecker;
import org.wordpress.persistentedittext.PersistentEditTextHelper;

import java.util.EnumSet;
import java.util.List;
import java.util.Map;
import java.util.regex.Matcher;
import java.util.regex.Pattern;

public class NewUserFragment extends AbstractFragment implements TextWatcher {
    public static final int NEW_USER = 1;
    private EditText mSiteUrlTextField;
    private EditText mEmailTextField;
    private EditText mPasswordTextField;
    private EditText mUsernameTextField;
    private WPTextView mSignupButton;
    private WPTextView mProgressTextSignIn;
    private RelativeLayout mProgressBarSignIn;
    private boolean mEmailAutoCorrected;
    private boolean mAutoCompleteUrl;
    private String mUsername;
    private String mPassword;

<<<<<<< HEAD
=======
    public NewUserFragment() {
        mEmailChecker = new EmailChecker();
    }

    public static NewUserFragment newInstance() {
        return new NewUserFragment();
    }

>>>>>>> 679c6f12
    @Override
    public void afterTextChanged(Editable s) {
    }

    @Override
    public void beforeTextChanged(CharSequence s, int start, int count, int after) {
    }

    @Override
    public void onTextChanged(CharSequence s, int start, int before, int count) {
        checkIfFieldsFilled();
    }

    private boolean fieldsFilled() {
        return EditTextUtils.getText(mEmailTextField).trim().length() > 0
                && EditTextUtils.getText(mPasswordTextField).trim().length() > 0
                && EditTextUtils.getText(mUsernameTextField).trim().length() > 0
                && EditTextUtils.getText(mSiteUrlTextField).trim().length() > 0;
    }

    protected void startProgress(String message) {
        mProgressBarSignIn.setVisibility(View.VISIBLE);
        mProgressTextSignIn.setVisibility(View.VISIBLE);
        mSignupButton.setVisibility(View.GONE);
        mProgressBarSignIn.setEnabled(false);
        mProgressTextSignIn.setText(message);
        mEmailTextField.setEnabled(false);
        mPasswordTextField.setEnabled(false);
        mUsernameTextField.setEnabled(false);
        mSiteUrlTextField.setEnabled(false);
    }

    protected void updateProgress(String message) {
        mProgressTextSignIn.setText(message);
    }

    protected void endProgress() {
        mProgressBarSignIn.setVisibility(View.GONE);
        mProgressTextSignIn.setVisibility(View.GONE);
        mSignupButton.setVisibility(View.VISIBLE);
        mEmailTextField.setEnabled(true);
        mPasswordTextField.setEnabled(true);
        mUsernameTextField.setEnabled(true);
        mSiteUrlTextField.setEnabled(true);
    }

    protected boolean isUserDataValid() {
        // try to create the user
        final String email = EditTextUtils.getText(mEmailTextField).trim();
        final String password = EditTextUtils.getText(mPasswordTextField).trim();
        final String username = EditTextUtils.getText(mUsernameTextField).trim();
        final String siteUrl = EditTextUtils.getText(mSiteUrlTextField).trim();
        boolean retValue = true;

        if (email.equals("")) {
            showEmailError(R.string.required_field);
            retValue = false;
        }

        final Pattern emailRegExPattern = Patterns.EMAIL_ADDRESS;
        Matcher matcher = emailRegExPattern.matcher(email);
        if (!matcher.find() || email.length() > 100) {
            showEmailError(R.string.invalid_email_message);
            retValue = false;
        }

        if (username.equals("")) {
            showUsernameError(R.string.required_field);
            retValue = false;
        }

        if (username.length() < 4) {
            showUsernameError(R.string.invalid_username_too_short);
            retValue = false;
        }

        if (username.length() > 60) {
            showUsernameError(R.string.invalid_username_too_long);
            retValue = false;
        }

        if (username.contains(" ")) {
            showUsernameError(R.string.invalid_username_no_spaces);
            retValue = false;
        }

        if (siteUrl.contains(" ")) {
            showSiteUrlError(R.string.blog_name_no_spaced_allowed);
            retValue = false;
        }

        if (siteUrl.length() < 4) {
            showSiteUrlError(R.string.blog_name_must_be_at_least_four_characters);
            retValue = false;
        }

        if (password.equals("")) {
            showPasswordError(R.string.required_field);
            retValue = false;
        }

        if (password.length() < 4) {
            showPasswordError(R.string.invalid_password_message);
            retValue = false;
        }

        return retValue;
    }

    protected void onDoneAction() {
        validateAndCreateUserAndBlog();
    }

    private final OnClickListener mSignupClickListener = new OnClickListener() {
        @Override
        public void onClick(View v) {
            validateAndCreateUserAndBlog();
        }
    };

    private final TextView.OnEditorActionListener mEditorAction = new TextView.OnEditorActionListener() {
        @Override
        public boolean onEditorAction(TextView v, int actionId, KeyEvent event) {
            return onDoneEvent(actionId, event);
        }
    };

    private String siteUrlToSiteName(String siteUrl) {
        return siteUrl;
    }

    protected boolean specificShowError(int messageId) {
        switch (getErrorType(messageId)) {
            case USERNAME:
                showUsernameError(messageId);
                return true;
            case PASSWORD:
                showPasswordError(messageId);
                return true;
            case EMAIL:
                showEmailError(messageId);
                return true;
            case SITE_URL:
                showSiteUrlError(messageId);
                return true;
        }
        return false;
    }

    private void showPasswordError(int messageId) {
        mPasswordTextField.setError(getString(messageId));
        mPasswordTextField.requestFocus();
    }

    private void showEmailError(int messageId) {
        mEmailTextField.setError(getString(messageId));
        mEmailTextField.requestFocus();
    }

    private void showUsernameError(int messageId) {
        mUsernameTextField.setError(getString(messageId));
        mUsernameTextField.requestFocus();
    }

    private void showSiteUrlError(int messageId) {
        mSiteUrlTextField.setError(getString(messageId));
        mSiteUrlTextField.requestFocus();
    }

    private void validateAndCreateUserAndBlog() {
        if (mSystemService.getActiveNetworkInfo() == null) {
            AlertUtils.showAlert(getActivity(), R.string.no_network_title, R.string.no_network_message);
            return;
        }
        if (!isUserDataValid()) {
            return;
        }

        // Prevent double tapping of the "done" btn in keyboard for those clients that don't dismiss the keyboard.
        // Samsung S4 for example
        if (View.VISIBLE == mProgressBarSignIn.getVisibility()) {
            return;
        }

        startProgress(getString(R.string.validating_user_data));

        final String siteUrl = EditTextUtils.getText(mSiteUrlTextField).trim();
        final String email = EditTextUtils.getText(mEmailTextField).trim();
        mUsername = EditTextUtils.getText(mUsernameTextField).trim();
        mPassword = EditTextUtils.getText(mPasswordTextField).trim();
        final String siteName = siteUrlToSiteName(siteUrl);
        final String language = CreateUserAndBlog.getDeviceLanguage(getActivity().getResources());

        CreateUserAndBlog createUserAndBlog = new CreateUserAndBlog(email, mUsername, mPassword,
                siteUrl, siteName, language, getRestClientUtils(), getActivity(), new ErrorListener(),
                new CreateUserAndBlog.Callback() {
                    @Override
                    public void onStepFinished(CreateUserAndBlog.Step step) {
                        if (!isAdded()) {
                            return;
                        }
                        switch (step) {
                            case VALIDATE_USER:
                                updateProgress(getString(R.string.validating_site_data));
                                break;
                            case VALIDATE_SITE:
                                updateProgress(getString(R.string.creating_your_account));
                                break;
                            case CREATE_USER:
                                updateProgress(getString(R.string.creating_your_site));
                                break;
                            case CREATE_SITE:
                                // no messages
                            case AUTHENTICATE_USER:
                            default:
                                break;
                        }
                    }

                    @Override
                    public void onSuccess(JSONObject createSiteResponse) {
                        // User has been created. From this point, all errors should close this screen and display the
                        // sign in screen
                        AnalyticsUtils.refreshMetadata(mUsername, email);
                        AnalyticsTracker.track(AnalyticsTracker.Stat.CREATED_ACCOUNT);
                        // Save credentials to smart lock
                        SmartLockHelper smartLockHelper = getSmartLockHelper();
                        if (smartLockHelper != null) {
                            smartLockHelper.saveCredentialsInSmartLock(mUsername, mPassword, mUsername, null);
                        }
                        if (isAdded()) {
                            signInAndFetchBlogListWPCom();
                        }
                    }

                    @Override
                    public void onError(int messageId) {
                        endProgress();
                        if (isAdded()) {
                            showError(getString(messageId));
                        }
                    }
                });
        AppLog.i(T.NUX, "User tries to create a new account, username: " + mUsername + ", email: " + email
                + ", site name: " + siteName + ", site URL: " + siteUrl);
        createUserAndBlog.startCreateUserAndBlogProcess();
    }

    private void signInAndFetchBlogListWPCom() {
        updateProgress(getString(R.string.signing_in));
        LoginWPCom login = new LoginWPCom(mUsername, mPassword, null, false, null);
        login.execute(new LoginAbstract.Callback() {
            @Override
            public void onSuccess() {
                FetchBlogListWPCom fetchBlogListWPCom = new FetchBlogListWPCom(getActivity());
                fetchBlogListWPCom.execute(mFetchBlogListCallback);
            }

            @Override
            public void onError(int errorMessageId, boolean twoStepCodeRequired, boolean httpAuthRequired,
                                boolean erroneousSslCertificate) {
                // Should not happen (excepted for a timeout), go back to the sign in screen
                finishAndShowSignInScreen();
            }
        });
    }

    private void finishCurrentActivity() {
        if (!isAdded()) {
            return;
        }
        getActivity().setResult(Activity.RESULT_OK);
        getActivity().finish();
        PersistentEditTextHelper persistentEditTextHelper = new PersistentEditTextHelper(getActivity());
        persistentEditTextHelper.clearSavedText(mEmailTextField, null);
        persistentEditTextHelper.clearSavedText(mUsernameTextField, null);
        persistentEditTextHelper.clearSavedText(mSiteUrlTextField, null);
    }

    /**
     * In case an error happened after the user creation steps, we don't want to show the sign up screen.
     * Show the sign in screen with username and password prefilled, plus a toast message to explain what happened.
     *
     * Note: this should be called only if the user has been created.
     */
    private void finishAndShowSignInScreen() {
        if (!isAdded()) {
            return;
        }
        endProgress();
        Intent intent = new Intent();
        intent.putExtra("username", mUsername);
        intent.putExtra("password", mPassword);
        getTargetFragment().onActivityResult(getTargetRequestCode(), Activity.RESULT_OK, intent);
        getFragmentManager().popBackStack();
        ToastUtils.showToast(getActivity(), R.string.signup_succeed_signin_failed, Duration.LONG);
    }

    protected final Callback mFetchBlogListCallback = new Callback() {
        @Override
        public void onSuccess(final List<Map<String, Object>> userBlogList) {
            if (!isAdded()) {
                return;
            }
            if (userBlogList != null) {
                BlogUtils.addBlogs(userBlogList, mUsername);
            }

            // get reader tags so they're available as soon as the Reader is accessed - done for
            // both wp.com and self-hosted (self-hosted = "logged out" reader) - note that this
            // uses the application context since the activity is finished immediately below
            ReaderUpdateService.startService(getActivity().getApplicationContext(),
                    EnumSet.of(UpdateTask.TAGS));
            finishCurrentActivity();
        }

        @Override
        public void onError(final int messageId, final boolean twoStepCodeRequired, final boolean httpAuthRequired,
                            final boolean erroneousSslCertificate, final String clientResponse) {
            // Should not happen (excepted for a timeout), go back to the sign in screen
            finishAndShowSignInScreen();
        }
    };

    private void autocorrectEmail() {
        if (mEmailAutoCorrected) {
            return;
        }
        final String email = EditTextUtils.getText(mEmailTextField).trim();
        String suggest = EmailChecker.suggestDomainCorrection(email);
        if (suggest.compareTo(email) != 0) {
            mEmailAutoCorrected = true;
            mEmailTextField.setText(suggest);
            mEmailTextField.setSelection(suggest.length());
        }
    }

    private void initInfoButton(View rootView) {
        ImageView infoBUtton = (ImageView) rootView.findViewById(R.id.info_button);
        infoBUtton.setOnClickListener(new OnClickListener() {
            @Override
            public void onClick(View v) {
                Intent newAccountIntent = new Intent(getActivity(), HelpActivity.class);
                startActivity(newAccountIntent);
            }
        });
    }

    @Override
    public View onCreateView(LayoutInflater inflater, ViewGroup container,
                             Bundle savedInstanceState) {
        // Inflate the layout containing a title and body text.
        ViewGroup rootView = (ViewGroup) inflater.inflate(R.layout.new_account_user_fragment_screen, container, false);

        WPTextView termsOfServiceTextView = (WPTextView) rootView.findViewById(R.id.l_agree_terms_of_service);
        termsOfServiceTextView.setText(Html.fromHtml(String.format(getString(R.string.agree_terms_of_service), "<u>",
                "</u>")));
        termsOfServiceTextView.setOnClickListener(new OnClickListener() {
                                                      @Override
                                                      public void onClick(View v) {
                                                          Uri uri = Uri.parse(Constants.URL_TOS);
                                                          startActivity(new Intent(Intent.ACTION_VIEW, uri));
                                                      }
                                                  }
        );

        mSignupButton = (WPTextView) rootView.findViewById(R.id.signup_button);
        mSignupButton.setOnClickListener(mSignupClickListener);
        mSignupButton.setEnabled(false);

        mProgressTextSignIn = (WPTextView) rootView.findViewById(R.id.nux_sign_in_progress_text);
        mProgressBarSignIn = (RelativeLayout) rootView.findViewById(R.id.nux_sign_in_progress_bar);

        mEmailTextField = (EditText) rootView.findViewById(R.id.email_address);
        mEmailTextField.setText(UserEmailUtils.getPrimaryEmail(getActivity()));
        mEmailTextField.setSelection(EditTextUtils.getText(mEmailTextField).length());
        mPasswordTextField = (EditText) rootView.findViewById(R.id.password);
        mUsernameTextField = (EditText) rootView.findViewById(R.id.username);
        mSiteUrlTextField = (EditText) rootView.findViewById(R.id.site_url);

        mEmailTextField.addTextChangedListener(this);
        mPasswordTextField.addTextChangedListener(this);
        mUsernameTextField.addTextChangedListener(this);
        mSiteUrlTextField.setOnKeyListener(mSiteUrlKeyListener);
        mSiteUrlTextField.setOnEditorActionListener(mEditorAction);

        mSiteUrlTextField.addTextChangedListener(new TextWatcher() {
            @Override
            public void beforeTextChanged(CharSequence s, int start, int count, int after) {
            }

            @Override
            public void onTextChanged(CharSequence s, int start, int before, int count) {
                checkIfFieldsFilled();
            }

            @Override
            public void afterTextChanged(Editable s) {
                BlogUtils.convertToLowercase(s);
            }
        });

        mUsernameTextField.addTextChangedListener(new TextWatcher() {
            @Override
            public void beforeTextChanged(CharSequence s, int start, int count, int after) {
            }

            @Override
            public void onTextChanged(CharSequence s, int start, int before, int count) {
                // auto fill blog address
                mSiteUrlTextField.setError(null);
                if (mAutoCompleteUrl) {
                    mSiteUrlTextField.setText(EditTextUtils.getText(mUsernameTextField));
                }
            }

            @Override
            public void afterTextChanged(Editable s) {
                BlogUtils.convertToLowercase(s);
            }
        });
        mUsernameTextField.setOnFocusChangeListener(new View.OnFocusChangeListener() {
            @Override
            public void onFocusChange(View v, boolean hasFocus) {
                if (hasFocus) {
                    mAutoCompleteUrl = EditTextUtils.getText(mUsernameTextField)
                            .equals(EditTextUtils.getText(mSiteUrlTextField))
                            || EditTextUtils.isEmpty(mSiteUrlTextField);
                }
            }
        });

        mEmailTextField.setOnFocusChangeListener(new View.OnFocusChangeListener() {
            public void onFocusChange(View v, boolean hasFocus) {
                if (!hasFocus) {
                    autocorrectEmail();
                }
            }
        });
        initPasswordVisibilityButton(rootView, mPasswordTextField);
        initInfoButton(rootView);
        return rootView;
    }

    private void checkIfFieldsFilled() {
        if (fieldsFilled()) {
            mSignupButton.setEnabled(true);
        } else {
            mSignupButton.setEnabled(false);
        }
    }

    private final OnKeyListener mSiteUrlKeyListener = new OnKeyListener() {
        @Override
        public boolean onKey(View v, int keyCode, KeyEvent event) {
            mAutoCompleteUrl = EditTextUtils.isEmpty(mSiteUrlTextField);
            return false;
        }
    };

    private SmartLockHelper getSmartLockHelper() {
        if (getActivity() != null && getActivity() instanceof SignInActivity) {
            return ((SignInActivity) getActivity()).getSmartLockHelper();
        }
        return null;
    }
}<|MERGE_RESOLUTION|>--- conflicted
+++ resolved
@@ -62,17 +62,10 @@
     private String mUsername;
     private String mPassword;
 
-<<<<<<< HEAD
-=======
-    public NewUserFragment() {
-        mEmailChecker = new EmailChecker();
-    }
-
     public static NewUserFragment newInstance() {
         return new NewUserFragment();
     }
 
->>>>>>> 679c6f12
     @Override
     public void afterTextChanged(Editable s) {
     }
