--- conflicted
+++ resolved
@@ -23,7 +23,6 @@
 import org.wordpress.android.R;
 import org.wordpress.android.WordPress;
 import org.wordpress.android.analytics.AnalyticsTracker;
-<<<<<<< HEAD
 import org.wordpress.android.fluxc.Dispatcher;
 import org.wordpress.android.fluxc.action.AccountAction;
 import org.wordpress.android.fluxc.generated.AccountActionBuilder;
@@ -42,14 +41,7 @@
 import org.wordpress.android.fluxc.store.SiteStore.OnSiteChanged;
 import org.wordpress.android.fluxc.store.SiteStore.SiteVisibility;
 import org.wordpress.android.networking.OAuthAuthenticator;
-=======
 import org.wordpress.android.ui.ActivityLauncher;
-import org.wordpress.android.ui.accounts.helpers.CreateUserAndBlog;
-import org.wordpress.android.ui.accounts.helpers.FetchBlogListAbstract.Callback;
-import org.wordpress.android.ui.accounts.helpers.FetchBlogListWPCom;
-import org.wordpress.android.ui.accounts.helpers.LoginAbstract;
-import org.wordpress.android.ui.accounts.helpers.LoginWPCom;
->>>>>>> 2c07d15f
 import org.wordpress.android.ui.notifications.services.NotificationsUpdateService;
 import org.wordpress.android.ui.reader.services.ReaderUpdateService;
 import org.wordpress.android.ui.reader.services.ReaderUpdateService.UpdateTask;
@@ -240,41 +232,8 @@
         return siteUrl;
     }
 
-<<<<<<< HEAD
     private void showPasswordError(String message) {
         mPasswordTextField.setError(message);
-=======
-    protected boolean specificShowError(int messageId) {
-        switch (getErrorType(messageId)) {
-            case USERNAME:
-                showUsernameError(messageId);
-
-                if (messageId == R.string.username_exists) {
-                    AnalyticsTracker.track(AnalyticsTracker.Stat.CREATE_ACCOUNT_USERNAME_EXISTS);
-                }
-
-                return true;
-            case PASSWORD:
-                showPasswordError(messageId);
-                return true;
-            case EMAIL:
-                showEmailError(messageId);
-
-                if (messageId == R.string.email_exists) {
-                    AnalyticsTracker.track(AnalyticsTracker.Stat.CREATE_ACCOUNT_EMAIL_EXISTS);
-                }
-
-                return true;
-            case SITE_URL:
-                showSiteUrlError(messageId);
-                return true;
-        }
-        return false;
-    }
-
-    private void showPasswordError(int messageId) {
-        mPasswordTextField.setError(getString(messageId));
->>>>>>> 2c07d15f
         mPasswordTextField.requestFocus();
     }
 
@@ -317,6 +276,7 @@
                 break;
             case USERNAME_EXISTS: // Returned error message for username_exists is too vague ("Invalid user input")
                 showUsernameError(getString(R.string.username_exists));
+                AnalyticsTracker.track(AnalyticsTracker.Stat.CREATE_ACCOUNT_USERNAME_EXISTS);
                 break;
             case PASSWORD_INVALID:
                 showPasswordError(message);
@@ -324,9 +284,12 @@
             case EMAIL_CANT_BE_USED_TO_SIGNUP:
             case EMAIL_INVALID:
             case EMAIL_NOT_ALLOWED:
-            case EMAIL_EXISTS:
             case EMAIL_RESERVED:
                 showEmailError(message);
+                break;
+            case EMAIL_EXISTS:
+                showEmailError(message);
+                AnalyticsTracker.track(AnalyticsTracker.Stat.CREATE_ACCOUNT_EMAIL_EXISTS);
                 break;
             default:
                 break;
@@ -466,12 +429,8 @@
         termsOfServiceTextView.setOnClickListener(new OnClickListener() {
                                                       @Override
                                                       public void onClick(View v) {
-<<<<<<< HEAD
-                                                          Uri uri = Uri.parse(getString(R.string.wordpresscom_tos_url));
-                                                          startActivity(new Intent(Intent.ACTION_VIEW, uri));
-=======
-                                                          ActivityLauncher.openUrlExternal(getContext(), Constants.URL_TOS);
->>>>>>> 2c07d15f
+                                                          ActivityLauncher.openUrlExternal(getContext(),
+                                                                  getString(R.string.wordpresscom_tos_url));
                                                       }
                                                   }
         );
@@ -630,6 +589,7 @@
         AppLog.i(T.NUX, event.toString());
         if (event.isError()) {
             endProgress();
+            AnalyticsTracker.track(AnalyticsTracker.Stat.CREATE_ACCOUNT_FAILED);
             showUserError(event.error.type, event.error.message);
             return;
         }
@@ -650,6 +610,7 @@
         AppLog.i(T.NUX, event.toString());
         if (event.isError()) {
             endProgress();
+            AnalyticsTracker.track(AnalyticsTracker.Stat.CREATE_ACCOUNT_FAILED);
             showSiteError(event.error.message);
             return;
         }
