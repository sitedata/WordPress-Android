--- conflicted
+++ resolved
@@ -193,14 +193,8 @@
             mDateView.setText(getResources().getString(R.string.media_details_uploaded_on) + " " + date);
         }
 
-<<<<<<< HEAD
         String fileName = cursor.getString(cursor.getColumnIndex(WordPressDB.COLUMN_NAME_FILE_NAME));
-        mFileNameView.setText("File name: " + fileName);
-=======
-        // file name
-        String fileName = cursor.getString(cursor.getColumnIndex("fileName"));
         mFileNameView.setText(getResources().getString(R.string.media_details_file_name) + " " + fileName);
->>>>>>> 0660f184
 
         // get the file extension from the fileURL
         String fileURL = cursor.getString(cursor.getColumnIndex(WordPressDB.COLUMN_NAME_FILE_URL));
