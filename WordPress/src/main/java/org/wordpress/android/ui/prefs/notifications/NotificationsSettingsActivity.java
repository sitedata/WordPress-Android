package org.wordpress.android.ui.prefs.notifications;

import android.app.FragmentManager;
import android.content.Context;
import android.content.SharedPreferences;
import android.os.Bundle;
import android.support.v4.view.ViewCompat;
import android.support.v7.app.ActionBar;
import android.support.v7.app.AppCompatActivity;
import android.support.v7.preference.PreferenceManager;
import android.support.v7.widget.SwitchCompat;
import android.support.v7.widget.Toolbar;
import android.text.TextUtils;
import android.view.MenuItem;
import android.view.View;
import android.widget.CompoundButton;
import android.widget.LinearLayout;
import android.widget.TextView;
import android.widget.Toast;

import org.wordpress.android.R;
import org.wordpress.android.analytics.AnalyticsTracker;
import org.wordpress.android.ui.notifications.NotificationEvents;
import org.wordpress.android.util.LocaleManager;

import de.greenrobot.event.EventBus;

// Simple wrapper activity for NotificationsSettingsFragment
public class NotificationsSettingsActivity extends AppCompatActivity {
    private TextView mMessageTextView;
    private View mMessageContainer;

    protected SharedPreferences mSharedPreferences;
    protected SwitchCompat mMasterSwitch;
    protected Toolbar mToolbarSwitch;
    protected View mFragmentContainer;

    @Override
    protected void attachBaseContext(Context newBase) {
        super.attachBaseContext(LocaleManager.setLocale(newBase));
    }

    @Override
    public void onCreate(Bundle savedInstanceState) {
        super.onCreate(savedInstanceState);
        setContentView(R.layout.notifications_settings_activity);
        mFragmentContainer = findViewById(R.id.fragment_container);

        // Get shared preferences for master switch.
        mSharedPreferences = PreferenceManager.getDefaultSharedPreferences(NotificationsSettingsActivity.this);

        // Set up primary and secondary toolbars for master switch.
        setUpToolbars();

        FragmentManager fragmentManager = getFragmentManager();
        if (savedInstanceState == null) {
            fragmentManager.beginTransaction()
                           .add(R.id.fragment_container, new NotificationsSettingsFragment())
                           .commit();
        }

        mMessageContainer = findViewById(R.id.notifications_settings_message_container);
<<<<<<< HEAD
        mMessageTextView = findViewById(R.id.notifications_settings_message);
=======
        mMessageTextView = (TextView) findViewById(R.id.notifications_settings_message);
>>>>>>> ee735e9e
    }

    @Override
    protected void onStop() {
        EventBus.getDefault().unregister(this);
        super.onStop();
    }

    @Override
    protected void onStart() {
        super.onStart();
        EventBus.getDefault().register(this);
    }

    @Override
    public boolean onOptionsItemSelected(final MenuItem item) {
        switch (item.getItemId()) {
            case android.R.id.home:
                onBackPressed();
                return true;
        }
        return super.onOptionsItemSelected(item);
    }

    @SuppressWarnings("unused")
    public void onEventMainThread(NotificationEvents.NotificationsSettingsStatusChanged event) {
        if (TextUtils.isEmpty(event.getMessage())) {
            mMessageContainer.setVisibility(View.GONE);
        } else {
            mMessageContainer.setVisibility(View.VISIBLE);
            mMessageTextView.setText(event.getMessage());
        }
    }

    /**
     * Set up both primary toolbar for navigation and search, and secondary toolbar for master switch.
     */
    private void setUpToolbars() {
        Toolbar toolbar = findViewById(R.id.toolbar_with_search);

        if (toolbar != null) {
            setSupportActionBar(toolbar);
        }

        ActionBar actionBar = getSupportActionBar();

        if (actionBar != null) {
            actionBar.setTitle(R.string.notification_settings);
            actionBar.setDisplayHomeAsUpEnabled(true);
            actionBar.setDisplayShowTitleEnabled(true);
        }

        // Set secondary toolbar title and master switch state from shared preferences.
        boolean isMasterChecked = mSharedPreferences.getBoolean(getString(R.string.wp_pref_notifications_master), true);
        hideDisabledView(isMasterChecked);

        mToolbarSwitch = findViewById(R.id.toolbar_with_switch);
        mToolbarSwitch.inflateMenu(R.menu.notifications_settings_secondary);
        mToolbarSwitch.setTitle(isMasterChecked
                                        ? getString(R.string.notification_settings_master_status_on)
                                        : getString(R.string.notification_settings_master_status_off));

        MenuItem menuItem = mToolbarSwitch.getMenu().findItem(R.id.master_switch);
        mMasterSwitch = (SwitchCompat) menuItem.getActionView();
        ViewCompat.setLabelFor(mToolbarSwitch, mMasterSwitch.getId());
        mMasterSwitch.setChecked(isMasterChecked);

        setToolbarTitleContentDescription();
        setupFocusabilityForTalkBack();

        mMasterSwitch.setOnCheckedChangeListener(new CompoundButton.OnCheckedChangeListener() {
            @Override
            public void onCheckedChanged(CompoundButton buttonView, boolean isChecked) {
                hideDisabledView(isChecked);
                mToolbarSwitch.setTitle(isChecked
                                                ? getString(R.string.notification_settings_master_status_on)
                                                : getString(R.string.notification_settings_master_status_off));
                mSharedPreferences.edit().putBoolean(getString(R.string.wp_pref_notifications_master), isChecked)
                                  .apply();

                if (isChecked) {
                    AnalyticsTracker.track(AnalyticsTracker.Stat.NOTIFICATION_SETTINGS_APP_NOTIFICATIONS_ENABLED);
                } else {
                    AnalyticsTracker.track(AnalyticsTracker.Stat.NOTIFICATION_SETTINGS_APP_NOTIFICATIONS_DISABLED);
                }
            }
        });

        mToolbarSwitch.setOnClickListener(new View.OnClickListener() {
            @Override public void onClick(View v) {
                mMasterSwitch.setChecked(!mMasterSwitch.isChecked());
            }
        });

        mToolbarSwitch.setOnLongClickListener(new View.OnLongClickListener() {
            @Override
            public boolean onLongClick(View view) {
                Toast.makeText(NotificationsSettingsActivity.this, mMasterSwitch.isChecked()
                                       ? getString(R.string.notification_settings_master_hint_on)
                                       : getString(R.string.notification_settings_master_hint_off),
                               Toast.LENGTH_SHORT).show();
                return true;
            }
        });
    }

    private void setToolbarTitleContentDescription() {
        for (int i = 0; i < mToolbarSwitch.getChildCount(); i++) {
            if (mToolbarSwitch.getChildAt(i) instanceof TextView) {
                mToolbarSwitch.getChildAt(i).setContentDescription(
                        getString(R.string.notification_settings_switch_desc));
            }
        }
    }

    private void setupFocusabilityForTalkBack() {
        mMasterSwitch.setFocusable(false);
        mMasterSwitch.setClickable(false);
        mToolbarSwitch.setFocusableInTouchMode(false);
        mToolbarSwitch.setFocusable(true);
        mToolbarSwitch.setClickable(true);
    }

    /**
     * Hide view when Notification Settings are disabled by toggling the master switch off.
     *
     * @param isMasterChecked TRUE to hide disabled view, FALSE to show disabled view
     */
    protected void hideDisabledView(boolean isMasterChecked) {
        LinearLayout notificationsDisabledView = findViewById(R.id.notification_settings_disabled_view);
        notificationsDisabledView.setVisibility(isMasterChecked ? View.INVISIBLE : View.VISIBLE);
        mFragmentContainer.setVisibility(isMasterChecked ? View.VISIBLE : View.GONE);
    }
}<|MERGE_RESOLUTION|>--- conflicted
+++ resolved
@@ -60,11 +60,7 @@
         }
 
         mMessageContainer = findViewById(R.id.notifications_settings_message_container);
-<<<<<<< HEAD
         mMessageTextView = findViewById(R.id.notifications_settings_message);
-=======
-        mMessageTextView = (TextView) findViewById(R.id.notifications_settings_message);
->>>>>>> ee735e9e
     }
 
     @Override
