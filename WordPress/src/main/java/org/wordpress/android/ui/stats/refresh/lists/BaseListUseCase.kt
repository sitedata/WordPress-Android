package org.wordpress.android.ui.stats.refresh.lists

import android.arch.lifecycle.LiveData
import android.arch.lifecycle.MediatorLiveData
import android.arch.lifecycle.MutableLiveData
import kotlinx.coroutines.CoroutineDispatcher
import kotlinx.coroutines.launch
import kotlinx.coroutines.withContext
import org.wordpress.android.R
import org.wordpress.android.fluxc.store.StatsStore.StatsTypes
<<<<<<< HEAD
import org.wordpress.android.ui.stats.refresh.lists.StatsListViewModel.Action
import org.wordpress.android.ui.stats.refresh.lists.StatsListViewModel.Action.MOVE_DOWN
import org.wordpress.android.ui.stats.refresh.lists.StatsListViewModel.Action.MOVE_UP
import org.wordpress.android.ui.stats.refresh.lists.StatsListViewModel.Action.REMOVE
=======
import org.wordpress.android.ui.pages.SnackbarMessageHolder
import org.wordpress.android.ui.stats.refresh.NavigationTarget
import org.wordpress.android.ui.stats.refresh.lists.StatsListViewModel.UiModel
>>>>>>> 13a33bfb
import org.wordpress.android.ui.stats.refresh.lists.sections.BaseStatsUseCase
import org.wordpress.android.ui.stats.refresh.lists.sections.BaseStatsUseCase.UseCaseModel
import org.wordpress.android.ui.stats.refresh.utils.StatsSiteProvider
import org.wordpress.android.util.DistinctMutableLiveData
import org.wordpress.android.util.PackageUtils
import org.wordpress.android.util.combineMap
<<<<<<< HEAD
import org.wordpress.android.util.merge
=======
import org.wordpress.android.util.distinct
import org.wordpress.android.util.map
>>>>>>> 13a33bfb
import org.wordpress.android.util.mergeNotNull
import org.wordpress.android.viewmodel.SingleLiveEvent

class BaseListUseCase(
    private val bgDispatcher: CoroutineDispatcher,
    private val mainDispatcher: CoroutineDispatcher,
    private val statsSiteProvider: StatsSiteProvider,
    private val useCases: List<BaseStatsUseCase<*, *>>,
<<<<<<< HEAD
    private val getStatsTypes: suspend ((site: SiteModel) -> List<StatsTypes>),
    private val moveTypeUp: suspend ((site: SiteModel, type: StatsTypes) -> Unit) = { _, _ -> },
    private val moveTypeDown: suspend ((site: SiteModel, type: StatsTypes) -> Unit) = { _, _ -> },
    private val removeType: suspend ((site: SiteModel, type: StatsTypes) -> Unit) = { _, _ -> }
=======
    private val getStatsTypes: suspend () -> List<StatsTypes>,
    private val mapUiModel: (useCaseModels: List<UseCaseModel>, showError: (Int) -> Unit) -> UiModel
>>>>>>> 13a33bfb
) {
    private val blockListData = combineMap(
            useCases.associateBy { it.type }.mapValues { entry -> entry.value.liveData }
    )
    private val statsTypes = DistinctMutableLiveData<List<StatsTypes>>(listOf())
    val data: MediatorLiveData<UiModel> = mergeNotNull(statsTypes, blockListData) { insights, map ->
        insights.mapNotNull {
            if (map.containsKey(it)) {
                map[it]
            } else {
                null
            }
        }
    }.map { useCaseModels ->
        mapUiModel(useCaseModels) { message ->
            mutableSnackbarMessage.postValue(message)
        }
    }.distinct()

    val navigationTarget: LiveData<NavigationTarget> = mergeNotNull(
            useCases.map { it.navigationTarget },
            distinct = false
    )

    private val mutableSnackbarMessage = MutableLiveData<Int>()
    val snackbarMessage: LiveData<SnackbarMessageHolder> = mutableSnackbarMessage.map {
        SnackbarMessageHolder(it)
    }

<<<<<<< HEAD
    val navigationTarget: LiveData<NavigationTarget> = mergeNotNull(useCases.map { it.navigationTarget })
    val menuClick: LiveData<MenuClick> = merge(mergeNotNull(useCases.map { it.menuClick }), data) { click, viewModel ->
        if (click != null && viewModel != null) {
            val indexOfBlock = viewModel.indexOfFirst { it.statsTypes == click.type }
            click.showUpAction = indexOfBlock > 0
            click.showDownAction = indexOfBlock < viewModel.size - 1
            click
        } else {
            null
        }
    }
=======
    private val mutableListSelected = SingleLiveEvent<Unit>()
    val listSelected: LiveData<Unit> = mutableListSelected
>>>>>>> 13a33bfb

    suspend fun loadData() {
        loadData(refresh = false, forced = false)
    }

    suspend fun refreshData(forced: Boolean = false) {
        loadData(true, forced)
    }

<<<<<<< HEAD
    suspend fun refreshTypes(site: SiteModel) {
        val items = getStatsTypes(site)
        withContext(mainDispatcher) {
            statsTypes.value = items
        }
    }

    private suspend fun loadData(site: SiteModel, refresh: Boolean, forced: Boolean) {
        withContext(bgDispatcher) {
            if (PackageUtils.isDebugBuild() && useCases.distinctBy { it.type }.size < useCases.size) {
                throw RuntimeException("Duplicate stats type in a use case")
            }
            useCases.forEach { block -> launch { block.fetch(site, refresh, forced) } }
            refreshTypes(site)
=======
    private suspend fun loadData(refresh: Boolean, forced: Boolean) {
        if (statsSiteProvider.hasLoadedSite()) {
            withContext(bgDispatcher) {
                if (PackageUtils.isDebugBuild() && useCases.distinctBy { it.type }.size < useCases.size) {
                    throw RuntimeException("Duplicate stats type in a use case")
                }
                useCases.forEach { block -> launch { block.fetch(refresh, forced) } }
                val items = getStatsTypes()
                withContext(mainDispatcher) {
                    statsTypes.value = items
                }
            }
        } else {
            mutableSnackbarMessage.value = R.string.stats_site_not_loaded_yet
>>>>>>> 13a33bfb
        }
    }

    fun onCleared() {
        mutableSnackbarMessage.value = null
        statsTypes.clear()
        blockListData.value = null
        useCases.forEach { it.clear() }
        data.value = null
    }

    suspend fun onDateChanged() {
        refreshData()
    }

    fun onListSelected() {
        mutableListSelected.call()
    }

    suspend fun onAction(site: SiteModel, type: StatsTypes, action: Action) {
        when (action) {
            MOVE_UP -> moveTypeUp(site, type)
            MOVE_DOWN -> moveTypeDown(site, type)
            REMOVE -> removeType(site, type)
        }
    }
}<|MERGE_RESOLUTION|>--- conflicted
+++ resolved
@@ -7,29 +7,25 @@
 import kotlinx.coroutines.launch
 import kotlinx.coroutines.withContext
 import org.wordpress.android.R
+import org.wordpress.android.fluxc.model.SiteModel
 import org.wordpress.android.fluxc.store.StatsStore.StatsTypes
-<<<<<<< HEAD
+import org.wordpress.android.ui.pages.SnackbarMessageHolder
+import org.wordpress.android.ui.stats.refresh.NavigationTarget
 import org.wordpress.android.ui.stats.refresh.lists.StatsListViewModel.Action
 import org.wordpress.android.ui.stats.refresh.lists.StatsListViewModel.Action.MOVE_DOWN
 import org.wordpress.android.ui.stats.refresh.lists.StatsListViewModel.Action.MOVE_UP
 import org.wordpress.android.ui.stats.refresh.lists.StatsListViewModel.Action.REMOVE
-=======
-import org.wordpress.android.ui.pages.SnackbarMessageHolder
-import org.wordpress.android.ui.stats.refresh.NavigationTarget
 import org.wordpress.android.ui.stats.refresh.lists.StatsListViewModel.UiModel
->>>>>>> 13a33bfb
+import org.wordpress.android.ui.stats.refresh.lists.StatsListViewModel.UiModel.Success
 import org.wordpress.android.ui.stats.refresh.lists.sections.BaseStatsUseCase
 import org.wordpress.android.ui.stats.refresh.lists.sections.BaseStatsUseCase.UseCaseModel
 import org.wordpress.android.ui.stats.refresh.utils.StatsSiteProvider
 import org.wordpress.android.util.DistinctMutableLiveData
 import org.wordpress.android.util.PackageUtils
 import org.wordpress.android.util.combineMap
-<<<<<<< HEAD
-import org.wordpress.android.util.merge
-=======
 import org.wordpress.android.util.distinct
 import org.wordpress.android.util.map
->>>>>>> 13a33bfb
+import org.wordpress.android.util.merge
 import org.wordpress.android.util.mergeNotNull
 import org.wordpress.android.viewmodel.SingleLiveEvent
 
@@ -38,15 +34,11 @@
     private val mainDispatcher: CoroutineDispatcher,
     private val statsSiteProvider: StatsSiteProvider,
     private val useCases: List<BaseStatsUseCase<*, *>>,
-<<<<<<< HEAD
-    private val getStatsTypes: suspend ((site: SiteModel) -> List<StatsTypes>),
+    private val getStatsTypes: suspend () -> List<StatsTypes>,
+    private val mapUiModel: (useCaseModels: List<UseCaseModel>, showError: (Int) -> Unit) -> UiModel,
     private val moveTypeUp: suspend ((site: SiteModel, type: StatsTypes) -> Unit) = { _, _ -> },
     private val moveTypeDown: suspend ((site: SiteModel, type: StatsTypes) -> Unit) = { _, _ -> },
     private val removeType: suspend ((site: SiteModel, type: StatsTypes) -> Unit) = { _, _ -> }
-=======
-    private val getStatsTypes: suspend () -> List<StatsTypes>,
-    private val mapUiModel: (useCaseModels: List<UseCaseModel>, showError: (Int) -> Unit) -> UiModel
->>>>>>> 13a33bfb
 ) {
     private val blockListData = combineMap(
             useCases.associateBy { it.type }.mapValues { entry -> entry.value.liveData }
@@ -70,28 +62,25 @@
             useCases.map { it.navigationTarget },
             distinct = false
     )
+    val menuClick: LiveData<MenuClick> = merge(mergeNotNull(useCases.map { it.menuClick }), data) { click, viewModel: UiModel? ->
+        val success = viewModel as? Success
+        if (click != null && success != null) {
+            val indexOfBlock = success.data.indexOfFirst { it.statsTypes == click.type }
+            click.showUpAction = indexOfBlock > 0
+            click.showDownAction = indexOfBlock < success.data.size - 1
+            click
+        } else {
+            null
+        }
+    }
 
     private val mutableSnackbarMessage = MutableLiveData<Int>()
     val snackbarMessage: LiveData<SnackbarMessageHolder> = mutableSnackbarMessage.map {
         SnackbarMessageHolder(it)
     }
 
-<<<<<<< HEAD
-    val navigationTarget: LiveData<NavigationTarget> = mergeNotNull(useCases.map { it.navigationTarget })
-    val menuClick: LiveData<MenuClick> = merge(mergeNotNull(useCases.map { it.menuClick }), data) { click, viewModel ->
-        if (click != null && viewModel != null) {
-            val indexOfBlock = viewModel.indexOfFirst { it.statsTypes == click.type }
-            click.showUpAction = indexOfBlock > 0
-            click.showDownAction = indexOfBlock < viewModel.size - 1
-            click
-        } else {
-            null
-        }
-    }
-=======
     private val mutableListSelected = SingleLiveEvent<Unit>()
     val listSelected: LiveData<Unit> = mutableListSelected
->>>>>>> 13a33bfb
 
     suspend fun loadData() {
         loadData(refresh = false, forced = false)
@@ -101,22 +90,13 @@
         loadData(true, forced)
     }
 
-<<<<<<< HEAD
-    suspend fun refreshTypes(site: SiteModel) {
-        val items = getStatsTypes(site)
+    suspend fun refreshTypes() {
+        val items = getStatsTypes()
         withContext(mainDispatcher) {
             statsTypes.value = items
         }
     }
 
-    private suspend fun loadData(site: SiteModel, refresh: Boolean, forced: Boolean) {
-        withContext(bgDispatcher) {
-            if (PackageUtils.isDebugBuild() && useCases.distinctBy { it.type }.size < useCases.size) {
-                throw RuntimeException("Duplicate stats type in a use case")
-            }
-            useCases.forEach { block -> launch { block.fetch(site, refresh, forced) } }
-            refreshTypes(site)
-=======
     private suspend fun loadData(refresh: Boolean, forced: Boolean) {
         if (statsSiteProvider.hasLoadedSite()) {
             withContext(bgDispatcher) {
@@ -124,14 +104,10 @@
                     throw RuntimeException("Duplicate stats type in a use case")
                 }
                 useCases.forEach { block -> launch { block.fetch(refresh, forced) } }
-                val items = getStatsTypes()
-                withContext(mainDispatcher) {
-                    statsTypes.value = items
-                }
+                refreshTypes()
             }
         } else {
             mutableSnackbarMessage.value = R.string.stats_site_not_loaded_yet
->>>>>>> 13a33bfb
         }
     }
 
