package org.wordpress.android.ui.accounts.signup;

import android.app.Notification;
import android.content.Context;
import android.content.Intent;
import android.net.Uri;
import android.os.Handler;
import android.os.Looper;
import android.support.annotation.NonNull;
import android.support.annotation.Nullable;
import android.support.annotation.StringRes;
import android.text.TextUtils;

import org.greenrobot.eventbus.EventBusException;
import org.greenrobot.eventbus.Subscribe;
import org.greenrobot.eventbus.ThreadMode;
import org.wordpress.android.R;
import org.wordpress.android.WordPress;
import org.wordpress.android.analytics.AnalyticsTracker;
import org.wordpress.android.fluxc.Dispatcher;
import org.wordpress.android.fluxc.generated.SiteActionBuilder;
import org.wordpress.android.fluxc.generated.ThemeActionBuilder;
import org.wordpress.android.fluxc.model.SiteModel;
import org.wordpress.android.fluxc.model.ThemeModel;
import org.wordpress.android.fluxc.store.SiteStore;
import org.wordpress.android.fluxc.store.ThemeStore;
import org.wordpress.android.ui.accounts.signup.SiteCreationService.SiteCreationState;
import org.wordpress.android.ui.prefs.SiteSettingsInterface;
import org.wordpress.android.util.AppLog;
import org.wordpress.android.util.AppLog.T;
import org.wordpress.android.util.AutoForeground;
import org.wordpress.android.util.AutoForegroundNotification;
import org.wordpress.android.util.CrashlyticsUtils;
import org.wordpress.android.util.LanguageUtils;

import java.util.Map;

import javax.inject.Inject;

public class SiteCreationService extends AutoForeground<SiteCreationState> {
    private static final String ARG_SITE_TITLE = "ARG_SITE_TITLE";
    private static final String ARG_SITE_TAGLINE = "ARG_SITE_TAGLINE";
    private static final String ARG_SITE_SLUG = "ARG_SITE_SLUG";
    private static final String ARG_SITE_THEME_ID = "ARG_SITE_THEME_ID";

    private static final String ARG_RESUME_PHASE = "ARG_RESUME_PHASE";

    private static final int PRELOAD_TIMEOUT_MS = 3000;

    public enum SiteCreationStep {
        IDLE,
        NEW_SITE(25),
        FETCHING_NEW_SITE(50),
        SET_TAGLINE(75),
        SET_THEME(100),
        PRELOAD,
        SUCCESS,
        FAILURE;

        public final int progressPercent;

        SiteCreationStep() {
            this.progressPercent = 0;
        }

        SiteCreationStep(int progressPercent) {
            this.progressPercent = progressPercent;
        }
    }

    public static class SiteCreationState implements AutoForeground.ServiceState {
        private @NonNull final SiteCreationStep mStep;
        private final Object mPayload;

        SiteCreationState(@NonNull SiteCreationStep step, @Nullable Object payload) {
            this.mStep = step;
            this.mPayload = payload;
        }

        @NonNull
        SiteCreationStep getStep() {
            return mStep;
        }

        public Object getPayload() {
            return mPayload;
        }

        @Override
        public boolean isIdle() {
            return mStep == SiteCreationStep.IDLE;
        }

        @Override
        public boolean isInProgress() {
            return mStep != SiteCreationStep.IDLE && !isTerminal();
        }

        @Override
        public boolean isError() {
            return mStep == SiteCreationStep.FAILURE;
        }

        @Override
        public boolean isTerminal() {
            return mStep == SiteCreationStep.SUCCESS || isError();
        }

        @Override
        public String getStepName() {
            return mStep.name();
        }

        boolean isAfterCreation() {
            return mStep.ordinal() > SiteCreationStep.NEW_SITE.ordinal();
        }
    }

    private static class SiteCreationNotification {
        static Notification progress(Context context, int progress, @StringRes int titleString,
                                     @StringRes int stepString) {
            return AutoForegroundNotification.progress(context, progress,
                                                       titleString,
                                                       stepString,
                                                       R.drawable.ic_my_sites_24dp,
                                                       R.color.blue_wordpress);
        }

        static Notification success(Context context) {
            return AutoForegroundNotification.success(context,
                                                      R.string.notification_site_creation_title_success,
                                                      R.string.notification_site_creation_created,
                                                      R.drawable.ic_my_sites_24dp,
                                                      R.color.blue_wordpress);
        }

        static Notification failure(Context context, @StringRes int content) {
            return AutoForegroundNotification.failure(context,
                                                      R.string.notification_site_creation_title_stopped,
                                                      content,
                                                      R.drawable.ic_my_sites_24dp,
                                                      R.color.blue_wordpress);
        }
    }

    @Inject Dispatcher mDispatcher;
    @Inject SiteStore mSiteStore;
    @Inject ThemeStore mThemeStore;

    private boolean mIsRetry;

    private String mSiteSlug;
    private String mSiteTagline;
    private ThemeModel mSiteTheme;
    private SiteModel mNewSite;

    public static void createSite(
            Context context,
            SiteCreationState retryFromState,
            String siteTitle,
            String siteTagline,
            String siteSlug,
            String siteThemeId) {
        clearSiteCreationServiceState();

        Intent intent = new Intent(context, SiteCreationService.class);

        if (retryFromState != null) {
            intent.putExtra(ARG_RESUME_PHASE, retryFromState.getStepName());
        }

        intent.putExtra(ARG_SITE_TITLE, siteTitle);
        intent.putExtra(ARG_SITE_TAGLINE, siteTagline);
        intent.putExtra(ARG_SITE_SLUG, siteSlug);
        intent.putExtra(ARG_SITE_THEME_ID, siteThemeId);
        context.startService(intent);
    }

    public static void clearSiteCreationServiceState() {
        clearServiceState(SiteCreationState.class);
    }

    public static SiteCreationState getState() {
        return getState(SiteCreationState.class);
    }

    public SiteCreationService() {
        super(new SiteCreationState(SiteCreationStep.IDLE, null));
    }

    @Override
    protected void onProgressStart() {
        AppLog.i(T.NUX, "SiteCreationService registering on EventBus");
        try {
            // it seems that for some users, the Service tries to register more than once. Let's guard to collect info
            //  on this. Ticket: https://github.com/wordpress-mobile/WordPress-Android/issues/7353
            mDispatcher.register(this);
        } catch (EventBusException e) {
            AppLog.w(T.NUX, "Registering SiteCreationService to EventBus failed! " + e.getMessage());
            CrashlyticsUtils.logException(e, T.NUX);
        }
    }

    @Override
    protected void onProgressEnd() {
        AppLog.i(T.NUX, "SiteCreationService deregistering from EventBus");
        mDispatcher.unregister(this);
    }

    @Override
    public Notification getNotification(SiteCreationState state) {
        switch (state.getStep()) {
            case NEW_SITE:
                return SiteCreationNotification.progress(this, 25, R.string.site_creation_creating_laying_foundation,
                                                         R.string.notification_site_creation_step_creating);
            case FETCHING_NEW_SITE:
                return SiteCreationNotification.progress(this, 50, R.string.site_creation_creating_fetching_info,
                                                         R.string.notification_site_creation_step_fetching);
            case SET_TAGLINE:
                return SiteCreationNotification.progress(this, 75, R.string.site_creation_creating_configuring_content,
                                                         R.string.notification_site_creation_step_tagline);
            case SET_THEME:
            case PRELOAD:
                // treat PRELOAD step as SET_THEME since when in background the UI isn't doing any preloading.
                return SiteCreationNotification.progress(this, 100, R.string.site_creation_creating_configuring_theme,
                                                         R.string.notification_site_creation_step_theme);
            case SUCCESS:
                return SiteCreationNotification.success(this);
            case FAILURE:
                return SiteCreationNotification.failure(this, R.string.notification_site_creation_failed);
        }

        return null;
    }

    protected void trackStateUpdate(Map<String, ?> props) {
        AnalyticsTracker.track(AnalyticsTracker.Stat.SITE_CREATION_BACKGROUND_SERVICE_UPDATE, props);
    }

    /**
     * Helper method to create a new State object and set it as the new state.
     *
     * @param step The step of the new state
     * @param payload The payload to attach to the new state
     */
    private void setState(SiteCreationStep step, Object payload) {
        setState(new SiteCreationState(step, payload));
    }

    @Override
    public void onCreate() {
        super.onCreate();
        ((WordPress) getApplication()).component().inject(this);

        AppLog.i(T.MAIN, "SiteCreationService > Created");

        // TODO: Recover any site creations that were interrupted by the service being stopped?
    }

    @Override
    public void onDestroy() {
        AppLog.i(T.MAIN, "SiteCreationService > Destroyed");
        super.onDestroy();
    }

    @Override
    public int onStartCommand(@Nullable Intent intent, int flags, int startId) {
        if (intent == null) {
            return START_NOT_STICKY;
        }

        setState(SiteCreationStep.IDLE, null);

        mSiteSlug = intent.getStringExtra(ARG_SITE_SLUG);
        mSiteTagline = intent.getStringExtra(ARG_SITE_TAGLINE);
        String themeId = intent.getStringExtra(ARG_SITE_THEME_ID);
        mSiteTheme = mThemeStore.getWpComThemeByThemeId(themeId);

        // load site from the DB. Note, this can be null if the site is not yet fetched from the network.
        mNewSite = getWpcomSiteBySlug(mSiteSlug);

        mIsRetry = intent.hasExtra(ARG_RESUME_PHASE);

<<<<<<< HEAD
        final SiteCreationStep continueFromPhase = intent.hasExtra(ARG_RESUME_PHASE)
                ? SiteCreationStep.valueOf(intent.getStringExtra(ARG_RESUME_PHASE)) : SiteCreationStep.IDLE;
=======
        final SiteCreationStep continueFromPhase = mIsRetry ?
                SiteCreationStep.valueOf(intent.getStringExtra(ARG_RESUME_PHASE)) : SiteCreationStep.IDLE;
>>>>>>> 380e0a4d

        if (continueFromPhase == SiteCreationStep.IDLE && mNewSite != null) {
            // site already exists but we're not in a retry attempt _after_ having issued the new-site creation call.
            //  That means the slug requested corresponds to an already existing site! This is an indication that the
            //  siteslug recommendation service is buggy.
            AppLog.w(T.NUX, "WPCOM site with slug '" + mSiteSlug + "' already exists! Can't create a new one!");
            notifyFailure();
            return START_REDELIVER_INTENT;
        }

        if (new SiteCreationState(continueFromPhase, null).isTerminal()) {
            throw new RuntimeException("Internal inconsistency: SiteCreationService can't resume a terminal step!");
        } else if (continueFromPhase == SiteCreationStep.IDLE || continueFromPhase == SiteCreationStep.NEW_SITE) {
            setState(SiteCreationStep.NEW_SITE, null);
            createNewSite(intent.getStringExtra(ARG_SITE_TITLE), intent.getStringExtra(ARG_SITE_SLUG));
        } else {
            executePhase(continueFromPhase);
        }

        return START_REDELIVER_INTENT;
    }

    private SiteModel getWpcomSiteBySlug(String siteSlug) {
        final String url = siteSlug + ".wordpress.com";
        for(SiteModel site : mSiteStore.getSites()) {
            if (Uri.parse(site.getUrl()).getHost().equals(url)) {
                return site;
            }
        }

        return null;
    }

    private void executePhase(SiteCreationStep phase) {
        switch (phase) {
            case FETCHING_NEW_SITE:
                if (TextUtils.isEmpty(mSiteSlug)) {
                    throw new RuntimeException("Internal inconsistency: Cannot resume, site slug is empty!");
                }
                setState(SiteCreationStep.FETCHING_NEW_SITE, null);
                fetchNewSite();
                break;
            case SET_TAGLINE:
                if (mNewSite == null) {
                    AppLog.w(T.NUX, "SiteCreationService can't do tagline setup. mNewSite is null!");
                    notifyFailure();
                    return;
                }
                setState(SiteCreationStep.SET_TAGLINE, null);
                setTagline();
                break;
            case SET_THEME:
                if (mNewSite == null) {
                    AppLog.w(T.NUX, "SiteCreationService can't do theme setup. mNewSite is null!");
                    notifyFailure();
                    return;
                }
                setState(SiteCreationStep.SET_THEME, null);
                activateTheme(mSiteTheme);
                break;
            case PRELOAD:
                if (mNewSite == null) {
                    AppLog.w(T.NUX, "SiteCreationService can't do preload setup. mNewSite is null!");
                    notifyFailure();
                    return;
                }
                setState(SiteCreationStep.PRELOAD, null);
                doPreloadDelay();
                break;
            case SUCCESS:
                if (mNewSite == null) {
                    AppLog.w(T.NUX, "SiteCreationService can't do success setup. mNewSite is null!");
                    notifyFailure();
                    return;
                }
                setState(SiteCreationStep.SUCCESS, mNewSite.getId());
                break;
        }
    }

    private void finishedPhase(SiteCreationStep phase) {
        // we'll go to the next step in the sequence
        SiteCreationStep nextPhase = SiteCreationStep.values()[phase.ordinal() + 1];
        executePhase(nextPhase);
    }

    private void createNewSite(String siteTitle, String siteSlug) {
        final String language = LanguageUtils.getPatchedCurrentDeviceLanguage(this);

        SiteStore.NewSitePayload newSitePayload = new SiteStore.NewSitePayload(
                siteSlug,
                siteTitle,
                language,
                SiteStore.SiteVisibility.PUBLIC,
                false);
        mDispatcher.dispatch(SiteActionBuilder.newCreateNewSiteAction(newSitePayload));
        AppLog.i(T.NUX, "User tries to create a new site, title: " + siteTitle + ", SiteName: " + siteSlug);
    }

    private void fetchNewSite() {
        // We can't get all the site information from the new site endpoint, so we have to fetch the site list.
        mDispatcher.dispatch(SiteActionBuilder.newFetchSitesAction());
    }

    private void setTagline() {
        if (!TextUtils.isEmpty(mSiteTagline)) {
            SiteSettingsInterface siteSettings = SiteSettingsInterface.getInterface(
                    this, mNewSite,
                    new SiteSettingsInterface.SiteSettingsListener() {
                        @Override
                        public void onSaveError(Exception error) {
                            notifyFailure();
                        }

                        @Override
                        public void onFetchError(Exception error) {
                            notifyFailure();
                        }

                        @Override
                        public void onSettingsUpdated() {
                            // we'll just handle onSettingsSaved()
                        }

                        @Override
                        public void onSettingsSaved() {
                            finishedPhase(SiteCreationStep.SET_TAGLINE);
                        }

                        @Override
                        public void onCredentialsValidated(Exception error) {
                            if (error != null) {
                                notifyFailure();
                            }
                        }
                    });

            if (siteSettings == null) {
                notifyFailure();
                return;
            }

            siteSettings.init(false);
            siteSettings.setTagline(mSiteTagline);
            siteSettings.saveSettings();
        } else {
            finishedPhase(SiteCreationStep.SET_TAGLINE);
        }
    }

    private void activateTheme(final ThemeModel themeModel) {
        mDispatcher.dispatch(
                ThemeActionBuilder.newActivateThemeAction(new ThemeStore.SiteThemePayload(mNewSite, themeModel)));
    }

    private void doPreloadDelay() {
        new Handler(Looper.getMainLooper()).postDelayed(new Runnable() {
            @Override
            public void run() {
                finishedPhase(SiteCreationStep.PRELOAD);
            }
        }, PRELOAD_TIMEOUT_MS);
    }

    private void notifyFailure() {
        SiteCreationState currentState = getState();

        AppLog.e(T.NUX, "SiteCreationService entered state FAILURE while on step: "
                        + (currentState == null ? "null" : currentState.getStep().name()));

        // new state is FAILURE and pass the previous state as payload
        setState(SiteCreationStep.FAILURE, currentState);
    }

    // OnChanged events

    @SuppressWarnings("unused")
    @Subscribe(threadMode = ThreadMode.MAIN)
    public void onNewSiteCreated(SiteStore.OnNewSiteCreated event) {
        AppLog.i(T.NUX, event.toString());
        if (event.isError()) {
            if (mIsRetry && event.error.type == SiteStore.NewSiteErrorType.SITE_NAME_EXISTS) {
                // just move to the next step. The site was already created on the server by our previous attempt.
                AppLog.w(T.NUX, "WPCOM site already created but we are in retrying mode so, just move on.");
                finishedPhase(SiteCreationStep.NEW_SITE);
                return;
            }

            notifyFailure();
            return;
        }

        AnalyticsTracker.track(AnalyticsTracker.Stat.CREATED_SITE);

        finishedPhase(SiteCreationStep.NEW_SITE);
    }

    @SuppressWarnings("unused")
    @Subscribe(threadMode = ThreadMode.MAIN)
    public void onSiteChanged(SiteStore.OnSiteChanged event) {
        AppLog.i(T.NUX, event.toString());
        if (event.isError()) {
            // Site has been created but there was a error while fetching the sites. Can happen if we get
            // a response including a broken Jetpack site. We can continue and check if the newly created
            // site has been fetched.
            AppLog.e(T.NUX, event.error.type.toString());
        }

        mNewSite = getWpcomSiteBySlug(mSiteSlug);
        if (mNewSite == null) {
            notifyFailure();
            return;
        }

        finishedPhase(SiteCreationStep.FETCHING_NEW_SITE);
    }

    @SuppressWarnings("unused")
    @Subscribe(threadMode = ThreadMode.MAIN)
    public void onThemeActivated(ThemeStore.OnThemeActivated event) {
        if (event.isError()) {
            AppLog.e(T.THEMES, "Error setting new site's theme: " + event.error.message);
            notifyFailure();
            return;
        }

        finishedPhase(SiteCreationStep.SET_THEME);
    }
}<|MERGE_RESOLUTION|>--- conflicted
+++ resolved
@@ -281,13 +281,8 @@
 
         mIsRetry = intent.hasExtra(ARG_RESUME_PHASE);
 
-<<<<<<< HEAD
-        final SiteCreationStep continueFromPhase = intent.hasExtra(ARG_RESUME_PHASE)
-                ? SiteCreationStep.valueOf(intent.getStringExtra(ARG_RESUME_PHASE)) : SiteCreationStep.IDLE;
-=======
         final SiteCreationStep continueFromPhase = mIsRetry ?
                 SiteCreationStep.valueOf(intent.getStringExtra(ARG_RESUME_PHASE)) : SiteCreationStep.IDLE;
->>>>>>> 380e0a4d
 
         if (continueFromPhase == SiteCreationStep.IDLE && mNewSite != null) {
             // site already exists but we're not in a retry attempt _after_ having issued the new-site creation call.
