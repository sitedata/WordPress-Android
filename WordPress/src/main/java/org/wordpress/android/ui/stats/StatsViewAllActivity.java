--- conflicted
+++ resolved
@@ -33,12 +33,7 @@
 /**
  * Single item details activity.
  */
-<<<<<<< HEAD
 public class StatsViewAllActivity extends BaseActivity {
-
-=======
-public class StatsViewAllActivity extends AppCompatActivity {
->>>>>>> 02725d75
     public static final String ARG_STATS_VIEW_ALL_TITLE = "arg_stats_view_all_title";
     private static final String SAVED_STATS_SCROLL_POSITION = "SAVED_STATS_SCROLL_POSITION";
 
