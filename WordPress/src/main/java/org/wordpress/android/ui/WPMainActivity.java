package org.wordpress.android.ui;

<<<<<<< HEAD
import android.annotation.TargetApi;
=======
import android.app.Activity;
>>>>>>> 193db84f
import android.app.Fragment;
import android.content.Intent;
import android.os.Build;
import android.os.Bundle;
import android.support.v4.view.ViewPager;
import android.text.TextUtils;

import com.simperium.client.Bucket;

import org.wordpress.android.GCMIntentService;
import org.wordpress.android.R;
import org.wordpress.android.WordPress;
import org.wordpress.android.models.Blog;
import org.wordpress.android.models.Note;
import org.wordpress.android.networking.SelfSignedSSLCertsManager;
import org.wordpress.android.ui.accounts.SignInActivity;
import org.wordpress.android.ui.mysite.MySiteFragment;
import org.wordpress.android.ui.notifications.NotificationEvents;
import org.wordpress.android.ui.notifications.NotificationsListFragment;
import org.wordpress.android.ui.notifications.utils.SimperiumUtils;
import org.wordpress.android.ui.prefs.AppPrefs;
import org.wordpress.android.ui.reader.ReaderPostListFragment;
<<<<<<< HEAD
import org.wordpress.android.util.AccountHelper;
=======
import org.wordpress.android.util.AppLog;
>>>>>>> 193db84f
import org.wordpress.android.util.AuthenticationDialogUtils;
import org.wordpress.android.util.CoreEvents;
import org.wordpress.android.util.ToastUtils;
import org.wordpress.android.widgets.SlidingTabLayout;
import org.wordpress.android.widgets.WPMainViewPager;

import de.greenrobot.event.EventBus;

/**
 * Main activity which hosts sites, reader, me and notifications tabs
 */
public class WPMainActivity extends Activity
    implements ViewPager.OnPageChangeListener, Bucket.Listener<Note> {
    private WPMainViewPager mViewPager;
    private SlidingTabLayout mTabs;
    private WPMainTabAdapter mTabAdapter;

    public static final String ARG_OPENED_FROM_PUSH = "opened_from_push";

    @Override
    public void onCreate(Bundle savedInstanceState) {
        setStatusBarColor();

        super.onCreate(savedInstanceState);
        setContentView(R.layout.activity_main);

        mViewPager = (WPMainViewPager) findViewById(R.id.viewpager_main);
        mTabAdapter = new WPMainTabAdapter(getFragmentManager());
        mViewPager.setAdapter(mTabAdapter);

        mTabs = (SlidingTabLayout) findViewById(R.id.sliding_tabs);
        mTabs.setSelectedIndicatorColors(getResources().getColor(R.color.tab_indicator));
        mTabs.setDistributeEvenly(true);
        Integer icons[] = {R.drawable.main_tab_sites,
                           R.drawable.main_tab_reader,
                           R.drawable.main_tab_me,
                           R.drawable.main_tab_notifications};
        mTabs.setCustomTabView(R.layout.tab_icon, R.id.tab_icon, R.id.tab_badge, icons);
        mTabs.setViewPager(mViewPager);

        // page change listener must be set on the tab layout rather than the ViewPager
        mTabs.setOnPageChangeListener(this);

        if (savedInstanceState == null) {
            if (WordPress.isSignedIn(this)) {
                // open note detail if activity called from a push, otherwise return to the tab
                // that was showing last time
                boolean openedFromPush = (getIntent() != null && getIntent().getBooleanExtra(ARG_OPENED_FROM_PUSH, false));
                if (openedFromPush) {
                    getIntent().putExtra(ARG_OPENED_FROM_PUSH, false);
                    launchWithNoteId();
                } else {
                    int position = AppPrefs.getMainTabIndex();
                    if (mTabAdapter.isValidPosition(position) && position != mViewPager.getCurrentItem()) {
                        mViewPager.setCurrentItem(position);
                    }
                }
            } else {
                showSignIn();
            }
        }
    }

    @TargetApi(Build.VERSION_CODES.LOLLIPOP)
    private void setStatusBarColor() {
        if (Build.VERSION.SDK_INT >= Build.VERSION_CODES.LOLLIPOP) {
            getWindow().setStatusBarColor(getResources().getColor(R.color.status_bar_tint));
        }
    }

    @Override
    protected void onNewIntent(Intent intent) {
        super.onNewIntent(intent);
        setIntent(intent);
        AppLog.i(AppLog.T.NOTIFS, "Main activity new intent");
        if (intent.hasExtra(NotificationsListFragment.NOTE_ID_EXTRA)) {
            launchWithNoteId();
        }
    }

    /*
     * called when app is launched from a push notification, switches to the notification tab
     * and opens the desired note detail
     */
    private void launchWithNoteId() {
        if (isFinishing() || getIntent() == null) return;

        mViewPager.setCurrentItem(WPMainTabAdapter.TAB_NOTIFS);

        String noteId = getIntent().getStringExtra(NotificationsListFragment.NOTE_ID_EXTRA);
        boolean shouldShowKeyboard = getIntent().getBooleanExtra(NotificationsListFragment.NOTE_INSTANT_REPLY_EXTRA, false);

        if (!TextUtils.isEmpty(noteId)) {
            NotificationsListFragment.openNote(this, noteId, shouldShowKeyboard);
            GCMIntentService.clearNotificationsMap();
        }
    }

    @Override
    public void onPageSelected(int position) {
        // remember the index of this page
        AppPrefs.setMainTabIndex(position);

        switch (position) {
            case WPMainTabAdapter.TAB_NOTIFS:
                if (getNotificationListFragment() != null) {
                    getNotificationListFragment().updateLastSeenTime();
                    mTabs.setBadge(WPMainTabAdapter.TAB_NOTIFS, false);
                }
                break;
        }
    }

    @Override
    public void onPageScrollStateChanged(int state) {
        int position = mViewPager.getCurrentItem();
        if (position == WPMainTabAdapter.TAB_READER) {
            ReaderPostListFragment fragment = getReaderListFragment();
            if (fragment != null) {
                if (state == ViewPager.SCROLL_STATE_DRAGGING && fragment.isReaderToolbarShowing()) {
                    fragment.showReaderToolbar(false);
                } else if (state == ViewPager.SCROLL_STATE_SETTLING && !fragment.isReaderToolbarShowing()) {
                    fragment.showReaderToolbar(true);
                }
            }
        }
    }

    @Override
    public void onPageScrolled(int position, float positionOffset, int positionOffsetPixels) {
        // nop
    }

    @Override
    protected void onPause() {
        if (SimperiumUtils.getNotesBucket() != null) {
            SimperiumUtils.getNotesBucket().removeListener(this);
        }

        super.onPause();
    }

    @Override
    protected void onStop() {
        EventBus.getDefault().unregister(this);
        super.onStop();
    }

    @Override
    protected void onStart() {
        super.onStart();
        EventBus.getDefault().register(this);
    }

    @Override
    protected void onResume() {
        super.onResume();

        // Start listening to Simperium Note bucket
        if (SimperiumUtils.getNotesBucket() != null) {
            SimperiumUtils.getNotesBucket().addListener(this);
        }

        checkNoteBadge();
    }

    @Override
    public void onActivityResult(int requestCode, int resultCode, Intent data) {
        super.onActivityResult(requestCode, resultCode, data);
        switch (requestCode) {
            case RequestCodes.READER_SUBS:
            case RequestCodes.READER_REBLOG:
                ReaderPostListFragment readerFragment = getReaderListFragment();
                // TODO:
                if (readerFragment != null) {
                    //readerFragment.handleActivityResult(requestCode, resultCode, data);
                }
                break;
            case RequestCodes.ADD_ACCOUNT:
                if (resultCode == RESULT_OK) {
                    WordPress.registerForCloudMessaging(this);
                } else {
                    finish();
                }
                break;
            case RequestCodes.REAUTHENTICATE:
                if (resultCode == RESULT_CANCELED) {
                    showSignIn();
                } else {
                    WordPress.registerForCloudMessaging(this);
                }
                break;
            case RequestCodes.SETTINGS:
                // user returned from settings
                if (WordPress.isSignedIn(this)) {
                    WordPress.registerForCloudMessaging(this);
                } else {
                    showSignIn();
                }
                break;
            case RequestCodes.SITE_PICKER:
                if (resultCode == RESULT_OK && data != null) {
                    int localId = data.getIntExtra(SitePickerActivity.KEY_LOCAL_ID, 0);
                    //String blogId = data.getStringExtra(SitePickerActivity.KEY_BLOG_ID);

                    // when a new blog is picked, set it to the current blog
                    Blog blog = WordPress.setCurrentBlog(localId);
                    WordPress.wpDB.updateLastBlogId(localId);

                    MySiteFragment mySiteFragment = getMySiteFragment();
                    if (mySiteFragment != null) {
                        mySiteFragment.setBlog(blog);
                    }
                }
                break;
        }
    }

<<<<<<< HEAD
   /*
    * displays the sign-in activity if the user isn't logged in - returns true if user
    * is already signed in
    */
    private boolean showSignInIfRequired() {
        if (AccountHelper.isSignedIn()) {
            return true;
        }
        showSignIn();
        return false;
    }

=======
>>>>>>> 193db84f
    private void showSignIn() {
        startActivityForResult(new Intent(this, SignInActivity.class), RequestCodes.ADD_ACCOUNT);
    }

    /*
     * returns the reader list fragment from the reader tab
     */
    private ReaderPostListFragment getReaderListFragment() {
        Fragment fragment = mTabAdapter.getFragment(WPMainTabAdapter.TAB_READER);
        if (fragment != null && fragment instanceof ReaderPostListFragment) {
            return (ReaderPostListFragment) fragment;
        }
        return null;
    }

    /*
     * returns the notification list fragment from the notification tab
     */
    private NotificationsListFragment getNotificationListFragment() {
        Fragment fragment = mTabAdapter.getFragment(WPMainTabAdapter.TAB_NOTIFS);
        if (fragment != null && fragment instanceof NotificationsListFragment) {
            return (NotificationsListFragment) fragment;
        }
        return null;
    }

    /*
     * returns the my site fragment from the sites tab
     */
    private MySiteFragment getMySiteFragment() {
        Fragment fragment = mTabAdapter.getFragment(WPMainTabAdapter.TAB_SITES);
        if (fragment != null && fragment instanceof MySiteFragment) {
            return (MySiteFragment) fragment;
        }
        return null;
    }

    /*
     * badges the notifications tab depending on whether there are unread notes
     */
    private boolean mIsCheckingNoteBadge;
    private void checkNoteBadge() {
        if (mIsCheckingNoteBadge) {
            AppLog.v(AppLog.T.NOTIFS, "already checking note badge");
            return;
        }

        mIsCheckingNoteBadge = true;
        new Thread() {
            @Override
            public void run() {
                final boolean hasUnreadNotes = SimperiumUtils.hasUnreadNotes();
                boolean isBadged = mTabs.isBadged(WPMainTabAdapter.TAB_NOTIFS);
                if (hasUnreadNotes != isBadged) {
                    runOnUiThread(new Runnable() {
                        @Override
                        public void run() {
                            mTabs.setBadge(WPMainTabAdapter.TAB_NOTIFS, hasUnreadNotes);
                            mIsCheckingNoteBadge = false;
                        }
                    });
                } else {
                    mIsCheckingNoteBadge = false;
                }
            }
        }.start();
    }

    // Events

    @SuppressWarnings("unused")
    public void onEventMainThread(CoreEvents.UserSignedOut event) {
        showSignIn();
    }

    @SuppressWarnings("unused")
    public void onEventMainThread(CoreEvents.InvalidCredentialsDetected event) {
        AuthenticationDialogUtils.showAuthErrorView(this);
    }

    @SuppressWarnings("unused")
    public void onEventMainThread(CoreEvents.RestApiUnauthorized event) {
        AuthenticationDialogUtils.showAuthErrorView(this);
    }

    @SuppressWarnings("unused")
    public void onEventMainThread(CoreEvents.TwoFactorAuthenticationDetected event) {
        AuthenticationDialogUtils.showAuthErrorView(this);
    }

    @SuppressWarnings("unused")
    public void onEventMainThread(CoreEvents.InvalidSslCertificateDetected event) {
        SelfSignedSSLCertsManager.askForSslTrust(this, null);
    }

    @SuppressWarnings("unused")
    public void onEventMainThread(CoreEvents.LoginLimitDetected event) {
        ToastUtils.showToast(this, R.string.limit_reached, ToastUtils.Duration.LONG);
    }

    @SuppressWarnings("unused")
    public void onEventMainThread(CoreEvents.BlogListChanged event) {
        // TODO: reload blog list if showing
    }

    @SuppressWarnings("unused")
    public void onEventMainThread(NotificationEvents.NotificationsChanged event) {
        checkNoteBadge();
    }

    /*
     * Simperium Note bucket listeners
     */
    @Override
    public void onNetworkChange(Bucket<Note> noteBucket, Bucket.ChangeType changeType, String s) {
        if (changeType == Bucket.ChangeType.INSERT || changeType == Bucket.ChangeType.MODIFY) {
            checkNoteBadge();
        }
    }

    @Override
    public void onBeforeUpdateObject(Bucket<Note> noteBucket, Note note) {
        // noop
    }

    @Override
    public void onDeleteObject(Bucket<Note> noteBucket, Note note) {
        // noop
    }

    @Override
    public void onSaveObject(Bucket<Note> noteBucket, Note note) {
        // noop
    }
}<|MERGE_RESOLUTION|>--- conflicted
+++ resolved
@@ -1,10 +1,7 @@
 package org.wordpress.android.ui;
 
-<<<<<<< HEAD
 import android.annotation.TargetApi;
-=======
 import android.app.Activity;
->>>>>>> 193db84f
 import android.app.Fragment;
 import android.content.Intent;
 import android.os.Build;
@@ -27,11 +24,8 @@
 import org.wordpress.android.ui.notifications.utils.SimperiumUtils;
 import org.wordpress.android.ui.prefs.AppPrefs;
 import org.wordpress.android.ui.reader.ReaderPostListFragment;
-<<<<<<< HEAD
 import org.wordpress.android.util.AccountHelper;
-=======
 import org.wordpress.android.util.AppLog;
->>>>>>> 193db84f
 import org.wordpress.android.util.AuthenticationDialogUtils;
 import org.wordpress.android.util.CoreEvents;
 import org.wordpress.android.util.ToastUtils;
@@ -76,10 +70,11 @@
         mTabs.setOnPageChangeListener(this);
 
         if (savedInstanceState == null) {
-            if (WordPress.isSignedIn(this)) {
+            if (AccountHelper.isSignedIn()) {
                 // open note detail if activity called from a push, otherwise return to the tab
                 // that was showing last time
-                boolean openedFromPush = (getIntent() != null && getIntent().getBooleanExtra(ARG_OPENED_FROM_PUSH, false));
+                boolean openedFromPush = (getIntent() != null && getIntent().getBooleanExtra(ARG_OPENED_FROM_PUSH,
+                        false));
                 if (openedFromPush) {
                     getIntent().putExtra(ARG_OPENED_FROM_PUSH, false);
                     launchWithNoteId();
@@ -226,7 +221,7 @@
                 break;
             case RequestCodes.SETTINGS:
                 // user returned from settings
-                if (WordPress.isSignedIn(this)) {
+                if (AccountHelper.isSignedIn()) {
                     WordPress.registerForCloudMessaging(this);
                 } else {
                     showSignIn();
@@ -250,21 +245,6 @@
         }
     }
 
-<<<<<<< HEAD
-   /*
-    * displays the sign-in activity if the user isn't logged in - returns true if user
-    * is already signed in
-    */
-    private boolean showSignInIfRequired() {
-        if (AccountHelper.isSignedIn()) {
-            return true;
-        }
-        showSignIn();
-        return false;
-    }
-
-=======
->>>>>>> 193db84f
     private void showSignIn() {
         startActivityForResult(new Intent(this, SignInActivity.class), RequestCodes.ADD_ACCOUNT);
     }
