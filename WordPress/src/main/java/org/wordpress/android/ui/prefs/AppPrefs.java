package org.wordpress.android.ui.prefs;

import android.content.SharedPreferences;
import android.preference.PreferenceManager;
import android.text.TextUtils;

import org.wordpress.android.BuildConfig;
import org.wordpress.android.WordPress;
import org.wordpress.android.analytics.AnalyticsTracker;
import org.wordpress.android.analytics.AnalyticsTracker.Stat;
import org.wordpress.android.models.CommentStatus;
import org.wordpress.android.models.ReaderTag;
import org.wordpress.android.models.ReaderTagType;
import org.wordpress.android.ui.ActivityId;
import org.wordpress.android.ui.stats.StatsTimeframe;

public class AppPrefs {
    private static final int THEME_IMAGE_SIZE_WIDTH_DEFAULT = 400;

    public interface PrefKey {
        String name();
        String toString();
    }

    /**
     * Application related preferences. When the user disconnects, these preferences are erased.
     */
    public enum DeletablePrefKey implements PrefKey {
        // name of last shown activity
        LAST_ACTIVITY_STR,

        // last selected tag in the reader
        READER_TAG_NAME,
        READER_TAG_TYPE,

        // title of the last active page in ReaderSubsActivity
        READER_SUBS_PAGE_TITLE,

        // email retrieved and attached to mixpanel profile
        MIXPANEL_EMAIL_ADDRESS,

        // index of the last active tab in main activity
        MAIN_TAB_INDEX,

        // index of the last active item in Stats activity
        STATS_ITEM_INDEX,

        // Keep the associations between each widget_id/blog_id added to the app
        STATS_WIDGET_KEYS_BLOGS,

        // last data stored for the Stats Widgets
        STATS_WIDGET_DATA,

        // Store the number of times Stats are loaded without errors. It's used to show the Widget promo dialog.
        STATS_WIDGET_PROMO_ANALYTICS,

        // visual editor enabled
        VISUAL_EDITOR_ENABLED,

        // index of the last active status type in Comments activity
        COMMENTS_STATUS_TYPE_INDEX,

    }

    /**
     * These preferences won't be deleted when the user disconnects. They should be used for device specifics or user
     * independent prefs.
     */
    public enum UndeletablePrefKey implements PrefKey {
        // Theme image size retrieval
        THEME_IMAGE_SIZE_WIDTH,

        // index of the last app-version
        LAST_APP_VERSION_INDEX,

        // visual editor available
        VISUAL_EDITOR_AVAILABLE,

<<<<<<< HEAD
        // Global plans
        GLOBAL_PLANS,

        // Global plans features
        GLOBAL_PLANS_PLANS_FEATURES,
        }
=======
        // When we need to show the Visual Editor Promo Dialog
        VISUAL_EDITOR_PROMO_REQUIRED,
    }
>>>>>>> c3d32969

    private static SharedPreferences prefs() {
        return PreferenceManager.getDefaultSharedPreferences(WordPress.getContext());
    }

    private static String getString(PrefKey key) {
        return getString(key, "");
    }
    private static String getString(PrefKey key, String defaultValue) {
        return prefs().getString(key.name(), defaultValue);
    }
    private static void setString(PrefKey key, String value) {
        SharedPreferences.Editor editor = prefs().edit();
        if (TextUtils.isEmpty(value)) {
            editor.remove(key.name());
        } else {
            editor.putString(key.name(), value);
        }
        editor.apply();
    }

    private static long getLong(PrefKey key) {
        try {
            String value = getString(key);
            return Long.parseLong(value);
        } catch (NumberFormatException e) {
            return 0;
        }
    }
    private static void setLong(PrefKey key, long value) {
        setString(key, Long.toString(value));
    }

    private static int getInt(PrefKey key) {
        try {
            String value = getString(key);
            return Integer.parseInt(value);
        } catch (NumberFormatException e) {
            return 0;
        }
    }
    private static void setInt(PrefKey key, int value) {
        setString(key, Integer.toString(value));
    }

    private static boolean getBoolean(PrefKey key, boolean def) {
         String value = getString(key, Boolean.toString(def));
         return Boolean.parseBoolean(value);
    }

    private static void setBoolean(PrefKey key, boolean value) {
        setString(key, Boolean.toString(value));
    }

    private static void remove(PrefKey key) {
        prefs().edit().remove(key.name()).apply();
    }

    // Exposed methods

    /**
     * remove all user-related preferences
     */
    public static void reset() {
        SharedPreferences.Editor editor = prefs().edit();
        for (DeletablePrefKey key : DeletablePrefKey.values()) {
            editor.remove(key.name());
        }
        editor.apply();
    }

    public static ReaderTag getReaderTag() {
        String tagName = getString(DeletablePrefKey.READER_TAG_NAME);
        if (TextUtils.isEmpty(tagName)) {
            return null;
        }
        int tagType = getInt(DeletablePrefKey.READER_TAG_TYPE);
        return new ReaderTag(tagName, ReaderTagType.fromInt(tagType));
    }
    public static void setReaderTag(ReaderTag tag) {
        if (tag != null && !TextUtils.isEmpty(tag.getTagName())) {
            setString(DeletablePrefKey.READER_TAG_NAME, tag.getTagName());
            setInt(DeletablePrefKey.READER_TAG_TYPE, tag.tagType.toInt());
        } else {
            prefs().edit()
                   .remove(DeletablePrefKey.READER_TAG_NAME.name())
                   .remove(DeletablePrefKey.READER_TAG_TYPE.name())
                   .apply();
        }
    }

    /**
     * title of the last active page in ReaderSubsActivity - this is stored rather than
     * the index of the page so we can re-order pages without affecting this value
     */
    public static String getReaderSubsPageTitle() {
        return getString(DeletablePrefKey.READER_SUBS_PAGE_TITLE);
    }
    public static void setReaderSubsPageTitle(String pageTitle) {
        setString(DeletablePrefKey.READER_SUBS_PAGE_TITLE, pageTitle);
    }

    public static StatsTimeframe getStatsTimeframe() {
        int idx = getInt(DeletablePrefKey.STATS_ITEM_INDEX);
        StatsTimeframe[] timeframeValues = StatsTimeframe.values();
        if (timeframeValues.length < idx) {
            return timeframeValues[0];
        } else {
            return timeframeValues[idx];
        }
    }
    public static void setStatsTimeframe(StatsTimeframe timeframe) {
        if (timeframe != null) {
            setInt(DeletablePrefKey.STATS_ITEM_INDEX, timeframe.ordinal());
        } else {
            prefs().edit()
                    .remove(DeletablePrefKey.STATS_ITEM_INDEX.name())
                    .apply();
        }
    }

    public static CommentStatus getCommentsStatusFilter() {
        int idx = getInt(DeletablePrefKey.COMMENTS_STATUS_TYPE_INDEX);
        CommentStatus[] commentStatusValues = CommentStatus.values();
        if (commentStatusValues.length < idx) {
            return commentStatusValues[0];
        } else {
            return commentStatusValues[idx];
        }
    }
    public static void setCommentsStatusFilter(CommentStatus commentstatus) {
        if (commentstatus != null) {
            setInt(DeletablePrefKey.COMMENTS_STATUS_TYPE_INDEX, commentstatus.ordinal());
        } else {
            prefs().edit()
                    .remove(DeletablePrefKey.COMMENTS_STATUS_TYPE_INDEX.name())
                    .apply();
        }
    }

    // Store the version code of the app. Used to check it the app was upgraded.
    public static int getLastAppVersionCode() {
        return getInt(UndeletablePrefKey.LAST_APP_VERSION_INDEX);
    }
    public static void setLastAppVersionCode(int versionCode) {
        setInt(UndeletablePrefKey.LAST_APP_VERSION_INDEX, versionCode);
    }

    /**
     * name of the last shown activity - used at startup to restore the previously selected
     * activity, also used by analytics tracker
     */
    public static String getLastActivityStr() {
        return getString(DeletablePrefKey.LAST_ACTIVITY_STR, ActivityId.UNKNOWN.name());
    }
    public static void setLastActivityStr(String value) {
        setString(DeletablePrefKey.LAST_ACTIVITY_STR, value);
    }
    public static void resetLastActivityStr() {
        remove(DeletablePrefKey.LAST_ACTIVITY_STR);
    }


    // Mixpanel email retrieval check

    public static String getMixpanelUserEmail() {
        return getString(DeletablePrefKey.MIXPANEL_EMAIL_ADDRESS, null);
    }

    public static void setMixpanelUserEmail(String email) {
        setString(DeletablePrefKey.MIXPANEL_EMAIL_ADDRESS, email);
    }

    public static int getMainTabIndex() {
        return getInt(DeletablePrefKey.MAIN_TAB_INDEX);
    }
    public static void setMainTabIndex(int index) {
        setInt(DeletablePrefKey.MAIN_TAB_INDEX, index);
    }


    // Stats Widgets
    public static void resetStatsWidgetsKeys() {
        remove(DeletablePrefKey.STATS_WIDGET_KEYS_BLOGS);
    }
    public static String getStatsWidgetsKeys() {
        return getString(DeletablePrefKey.STATS_WIDGET_KEYS_BLOGS);
    }
    public static void setStatsWidgetsKeys(String widgetData) {
        setString(DeletablePrefKey.STATS_WIDGET_KEYS_BLOGS, widgetData);
    }
    public static String getStatsWidgetsData() {
        return getString(DeletablePrefKey.STATS_WIDGET_DATA);
    }
    public static void setStatsWidgetsData(String widgetData) {
        setString(DeletablePrefKey.STATS_WIDGET_DATA, widgetData);
    }
    public static void resetStatsWidgetsData() {
        remove(DeletablePrefKey.STATS_WIDGET_DATA);
    }

    // Themes
    public static void setThemeImageSizeWidth(int width) {
        setInt(UndeletablePrefKey.THEME_IMAGE_SIZE_WIDTH, width);
    }

    public static int getThemeImageSizeWidth() {
        int value = getInt(UndeletablePrefKey.THEME_IMAGE_SIZE_WIDTH);
        if (value == 0) {
            return THEME_IMAGE_SIZE_WIDTH_DEFAULT;
        } else {
            return getInt(UndeletablePrefKey.THEME_IMAGE_SIZE_WIDTH);
        }
    }

    // Visual Editor
    public static void setVisualEditorEnabled(boolean visualEditorEnabled) {
        setBoolean(DeletablePrefKey.VISUAL_EDITOR_ENABLED, visualEditorEnabled);
        AnalyticsTracker.track(visualEditorEnabled ? Stat.EDITOR_TOGGLED_ON : Stat.EDITOR_TOGGLED_OFF);
    }

    public static void setVisualEditorAvailable(boolean visualEditorAvailable) {
        setBoolean(UndeletablePrefKey.VISUAL_EDITOR_AVAILABLE, visualEditorAvailable);
        if (visualEditorAvailable) {
            AnalyticsTracker.track(Stat.EDITOR_ENABLED_NEW_VERSION);
        }
    }

    public static boolean isVisualEditorAvailable() {
        // TODO: When we allow users to test the visual editor, we should change this function by:
        // return BuildConfig.VISUAL_EDITOR_AVAILABLE
        //        || getBoolean(UndeletablePrefKey.VISUAL_EDITOR_AVAILABLE, false);
        return BuildConfig.VISUAL_EDITOR_AVAILABLE;
    }

    public static boolean isVisualEditorEnabled() {
        return isVisualEditorAvailable() && getBoolean(DeletablePrefKey.VISUAL_EDITOR_ENABLED, true);
    }

<<<<<<< HEAD
    public static boolean isInAppBillingAvailable() {
        return BuildConfig.IN_APP_BILLING_AVAILABLE;
=======
    public static boolean isVisualEditorPromoRequired() {
        return getBoolean(UndeletablePrefKey.VISUAL_EDITOR_PROMO_REQUIRED, true);
    }

    public static void setVisualEditorPromoRequired(boolean required) {
        setBoolean(UndeletablePrefKey.VISUAL_EDITOR_PROMO_REQUIRED, required);
>>>>>>> c3d32969
    }

    // Store the number of times Stats are loaded successfully before showing the Promo Dialog
    public static void bumpAnalyticsForStatsWidgetPromo() {
        int current = getAnalyticsForStatsWidgetPromo();
        setInt(DeletablePrefKey.STATS_WIDGET_PROMO_ANALYTICS, current + 1);
    }
    public static int getAnalyticsForStatsWidgetPromo() {
        return getInt(DeletablePrefKey.STATS_WIDGET_PROMO_ANALYTICS);
    }

    // Plans
    public static void setGlobalPlans(String jsonOfPlans) {
        if (jsonOfPlans != null) {
            setString(UndeletablePrefKey.GLOBAL_PLANS, jsonOfPlans);
        } else {
            remove(UndeletablePrefKey.GLOBAL_PLANS);
        }
    }
    public static String getGlobalPlans() {
        return getString(UndeletablePrefKey.GLOBAL_PLANS, "");
    }
    public static void setGlobalPlansFeatures(String jsonOfFeatures) {
        if (jsonOfFeatures != null) {
            setString(UndeletablePrefKey.GLOBAL_PLANS_PLANS_FEATURES, jsonOfFeatures);
        } else {
            remove(UndeletablePrefKey.GLOBAL_PLANS_PLANS_FEATURES);
        }
    }
    public static String getGlobalPlansFeatures() {
        return getString(UndeletablePrefKey.GLOBAL_PLANS_PLANS_FEATURES, "");
    }
}<|MERGE_RESOLUTION|>--- conflicted
+++ resolved
@@ -51,11 +51,11 @@
         // last data stored for the Stats Widgets
         STATS_WIDGET_DATA,
 
+        // visual editor enabled
+        VISUAL_EDITOR_ENABLED,
+
         // Store the number of times Stats are loaded without errors. It's used to show the Widget promo dialog.
         STATS_WIDGET_PROMO_ANALYTICS,
-
-        // visual editor enabled
-        VISUAL_EDITOR_ENABLED,
 
         // index of the last active status type in Comments activity
         COMMENTS_STATUS_TYPE_INDEX,
@@ -76,18 +76,9 @@
         // visual editor available
         VISUAL_EDITOR_AVAILABLE,
 
-<<<<<<< HEAD
-        // Global plans
-        GLOBAL_PLANS,
-
-        // Global plans features
-        GLOBAL_PLANS_PLANS_FEATURES,
-        }
-=======
         // When we need to show the Visual Editor Promo Dialog
         VISUAL_EDITOR_PROMO_REQUIRED,
     }
->>>>>>> c3d32969
 
     private static SharedPreferences prefs() {
         return PreferenceManager.getDefaultSharedPreferences(WordPress.getContext());
@@ -96,9 +87,11 @@
     private static String getString(PrefKey key) {
         return getString(key, "");
     }
+
     private static String getString(PrefKey key, String defaultValue) {
         return prefs().getString(key.name(), defaultValue);
     }
+
     private static void setString(PrefKey key, String value) {
         SharedPreferences.Editor editor = prefs().edit();
         if (TextUtils.isEmpty(value)) {
@@ -117,6 +110,7 @@
             return 0;
         }
     }
+
     private static void setLong(PrefKey key, long value) {
         setString(key, Long.toString(value));
     }
@@ -129,13 +123,15 @@
             return 0;
         }
     }
+
     private static void setInt(PrefKey key, int value) {
         setString(key, Integer.toString(value));
     }
 
     private static boolean getBoolean(PrefKey key, boolean def) {
-         String value = getString(key, Boolean.toString(def));
-         return Boolean.parseBoolean(value);
+
+        String value = getString(key, Boolean.toString(def));
+        return Boolean.parseBoolean(value);
     }
 
     private static void setBoolean(PrefKey key, boolean value) {
@@ -167,6 +163,7 @@
         int tagType = getInt(DeletablePrefKey.READER_TAG_TYPE);
         return new ReaderTag(tagName, ReaderTagType.fromInt(tagType));
     }
+
     public static void setReaderTag(ReaderTag tag) {
         if (tag != null && !TextUtils.isEmpty(tag.getTagName())) {
             setString(DeletablePrefKey.READER_TAG_NAME, tag.getTagName());
@@ -186,6 +183,7 @@
     public static String getReaderSubsPageTitle() {
         return getString(DeletablePrefKey.READER_SUBS_PAGE_TITLE);
     }
+
     public static void setReaderSubsPageTitle(String pageTitle) {
         setString(DeletablePrefKey.READER_SUBS_PAGE_TITLE, pageTitle);
     }
@@ -199,6 +197,7 @@
             return timeframeValues[idx];
         }
     }
+
     public static void setStatsTimeframe(StatsTimeframe timeframe) {
         if (timeframe != null) {
             setInt(DeletablePrefKey.STATS_ITEM_INDEX, timeframe.ordinal());
@@ -232,6 +231,7 @@
     public static int getLastAppVersionCode() {
         return getInt(UndeletablePrefKey.LAST_APP_VERSION_INDEX);
     }
+
     public static void setLastAppVersionCode(int versionCode) {
         setInt(UndeletablePrefKey.LAST_APP_VERSION_INDEX, versionCode);
     }
@@ -243,14 +243,15 @@
     public static String getLastActivityStr() {
         return getString(DeletablePrefKey.LAST_ACTIVITY_STR, ActivityId.UNKNOWN.name());
     }
+
     public static void setLastActivityStr(String value) {
         setString(DeletablePrefKey.LAST_ACTIVITY_STR, value);
     }
+
     public static void resetLastActivityStr() {
         remove(DeletablePrefKey.LAST_ACTIVITY_STR);
     }
 
-
     // Mixpanel email retrieval check
 
     public static String getMixpanelUserEmail() {
@@ -264,27 +265,32 @@
     public static int getMainTabIndex() {
         return getInt(DeletablePrefKey.MAIN_TAB_INDEX);
     }
+
     public static void setMainTabIndex(int index) {
         setInt(DeletablePrefKey.MAIN_TAB_INDEX, index);
     }
-
 
     // Stats Widgets
     public static void resetStatsWidgetsKeys() {
         remove(DeletablePrefKey.STATS_WIDGET_KEYS_BLOGS);
     }
+
     public static String getStatsWidgetsKeys() {
         return getString(DeletablePrefKey.STATS_WIDGET_KEYS_BLOGS);
     }
+
     public static void setStatsWidgetsKeys(String widgetData) {
         setString(DeletablePrefKey.STATS_WIDGET_KEYS_BLOGS, widgetData);
     }
+
     public static String getStatsWidgetsData() {
         return getString(DeletablePrefKey.STATS_WIDGET_DATA);
     }
+
     public static void setStatsWidgetsData(String widgetData) {
         setString(DeletablePrefKey.STATS_WIDGET_DATA, widgetData);
     }
+
     public static void resetStatsWidgetsData() {
         remove(DeletablePrefKey.STATS_WIDGET_DATA);
     }
@@ -327,17 +333,12 @@
         return isVisualEditorAvailable() && getBoolean(DeletablePrefKey.VISUAL_EDITOR_ENABLED, true);
     }
 
-<<<<<<< HEAD
-    public static boolean isInAppBillingAvailable() {
-        return BuildConfig.IN_APP_BILLING_AVAILABLE;
-=======
     public static boolean isVisualEditorPromoRequired() {
         return getBoolean(UndeletablePrefKey.VISUAL_EDITOR_PROMO_REQUIRED, true);
     }
 
     public static void setVisualEditorPromoRequired(boolean required) {
         setBoolean(UndeletablePrefKey.VISUAL_EDITOR_PROMO_REQUIRED, required);
->>>>>>> c3d32969
     }
 
     // Store the number of times Stats are loaded successfully before showing the Promo Dialog
@@ -345,29 +346,8 @@
         int current = getAnalyticsForStatsWidgetPromo();
         setInt(DeletablePrefKey.STATS_WIDGET_PROMO_ANALYTICS, current + 1);
     }
+
     public static int getAnalyticsForStatsWidgetPromo() {
         return getInt(DeletablePrefKey.STATS_WIDGET_PROMO_ANALYTICS);
     }
-
-    // Plans
-    public static void setGlobalPlans(String jsonOfPlans) {
-        if (jsonOfPlans != null) {
-            setString(UndeletablePrefKey.GLOBAL_PLANS, jsonOfPlans);
-        } else {
-            remove(UndeletablePrefKey.GLOBAL_PLANS);
-        }
-    }
-    public static String getGlobalPlans() {
-        return getString(UndeletablePrefKey.GLOBAL_PLANS, "");
-    }
-    public static void setGlobalPlansFeatures(String jsonOfFeatures) {
-        if (jsonOfFeatures != null) {
-            setString(UndeletablePrefKey.GLOBAL_PLANS_PLANS_FEATURES, jsonOfFeatures);
-        } else {
-            remove(UndeletablePrefKey.GLOBAL_PLANS_PLANS_FEATURES);
-        }
-    }
-    public static String getGlobalPlansFeatures() {
-        return getString(UndeletablePrefKey.GLOBAL_PLANS_PLANS_FEATURES, "");
-    }
 }