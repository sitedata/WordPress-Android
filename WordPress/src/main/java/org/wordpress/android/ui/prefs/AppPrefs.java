--- conflicted
+++ resolved
@@ -133,15 +133,13 @@
         // aztec editor available
         AZTEC_EDITOR_AVAILABLE,
 
-<<<<<<< HEAD
-        // wizard style login flow active
-        LOGIN_WIZARD_STYLE_ACTIVE,
-=======
         // smart toast counters
         SMART_TOAST_PHOTO_PICKER_LONG_PRESS_COUNTER,
         SMART_TOAST_WP_MEDIA_BROWSER_LONG_PRESS_COUNTER,
         SMART_TOAST_COMMENTS_LONG_PRESS_COUNTER
->>>>>>> c54c8ce2
+
+        // wizard style login flow active
+        LOGIN_WIZARD_STYLE_ACTIVE,
     }
 
     private static SharedPreferences prefs() {
