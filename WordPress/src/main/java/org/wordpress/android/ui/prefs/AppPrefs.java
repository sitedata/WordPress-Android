--- conflicted
+++ resolved
@@ -184,15 +184,10 @@
         IS_INSTALLATION_REFERRER_OBTAINED,
 
         // used to indicate that user dont want to see the Gutenberg warning dialog anymore
-<<<<<<< HEAD
-        // Deprecated, not used anymore
-        IS_GUTENBERG_WARNING_DIALOG_DISABLED
-=======
         IS_GUTENBERG_WARNING_DIALOG_DISABLED,
 
         // used to indicate that user dont want to see the Gutenberg informative dialog anymore
         IS_GUTENBERG_INFORMATIVE_DIALOG_DISABLED
->>>>>>> db4c846b
     }
 
     private static SharedPreferences prefs() {
@@ -827,8 +822,6 @@
     public static void setAvatarVersion(int version) {
         setInt(DeletablePrefKey.AVATAR_VERSION, version);
     }
-<<<<<<< HEAD
-=======
 
     public static void setGutenbergWarningDialogDisabled(Boolean isDisabled) {
         setBoolean(UndeletablePrefKey.IS_GUTENBERG_WARNING_DIALOG_DISABLED, isDisabled);
@@ -845,5 +838,4 @@
     public static boolean isGutenbergInformativeDialogDisabled() {
         return getBoolean(UndeletablePrefKey.IS_GUTENBERG_INFORMATIVE_DIALOG_DISABLED, false);
     }
->>>>>>> db4c846b
 }