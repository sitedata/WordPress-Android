--- conflicted
+++ resolved
@@ -1,18 +1,21 @@
 package org.wordpress.android.ui.main;
 
+import android.animation.ObjectAnimator;
 import android.app.Fragment;
 import android.content.Context;
 import android.content.Intent;
 import android.content.pm.PackageManager;
 import android.content.pm.ResolveInfo;
 import android.net.Uri;
+import android.os.Build;
 import android.os.Bundle;
 import android.os.Handler;
 import android.support.annotation.Nullable;
 import android.support.annotation.StringRes;
+import android.support.design.widget.TabLayout;
 import android.support.v4.app.RemoteInput;
+import android.support.v4.view.ViewPager;
 import android.support.v7.app.AppCompatActivity;
-import android.support.v7.widget.Toolbar;
 import android.text.TextUtils;
 import android.view.View;
 import android.widget.TextView;
@@ -50,7 +53,6 @@
 import org.wordpress.android.ui.accounts.LoginActivity;
 import org.wordpress.android.ui.accounts.SignupEpilogueActivity;
 import org.wordpress.android.ui.accounts.SiteCreationActivity;
-import org.wordpress.android.ui.main.WPMainNavigationView.OnPageListener;
 import org.wordpress.android.ui.notifications.NotificationEvents;
 import org.wordpress.android.ui.notifications.NotificationsListFragment;
 import org.wordpress.android.ui.notifications.adapters.NotesAdapter;
@@ -61,18 +63,21 @@
 import org.wordpress.android.ui.prefs.AppPrefs;
 import org.wordpress.android.ui.prefs.AppSettingsFragment;
 import org.wordpress.android.ui.prefs.SiteSettingsFragment;
+import org.wordpress.android.ui.reader.ReaderPostListFragment;
 import org.wordpress.android.ui.reader.ReaderPostPagerActivity;
 import org.wordpress.android.util.AnalyticsUtils;
 import org.wordpress.android.util.AniUtils;
 import org.wordpress.android.util.AppLog;
 import org.wordpress.android.util.AppLog.T;
 import org.wordpress.android.util.AuthenticationDialogUtils;
+import org.wordpress.android.util.CoreEvents.MainViewPagerScrolled;
 import org.wordpress.android.util.FluxCUtils;
 import org.wordpress.android.util.LocaleManager;
 import org.wordpress.android.util.NetworkUtils;
 import org.wordpress.android.util.ProfilingUtils;
 import org.wordpress.android.util.ToastUtils;
 import org.wordpress.android.util.WPActivityUtils;
+import org.wordpress.android.widgets.WPViewPager;
 
 import java.util.List;
 
@@ -80,25 +85,14 @@
 
 import de.greenrobot.event.EventBus;
 
-<<<<<<< HEAD
-import static org.wordpress.android.ui.main.WPMainNavigationView.PAGE_ME;
-import static org.wordpress.android.ui.main.WPMainNavigationView.PAGE_MY_SITE;
-import static org.wordpress.android.ui.main.WPMainNavigationView.PAGE_NOTIFS;
-import static org.wordpress.android.ui.main.WPMainNavigationView.PAGE_READER;
-=======
 import static org.wordpress.android.WordPress.SITE;
 import static org.wordpress.android.ui.JetpackConnectionSource.NOTIFICATIONS;
->>>>>>> 42e3f27b
 
 /**
- * Main activity which hosts sites, reader, me and notifications pages
+ * Main activity which hosts sites, reader, me and notifications tabs
  */
-<<<<<<< HEAD
-public class WPMainActivity extends AppCompatActivity implements OnPageListener {
-=======
 public class WPMainActivity extends AppCompatActivity {
     public static final String ARG_CONTINUE_JETPACK_CONNECT = "ARG_CONTINUE_JETPACK_CONNECT";
->>>>>>> 42e3f27b
     public static final String ARG_DO_LOGIN_UPDATE = "ARG_DO_LOGIN_UPDATE";
     public static final String ARG_IS_MAGIC_LINK_LOGIN = "ARG_IS_MAGIC_LINK_LOGIN";
     public static final String ARG_IS_MAGIC_LINK_SIGNUP = "ARG_IS_MAGIC_LINK_SIGNUP";
@@ -108,13 +102,15 @@
     public static final String ARG_SHOW_LOGIN_EPILOGUE = "show_login_epilogue";
     public static final String ARG_SHOW_SIGNUP_EPILOGUE = "show_signup_epilogue";
 
-    private WPMainNavigationView mBottomNav;
-    private Toolbar mToolbar;
-
+    private WPViewPager mViewPager;
+    private WPMainTabLayout mTabLayout;
+    private WPMainTabAdapter mTabAdapter;
     private TextView mConnectionBar;
     private JetpackConnectionSource mJetpackConnectSource;
     private boolean mIsMagicLinkLogin;
     private boolean mIsMagicLinkSignup;
+    private boolean mWasSwiped;
+    private int mAppBarElevation;
 
     private SiteModel mSelectedSite;
 
@@ -125,7 +121,7 @@
     @Inject protected LoginAnalyticsListener mLoginAnalyticsListener;
 
     /*
-     * fragments implement this if their contents can be scrolled, called when user
+     * tab fragments implement this if their contents can be scrolled, called when user
      * requests to scroll to the top
      */
     public interface OnScrollToTopListener {
@@ -133,7 +129,7 @@
     }
 
     /*
-     * fragments implement this and return true if the fragment handles the back button
+     * tab fragments implement this and return true if the fragment handles the back button
      * and doesn't want the activity to handle it as well
      */
     public interface OnActivityBackPressedListener {
@@ -153,12 +149,11 @@
         super.onCreate(savedInstanceState);
         setContentView(R.layout.main_activity);
 
-        mToolbar = findViewById(R.id.toolbar);
-        mToolbar.setTitle(R.string.app_title);
-        setSupportActionBar(mToolbar);
-
-        mBottomNav = findViewById(R.id.bottom_navigation);
-        mBottomNav.init(getFragmentManager(), this);
+        mViewPager = findViewById(R.id.viewpager_main);
+        mViewPager.setOffscreenPageLimit(WPMainTabAdapter.NUM_TABS - 1);
+
+        mTabAdapter = new WPMainTabAdapter(getFragmentManager());
+        mViewPager.setAdapter(mTabAdapter);
 
         mConnectionBar = findViewById(R.id.connection_bar);
         mConnectionBar.setOnClickListener(new View.OnClickListener() {
@@ -176,6 +171,89 @@
                 }, 2000);
             }
         });
+        mTabLayout = findViewById(R.id.tab_layout);
+        mTabLayout.createTabs();
+
+        mTabLayout.setOnTabSelectedListener(new TabLayout.OnTabSelectedListener() {
+            @Override
+            public void onTabSelected(TabLayout.Tab tab) {
+                mViewPager.setCurrentItem(tab.getPosition());
+            }
+
+            @Override
+            public void onTabUnselected(TabLayout.Tab tab) {
+                // nop
+            }
+
+            @Override
+            public void onTabReselected(TabLayout.Tab tab) {
+                // scroll the active fragment's contents to the top when user taps the current tab
+                Fragment fragment = mTabAdapter.getFragment(tab.getPosition());
+                if (fragment instanceof OnScrollToTopListener) {
+                    ((OnScrollToTopListener) fragment).onScrollToTop();
+                }
+            }
+        });
+
+        mAppBarElevation = getResources().getDimensionPixelSize(R.dimen.appbar_elevation);
+
+        mViewPager.addOnPageChangeListener(new TabLayout.TabLayoutOnPageChangeListener(mTabLayout));
+        mViewPager.addOnPageChangeListener(new ViewPager.OnPageChangeListener() {
+            @Override
+            public void onPageSelected(int position) {
+                AppPrefs.setMainTabIndex(position);
+
+                switch (position) {
+                    case WPMainTabAdapter.TAB_MY_SITE:
+                        setTabLayoutElevation(mAppBarElevation);
+                        break;
+                    case WPMainTabAdapter.TAB_READER:
+                        setTabLayoutElevation(0);
+                        break;
+                    case WPMainTabAdapter.TAB_ME:
+                        setTabLayoutElevation(mAppBarElevation);
+                        break;
+                    case WPMainTabAdapter.TAB_NOTIFS:
+                        setTabLayoutElevation(mAppBarElevation);
+                        Fragment fragment = mTabAdapter.getFragment(position);
+                        if (fragment instanceof OnScrollToTopListener) {
+                            ((OnScrollToTopListener) fragment).onScrollToTop();
+                        }
+                        break;
+                }
+
+                trackLastVisibleTab(position, true);
+            }
+
+            @Override
+            public void onPageScrollStateChanged(int state) {
+                if (!mWasSwiped && state == ViewPager.SCROLL_STATE_DRAGGING) {
+                    mWasSwiped = true;
+                }
+
+                if (mWasSwiped && state == ViewPager.SCROLL_STATE_IDLE) {
+                    mWasSwiped = false;
+
+                    switch (AppPrefs.getMainTabIndex()) {
+                        case WPMainTabAdapter.TAB_MY_SITE:
+                        case WPMainTabAdapter.TAB_READER:
+                        case WPMainTabAdapter.TAB_ME:
+                        case WPMainTabAdapter.TAB_NOTIFS:
+                        default:
+                            AnalyticsTracker.track(AnalyticsTracker.Stat.MAIN_TABS_SWIPED);
+                    }
+                }
+            }
+
+            @Override
+            public void onPageScrolled(int position, float positionOffset, int positionOffsetPixels) {
+                // fire event if the "My Site" page is being scrolled so the fragment can
+                // animate its fab to match
+                if (position == WPMainTabAdapter.TAB_MY_SITE) {
+                    EventBus.getDefault().post(new MainViewPagerScrolled(positionOffset));
+                }
+            }
+        });
 
         mIsMagicLinkLogin = getIntent().getBooleanExtra(ARG_IS_MAGIC_LINK_LOGIN, false);
         mIsMagicLinkSignup = getIntent().getBooleanExtra(ARG_IS_MAGIC_LINK_SIGNUP, false);
@@ -184,7 +262,7 @@
 
         if (savedInstanceState == null) {
             if (FluxCUtils.isSignedInWPComOrHasWPOrgSite(mAccountStore, mSiteStore)) {
-                // open note detail if activity called from a push, otherwise return to the position
+                // open note detail if activity called from a push, otherwise return to the tab
                 // that was showing last time
                 boolean openedFromPush = (getIntent() != null && getIntent().getBooleanExtra(ARG_OPENED_FROM_PUSH,
                                                                                              false));
@@ -199,7 +277,10 @@
                     }
                 } else {
                     int position = AppPrefs.getMainTabIndex();
-                    mBottomNav.setCurrentPosition(position);
+                    if (mTabAdapter.isValidPosition(position) && position != mViewPager.getCurrentItem()) {
+                        mViewPager.setCurrentItem(position);
+                    }
+
                     if (mIsMagicLinkLogin) {
                         if (mAccountStore.hasAccessToken()) {
                             ToastUtils.showToast(this, R.string.login_already_logged_in_wpcom);
@@ -261,6 +342,21 @@
         return uri != null ? uri.getQueryParameter(LoginActivity.TOKEN_PARAMETER) : null;
     }
 
+    private void setTabLayoutElevation(float newElevation) {
+        if (mTabLayout == null) {
+            return;
+        }
+
+        if (Build.VERSION.SDK_INT >= Build.VERSION_CODES.LOLLIPOP) {
+            float oldElevation = mTabLayout.getElevation();
+            if (oldElevation != newElevation) {
+                ObjectAnimator.ofFloat(mTabLayout, "elevation", oldElevation, newElevation)
+                              .setDuration(1000L)
+                              .start();
+            }
+        }
+    }
+
     @Override
     protected void onNewIntent(Intent intent) {
         super.onNewIntent(intent);
@@ -272,7 +368,7 @@
     }
 
     /*
-     * called when app is launched from a push notification, switches to the notification page
+     * called when app is launched from a push notification, switches to the notification tab
      * and opens the desired note detail
      */
     private void launchWithNoteId() {
@@ -312,7 +408,7 @@
         // Then hit the server
         NotificationsActions.updateNotesSeenTimestamp();
 
-        mBottomNav.setCurrentPosition(PAGE_NOTIFS);
+        mViewPager.setCurrentItem(WPMainTabAdapter.TAB_NOTIFS);
 
         // it could be that a notification has been tapped but has been removed by the time we reach
         // here. It's ok to compare to <=1 as it could be zero then.
@@ -402,10 +498,10 @@
 
         // We need to track the current item on the screen when this activity is resumed.
         // Ex: Notifications -> notifications detail -> back to notifications
-        int currentItem = mBottomNav.getCurrentPosition();
-        trackLastVisiblePage(currentItem, false);
-
-        if (currentItem == PAGE_NOTIFS) {
+        int currentItem = mViewPager.getCurrentItem();
+        trackLastVisibleTab(currentItem, false);
+
+        if (currentItem == WPMainTabAdapter.TAB_NOTIFS) {
             // if we are presenting the notifications list, it's safe to clear any outstanding
             // notifications
             GCMMessageService.removeAllNotifications(this);
@@ -425,23 +521,23 @@
         ProfilingUtils.stop();
     }
 
-    private void announceTitleForAccessibility(int position) {
+    private void announceTitleForAccessibility(int currentTabIndex) {
         @StringRes int stringRes = -1;
-        switch (position) {
-            case PAGE_MY_SITE:
+        switch (currentTabIndex) {
+            case WPMainTabAdapter.TAB_MY_SITE:
                 stringRes = R.string.my_site_section_screen_title;
                 break;
-            case PAGE_READER:
+            case WPMainTabAdapter.TAB_READER:
                 stringRes = R.string.reader_screen_title;
                 break;
-            case PAGE_ME:
+            case WPMainTabAdapter.TAB_ME:
                 stringRes = R.string.me_section_screen_title;
                 break;
-            case PAGE_NOTIFS:
+            case WPMainTabAdapter.TAB_NOTIFS:
                 stringRes = R.string.notifications_screen_title;
                 break;
             default:
-                AppLog.w(T.MAIN, "announceTitleForAccessibility unknown page index.");
+                AppLog.w(T.MAIN, "announceTitleForAccessibility unknown tab index.");
         }
         if (stringRes != -1) {
             getWindow().getDecorView().announceForAccessibility(getString(stringRes));
@@ -451,7 +547,7 @@
     @Override
     public void onBackPressed() {
         // let the fragment handle the back button if it implements our OnParentBackPressedListener
-        Fragment fragment = mBottomNav.getActiveFragment();
+        Fragment fragment = getActiveFragment();
         if (fragment instanceof OnActivityBackPressedListener) {
             boolean handled = ((OnActivityBackPressedListener) fragment).onActivityBackPressed();
             if (handled) {
@@ -461,22 +557,8 @@
         super.onBackPressed();
     }
 
-    @Override
-    public void onPageChanged(int position) {
-        AppPrefs.setMainTabIndex(position);
-        updateTitle(position);
-    }
-
-    private void updateTitle() {
-        updateTitle(mBottomNav.getCurrentPosition());
-    }
-
-    private void updateTitle(int position) {
-        if (position == PAGE_MY_SITE && mSelectedSite != null) {
-            mToolbar.setTitle(mSelectedSite.getName());
-        } else {
-            mToolbar.setTitle(mBottomNav.getMenuTitleForPosition(position));
-        }
+    private Fragment getActiveFragment() {
+        return mTabAdapter.getFragment(mViewPager.getCurrentItem());
     }
 
     private void checkMagicLinkSignIn() {
@@ -488,28 +570,28 @@
         }
     }
 
-    private void trackLastVisiblePage(int position, boolean trackAnalytics) {
+    private void trackLastVisibleTab(int position, boolean trackAnalytics) {
         switch (position) {
-            case PAGE_MY_SITE:
+            case WPMainTabAdapter.TAB_MY_SITE:
                 ActivityId.trackLastActivity(ActivityId.MY_SITE);
                 if (trackAnalytics) {
                     AnalyticsUtils.trackWithSiteDetails(AnalyticsTracker.Stat.MY_SITE_ACCESSED,
                                                         getSelectedSite());
                 }
                 break;
-            case PAGE_READER:
+            case WPMainTabAdapter.TAB_READER:
                 ActivityId.trackLastActivity(ActivityId.READER);
                 if (trackAnalytics) {
                     AnalyticsTracker.track(AnalyticsTracker.Stat.READER_ACCESSED);
                 }
                 break;
-            case PAGE_ME:
+            case WPMainTabAdapter.TAB_ME:
                 ActivityId.trackLastActivity(ActivityId.ME);
                 if (trackAnalytics) {
                     AnalyticsTracker.track(AnalyticsTracker.Stat.ME_ACCESSED);
                 }
                 break;
-            case PAGE_NOTIFS:
+            case WPMainTabAdapter.TAB_NOTIFS:
                 ActivityId.trackLastActivity(ActivityId.NOTIFICATIONS);
                 if (trackAnalytics) {
                     AnalyticsTracker.track(AnalyticsTracker.Stat.NOTIFICATIONS_ACCESSED);
@@ -530,8 +612,34 @@
         }
     }
 
-    public void setReaderPageActive() {
-        mBottomNav.setCurrentPosition(PAGE_READER);
+    public void setReaderTabActive() {
+        if (isFinishing() || mTabLayout == null) {
+            return;
+        }
+
+        mTabLayout.setSelectedTabPosition(WPMainTabAdapter.TAB_READER);
+    }
+
+    /*
+     * re-create the fragment adapter so all its fragments are also re-created - used when
+     * user signs in/out so the fragments reflect the active account
+     */
+    private void resetFragments() {
+        AppLog.i(AppLog.T.MAIN, "main activity > reset fragments");
+
+        // reset the timestamp that determines when followed tags/blogs are updated so they're
+        // updated when the fragment is recreated (necessary after signin/disconnect)
+        ReaderPostListFragment.resetLastUpdateDate();
+
+        // remember the current tab position, then recreate the adapter so new fragments are created
+        int position = mViewPager.getCurrentItem();
+        mTabAdapter = new WPMainTabAdapter(getFragmentManager());
+        mViewPager.setAdapter(mTabAdapter);
+
+        // restore previous position
+        if (mTabAdapter.isValidPosition(position)) {
+            mViewPager.setCurrentItem(position);
+        }
     }
 
     private void setSite(Intent data) {
@@ -617,33 +725,42 @@
         // Recreate this activity (much like a configuration change)
         recreate();
 
-        mBottomNav.resetFragments();
+        resetFragments();
     }
 
     private void startWithNewAccount() {
         GCMRegistrationIntentService.enqueueWork(this,
                 new Intent(this, GCMRegistrationIntentService.class));
-        mBottomNav.resetFragments();
-    }
-
+        resetFragments();
+    }
+
+    /*
+     * returns the my site fragment from the sites tab
+     */
     private MySiteFragment getMySiteFragment() {
-        Fragment fragment = mBottomNav.getFragment(PAGE_MY_SITE);
+        Fragment fragment = mTabAdapter.getFragment(WPMainTabAdapter.TAB_MY_SITE);
         if (fragment instanceof MySiteFragment) {
             return (MySiteFragment) fragment;
         }
         return null;
     }
 
+    /*
+     * returns the "me" fragment from the sites tab
+     */
     private MeFragment getMeFragment() {
-        Fragment fragment = mBottomNav.getFragment(PAGE_ME);
+        Fragment fragment = mTabAdapter.getFragment(WPMainTabAdapter.TAB_ME);
         if (fragment instanceof MeFragment) {
             return (MeFragment) fragment;
         }
         return null;
     }
 
+    /*
+     * returns the my site fragment from the sites tab
+     */
     private NotificationsListFragment getNotificationsListFragment() {
-        Fragment fragment = mBottomNav.getFragment(PAGE_NOTIFS);
+        Fragment fragment = mTabAdapter.getFragment(WPMainTabAdapter.TAB_NOTIFS);
         if (fragment instanceof NotificationsListFragment) {
             return (NotificationsListFragment) fragment;
         }
@@ -695,18 +812,18 @@
     public void onAccountChanged(OnAccountChanged event) {
         // Sign-out is handled in `handleSiteRemoved`, no need to show the signup flow here
         if (mAccountStore.hasAccessToken()) {
-            mBottomNav.showNoteBadge(mAccountStore.getAccount().getHasUnseenNotes());
+            mTabLayout.showNoteBadge(mAccountStore.getAccount().getHasUnseenNotes());
         }
     }
 
     @SuppressWarnings("unused")
     public void onEventMainThread(NotificationEvents.NotificationsChanged event) {
-        mBottomNav.showNoteBadge(event.hasUnseenNotes);
+        mTabLayout.showNoteBadge(event.hasUnseenNotes);
     }
 
     @SuppressWarnings("unused")
     public void onEventMainThread(NotificationEvents.NotificationsUnseenStatus event) {
-        mBottomNav.showNoteBadge(event.hasUnseenNotes);
+        mTabLayout.showNoteBadge(event.hasUnseenNotes);
     }
 
     @SuppressWarnings("unused")
@@ -729,7 +846,7 @@
     private void handleSiteRemoved() {
         if (!FluxCUtils.isSignedInWPComOrHasWPOrgSite(mAccountStore, mSiteStore)) {
             // User signed-out or removed the last self-hosted site
-            mBottomNav.resetFragments();
+            resetFragments();
             // Reset site selection
             setSelectedSite(null);
             // Show the sign in screen
@@ -766,8 +883,6 @@
         // Make selected site visible
         selectedSite.setIsVisible(true);
         AppPrefs.setSelectedSite(selectedSite.getId());
-
-        updateTitle();
     }
 
     /**
@@ -783,7 +898,6 @@
             mSelectedSite = mSiteStore.getSiteByLocalId(siteLocalId);
             // If saved site exist, then return, else (site has been removed?) try to select another site
             if (mSelectedSite != null) {
-                updateTitle();
                 return;
             }
         }
