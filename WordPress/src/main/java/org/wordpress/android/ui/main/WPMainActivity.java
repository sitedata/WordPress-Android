package org.wordpress.android.ui.main;

import android.app.Activity;
import android.app.Dialog;
import android.content.Context;
import android.content.Intent;
import android.content.pm.PackageManager;
import android.content.pm.ResolveInfo;
import android.net.Uri;
import android.os.Bundle;
import android.os.Handler;
import android.text.TextUtils;
import android.view.View;
import android.view.ViewGroup;
import android.widget.TextView;

import androidx.annotation.NonNull;
import androidx.annotation.Nullable;
import androidx.appcompat.app.AppCompatActivity;
import androidx.core.app.RemoteInput;
import androidx.fragment.app.Fragment;
import androidx.lifecycle.Observer;
import androidx.lifecycle.ViewModelProvider;
import androidx.lifecycle.ViewModelProviders;

import com.google.android.gms.common.ConnectionResult;
import com.google.android.gms.common.GoogleApiAvailability;
import com.google.android.material.floatingactionbutton.FloatingActionButton;

import org.greenrobot.eventbus.EventBus;
import org.greenrobot.eventbus.Subscribe;
import org.greenrobot.eventbus.ThreadMode;
import org.jetbrains.annotations.NotNull;
import org.wordpress.android.BuildConfig;
import org.wordpress.android.R;
import org.wordpress.android.WordPress;
import org.wordpress.android.analytics.AnalyticsTracker;
import org.wordpress.android.analytics.AnalyticsTracker.Stat;
import org.wordpress.android.fluxc.Dispatcher;
import org.wordpress.android.fluxc.generated.AccountActionBuilder;
import org.wordpress.android.fluxc.generated.SiteActionBuilder;
import org.wordpress.android.fluxc.model.AccountModel;
import org.wordpress.android.fluxc.model.PostModel;
import org.wordpress.android.fluxc.model.SiteModel;
import org.wordpress.android.fluxc.store.AccountStore;
import org.wordpress.android.fluxc.store.AccountStore.AuthenticationErrorType;
import org.wordpress.android.fluxc.store.AccountStore.OnAccountChanged;
import org.wordpress.android.fluxc.store.AccountStore.OnAuthenticationChanged;
import org.wordpress.android.fluxc.store.AccountStore.UpdateTokenPayload;
import org.wordpress.android.fluxc.store.PostStore;
import org.wordpress.android.fluxc.store.PostStore.OnPostUploaded;
import org.wordpress.android.fluxc.store.QuickStartStore;
import org.wordpress.android.fluxc.store.QuickStartStore.QuickStartTask;
import org.wordpress.android.fluxc.store.SiteStore;
import org.wordpress.android.fluxc.store.SiteStore.CompleteQuickStartPayload;
import org.wordpress.android.fluxc.store.SiteStore.OnAllSitesMobileEditorChanged;
import org.wordpress.android.fluxc.store.SiteStore.OnQuickStartCompleted;
import org.wordpress.android.fluxc.store.SiteStore.OnSiteChanged;
import org.wordpress.android.fluxc.store.SiteStore.OnSiteEditorsChanged;
import org.wordpress.android.fluxc.store.SiteStore.OnSiteRemoved;
import org.wordpress.android.login.LoginAnalyticsListener;
import org.wordpress.android.networking.ConnectionChangeReceiver;
import org.wordpress.android.push.GCMMessageService;
import org.wordpress.android.push.GCMRegistrationIntentService;
import org.wordpress.android.push.NativeNotificationsUtils;
import org.wordpress.android.push.NotificationType;
import org.wordpress.android.push.NotificationsProcessingService;
import org.wordpress.android.ui.ActivityId;
import org.wordpress.android.ui.ActivityLauncher;
import org.wordpress.android.ui.JetpackConnectionSource;
import org.wordpress.android.ui.JetpackConnectionWebViewActivity;
import org.wordpress.android.ui.PagePostCreationSourcesDetail;
import org.wordpress.android.ui.RequestCodes;
import org.wordpress.android.ui.ShortcutsNavigator;
import org.wordpress.android.ui.accounts.LoginActivity;
import org.wordpress.android.ui.accounts.SignupEpilogueActivity;
import org.wordpress.android.ui.main.WPMainNavigationView.OnPageListener;
import org.wordpress.android.ui.main.WPMainNavigationView.PageType;
import org.wordpress.android.ui.news.NewsManager;
import org.wordpress.android.ui.notifications.NotificationEvents;
import org.wordpress.android.ui.notifications.NotificationsListFragment;
import org.wordpress.android.ui.notifications.SystemNotificationsTracker;
import org.wordpress.android.ui.notifications.adapters.NotesAdapter;
import org.wordpress.android.ui.notifications.receivers.NotificationsPendingDraftsReceiver;
import org.wordpress.android.ui.notifications.utils.NotificationsActions;
import org.wordpress.android.ui.notifications.utils.NotificationsUtils;
import org.wordpress.android.ui.notifications.utils.PendingDraftsNotificationsUtils;
import org.wordpress.android.ui.posts.BasicFragmentDialog.BasicDialogNegativeClickInterface;
import org.wordpress.android.ui.posts.BasicFragmentDialog.BasicDialogOnDismissByOutsideTouchInterface;
import org.wordpress.android.ui.posts.BasicFragmentDialog.BasicDialogPositiveClickInterface;
import org.wordpress.android.ui.posts.EditPostActivity;
import org.wordpress.android.ui.posts.PromoDialog;
import org.wordpress.android.ui.posts.PromoDialog.PromoDialogClickInterface;
import org.wordpress.android.ui.prefs.AppPrefs;
import org.wordpress.android.ui.prefs.AppSettingsFragment;
import org.wordpress.android.ui.prefs.SiteSettingsFragment;
import org.wordpress.android.ui.reader.ReaderPostListFragment;
import org.wordpress.android.ui.reader.ReaderPostPagerActivity;
import org.wordpress.android.ui.uploads.UploadActionUseCase;
import org.wordpress.android.ui.uploads.UploadUtils;
import org.wordpress.android.util.AniUtils;
import org.wordpress.android.util.AppLog;
import org.wordpress.android.util.AppLog.T;
import org.wordpress.android.util.AuthenticationDialogUtils;
import org.wordpress.android.util.DeviceUtils;
import org.wordpress.android.util.FluxCUtils;
import org.wordpress.android.util.LocaleManager;
import org.wordpress.android.util.NetworkUtils;
import org.wordpress.android.util.ProfilingUtils;
import org.wordpress.android.util.QuickStartUtils;
import org.wordpress.android.util.ShortcutUtils;
import org.wordpress.android.util.SiteUtils;
import org.wordpress.android.util.ToastUtils;
import org.wordpress.android.util.WPActivityUtils;
import org.wordpress.android.util.analytics.AnalyticsUtils;
import org.wordpress.android.util.analytics.service.InstallationReferrerServiceStarter;
import org.wordpress.android.viewmodel.main.WPMainActivityViewModel;
import org.wordpress.android.widgets.AppRatingDialog;
import org.wordpress.android.widgets.WPDialogSnackbar;

import java.util.List;

import javax.inject.Inject;

import static androidx.lifecycle.Lifecycle.State.STARTED;
import static org.wordpress.android.WordPress.SITE;
import static org.wordpress.android.fluxc.store.SiteStore.CompleteQuickStartVariant.NEXT_STEPS;
import static org.wordpress.android.push.NotificationsProcessingService.ARG_NOTIFICATION_TYPE;
import static org.wordpress.android.ui.JetpackConnectionSource.NOTIFICATIONS;

/**
 * Main activity which hosts sites, reader, me and notifications pages
 */
public class WPMainActivity extends AppCompatActivity implements
        OnPageListener,
        BottomNavController,
        BasicDialogPositiveClickInterface,
        BasicDialogNegativeClickInterface,
        BasicDialogOnDismissByOutsideTouchInterface,
        PromoDialogClickInterface {
    public static final String ARG_CONTINUE_JETPACK_CONNECT = "ARG_CONTINUE_JETPACK_CONNECT";
    public static final String ARG_CREATE_SITE = "ARG_CREATE_SITE";
    public static final String ARG_DO_LOGIN_UPDATE = "ARG_DO_LOGIN_UPDATE";
    public static final String ARG_IS_MAGIC_LINK_LOGIN = "ARG_IS_MAGIC_LINK_LOGIN";
    public static final String ARG_IS_MAGIC_LINK_SIGNUP = "ARG_IS_MAGIC_LINK_SIGNUP";
    public static final String ARG_JETPACK_CONNECT_SOURCE = "ARG_JETPACK_CONNECT_SOURCE";
    public static final String ARG_OLD_SITES_IDS = "ARG_OLD_SITES_IDS";
    public static final String ARG_OPENED_FROM_PUSH = "opened_from_push";
    public static final String ARG_SHOW_LOGIN_EPILOGUE = "show_login_epilogue";
    public static final String ARG_SHOW_SIGNUP_EPILOGUE = "show_signup_epilogue";
    public static final String ARG_OPEN_PAGE = "open_page";
    public static final String ARG_NOTIFICATIONS = "show_notifications";
    public static final String ARG_READER = "show_reader";
    public static final String ARG_EDITOR = "show_editor";
    public static final String ARG_ME = "show_me";
    public static final String ARG_SHOW_ZENDESK_NOTIFICATIONS = "show_zendesk_notifications";

    // Track the first `onResume` event for the current session so we can use it for Analytics tracking
    private static boolean mFirstResume = true;

    private WPMainNavigationView mBottomNav;
    private WPDialogSnackbar mQuickStartSnackbar;

    private TextView mConnectionBar;
    private JetpackConnectionSource mJetpackConnectSource;
    private boolean mIsMagicLinkLogin;
    private boolean mIsMagicLinkSignup;

    private SiteModel mSelectedSite;
    private WPMainActivityViewModel mViewModel;
    private FloatingActionButton mFloatingActionButton;
    private MainBottomSheetFragment mMainBottomSheetFragment;
    private static final String MAIN_BOTTOM_SHEET_TAG = "MAIN_BOTTOM_SHEET_TAG";

    @Inject AccountStore mAccountStore;
    @Inject SiteStore mSiteStore;
    @Inject PostStore mPostStore;
    @Inject Dispatcher mDispatcher;
    @Inject protected LoginAnalyticsListener mLoginAnalyticsListener;
    @Inject ShortcutsNavigator mShortcutsNavigator;
    @Inject ShortcutUtils mShortcutUtils;
    @Inject NewsManager mNewsManager;
    @Inject QuickStartStore mQuickStartStore;
    @Inject UploadActionUseCase mUploadActionUseCase;
<<<<<<< HEAD
    @Inject ViewModelProvider.Factory mViewModelFactory;
=======
    @Inject SystemNotificationsTracker mSystemNotificationsTracker;
>>>>>>> 96240f72

    /*
     * fragments implement this if their contents can be scrolled, called when user
     * requests to scroll to the top
     */
    public interface OnScrollToTopListener {
        void onScrollToTop();
    }

    /*
     * fragments implement this and return true if the fragment handles the back button
     * and doesn't want the activity to handle it as well
     */
    public interface OnActivityBackPressedListener {
        boolean onActivityBackPressed();
    }

    @Override
    protected void attachBaseContext(Context newBase) {
        super.attachBaseContext(LocaleManager.setLocale(newBase));
    }

    @Override
    public void onCreate(Bundle savedInstanceState) {
        ProfilingUtils.split("WPMainActivity.onCreate");
        ((WordPress) getApplication()).component().inject(this);

        super.onCreate(savedInstanceState);
        setContentView(R.layout.main_activity);

        mBottomNav = findViewById(R.id.bottom_navigation);

        if (BuildConfig.INFORMATION_ARCHITECTURE_AVAILABLE) {
            mBottomNav.getMenu().removeItem(R.id.nav_me);
            mBottomNav.getMenu().removeItem(R.id.nav_write);
        }
        mBottomNav.init(getSupportFragmentManager(), this);

        mConnectionBar = findViewById(R.id.connection_bar);
        mConnectionBar.setOnClickListener(new View.OnClickListener() {
            @Override
            public void onClick(View v) {
                // slide out the bar on click, then re-check connection after a brief delay
                AniUtils.animateBottomBar(mConnectionBar, false);
                new Handler().postDelayed(new Runnable() {
                    @Override
                    public void run() {
                        if (!isFinishing()) {
                            checkConnection();
                        }
                    }
                }, 2000);
            }
        });

        mIsMagicLinkLogin = getIntent().getBooleanExtra(ARG_IS_MAGIC_LINK_LOGIN, false);
        mIsMagicLinkSignup = getIntent().getBooleanExtra(ARG_IS_MAGIC_LINK_SIGNUP, false);
        mJetpackConnectSource = (JetpackConnectionSource) getIntent().getSerializableExtra(ARG_JETPACK_CONNECT_SOURCE);
        String authTokenToSet = null;
        registeNewsItemObserver();
        boolean canShowAppRatingPrompt = savedInstanceState != null;

        if (savedInstanceState == null) {
            if (!AppPrefs.isInstallationReferrerObtained()) {
                InstallationReferrerServiceStarter.startService(this, null);
            }

            if (FluxCUtils.isSignedInWPComOrHasWPOrgSite(mAccountStore, mSiteStore)) {
                NotificationType notificationType =
                        (NotificationType) getIntent().getSerializableExtra(ARG_NOTIFICATION_TYPE);
                if (notificationType != null) {
                    mSystemNotificationsTracker.trackTappedNotification(notificationType);
                }
                // open note detail if activity called from a push
                boolean openedFromPush = (getIntent() != null && getIntent().getBooleanExtra(ARG_OPENED_FROM_PUSH,
                        false));
                boolean openedFromShortcut = (getIntent() != null && getIntent().getStringExtra(
                        ShortcutsNavigator.ACTION_OPEN_SHORTCUT) != null);
                boolean openRequestedPage = (getIntent() != null && getIntent().hasExtra(ARG_OPEN_PAGE));
                boolean isQuickStartRequestedFromPush = (getIntent() != null && getIntent()
                        .getBooleanExtra(MySiteFragment.ARG_QUICK_START_TASK, false));
                boolean openZendeskTicketsFromPush = (getIntent() != null && getIntent()
                        .getBooleanExtra(ARG_SHOW_ZENDESK_NOTIFICATIONS, false));

                if (openZendeskTicketsFromPush) {
                    launchZendeskMyTickets();
                } else if (openedFromPush) {
                    // open note detail if activity called from a push
                    getIntent().putExtra(ARG_OPENED_FROM_PUSH, false);
                    if (getIntent().hasExtra(NotificationsPendingDraftsReceiver.POST_ID_EXTRA)) {
                        launchWithPostId(getIntent().getIntExtra(NotificationsPendingDraftsReceiver.POST_ID_EXTRA, 0),
                                getIntent().getBooleanExtra(NotificationsPendingDraftsReceiver.IS_PAGE_EXTRA, false));
                    } else {
                        launchWithNoteId();
                    }
                } else if (openedFromShortcut) {
                    initSelectedSite();
                    mShortcutsNavigator.showTargetScreen(getIntent().getStringExtra(
                            ShortcutsNavigator.ACTION_OPEN_SHORTCUT), this, getSelectedSite());
                } else if (openRequestedPage) {
                    handleOpenPageIntent(getIntent());
                } else if (isQuickStartRequestedFromPush) {
                    // when app is opened from Quick Start reminder switch to MySite fragment
                    mBottomNav.setCurrentSelectedPage(PageType.MY_SITE);
                    AnalyticsTracker.track(Stat.QUICK_START_NOTIFICATION_TAPPED);
                } else {
                    if (mIsMagicLinkLogin) {
                        if (mAccountStore.hasAccessToken()) {
                            ToastUtils.showToast(this, R.string.login_already_logged_in_wpcom);
                        } else {
                            authTokenToSet = getAuthToken();
                        }
                    }
                    // Continue Jetpack connect flow if coming from login/signup magic link.
                    if (getIntent() != null && getIntent().getExtras() != null
                        && getIntent().getExtras().getBoolean(ARG_CONTINUE_JETPACK_CONNECT, false)) {
                        JetpackConnectionWebViewActivity.startJetpackConnectionFlow(this, NOTIFICATIONS,
                                (SiteModel) getIntent().getSerializableExtra(SITE), mAccountStore.hasAccessToken());
                    } else {
                        canShowAppRatingPrompt = true;
                    }
                }
            } else {
                if (mIsMagicLinkLogin) {
                    authTokenToSet = getAuthToken();
                } else {
                    ActivityLauncher.showSignInForResult(this);
                    finish();
                }
            }
        }

        // ensure the deep linking activity is enabled. It may have been disabled elsewhere and failed to get re-enabled
        WPActivityUtils.enableComponent(this, ReaderPostPagerActivity.class);

        // monitor whether we're not the default app
        trackDefaultApp();

        // We need to register the dispatcher here otherwise it won't trigger if for example Site Picker is present
        mDispatcher.register(this);
        EventBus.getDefault().register(this);

        if (authTokenToSet != null) {
            // Save Token to the AccountStore. This will trigger a onAuthenticationChanged.
            UpdateTokenPayload payload = new UpdateTokenPayload(authTokenToSet);
            mDispatcher.dispatch(AccountActionBuilder.newUpdateAccessTokenAction(payload));
        } else if (getIntent().getBooleanExtra(ARG_SHOW_LOGIN_EPILOGUE, false) && savedInstanceState == null) {
            canShowAppRatingPrompt = false;
            ActivityLauncher.showLoginEpilogue(this, getIntent().getBooleanExtra(ARG_DO_LOGIN_UPDATE, false),
                    getIntent().getIntegerArrayListExtra(ARG_OLD_SITES_IDS));
        } else if (getIntent().getBooleanExtra(ARG_SHOW_SIGNUP_EPILOGUE, false) && savedInstanceState == null) {
            canShowAppRatingPrompt = false;
            ActivityLauncher.showSignupEpilogue(this,
                    getIntent().getStringExtra(SignupEpilogueActivity.EXTRA_SIGNUP_DISPLAY_NAME),
                    getIntent().getStringExtra(SignupEpilogueActivity.EXTRA_SIGNUP_EMAIL_ADDRESS),
                    getIntent().getStringExtra(SignupEpilogueActivity.EXTRA_SIGNUP_PHOTO_URL),
                    getIntent().getStringExtra(SignupEpilogueActivity.EXTRA_SIGNUP_USERNAME), false);
        }

        if (isGooglePlayServicesAvailable(this)) {
            // Register for Cloud messaging
            GCMRegistrationIntentService.enqueueWork(this,
                    new Intent(this, GCMRegistrationIntentService.class));
        }

        if (canShowAppRatingPrompt) {
            AppRatingDialog.INSTANCE.showRateDialogIfNeeded(getFragmentManager());
        }

        initViewModel();
    }

    public boolean isGooglePlayServicesAvailable(Activity activity) {
        GoogleApiAvailability googleApiAvailability = GoogleApiAvailability.getInstance();
        int connectionResult = googleApiAvailability.isGooglePlayServicesAvailable(activity);
        switch (connectionResult) {
            // Success: return true
            case ConnectionResult.SUCCESS:
                return true;
            // Play Services unavailable, show an error dialog is the Play Services Lib needs an update
            case ConnectionResult.SERVICE_VERSION_UPDATE_REQUIRED:
                Dialog dialog = googleApiAvailability.getErrorDialog(activity, connectionResult, 0);
                if (dialog != null) {
                    dialog.show();
                }
                // fall through
            default:
            case ConnectionResult.SERVICE_MISSING:
            case ConnectionResult.SERVICE_DISABLED:
            case ConnectionResult.SERVICE_INVALID:
                AppLog.w(T.NOTIFS, "Google Play Services unavailable, connection result: "
                                   + googleApiAvailability.getErrorString(connectionResult));
        }
        return false;
    }

    private void initViewModel() {
        mFloatingActionButton = findViewById(R.id.fab_button);

        mViewModel = ViewModelProviders.of(this, mViewModelFactory).get(WPMainActivityViewModel.class);

        if (BuildConfig.INFORMATION_ARCHITECTURE_AVAILABLE) {
            // Setup Observers
            mViewModel.getShowMainActionFab().observe(this, shouldShow -> {
                if (shouldShow) {
                    mFloatingActionButton.show();
                } else {
                    mFloatingActionButton.hide();
                }
            });

            mViewModel.getCreateAction().observe(this, createAction -> {
                switch (createAction) {
                    case CREATE_NEW_POST:
                        handleNewPostAction(PagePostCreationSourcesDetail.POST_FROM_MY_SITE);
                        break;
                    case CREATE_NEW_PAGE:
                        handleNewPageAction(PagePostCreationSourcesDetail.PAGE_FROM_MY_SITE);
                        break;
                }

                if (mMainBottomSheetFragment != null) {
                    mMainBottomSheetFragment.dismiss();
                    mMainBottomSheetFragment = null;
                }
            });

            mFloatingActionButton.setOnClickListener(v -> {
                mMainBottomSheetFragment = new MainBottomSheetFragment();
                mMainBottomSheetFragment.show(getSupportFragmentManager(), MAIN_BOTTOM_SHEET_TAG);
            });
        }

        mViewModel.start(mBottomNav.getCurrentSelectedPage() == PageType.MY_SITE);
    }

    private @Nullable String getAuthToken() {
        Uri uri = getIntent().getData();
        return uri != null ? uri.getQueryParameter(LoginActivity.TOKEN_PARAMETER) : null;
    }

    @Override
    protected void onNewIntent(Intent intent) {
        super.onNewIntent(intent);
        setIntent(intent);
        AppLog.i(T.MAIN, "main activity > new intent");
        if (intent.hasExtra(NotificationsListFragment.NOTE_ID_EXTRA)) {
            launchWithNoteId();
        }
        if (intent.hasExtra(ARG_OPEN_PAGE)) {
            handleOpenPageIntent(intent);
        }
    }

    private void handleOpenPageIntent(Intent intent) {
        String pagePosition = intent.getStringExtra(ARG_OPEN_PAGE);
        if (!TextUtils.isEmpty(pagePosition)) {
            switch (pagePosition) {
                case ARG_NOTIFICATIONS:
                    mBottomNav.setCurrentSelectedPage(PageType.NOTIFS);
                    break;
                case ARG_READER:
                    mBottomNav.setCurrentSelectedPage(PageType.READER);
                    break;
                case ARG_ME:
                    mBottomNav.setCurrentSelectedPage(PageType.ME);
                    break;
                case ARG_EDITOR:
                    if (mSelectedSite == null) {
                        initSelectedSite();
                    }
                    onNewPostButtonClicked();
                    break;
            }
        } else {
            AppLog.e(T.MAIN, "WPMainActivity.handleOpenIntent called with an invalid argument.");
        }
    }

    private void registeNewsItemObserver() {
        mNewsManager.notificationBadgeVisibility().observe(this, new Observer<Boolean>() {
            @Override
            public void onChanged(@Nullable Boolean showBadge) {
                mBottomNav.showReaderBadge(showBadge != null ? showBadge : false);
            }
        });
        mNewsManager.pull(false);
    }

    private void launchZendeskMyTickets() {
        if (isFinishing()) {
            return;
        }

        // leave the Main activity showing the ME page, so when the user comes back from Help&Support the app is in
        // the right section.
        mBottomNav.setCurrentSelectedPage(PageType.ME);

        // init selected site, this is the same as in onResume
        initSelectedSite();

        ActivityLauncher.viewZendeskTickets(this, getSelectedSite());
    }

    /*
     * called when app is launched from a push notification, switches to the notification page
     * and opens the desired note detail
     */
    private void launchWithNoteId() {
        if (isFinishing() || getIntent() == null) {
            return;
        }

        if (getIntent().hasExtra(NotificationsUtils.ARG_PUSH_AUTH_TOKEN)) {
            GCMMessageService.remove2FANotification(this);

            NotificationsUtils.validate2FAuthorizationTokenFromIntentExtras(
                    getIntent(),
                    new NotificationsUtils.TwoFactorAuthCallback() {
                        @Override
                        public void onTokenValid(String token, String title, String message) {
                            // we do this here instead of using the service in the background so we make sure
                            // the user opens the app by using an activity (and thus unlocks the screen if locked,
                            // for security).
                            String actionType =
                                    getIntent().getStringExtra(NotificationsProcessingService.ARG_ACTION_TYPE);
                            if (NotificationsProcessingService.ARG_ACTION_AUTH_APPROVE.equals(actionType)) {
                                // ping the push auth endpoint with the token, wp.com will take care of the rest!
                                NotificationsUtils.sendTwoFactorAuthToken(token);
                            } else {
                                NotificationsUtils.showPushAuthAlert(WPMainActivity.this, token, title, message);
                            }
                        }

                        @Override
                        public void onTokenInvalid() {
                            // Show a toast if the user took too long to open the notification
                            ToastUtils.showToast(WPMainActivity.this, R.string.push_auth_expired,
                                    ToastUtils.Duration.LONG);
                            AnalyticsTracker.track(AnalyticsTracker.Stat.PUSH_AUTHENTICATION_EXPIRED);
                        }
                    });
        }

        // Then hit the server
        NotificationsActions.updateNotesSeenTimestamp();

        mBottomNav.setCurrentSelectedPage(PageType.NOTIFS);

        // it could be that a notification has been tapped but has been removed by the time we reach
        // here. It's ok to compare to <=1 as it could be zero then.
        if (GCMMessageService.getNotificationsCount() <= 1) {
            String noteId = getIntent().getStringExtra(NotificationsListFragment.NOTE_ID_EXTRA);
            if (!TextUtils.isEmpty(noteId)) {
                GCMMessageService.bumpPushNotificationsTappedAnalytics(noteId);
                // if voice reply is enabled in a wearable, it will come through the remoteInput
                // extra EXTRA_VOICE_OR_INLINE_REPLY
                String voiceReply = null;
                Bundle remoteInput = RemoteInput.getResultsFromIntent(getIntent());
                if (remoteInput != null) {
                    CharSequence replyText = remoteInput.getCharSequence(GCMMessageService.EXTRA_VOICE_OR_INLINE_REPLY);
                    if (replyText != null) {
                        voiceReply = replyText.toString();
                    }
                }

                if (voiceReply != null) {
                    NotificationsProcessingService.startServiceForReply(this, noteId, voiceReply);
                    finish();
                    // we don't want this notification to be dismissed as we still have to make sure
                    // we processed the voice reply, so we exit this function immediately
                    return;
                } else {
                    boolean shouldShowKeyboard =
                            getIntent().getBooleanExtra(NotificationsListFragment.NOTE_INSTANT_REPLY_EXTRA, false);
                    NotificationsListFragment
                            .openNoteForReply(this, noteId, shouldShowKeyboard, null,
                                    NotesAdapter.FILTERS.FILTER_ALL, true);
                }
            } else {
                AppLog.e(T.NOTIFS, "app launched from a PN that doesn't have a note_id in it!!");
                return;
            }
        } else {
            // mark all tapped here
            GCMMessageService.bumpPushNotificationsTappedAllAnalytics();
        }

        GCMMessageService.removeAllNotifications(this);
    }

    /**
     * called from an internal pending draft notification, so the user can land in the local draft and take action
     * such as finish editing and publish, or delete the post, etc.
     */
    private void launchWithPostId(int postId, boolean isPage) {
        if (isFinishing() || getIntent() == null) {
            return;
        }

        AnalyticsTracker.track(AnalyticsTracker.Stat.NOTIFICATION_PENDING_DRAFTS_TAPPED);
        NativeNotificationsUtils
                .dismissNotification(PendingDraftsNotificationsUtils.makePendingDraftNotificationId(postId), this);

        // if no specific post id passed, show the list
        if (postId == 0) {
            // show list
            if (isPage) {
                ActivityLauncher.viewCurrentBlogPages(this, getSelectedSite());
            } else {
                ActivityLauncher.viewCurrentBlogPosts(this, getSelectedSite());
            }
        } else {
            PostModel post = mPostStore.getPostByLocalPostId(postId);
            ActivityLauncher.editPostOrPageForResult(this, getSelectedSite(), post);
        }
    }

    @Override
    protected void onDestroy() {
        EventBus.getDefault().unregister(this);
        mDispatcher.unregister(this);
        super.onDestroy();
    }

    @Override
    protected void onResume() {
        super.onResume();

        // Load selected site
        initSelectedSite();

        // ensure the deep linking activity is enabled. We might be returning from the external-browser
        // viewing of a post
        WPActivityUtils.enableComponent(this, ReaderPostPagerActivity.class);

        // We need to track the current item on the screen when this activity is resumed.
        // Ex: Notifications -> notifications detail -> back to notifications
        PageType currentPageType = mBottomNav.getCurrentSelectedPage();
        trackLastVisiblePage(currentPageType, mFirstResume);

        if (currentPageType == PageType.NOTIFS) {
            // if we are presenting the notifications list, it's safe to clear any outstanding
            // notifications
            GCMMessageService.removeAllNotifications(this);
        }

        announceTitleForAccessibility(currentPageType);

        checkConnection();

        checkQuickStartNotificationStatus();

        // Update account to update the notification unseen status
        if (mAccountStore.hasAccessToken()) {
            mDispatcher.dispatch(AccountActionBuilder.newFetchAccountAction());
        }

        ProfilingUtils.split("WPMainActivity.onResume");
        ProfilingUtils.dump();
        ProfilingUtils.stop();

        mFirstResume = false;
    }

    private void checkQuickStartNotificationStatus() {
        if (getSelectedSite() != null && NetworkUtils.isNetworkAvailable(this)
            && QuickStartUtils.isEveryQuickStartTaskDone(mQuickStartStore)
            && !mQuickStartStore.getQuickStartNotificationReceived(getSelectedSite().getId())) {
            CompleteQuickStartPayload payload = new CompleteQuickStartPayload(getSelectedSite(), NEXT_STEPS.toString());
            mDispatcher.dispatch(SiteActionBuilder.newCompleteQuickStartAction(payload));
        }
    }

    private void announceTitleForAccessibility(PageType pageType) {
        getWindow().getDecorView().announceForAccessibility(mBottomNav.getContentDescriptionForPageType(pageType));
    }

    @Override
    public void onBackPressed() {
        // let the fragment handle the back button if it implements our OnParentBackPressedListener
        Fragment fragment = mBottomNav.getActiveFragment();
        if (fragment instanceof OnActivityBackPressedListener) {
            boolean handled = ((OnActivityBackPressedListener) fragment).onActivityBackPressed();
            if (handled) {
                return;
            }
        }

        if (isTaskRoot() && DeviceUtils.getInstance().isChromebook(this)) {
            return; // don't close app in Main Activity
        }
        super.onBackPressed();
    }

    @Override
    public void onRequestShowBottomNavigation() {
        showBottomNav(true);
    }

    @Override
    public void onRequestHideBottomNavigation() {
        showBottomNav(false);
    }

    private void showBottomNav(boolean show) {
        mBottomNav.setVisibility(show ? View.VISIBLE : View.GONE);
        findViewById(R.id.navbar_separator).setVisibility(show ? View.VISIBLE : View.GONE);
    }

    // user switched pages in the bottom navbar
    @Override
    public void onPageChanged(int position) {
        PageType pageType = WPMainNavigationView.getPageType(position);
        updateTitle(pageType);
        trackLastVisiblePage(pageType, true);
        if (getMySiteFragment() != null) {
            QuickStartUtils.removeQuickStartFocusPoint((ViewGroup) findViewById(R.id.root_view_main));
            hideQuickStartSnackBar();
            if (pageType == PageType.READER && getMySiteFragment().isQuickStartTaskActive(QuickStartTask.FOLLOW_SITE)) {
                // MySite fragment might not be attached to activity, so we need to remove focus point from here
                getMySiteFragment().requestNextStepOfActiveQuickStartTask();
            }
        }

        mViewModel.onPageChanged(pageType == PageType.MY_SITE);
    }

    // user tapped the new post button in the bottom navbar
    @Override
    public void onNewPostButtonClicked() {
        handleNewPostAction(PagePostCreationSourcesDetail.POST_FROM_NAV_BAR);
    }

    private void handleNewPageAction(PagePostCreationSourcesDetail source) {
        if (!mSiteStore.hasSite()) {
            // No site yet - Move to My Sites fragment that shows the create new site screen
            mBottomNav.setCurrentSelectedPage(PageType.MY_SITE);
            return;
        }

        SiteModel site = getSelectedSite();
        if (site != null) {
            // TODO: evaluate to include the QuickStart logic like in the handleNewPostAction
            ActivityLauncher.addNewPageForResult(this, site, source);
        }
    }

    public void handleNewPostAction(PagePostCreationSourcesDetail source) {
        if (!mSiteStore.hasSite()) {
            // No site yet - Move to My Sites fragment that shows the create new site screen
            mBottomNav.setCurrentSelectedPage(PageType.MY_SITE);
            return;
        }

        if (getSelectedSite() != null && getMySiteFragment() != null) {
            if (getMySiteFragment().isQuickStartTaskActive(QuickStartTask.PUBLISH_POST)) {
                // PUBLISH_POST task requires special Quick Start notice logic, so we set the flag here
                AppPrefs.setQuickStartNoticeRequired(
                        !mQuickStartStore.hasDoneTask(AppPrefs.getSelectedSite(), QuickStartTask.PUBLISH_POST));
                // MySite fragment might not be attached to activity, so we need to remove focus point from here
                QuickStartUtils.removeQuickStartFocusPoint((ViewGroup) findViewById(R.id.root_view_main));
            }
        }

        ActivityLauncher.addNewPostForResult(this, getSelectedSite(), false, source);
    }

    private void updateTitle() {
        updateTitle(mBottomNav.getCurrentSelectedPage());
    }

    private void updateTitle(PageType pageType) {
        if (pageType == PageType.MY_SITE && mSelectedSite != null) {
            ((MainToolbarFragment) mBottomNav.getActiveFragment()).setTitle(mSelectedSite.getName());
        } else {
            ((MainToolbarFragment) mBottomNav.getActiveFragment())
                    .setTitle(mBottomNav.getTitleForPageType(pageType).toString());
        }
    }

    private void trackLastVisiblePage(PageType pageType, boolean trackAnalytics) {
        switch (pageType) {
            case MY_SITE:
                ActivityId.trackLastActivity(ActivityId.MY_SITE);
                if (trackAnalytics) {
                    AnalyticsUtils.trackWithSiteDetails(AnalyticsTracker.Stat.MY_SITE_ACCESSED, getSelectedSite());
                }
                break;
            case READER:
                ActivityId.trackLastActivity(ActivityId.READER);
                if (trackAnalytics) {
                    AnalyticsTracker.track(AnalyticsTracker.Stat.READER_ACCESSED);
                }
                break;
            case ME:
                ActivityId.trackLastActivity(ActivityId.ME);
                if (trackAnalytics) {
                    AnalyticsTracker.track(AnalyticsTracker.Stat.ME_ACCESSED);
                }
                break;
            case NOTIFS:
                ActivityId.trackLastActivity(ActivityId.NOTIFICATIONS);
                if (trackAnalytics) {
                    AnalyticsTracker.track(AnalyticsTracker.Stat.NOTIFICATIONS_ACCESSED);
                }
                break;
            case NEW_POST:
                break;
            default:
                break;
        }
    }

    private void trackDefaultApp() {
        Intent wpcomIntent = new Intent(Intent.ACTION_VIEW, Uri.parse(getString(R.string.wordpresscom_sample_post)));
        ResolveInfo resolveInfo = getPackageManager().resolveActivity(wpcomIntent, PackageManager.MATCH_DEFAULT_ONLY);
        if (resolveInfo != null && !getPackageName().equals(resolveInfo.activityInfo.name)) {
            // not set as default handler so, track this to evaluate. Note, a resolver/chooser might be the default.
            AnalyticsUtils.trackWithDefaultInterceptor(AnalyticsTracker.Stat.DEEP_LINK_NOT_DEFAULT_HANDLER,
                    resolveInfo.activityInfo.name);
        }
    }

    public void setReaderPageActive() {
        mBottomNav.setCurrentSelectedPage(PageType.READER);
    }

    private void setSite(Intent data) {
        if (data != null) {
            int selectedSite = data.getIntExtra(SitePickerActivity.KEY_LOCAL_ID, -1);
            setSelectedSite(selectedSite);
        }
    }

    @Override
    public void onActivityResult(int requestCode, int resultCode, Intent data) {
        super.onActivityResult(requestCode, resultCode, data);
        switch (requestCode) {
            case RequestCodes.EDIT_POST:
                if (resultCode != Activity.RESULT_OK || data == null || isFinishing()) {
                    return;
                }
                int localId = data.getIntExtra(EditPostActivity.EXTRA_POST_LOCAL_ID, 0);
                final SiteModel site = (SiteModel) data.getSerializableExtra(WordPress.SITE);
                final PostModel post = mPostStore.getPostByLocalPostId(localId);

                if (EditPostActivity.checkToRestart(data)) {
                    ActivityLauncher.editPostOrPageForResult(data, WPMainActivity.this, site,
                            data.getIntExtra(EditPostActivity.EXTRA_POST_LOCAL_ID, 0));

                    // a restart will happen so, no need to continue here
                    break;
                }

                if (site != null && post != null) {
                    UploadUtils.handleEditPostResultSnackbars(
                            this,
                            mDispatcher,
                            findViewById(R.id.coordinator),
                            data,
                            post,
                            site,
                            mUploadActionUseCase.getUploadAction(post),
                            new View.OnClickListener() {
                                @Override
                                public void onClick(View v) {
                                    UploadUtils.publishPost(WPMainActivity.this, post, site, mDispatcher);
                                }
                            });
                }
                break;
            case RequestCodes.CREATE_SITE:
                MySiteFragment mySiteFragment = getMySiteFragment();
                if (mySiteFragment != null) {
                    mySiteFragment.onActivityResult(requestCode, resultCode, data);
                }
                QuickStartUtils.cancelQuickStartReminder(this);
                AppPrefs.setQuickStartNoticeRequired(false);

                // Enable the block editor on sites created on mobile
                if (data != null) {
                    int newSiteLocalID = data.getIntExtra(SitePickerActivity.KEY_LOCAL_ID, -1);
                    SiteUtils.enableBlockEditorOnSiteCreation(mDispatcher, mSiteStore, newSiteLocalID);
                    // Mark the site to show the GB popup at first editor run
                    SiteModel newSiteModel = mSiteStore.getSiteByLocalId(newSiteLocalID);
                    if (newSiteModel != null) {
                        AppPrefs.setShowGutenbergInfoPopupForTheNewPosts(newSiteModel.getUrl(), true);
                    }
                }

                setSite(data);
                showQuickStartDialog();
                break;
            case RequestCodes.ADD_ACCOUNT:
                if (resultCode == RESULT_OK) {
                    // Register for Cloud messaging
                    startWithNewAccount();
                } else if (!FluxCUtils.isSignedInWPComOrHasWPOrgSite(mAccountStore, mSiteStore)) {
                    // can't do anything if user isn't signed in (either to wp.com or self-hosted)
                    finish();
                }
                break;
            case RequestCodes.REAUTHENTICATE:
                if (resultCode == RESULT_OK) {
                    // Register for Cloud messaging
                    GCMRegistrationIntentService.enqueueWork(this,
                            new Intent(this, GCMRegistrationIntentService.class));
                }
                break;
            case RequestCodes.SITE_PICKER:
                if (getMySiteFragment() != null) {
                    getMySiteFragment().onActivityResult(requestCode, resultCode, data);

                    boolean isSameSiteSelected = data != null
                            && data.getIntExtra(SitePickerActivity.KEY_LOCAL_ID, -1) == AppPrefs.getSelectedSite();

                    if (!isSameSiteSelected) {
                        QuickStartUtils.cancelQuickStartReminder(this);
                        AppPrefs.setQuickStartNoticeRequired(false);
                    }

                    setSite(data);

                    if (data != null && data.getIntExtra(ARG_CREATE_SITE, 0) == RequestCodes.CREATE_SITE) {
                        showQuickStartDialog();
                    }
                }
                break;
            case RequestCodes.SITE_SETTINGS:
                if (resultCode == SiteSettingsFragment.RESULT_BLOG_REMOVED) {
                    handleSiteRemoved();
                }
                break;
            case RequestCodes.APP_SETTINGS:
                if (resultCode == AppSettingsFragment.LANGUAGE_CHANGED) {
                    appLanguageChanged();
                }
                break;
            case RequestCodes.NOTE_DETAIL:
                if (getNotificationsListFragment() != null) {
                    getNotificationsListFragment().onActivityResult(requestCode, resultCode, data);
                }
                break;
            case RequestCodes.PHOTO_PICKER:
                Fragment fragment = mBottomNav.getActiveFragment();
                if (fragment instanceof MeFragment || fragment instanceof MySiteFragment) {
                    fragment.onActivityResult(requestCode, resultCode, data);
                }
                break;
            case RequestCodes.DOMAIN_REGISTRATION:
                if (getMySiteFragment() != null) {
                    getMySiteFragment().onActivityResult(requestCode, resultCode, data);
                }
                break;
        }
    }

    private void showQuickStartDialog() {
        if (AppPrefs.isQuickStartDisabled()
            || getSelectedSite() == null
            || !QuickStartUtils.isQuickStartAvailableForTheSite(getSelectedSite())) {
            return;
        }

        String tag = MySiteFragment.TAG_QUICK_START_DIALOG;
        PromoDialog promoDialog = new PromoDialog();
        promoDialog.initialize(
                tag,
                getString(R.string.quick_start_dialog_need_help_title),
                getString(R.string.quick_start_dialog_need_help_message),
                getString(R.string.quick_start_dialog_need_help_button_positive),
                R.drawable.img_illustration_site_about_280dp,
                getString(R.string.quick_start_dialog_need_help_button_negative),
                "",
                getString(R.string.quick_start_dialog_need_help_button_neutral));

        promoDialog.show(getSupportFragmentManager(), tag);
        AnalyticsTracker.track(Stat.QUICK_START_REQUEST_VIEWED);

        // Set migration dialog flag so it is not shown for new sites.
        AppPrefs.setQuickStartMigrationDialogShown(true);
    }

    private void appLanguageChanged() {
        // Recreate this activity (much like a configuration change)
        recreate();
    }

    private void startWithNewAccount() {
        GCMRegistrationIntentService.enqueueWork(this,
                new Intent(this, GCMRegistrationIntentService.class));
        ReaderPostListFragment.resetLastUpdateDate();
    }

    private MySiteFragment getMySiteFragment() {
        Fragment fragment = mBottomNav.getFragment(PageType.MY_SITE);
        if (fragment instanceof MySiteFragment) {
            return (MySiteFragment) fragment;
        }
        return null;
    }

    private MeFragment getMeFragment() {
        Fragment fragment = mBottomNav.getFragment(PageType.ME);
        if (fragment instanceof MeFragment) {
            return (MeFragment) fragment;
        }
        return null;
    }

    private NotificationsListFragment getNotificationsListFragment() {
        Fragment fragment = mBottomNav.getFragment(PageType.NOTIFS);
        if (fragment instanceof NotificationsListFragment) {
            return (NotificationsListFragment) fragment;
        }
        return null;
    }

    // Events

    @SuppressWarnings("unused")
    @Subscribe(threadMode = ThreadMode.MAIN)
    public void onAuthenticationChanged(OnAuthenticationChanged event) {
        if (event.isError()) {
            if (mSelectedSite != null && event.error.type == AuthenticationErrorType.INVALID_TOKEN) {
                AuthenticationDialogUtils.showAuthErrorView(this, mSiteStore, mSelectedSite);
            }

            return;
        }

        if (mAccountStore.hasAccessToken()) {
            if (mIsMagicLinkLogin) {
                if (mIsMagicLinkSignup) {
                    // Sets a flag that we need to track a magic link sign up.
                    // We'll handle it in onAccountChanged so we know we have
                    // updated account info.
                    AppPrefs.setShouldTrackMagicLinkSignup(true);
                    mDispatcher.dispatch(AccountActionBuilder.newFetchAccountAction());
                    if (mJetpackConnectSource != null) {
                        ActivityLauncher.continueJetpackConnect(this, mJetpackConnectSource, mSelectedSite);
                    } else {
                        ActivityLauncher.showSignupEpilogue(this, null, null, null, null, true);
                    }
                } else {
                    mLoginAnalyticsListener.trackLoginMagicLinkSucceeded();

                    if (mJetpackConnectSource != null) {
                        ActivityLauncher.continueJetpackConnect(this, mJetpackConnectSource, mSelectedSite);
                    } else {
                        ActivityLauncher.showLoginEpilogue(this, true,
                                getIntent().getIntegerArrayListExtra(ARG_OLD_SITES_IDS));
                    }
                }
            }
        }
    }

    @SuppressWarnings("unused")
    @Subscribe(threadMode = ThreadMode.MAIN)
    public void onQuickStartCompleted(OnQuickStartCompleted event) {
        if (getSelectedSite() != null && !event.isError()) {
            // as long as we get any response that is not an error mark quick start notification as received
            mQuickStartStore.setQuickStartNotificationReceived(event.site.getId(), true);
        }
    }

    @SuppressWarnings("unused")
    @Subscribe(threadMode = ThreadMode.MAIN)
    public void onAccountChanged(OnAccountChanged event) {
        // Sign-out is handled in `handleSiteRemoved`, no need to show the signup flow here
        if (mAccountStore.hasAccessToken()) {
            mBottomNav.showNoteBadge(mAccountStore.getAccount().getHasUnseenNotes());
            if (AppPrefs.getShouldTrackMagicLinkSignup()) {
                trackMagicLinkSignupIfNeeded();
            }
        }
    }

    /**
     * Bumps stats related to a magic link sign up provided the account has been updated with
     * the username and email address needed to refresh analytics meta data.
     */
    private void trackMagicLinkSignupIfNeeded() {
        AccountModel account = mAccountStore.getAccount();
        if (!TextUtils.isEmpty(account.getUserName()) && !TextUtils.isEmpty(account.getEmail())) {
            mLoginAnalyticsListener.trackCreatedAccount(account.getUserName(), account.getEmail());
            mLoginAnalyticsListener.trackSignupMagicLinkSucceeded();
            mLoginAnalyticsListener.trackAnalyticsSignIn(true);
            AppPrefs.removeShouldTrackMagicLinkSignup();
        }
    }


    @SuppressWarnings("unused")
    @Subscribe(threadMode = ThreadMode.MAIN)
    public void onEventMainThread(NotificationEvents.NotificationsChanged event) {
        mBottomNav.showNoteBadge(event.hasUnseenNotes);
    }

    @SuppressWarnings("unused")
    @Subscribe(threadMode = ThreadMode.MAIN)
    public void onEventMainThread(NotificationEvents.NotificationsUnseenStatus event) {
        mBottomNav.showNoteBadge(event.hasUnseenNotes);
    }

    @SuppressWarnings("unused")
    @Subscribe(threadMode = ThreadMode.MAIN)
    public void onEventMainThread(ConnectionChangeReceiver.ConnectionChangeEvent event) {
        updateConnectionBar(event.isConnected());
    }

    private void checkConnection() {
        updateConnectionBar(NetworkUtils.isNetworkAvailable(this));
    }

    private void updateConnectionBar(boolean isConnected) {
        if (isConnected && mConnectionBar.getVisibility() == View.VISIBLE) {
            AniUtils.animateBottomBar(mConnectionBar, false);
        } else if (!isConnected && mConnectionBar.getVisibility() != View.VISIBLE) {
            AniUtils.animateBottomBar(mConnectionBar, true);
        }
    }

    private void handleSiteRemoved() {
        if (!FluxCUtils.isSignedInWPComOrHasWPOrgSite(mAccountStore, mSiteStore)) {
            // User signed-out or removed the last self-hosted site
            ReaderPostListFragment.resetLastUpdateDate();
            // Reset site selection
            setSelectedSite(null);
            // Show the sign in screen
            ActivityLauncher.showSignInForResult(this);
        } else {
            SiteModel site = getSelectedSite();
            if (site == null && mSiteStore.hasSite()) {
                ActivityLauncher.showSitePickerForResult(this, mSiteStore.getSites().get(0));
            }
        }
    }

    /**
     * @return null if there is no site or if there is no selected site
     */
    public @Nullable SiteModel getSelectedSite() {
        return mSelectedSite;
    }

    public void setSelectedSite(int localSiteId) {
        setSelectedSite(mSiteStore.getSiteByLocalId(localSiteId));
    }

    public void setSelectedSite(@Nullable SiteModel selectedSite) {
        mSelectedSite = selectedSite;
        if (selectedSite == null) {
            AppPrefs.setSelectedSite(-1);
            return;
        }

        // When we select a site, we want to update its information or options
        mDispatcher.dispatch(SiteActionBuilder.newFetchSiteAction(selectedSite));

        // Make selected site visible
        selectedSite.setIsVisible(true);
        AppPrefs.setSelectedSite(selectedSite.getId());

        updateTitle();
    }

    /**
     * This should not be moved to a SiteUtils.getSelectedSite() or similar static method. We don't want
     * this to be used globally like WordPress.getCurrentBlog() was used. The state is maintained by this
     * Activity and the selected site parameter is passed along to other activities / fragments.
     */
    public void initSelectedSite() {
        int siteLocalId = AppPrefs.getSelectedSite();

        if (siteLocalId != -1) {
            // Site previously selected, use it
            mSelectedSite = mSiteStore.getSiteByLocalId(siteLocalId);
            // If saved site exist, then return, else (site has been removed?) try to select another site
            if (mSelectedSite != null) {
                updateTitle();
                return;
            }
        }

        // Try to select the primary wpcom site
        long siteId = mAccountStore.getAccount().getPrimarySiteId();
        SiteModel primarySite = mSiteStore.getSiteBySiteId(siteId);
        // Primary site found, select it
        if (primarySite != null) {
            setSelectedSite(primarySite);
            return;
        }

        // Else select the first visible site in the list
        List<SiteModel> sites = mSiteStore.getVisibleSites();
        if (sites.size() != 0) {
            setSelectedSite(sites.get(0));
            return;
        }

        // Else select the first in the list
        sites = mSiteStore.getSites();
        if (sites.size() != 0) {
            setSelectedSite(sites.get(0));
        }

        // Else no site selected
    }

    // FluxC events
    @SuppressWarnings("unused")
    @Subscribe(threadMode = ThreadMode.MAIN)
    public void onPostUploaded(OnPostUploaded event) {
        // WPMainActivity never stops listening for the Dispatcher events and as a result it tries to show the
        // SnackBar even when another activity is in the foreground. However, this has a tricky side effect, as if
        // the Activity in the foreground is showing a Snackbar the SnackBar is dismissed as soon as the
        // WPMainActivity invokes show(). This condition makes sure, the WPMainActivity invokes show() only when
        // it's visible. For more info see https://github.com/wordpress-mobile/WordPress-Android/issues/9604
        if (getLifecycle().getCurrentState().isAtLeast(STARTED)) {
            SiteModel site = getSelectedSite();
            if (site != null && event.post != null && event.post.getLocalSiteId() == site.getId()) {
                UploadUtils.onPostUploadedSnackbarHandler(
                        this,
                        findViewById(R.id.coordinator),
                        event.isError(),
                        event.post,
                        null,
                        site,
                        mDispatcher);
            }
        }
    }

    @SuppressWarnings("unused")
    @Subscribe(threadMode = ThreadMode.MAIN)
    public void onSiteChanged(OnSiteChanged event) {
        // "Reload" selected site from the db
        // It would be better if the OnSiteChanged provided the list of changed sites.
        if (getSelectedSite() == null && mSiteStore.hasSite()) {
            setSelectedSite(mSiteStore.getSites().get(0));
        }
        if (getSelectedSite() == null) {
            return;
        }

        SiteModel site = mSiteStore.getSiteByLocalId(getSelectedSite().getId());
        if (site != null) {
            mSelectedSite = site;
        }
        if (getMySiteFragment() != null) {
            getMySiteFragment().onSiteChanged(site);
        }
    }

    @SuppressWarnings("unused")
    @Subscribe(threadMode = ThreadMode.MAIN)
    public void onSiteEditorsChanged(OnSiteEditorsChanged event) {
        // When the site editor details are loaded from the remote backend, make sure to set a default if empty
        if (event.isError()) {
            return;
        }

       refreshCurrentSelectedSiteAfterEditorChanges(false, event.site.getId());
    }

    @SuppressWarnings("unused")
    @Subscribe(threadMode = ThreadMode.MAIN)
    public void onAllSitesMobileEditorChanged(OnAllSitesMobileEditorChanged event) {
        if (event.isError()) {
            return;
        }
        if (event.isNetworkResponse) {
            // We can remove the global app setting now, since we're sure the migration ended with success.
            AppPrefs.removeAppWideEditorPreference();
        }
        refreshCurrentSelectedSiteAfterEditorChanges(true, -1);
    }

    private void refreshCurrentSelectedSiteAfterEditorChanges(boolean alwaysRefreshUI, int localSiteID) {
        // Need to update the user property about GB enabled on any of the sites
        AnalyticsUtils.refreshMetadata(mAccountStore, mSiteStore);

        // "Reload" selected site from the db
        // It would be better if the OnSiteChanged provided the list of changed sites.
        if (getSelectedSite() == null && mSiteStore.hasSite()) {
            setSelectedSite(mSiteStore.getSites().get(0));
        }
        if (getSelectedSite() == null) {
            return;
        }

        // When alwaysRefreshUI is `true` we need to refresh the UI regardless of the current site
        if (!alwaysRefreshUI) {
            // we need to refresh the UI only when the site IDs matches
            if (getSelectedSite().getId() != localSiteID) {
                // No need to refresh the UI, since the current selected site is another site
                return;
            }
        }

        SiteModel site = mSiteStore.getSiteByLocalId(getSelectedSite().getId());
        if (site != null) {
            mSelectedSite = site;
        }
        if (getMySiteFragment() != null) {
            getMySiteFragment().onSiteChanged(site);
        }
    }

    @SuppressWarnings("unused")
    @Subscribe(threadMode = ThreadMode.MAIN)
    public void onSiteRemoved(OnSiteRemoved event) {
        handleSiteRemoved();
    }

    @Override
    public void onPositiveClicked(@NonNull String instanceTag) {
        MySiteFragment fragment = getMySiteFragment();
        if (fragment != null) {
            fragment.onPositiveClicked(instanceTag);
        }
    }

    @Override
    public void onNegativeClicked(@NonNull String instanceTag) {
        MySiteFragment fragment = getMySiteFragment();
        if (fragment != null) {
            fragment.onNegativeClicked(instanceTag);
        }
    }

    @Override
    public void onNeutralClicked(@NonNull String instanceTag) {
        MySiteFragment fragment = getMySiteFragment();
        if (fragment != null) {
            fragment.onNeutralClicked(instanceTag);
        }
    }

    @Override
    public void onDismissByOutsideTouch(@NotNull String instanceTag) {
        MySiteFragment fragment = getMySiteFragment();
        if (fragment != null) {
            fragment.onDismissByOutsideTouch(instanceTag);
        }
    }

    @Override
    public void onLinkClicked(@NonNull String instanceTag) {
        MySiteFragment fragment = getMySiteFragment();
        if (fragment != null) {
            fragment.onLinkClicked(instanceTag);
        }
    }

    // because of the bottom nav implementation (we only get callback after active fragment is changed) we need
    // to manage SnackBar in Activity, instead of Fragment
    public void showQuickStartSnackBar(WPDialogSnackbar snackbar) {
        hideQuickStartSnackBar();
        mQuickStartSnackbar = snackbar;
        mQuickStartSnackbar.show();
    }

    private void hideQuickStartSnackBar() {
        if (mQuickStartSnackbar != null && mQuickStartSnackbar.isShowing()) {
            mQuickStartSnackbar.dismiss();
            mQuickStartSnackbar = null;
        }
    }

    // We dismiss the QuickStart SnackBar every time activity is paused because
    // SnackBar sometimes do not appear when another SnackBar is still visible, even in other activities (weird)
    @Override protected void onPause() {
        super.onPause();
        hideQuickStartSnackBar();
        QuickStartUtils.removeQuickStartFocusPoint((ViewGroup) findViewById(R.id.root_view_main));
    }
}<|MERGE_RESOLUTION|>--- conflicted
+++ resolved
@@ -182,11 +182,8 @@
     @Inject NewsManager mNewsManager;
     @Inject QuickStartStore mQuickStartStore;
     @Inject UploadActionUseCase mUploadActionUseCase;
-<<<<<<< HEAD
-    @Inject ViewModelProvider.Factory mViewModelFactory;
-=======
     @Inject SystemNotificationsTracker mSystemNotificationsTracker;
->>>>>>> 96240f72
+	@Inject ViewModelProvider.Factory mViewModelFactory;
 
     /*
      * fragments implement this if their contents can be scrolled, called when user
