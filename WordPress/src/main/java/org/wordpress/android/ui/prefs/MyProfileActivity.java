package org.wordpress.android.ui.prefs;

import android.app.FragmentManager;
import android.os.Bundle;
import android.support.v7.app.ActionBar;
import android.support.v7.app.AppCompatActivity;
import android.view.MenuItem;

<<<<<<< HEAD
import org.greenrobot.eventbus.Subscribe;
import org.wordpress.android.R;
import org.wordpress.android.WordPress;
import org.wordpress.android.stores.Dispatcher;
import org.wordpress.android.stores.generated.AccountActionBuilder;
import org.wordpress.android.stores.model.AccountModel;
import org.wordpress.android.stores.store.AccountStore;
import org.wordpress.android.stores.store.AccountStore.OnAccountChanged;
import org.wordpress.android.stores.store.AccountStore.PostAccountSettingsPayload;
import org.wordpress.android.ui.ActivityLauncher;
import org.wordpress.android.util.NetworkUtils;
import org.wordpress.android.util.StringUtils;
import org.wordpress.android.widgets.WPTextView;

import java.util.HashMap;

import javax.inject.Inject;

public class MyProfileActivity extends AppCompatActivity implements ProfileInputDialogFragment.Callback {
    private final String DIALOG_TAG = "DIALOG";

    private WPTextView mFirstName;
    private WPTextView mLastName;
    private WPTextView mDisplayName;
    private WPTextView mAboutMe;
=======
public class MyProfileActivity extends AppCompatActivity {
    private static final String KEY_MY_PROFILE_FRAGMENT = "my-profile-fragment";
>>>>>>> cece245c

    @Inject Dispatcher mDispatcher;
    @Inject AccountStore mAccountStore;

    @Override
    public void onCreate(Bundle savedInstanceState) {
        super.onCreate(savedInstanceState);
        ((WordPress) getApplication()).component().inject(this);

        ActionBar actionBar = getSupportActionBar();
        if (actionBar != null) {
            actionBar.setHomeButtonEnabled(true);
            actionBar.setDisplayHomeAsUpEnabled(true);
        }

<<<<<<< HEAD
    @Override
    protected void onStop() {
        mDispatcher.unregister(this);
        super.onStop();
    }

    @Override
    protected void onStart() {
        super.onStart();
        mDispatcher.register(this);
    }

    @Override
    protected void onResume() {
        super.onResume();

        if (NetworkUtils.isNetworkAvailable(this)) {
            mDispatcher.dispatch(AccountActionBuilder.newFetchSettingsAction());
=======
        FragmentManager fragmentManager = getFragmentManager();
        MyProfileFragment myProfileFragment =
                (MyProfileFragment) fragmentManager.findFragmentByTag(KEY_MY_PROFILE_FRAGMENT);
        if (myProfileFragment == null) {
            myProfileFragment = MyProfileFragment.newInstance();

            fragmentManager.beginTransaction()
                    .add(android.R.id.content, myProfileFragment, KEY_MY_PROFILE_FRAGMENT)
                    .commit();
>>>>>>> cece245c
        }
    }

    @Override
    public boolean onOptionsItemSelected(final MenuItem item) {
        if (item.getItemId() == android.R.id.home) {
            onBackPressed();
            return true;
        }
        return super.onOptionsItemSelected(item);
    }
<<<<<<< HEAD

    private void refreshDetails() {
        AccountModel account = mAccountStore.getAccount();
        updateLabel(mFirstName, account != null ? StringUtils.unescapeHTML(account.getFirstName()) : null);
        updateLabel(mLastName, account != null ? StringUtils.unescapeHTML(account.getLastName()) : null);
        updateLabel(mDisplayName, account != null ? StringUtils.unescapeHTML(account.getDisplayName()) : null);
        updateLabel(mAboutMe, account != null ? StringUtils.unescapeHTML(account.getAboutMe()) : null);
    }

    private void updateMyProfileForLabel(TextView textView) {
        PostAccountSettingsPayload payload = new PostAccountSettingsPayload();
        payload.params = new HashMap<>();
        payload.params.put(restParamForTextView(textView), textView.getText().toString());
        mDispatcher.dispatch(AccountActionBuilder.newPostSettingsAction(payload));
    }

    private void updateLabel(WPTextView textView, String text) {
        textView.setText(text);
        if (TextUtils.isEmpty(text)) {
            if (textView == mDisplayName) {
                mDisplayName.setText(mAccountStore.getAccount().getUserName());
            } else {
                textView.setVisibility(View.GONE);
            }
        }
        else {
            textView.setVisibility(View.VISIBLE);
        }
    }

    // helper method to create onClickListener to avoid code duplication
    private View.OnClickListener createOnClickListener(final String dialogTitle,
                                                       final String hint,
                                                       final WPTextView textView,
                                                       final boolean isMultiline) {
        return new View.OnClickListener() {
            @Override
            public void onClick(View v) {
                ProfileInputDialogFragment inputDialog = ProfileInputDialogFragment.newInstance(dialogTitle,
                        textView.getText().toString(), hint, isMultiline, textView.getId());
                inputDialog.show(getFragmentManager(), DIALOG_TAG);
            }
        };
    }

    // helper method to get the rest parameter for a text view
    private String restParamForTextView(TextView textView) {
        if (textView == mFirstName) {
            return "first_name";
        } else if (textView == mLastName) {
            return "last_name";
        } else if (textView == mDisplayName) {
            return "display_name";
        } else if (textView == mAboutMe) {
            return "description";
        }
        return null;
    }

    @Subscribe
    public void onAccountChanged(OnAccountChanged event) {
        if (!isFinishing()) {
            // TODO: STORES: manage errors
            refreshDetails();
        }
    }

    @Override
    public void onSuccessfulInput(String input, int callbackId) {
        WPTextView textView = (WPTextView) findViewById(callbackId);
        updateLabel(textView, input);
        updateMyProfileForLabel(textView);
    }
=======
>>>>>>> cece245c
}<|MERGE_RESOLUTION|>--- conflicted
+++ resolved
@@ -6,36 +6,14 @@
 import android.support.v7.app.AppCompatActivity;
 import android.view.MenuItem;
 
-<<<<<<< HEAD
-import org.greenrobot.eventbus.Subscribe;
-import org.wordpress.android.R;
 import org.wordpress.android.WordPress;
 import org.wordpress.android.stores.Dispatcher;
-import org.wordpress.android.stores.generated.AccountActionBuilder;
-import org.wordpress.android.stores.model.AccountModel;
 import org.wordpress.android.stores.store.AccountStore;
-import org.wordpress.android.stores.store.AccountStore.OnAccountChanged;
-import org.wordpress.android.stores.store.AccountStore.PostAccountSettingsPayload;
-import org.wordpress.android.ui.ActivityLauncher;
-import org.wordpress.android.util.NetworkUtils;
-import org.wordpress.android.util.StringUtils;
-import org.wordpress.android.widgets.WPTextView;
-
-import java.util.HashMap;
 
 import javax.inject.Inject;
 
-public class MyProfileActivity extends AppCompatActivity implements ProfileInputDialogFragment.Callback {
-    private final String DIALOG_TAG = "DIALOG";
-
-    private WPTextView mFirstName;
-    private WPTextView mLastName;
-    private WPTextView mDisplayName;
-    private WPTextView mAboutMe;
-=======
 public class MyProfileActivity extends AppCompatActivity {
     private static final String KEY_MY_PROFILE_FRAGMENT = "my-profile-fragment";
->>>>>>> cece245c
 
     @Inject Dispatcher mDispatcher;
     @Inject AccountStore mAccountStore;
@@ -50,27 +28,12 @@
             actionBar.setHomeButtonEnabled(true);
             actionBar.setDisplayHomeAsUpEnabled(true);
         }
-
-<<<<<<< HEAD
-    @Override
-    protected void onStop() {
-        mDispatcher.unregister(this);
-        super.onStop();
-    }
-
-    @Override
-    protected void onStart() {
-        super.onStart();
-        mDispatcher.register(this);
     }
 
     @Override
     protected void onResume() {
         super.onResume();
 
-        if (NetworkUtils.isNetworkAvailable(this)) {
-            mDispatcher.dispatch(AccountActionBuilder.newFetchSettingsAction());
-=======
         FragmentManager fragmentManager = getFragmentManager();
         MyProfileFragment myProfileFragment =
                 (MyProfileFragment) fragmentManager.findFragmentByTag(KEY_MY_PROFILE_FRAGMENT);
@@ -80,7 +43,6 @@
             fragmentManager.beginTransaction()
                     .add(android.R.id.content, myProfileFragment, KEY_MY_PROFILE_FRAGMENT)
                     .commit();
->>>>>>> cece245c
         }
     }
 
@@ -92,80 +54,4 @@
         }
         return super.onOptionsItemSelected(item);
     }
-<<<<<<< HEAD
-
-    private void refreshDetails() {
-        AccountModel account = mAccountStore.getAccount();
-        updateLabel(mFirstName, account != null ? StringUtils.unescapeHTML(account.getFirstName()) : null);
-        updateLabel(mLastName, account != null ? StringUtils.unescapeHTML(account.getLastName()) : null);
-        updateLabel(mDisplayName, account != null ? StringUtils.unescapeHTML(account.getDisplayName()) : null);
-        updateLabel(mAboutMe, account != null ? StringUtils.unescapeHTML(account.getAboutMe()) : null);
-    }
-
-    private void updateMyProfileForLabel(TextView textView) {
-        PostAccountSettingsPayload payload = new PostAccountSettingsPayload();
-        payload.params = new HashMap<>();
-        payload.params.put(restParamForTextView(textView), textView.getText().toString());
-        mDispatcher.dispatch(AccountActionBuilder.newPostSettingsAction(payload));
-    }
-
-    private void updateLabel(WPTextView textView, String text) {
-        textView.setText(text);
-        if (TextUtils.isEmpty(text)) {
-            if (textView == mDisplayName) {
-                mDisplayName.setText(mAccountStore.getAccount().getUserName());
-            } else {
-                textView.setVisibility(View.GONE);
-            }
-        }
-        else {
-            textView.setVisibility(View.VISIBLE);
-        }
-    }
-
-    // helper method to create onClickListener to avoid code duplication
-    private View.OnClickListener createOnClickListener(final String dialogTitle,
-                                                       final String hint,
-                                                       final WPTextView textView,
-                                                       final boolean isMultiline) {
-        return new View.OnClickListener() {
-            @Override
-            public void onClick(View v) {
-                ProfileInputDialogFragment inputDialog = ProfileInputDialogFragment.newInstance(dialogTitle,
-                        textView.getText().toString(), hint, isMultiline, textView.getId());
-                inputDialog.show(getFragmentManager(), DIALOG_TAG);
-            }
-        };
-    }
-
-    // helper method to get the rest parameter for a text view
-    private String restParamForTextView(TextView textView) {
-        if (textView == mFirstName) {
-            return "first_name";
-        } else if (textView == mLastName) {
-            return "last_name";
-        } else if (textView == mDisplayName) {
-            return "display_name";
-        } else if (textView == mAboutMe) {
-            return "description";
-        }
-        return null;
-    }
-
-    @Subscribe
-    public void onAccountChanged(OnAccountChanged event) {
-        if (!isFinishing()) {
-            // TODO: STORES: manage errors
-            refreshDetails();
-        }
-    }
-
-    @Override
-    public void onSuccessfulInput(String input, int callbackId) {
-        WPTextView textView = (WPTextView) findViewById(callbackId);
-        updateLabel(textView, input);
-        updateMyProfileForLabel(textView);
-    }
-=======
->>>>>>> cece245c
 }