--- conflicted
+++ resolved
@@ -13,13 +13,8 @@
 import org.wordpress.android.models.AccountHelper;
 import org.wordpress.android.models.AccountModel;
 import org.wordpress.android.ui.ActivityLauncher;
-<<<<<<< HEAD
-import org.wordpress.android.util.DialogUtils;
 import org.wordpress.android.util.NetworkUtils;
-=======
->>>>>>> 90daaf71
 import org.wordpress.android.util.StringUtils;
-import org.wordpress.android.util.ToastUtils;
 import org.wordpress.android.widgets.WPTextView;
 
 import java.util.HashMap;
@@ -154,7 +149,6 @@
         return new View.OnClickListener() {
             @Override
             public void onClick(View v) {
-
                 ProfileInputDialogFragment inputDialog = ProfileInputDialogFragment.newInstance(dialogTitle,
                         textView.getText().toString(),
                         hint,
