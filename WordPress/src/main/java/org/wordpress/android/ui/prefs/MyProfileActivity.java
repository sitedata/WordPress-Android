package org.wordpress.android.ui.prefs;

import android.app.FragmentManager;
import android.os.Bundle;
import android.support.v7.app.ActionBar;
import android.support.v7.app.AppCompatActivity;
import android.view.MenuItem;

import org.wordpress.android.WordPress;
<<<<<<< HEAD
import org.wordpress.android.stores.Dispatcher;
import org.wordpress.android.stores.generated.AccountActionBuilder;
import org.wordpress.android.stores.model.AccountModel;
import org.wordpress.android.stores.store.AccountStore;
import org.wordpress.android.stores.store.AccountStore.OnAccountChanged;
import org.wordpress.android.stores.store.AccountStore.PostAccountSettingsPayload;
import org.wordpress.android.util.NetworkUtils;
import org.wordpress.android.util.StringUtils;
import org.wordpress.android.util.ToastUtils;
import org.wordpress.android.widgets.WPTextView;

import java.util.HashMap;
=======
import org.wordpress.android.fluxc.Dispatcher;
import org.wordpress.android.fluxc.store.AccountStore;
>>>>>>> 791a0a29

import javax.inject.Inject;

public class MyProfileActivity extends AppCompatActivity {
    private static final String KEY_MY_PROFILE_FRAGMENT = "my-profile-fragment";

    @Inject Dispatcher mDispatcher;
    @Inject AccountStore mAccountStore;

    @Override
    public void onCreate(Bundle savedInstanceState) {
        super.onCreate(savedInstanceState);
        ((WordPress) getApplication()).component().inject(this);

        ActionBar actionBar = getSupportActionBar();
        if (actionBar != null) {
            actionBar.setHomeButtonEnabled(true);
            actionBar.setDisplayHomeAsUpEnabled(true);
        }
    }

    @Override
    protected void onResume() {
        super.onResume();

        FragmentManager fragmentManager = getFragmentManager();
        MyProfileFragment myProfileFragment =
                (MyProfileFragment) fragmentManager.findFragmentByTag(KEY_MY_PROFILE_FRAGMENT);
        if (myProfileFragment == null) {
            myProfileFragment = MyProfileFragment.newInstance();

            fragmentManager.beginTransaction()
                    .add(android.R.id.content, myProfileFragment, KEY_MY_PROFILE_FRAGMENT)
                    .commit();
        }
    }

    @Override
    public boolean onOptionsItemSelected(final MenuItem item) {
        if (item.getItemId() == android.R.id.home) {
            onBackPressed();
            return true;
        }
        return super.onOptionsItemSelected(item);
    }
<<<<<<< HEAD

    private void refreshDetails() {
        AccountModel account = mAccountStore.getAccount();
        updateLabel(mFirstName, account != null ? StringUtils.unescapeHTML(account.getFirstName()) : null);
        updateLabel(mLastName, account != null ? StringUtils.unescapeHTML(account.getLastName()) : null);
        updateLabel(mDisplayName, account != null ? StringUtils.unescapeHTML(account.getDisplayName()) : null);
        updateLabel(mAboutMe, account != null ? StringUtils.unescapeHTML(account.getAboutMe()) : null);
    }

    private void updateMyProfileForLabel(TextView textView) {
        PostAccountSettingsPayload payload = new PostAccountSettingsPayload();
        payload.params = new HashMap<>();
        payload.params.put(restParamForTextView(textView), textView.getText().toString());
        mDispatcher.dispatch(AccountActionBuilder.newPostSettingsAction(payload));
    }

    private void updateLabel(WPTextView textView, String text) {
        textView.setText(text);
        if (TextUtils.isEmpty(text)) {
            if (textView == mDisplayName) {
                mDisplayName.setText(mAccountStore.getAccount().getUserName());
            } else {
                textView.setVisibility(View.GONE);
            }
        }
        else {
            textView.setVisibility(View.VISIBLE);
        }
    }

    // helper method to create onClickListener to avoid code duplication
    private View.OnClickListener createOnClickListener(final String dialogTitle,
                                                       final String hint,
                                                       final WPTextView textView,
                                                       final boolean isMultiline) {
        return new View.OnClickListener() {
            @Override
            public void onClick(View v) {
                ProfileInputDialogFragment inputDialog = ProfileInputDialogFragment.newInstance(dialogTitle,
                        textView.getText().toString(), hint, isMultiline, textView.getId());
                inputDialog.show(getFragmentManager(), DIALOG_TAG);
            }
        };
    }

    // helper method to get the rest parameter for a text view
    private String restParamForTextView(TextView textView) {
        if (textView == mFirstName) {
            return "first_name";
        } else if (textView == mLastName) {
            return "last_name";
        } else if (textView == mDisplayName) {
            return "display_name";
        } else if (textView == mAboutMe) {
            return "description";
        }
        return null;
    }

    @SuppressWarnings("unused")
    @Subscribe
    public void onAccountChanged(OnAccountChanged event) {
        if (isFinishing()) return;
        if (event.isError) {
            switch (event.errorType) {
                case SETTINGS_FETCH_ERROR:
                    ToastUtils.showToast(this, R.string.error_fetch_account_settings, ToastUtils.Duration.LONG);
                    break;
                case SETTINGS_POST_ERROR:
                    ToastUtils.showToast(this, R.string.error_post_account_settings, ToastUtils.Duration.LONG);
                    break;
            }
        } else {
            refreshDetails();
        }
    }

    @Override
    public void onSuccessfulInput(String input, int callbackId) {
        WPTextView textView = (WPTextView) findViewById(callbackId);
        updateLabel(textView, input);
        updateMyProfileForLabel(textView);
    }
=======
>>>>>>> 791a0a29
}<|MERGE_RESOLUTION|>--- conflicted
+++ resolved
@@ -7,23 +7,8 @@
 import android.view.MenuItem;
 
 import org.wordpress.android.WordPress;
-<<<<<<< HEAD
-import org.wordpress.android.stores.Dispatcher;
-import org.wordpress.android.stores.generated.AccountActionBuilder;
-import org.wordpress.android.stores.model.AccountModel;
-import org.wordpress.android.stores.store.AccountStore;
-import org.wordpress.android.stores.store.AccountStore.OnAccountChanged;
-import org.wordpress.android.stores.store.AccountStore.PostAccountSettingsPayload;
-import org.wordpress.android.util.NetworkUtils;
-import org.wordpress.android.util.StringUtils;
-import org.wordpress.android.util.ToastUtils;
-import org.wordpress.android.widgets.WPTextView;
-
-import java.util.HashMap;
-=======
 import org.wordpress.android.fluxc.Dispatcher;
 import org.wordpress.android.fluxc.store.AccountStore;
->>>>>>> 791a0a29
 
 import javax.inject.Inject;
 
@@ -69,90 +54,4 @@
         }
         return super.onOptionsItemSelected(item);
     }
-<<<<<<< HEAD
-
-    private void refreshDetails() {
-        AccountModel account = mAccountStore.getAccount();
-        updateLabel(mFirstName, account != null ? StringUtils.unescapeHTML(account.getFirstName()) : null);
-        updateLabel(mLastName, account != null ? StringUtils.unescapeHTML(account.getLastName()) : null);
-        updateLabel(mDisplayName, account != null ? StringUtils.unescapeHTML(account.getDisplayName()) : null);
-        updateLabel(mAboutMe, account != null ? StringUtils.unescapeHTML(account.getAboutMe()) : null);
-    }
-
-    private void updateMyProfileForLabel(TextView textView) {
-        PostAccountSettingsPayload payload = new PostAccountSettingsPayload();
-        payload.params = new HashMap<>();
-        payload.params.put(restParamForTextView(textView), textView.getText().toString());
-        mDispatcher.dispatch(AccountActionBuilder.newPostSettingsAction(payload));
-    }
-
-    private void updateLabel(WPTextView textView, String text) {
-        textView.setText(text);
-        if (TextUtils.isEmpty(text)) {
-            if (textView == mDisplayName) {
-                mDisplayName.setText(mAccountStore.getAccount().getUserName());
-            } else {
-                textView.setVisibility(View.GONE);
-            }
-        }
-        else {
-            textView.setVisibility(View.VISIBLE);
-        }
-    }
-
-    // helper method to create onClickListener to avoid code duplication
-    private View.OnClickListener createOnClickListener(final String dialogTitle,
-                                                       final String hint,
-                                                       final WPTextView textView,
-                                                       final boolean isMultiline) {
-        return new View.OnClickListener() {
-            @Override
-            public void onClick(View v) {
-                ProfileInputDialogFragment inputDialog = ProfileInputDialogFragment.newInstance(dialogTitle,
-                        textView.getText().toString(), hint, isMultiline, textView.getId());
-                inputDialog.show(getFragmentManager(), DIALOG_TAG);
-            }
-        };
-    }
-
-    // helper method to get the rest parameter for a text view
-    private String restParamForTextView(TextView textView) {
-        if (textView == mFirstName) {
-            return "first_name";
-        } else if (textView == mLastName) {
-            return "last_name";
-        } else if (textView == mDisplayName) {
-            return "display_name";
-        } else if (textView == mAboutMe) {
-            return "description";
-        }
-        return null;
-    }
-
-    @SuppressWarnings("unused")
-    @Subscribe
-    public void onAccountChanged(OnAccountChanged event) {
-        if (isFinishing()) return;
-        if (event.isError) {
-            switch (event.errorType) {
-                case SETTINGS_FETCH_ERROR:
-                    ToastUtils.showToast(this, R.string.error_fetch_account_settings, ToastUtils.Duration.LONG);
-                    break;
-                case SETTINGS_POST_ERROR:
-                    ToastUtils.showToast(this, R.string.error_post_account_settings, ToastUtils.Duration.LONG);
-                    break;
-            }
-        } else {
-            refreshDetails();
-        }
-    }
-
-    @Override
-    public void onSuccessfulInput(String input, int callbackId) {
-        WPTextView textView = (WPTextView) findViewById(callbackId);
-        updateLabel(textView, input);
-        updateMyProfileForLabel(textView);
-    }
-=======
->>>>>>> 791a0a29
 }