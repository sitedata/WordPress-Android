package org.wordpress.android.ui.stats.refresh.lists.widget.today

import android.appwidget.AppWidgetManager
import android.content.ComponentName
import android.content.Context
import android.widget.RemoteViews
import org.wordpress.android.R
import org.wordpress.android.fluxc.store.SiteStore
import org.wordpress.android.ui.prefs.AppPrefsWrapper
import org.wordpress.android.ui.stats.StatsTimeframe
import org.wordpress.android.ui.stats.refresh.lists.widget.WidgetUpdater
import org.wordpress.android.ui.stats.refresh.lists.widget.configuration.StatsColorSelectionViewModel.Color
import org.wordpress.android.ui.stats.refresh.lists.widget.configuration.StatsWidgetConfigureFragment.ViewType.TODAY_VIEWS
import org.wordpress.android.ui.stats.refresh.lists.widget.utils.WidgetUtils
import org.wordpress.android.util.NetworkUtilsWrapper
import org.wordpress.android.viewmodel.ResourceProvider
import javax.inject.Inject

class TodayWidgetUpdater
@Inject constructor(
    private val appPrefsWrapper: AppPrefsWrapper,
    private val siteStore: SiteStore,
    private val networkUtilsWrapper: NetworkUtilsWrapper,
    private val resourceProvider: ResourceProvider,
    private val widgetUtils: WidgetUtils
) : WidgetUpdater {
    override fun updateAppWidget(
        context: Context,
        appWidgetId: Int,
        appWidgetManager: AppWidgetManager?
    ) {
<<<<<<< HEAD
        val widgetManager = appWidgetManager ?: AppWidgetManager.getInstance(context)
        val wideView = widgetUtils.isWidgetWiderThanLimit(
                widgetManager,
                appWidgetId
        )
=======
        val isWideView = widgetUtils.isWidgetWiderThanLimit(appWidgetManager, appWidgetId)
>>>>>>> c036bd53
        val colorMode = appPrefsWrapper.getAppWidgetColor(appWidgetId) ?: Color.LIGHT
        val siteId = appPrefsWrapper.getAppWidgetSiteId(appWidgetId)
        val siteModel = siteStore.getSiteBySiteId(siteId)
        val networkAvailable = networkUtilsWrapper.isNetworkAvailable()
<<<<<<< HEAD
        val views = RemoteViews(context.packageName, widgetUtils.getLayout(colorMode))
=======
        val views = RemoteViews(context.packageName, widgetUtils.getLayout(isWideView, colorMode))
>>>>>>> c036bd53
        views.setTextViewText(R.id.widget_title, resourceProvider.getString(R.string.stats_insights_today_stats))
        widgetUtils.setSiteIcon(siteModel, context, views, appWidgetId)
        siteModel?.let {
            views.setOnClickPendingIntent(
                    R.id.widget_title,
                    widgetUtils.getPendingSelfIntent(context, siteModel.id, StatsTimeframe.INSIGHTS)
            )
        }
        if (networkAvailable && siteModel != null) {
<<<<<<< HEAD
            widgetUtils.showList(
                    widgetManager,
                    views,
                    context,
                    appWidgetId,
                    colorMode,
                    siteModel.id,
                    TODAY_VIEWS,
                    wideView
            )
=======
            if (isWideView) {
                views.setOnClickPendingIntent(
                        R.id.widget_content,
                        widgetUtils.getPendingSelfIntent(context, siteModel.id, StatsTimeframe.INSIGHTS)
                )
                showColumns(appWidgetManager, appWidgetId, views, siteModel)
            } else {
                widgetUtils.showList(
                        appWidgetManager,
                        views,
                        context,
                        appWidgetId,
                        colorMode,
                        siteModel.id,
                        TODAY_VIEWS,
                        isWideView
                )
            }
>>>>>>> c036bd53
        } else {
            widgetUtils.showError(widgetManager, views, appWidgetId, networkAvailable, resourceProvider, context)
        }
    }

    override fun updateAllWidgets(context: Context) {
        val appWidgetManager = AppWidgetManager.getInstance(context)
        val viewsWidget = ComponentName(context, StatsTodayWidget::class.java)
        val allWidgetIds = appWidgetManager.getAppWidgetIds(viewsWidget)
        for (appWidgetId in allWidgetIds) {
            updateAppWidget(context, appWidgetId)
        }
    }

    override fun delete(appWidgetId: Int) {
        appPrefsWrapper.removeAppWidgetColorModeId(appWidgetId)
        appPrefsWrapper.removeAppWidgetSiteId(appWidgetId)
    }
}<|MERGE_RESOLUTION|>--- conflicted
+++ resolved
@@ -29,24 +29,16 @@
         appWidgetId: Int,
         appWidgetManager: AppWidgetManager?
     ) {
-<<<<<<< HEAD
         val widgetManager = appWidgetManager ?: AppWidgetManager.getInstance(context)
-        val wideView = widgetUtils.isWidgetWiderThanLimit(
+        val isWideView = widgetUtils.isWidgetWiderThanLimit(
                 widgetManager,
                 appWidgetId
         )
-=======
-        val isWideView = widgetUtils.isWidgetWiderThanLimit(appWidgetManager, appWidgetId)
->>>>>>> c036bd53
         val colorMode = appPrefsWrapper.getAppWidgetColor(appWidgetId) ?: Color.LIGHT
         val siteId = appPrefsWrapper.getAppWidgetSiteId(appWidgetId)
         val siteModel = siteStore.getSiteBySiteId(siteId)
         val networkAvailable = networkUtilsWrapper.isNetworkAvailable()
-<<<<<<< HEAD
         val views = RemoteViews(context.packageName, widgetUtils.getLayout(colorMode))
-=======
-        val views = RemoteViews(context.packageName, widgetUtils.getLayout(isWideView, colorMode))
->>>>>>> c036bd53
         views.setTextViewText(R.id.widget_title, resourceProvider.getString(R.string.stats_insights_today_stats))
         widgetUtils.setSiteIcon(siteModel, context, views, appWidgetId)
         siteModel?.let {
@@ -56,7 +48,6 @@
             )
         }
         if (networkAvailable && siteModel != null) {
-<<<<<<< HEAD
             widgetUtils.showList(
                     widgetManager,
                     views,
@@ -65,28 +56,8 @@
                     colorMode,
                     siteModel.id,
                     TODAY_VIEWS,
-                    wideView
+                    isWideView
             )
-=======
-            if (isWideView) {
-                views.setOnClickPendingIntent(
-                        R.id.widget_content,
-                        widgetUtils.getPendingSelfIntent(context, siteModel.id, StatsTimeframe.INSIGHTS)
-                )
-                showColumns(appWidgetManager, appWidgetId, views, siteModel)
-            } else {
-                widgetUtils.showList(
-                        appWidgetManager,
-                        views,
-                        context,
-                        appWidgetId,
-                        colorMode,
-                        siteModel.id,
-                        TODAY_VIEWS,
-                        isWideView
-                )
-            }
->>>>>>> c036bd53
         } else {
             widgetUtils.showError(widgetManager, views, appWidgetId, networkAvailable, resourceProvider, context)
         }
