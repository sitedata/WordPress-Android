--- conflicted
+++ resolved
@@ -1130,16 +1130,10 @@
             if (intent.getAction().equals(WordPress.BROADCAST_ACTION_XMLRPC_INVALID_CREDENTIALS)) {
                 AuthenticationDialogUtils.showAuthErrorDialog(WPActionBarActivity.this);
             }
-<<<<<<< HEAD
-            if (intent.getAction().equals(SimperiumUtils.BROADCAST_ACTION_SIMPERIUM_NOT_AUTHORIZED) &&
-                    WPActionBarActivity.this instanceof NewNotificationsActivity) {
-                ToastUtils.showAuthErrorDialog(WPActionBarActivity.this, R.string.sign_in_again, R.string.simperium_connection_error);
-=======
             if (intent.getAction().equals(SimperiumUtils.BROADCAST_ACTION_SIMPERIUM_NOT_AUTHORIZED)
-                    && WPActionBarActivity.this instanceof NotificationsActivity) {
+                    && WPActionBarActivity.this instanceof NewNotificationsActivity) {
                 AuthenticationDialogUtils.showAuthErrorDialog(WPActionBarActivity.this, R.string.sign_in_again,
                         R.string.simperium_connection_error);
->>>>>>> fc9f1990
             }
             if (intent.getAction().equals(WordPress.BROADCAST_ACTION_XMLRPC_TWO_FA_AUTH)) {
                 // TODO: add a specific message like "you must use a specific app password"
