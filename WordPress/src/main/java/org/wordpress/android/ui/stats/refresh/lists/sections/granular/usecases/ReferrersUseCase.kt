package org.wordpress.android.ui.stats.refresh.lists.sections.granular.usecases

import kotlinx.coroutines.CoroutineDispatcher
import org.wordpress.android.R
import org.wordpress.android.R.string
import org.wordpress.android.analytics.AnalyticsTracker
import org.wordpress.android.fluxc.model.SiteModel
import org.wordpress.android.fluxc.model.stats.time.ReferrersModel
import org.wordpress.android.fluxc.network.utils.StatsGranularity
import org.wordpress.android.fluxc.store.StatsStore.TimeStatsTypes.REFERRERS
import org.wordpress.android.fluxc.store.stats.time.ReferrersStore
import org.wordpress.android.modules.UI_THREAD
import org.wordpress.android.ui.stats.refresh.lists.NavigationTarget.ViewReferrers
import org.wordpress.android.ui.stats.refresh.lists.NavigationTarget.ViewUrl
import org.wordpress.android.ui.stats.refresh.lists.sections.BlockListItem
import org.wordpress.android.ui.stats.refresh.lists.sections.BlockListItem.Divider
import org.wordpress.android.ui.stats.refresh.lists.sections.BlockListItem.Empty
import org.wordpress.android.ui.stats.refresh.lists.sections.BlockListItem.ExpandableItem
import org.wordpress.android.ui.stats.refresh.lists.sections.BlockListItem.Header
import org.wordpress.android.ui.stats.refresh.lists.sections.BlockListItem.Link
import org.wordpress.android.ui.stats.refresh.lists.sections.BlockListItem.ListItemWithIcon
import org.wordpress.android.ui.stats.refresh.lists.sections.BlockListItem.ListItemWithIcon.IconStyle.EMPTY_SPACE
import org.wordpress.android.ui.stats.refresh.lists.sections.BlockListItem.ListItemWithIcon.IconStyle.NORMAL
import org.wordpress.android.ui.stats.refresh.lists.sections.BlockListItem.ListItemWithIcon.TextStyle.LIGHT
import org.wordpress.android.ui.stats.refresh.lists.sections.BlockListItem.NavigationAction.Companion.create
import org.wordpress.android.ui.stats.refresh.lists.sections.BlockListItem.Title
import org.wordpress.android.ui.stats.refresh.lists.sections.granular.GranularStatefulUseCase
import org.wordpress.android.ui.stats.refresh.lists.sections.granular.SelectedDateProvider
import org.wordpress.android.ui.stats.refresh.lists.sections.granular.UseCaseFactory
import org.wordpress.android.ui.stats.refresh.lists.sections.granular.usecases.ReferrersUseCase.SelectedGroup
import org.wordpress.android.ui.stats.refresh.utils.toFormattedString
import org.wordpress.android.ui.stats.refresh.utils.trackGranular
import org.wordpress.android.util.analytics.AnalyticsTrackerWrapper
import java.util.Date
import javax.inject.Inject
import javax.inject.Named

private const val PAGE_SIZE = 6

class ReferrersUseCase
constructor(
    statsGranularity: StatsGranularity,
    @Named(UI_THREAD) private val mainDispatcher: CoroutineDispatcher,
    private val referrersStore: ReferrersStore,
    selectedDateProvider: SelectedDateProvider,
    private val analyticsTracker: AnalyticsTrackerWrapper
) : GranularStatefulUseCase<ReferrersModel, SelectedGroup>(
        REFERRERS,
        mainDispatcher,
        selectedDateProvider,
        statsGranularity,
        SelectedGroup()
) {
    override fun buildLoadingItem(): List<BlockListItem> = listOf(Title(R.string.stats_referrers))

    override suspend fun loadCachedData(selectedDate: Date, site: SiteModel): ReferrersModel? {
        return referrersStore.getReferrers(
                site,
                statsGranularity,
                selectedDate,
                PAGE_SIZE
        )
    }

    override suspend fun fetchRemoteData(selectedDate: Date, site: SiteModel, forced: Boolean): State<ReferrersModel> {
        val response = referrersStore.fetchReferrers(
                site,
                PAGE_SIZE,
                statsGranularity,
                selectedDate,
                forced
        )
        val model = response.model
        val error = response.error

        return when {
            error != null -> State.Error(error.message ?: error.type.name)
            model != null && model.groups.isNotEmpty() -> State.Data(model)
            else -> State.Empty()
        }
    }

    override fun buildStatefulUiModel(domainModel: ReferrersModel, uiState: SelectedGroup): List<BlockListItem> {
        val items = mutableListOf<BlockListItem>()
        items.add(Title(R.string.stats_referrers))

        if (domainModel.groups.isEmpty()) {
            items.add(Empty(R.string.stats_no_data_for_period))
        } else {
            items.add(Header(R.string.stats_referrer_label, R.string.stats_referrer_views_label))
            domainModel.groups.forEachIndexed { index, group ->
                val icon = buildIcon(group.icon)
                if (group.referrers.isEmpty()) {
                    val headerItem = ListItemWithIcon(
                            icon = icon,
                            iconUrl = if (icon == null) group.icon else null,
                            text = group.name,
                            value = group.total?.toFormattedString(),
                            showDivider = index < domainModel.groups.size - 1,
                            navigationAction = group.url?.let { create(it, this::onItemClick) }
                    )
                    items.add(headerItem)
                } else {
                    val headerItem = ListItemWithIcon(
                            icon = icon,
                            iconUrl = if (icon == null) group.icon else null,
                            text = group.name,
                            value = group.total?.toFormattedString(),
                            showDivider = index < domainModel.groups.size - 1
                    )
                    val isExpanded = group.groupId == uiState.groupId
                    items.add(ExpandableItem(headerItem, isExpanded) { changedExpandedState ->
                        onUiState(SelectedGroup(if (changedExpandedState) group.groupId else null))
                    })
                    if (isExpanded) {
                        items.addAll(group.referrers.map { referrer ->
<<<<<<< HEAD
                            val iconStyle = if (group.icon != null && referrer.icon == null) {
                                EMPTY_SPACE
                            } else {
                                NORMAL
                            }
                            ListItemWithIcon(
                                    iconUrl = referrer.icon,
                                    iconStyle = iconStyle,
                                    textStyle = LIGHT,
=======
                            val referrerIcon = buildIcon(referrer.icon)
                            ListItemWithIcon(
                                    icon = referrerIcon,
                                    iconUrl = if (referrerIcon == null) referrer.icon else null,
>>>>>>> df6050b9
                                    text = referrer.name,
                                    value = referrer.views.toFormattedString(),
                                    showDivider = false,
                                    navigationAction = referrer.url?.let { create(it, this::onItemClick) }
                            )
                        })
                        items.add(Divider)
                    }
                }
                null
            }

            if (domainModel.hasMore) {
                items.add(
                        Link(
                                text = string.stats_insights_view_more,
                                navigateAction = create(statsGranularity, this::onViewMoreClicked)
                        )
                )
            }
        }
        return items
    }

    private fun buildIcon(iconUrl: String?): Int? {
        return when (iconUrl) {
            null -> R.drawable.ic_globe_white_24dp
            "https://wordpress.com/i/stats/search-engine.png" -> R.drawable.ic_search_white_24dp
            else -> null
        }
    }

    private fun onViewMoreClicked(statsGranularity: StatsGranularity) {
        analyticsTracker.trackGranular(AnalyticsTracker.Stat.STATS_REFERRERS_VIEW_MORE_TAPPED, statsGranularity)
        navigateTo(
                ViewReferrers(
                        statsGranularity,
                        selectedDateProvider.getSelectedDate(statsGranularity) ?: Date()
                )
        )
    }

    private fun onItemClick(url: String) {
        analyticsTracker.trackGranular(AnalyticsTracker.Stat.STATS_REFERRERS_ITEM_TAPPED, statsGranularity)
        navigateTo(ViewUrl(url))
    }

    data class SelectedGroup(val groupId: String? = null)

    class ReferrersUseCaseFactory
    @Inject constructor(
        @Named(UI_THREAD) private val mainDispatcher: CoroutineDispatcher,
        private val referrersStore: ReferrersStore,
        private val selectedDateProvider: SelectedDateProvider,
        private val analyticsTracker: AnalyticsTrackerWrapper
    ) : UseCaseFactory {
        override fun build(granularity: StatsGranularity) =
                ReferrersUseCase(
                        granularity,
                        mainDispatcher,
                        referrersStore,
                        selectedDateProvider,
                        analyticsTracker
                )
    }
}<|MERGE_RESOLUTION|>--- conflicted
+++ resolved
@@ -114,22 +114,17 @@
                     })
                     if (isExpanded) {
                         items.addAll(group.referrers.map { referrer ->
-<<<<<<< HEAD
-                            val iconStyle = if (group.icon != null && referrer.icon == null) {
+                            val referrerIcon = buildIcon(referrer.icon)
+                            val iconStyle = if (group.icon != null && referrer.icon == null && referrerIcon == null) {
                                 EMPTY_SPACE
                             } else {
                                 NORMAL
                             }
                             ListItemWithIcon(
-                                    iconUrl = referrer.icon,
+                                    icon = referrerIcon,
+                                    iconUrl = if (referrerIcon == null) referrer.icon else null,
                                     iconStyle = iconStyle,
                                     textStyle = LIGHT,
-=======
-                            val referrerIcon = buildIcon(referrer.icon)
-                            ListItemWithIcon(
-                                    icon = referrerIcon,
-                                    iconUrl = if (referrerIcon == null) referrer.icon else null,
->>>>>>> df6050b9
                                     text = referrer.name,
                                     value = referrer.views.toFormattedString(),
                                     showDivider = false,
