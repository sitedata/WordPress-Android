package org.wordpress.android.ui.suggestion.service;

import android.app.Service;
import android.content.Intent;
import android.os.Binder;
import android.os.IBinder;
<<<<<<< HEAD
import android.support.v4.content.LocalBroadcastManager;
=======
>>>>>>> 62de1a85

import com.android.volley.VolleyError;
import com.wordpress.rest.RestRequest;

import org.json.JSONArray;
import org.json.JSONObject;
import org.wordpress.android.WordPress;
import org.wordpress.android.datasets.SuggestionTable;
import org.wordpress.android.models.Suggestion;
import org.wordpress.android.models.Tag;
import org.wordpress.android.util.AppLog;

import java.util.ArrayList;
import java.util.List;

import de.greenrobot.event.EventBus;

public class SuggestionService extends Service {
    private final IBinder mBinder = new SuggestionBinder();
    private final List<Integer> mCurrentlyRequestingSuggestionsSiteIds = new ArrayList<Integer>();
    private final List<Integer> mCurrentlyRequestingTagsSiteIds = new ArrayList<Integer>();

<<<<<<< HEAD
    // broadcast action to notify clients when summary data has changed
    public static final String ACTION_SUGGESTIONS_LIST_UPDATED = "SUGGESTIONS_LIST_UPDATED";
    public static final String SUGGESTIONS_LIST_UPDATED_EXTRA = "SUGGESTIONS_LIST_UPDATED_EXTRA";
    public static final String ACTION_TAGS_LIST_UPDATED = "TAGS_LIST_UPDATED";
    public static final String TAGS_LIST_UPDATED_EXTRA = "TAGS_LIST_UPDATED_EXTRA";

=======
>>>>>>> 62de1a85
    @Override
    public void onCreate() {
        super.onCreate();
        AppLog.i(AppLog.T.SUGGESTION, "service created");
    }

    @Override
    public int onStartCommand(Intent intent, int flags, int startId) {
        return Service.START_NOT_STICKY;
    }

    @Override
    public void onDestroy() {
        AppLog.i(AppLog.T.SUGGESTION, "service destroyed");
        super.onDestroy();
    }

    @Override
    public IBinder onBind(Intent intent) {
        return mBinder;
    }

    public void updateSuggestions(final int remoteBlogId) {
        if (mCurrentlyRequestingSuggestionsSiteIds.contains(remoteBlogId)) {
            return;
        }
        mCurrentlyRequestingSuggestionsSiteIds.add(remoteBlogId);
        RestRequest.Listener listener = new RestRequest.Listener() {
            @Override
            public void onResponse(JSONObject jsonObject) {
                handleSuggestionsUpdatedResponse(remoteBlogId, jsonObject);
                removeSiteIdFromSuggestionRequestsAndStopServiceIfNecessary(remoteBlogId);
            }
        };
        RestRequest.ErrorListener errorListener = new RestRequest.ErrorListener() {
            @Override
            public void onErrorResponse(VolleyError volleyError) {
                AppLog.e(AppLog.T.SUGGESTION, volleyError);
                removeSiteIdFromSuggestionRequestsAndStopServiceIfNecessary(remoteBlogId);
            }
        };

        AppLog.d(AppLog.T.SUGGESTION, "suggestion service > updating suggestions for siteId: " + remoteBlogId);
        String path = "/users/suggest" + "?site_id=" + remoteBlogId;
        WordPress.getRestClientUtils().get(path, listener, errorListener);
    }

    private void handleSuggestionsUpdatedResponse(final int remoteBlogId, final JSONObject jsonObject) {
        new Thread() {
            @Override
            public void run() {
                if (jsonObject == null) {
                    return;
                }

                JSONArray jsonSuggestions = jsonObject.optJSONArray("suggestions");
                List<Suggestion> suggestions = Suggestion.suggestionListFromJSON(jsonSuggestions, remoteBlogId);
                if (suggestions != null) {
                    SuggestionTable.insertSuggestionsForSite(remoteBlogId, suggestions);
                    EventBus.getDefault().post(new SuggestionEvents.SuggestionListUpdated(remoteBlogId));
                }
            }
        }.start();
    }

    private void removeSiteIdFromSuggestionRequestsAndStopServiceIfNecessary(Integer remoteBlogId) {
        mCurrentlyRequestingSuggestionsSiteIds.remove(remoteBlogId);

        // if there are no requests being made, we want to stop the service
        if (mCurrentlyRequestingSuggestionsSiteIds.isEmpty()) {
            AppLog.d(AppLog.T.SUGGESTION, "stopping suggestion service");
            stopSelf();
        }
    }

    public void updateTags(final int remoteBlogId) {
        if (mCurrentlyRequestingTagsSiteIds.contains(remoteBlogId)) {
            return;
        }
        mCurrentlyRequestingTagsSiteIds.add(remoteBlogId);
        RestRequest.Listener listener = new RestRequest.Listener() {
            @Override
            public void onResponse(JSONObject jsonObject) {
                handleTagsUpdatedResponse(remoteBlogId, jsonObject);
                removeSiteIdFromTagRequestsAndStopServiceIfNecessary(remoteBlogId);
            }
        };
        RestRequest.ErrorListener errorListener = new RestRequest.ErrorListener() {
            @Override
            public void onErrorResponse(VolleyError volleyError) {
                AppLog.e(AppLog.T.SUGGESTION, volleyError);
                removeSiteIdFromTagRequestsAndStopServiceIfNecessary(remoteBlogId);
            }
        };

        AppLog.d(AppLog.T.SUGGESTION, "suggestion service > updating tags for siteId: " + remoteBlogId);
        String path = "/sites/" + remoteBlogId + "/tags";
        WordPress.getRestClientUtils().get(path, listener, errorListener);
    }

    private void handleTagsUpdatedResponse(final int remoteBlogId, final JSONObject jsonObject) {
        new Thread() {
            @Override
            public void run() {
                if (jsonObject == null) {
                    return;
                }

                JSONArray jsonTags = jsonObject.optJSONArray("tags");
                List<Tag> tags = Tag.tagListFromJSON(jsonTags, remoteBlogId);
                if (tags != null) {
                    SuggestionTable.insertTagsForSite(remoteBlogId, tags);

                    LocalBroadcastManager lbm = LocalBroadcastManager.getInstance(WordPress.getContext());
                    Intent intent = new Intent(SuggestionService.ACTION_TAGS_LIST_UPDATED);
                    intent.putExtra(SuggestionService.TAGS_LIST_UPDATED_EXTRA, remoteBlogId);
                    lbm.sendBroadcast(intent);
                }
            }
        }.start();
    }

    private void removeSiteIdFromTagRequestsAndStopServiceIfNecessary(Integer remoteBlogId) {
        mCurrentlyRequestingTagsSiteIds.remove(remoteBlogId);

        // if there are no requests being made, we want to stop the service
        if (mCurrentlyRequestingTagsSiteIds.isEmpty()) {
            AppLog.d(AppLog.T.SUGGESTION, "stopping suggestion service");
            stopSelf();
        }
    }

    public class SuggestionBinder extends Binder {
        public SuggestionService getService() {
            return SuggestionService.this;
        }
    }
}<|MERGE_RESOLUTION|>--- conflicted
+++ resolved
@@ -4,10 +4,6 @@
 import android.content.Intent;
 import android.os.Binder;
 import android.os.IBinder;
-<<<<<<< HEAD
-import android.support.v4.content.LocalBroadcastManager;
-=======
->>>>>>> 62de1a85
 
 import com.android.volley.VolleyError;
 import com.wordpress.rest.RestRequest;
@@ -30,15 +26,6 @@
     private final List<Integer> mCurrentlyRequestingSuggestionsSiteIds = new ArrayList<Integer>();
     private final List<Integer> mCurrentlyRequestingTagsSiteIds = new ArrayList<Integer>();
 
-<<<<<<< HEAD
-    // broadcast action to notify clients when summary data has changed
-    public static final String ACTION_SUGGESTIONS_LIST_UPDATED = "SUGGESTIONS_LIST_UPDATED";
-    public static final String SUGGESTIONS_LIST_UPDATED_EXTRA = "SUGGESTIONS_LIST_UPDATED_EXTRA";
-    public static final String ACTION_TAGS_LIST_UPDATED = "TAGS_LIST_UPDATED";
-    public static final String TAGS_LIST_UPDATED_EXTRA = "TAGS_LIST_UPDATED_EXTRA";
-
-=======
->>>>>>> 62de1a85
     @Override
     public void onCreate() {
         super.onCreate();
@@ -98,7 +85,7 @@
                 List<Suggestion> suggestions = Suggestion.suggestionListFromJSON(jsonSuggestions, remoteBlogId);
                 if (suggestions != null) {
                     SuggestionTable.insertSuggestionsForSite(remoteBlogId, suggestions);
-                    EventBus.getDefault().post(new SuggestionEvents.SuggestionListUpdated(remoteBlogId));
+                    EventBus.getDefault().post(new SuggestionEvents.SuggestionNameListUpdated(remoteBlogId));
                 }
             }
         }.start();
@@ -151,11 +138,7 @@
                 List<Tag> tags = Tag.tagListFromJSON(jsonTags, remoteBlogId);
                 if (tags != null) {
                     SuggestionTable.insertTagsForSite(remoteBlogId, tags);
-
-                    LocalBroadcastManager lbm = LocalBroadcastManager.getInstance(WordPress.getContext());
-                    Intent intent = new Intent(SuggestionService.ACTION_TAGS_LIST_UPDATED);
-                    intent.putExtra(SuggestionService.TAGS_LIST_UPDATED_EXTRA, remoteBlogId);
-                    lbm.sendBroadcast(intent);
+                    EventBus.getDefault().post(new SuggestionEvents.SuggestionTagListUpdated(remoteBlogId));
                 }
             }
         }.start();
