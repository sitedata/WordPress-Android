package org.wordpress.android.ui.reader;


public class ReaderTypes {

    public static final ReaderPostListType DEFAULT_POST_LIST_TYPE = ReaderPostListType.TAG_FOLLOWED;

    public static enum ReaderPostListType {
        TAG_FOLLOWED,   // list posts in a followed tag
        TAG_PREVIEW,    // list posts in a specific tag
        BLOG_PREVIEW;   // list posts in a specific blog/feed

        public boolean isTagType() {
            return this.equals(TAG_FOLLOWED) || this.equals(TAG_PREVIEW);
        }

        public boolean isPreviewType() {
            return this.equals(TAG_PREVIEW) || this.equals(BLOG_PREVIEW);
        }
    }
<<<<<<< HEAD

    public static enum RefreshType {
        AUTOMATIC, // refresh was performed by the app without user requesting it
        MANUAL     // refresh was requested by the user
    }
=======
>>>>>>> 99b3ffac
}<|MERGE_RESOLUTION|>--- conflicted
+++ resolved
@@ -18,12 +18,4 @@
             return this.equals(TAG_PREVIEW) || this.equals(BLOG_PREVIEW);
         }
     }
-<<<<<<< HEAD
-
-    public static enum RefreshType {
-        AUTOMATIC, // refresh was performed by the app without user requesting it
-        MANUAL     // refresh was requested by the user
-    }
-=======
->>>>>>> 99b3ffac
 }