--- conflicted
+++ resolved
@@ -61,7 +61,12 @@
     private EditTextPreference mAddressPreference;
     private DetailListPreference mLanguagePreference;
     private DetailListPreference mPrivacyPreference;
-<<<<<<< HEAD
+    private EditTextPreference mUsernamePreference;
+    private EditTextPreference mPasswordPreference;
+    private WPSwitchPreference mLocationPreference;
+    private DetailListPreference mCategoryPreference;
+    private DetailListPreference mFormatPreference;
+    private Preference mRelatedPostsPreference;
     private WPSwitchPreference mAllowComments;
     private WPSwitchPreference mSendPingbacks;
     private WPSwitchPreference mReceivePingbacks;
@@ -74,16 +79,8 @@
     private WPSwitchPreference mUserAccountRequiredPreference;
     private WPSwitchPreference mWhitelistPreference;
     private WPSwitchPreference mMultipleLinksPreference;
-    private WPSwitchPreference mModerationHoldPreference;
-    private WPSwitchPreference mBlacklistPreference;
-=======
-    private EditTextPreference mUsernamePreference;
-    private EditTextPreference mPasswordPreference;
-    private WPSwitchPreference mLocationPreference;
-    private DetailListPreference mCategoryPreference;
-    private DetailListPreference mFormatPreference;
-    private Preference mRelatedPostsPreference;
->>>>>>> 364ecfd4
+    private DetailListPreference mModerationHoldPreference;
+    private DetailListPreference mBlacklistPreference;
 
     @Override
     public void onCreate(Bundle savedInstanceState) {
@@ -213,7 +210,6 @@
             mSiteSettings.setPrivacy(Integer.valueOf(newValue.toString()));
             changePrivacyValue(mSiteSettings.getPrivacy());
             return true;
-<<<<<<< HEAD
         } else if (preference == mAllowComments) {
             mSiteSettings.setAllowComments((Boolean) newValue);
             return true;
@@ -249,7 +245,6 @@
         } else if (preference == mModerationHoldPreference) {
             return true;
         } else if (preference == mBlacklistPreference) {
-=======
         } else if (preference == mUsernamePreference) {
             mSiteSettings.setUsername(newValue.toString());
             changeEditTextPreferenceValue(mUsernamePreference, mSiteSettings.getUsername());
@@ -272,7 +267,6 @@
             mFormatPreference.setValue(newValue.toString());
             mFormatPreference.setSummary(mSiteSettings.getDefaultPostFormatDisplay());
             mFormatPreference.refreshAdapter();
->>>>>>> 364ecfd4
             return true;
         }
 
@@ -352,6 +346,20 @@
         mLocationPreference = (WPSwitchPreference) getPref(R.string.pref_key_site_location);
         mCategoryPreference = (DetailListPreference) getPref(R.string.pref_key_site_category);
         mFormatPreference = (DetailListPreference) getPref(R.string.pref_key_site_format);
+        mAllowComments = (WPSwitchPreference) getPref(R.string.pref_key_site_allow_comments);
+        mSendPingbacks = (WPSwitchPreference) getPref(R.string.pref_key_site_send_pingbacks);
+        mReceivePingbacks = (WPSwitchPreference) getPref(R.string.pref_key_site_receive_pingbacks);
+        mCloseAfterPreference = (DetailListPreference) getPref(R.string.pref_key_site_close_after);
+        mSortByPreference = (DetailListPreference) getPref(R.string.pref_key_site_sort_by);
+        mThreadingPreference = (DetailListPreference) getPref(R.string.pref_key_site_threading);
+        mPagingPreference = (DetailListPreference) getPref(R.string.pref_key_site_paging);
+        mManualApprovalPreference = (WPSwitchPreference) getPref(R.string.pref_key_site_manual_approval);
+        mIdentityRequiredPreference = (WPSwitchPreference) getPref(R.string.pref_key_site_identity_required);
+        mUserAccountRequiredPreference = (WPSwitchPreference) getPref(R.string.pref_key_site_user_account_required);
+        mWhitelistPreference = (WPSwitchPreference) getPref(R.string.pref_key_site_whitelist);
+        mMultipleLinksPreference = (WPSwitchPreference) getPref(R.string.pref_key_site_multiple_links);
+        mModerationHoldPreference = (DetailListPreference) getPref(R.string.pref_key_site_moderation_hold);
+        mBlacklistPreference = (DetailListPreference) getPref(R.string.pref_key_site_blacklist);
         mRelatedPostsPreference = findPreference(getString(R.string.pref_key_site_related_posts));
         mRelatedPostsPreference.setOnPreferenceClickListener(this);
 
@@ -367,87 +375,6 @@
         }
     }
 
-<<<<<<< HEAD
-        // Language preference, removed for self-hosted sites
-        if (null != (mLanguagePreference =
-                (DetailListPreference) findPreference(getString(R.string.pref_key_site_language)))) {
-            if (!mBlog.isDotcomFlag()) {
-                removePreference(R.string.pref_key_site_general, mLanguagePreference);
-            } else {
-                mLanguagePreference.setOnPreferenceChangeListener(this);
-            }
-        }
-
-        if (null != (mAllowComments =
-                (WPSwitchPreference) findPreference(getString(R.string.pref_key_site_allow_comments)))) {
-            mAllowComments.setOnPreferenceChangeListener(this);
-        }
-
-        if (null != (mSendPingbacks =
-                (WPSwitchPreference) findPreference(getString(R.string.pref_key_site_send_pingbacks)))) {
-            mSendPingbacks.setOnPreferenceChangeListener(this);
-        }
-
-        if (null != (mReceivePingbacks =
-                (WPSwitchPreference) findPreference(getString(R.string.pref_key_site_receive_pingbacks)))) {
-            mReceivePingbacks.setOnPreferenceChangeListener(this);
-        }
-
-        if (null != (mCloseAfterPreference =
-                (DetailListPreference) findPreference(getString(R.string.pref_key_site_close_after)))) {
-            mCloseAfterPreference.setOnPreferenceChangeListener(this);
-        }
-
-        if (null != (mSortByPreference =
-                (DetailListPreference) findPreference(getString(R.string.pref_key_site_sort_by)))) {
-            mSortByPreference.setOnPreferenceChangeListener(this);
-        }
-
-        if (null != (mThreadingPreference =
-                (DetailListPreference) findPreference(getString(R.string.pref_key_site_threading)))) {
-            mThreadingPreference.setOnPreferenceChangeListener(this);
-        }
-
-        if (null != (mPagingPreference =
-                (DetailListPreference) findPreference(getString(R.string.pref_key_site_paging)))) {
-            mPagingPreference.setOnPreferenceChangeListener(this);
-        }
-
-        if (null != (mManualApprovalPreference =
-                (WPSwitchPreference) findPreference(getString(R.string.pref_key_site_manual_approval)))) {
-            mManualApprovalPreference.setOnPreferenceChangeListener(this);
-        }
-
-        if (null != (mIdentityRequiredPreference =
-                (WPSwitchPreference) findPreference(getString(R.string.pref_key_site_identity_required)))) {
-            mIdentityRequiredPreference.setOnPreferenceChangeListener(this);
-        }
-
-        if (null != (mUserAccountRequiredPreference =
-                (WPSwitchPreference) findPreference(getString(R.string.pref_key_site_user_account_required)))) {
-            mUserAccountRequiredPreference.setOnPreferenceChangeListener(this);
-        }
-
-        if (null != (mWhitelistPreference =
-                (WPSwitchPreference) findPreference(getString(R.string.pref_key_site_whitelist)))) {
-            mWhitelistPreference.setOnPreferenceChangeListener(this);
-        }
-
-        if (null != (mMultipleLinksPreference =
-                (WPSwitchPreference) findPreference(getString(R.string.pref_key_site_multiple_links)))) {
-            mMultipleLinksPreference.setOnPreferenceChangeListener(this);
-        }
-
-        if (null != (mModerationHoldPreference =
-                (WPSwitchPreference) findPreference(getString(R.string.pref_key_site_moderation_hold)))) {
-            mModerationHoldPreference.setOnPreferenceChangeListener(this);
-        }
-
-        if (null != (mBlacklistPreference =
-                (WPSwitchPreference) findPreference(getString(R.string.pref_key_site_blacklist)))) {
-            mBlacklistPreference.setOnPreferenceChangeListener(this);
-        }
-=======
     private void showRelatedPostsDialog() {
         DialogFragment relatedPosts = new RelatedPostsDialog();
         Bundle args = new Bundle();
@@ -457,7 +384,6 @@
         relatedPosts.setArguments(args);
         relatedPosts.setTargetFragment(this, RELATED_POSTS_REQUEST_CODE);
         relatedPosts.show(getFragmentManager(), "related-posts");
->>>>>>> 364ecfd4
     }
 
     private void setPreferencesFromSiteSettings() {
@@ -471,6 +397,20 @@
         changeLanguageValue(mSiteSettings.getLanguageCode());
         setCategories();
         setPostFormats();
+        mAllowComments.setChecked(mSiteSettings.getAllowComments());
+        mSendPingbacks.setChecked(mSiteSettings.getSendPingbacks());
+        mReceivePingbacks.setChecked(mSiteSettings.getReceivePingbacks());
+        mCloseAfterPreference.setValue(String.valueOf(mSiteSettings.getCloseAfter()));
+        mSortByPreference.setValue(String.valueOf(mSiteSettings.getCommentSorting()));
+        mThreadingPreference.setValue(String.valueOf(mSiteSettings.getThreadingLevels()));
+        mPagingPreference.setValue(String.valueOf(mSiteSettings.getPagingCount()));
+        mManualApprovalPreference.setChecked(mSiteSettings.getManualApproval());
+        mIdentityRequiredPreference.setChecked(mSiteSettings.getIdentityRequired());
+        mUserAccountRequiredPreference.setChecked(mSiteSettings.getUserAccountRequired());
+        mWhitelistPreference.setChecked(mSiteSettings.getUseCommentWhitelist());
+        mMultipleLinksPreference.setChecked(mSiteSettings.getMultipleLinks() >= 0);
+        mModerationHoldPreference.setValue(mSiteSettings.getModerationKeys().toString());
+        mBlacklistPreference.setValue(mSiteSettings.getBlacklistKeys().toString());
     }
 
     private void setCategories() {
