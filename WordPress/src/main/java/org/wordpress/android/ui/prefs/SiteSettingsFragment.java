--- conflicted
+++ resolved
@@ -19,23 +19,15 @@
 import android.util.SparseBooleanArray;
 import android.view.ActionMode;
 import android.view.ContextThemeWrapper;
-<<<<<<< HEAD
-=======
 import android.view.HapticFeedbackConstants;
 import android.view.LayoutInflater;
 import android.view.Menu;
 import android.view.MenuInflater;
 import android.view.MenuItem;
->>>>>>> edd7185c
 import android.view.View;
 import android.view.Window;
 import android.view.WindowManager.LayoutParams;
-<<<<<<< HEAD
-import android.widget.AbsListView;
-import android.widget.ArrayAdapter;
-=======
 import android.widget.AdapterView;
->>>>>>> edd7185c
 import android.widget.Button;
 import android.widget.EditText;
 import android.widget.ListAdapter;
@@ -162,8 +154,6 @@
     private Preference mExportSitePref;
     private Preference mDeleteSitePref;
 
-<<<<<<< HEAD
-=======
     private boolean mEditingEnabled = true;
 
     // Reference to the state of the fragment
@@ -174,68 +164,6 @@
     private ActionMode mActionMode;
     private MultiSelectRecyclerViewAdapter mAdapter;
 
-    @Override
-    public void onCreate(Bundle savedInstanceState) {
-        super.onCreate(savedInstanceState);
-
-        Activity activity = getActivity();
-
-        // make sure we have local site data and a network connection, otherwise finish activity
-        mBlog = WordPress.getBlog(getArguments().getInt(ARG_LOCAL_BLOG_ID, -1));
-        if (mBlog == null || !NetworkUtils.checkConnection(activity)) {
-            getActivity().finish();
-            return;
-        }
-
-        // track successful settings screen access
-        AnalyticsUtils.trackWithCurrentBlogDetails(
-                AnalyticsTracker.Stat.SITE_SETTINGS_ACCESSED);
-
-        // setup state to fetch remote settings
-        mShouldFetch = true;
-
-        // initialize the appropriate settings interface (WP.com or WP.org)
-        mSiteSettings = SiteSettingsInterface.getInterface(activity, mBlog, this);
-
-        setRetainInstance(true);
-        addPreferencesFromResource(R.xml.site_settings);
-
-        // toggle which preferences are shown and set references
-        initPreferences();
-    }
-
-    @Override
-    public void onPause() {
-        super.onPause();
-        WordPress.wpDB.saveBlog(mBlog);
-        mIsFragmentPaused = true;
-    }
-
-    @Override
-    public void onResume() {
-        super.onResume();
-
-        // Fragment#onResume() is called after FragmentActivity#onPostResume().
-        // The latter is the most secure way of keeping track of the activity's state, and avoid calls to commitAllowingStateLoss.
-        mIsFragmentPaused = false;
-
-        // always load cached settings
-        mSiteSettings.init(false);
-
-        if (mShouldFetch) {
-            new Handler().postDelayed(new Runnable() {
-                @Override
-                public void run() {
-                    // initialize settings with locally cached values, fetch remote on first pass
-                    mSiteSettings.init(true);
-                }
-            }, FETCH_DELAY);
-            // stop future calls from fetching remote settings
-            mShouldFetch = false;
-        }
-    }
-
->>>>>>> edd7185c
     @Override
     public void onDestroyView() {
         removeMoreScreenToolbar();
