--- conflicted
+++ resolved
@@ -489,14 +489,10 @@
             mSiteSettings.enableJetpackMonitorEmailNotifications((Boolean) newValue);
         } else if (preference == mJpMonitorWpNotesPref) {
             mJpMonitorWpNotesPref.setChecked((Boolean) newValue);
-<<<<<<< HEAD
-            mSiteSettings.setNoteNotes((Boolean) newValue);
+            mSiteSettings.enableJetpackMonitorWpNotifications((Boolean) newValue);
         } else if (preference == mJpBruteForcePref) {
             mJpBruteForcePref.setChecked((Boolean) newValue);
             mSiteSettings.enableJetpackProtect((Boolean) newValue);
-=======
-            mSiteSettings.enableJetpackMonitorWpNotifications((Boolean) newValue);
->>>>>>> 379231db
         } else if (preference == mTitlePref) {
             mSiteSettings.setTitle(newValue.toString());
             changeEditTextPreferenceValue(mTitlePref, mSiteSettings.getTitle());
@@ -1114,16 +1110,10 @@
         mRelatedPostsPref.setSummary(mSiteSettings.getRelatedPostsDescription());
         mModerationHoldPref.setSummary(mSiteSettings.getModerationHoldDescription());
         mBlacklistPref.setSummary(mSiteSettings.getBlacklistDescription());
-<<<<<<< HEAD
-        mJpMonitorActivePref.setChecked(mSiteSettings.getMonitorActive());
-        mJpMonitorEmailNotesPref.setChecked(mSiteSettings.getEmailNotes());
-        mJpMonitorWpNotesPref.setChecked(mSiteSettings.getNoteNotes());
-        mJpBruteForcePref.setChecked(mSiteSettings.isJetpackProtectEnabled());
-=======
         mJpMonitorActivePref.setChecked(mSiteSettings.isJetpackMonitorEnabled());
         mJpMonitorEmailNotesPref.setChecked(mSiteSettings.shouldSendJetpackMonitorEmailNotifications());
         mJpMonitorWpNotesPref.setChecked(mSiteSettings.shouldSendJetpackMonitorWpNotifications());
->>>>>>> 379231db
+        mJpBruteForcePref.setChecked(mSiteSettings.isJetpackProtectEnabled());
     }
 
     private void setCategories() {
