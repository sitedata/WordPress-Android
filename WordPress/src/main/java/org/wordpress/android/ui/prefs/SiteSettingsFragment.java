package org.wordpress.android.ui.prefs;

import android.app.Activity;
import android.app.AlertDialog;
import android.app.Dialog;
import android.app.DialogFragment;
import android.content.Context;
import android.content.DialogInterface;
import android.content.Intent;
import android.content.res.Resources;
import android.os.Bundle;
import android.os.Handler;
import android.preference.EditTextPreference;
import android.preference.Preference;
import android.preference.PreferenceFragment;
import android.preference.PreferenceScreen;
import android.support.annotation.NonNull;
import android.text.TextUtils;
import android.util.SparseBooleanArray;
import android.view.ContextThemeWrapper;
import android.view.LayoutInflater;
import android.view.View;
import android.view.ViewGroup;
import android.view.Window;
import android.view.WindowManager.LayoutParams;
import android.widget.AbsListView;
import android.widget.AdapterView;
import android.widget.ArrayAdapter;
import android.widget.Button;
import android.widget.EditText;
import android.widget.ListAdapter;
import android.widget.ListView;
import android.widget.NumberPicker.Formatter;
import android.widget.TextView;

import org.wordpress.android.R;
import org.wordpress.android.WordPress;
import org.wordpress.android.analytics.AnalyticsTracker;
import org.wordpress.android.models.AccountHelper;
import org.wordpress.android.models.Blog;
import org.wordpress.android.ui.stats.StatsWidgetProvider;
import org.wordpress.android.ui.stats.datasets.StatsTable;
import org.wordpress.android.util.AnalyticsUtils;
import org.wordpress.android.util.AppLog;
import org.wordpress.android.util.CoreEvents;
import org.wordpress.android.util.NetworkUtils;
import org.wordpress.android.util.StringUtils;
import org.wordpress.android.util.ToastUtils;
import org.wordpress.android.util.WPActivityUtils;
import org.wordpress.android.util.WPPrefUtils;

import java.util.ArrayList;
import java.util.Arrays;
import java.util.HashMap;
import java.util.List;
import java.util.Map;

import de.greenrobot.event.EventBus;

/**
 * Allows interfacing with WordPress site settings. Works with WP.com and WP.org v4.5+ (pending).
 *
 * Settings are synced automatically when local changes are made.
 */

public class SiteSettingsFragment extends PreferenceFragment
        implements Preference.OnPreferenceChangeListener,
                   Preference.OnPreferenceClickListener,
                   AdapterView.OnItemLongClickListener,
                   ViewGroup.OnHierarchyChangeListener,
                   Dialog.OnDismissListener,
                   SiteSettingsInterface.SiteSettingsListener {

    /**
     * Use this argument to pass the {@link Integer} local blog ID to this fragment.
     */
    public static final String ARG_LOCAL_BLOG_ID = "local_blog_id";

    /**
     * When the user removes a site (by selecting Delete Site) the parent {@link Activity} result
     * is set to this value and {@link Activity#finish()} is invoked.
     */
    public static final int RESULT_BLOG_REMOVED = Activity.RESULT_FIRST_USER;

    /**
     * Provides the regex to identify domain HTTP(S) protocol and/or 'www' sub-domain.
     *
     * Used to format user-facing {@link String}'s in certain preferences.
     */
    private static final String ADDRESS_FORMAT_REGEX = "^(https?://(w{3})?|www\\.)";

    /**
     * Used to move the Uncategorized category to the beginning of the category list.
     */
    private static final int UNCATEGORIZED_CATEGORY_ID = 1;

    /**
     * Request code used when creating the {@link RelatedPostsDialog}.
     */
    private static final int RELATED_POSTS_REQUEST_CODE = 1;

    private static final int THREADING_REQUEST_CODE = 2;
    private static final int PAGING_REQUEST_CODE = 3;
    private static final int CLOSE_AFTER_REQUEST_CODE = 4;
    private static final int MULTIPLE_LINKS_REQUEST_CODE = 5;

    private static final long FETCH_DELAY = 1000;

    // Reference to blog obtained from passed ID (ARG_LOCAL_BLOG_ID)
    private Blog mBlog;

    // Can interface with WP.com or WP.org
    private SiteSettingsInterface mSiteSettings;

    // Reference to the list of items being edited in the current list editor
    private List<String> mEditingList;

    // Used to ensure that settings are only fetched once throughout the lifecycle of the fragment
    private boolean mShouldFetch;

    // General settings
    private EditTextPreference mTitlePref;
    private EditTextPreference mTaglinePref;
    private EditTextPreference mAddressPref;
    private DetailListPreference mPrivacyPref;
    private DetailListPreference mLanguagePref;

    // Account settings (NOTE: only for WP.org)
    private EditTextPreference mUsernamePref;
    private EditTextPreference mPasswordPref;

    // Writing settings
    private WPSwitchPreference mLocationPref;
    private DetailListPreference mCategoryPref;
    private DetailListPreference mFormatPref;
    private Preference mRelatedPostsPref;

    // Discussion settings preview
    private WPSwitchPreference mAllowCommentsPref;
    private WPSwitchPreference mSendPingbacksPref;
    private WPSwitchPreference mReceivePingbacksPref;

    // Discussion settings -> Defaults for New Posts
    private WPSwitchPreference mAllowCommentsNested;
    private WPSwitchPreference mSendPingbacksNested;
    private WPSwitchPreference mReceivePingbacksNested;
    private PreferenceScreen mMorePreference;

    // Discussion settings -> Comments
    private WPSwitchPreference mIdentityRequiredPreference;
    private WPSwitchPreference mUserAccountRequiredPref;
    private Preference mCloseAfterPref;
    private DetailListPreference mSortByPref;
    private Preference mThreadingPref;
    private Preference mPagingPref;
    private DetailListPreference mWhitelistPref;
    private Preference mMultipleLinksPref;
    private Preference mModerationHoldPref;
    private Preference mBlacklistPref;

    // This Device settings
    private DetailListPreference mImageWidthPref;
    private WPSwitchPreference mUploadAndLinkPref;

    // Delete site option (NOTE: only for WP.org)
    private Preference mDeleteSitePref;

    private boolean mEditingEnabled = true;

    @Override
    public void onCreate(Bundle savedInstanceState) {
        super.onCreate(savedInstanceState);

        Activity activity = getActivity();

        // make sure we have local site data and a network connection, otherwise finish activity
        mBlog = WordPress.getBlog(getArguments().getInt(ARG_LOCAL_BLOG_ID, -1));
        if (mBlog == null || !NetworkUtils.checkConnection(activity)) {
            getActivity().finish();
            return;
        }

        // track successful settings screen access
        AnalyticsUtils.trackWithCurrentBlogDetails(
                AnalyticsTracker.Stat.SITE_SETTINGS_ACCESSED);

        // setup state to fetch remote settings
        mShouldFetch = true;

        // initialize the appropriate settings interface (WP.com or WP.org)
        mSiteSettings = SiteSettingsInterface.getInterface(activity, mBlog, this);

        setRetainInstance(true);
        addPreferencesFromResource(R.xml.site_settings);

        // toggle which preferences are shown and set references
        initPreferences();
    }

    @Override
    public void onPause() {
        super.onPause();
        WordPress.wpDB.saveBlog(mBlog);
    }

    @Override
    public void onResume() {
        super.onResume();

        // always load cached settings
        mSiteSettings.init(false);

        if (mShouldFetch) {
            new Handler().postDelayed(new Runnable() {
                @Override
                public void run() {
                    // initialize settings with locally cached values, fetch remote on first pass
                    mSiteSettings.init(true);
                }
            }, FETCH_DELAY);
            // stop future calls from fetching remote settings
            mShouldFetch = false;
        }
    }

    @Override
    public void onDestroyView() {
        removeMoreScreenToolbar();
        super.onDestroyView();
    }

    @Override
    public void onActivityResult(int requestCode, int resultCode, Intent data) {
        if (data != null) {
            switch (requestCode) {
                case RELATED_POSTS_REQUEST_CODE:
                    // data is null if user cancelled editing Related Posts settings
                    mSiteSettings.setShowRelatedPosts(data.getBooleanExtra(
                            RelatedPostsDialog.SHOW_RELATED_POSTS_KEY, false));
                    mSiteSettings.setShowRelatedPostHeader(data.getBooleanExtra(
                            RelatedPostsDialog.SHOW_HEADER_KEY, false));
                    mSiteSettings.setShowRelatedPostImages(data.getBooleanExtra(
                            RelatedPostsDialog.SHOW_IMAGES_KEY, false));
                    mSiteSettings.saveSettings();
                    break;
                case THREADING_REQUEST_CODE:
                    int levels = data.getIntExtra(NumberPickerDialog.CUR_VALUE_KEY, -1);
                    mSiteSettings.setShouldThreadComments(levels > 1 && data.getBooleanExtra
                            (NumberPickerDialog.SWITCH_ENABLED_KEY, false));
                    onPreferenceChange(mThreadingPref, levels);
                    break;
                case PAGING_REQUEST_CODE:
                    mSiteSettings.setShouldPageComments(data.getBooleanExtra
                            (NumberPickerDialog.SWITCH_ENABLED_KEY, false));
                    onPreferenceChange(mPagingPref, data.getIntExtra(
                            NumberPickerDialog.CUR_VALUE_KEY, -1));
                    break;
                case CLOSE_AFTER_REQUEST_CODE:
                    mSiteSettings.setShouldCloseAfter(data.getBooleanExtra
                            (NumberPickerDialog.SWITCH_ENABLED_KEY, false));
                    onPreferenceChange(mCloseAfterPref, data.getIntExtra(
                            NumberPickerDialog.CUR_VALUE_KEY, -1));
                    break;
                case MULTIPLE_LINKS_REQUEST_CODE:
                    int numLinks = data.getIntExtra(NumberPickerDialog.CUR_VALUE_KEY, -1);
                    if (numLinks < 0 || numLinks == mSiteSettings.getMultipleLinks()) return;
                    onPreferenceChange(mMultipleLinksPref, numLinks);
                    break;
            }
        }

        super.onActivityResult(requestCode, resultCode, data);
    }

    @Override
    public View onCreateView(@NonNull LayoutInflater inflater,
                             ViewGroup container,
                             Bundle savedInstanceState) {
        // use a wrapper to apply the Calypso theme
        Context themer = new ContextThemeWrapper(getActivity(), R.style.Calypso_SiteSettingsTheme);
        LayoutInflater localInflater = inflater.cloneInContext(themer);
        View view = super.onCreateView(localInflater, container, savedInstanceState);

        if (view != null) {
            setupPreferenceList((ListView) view.findViewById(android.R.id.list), getResources());
        }

        return view;
    }

    @Override
    public void onSaveInstanceState(Bundle outState) {
        removeMoreScreenToolbar();
        super.onSaveInstanceState(outState);
        setupMorePreferenceScreen();
    }

    @Override
    public void onActivityCreated(Bundle savedInstanceState) {
        super.onActivityCreated(savedInstanceState);
        if (savedInstanceState != null) setupMorePreferenceScreen();
    }

    @Override
    public void onChildViewAdded(View parent, View child) {
        if (child.getId() == android.R.id.title && child instanceof TextView) {
            // style preference category title views
            TextView title = (TextView) child;
            WPPrefUtils.layoutAsBody2(title);
        } else {
            // style preference title views
            TextView title = (TextView) child.findViewById(android.R.id.title);
            if (title != null) WPPrefUtils.layoutAsSubhead(title);
        }
    }

    @Override
    public void onChildViewRemoved(View parent, View child) {
        // NOP
    }

    @Override
    public boolean onPreferenceTreeClick(PreferenceScreen screen, Preference preference) {
        super.onPreferenceTreeClick(screen, preference);

        // More preference selected, style the Discussion screen
        if (preference == mMorePreference) {
            // track user accessing the full Discussion settings screen
            AnalyticsUtils.trackWithCurrentBlogDetails(
                    AnalyticsTracker.Stat.SITE_SETTINGS_ACCESSED_MORE_SETTINGS);

            return setupMorePreferenceScreen();
        }

        return false;
    }

    @Override
    public boolean onPreferenceClick(Preference preference) {
        if (preference == mRelatedPostsPref) {
            showRelatedPostsDialog();
        } else if (preference == mMultipleLinksPref) {
            showMultipleLinksDialog();
        } else if (preference == mModerationHoldPref) {
            mEditingList = mSiteSettings.getModerationKeys();
            showListEditorDialog(R.string.site_settings_moderation_hold_title,
                    R.string.site_settings_hold_for_moderation_description);
        } else if (preference == mBlacklistPref) {
            mEditingList = mSiteSettings.getBlacklistKeys();
            showListEditorDialog(R.string.site_settings_blacklist_title,
                    R.string.site_settings_blacklist_description);
        } else if (preference == mDeleteSitePref) {
            removeBlogWithConfirmation();
        } else if (preference == mCloseAfterPref) {
            showCloseAfterDialog();
        } else if (preference == mPagingPref) {
            showPagingDialog();
        } else if (preference == mThreadingPref) {
            showThreadingDialog();
        } else if (preference == mCategoryPref || preference == mFormatPref) {
            return !shouldShowListPreference((DetailListPreference) preference);
        } else {
            return false;
        }

        return true;
    }

    @Override
    public boolean onPreferenceChange(Preference preference, Object newValue) {
        if (newValue == null || !mEditingEnabled) return false;

        if (preference == mTitlePref) {
            mSiteSettings.setTitle(newValue.toString());
            changeEditTextPreferenceValue(mTitlePref, mSiteSettings.getTitle());
        } else if (preference == mTaglinePref) {
            mSiteSettings.setTagline(newValue.toString());
            changeEditTextPreferenceValue(mTaglinePref, mSiteSettings.getTagline());
        } else if (preference == mAddressPref) {
            mSiteSettings.setAddress(newValue.toString());
            changeEditTextPreferenceValue(mAddressPref, mSiteSettings.getAddress());
        } else if (preference == mLanguagePref) {
            if (!mSiteSettings.setLanguageCode(newValue.toString())) {
                AppLog.w(AppLog.T.SETTINGS, "Unknown language code " + newValue.toString() + " selected in Site Settings.");
                ToastUtils.showToast(getActivity(), R.string.site_settings_unknown_language_code_error);
            }
            changeLanguageValue(mSiteSettings.getLanguageCode());
        } else if (preference == mPrivacyPref) {
            mSiteSettings.setPrivacy(Integer.valueOf(newValue.toString()));
            setDetailListPreferenceValue(mPrivacyPref,
                    String.valueOf(mSiteSettings.getPrivacy()),
                    mSiteSettings.getPrivacyDescription());
        } else if (preference == mAllowCommentsPref || preference == mAllowCommentsNested) {
            setAllowComments((Boolean) newValue);
        } else if (preference == mSendPingbacksPref || preference == mSendPingbacksNested) {
            setSendPingbacks((Boolean) newValue);
        } else if (preference == mReceivePingbacksPref || preference == mReceivePingbacksNested) {
            setReceivePingbacks((Boolean) newValue);
        } else if (preference == mCloseAfterPref) {
            mSiteSettings.setCloseAfter(Integer.parseInt(newValue.toString()));
            mCloseAfterPref.setSummary(mSiteSettings.getCloseAfterDescription());
        } else if (preference == mSortByPref) {
            mSiteSettings.setCommentSorting(Integer.parseInt(newValue.toString()));
            setDetailListPreferenceValue(mSortByPref,
                    newValue.toString(),
                    mSiteSettings.getSortingDescription());
        } else if (preference == mThreadingPref) {
            mSiteSettings.setThreadingLevels(Integer.parseInt(newValue.toString()));
            mThreadingPref.setSummary(mSiteSettings.getThreadingDescription());
        } else if (preference == mPagingPref) {
            mSiteSettings.setPagingCount(Integer.parseInt(newValue.toString()));
            mPagingPref.setSummary(mSiteSettings.getPagingDescription());
        } else if (preference == mIdentityRequiredPreference) {
            mSiteSettings.setIdentityRequired((Boolean) newValue);
        } else if (preference == mUserAccountRequiredPref) {
            mSiteSettings.setUserAccountRequired((Boolean) newValue);
        } else if (preference == mWhitelistPref) {
            updateWhitelistSettings(Integer.parseInt(newValue.toString()));
        } else if (preference == mMultipleLinksPref) {
            mSiteSettings.setMultipleLinks(Integer.parseInt(newValue.toString()));
            mMultipleLinksPref.setSummary(getResources()
                    .getQuantityString(R.plurals.site_settings_multiple_links_summary,
                            mSiteSettings.getMultipleLinks(),
                            mSiteSettings.getMultipleLinks()));
        } else if (preference == mUsernamePref) {
            mSiteSettings.setUsername(newValue.toString());
            changeEditTextPreferenceValue(mUsernamePref, mSiteSettings.getUsername());
        } else if (preference == mPasswordPref) {
            mSiteSettings.setPassword(newValue.toString());
            changeEditTextPreferenceValue(mPasswordPref, mSiteSettings.getPassword());
        } else if (preference == mLocationPref) {
            mSiteSettings.setLocation((Boolean) newValue);
        } else if (preference == mCategoryPref) {
            mSiteSettings.setDefaultCategory(Integer.parseInt(newValue.toString()));
            setDetailListPreferenceValue(mCategoryPref,
                    newValue.toString(),
                    mSiteSettings.getDefaultCategoryForDisplay());
        } else if (preference == mFormatPref) {
            mSiteSettings.setDefaultFormat(newValue.toString());
            setDetailListPreferenceValue(mFormatPref,
                    newValue.toString(),
                    mSiteSettings.getDefaultPostFormatDisplay());
        } else if (preference == mImageWidthPref) {
            mBlog.setMaxImageWidth(newValue.toString());
            setDetailListPreferenceValue(mImageWidthPref,
                    mBlog.getMaxImageWidth(),
                    mBlog.getMaxImageWidth());
        } else if (preference == mUploadAndLinkPref) {
            mBlog.setFullSizeImage(Boolean.valueOf(newValue.toString()));
        } else {
            return false;
        }

        mSiteSettings.saveSettings();

        return true;
    }

    @Override
    public boolean onItemLongClick(AdapterView<?> parent, View view, int position, long id) {
        ListView listView = (ListView) parent;
        ListAdapter listAdapter = listView.getAdapter();
        Object obj = listAdapter.getItem(position);

        if (obj != null) {
            if (obj instanceof View.OnLongClickListener) {
                View.OnLongClickListener longListener = (View.OnLongClickListener) obj;
                return longListener.onLongClick(view);
            } else if (obj instanceof PreferenceHint) {
                PreferenceHint hintObj = (PreferenceHint) obj;
                if (hintObj.hasHint()) {
                    HashMap<String, Object> properties = new HashMap<>();
                    properties.put("hint_shown", hintObj.getHint());
                    AnalyticsUtils.trackWithCurrentBlogDetails(
                            AnalyticsTracker.Stat.SITE_SETTINGS_HINT_TOAST_SHOWN, properties);
                    ToastUtils.showToast(getActivity(), hintObj.getHint(), ToastUtils.Duration.SHORT);
                }
                return true;
            }
        }

        return false;
    }

    @Override
    public void onDismiss(DialogInterface dialog) {
        mSiteSettings.saveSettings();
        mEditingList = null;
    }

    @Override
    public void onSettingsUpdated(Exception error) {
        if (error != null) {
            ToastUtils.showToast(getActivity(), R.string.error_fetch_remote_site_settings);
            getActivity().finish();
            return;
        }

        if (isAdded()) setPreferencesFromSiteSettings();
    }

    @Override
    public void onSettingsSaved(Exception error) {
        if (error != null) {
            ToastUtils.showToast(WordPress.getContext(), R.string.error_post_remote_site_settings);
            return;
        }
        mBlog.setBlogName(mSiteSettings.getTitle());
        WordPress.wpDB.saveBlog(mBlog);

        // update the global current Blog so WordPress.getCurrentBlog() callers will get the updated object
        WordPress.setCurrentBlog(mBlog.getLocalTableBlogId());

        EventBus.getDefault().post(new CoreEvents.BlogListChanged());
    }

    @Override
    public void onCredentialsValidated(Exception error) {
        if (error != null) {
            ToastUtils.showToast(WordPress.getContext(), R.string.username_or_password_incorrect);
        }
    }

    private void setupPreferenceList(ListView prefList, Resources res) {
        if (prefList == null || res == null) return;

        // customize list dividers
        //noinspection deprecation
        prefList.setDivider(res.getDrawable(R.drawable.preferences_divider));
        prefList.setDividerHeight(res.getDimensionPixelSize(R.dimen.site_settings_divider_height));
        // handle long clicks on preferences to display hints
        prefList.setOnItemLongClickListener(this);
        // required to customize (Calypso) preference views
        prefList.setOnHierarchyChangeListener(this);
        // remove footer divider bar
        prefList.setFooterDividersEnabled(false);
        //noinspection deprecation
        prefList.setOverscrollFooter(res.getDrawable(R.color.transparent));
    }

    /**
     * Helper method to retrieve {@link Preference} references and initialize any data.
     */
    private void initPreferences() {
        mTitlePref = (EditTextPreference) getChangePref(R.string.pref_key_site_title);
        mTaglinePref = (EditTextPreference) getChangePref(R.string.pref_key_site_tagline);
        mAddressPref = (EditTextPreference) getChangePref(R.string.pref_key_site_address);
        mPrivacyPref = (DetailListPreference) getChangePref(R.string.pref_key_site_visibility);
        mLanguagePref = (DetailListPreference) getChangePref(R.string.pref_key_site_language);
        mUsernamePref = (EditTextPreference) getChangePref(R.string.pref_key_site_username);
        mPasswordPref = (EditTextPreference) getChangePref(R.string.pref_key_site_password);
        mLocationPref = (WPSwitchPreference) getChangePref(R.string.pref_key_site_location);
        mCategoryPref = (DetailListPreference) getChangePref(R.string.pref_key_site_category);
        mFormatPref = (DetailListPreference) getChangePref(R.string.pref_key_site_format);
        mAllowCommentsPref = (WPSwitchPreference) getChangePref(R.string.pref_key_site_allow_comments);
        mAllowCommentsNested = (WPSwitchPreference) getChangePref(R.string.pref_key_site_allow_comments_nested);
        mSendPingbacksPref = (WPSwitchPreference) getChangePref(R.string.pref_key_site_send_pingbacks);
        mSendPingbacksNested = (WPSwitchPreference) getChangePref(R.string.pref_key_site_send_pingbacks_nested);
        mReceivePingbacksPref = (WPSwitchPreference) getChangePref(R.string.pref_key_site_receive_pingbacks);
        mReceivePingbacksNested = (WPSwitchPreference) getChangePref(R.string.pref_key_site_receive_pingbacks_nested);
        mIdentityRequiredPreference = (WPSwitchPreference) getChangePref(R.string.pref_key_site_identity_required);
        mUserAccountRequiredPref = (WPSwitchPreference) getChangePref(R.string.pref_key_site_user_account_required);
        mSortByPref = (DetailListPreference) getChangePref(R.string.pref_key_site_sort_by);
        mWhitelistPref = (DetailListPreference) getChangePref(R.string.pref_key_site_whitelist);
        mMorePreference = (PreferenceScreen) getClickPref(R.string.pref_key_site_more_discussion);
        mRelatedPostsPref = getClickPref(R.string.pref_key_site_related_posts);
        mCloseAfterPref = getClickPref(R.string.pref_key_site_close_after);
        mPagingPref = getClickPref(R.string.pref_key_site_paging);
        mThreadingPref = getClickPref(R.string.pref_key_site_threading);
        mMultipleLinksPref = getClickPref(R.string.pref_key_site_multiple_links);
        mModerationHoldPref = getClickPref(R.string.pref_key_site_moderation_hold);
        mBlacklistPref = getClickPref(R.string.pref_key_site_blacklist);
        mImageWidthPref = (DetailListPreference) getChangePref(R.string.pref_key_site_image_width);
        mUploadAndLinkPref = (WPSwitchPreference) getChangePref(R.string.pref_key_site_upload_and_link_image);
        mDeleteSitePref = getClickPref(R.string.pref_key_site_delete_site);

        sortLanguages();

        // .com sites hide the Account category, self-hosted sites hide the Related Posts preference
        if (mBlog.isDotcomFlag()) {
            removeSelfHostedOnlyPreferences();
        } else {
            removeDotComOnlyPreferences();
        }

        // hide all options except for Delete site and Enable Location if user is not admin
        if (!mBlog.isAdmin()) hideAdminRequiredPreferences();
    }

    public void setEditingEnabled(boolean enabled) {
        // excludes mAddressPref, mMorePreference
        final Preference[] editablePreference = {
                mTitlePref , mTaglinePref, mPrivacyPref, mLanguagePref, mUsernamePref,
                mPasswordPref, mLocationPref, mCategoryPref, mFormatPref, mAllowCommentsPref,
                mAllowCommentsNested, mSendPingbacksPref, mSendPingbacksNested, mReceivePingbacksPref,
                mReceivePingbacksNested, mIdentityRequiredPreference, mUserAccountRequiredPref,
                mSortByPref, mWhitelistPref, mRelatedPostsPref, mCloseAfterPref, mPagingPref,
                mThreadingPref, mMultipleLinksPref, mModerationHoldPref, mBlacklistPref,
                mImageWidthPref, mUploadAndLinkPref, mDeleteSitePref
        };

        for(Preference preference : editablePreference) {
            if(preference!=null) preference.setEnabled(enabled);
        }

        mEditingEnabled = enabled;
    }

    private void showRelatedPostsDialog() {
        DialogFragment relatedPosts = new RelatedPostsDialog();
        Bundle args = new Bundle();
        args.putBoolean(RelatedPostsDialog.SHOW_RELATED_POSTS_KEY, mSiteSettings.getShowRelatedPosts());
        args.putBoolean(RelatedPostsDialog.SHOW_HEADER_KEY, mSiteSettings.getShowRelatedPostHeader());
        args.putBoolean(RelatedPostsDialog.SHOW_IMAGES_KEY, mSiteSettings.getShowRelatedPostImages());
        relatedPosts.setArguments(args);
        relatedPosts.setTargetFragment(this, RELATED_POSTS_REQUEST_CODE);
        relatedPosts.show(getFragmentManager(), "related-posts");
    }

    private void showNumberPickerDialog(Bundle args, int requestCode, String tag) {
        showNumberPickerDialog(args, requestCode, tag, null);
    }

    private void showNumberPickerDialog(Bundle args, int requestCode, String tag, Formatter format) {
        NumberPickerDialog dialog = new NumberPickerDialog();
        dialog.setNumberFormat(format);
        dialog.setArguments(args);
        dialog.setTargetFragment(this, requestCode);
        dialog.show(getFragmentManager(), tag);
    }

    private void showPagingDialog() {
        Bundle args = new Bundle();
        args.putBoolean(NumberPickerDialog.SHOW_SWITCH_KEY, true);
        args.putBoolean(NumberPickerDialog.SWITCH_ENABLED_KEY, mSiteSettings.getShouldPageComments());
        args.putString(NumberPickerDialog.SWITCH_TITLE_KEY, getString(R.string.site_settings_paging_title));
        args.putString(NumberPickerDialog.SWITCH_DESC_KEY, getString(R.string.site_settings_paging_dialog_description));
        args.putString(NumberPickerDialog.TITLE_KEY, getString(R.string.site_settings_paging_title));
        args.putString(NumberPickerDialog.HEADER_TEXT_KEY, getString(R.string.site_settings_paging_dialog_header));
        args.putInt(NumberPickerDialog.MIN_VALUE_KEY, 1);
        args.putInt(NumberPickerDialog.MAX_VALUE_KEY, getResources().getInteger(R.integer.paging_limit));
        args.putInt(NumberPickerDialog.CUR_VALUE_KEY, mSiteSettings.getPagingCount());
        showNumberPickerDialog(args, PAGING_REQUEST_CODE, "paging-dialog");
    }

    private void showThreadingDialog() {
        Bundle args = new Bundle();
        args.putBoolean(NumberPickerDialog.SHOW_SWITCH_KEY, true);
        args.putBoolean(NumberPickerDialog.SWITCH_ENABLED_KEY, mSiteSettings.getShouldThreadComments());
        args.putString(NumberPickerDialog.SWITCH_TITLE_KEY, getString(R.string.site_settings_threading_title));
        args.putString(NumberPickerDialog.SWITCH_DESC_KEY, getString(R.string.site_settings_threading_dialog_description));
        args.putString(NumberPickerDialog.TITLE_KEY, getString(R.string.site_settings_threading_title));
        args.putString(NumberPickerDialog.HEADER_TEXT_KEY, getString(R.string.site_settings_threading_dialog_header));
        args.putInt(NumberPickerDialog.MIN_VALUE_KEY, 2);
        args.putInt(NumberPickerDialog.MAX_VALUE_KEY, getResources().getInteger(R.integer.threading_limit));
        args.putInt(NumberPickerDialog.CUR_VALUE_KEY, mSiteSettings.getThreadingLevels());
        showNumberPickerDialog(args, THREADING_REQUEST_CODE, "threading-dialog", new Formatter() {
            @Override
            public String format(int value) {
                return mSiteSettings.getThreadingDescriptionForLevel(value);
            }
        });
    }

    private void showCloseAfterDialog() {
        Bundle args = new Bundle();
        args.putBoolean(NumberPickerDialog.SHOW_SWITCH_KEY, true);
        args.putBoolean(NumberPickerDialog.SWITCH_ENABLED_KEY, mSiteSettings.getShouldCloseAfter());
        args.putString(NumberPickerDialog.SWITCH_TITLE_KEY, getString(R.string.site_settings_close_after_dialog_switch_text));
        args.putString(NumberPickerDialog.SWITCH_DESC_KEY, getString(R.string.site_settings_close_after_dialog_description));
        args.putString(NumberPickerDialog.TITLE_KEY, getString(R.string.site_settings_close_after_dialog_title));
        args.putString(NumberPickerDialog.HEADER_TEXT_KEY, getString(R.string.site_settings_close_after_dialog_header));
        args.putInt(NumberPickerDialog.MIN_VALUE_KEY, 1);
        args.putInt(NumberPickerDialog.MAX_VALUE_KEY, getResources().getInteger(R.integer.close_after_limit));
        args.putInt(NumberPickerDialog.CUR_VALUE_KEY, mSiteSettings.getCloseAfter());
        showNumberPickerDialog(args, CLOSE_AFTER_REQUEST_CODE, "close-after-dialog");
    }

    private void showMultipleLinksDialog() {
        Bundle args = new Bundle();
        args.putBoolean(NumberPickerDialog.SHOW_SWITCH_KEY, false);
        args.putString(NumberPickerDialog.TITLE_KEY, getString(R.string.site_settings_multiple_links_title));
        args.putInt(NumberPickerDialog.MIN_VALUE_KEY, 0);
        args.putInt(NumberPickerDialog.MAX_VALUE_KEY, getResources().getInteger(R.integer.max_links_limit));
        args.putInt(NumberPickerDialog.CUR_VALUE_KEY, mSiteSettings.getMultipleLinks());
        showNumberPickerDialog(args, MULTIPLE_LINKS_REQUEST_CODE, "multiple-links-dialog");
    }

    private void setPreferencesFromSiteSettings() {
        mLocationPref.setChecked(mSiteSettings.getLocation());
        changeEditTextPreferenceValue(mTitlePref, mSiteSettings.getTitle());
        changeEditTextPreferenceValue(mTaglinePref, mSiteSettings.getTagline());
        changeEditTextPreferenceValue(mAddressPref, mSiteSettings.getAddress());
        changeEditTextPreferenceValue(mUsernamePref, mSiteSettings.getUsername());
        changeEditTextPreferenceValue(mPasswordPref, mSiteSettings.getPassword());
        changeLanguageValue(mSiteSettings.getLanguageCode());
        setDetailListPreferenceValue(mPrivacyPref,
                String.valueOf(mSiteSettings.getPrivacy()),
                mSiteSettings.getPrivacyDescription());
        setDetailListPreferenceValue(mImageWidthPref,
                mBlog.getMaxImageWidth(),
                mBlog.getMaxImageWidth());
        setCategories();
        setPostFormats();
        setAllowComments(mSiteSettings.getAllowComments());
        setSendPingbacks(mSiteSettings.getSendPingbacks());
        setReceivePingbacks(mSiteSettings.getReceivePingbacks());
        setDetailListPreferenceValue(mSortByPref,
                String.valueOf(mSiteSettings.getCommentSorting()),
                mSiteSettings.getSortingDescription());
        int approval = mSiteSettings.getManualApproval() ?
                mSiteSettings.getUseCommentWhitelist() ? 0
                        : -1 : 1;
        setDetailListPreferenceValue(mWhitelistPref, String.valueOf(approval), getWhitelistSummary(approval));
        mMultipleLinksPref.setSummary(getResources()
                .getQuantityString(R.plurals.site_settings_multiple_links_summary,
                        mSiteSettings.getMultipleLinks(),
                        mSiteSettings.getMultipleLinks()));
        mUploadAndLinkPref.setChecked(mBlog.isFullSizeImage());
        mIdentityRequiredPreference.setChecked(mSiteSettings.getIdentityRequired());
        mUserAccountRequiredPref.setChecked(mSiteSettings.getUserAccountRequired());
        mThreadingPref.setSummary(mSiteSettings.getThreadingDescription());
        mCloseAfterPref.setSummary(mSiteSettings.getCloseAfterDescriptionForPeriod());
        mPagingPref.setSummary(mSiteSettings.getPagingDescription());
    }

    private void setCategories() {
        // Ignore if there are no changes
        if (mSiteSettings.isSameCategoryList(mCategoryPref.getEntryValues())) {
            mCategoryPref.setValue(String.valueOf(mSiteSettings.getDefaultCategory()));
            mCategoryPref.setSummary(mSiteSettings.getDefaultCategoryForDisplay());
            return;
        }

        Map<Integer, String> categories = mSiteSettings.getCategoryNames();
        CharSequence[] entries = new CharSequence[categories.size()];
        CharSequence[] values = new CharSequence[categories.size()];
        int i = 0;
        for (Integer key : categories.keySet()) {
            entries[i] = categories.get(key);
            values[i] = String.valueOf(key);
            if (key == UNCATEGORIZED_CATEGORY_ID) {
                CharSequence temp = entries[0];
                entries[0] = entries[i];
                entries[i] = temp;
                temp = values[0];
                values[0] = values[i];
                values[i] = temp;
            }
            ++i;
        }

        mCategoryPref.setEntries(entries);
        mCategoryPref.setEntryValues(values);
        mCategoryPref.setValue(String.valueOf(mSiteSettings.getDefaultCategory()));
        mCategoryPref.setSummary(mSiteSettings.getDefaultCategoryForDisplay());
    }

    private void setPostFormats() {
        // Ignore if there are no changes
        if (mSiteSettings.isSameFormatList(mFormatPref.getEntryValues())) {
            mFormatPref.setValue(String.valueOf(mSiteSettings.getDefaultPostFormat()));
            mFormatPref.setSummary(mSiteSettings.getDefaultPostFormatDisplay());
            return;
        }

        // clone the post formats map
        final Map<String, String> postFormats = new HashMap<>(mSiteSettings.getFormats());

        // transform the keys and values into arrays and set the ListPreference's data
        mFormatPref.setEntries(postFormats.values().toArray(new String[0]));
        mFormatPref.setEntryValues(postFormats.keySet().toArray(new String[0]));
        mFormatPref.setValue(String.valueOf(mSiteSettings.getDefaultPostFormat()));
        mFormatPref.setSummary(mSiteSettings.getDefaultPostFormatDisplay());
    }

    private void setAllowComments(boolean newValue) {
        mSiteSettings.setAllowComments(newValue);
        mAllowCommentsPref.setChecked(newValue);
        mAllowCommentsNested.setChecked(newValue);
    }

    private void setSendPingbacks(boolean newValue) {
        mSiteSettings.setSendPingbacks(newValue);
        mSendPingbacksPref.setChecked(newValue);
        mSendPingbacksNested.setChecked(newValue);
    }

    private void setReceivePingbacks(boolean newValue) {
        mSiteSettings.setReceivePingbacks(newValue);
        mReceivePingbacksPref.setChecked(newValue);
        mReceivePingbacksNested.setChecked(newValue);
    }

    private void setDetailListPreferenceValue(DetailListPreference pref, String value, String summary) {
        pref.setValue(value);
        pref.setSummary(summary);
        pref.refreshAdapter();
    }

    /**
     * Helper method to perform validation and set multiple properties on an EditTextPreference.
     * If newValue is equal to the current preference text no action will be taken.
     */
    private void changeEditTextPreferenceValue(EditTextPreference pref, String newValue) {
        if (newValue == null || pref == null || pref.getEditText().isInEditMode()) return;

        if (!newValue.equals(pref.getSummary())) {
            String formattedValue = StringUtils.unescapeHTML(newValue.replaceFirst(ADDRESS_FORMAT_REGEX, ""));

            pref.setText(formattedValue);
            pref.setSummary(formattedValue);
        }
    }

    /**
     * Detail strings for the dialog are generated in the selected language.
     *
     * @param newValue
     * languageCode
     */
    private void changeLanguageValue(String newValue) {
        if (mLanguagePref == null || newValue == null) return;

        if (TextUtils.isEmpty(mLanguagePref.getSummary()) ||
                !newValue.equals(mLanguagePref.getValue())) {
            mLanguagePref.setValue(newValue);
            String summary = WPPrefUtils.getLanguageString(newValue, WPPrefUtils.languageLocale(newValue));
            mLanguagePref.setSummary(summary);
<<<<<<< HEAD

            // update details to display in selected locale
            CharSequence[] languageCodes = mLanguagePref.getEntryValues();
            mLanguagePref.setEntries(WPPrefUtils.createLanguageDisplayStrings(languageCodes));
            mLanguagePref.setDetails(WPPrefUtils.createLanguageDetailDisplayStrings(languageCodes, newValue));
=======
>>>>>>> 5550627e
            mLanguagePref.refreshAdapter();
        }
    }

    private void sortLanguages() {
        if (mLanguagePref == null) return;
        CharSequence[] languages = mLanguagePref.getEntryValues();
        String[] entries = createLanguageDisplayStrings(languages);
        String[] values = new String[entries.length];
        Arrays.sort(entries);

        for (int i = 0; i < entries.length; ++i) {
            String[] split = entries[i].split("__");
            entries[i] = split[0];
            values[i] = split[1];
        }

        mLanguagePref.setEntryValues(values);
        mLanguagePref.setEntries(entries);
        mLanguagePref.setDetails(createLanguageDetailDisplayStrings(values));
    }

    private String getWhitelistSummary(int value) {
        if (isAdded()) {
            switch (value) {
                case -1:
                    return getString(R.string.site_settings_whitelist_none_summary);
                case 0:
                    return getString(R.string.site_settings_whitelist_known_summary);
                case 1:
                    return getString(R.string.site_settings_whitelist_all_summary);
            }
        }
        return "";
    }

    private void updateWhitelistSettings(int val) {
        switch (val) {
            case -1:
                mSiteSettings.setManualApproval(true);
                mSiteSettings.setUseCommentWhitelist(false);
                break;
            case 0:
                mSiteSettings.setManualApproval(true);
                mSiteSettings.setUseCommentWhitelist(true);
                break;
            case 1:
                mSiteSettings.setManualApproval(false);
                mSiteSettings.setUseCommentWhitelist(false);
                break;
        }
        setDetailListPreferenceValue(mWhitelistPref,
                String.valueOf(val),
                getWhitelistSummary(val));
    }

    private void showListEditorDialog(int titleRes, int footerRes) {
        Dialog dialog = new Dialog(getActivity(), R.style.Calypso_SiteSettingsTheme);
        dialog.setOnDismissListener(this);
        dialog.setContentView(getListEditorView(dialog, getString(footerRes)));
        dialog.show();
        WPActivityUtils.addToolbarToDialog(this, dialog, getString(titleRes));
    }

    private View getListEditorView(final Dialog dialog, String footerText) {
        Context themer = new ContextThemeWrapper(getActivity(), R.style.Calypso_SiteSettingsTheme);
        View view = View.inflate(themer, R.layout.list_editor, null);
        ((TextView) view.findViewById(R.id.list_editor_footer_text)).setText(footerText);

        final MultiSelectListView list = (MultiSelectListView) view.findViewById(android.R.id.list);
        list.setEnterMultiSelectListener(new MultiSelectListView.OnEnterMultiSelect() {
            @Override
            public void onEnterMultiSelect() {
                WPActivityUtils.setStatusBarColor(dialog.getWindow(), R.color.action_mode_status_bar_tint);
            }
        });
        list.setExitMultiSelectListener(new MultiSelectListView.OnExitMultiSelect() {
            @Override
            public void onExitMultiSelect() {
                WPActivityUtils.setStatusBarColor(dialog.getWindow(), R.color.status_bar_tint);
            }
        });
        list.setDeleteRequestListener(new MultiSelectListView.OnDeleteRequested() {
            @Override
            public boolean onDeleteRequested() {
                SparseBooleanArray checkedItems = list.getCheckedItemPositions();

                HashMap<String, Object> properties = new HashMap<>();
                properties.put("num_items_deleted", checkedItems.size());
                AnalyticsUtils.trackWithCurrentBlogDetails(
                        AnalyticsTracker.Stat.SITE_SETTINGS_DELETED_LIST_ITEMS, properties);

                ListAdapter adapter = list.getAdapter();
                List<String> itemsToRemove = new ArrayList<>();
                for (int i = 0; i < checkedItems.size(); i++) {
                    final int index = checkedItems.keyAt(i);
                    if (checkedItems.get(index)) {
                        itemsToRemove.add(adapter.getItem(index).toString());
                    }
                }
                mEditingList.removeAll(itemsToRemove);
                list.setAdapter(new ArrayAdapter<>(getActivity(),
                        R.layout.wp_simple_list_item_1,
                        mEditingList));
                mSiteSettings.saveSettings();
                return true;
            }
        });
        list.setEmptyView(view.findViewById(R.id.empty_view));
        list.setChoiceMode(AbsListView.CHOICE_MODE_MULTIPLE);
        list.setAdapter(new ArrayAdapter<>(getActivity(),
                R.layout.wp_simple_list_item_1,
                mEditingList));
        view.findViewById(R.id.fab_button).setOnClickListener(new View.OnClickListener() {
            @Override
            public void onClick(View v) {
                AlertDialog.Builder builder =
                        new AlertDialog.Builder(getActivity(), R.style.Calypso_AlertDialog);
                final EditText input = new EditText(getActivity());
                WPPrefUtils.layoutAsInput(input);
                input.setWidth(getResources().getDimensionPixelSize(R.dimen.list_editor_input_max_width));
                input.setHint(R.string.site_settings_list_editor_input_hint);
                builder.setPositiveButton(R.string.ok, new DialogInterface.OnClickListener() {
                    @Override
                    public void onClick(DialogInterface dialog, int which) {
                        String entry = input.getText().toString();
                        if (!mEditingList.contains(entry)) {
                            mEditingList.add(entry);
                            list.setAdapter(new ArrayAdapter<>(getActivity(),
                                    R.layout.wp_simple_list_item_1,
                                    mEditingList));
                            mSiteSettings.saveSettings();
                            AnalyticsUtils.trackWithCurrentBlogDetails(
                                    AnalyticsTracker.Stat.SITE_SETTINGS_ADDED_LIST_ITEM);
                        }
                    }
                });
                builder.setNegativeButton(R.string.cancel, null);
                final AlertDialog alertDialog = builder.create();
                int spacing = getResources().getDimensionPixelSize(R.dimen.dlp_padding_start);
                alertDialog.setView(input, spacing, spacing, spacing, 0);
                alertDialog.requestWindowFeature(Window.FEATURE_NO_TITLE);
                alertDialog.getWindow().setSoftInputMode(LayoutParams.SOFT_INPUT_STATE_VISIBLE);
                alertDialog.setOnDismissListener(new DialogInterface.OnDismissListener() {
                    @Override
                    public void onDismiss(DialogInterface dialog) {
                        alertDialog.getWindow().setSoftInputMode(LayoutParams.SOFT_INPUT_STATE_HIDDEN);
                    }
                });
                alertDialog.show();
                Button positive = alertDialog.getButton(DialogInterface.BUTTON_POSITIVE);
                Button negative = alertDialog.getButton(DialogInterface.BUTTON_NEGATIVE);
                if (positive != null) WPPrefUtils.layoutAsFlatButton(positive);
                if (negative != null) WPPrefUtils.layoutAsFlatButton(negative);
            }
        });

        return view;
    }

    private void removeBlog() {
        if (WordPress.wpDB.deleteBlog(getActivity(), mBlog.getLocalTableBlogId())) {
            StatsTable.deleteStatsForBlog(getActivity(), mBlog.getLocalTableBlogId()); // Remove stats data
            AnalyticsUtils.refreshMetadata();
            ToastUtils.showToast(getActivity(), R.string.blog_removed_successfully);
            WordPress.wpDB.deleteLastBlogId();
            WordPress.currentBlog = null;
            getActivity().setResult(RESULT_BLOG_REMOVED);

            // If the last blog is removed and the user is not signed in wpcom, broadcast a UserSignedOut event
            if (!AccountHelper.isSignedIn()) {
                EventBus.getDefault().post(new CoreEvents.UserSignedOutCompletely());
            }

            // Checks for stats widgets that were synched with a blog that could be gone now.
            StatsWidgetProvider.updateWidgetsOnLogout(getActivity());

            getActivity().finish();
        } else {
            AlertDialog.Builder dialogBuilder = new AlertDialog.Builder(getActivity());
            dialogBuilder.setTitle(getResources().getText(R.string.error));
            dialogBuilder.setMessage(getResources().getText(R.string.could_not_remove_account));
            dialogBuilder.setPositiveButton(R.string.ok, null);
            dialogBuilder.setCancelable(true);
            dialogBuilder.create().show();
        }
    }

    private void removeBlogWithConfirmation() {
        AlertDialog.Builder dialogBuilder = new AlertDialog.Builder(getActivity());
        dialogBuilder.setTitle(getResources().getText(R.string.remove_account));
        dialogBuilder.setMessage(getResources().getText(R.string.sure_to_remove_account));
        dialogBuilder.setPositiveButton(getResources().getText(R.string.yes), new DialogInterface.OnClickListener() {
            public void onClick(DialogInterface dialog, int whichButton) {
                removeBlog();
            }
        });
        dialogBuilder.setNegativeButton(getResources().getText(R.string.no), null);
        dialogBuilder.setCancelable(false);
        dialogBuilder.create().show();
    }

    private boolean shouldShowListPreference(DetailListPreference preference) {
        return preference != null && preference.getEntries() != null && preference.getEntries().length > 0;
    }

<<<<<<< HEAD
=======
    /**
     * Generates display strings for given language codes. Used as entries in language preference.
     */
    private String[] createLanguageDisplayStrings(CharSequence[] languageCodes) {
        if (languageCodes == null || languageCodes.length < 1) return null;

        Locale deviceLocale = WPPrefUtils.languageLocale(null);
        String[] entryStrings = new String[languageCodes.length];
        for (int i = 0; i < languageCodes.length; ++i) {
            entryStrings[i] = StringUtils.capitalize(
                    getLanguageString(languageCodes[i].toString(), deviceLocale)) + "__" + languageCodes[i];
        }

        return entryStrings;
    }

    /**
     * Generates detail display strings in the currently selected locale. Used as detail text
     * in language preference dialog.
     */
    public String[] createLanguageDetailDisplayStrings(CharSequence[] languageCodes) {
        if (languageCodes == null || languageCodes.length < 1) return null;

        String[] detailStrings = new String[languageCodes.length];
        for (int i = 0; i < languageCodes.length; ++i) {
            detailStrings[i] = StringUtils.capitalize(getLanguageString(
                    languageCodes[i].toString(), WPPrefUtils.languageLocale(languageCodes[i].toString())));
        }

        return detailStrings;
    }

    /**
     * Return a non-null display string for a given language code.
     */
    private String getLanguageString(String languageCode, Locale displayLocale) {
        if (languageCode == null || languageCode.length() < 2 || languageCode.length() > 6) {
            return "";
        }

        Locale languageLocale = WPPrefUtils.languageLocale(languageCode);
        String displayLanguage = StringUtils.capitalize(languageLocale.getDisplayLanguage(displayLocale));
        String displayCountry = languageLocale.getDisplayCountry(displayLocale);

        if (!TextUtils.isEmpty(displayCountry)) {
            return displayLanguage + " (" + displayCountry + ")";
        }
        return displayLanguage;
    }

>>>>>>> 5550627e
    private boolean setupMorePreferenceScreen() {
        if (mMorePreference == null || !isAdded()) return false;
        String title = getString(R.string.site_settings_discussion_title);
        Dialog dialog = mMorePreference.getDialog();
        if (dialog != null) {
            setupPreferenceList((ListView) dialog.findViewById(android.R.id.list), getResources());
            WPActivityUtils.addToolbarToDialog(this, dialog, title);
            return true;
        }
        return false;
    }

    private void removeMoreScreenToolbar() {
        if (mMorePreference == null || !isAdded()) return;
        Dialog moreDialog = mMorePreference.getDialog();
        WPActivityUtils.removeToolbarFromDialog(this, moreDialog);
    }

    private void hideAdminRequiredPreferences() {
        WPPrefUtils.removePreference(this, R.string.pref_key_site_screen, R.string.pref_key_site_general);
        WPPrefUtils.removePreference(this, R.string.pref_key_site_screen, R.string.pref_key_site_account);
        WPPrefUtils.removePreference(this, R.string.pref_key_site_screen, R.string.pref_key_site_discussion);
        WPPrefUtils.removePreference(this, R.string.pref_key_site_writing, R.string.pref_key_site_category);
        WPPrefUtils.removePreference(this, R.string.pref_key_site_writing, R.string.pref_key_site_format);
        WPPrefUtils.removePreference(this, R.string.pref_key_site_writing, R.string.pref_key_site_related_posts);
    }

    private void removeDotComOnlyPreferences() {
        WPPrefUtils.removePreference(this, R.string.pref_key_site_general, R.string.pref_key_site_language);
        WPPrefUtils.removePreference(this, R.string.pref_key_site_writing, R.string.pref_key_site_related_posts);
    }

    private void removeSelfHostedOnlyPreferences() {
        WPPrefUtils.removePreference(this, R.string.pref_key_site_screen, R.string.pref_key_site_account);
        WPPrefUtils.removePreference(this, R.string.pref_key_site_screen, R.string.pref_key_site_delete_site);
    }

    private Preference getChangePref(int id) {
        return WPPrefUtils.getPrefAndSetChangeListener(this, id, this);
    }

    private Preference getClickPref(int id) {
        return WPPrefUtils.getPrefAndSetClickListener(this, id, this);
    }
}<|MERGE_RESOLUTION|>--- conflicted
+++ resolved
@@ -827,14 +827,6 @@
             mLanguagePref.setValue(newValue);
             String summary = WPPrefUtils.getLanguageString(newValue, WPPrefUtils.languageLocale(newValue));
             mLanguagePref.setSummary(summary);
-<<<<<<< HEAD
-
-            // update details to display in selected locale
-            CharSequence[] languageCodes = mLanguagePref.getEntryValues();
-            mLanguagePref.setEntries(WPPrefUtils.createLanguageDisplayStrings(languageCodes));
-            mLanguagePref.setDetails(WPPrefUtils.createLanguageDetailDisplayStrings(languageCodes, newValue));
-=======
->>>>>>> 5550627e
             mLanguagePref.refreshAdapter();
         }
     }
@@ -1041,59 +1033,6 @@
         return preference != null && preference.getEntries() != null && preference.getEntries().length > 0;
     }
 
-<<<<<<< HEAD
-=======
-    /**
-     * Generates display strings for given language codes. Used as entries in language preference.
-     */
-    private String[] createLanguageDisplayStrings(CharSequence[] languageCodes) {
-        if (languageCodes == null || languageCodes.length < 1) return null;
-
-        Locale deviceLocale = WPPrefUtils.languageLocale(null);
-        String[] entryStrings = new String[languageCodes.length];
-        for (int i = 0; i < languageCodes.length; ++i) {
-            entryStrings[i] = StringUtils.capitalize(
-                    getLanguageString(languageCodes[i].toString(), deviceLocale)) + "__" + languageCodes[i];
-        }
-
-        return entryStrings;
-    }
-
-    /**
-     * Generates detail display strings in the currently selected locale. Used as detail text
-     * in language preference dialog.
-     */
-    public String[] createLanguageDetailDisplayStrings(CharSequence[] languageCodes) {
-        if (languageCodes == null || languageCodes.length < 1) return null;
-
-        String[] detailStrings = new String[languageCodes.length];
-        for (int i = 0; i < languageCodes.length; ++i) {
-            detailStrings[i] = StringUtils.capitalize(getLanguageString(
-                    languageCodes[i].toString(), WPPrefUtils.languageLocale(languageCodes[i].toString())));
-        }
-
-        return detailStrings;
-    }
-
-    /**
-     * Return a non-null display string for a given language code.
-     */
-    private String getLanguageString(String languageCode, Locale displayLocale) {
-        if (languageCode == null || languageCode.length() < 2 || languageCode.length() > 6) {
-            return "";
-        }
-
-        Locale languageLocale = WPPrefUtils.languageLocale(languageCode);
-        String displayLanguage = StringUtils.capitalize(languageLocale.getDisplayLanguage(displayLocale));
-        String displayCountry = languageLocale.getDisplayCountry(displayLocale);
-
-        if (!TextUtils.isEmpty(displayCountry)) {
-            return displayLanguage + " (" + displayCountry + ")";
-        }
-        return displayLanguage;
-    }
-
->>>>>>> 5550627e
     private boolean setupMorePreferenceScreen() {
         if (mMorePreference == null || !isAdded()) return false;
         String title = getString(R.string.site_settings_discussion_title);
