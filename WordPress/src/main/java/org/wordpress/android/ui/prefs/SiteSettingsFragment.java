package org.wordpress.android.ui.prefs;

import android.app.Activity;
import android.app.AlertDialog;
import android.app.Dialog;
import android.app.DialogFragment;
import android.content.Context;
import android.content.DialogInterface;
import android.content.Intent;
import android.content.res.Resources;
import android.os.Bundle;
import android.os.Handler;
import android.preference.EditTextPreference;
import android.preference.Preference;
import android.preference.PreferenceFragment;
import android.preference.PreferenceScreen;
import android.support.annotation.NonNull;
import android.text.TextUtils;
import android.util.SparseBooleanArray;
import android.view.ContextThemeWrapper;
import android.view.LayoutInflater;
import android.view.View;
import android.view.ViewGroup;
import android.view.Window;
import android.view.WindowManager;
import android.widget.AbsListView;
import android.widget.AdapterView;
import android.widget.ArrayAdapter;
import android.widget.Button;
import android.widget.EditText;
import android.widget.ListAdapter;
import android.widget.ListView;
import android.widget.NumberPicker.Formatter;
import android.widget.TextView;

import org.wordpress.android.R;
import org.wordpress.android.WordPress;
import org.wordpress.android.analytics.AnalyticsTracker;
import org.wordpress.android.models.AccountHelper;
import org.wordpress.android.models.Blog;
import org.wordpress.android.ui.stats.StatsWidgetProvider;
import org.wordpress.android.ui.stats.datasets.StatsTable;
import org.wordpress.android.util.AnalyticsUtils;
import org.wordpress.android.util.AppLog;
import org.wordpress.android.util.CoreEvents;
import org.wordpress.android.util.NetworkUtils;
import org.wordpress.android.util.StringUtils;
import org.wordpress.android.util.ToastUtils;
import org.wordpress.android.util.WPActivityUtils;
import org.wordpress.android.util.WPPrefUtils;

import java.util.ArrayList;
import java.util.HashMap;
import java.util.List;
import java.util.Map;

import de.greenrobot.event.EventBus;

/**
 * Allows interfacing with WordPress site settings. Works with WP.com and WP.org v4.5+ (pending).
 *
 * Settings are synced automatically when local changes are made.
 */

public class SiteSettingsFragment extends PreferenceFragment
        implements Preference.OnPreferenceChangeListener,
                   Preference.OnPreferenceClickListener,
                   AdapterView.OnItemLongClickListener,
                   ViewGroup.OnHierarchyChangeListener,
                   Dialog.OnDismissListener,
                   SiteSettingsInterface.SiteSettingsListener {

    /**
     * Use this argument to pass the {@link Integer} local blog ID to this fragment.
     */
    public static final String ARG_LOCAL_BLOG_ID = "local_blog_id";

    /**
     * When the user removes a site (by selecting Delete Site) the parent {@link Activity} result
     * is set to this value and {@link Activity#finish()} is invoked.
     */
    public static final int RESULT_BLOG_REMOVED = Activity.RESULT_FIRST_USER;

    /**
     * Provides the regex to identify domain HTTP(S) protocol and/or 'www' sub-domain.
     *
     * Used to format user-facing {@link String}'s in certain preferences.
     */
    private static final String ADDRESS_FORMAT_REGEX = "^(https?://(w{3})?|www\\.)";

    /**
     * Used to move the Uncategorized category to the beginning of the category list.
     */
    private static final int UNCATEGORIZED_CATEGORY_ID = 1;

    /**
     * Request code used when creating the {@link RelatedPostsDialog}.
     */
    private static final int RELATED_POSTS_REQUEST_CODE = 1;

    private static final int THREADING_REQUEST_CODE = 2;
    private static final int PAGING_REQUEST_CODE = 3;
    private static final int CLOSE_AFTER_REQUEST_CODE = 4;
    private static final int MULTIPLE_LINKS_REQUEST_CODE = 5;

    private static final long FETCH_DELAY = 1000;

    // Reference to blog obtained from passed ID (ARG_LOCAL_BLOG_ID)
    private Blog mBlog;

    // Can interface with WP.com or WP.org
    private SiteSettingsInterface mSiteSettings;

    // Reference to the list of items being edited in the current list editor
    private List<String> mEditingList;

    // Used to ensure that settings are only fetched once throughout the lifecycle of the fragment
    private boolean mShouldFetch;

    // General settings
    private EditTextPreference mTitlePref;
    private EditTextPreference mTaglinePref;
    private EditTextPreference mAddressPref;
    private DetailListPreference mPrivacyPref;
    private DetailListPreference mLanguagePref;

    // Account settings (NOTE: only for WP.org)
    private EditTextPreference mUsernamePref;
    private EditTextPreference mPasswordPref;

    // Writing settings
    private WPSwitchPreference mLocationPref;
    private DetailListPreference mCategoryPref;
    private DetailListPreference mFormatPref;
    private Preference mRelatedPostsPref;

    // Discussion settings preview
    private WPSwitchPreference mAllowCommentsPref;
    private WPSwitchPreference mSendPingbacksPref;
    private WPSwitchPreference mReceivePingbacksPref;

    // Discussion settings -> Defaults for New Posts
    private WPSwitchPreference mAllowCommentsNested;
    private WPSwitchPreference mSendPingbacksNested;
    private WPSwitchPreference mReceivePingbacksNested;
    private PreferenceScreen mMorePreference;

    // Discussion settings -> Comments
    private WPSwitchPreference mIdentityRequiredPreference;
    private WPSwitchPreference mUserAccountRequiredPref;
    private Preference mCloseAfterPref;
    private DetailListPreference mSortByPref;
    private Preference mThreadingPref;
    private Preference mPagingPref;
    private DetailListPreference mWhitelistPref;
    private Preference mMultipleLinksPref;
    private Preference mModerationHoldPref;
    private Preference mBlacklistPref;

    // This Device settings
    private DetailListPreference mImageWidthPref;
    private WPSwitchPreference mUploadAndLinkPref;

    // Delete site option (NOTE: only for WP.org)
    private Preference mDeleteSitePref;

    @Override
    public void onCreate(Bundle savedInstanceState) {
        super.onCreate(savedInstanceState);

        Activity activity = getActivity();

        // make sure we have local site data and a network connection, otherwise finish activity
        mBlog = WordPress.getBlog(getArguments().getInt(ARG_LOCAL_BLOG_ID, -1));
        if (mBlog == null || !NetworkUtils.checkConnection(activity)) {
            getActivity().finish();
            return;
        }

        // track successful settings screen access
        AnalyticsUtils.trackWithCurrentBlogDetails(
                AnalyticsTracker.Stat.SITE_SETTINGS_ACCESSED);

        // setup state to fetch remote settings
        mShouldFetch = true;

        // initialize the appropriate settings interface (WP.com or WP.org)
        mSiteSettings = SiteSettingsInterface.getInterface(activity, mBlog, this);

        setRetainInstance(true);
        addPreferencesFromResource(R.xml.site_settings);

        // toggle which preferences are shown and set references
        initPreferences();
    }

    @Override
    public void onPause() {
        super.onPause();
        WordPress.wpDB.saveBlog(mBlog);
    }

    @Override
    public void onResume() {
        super.onResume();

        // always load cached settings
        mSiteSettings.init(false);

        if (mShouldFetch) {
            new Handler().postDelayed(new Runnable() {
                @Override
                public void run() {
                    // initialize settings with locally cached values, fetch remote on first pass
                    mSiteSettings.init(true);
                }
            }, FETCH_DELAY);
            // stop future calls from fetching remote settings
            mShouldFetch = false;
        }
    }

    @Override
    public void onDestroyView() {
        removeMoreScreenToolbar();
        super.onDestroyView();
    }

    @Override
    public void onActivityResult(int requestCode, int resultCode, Intent data) {
        if (data != null) {
            switch (requestCode) {
                case RELATED_POSTS_REQUEST_CODE:
                    // data is null if user cancelled editing Related Posts settings
                    mSiteSettings.setShowRelatedPosts(data.getBooleanExtra(
                            RelatedPostsDialog.SHOW_RELATED_POSTS_KEY, false));
                    mSiteSettings.setShowRelatedPostHeader(data.getBooleanExtra(
                            RelatedPostsDialog.SHOW_HEADER_KEY, false));
                    mSiteSettings.setShowRelatedPostImages(data.getBooleanExtra(
                            RelatedPostsDialog.SHOW_IMAGES_KEY, false));
                    mSiteSettings.saveSettings();
                    break;
                case THREADING_REQUEST_CODE:
                    int levels = data.getIntExtra(NumberPickerDialog.CUR_VALUE_KEY, -1);
                    mSiteSettings.setShouldThreadComments(levels > 1 && data.getBooleanExtra
                            (NumberPickerDialog.SWITCH_ENABLED_KEY, false));
                    onPreferenceChange(mThreadingPref, levels);
                    break;
                case PAGING_REQUEST_CODE:
                    mSiteSettings.setShouldPageComments(data.getBooleanExtra
                            (NumberPickerDialog.SWITCH_ENABLED_KEY, false));
                    onPreferenceChange(mPagingPref, data.getIntExtra(
                            NumberPickerDialog.CUR_VALUE_KEY, -1));
                    break;
                case CLOSE_AFTER_REQUEST_CODE:
                    mSiteSettings.setShouldCloseAfter(data.getBooleanExtra
                            (NumberPickerDialog.SWITCH_ENABLED_KEY, false));
                    onPreferenceChange(mCloseAfterPref, data.getIntExtra(
                            NumberPickerDialog.CUR_VALUE_KEY, -1));
                    break;
                case MULTIPLE_LINKS_REQUEST_CODE:
                    int numLinks = data.getIntExtra(NumberPickerDialog.CUR_VALUE_KEY, -1);
                    if (numLinks < 0 || numLinks == mSiteSettings.getMultipleLinks()) return;
                    onPreferenceChange(mMultipleLinksPref, numLinks);
                    break;
            }
        }

        super.onActivityResult(requestCode, resultCode, data);
    }

    @Override
    public View onCreateView(@NonNull LayoutInflater inflater,
                             ViewGroup container,
                             Bundle savedInstanceState) {
        // use a wrapper to apply the Calypso theme
        Context themer = new ContextThemeWrapper(getActivity(), R.style.Calypso_SiteSettingsTheme);
        LayoutInflater localInflater = inflater.cloneInContext(themer);
        View view = super.onCreateView(localInflater, container, savedInstanceState);

        if (view != null) {
            setupPreferenceList((ListView) view.findViewById(android.R.id.list), getResources());
        }

        return view;
    }

    @Override
    public void onSaveInstanceState(Bundle outState) {
        removeMoreScreenToolbar();
        super.onSaveInstanceState(outState);
        setupMorePreferenceScreen();
    }

    @Override
    public void onActivityCreated(Bundle savedInstanceState) {
        super.onActivityCreated(savedInstanceState);
        if (savedInstanceState != null) setupMorePreferenceScreen();
    }

    @Override
    public void onChildViewAdded(View parent, View child) {
        if (child.getId() == android.R.id.title && child instanceof TextView) {
            // style preference category title views
            TextView title = (TextView) child;
            WPPrefUtils.layoutAsBody2(title);
        } else {
            // style preference title views
            TextView title = (TextView) child.findViewById(android.R.id.title);
            if (title != null) WPPrefUtils.layoutAsSubhead(title);
        }
    }

    @Override
    public void onChildViewRemoved(View parent, View child) {
        // NOP
    }

    @Override
    public boolean onPreferenceTreeClick(PreferenceScreen screen, Preference preference) {
        super.onPreferenceTreeClick(screen, preference);

        // More preference selected, style the Discussion screen
        if (preference == mMorePreference) {
            // track user accessing the full Discussion settings screen
            AnalyticsUtils.trackWithCurrentBlogDetails(
                    AnalyticsTracker.Stat.SITE_SETTINGS_ACCESSED_MORE_SETTINGS);

            return setupMorePreferenceScreen();
        }

        return false;
    }

    @Override
    public boolean onPreferenceClick(Preference preference) {
        if (preference == mRelatedPostsPref) {
            showRelatedPostsDialog();
        } else if (preference == mMultipleLinksPref) {
            showMultipleLinksDialog();
        } else if (preference == mModerationHoldPref) {
            mEditingList = mSiteSettings.getModerationKeys();
            showListEditorDialog(R.string.site_settings_moderation_hold_title,
                    R.string.site_settings_hold_for_moderation_description);
        } else if (preference == mBlacklistPref) {
            mEditingList = mSiteSettings.getBlacklistKeys();
            showListEditorDialog(R.string.site_settings_blacklist_title,
                    R.string.site_settings_blacklist_description);
        } else if (preference == mDeleteSitePref) {
            removeBlogWithConfirmation();
        } else if (preference == mCloseAfterPref) {
            showCloseAfterDialog();
        } else if (preference == mPagingPref) {
            showPagingDialog();
        } else if (preference == mThreadingPref) {
            showThreadingDialog();
        } else if (preference == mCategoryPref || preference == mFormatPref) {
            return !shouldShowListPreference((DetailListPreference) preference);
        } else {
            return false;
        }

        return true;
    }

    @Override
    public boolean onPreferenceChange(Preference preference, Object newValue) {
        if (newValue == null) return false;

        if (preference == mTitlePref) {
            mSiteSettings.setTitle(newValue.toString());
            changeEditTextPreferenceValue(mTitlePref, mSiteSettings.getTitle());
        } else if (preference == mTaglinePref) {
            mSiteSettings.setTagline(newValue.toString());
            changeEditTextPreferenceValue(mTaglinePref, mSiteSettings.getTagline());
        } else if (preference == mAddressPref) {
            mSiteSettings.setAddress(newValue.toString());
            changeEditTextPreferenceValue(mAddressPref, mSiteSettings.getAddress());
        } else if (preference == mLanguagePref) {
            if (!mSiteSettings.setLanguageCode(newValue.toString())) {
                AppLog.w(AppLog.T.SETTINGS, "Unknown language code " + newValue.toString() + " selected in Site Settings.");
                ToastUtils.showToast(getActivity(), R.string.site_settings_unknown_language_code_error);
            }
            changeLanguageValue(mSiteSettings.getLanguageCode());
        } else if (preference == mPrivacyPref) {
            mSiteSettings.setPrivacy(Integer.valueOf(newValue.toString()));
            setDetailListPreferenceValue(mPrivacyPref,
                    String.valueOf(mSiteSettings.getPrivacy()),
                    mSiteSettings.getPrivacyDescription());
        } else if (preference == mAllowCommentsPref || preference == mAllowCommentsNested) {
            setAllowComments((Boolean) newValue);
        } else if (preference == mSendPingbacksPref || preference == mSendPingbacksNested) {
            setSendPingbacks((Boolean) newValue);
        } else if (preference == mReceivePingbacksPref || preference == mReceivePingbacksNested) {
            setReceivePingbacks((Boolean) newValue);
        } else if (preference == mCloseAfterPref) {
            mSiteSettings.setCloseAfter(Integer.parseInt(newValue.toString()));
            mCloseAfterPref.setSummary(mSiteSettings.getCloseAfterDescription());
        } else if (preference == mSortByPref) {
            mSiteSettings.setCommentSorting(Integer.parseInt(newValue.toString()));
            setDetailListPreferenceValue(mSortByPref,
                    newValue.toString(),
                    mSiteSettings.getSortingDescription());
        } else if (preference == mThreadingPref) {
            mSiteSettings.setThreadingLevels(Integer.parseInt(newValue.toString()));
            mThreadingPref.setSummary(mSiteSettings.getThreadingDescription());
        } else if (preference == mPagingPref) {
            mSiteSettings.setPagingCount(Integer.parseInt(newValue.toString()));
            mPagingPref.setSummary(mSiteSettings.getPagingDescription());
        } else if (preference == mIdentityRequiredPreference) {
            mSiteSettings.setIdentityRequired((Boolean) newValue);
        } else if (preference == mUserAccountRequiredPref) {
            mSiteSettings.setUserAccountRequired((Boolean) newValue);
        } else if (preference == mWhitelistPref) {
            updateWhitelistSettings(Integer.parseInt(newValue.toString()));
        } else if (preference == mMultipleLinksPref) {
            mSiteSettings.setMultipleLinks(Integer.parseInt(newValue.toString()));
            mMultipleLinksPref.setSummary(getResources()
                    .getQuantityString(R.plurals.site_settings_multiple_links_summary,
                            mSiteSettings.getMultipleLinks(),
                            mSiteSettings.getMultipleLinks()));
        } else if (preference == mUsernamePref) {
            mSiteSettings.setUsername(newValue.toString());
            changeEditTextPreferenceValue(mUsernamePref, mSiteSettings.getUsername());
        } else if (preference == mPasswordPref) {
            mSiteSettings.setPassword(newValue.toString());
            changeEditTextPreferenceValue(mPasswordPref, mSiteSettings.getPassword());
        } else if (preference == mLocationPref) {
            mSiteSettings.setLocation((Boolean) newValue);
        } else if (preference == mCategoryPref) {
            mSiteSettings.setDefaultCategory(Integer.parseInt(newValue.toString()));
            setDetailListPreferenceValue(mCategoryPref,
                    newValue.toString(),
                    mSiteSettings.getDefaultCategoryForDisplay());
        } else if (preference == mFormatPref) {
            mSiteSettings.setDefaultFormat(newValue.toString());
            setDetailListPreferenceValue(mFormatPref,
                    newValue.toString(),
                    mSiteSettings.getDefaultPostFormatDisplay());
        } else if (preference == mImageWidthPref) {
            mBlog.setMaxImageWidth(newValue.toString());
            setDetailListPreferenceValue(mImageWidthPref,
                    mBlog.getMaxImageWidth(),
                    mBlog.getMaxImageWidth());
        } else if (preference == mUploadAndLinkPref) {
            mBlog.setFullSizeImage(Boolean.valueOf(newValue.toString()));
        } else {
            return false;
        }

        mSiteSettings.saveSettings();

        return true;
    }

    @Override
    public boolean onItemLongClick(AdapterView<?> parent, View view, int position, long id) {
        ListView listView = (ListView) parent;
        ListAdapter listAdapter = listView.getAdapter();
        Object obj = listAdapter.getItem(position);

        if (obj != null) {
            if (obj instanceof View.OnLongClickListener) {
                View.OnLongClickListener longListener = (View.OnLongClickListener) obj;
                return longListener.onLongClick(view);
            } else if (obj instanceof PreferenceHint) {
                PreferenceHint hintObj = (PreferenceHint) obj;
                if (hintObj.hasHint()) {
                    HashMap<String, Object> properties = new HashMap<>();
                    properties.put("hint_shown", hintObj.getHint());
                    AnalyticsUtils.trackWithCurrentBlogDetails(
                            AnalyticsTracker.Stat.SITE_SETTINGS_HINT_TOAST_SHOWN, properties);
                    ToastUtils.showToast(getActivity(), hintObj.getHint(), ToastUtils.Duration.SHORT);
                }
                return true;
            }
        }

        return false;
    }

    @Override
    public void onDismiss(DialogInterface dialog) {
        mSiteSettings.saveSettings();
        mEditingList = null;
    }

    @Override
    public void onSettingsUpdated(Exception error) {
        if (error != null) {
            ToastUtils.showToast(getActivity(), R.string.error_fetch_remote_site_settings);
            getActivity().finish();
            return;
        }

        if (isAdded()) setPreferencesFromSiteSettings();
    }

    @Override
    public void onSettingsSaved(Exception error) {
        if (error != null) {
            ToastUtils.showToast(WordPress.getContext(), R.string.error_post_remote_site_settings);
            return;
        }
        mBlog.setBlogName(mSiteSettings.getTitle());
        WordPress.wpDB.saveBlog(mBlog);

        // update the global current Blog so WordPress.getCurrentBlog() callers will get the updated object
        WordPress.setCurrentBlog(mBlog.getLocalTableBlogId());

        EventBus.getDefault().post(new CoreEvents.BlogListChanged());
    }

    @Override
    public void onCredentialsValidated(Exception error) {
        if (error != null) {
            ToastUtils.showToast(WordPress.getContext(), R.string.username_or_password_incorrect);
        }
    }

    private void setupPreferenceList(ListView prefList, Resources res) {
        if (prefList == null || res == null) return;

        // customize list dividers
        //noinspection deprecation
        prefList.setDivider(res.getDrawable(R.drawable.preferences_divider));
        prefList.setDividerHeight(res.getDimensionPixelSize(R.dimen.site_settings_divider_height));
        // handle long clicks on preferences to display hints
        prefList.setOnItemLongClickListener(this);
        // required to customize (Calypso) preference views
        prefList.setOnHierarchyChangeListener(this);
        // remove footer divider bar
        prefList.setFooterDividersEnabled(false);
        //noinspection deprecation
        prefList.setOverscrollFooter(res.getDrawable(R.color.transparent));
    }

    /**
     * Helper method to retrieve {@link Preference} references and initialize any data.
     */
    private void initPreferences() {
        mTitlePref = (EditTextPreference) getChangePref(R.string.pref_key_site_title);
        mTaglinePref = (EditTextPreference) getChangePref(R.string.pref_key_site_tagline);
        mAddressPref = (EditTextPreference) getChangePref(R.string.pref_key_site_address);
        mPrivacyPref = (DetailListPreference) getChangePref(R.string.pref_key_site_visibility);
        mLanguagePref = (DetailListPreference) getChangePref(R.string.pref_key_site_language);
        mUsernamePref = (EditTextPreference) getChangePref(R.string.pref_key_site_username);
        mPasswordPref = (EditTextPreference) getChangePref(R.string.pref_key_site_password);
        mLocationPref = (WPSwitchPreference) getChangePref(R.string.pref_key_site_location);
        mCategoryPref = (DetailListPreference) getChangePref(R.string.pref_key_site_category);
        mFormatPref = (DetailListPreference) getChangePref(R.string.pref_key_site_format);
        mAllowCommentsPref = (WPSwitchPreference) getChangePref(R.string.pref_key_site_allow_comments);
        mAllowCommentsNested = (WPSwitchPreference) getChangePref(R.string.pref_key_site_allow_comments_nested);
        mSendPingbacksPref = (WPSwitchPreference) getChangePref(R.string.pref_key_site_send_pingbacks);
        mSendPingbacksNested = (WPSwitchPreference) getChangePref(R.string.pref_key_site_send_pingbacks_nested);
        mReceivePingbacksPref = (WPSwitchPreference) getChangePref(R.string.pref_key_site_receive_pingbacks);
        mReceivePingbacksNested = (WPSwitchPreference) getChangePref(R.string.pref_key_site_receive_pingbacks_nested);
        mIdentityRequiredPreference = (WPSwitchPreference) getChangePref(R.string.pref_key_site_identity_required);
        mUserAccountRequiredPref = (WPSwitchPreference) getChangePref(R.string.pref_key_site_user_account_required);
        mSortByPref = (DetailListPreference) getChangePref(R.string.pref_key_site_sort_by);
        mWhitelistPref = (DetailListPreference) getChangePref(R.string.pref_key_site_whitelist);
        mMorePreference = (PreferenceScreen) getClickPref(R.string.pref_key_site_more_discussion);
        mRelatedPostsPref = getClickPref(R.string.pref_key_site_related_posts);
        mCloseAfterPref = getClickPref(R.string.pref_key_site_close_after);
        mPagingPref = getClickPref(R.string.pref_key_site_paging);
        mThreadingPref = getClickPref(R.string.pref_key_site_threading);
        mMultipleLinksPref = getClickPref(R.string.pref_key_site_multiple_links);
        mModerationHoldPref = getClickPref(R.string.pref_key_site_moderation_hold);
        mBlacklistPref = getClickPref(R.string.pref_key_site_blacklist);
        mImageWidthPref = (DetailListPreference) getChangePref(R.string.pref_key_site_image_width);
        mUploadAndLinkPref = (WPSwitchPreference) getChangePref(R.string.pref_key_site_upload_and_link_image);
        mDeleteSitePref = getClickPref(R.string.pref_key_site_delete_site);

        // .com sites hide the Account category, self-hosted sites hide the Related Posts preference
        if (mBlog.isDotcomFlag()) {
            removeSelfHostedOnlyPreferences();
        } else {
            removeDotComOnlyPreferences();
        }

        // hide all options except for Delete site and Enable Location if user is not admin
        if (!mBlog.isAdmin()) hideAdminRequiredPreferences();
    }

    private void showRelatedPostsDialog() {
        DialogFragment relatedPosts = new RelatedPostsDialog();
        Bundle args = new Bundle();
        args.putBoolean(RelatedPostsDialog.SHOW_RELATED_POSTS_KEY, mSiteSettings.getShowRelatedPosts());
        args.putBoolean(RelatedPostsDialog.SHOW_HEADER_KEY, mSiteSettings.getShowRelatedPostHeader());
        args.putBoolean(RelatedPostsDialog.SHOW_IMAGES_KEY, mSiteSettings.getShowRelatedPostImages());
        relatedPosts.setArguments(args);
        relatedPosts.setTargetFragment(this, RELATED_POSTS_REQUEST_CODE);
        relatedPosts.show(getFragmentManager(), "related-posts");
    }

    private void showNumberPickerDialog(Bundle args, int requestCode, String tag) {
        showNumberPickerDialog(args, requestCode, tag, null);
    }

    private void showNumberPickerDialog(Bundle args, int requestCode, String tag, Formatter format) {
        NumberPickerDialog dialog = new NumberPickerDialog();
        dialog.setNumberFormat(format);
        dialog.setArguments(args);
        dialog.setTargetFragment(this, requestCode);
        dialog.show(getFragmentManager(), tag);
    }

    private void showPagingDialog() {
        Bundle args = new Bundle();
        args.putBoolean(NumberPickerDialog.SHOW_SWITCH_KEY, true);
        args.putBoolean(NumberPickerDialog.SWITCH_ENABLED_KEY, mSiteSettings.getShouldPageComments());
        args.putString(NumberPickerDialog.SWITCH_TITLE_KEY, getString(R.string.site_settings_paging_title));
        args.putString(NumberPickerDialog.SWITCH_DESC_KEY, getString(R.string.site_settings_paging_dialog_description));
        args.putString(NumberPickerDialog.TITLE_KEY, getString(R.string.site_settings_paging_title));
        args.putString(NumberPickerDialog.HEADER_TEXT_KEY, getString(R.string.site_settings_paging_dialog_header));
        args.putInt(NumberPickerDialog.MIN_VALUE_KEY, 1);
        args.putInt(NumberPickerDialog.MAX_VALUE_KEY, getResources().getInteger(R.integer.paging_limit));
        args.putInt(NumberPickerDialog.CUR_VALUE_KEY, mSiteSettings.getPagingCount());
        showNumberPickerDialog(args, PAGING_REQUEST_CODE, "paging-dialog");
    }

    private void showThreadingDialog() {
        Bundle args = new Bundle();
        args.putBoolean(NumberPickerDialog.SHOW_SWITCH_KEY, true);
        args.putBoolean(NumberPickerDialog.SWITCH_ENABLED_KEY, mSiteSettings.getShouldThreadComments());
        args.putString(NumberPickerDialog.SWITCH_TITLE_KEY, getString(R.string.site_settings_threading_title));
        args.putString(NumberPickerDialog.SWITCH_DESC_KEY, getString(R.string.site_settings_threading_dialog_description));
        args.putString(NumberPickerDialog.TITLE_KEY, getString(R.string.site_settings_threading_title));
        args.putString(NumberPickerDialog.HEADER_TEXT_KEY, getString(R.string.site_settings_threading_dialog_header));
        args.putInt(NumberPickerDialog.MIN_VALUE_KEY, 2);
        args.putInt(NumberPickerDialog.MAX_VALUE_KEY, getResources().getInteger(R.integer.threading_limit));
        args.putInt(NumberPickerDialog.CUR_VALUE_KEY, mSiteSettings.getThreadingLevels());
        showNumberPickerDialog(args, THREADING_REQUEST_CODE, "threading-dialog", new Formatter() {
            @Override
            public String format(int value) {
                return mSiteSettings.getThreadingDescriptionForLevel(value);
            }
        });
    }

    private void showCloseAfterDialog() {
        Bundle args = new Bundle();
        args.putBoolean(NumberPickerDialog.SHOW_SWITCH_KEY, true);
        args.putBoolean(NumberPickerDialog.SWITCH_ENABLED_KEY, mSiteSettings.getShouldCloseAfter());
        args.putString(NumberPickerDialog.SWITCH_TITLE_KEY, getString(R.string.site_settings_close_after_dialog_switch_text));
        args.putString(NumberPickerDialog.SWITCH_DESC_KEY, getString(R.string.site_settings_close_after_dialog_description));
        args.putString(NumberPickerDialog.TITLE_KEY, getString(R.string.site_settings_close_after_dialog_title));
        args.putString(NumberPickerDialog.HEADER_TEXT_KEY, getString(R.string.site_settings_close_after_dialog_header));
        args.putInt(NumberPickerDialog.MIN_VALUE_KEY, 1);
        args.putInt(NumberPickerDialog.MAX_VALUE_KEY, getResources().getInteger(R.integer.close_after_limit));
        args.putInt(NumberPickerDialog.CUR_VALUE_KEY, mSiteSettings.getCloseAfter());
        showNumberPickerDialog(args, CLOSE_AFTER_REQUEST_CODE, "close-after-dialog");
    }

    private void showMultipleLinksDialog() {
        Bundle args = new Bundle();
        args.putBoolean(NumberPickerDialog.SHOW_SWITCH_KEY, false);
        args.putString(NumberPickerDialog.TITLE_KEY, getString(R.string.site_settings_multiple_links_title));
        args.putInt(NumberPickerDialog.MIN_VALUE_KEY, 0);
        args.putInt(NumberPickerDialog.MAX_VALUE_KEY, getResources().getInteger(R.integer.max_links_limit));
        args.putInt(NumberPickerDialog.CUR_VALUE_KEY, mSiteSettings.getMultipleLinks());
        showNumberPickerDialog(args, MULTIPLE_LINKS_REQUEST_CODE, "multiple-links-dialog");
    }

    private void setPreferencesFromSiteSettings() {
        mLocationPref.setChecked(mSiteSettings.getLocation());
        changeEditTextPreferenceValue(mTitlePref, mSiteSettings.getTitle());
        changeEditTextPreferenceValue(mTaglinePref, mSiteSettings.getTagline());
        changeEditTextPreferenceValue(mAddressPref, mSiteSettings.getAddress());
        changeEditTextPreferenceValue(mUsernamePref, mSiteSettings.getUsername());
        changeEditTextPreferenceValue(mPasswordPref, mSiteSettings.getPassword());
        changeLanguageValue(mSiteSettings.getLanguageCode());
        setDetailListPreferenceValue(mPrivacyPref,
                String.valueOf(mSiteSettings.getPrivacy()),
                mSiteSettings.getPrivacyDescription());
        setDetailListPreferenceValue(mImageWidthPref,
                mBlog.getMaxImageWidth(),
                mBlog.getMaxImageWidth());
        setCategories();
        setPostFormats();
        setAllowComments(mSiteSettings.getAllowComments());
        setSendPingbacks(mSiteSettings.getSendPingbacks());
        setReceivePingbacks(mSiteSettings.getReceivePingbacks());
        setDetailListPreferenceValue(mSortByPref,
                String.valueOf(mSiteSettings.getCommentSorting()),
                mSiteSettings.getSortingDescription());
        int approval = mSiteSettings.getManualApproval() ?
                mSiteSettings.getUseCommentWhitelist() ? 0
                        : -1 : 1;
        setDetailListPreferenceValue(mWhitelistPref, String.valueOf(approval), getWhitelistSummary(approval));
        mMultipleLinksPref.setSummary(getResources()
                .getQuantityString(R.plurals.site_settings_multiple_links_summary,
                        mSiteSettings.getMultipleLinks(),
                        mSiteSettings.getMultipleLinks()));
        mUploadAndLinkPref.setChecked(mBlog.isFullSizeImage());
        mIdentityRequiredPreference.setChecked(mSiteSettings.getIdentityRequired());
        mUserAccountRequiredPref.setChecked(mSiteSettings.getUserAccountRequired());
        mThreadingPref.setSummary(mSiteSettings.getThreadingDescription());
        mCloseAfterPref.setSummary(mSiteSettings.getCloseAfterDescriptionForPeriod());
        mPagingPref.setSummary(mSiteSettings.getPagingDescription());
    }

    private void setCategories() {
        // Ignore if there are no changes
        if (mSiteSettings.isSameCategoryList(mCategoryPref.getEntryValues())) {
            mCategoryPref.setValue(String.valueOf(mSiteSettings.getDefaultCategory()));
            mCategoryPref.setSummary(mSiteSettings.getDefaultCategoryForDisplay());
            return;
        }

        Map<Integer, String> categories = mSiteSettings.getCategoryNames();
        CharSequence[] entries = new CharSequence[categories.size()];
        CharSequence[] values = new CharSequence[categories.size()];
        int i = 0;
        for (Integer key : categories.keySet()) {
            entries[i] = categories.get(key);
            values[i] = String.valueOf(key);
            if (key == UNCATEGORIZED_CATEGORY_ID) {
                CharSequence temp = entries[0];
                entries[0] = entries[i];
                entries[i] = temp;
                temp = values[0];
                values[0] = values[i];
                values[i] = temp;
            }
            ++i;
        }

        mCategoryPref.setEntries(entries);
        mCategoryPref.setEntryValues(values);
        mCategoryPref.setValue(String.valueOf(mSiteSettings.getDefaultCategory()));
        mCategoryPref.setSummary(mSiteSettings.getDefaultCategoryForDisplay());
    }

    private void setPostFormats() {
        // Ignore if there are no changes
        if (mSiteSettings.isSameFormatList(mFormatPref.getEntryValues())) {
            mFormatPref.setValue(String.valueOf(mSiteSettings.getDefaultPostFormat()));
            mFormatPref.setSummary(mSiteSettings.getDefaultPostFormatDisplay());
            return;
        }

        // clone the post formats map
        final Map<String, String> postFormats = new HashMap<>(mSiteSettings.getFormats());

        // transform the keys and values into arrays and set the ListPreference's data
        mFormatPref.setEntries(postFormats.values().toArray(new String[0]));
        mFormatPref.setEntryValues(postFormats.keySet().toArray(new String[0]));
        mFormatPref.setValue(String.valueOf(mSiteSettings.getDefaultPostFormat()));
        mFormatPref.setSummary(mSiteSettings.getDefaultPostFormatDisplay());
    }

    private void setAllowComments(boolean newValue) {
        mSiteSettings.setAllowComments(newValue);
        mAllowCommentsPref.setChecked(newValue);
        mAllowCommentsNested.setChecked(newValue);
    }

    private void setSendPingbacks(boolean newValue) {
        mSiteSettings.setSendPingbacks(newValue);
        mSendPingbacksPref.setChecked(newValue);
        mSendPingbacksNested.setChecked(newValue);
    }

    private void setReceivePingbacks(boolean newValue) {
        mSiteSettings.setReceivePingbacks(newValue);
        mReceivePingbacksPref.setChecked(newValue);
        mReceivePingbacksNested.setChecked(newValue);
    }

    private void setDetailListPreferenceValue(DetailListPreference pref, String value, String summary) {
        pref.setValue(value);
        pref.setSummary(summary);
        pref.refreshAdapter();
    }

    /**
     * Helper method to perform validation and set multiple properties on an EditTextPreference.
     * If newValue is equal to the current preference text no action will be taken.
     */
    private void changeEditTextPreferenceValue(EditTextPreference pref, String newValue) {
        if (newValue == null || pref == null || pref.getEditText().isInEditMode()) return;

        if (!newValue.equals(pref.getSummary())) {
            String formattedValue = StringUtils.unescapeHTML(newValue.replaceFirst(ADDRESS_FORMAT_REGEX, ""));

            pref.setText(formattedValue);
            pref.setSummary(formattedValue);
        }
    }

    /**
     * Detail strings for the dialog are generated in the selected language.
     *
     * @param newValue
     * languageCode
     */
    private void changeLanguageValue(String newValue) {
        if (mLanguagePref == null || newValue == null) return;

        if (TextUtils.isEmpty(mLanguagePref.getSummary()) ||
                !newValue.equals(mLanguagePref.getValue())) {
            mLanguagePref.setValue(newValue);
            String summary = WPPrefUtils.getLanguageString(newValue, WPPrefUtils.languageLocale(newValue));
            mLanguagePref.setSummary(summary);

            // update details to display in selected locale
            CharSequence[] languageCodes = mLanguagePref.getEntryValues();
            mLanguagePref.setEntries(WPPrefUtils.createLanguageDisplayStrings(languageCodes));
            mLanguagePref.setDetails(WPPrefUtils.createLanguageDetailDisplayStrings(languageCodes, newValue));
            mLanguagePref.refreshAdapter();
        }
    }

    private String getWhitelistSummary(int value) {
        if (isAdded()) {
            switch (value) {
                case -1:
                    return getString(R.string.site_settings_whitelist_none_summary);
                case 0:
                    return getString(R.string.site_settings_whitelist_known_summary);
                case 1:
                    return getString(R.string.site_settings_whitelist_all_summary);
            }
        }
        return "";
    }

    private void updateWhitelistSettings(int val) {
        switch (val) {
            case -1:
                mSiteSettings.setManualApproval(true);
                mSiteSettings.setUseCommentWhitelist(false);
                break;
            case 0:
                mSiteSettings.setManualApproval(true);
                mSiteSettings.setUseCommentWhitelist(true);
                break;
            case 1:
                mSiteSettings.setManualApproval(false);
                mSiteSettings.setUseCommentWhitelist(false);
                break;
        }
        setDetailListPreferenceValue(mWhitelistPref,
                String.valueOf(val),
                getWhitelistSummary(val));
    }

    private void showListEditorDialog(int titleRes, int footerRes) {
        Dialog dialog = new Dialog(getActivity(), R.style.Calypso_SiteSettingsTheme);
        dialog.setOnDismissListener(this);
        dialog.setContentView(getListEditorView(dialog, getString(footerRes)));
        dialog.show();
        WPActivityUtils.addToolbarToDialog(this, dialog, getString(titleRes));
    }

    private View getListEditorView(final Dialog dialog, String footerText) {
        Context themer = new ContextThemeWrapper(getActivity(), R.style.Calypso_SiteSettingsTheme);
        View view = View.inflate(themer, R.layout.list_editor, null);
        ((TextView) view.findViewById(R.id.list_editor_footer_text)).setText(footerText);

        final MultiSelectListView list = (MultiSelectListView) view.findViewById(android.R.id.list);
        list.setEnterMultiSelectListener(new MultiSelectListView.OnEnterMultiSelect() {
            @Override
            public void onEnterMultiSelect() {
                WPActivityUtils.setStatusBarColor(dialog.getWindow(), R.color.action_mode_status_bar_tint);
            }
        });
        list.setExitMultiSelectListener(new MultiSelectListView.OnExitMultiSelect() {
            @Override
            public void onExitMultiSelect() {
                WPActivityUtils.setStatusBarColor(dialog.getWindow(), R.color.status_bar_tint);
            }
        });
        list.setDeleteRequestListener(new MultiSelectListView.OnDeleteRequested() {
            @Override
            public boolean onDeleteRequested() {
                SparseBooleanArray checkedItems = list.getCheckedItemPositions();

                HashMap<String, Object> properties = new HashMap<>();
                properties.put("num_items_deleted", checkedItems.size());
                AnalyticsUtils.trackWithCurrentBlogDetails(
                        AnalyticsTracker.Stat.SITE_SETTINGS_DELETED_LIST_ITEMS, properties);

                ListAdapter adapter = list.getAdapter();
                List<String> itemsToRemove = new ArrayList<>();
                for (int i = 0; i < checkedItems.size(); i++) {
                    final int index = checkedItems.keyAt(i);
                    if (checkedItems.get(index)) {
                        itemsToRemove.add(adapter.getItem(index).toString());
                    }
                }
                mEditingList.removeAll(itemsToRemove);
                list.setAdapter(new ArrayAdapter<>(getActivity(),
                        R.layout.wp_simple_list_item_1,
                        mEditingList));
                mSiteSettings.saveSettings();
                return true;
            }
        });
        list.setEmptyView(view.findViewById(R.id.empty_view));
        list.setChoiceMode(AbsListView.CHOICE_MODE_MULTIPLE);
        list.setAdapter(new ArrayAdapter<>(getActivity(),
                R.layout.wp_simple_list_item_1,
                mEditingList));
        view.findViewById(R.id.fab_button).setOnClickListener(new View.OnClickListener() {
            @Override
            public void onClick(View v) {
                AlertDialog.Builder builder =
                        new AlertDialog.Builder(getActivity(), R.style.Calypso_AlertDialog);
                final EditText input = new EditText(getActivity());
                WPPrefUtils.layoutAsInput(input);
                input.setHint(R.string.site_settings_list_editor_input_hint);
                builder.setPositiveButton(R.string.ok, new DialogInterface.OnClickListener() {
                    @Override
                    public void onClick(DialogInterface dialog, int which) {
                        String entry = input.getText().toString();
                        if (!mEditingList.contains(entry)) {
                            mEditingList.add(entry);
                            list.setAdapter(new ArrayAdapter<>(getActivity(),
                                    R.layout.wp_simple_list_item_1,
                                    mEditingList));
                            mSiteSettings.saveSettings();
                            AnalyticsUtils.trackWithCurrentBlogDetails(
                                    AnalyticsTracker.Stat.SITE_SETTINGS_ADDED_LIST_ITEM);
                        }
                    }
                });
                builder.setNegativeButton(R.string.cancel, null);
                AlertDialog alertDialog = builder.create();
                int spacing = getResources().getDimensionPixelSize(R.dimen.dlp_padding_start);
                alertDialog.setView(input, spacing, spacing, spacing, 0);
                alertDialog.requestWindowFeature(Window.FEATURE_NO_TITLE);
                alertDialog.show();
                alertDialog.getWindow().setLayout(WindowManager.LayoutParams.MATCH_PARENT, WindowManager.LayoutParams.WRAP_CONTENT);
                Button positive = alertDialog.getButton(DialogInterface.BUTTON_POSITIVE);
                Button negative = alertDialog.getButton(DialogInterface.BUTTON_NEGATIVE);
                if (positive != null) WPPrefUtils.layoutAsFlatButton(positive);
                if (negative != null) WPPrefUtils.layoutAsFlatButton(negative);
                WPActivityUtils.showKeyboard(input);
            }
        });

        return view;
    }

    private void removeBlog() {
        if (WordPress.wpDB.deleteBlog(getActivity(), mBlog.getLocalTableBlogId())) {
            StatsTable.deleteStatsForBlog(getActivity(), mBlog.getLocalTableBlogId()); // Remove stats data
            AnalyticsUtils.refreshMetadata();
            ToastUtils.showToast(getActivity(), R.string.blog_removed_successfully);
            WordPress.wpDB.deleteLastBlogId();
            WordPress.currentBlog = null;
            getActivity().setResult(RESULT_BLOG_REMOVED);

            // If the last blog is removed and the user is not signed in wpcom, broadcast a UserSignedOut event
            if (!AccountHelper.isSignedIn()) {
                EventBus.getDefault().post(new CoreEvents.UserSignedOutCompletely());
            }

            // Checks for stats widgets that were synched with a blog that could be gone now.
            StatsWidgetProvider.updateWidgetsOnLogout(getActivity());

            getActivity().finish();
        } else {
            AlertDialog.Builder dialogBuilder = new AlertDialog.Builder(getActivity());
            dialogBuilder.setTitle(getResources().getText(R.string.error));
            dialogBuilder.setMessage(getResources().getText(R.string.could_not_remove_account));
            dialogBuilder.setPositiveButton(R.string.ok, null);
            dialogBuilder.setCancelable(true);
            dialogBuilder.create().show();
        }
    }

    private void removeBlogWithConfirmation() {
        AlertDialog.Builder dialogBuilder = new AlertDialog.Builder(getActivity());
        dialogBuilder.setTitle(getResources().getText(R.string.remove_account));
        dialogBuilder.setMessage(getResources().getText(R.string.sure_to_remove_account));
        dialogBuilder.setPositiveButton(getResources().getText(R.string.yes), new DialogInterface.OnClickListener() {
            public void onClick(DialogInterface dialog, int whichButton) {
                removeBlog();
            }
        });
        dialogBuilder.setNegativeButton(getResources().getText(R.string.no), null);
        dialogBuilder.setCancelable(false);
        dialogBuilder.create().show();
    }

    private boolean shouldShowListPreference(DetailListPreference preference) {
        return preference != null && preference.getEntries() != null && preference.getEntries().length > 0;
    }

<<<<<<< HEAD
=======
    /**
     * Generates display strings for given language codes. Used as entries in language preference.
     */
    private String[] createLanguageDisplayStrings(CharSequence[] languageCodes) {
        if (languageCodes == null || languageCodes.length < 1) return null;

        String[] displayStrings = new String[languageCodes.length];

        for (int i = 0; i < languageCodes.length; ++i) {
            displayStrings[i] = StringUtils.capitalize(getLanguageString(
                    String.valueOf(languageCodes[i]), WPPrefUtils.languageLocale(languageCodes[i].toString())));
        }

        return displayStrings;
    }

    /**
     * Generates detail display strings in the currently selected locale. Used as detail text
     * in language preference dialog.
     */
    public String[] createLanguageDetailDisplayStrings(CharSequence[] languageCodes, String locale) {
        if (languageCodes == null || languageCodes.length < 1) return null;

        String[] detailStrings = new String[languageCodes.length];
        for (int i = 0; i < languageCodes.length; ++i) {
            detailStrings[i] = StringUtils.capitalize(
                    getLanguageString(languageCodes[i].toString(), WPPrefUtils.languageLocale(locale)));
        }

        return detailStrings;
    }

    /**
     * Return a non-null display string for a given language code.
     */
    private String getLanguageString(String languageCode, Locale displayLocale) {
        if (languageCode == null || languageCode.length() < 2 || languageCode.length() > 6) {
            return "";
        }

        Locale languageLocale = WPPrefUtils.languageLocale(languageCode);
        String displayLanguage = StringUtils.capitalize(languageLocale.getDisplayLanguage(displayLocale));
        String displayCountry = languageLocale.getDisplayCountry(displayLocale);

        if (!TextUtils.isEmpty(displayCountry)) {
            return displayLanguage + " (" + displayCountry + ")";
        }
        return displayLanguage;
    }

    private boolean setupMorePreferenceScreen() {
        if (mMorePreference == null || !isAdded()) return false;
        String title = getString(R.string.site_settings_discussion_title);
        Dialog dialog = mMorePreference.getDialog();
        if (dialog != null) {
            setupPreferenceList((ListView) dialog.findViewById(android.R.id.list), getResources());
            WPActivityUtils.addToolbarToDialog(this, dialog, title);
            return true;
        }
        return false;
    }

    private void removeMoreScreenToolbar() {
        if (mMorePreference == null || !isAdded()) return;
        Dialog moreDialog = mMorePreference.getDialog();
        WPActivityUtils.removeToolbarFromDialog(this, moreDialog);
    }

>>>>>>> 152a24b9
    private void hideAdminRequiredPreferences() {
        WPPrefUtils.removePreference(this, R.string.pref_key_site_screen, R.string.pref_key_site_general);
        WPPrefUtils.removePreference(this, R.string.pref_key_site_screen, R.string.pref_key_site_account);
        WPPrefUtils.removePreference(this, R.string.pref_key_site_screen, R.string.pref_key_site_discussion);
        WPPrefUtils.removePreference(this, R.string.pref_key_site_writing, R.string.pref_key_site_category);
        WPPrefUtils.removePreference(this, R.string.pref_key_site_writing, R.string.pref_key_site_format);
        WPPrefUtils.removePreference(this, R.string.pref_key_site_writing, R.string.pref_key_site_related_posts);
    }

    private void removeDotComOnlyPreferences() {
        WPPrefUtils.removePreference(this, R.string.pref_key_site_general, R.string.pref_key_site_language);
        WPPrefUtils.removePreference(this, R.string.pref_key_site_writing, R.string.pref_key_site_related_posts);
    }

    private void removeSelfHostedOnlyPreferences() {
        WPPrefUtils.removePreference(this, R.string.pref_key_site_screen, R.string.pref_key_site_account);
        WPPrefUtils.removePreference(this, R.string.pref_key_site_screen, R.string.pref_key_site_delete_site);
    }

    private Preference getChangePref(int id) {
        return WPPrefUtils.getPrefAndSetChangeListener(this, id, this);
    }

    private Preference getClickPref(int id) {
        return WPPrefUtils.getPrefAndSetClickListener(this, id, this);
    }
}<|MERGE_RESOLUTION|>--- conflicted
+++ resolved
@@ -990,58 +990,6 @@
         return preference != null && preference.getEntries() != null && preference.getEntries().length > 0;
     }
 
-<<<<<<< HEAD
-=======
-    /**
-     * Generates display strings for given language codes. Used as entries in language preference.
-     */
-    private String[] createLanguageDisplayStrings(CharSequence[] languageCodes) {
-        if (languageCodes == null || languageCodes.length < 1) return null;
-
-        String[] displayStrings = new String[languageCodes.length];
-
-        for (int i = 0; i < languageCodes.length; ++i) {
-            displayStrings[i] = StringUtils.capitalize(getLanguageString(
-                    String.valueOf(languageCodes[i]), WPPrefUtils.languageLocale(languageCodes[i].toString())));
-        }
-
-        return displayStrings;
-    }
-
-    /**
-     * Generates detail display strings in the currently selected locale. Used as detail text
-     * in language preference dialog.
-     */
-    public String[] createLanguageDetailDisplayStrings(CharSequence[] languageCodes, String locale) {
-        if (languageCodes == null || languageCodes.length < 1) return null;
-
-        String[] detailStrings = new String[languageCodes.length];
-        for (int i = 0; i < languageCodes.length; ++i) {
-            detailStrings[i] = StringUtils.capitalize(
-                    getLanguageString(languageCodes[i].toString(), WPPrefUtils.languageLocale(locale)));
-        }
-
-        return detailStrings;
-    }
-
-    /**
-     * Return a non-null display string for a given language code.
-     */
-    private String getLanguageString(String languageCode, Locale displayLocale) {
-        if (languageCode == null || languageCode.length() < 2 || languageCode.length() > 6) {
-            return "";
-        }
-
-        Locale languageLocale = WPPrefUtils.languageLocale(languageCode);
-        String displayLanguage = StringUtils.capitalize(languageLocale.getDisplayLanguage(displayLocale));
-        String displayCountry = languageLocale.getDisplayCountry(displayLocale);
-
-        if (!TextUtils.isEmpty(displayCountry)) {
-            return displayLanguage + " (" + displayCountry + ")";
-        }
-        return displayLanguage;
-    }
-
     private boolean setupMorePreferenceScreen() {
         if (mMorePreference == null || !isAdded()) return false;
         String title = getString(R.string.site_settings_discussion_title);
@@ -1060,7 +1008,6 @@
         WPActivityUtils.removeToolbarFromDialog(this, moreDialog);
     }
 
->>>>>>> 152a24b9
     private void hideAdminRequiredPreferences() {
         WPPrefUtils.removePreference(this, R.string.pref_key_site_screen, R.string.pref_key_site_general);
         WPPrefUtils.removePreference(this, R.string.pref_key_site_screen, R.string.pref_key_site_account);
