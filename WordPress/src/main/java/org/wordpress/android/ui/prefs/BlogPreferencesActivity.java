package org.wordpress.android.ui.prefs;

import android.app.AlertDialog;
import android.content.DialogInterface;
import android.os.Bundle;
import android.support.v7.app.ActionBar;
import android.support.v7.app.ActionBarActivity;
import android.view.MenuItem;
import android.view.View;
import android.widget.AdapterView;
import android.widget.AdapterView.OnItemSelectedListener;
import android.widget.ArrayAdapter;
import android.widget.Button;
import android.widget.CheckBox;
import android.widget.EditText;
import android.widget.Spinner;
import android.widget.TextView;
import android.widget.Toast;

import org.wordpress.android.R;
import org.wordpress.android.WordPress;
import org.wordpress.android.models.Blog;
import org.wordpress.android.ui.stats.datasets.StatsTable;
import org.wordpress.android.util.AnalyticsUtils;
import org.wordpress.android.util.StringUtils;
import org.wordpress.android.util.ToastUtils;

/**
 * Activity for configuring blog specific settings.
 */
public class BlogPreferencesActivity extends ActionBarActivity {
    public static final String ARG_LOCAL_BLOG_ID = "local_blog_id";
    public static final int RESULT_BLOG_REMOVED = RESULT_FIRST_USER;

    // The blog this activity is managing settings for.
    private Blog blog;
    private boolean mBlogDeleted;
    private EditText mUsernameET;
    private EditText mPasswordET;
    private EditText mHttpUsernameET;
    private EditText mHttpPasswordET;
    private CheckBox mFullSizeCB;
    private CheckBox mScaledCB;
    private Spinner mImageWidthSpinner;
    private EditText mScaledImageWidthET;

    @Override
    public void onCreate(Bundle savedInstanceState) {
        super.onCreate(savedInstanceState);
        setContentView(R.layout.blog_preferences);

        Integer id = getIntent().getIntExtra(ARG_LOCAL_BLOG_ID, -1);
        blog = WordPress.getBlog(id);

        if (blog == null) {
            Toast.makeText(this, getString(R.string.blog_not_found), Toast.LENGTH_SHORT).show();
            finish();
            return;
        }

        ActionBar actionBar = getSupportActionBar();
        if (actionBar != null) {
            actionBar.setElevation(0.0f);
            actionBar.setTitle(StringUtils.unescapeHTML(blog.getNameOrHostUrl()));
            actionBar.setDisplayHomeAsUpEnabled(true);
        }

        mUsernameET = (EditText) findViewById(R.id.username);
        mPasswordET = (EditText) findViewById(R.id.password);
        mHttpUsernameET = (EditText) findViewById(R.id.httpuser);
        mHttpPasswordET = (EditText) findViewById(R.id.httppassword);
        mScaledImageWidthET = (EditText) findViewById(R.id.scaledImageWidth);
        mFullSizeCB = (CheckBox) findViewById(R.id.fullSizeImage);
        mScaledCB = (CheckBox) findViewById(R.id.scaledImage);
        mImageWidthSpinner = (Spinner) findViewById(R.id.maxImageWidth);
        Button removeBlogButton = (Button) findViewById(R.id.remove_account);

        // remove blog & credentials apply only to dot org
        if (blog.isDotcomFlag()) {
            View credentialsRL = findViewById(R.id.sectionContent);
            credentialsRL.setVisibility(View.GONE);
            removeBlogButton.setVisibility(View.GONE);
        } else {
            removeBlogButton.setVisibility(View.VISIBLE);
            removeBlogButton.setOnClickListener(new View.OnClickListener() {
                @Override
                public void onClick(View view) {
                    removeBlogWithConfirmation();
                }
            });
        }

        loadSettingsForBlog();
    }

    @Override
    protected void onPause() {
        super.onPause();

        if (mBlogDeleted) {
            return;
        }

        blog.setUsername(mUsernameET.getText().toString());
        blog.setPassword(mPasswordET.getText().toString());
        blog.setHttpuser(mHttpUsernameET.getText().toString());
        blog.setHttppassword(mHttpPasswordET.getText().toString());

        blog.setFullSizeImage(mFullSizeCB.isChecked());
        blog.setScaledImage(mScaledCB.isChecked());
        if (blog.isScaledImage()) {
            EditText scaledImgWidth = (EditText) findViewById(R.id.scaledImageWidth);

            boolean error = false;
            int width = 0;
            try {
                width = Integer.parseInt(scaledImgWidth.getText().toString().trim());
            } catch (NumberFormatException e) {
                error = true;
            }

            if (width == 0) {
                error = true;
            }

            if (error) {
                AlertDialog.Builder dialogBuilder = new AlertDialog.Builder(BlogPreferencesActivity.this);
                dialogBuilder.setTitle(getResources().getText(R.string.error));
                dialogBuilder.setMessage(getResources().getText(R.string.scaled_image_error));
                dialogBuilder.setPositiveButton("OK", new DialogInterface.OnClickListener() {
                    public void onClick(DialogInterface dialog, int whichButton) {
                    }
                });
                dialogBuilder.setCancelable(true);
                dialogBuilder.create().show();
                return;
            } else {
                blog.setScaledImageWidth(width);
            }
        }

        blog.setMaxImageWidth(mImageWidthSpinner.getSelectedItem().toString());

        WordPress.wpDB.saveBlog(blog);

        if (WordPress.getCurrentBlog().getLocalTableBlogId() == blog.getLocalTableBlogId()) {
            WordPress.currentBlog = blog;
        }
    }

    @Override
    public boolean onOptionsItemSelected(MenuItem item) {
        int itemID = item.getItemId();
        if (itemID == android.R.id.home) {
            finish();
            return true;
        }

        return super.onOptionsItemSelected(item);
    }

    private void loadSettingsForBlog() {
        ArrayAdapter<Object> spinnerArrayAdapter = new ArrayAdapter<Object>(this,
                R.layout.simple_spinner_item, new String[]{
                "Original Size", "100", "200", "300", "400", "500", "600", "700", "800",
                "900", "1000", "1100", "1200", "1300", "1400", "1500", "1600", "1700",
                "1800", "1900", "2000"
        });
        spinnerArrayAdapter.setDropDownViewResource(android.R.layout.simple_spinner_dropdown_item);
        mImageWidthSpinner.setAdapter(spinnerArrayAdapter);
        mImageWidthSpinner.setOnItemSelectedListener(new OnItemSelectedListener() {
            @Override
            public void onItemSelected(AdapterView<?> parent, View view, int position, long id) {
                CheckBox fullSizeImageCheckBox = (CheckBox) findViewById(R.id.fullSizeImage);
                // Original size selected. Do not show the link to full image.
                if (id == 0) {
                    fullSizeImageCheckBox.setVisibility(View.GONE);
                } else {
                    fullSizeImageCheckBox.setVisibility(View.VISIBLE);
                }
            }

            @Override
            public void onNothingSelected(AdapterView<?> arg0) {
            }
        });

        mUsernameET.setText(blog.getUsername());
        mPasswordET.setText(blog.getPassword());
        mHttpUsernameET.setText(blog.getHttpuser());
        mHttpPasswordET.setText(blog.getHttppassword());
        TextView httpUserLabel = (TextView) findViewById(R.id.l_httpuser);
        if (blog.isDotcomFlag()) {
            mHttpUsernameET.setVisibility(View.GONE);
            mHttpPasswordET.setVisibility(View.GONE);
            httpUserLabel.setVisibility(View.GONE);
        } else {
            mHttpUsernameET.setVisibility(View.VISIBLE);
            mHttpPasswordET.setVisibility(View.VISIBLE);
            httpUserLabel.setVisibility(View.VISIBLE);
        }

        mFullSizeCB.setChecked(blog.isFullSizeImage());
        mScaledCB.setChecked(blog.isScaledImage());

        this.mScaledImageWidthET.setText("" + blog.getScaledImageWidth());
        showScaledSetting(blog.isScaledImage());

        CheckBox scaledImage = (CheckBox) findViewById(R.id.scaledImage);
        scaledImage.setChecked(false);
        scaledImage.setVisibility(View.GONE);

        // sets up a state listener for the full-size checkbox
        CheckBox fullSizeImageCheckBox = (CheckBox) findViewById(R.id.fullSizeImage);
        fullSizeImageCheckBox.setOnClickListener(new View.OnClickListener() {
            @Override
            public void onClick(View v) {
                CheckBox fullSize = (CheckBox) findViewById(R.id.fullSizeImage);
                if (fullSize.isChecked()) {
                    CheckBox scaledImage = (CheckBox) findViewById(R.id.scaledImage);
                    if (scaledImage.isChecked()) {
                        scaledImage.setChecked(false);
                        showScaledSetting(false);
                    }
                }
            }
        });

        int imageWidthPosition = spinnerArrayAdapter.getPosition(blog.getMaxImageWidth());
        mImageWidthSpinner.setSelection((imageWidthPosition >= 0) ? imageWidthPosition : 0);
        if (mImageWidthSpinner.getSelectedItemPosition() ==
                0) //Original size selected. Do not show the link to full image.
        {
            fullSizeImageCheckBox.setVisibility(View.GONE);
        } else {
            fullSizeImageCheckBox.setVisibility(View.VISIBLE);
        }
    }

    /**
     * Hides / shows the scaled image settings
     */
    private void showScaledSetting(boolean show) {
        TextView tw = (TextView) findViewById(R.id.l_scaledImage);
        EditText et = (EditText) findViewById(R.id.scaledImageWidth);
        tw.setVisibility(show ? View.VISIBLE : View.GONE);
        et.setVisibility(show ? View.VISIBLE : View.GONE);
    }

    /**
     * Remove the blog this activity is managing settings for.
     */
    private void removeBlogWithConfirmation() {
        AlertDialog.Builder dialogBuilder = new AlertDialog.Builder(this);
        dialogBuilder.setTitle(getResources().getText(R.string.remove_account));
        dialogBuilder.setMessage(getResources().getText(R.string.sure_to_remove_account));
        dialogBuilder.setPositiveButton(getResources().getText(R.string.yes), new DialogInterface.OnClickListener() {
            public void onClick(DialogInterface dialog, int whichButton) {
<<<<<<< HEAD
                int localTableBlogID = blog.getLocalTableBlogId();
                boolean deleteSuccess =
                        WordPress.wpDB.deleteBlog(BlogPreferencesActivity.this,localTableBlogID);
                if (deleteSuccess) {
                    AnalyticsUtils.refreshMetadata();
                    Toast.makeText(activity, getResources().getText(R.string.blog_removed_successfully),
                            Toast.LENGTH_SHORT)
                            .show();
                    WordPress.wpDB.deleteLastBlogId();
                    StatsTable.deleteStatsForBlog(BlogPreferencesActivity.this, localTableBlogID); // Remove stats data
                    WordPress.currentBlog = null;
                    mBlogDeleted = true;
                    activity.finish();
                } else {
                    AlertDialog.Builder dialogBuilder = new AlertDialog.Builder(activity);
                    dialogBuilder.setTitle(getResources().getText(R.string.error));
                    dialogBuilder.setMessage(getResources().getText(R.string.could_not_remove_account));
                    dialogBuilder.setPositiveButton("OK", new DialogInterface.OnClickListener() {
                        public void onClick(DialogInterface dialog, int whichButton) {
                            // just close the dialog
                        }
                    });
                    dialogBuilder.setCancelable(true);
                    dialogBuilder.create().show();
                }
            }
        });
        dialogBuilder.setNegativeButton(getResources().getText(R.string.no), new DialogInterface.OnClickListener() {
            public void onClick(DialogInterface dialog, int whichButton) {
                // just close the window
=======
                removeBlog();
>>>>>>> 345c7a76
            }
        });
        dialogBuilder.setNegativeButton(getResources().getText(R.string.no), null);
        dialogBuilder.setCancelable(false);
        dialogBuilder.create().show();
    }

    private void removeBlog() {
        if (WordPress.wpDB.deleteBlog(this, blog.getLocalTableBlogId())) {
            AnalyticsUtils.refreshMetadata();
            ToastUtils.showToast(this, R.string.blog_removed_successfully);
            WordPress.wpDB.deleteLastBlogId();
            WordPress.currentBlog = null;
            mBlogDeleted = true;
            setResult(RESULT_BLOG_REMOVED);
            finish();
        } else {
            AlertDialog.Builder dialogBuilder = new AlertDialog.Builder(this);
            dialogBuilder.setTitle(getResources().getText(R.string.error));
            dialogBuilder.setMessage(getResources().getText(R.string.could_not_remove_account));
            dialogBuilder.setPositiveButton("OK", null);
            dialogBuilder.setCancelable(true);
            dialogBuilder.create().show();
        }
    }
}<|MERGE_RESOLUTION|>--- conflicted
+++ resolved
@@ -20,7 +20,6 @@
 import org.wordpress.android.R;
 import org.wordpress.android.WordPress;
 import org.wordpress.android.models.Blog;
-import org.wordpress.android.ui.stats.datasets.StatsTable;
 import org.wordpress.android.util.AnalyticsUtils;
 import org.wordpress.android.util.StringUtils;
 import org.wordpress.android.util.ToastUtils;
@@ -256,40 +255,7 @@
         dialogBuilder.setMessage(getResources().getText(R.string.sure_to_remove_account));
         dialogBuilder.setPositiveButton(getResources().getText(R.string.yes), new DialogInterface.OnClickListener() {
             public void onClick(DialogInterface dialog, int whichButton) {
-<<<<<<< HEAD
-                int localTableBlogID = blog.getLocalTableBlogId();
-                boolean deleteSuccess =
-                        WordPress.wpDB.deleteBlog(BlogPreferencesActivity.this,localTableBlogID);
-                if (deleteSuccess) {
-                    AnalyticsUtils.refreshMetadata();
-                    Toast.makeText(activity, getResources().getText(R.string.blog_removed_successfully),
-                            Toast.LENGTH_SHORT)
-                            .show();
-                    WordPress.wpDB.deleteLastBlogId();
-                    StatsTable.deleteStatsForBlog(BlogPreferencesActivity.this, localTableBlogID); // Remove stats data
-                    WordPress.currentBlog = null;
-                    mBlogDeleted = true;
-                    activity.finish();
-                } else {
-                    AlertDialog.Builder dialogBuilder = new AlertDialog.Builder(activity);
-                    dialogBuilder.setTitle(getResources().getText(R.string.error));
-                    dialogBuilder.setMessage(getResources().getText(R.string.could_not_remove_account));
-                    dialogBuilder.setPositiveButton("OK", new DialogInterface.OnClickListener() {
-                        public void onClick(DialogInterface dialog, int whichButton) {
-                            // just close the dialog
-                        }
-                    });
-                    dialogBuilder.setCancelable(true);
-                    dialogBuilder.create().show();
-                }
-            }
-        });
-        dialogBuilder.setNegativeButton(getResources().getText(R.string.no), new DialogInterface.OnClickListener() {
-            public void onClick(DialogInterface dialog, int whichButton) {
-                // just close the window
-=======
                 removeBlog();
->>>>>>> 345c7a76
             }
         });
         dialogBuilder.setNegativeButton(getResources().getText(R.string.no), null);
