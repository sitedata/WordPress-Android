package org.wordpress.android.ui.prefs;

import android.app.Fragment;
import android.app.FragmentManager;
import android.os.Bundle;
import android.support.v7.app.ActionBar;
import android.support.v7.app.AppCompatActivity;
import android.view.MenuItem;
import android.widget.Toast;

import org.wordpress.android.R;
import org.wordpress.android.WordPress;
import org.wordpress.android.models.Blog;
import org.wordpress.android.networking.ConnectionChangeReceiver;
import org.wordpress.android.ui.ActivityLauncher;
<<<<<<< HEAD
=======
import org.wordpress.android.ui.stats.StatsWidgetProvider;
import org.wordpress.android.ui.stats.datasets.StatsTable;
import org.wordpress.android.util.AnalyticsUtils;
import org.wordpress.android.util.CoreEvents.UserSignedOutCompletely;
import org.wordpress.android.util.StringUtils;
>>>>>>> ab92de6d
import org.wordpress.android.util.ToastUtils;

import de.greenrobot.event.EventBus;

/**
 * Activity for configuring blog specific settings.
 */
public class BlogPreferencesActivity extends AppCompatActivity {
    public static final String ARG_LOCAL_BLOG_ID = "local_blog_id";
    public static final int RESULT_BLOG_REMOVED = RESULT_FIRST_USER;

    private static final String KEY_SETTINGS_FRAGMENT = "settings-fragment";

    // The blog this activity is managing settings for.
    private Blog mBlog;

    @Override
    public void onCreate(Bundle savedInstanceState) {
        super.onCreate(savedInstanceState);

        Integer id = getIntent().getIntExtra(ARG_LOCAL_BLOG_ID, -1);
        mBlog = WordPress.getBlog(id);

        if (mBlog == null) {
            Toast.makeText(this, getString(R.string.blog_not_found), Toast.LENGTH_SHORT).show();
            finish();
            return;
        }

        ActionBar actionBar = getSupportActionBar();
        if (actionBar != null) {
            actionBar.setDisplayOptions(ActionBar.DISPLAY_SHOW_CUSTOM);
            actionBar.setElevation(getResources().getDimension(R.dimen.appbar_elevation));
            actionBar.setDisplayHomeAsUpEnabled(true);
            actionBar.setCustomView(R.layout.site_settings_actionbar);
        }

        FragmentManager fragmentManager = getFragmentManager();
        Fragment siteSettingsFragment = fragmentManager.findFragmentByTag(KEY_SETTINGS_FRAGMENT);

        if (siteSettingsFragment == null) {
            siteSettingsFragment = new SiteSettingsFragment();
            siteSettingsFragment.setArguments(getIntent().getExtras());
            getFragmentManager().beginTransaction()
                    .replace(android.R.id.content, siteSettingsFragment, KEY_SETTINGS_FRAGMENT)
                    .commit();
        }
    }

    @Override
    public void finish() {
        super.finish();
        ActivityLauncher.slideOutToRight(this);
    }

    @Override
    protected void onStart() {
        super.onStart();
        EventBus.getDefault().register(this);
    }

    @Override
    protected void onStop() {
        EventBus.getDefault().unregister(this);
        super.onStop();
    }

    @Override
    protected void onPause() {
        super.onPause();
        WordPress.wpDB.saveBlog(mBlog);
    }

    @Override
    public boolean onOptionsItemSelected(MenuItem item) {
        int itemID = item.getItemId();
        if (itemID == android.R.id.home) {
            finish();
            return true;
        }

        return super.onOptionsItemSelected(item);
    }

    @SuppressWarnings("unused")
    public void onEventMainThread(ConnectionChangeReceiver.ConnectionChangeEvent event) {
        FragmentManager fragmentManager = getFragmentManager();
        SiteSettingsFragment siteSettingsFragment =
                (SiteSettingsFragment) fragmentManager.findFragmentByTag(KEY_SETTINGS_FRAGMENT);

        if (siteSettingsFragment != null) {
            siteSettingsFragment.allowEditing(event.isConnected());

            if (!event.isConnected()) {
                ToastUtils.showToast(this, getString(R.string.site_settings_disconnected_toast));
            }
<<<<<<< HEAD
=======

            // Checks for stats widgets that were synched with a blog that could be gone now.
            StatsWidgetProvider.updateWidgetsOnLogout(this);

            finish();
        } else {
            AlertDialog.Builder dialogBuilder = new AlertDialog.Builder(this);
            dialogBuilder.setTitle(getResources().getText(R.string.error));
            dialogBuilder.setMessage(getResources().getText(R.string.could_not_remove_account));
            dialogBuilder.setPositiveButton("OK", null);
            dialogBuilder.setCancelable(true);
            dialogBuilder.create().show();
>>>>>>> ab92de6d
        }
    }
}<|MERGE_RESOLUTION|>--- conflicted
+++ resolved
@@ -13,14 +13,6 @@
 import org.wordpress.android.models.Blog;
 import org.wordpress.android.networking.ConnectionChangeReceiver;
 import org.wordpress.android.ui.ActivityLauncher;
-<<<<<<< HEAD
-=======
-import org.wordpress.android.ui.stats.StatsWidgetProvider;
-import org.wordpress.android.ui.stats.datasets.StatsTable;
-import org.wordpress.android.util.AnalyticsUtils;
-import org.wordpress.android.util.CoreEvents.UserSignedOutCompletely;
-import org.wordpress.android.util.StringUtils;
->>>>>>> ab92de6d
 import org.wordpress.android.util.ToastUtils;
 
 import de.greenrobot.event.EventBus;
@@ -117,21 +109,11 @@
             if (!event.isConnected()) {
                 ToastUtils.showToast(this, getString(R.string.site_settings_disconnected_toast));
             }
-<<<<<<< HEAD
-=======
 
+            // TODO: add this back when delete blog is back
+            //https://github.com/wordpress-mobile/WordPress-Android/commit/6a90e3fe46e24ee40abdc4a7f8f0db06f157900c
             // Checks for stats widgets that were synched with a blog that could be gone now.
-            StatsWidgetProvider.updateWidgetsOnLogout(this);
-
-            finish();
-        } else {
-            AlertDialog.Builder dialogBuilder = new AlertDialog.Builder(this);
-            dialogBuilder.setTitle(getResources().getText(R.string.error));
-            dialogBuilder.setMessage(getResources().getText(R.string.could_not_remove_account));
-            dialogBuilder.setPositiveButton("OK", null);
-            dialogBuilder.setCancelable(true);
-            dialogBuilder.create().show();
->>>>>>> ab92de6d
+//            StatsWidgetProvider.updateWidgetsOnLogout(this);
         }
     }
 }