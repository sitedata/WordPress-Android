package org.wordpress.android.ui.accounts;

import android.app.Activity;
import android.content.Intent;
import android.net.Uri;
import android.os.Bundle;
import android.view.View;
import android.view.View.OnClickListener;
import android.view.Window;

import org.wordpress.android.R;
import org.wordpress.android.WordPress;
import org.wordpress.android.ui.AppLogViewerActivity;
import org.wordpress.android.util.ABTestingUtils;
import org.wordpress.android.util.ABTestingUtils.Feature;
import org.wordpress.android.util.HelpshiftHelper;
import org.wordpress.android.util.HelpshiftHelper.MetadataKey;
import org.wordpress.android.util.HelpshiftHelper.Tag;
import org.wordpress.android.widgets.WPTextView;

public class NuxHelpActivity extends Activity {
    final private static String FAQ_URL = "http://android.wordpress.org/faq/";
    final private static String FORUM_URL = "http://android.forums.wordpress.org/";

    @Override
    protected void onCreate(Bundle savedInstanceState) {
        super.onCreate(savedInstanceState);
        requestWindowFeature(Window.FEATURE_NO_TITLE);
        if (ABTestingUtils.isFeatureEnabled(Feature.HELPSHIFT)) {
            initHelpshiftLayout();
        } else {
            initDefaultLayout();
        }

        // Init common elements
        WPTextView version = (WPTextView) findViewById(R.id.nux_help_version);
        version.setText(getString(R.string.version) + " " + WordPress.versionName);

        WPTextView applogButton = (WPTextView) findViewById(R.id.applog_button);
        applogButton.setOnClickListener(new OnClickListener() {
            @Override
            public void onClick(View v) {
                startActivity(new Intent(v.getContext(), AppLogViewerActivity.class));
            }
        });
    }

    private void initHelpshiftLayout() {
        setContentView(R.layout.activity_nux_help_with_helpshift);

        WPTextView version = (WPTextView) findViewById(R.id.nux_help_version);
        version.setText(getString(R.string.version) + " " + WordPress.versionName);

<<<<<<< HEAD

        WPTextView helpCenterButton = (WPTextView) findViewById(R.id.contact_us_button);
        helpCenterButton.setOnClickListener(new OnClickListener() {
=======
        WPTextView contactUsButton = (WPTextView) findViewById(R.id.contact_us_button);
        contactUsButton.setOnClickListener(new OnClickListener() {
>>>>>>> b414d1d2
            @Override
            public void onClick(View v) {
                Bundle extras = getIntent().getExtras();
                if (extras != null) {
                    // This could be moved to WelcomeFragmentSignIn directly, but better to have all Helpshift
                    // related code at the same place (Note: value can be null).
                    HelpshiftHelper.getInstance().addMetaData(MetadataKey.USER_ENTERED_URL, extras.getString(
                            WelcomeFragmentSignIn.ENTERED_URL_KEY));
                    HelpshiftHelper.getInstance().addMetaData(MetadataKey.USER_ENTERED_USERNAME, extras.getString(
                            WelcomeFragmentSignIn.ENTERED_USERNAME_KEY));
                }
                HelpshiftHelper.getInstance().setTags(new Tag[] {Tag.LOGIN_SCREEN});
                HelpshiftHelper.getInstance().showConversation(NuxHelpActivity.this);
            }
        });

        WPTextView faqbutton = (WPTextView) findViewById(R.id.faq_button);
        faqbutton.setOnClickListener(new OnClickListener() {
            @Override
            public void onClick(View v) {
                HelpshiftHelper.getInstance().showFAQ(NuxHelpActivity.this);
            }
        });
    }

    private void initDefaultLayout() {
        setContentView(R.layout.activity_nux_help);

        WPTextView helpCenterButton = (WPTextView) findViewById(R.id.help_button);
        helpCenterButton.setOnClickListener(new OnClickListener() {
            @Override
            public void onClick(View v) {
                startActivity(new Intent(Intent.ACTION_VIEW, Uri.parse(FAQ_URL)));
            }
        });

        WPTextView forumButton = (WPTextView) findViewById(R.id.forum_button);
        forumButton.setOnClickListener(new OnClickListener() {
            @Override
            public void onClick(View v) {
                startActivity(new Intent(Intent.ACTION_VIEW, Uri.parse(FORUM_URL)));
            }
        });
   }
}<|MERGE_RESOLUTION|>--- conflicted
+++ resolved
@@ -50,15 +50,8 @@
 
         WPTextView version = (WPTextView) findViewById(R.id.nux_help_version);
         version.setText(getString(R.string.version) + " " + WordPress.versionName);
-
-<<<<<<< HEAD
-
-        WPTextView helpCenterButton = (WPTextView) findViewById(R.id.contact_us_button);
-        helpCenterButton.setOnClickListener(new OnClickListener() {
-=======
         WPTextView contactUsButton = (WPTextView) findViewById(R.id.contact_us_button);
         contactUsButton.setOnClickListener(new OnClickListener() {
->>>>>>> b414d1d2
             @Override
             public void onClick(View v) {
                 Bundle extras = getIntent().getExtras();
