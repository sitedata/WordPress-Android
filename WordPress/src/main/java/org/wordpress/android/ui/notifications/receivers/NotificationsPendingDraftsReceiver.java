--- conflicted
+++ resolved
@@ -188,11 +188,7 @@
                 BASE_REQUEST_CODE + 1 + PendingDraftsNotificationsUtils.makePendingDraftNotificationId(postId),
                 openDraftIntent,
                 PendingIntent.FLAG_CANCEL_CURRENT | PendingIntent.FLAG_UPDATE_CURRENT);
-<<<<<<< HEAD
-        builder.addAction(R.drawable.ic_pencil_white, mContext.getText(R.string.edit),
-=======
-        builder.addAction(R.drawable.ic_edit_icon, context.getText(R.string.edit),
->>>>>>> 8aebc652
+        builder.addAction(R.drawable.ic_pencil_white, context.getText(R.string.edit),
                 pendingIntent);
     }
 
