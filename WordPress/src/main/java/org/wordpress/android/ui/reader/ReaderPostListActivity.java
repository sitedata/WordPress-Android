package org.wordpress.android.ui.reader;

import android.app.Activity;
import android.app.Fragment;
import android.content.Intent;
import android.os.Bundle;
import android.view.View;

import org.wordpress.android.R;
import org.wordpress.android.analytics.AnalyticsTracker;
import org.wordpress.android.datasets.ReaderTagTable;
import org.wordpress.android.models.ReaderTag;
import org.wordpress.android.ui.WPDrawerActivity;
import org.wordpress.android.ui.accounts.SignInActivity;
import org.wordpress.android.ui.prefs.AppPrefs;
<<<<<<< HEAD
import org.wordpress.android.ui.reader.ReaderInterfaces.OnPostSelectedListener;
import org.wordpress.android.ui.reader.ReaderInterfaces.OnTagSelectedListener;
import org.wordpress.android.ui.reader.actions.ReaderUserActions;
import org.wordpress.android.ui.reader.services.ReaderUpdateService;
import org.wordpress.android.ui.reader.services.ReaderUpdateService.UpdateTask;
=======
>>>>>>> 99b3ffac
import org.wordpress.android.util.AppLog;
import org.wordpress.android.util.AppLog.T;

import javax.annotation.Nonnull;

import de.greenrobot.event.EventBus;

/*
 * this activity serves as the host for ReaderPostListFragment
 */

public class ReaderPostListActivity extends WPDrawerActivity {

    @Override
    public void onCreate(Bundle savedInstanceState) {
        super.onCreate(savedInstanceState);
        createMenuDrawer(R.layout.reader_activity_post_list);
        readIntent(getIntent(), savedInstanceState);
    }

    private void readIntent(Intent intent, Bundle savedInstanceState) {
        if (intent == null) {
            return;
        }

        ReaderTypes.ReaderPostListType postListType;
        if (intent.hasExtra(ReaderConstants.ARG_POST_LIST_TYPE)) {
            postListType = (ReaderTypes.ReaderPostListType) intent.getSerializableExtra(ReaderConstants.ARG_POST_LIST_TYPE);
        } else {
            postListType = ReaderTypes.DEFAULT_POST_LIST_TYPE;
        }

        // hide drawer toggle and enable back arrow click if this is blog preview or tag preview
        if (postListType.isPreviewType() && getDrawerToggle() != null) {
            getDrawerToggle().setDrawerIndicatorEnabled(false);
            getToolbar().setNavigationOnClickListener(new View.OnClickListener() {
                @Override
                public void onClick(View v) {
                    onBackPressed();
                }
            });
        }

        if (savedInstanceState == null) {
            AnalyticsTracker.track(AnalyticsTracker.Stat.READER_ACCESSED);

            if (postListType == ReaderTypes.ReaderPostListType.BLOG_PREVIEW) {
                long blogId = intent.getLongExtra(ReaderConstants.ARG_BLOG_ID, 0);
                long feedId = intent.getLongExtra(ReaderConstants.ARG_FEED_ID, 0);
                if (feedId != 0) {
                    showListFragmentForFeed(feedId);
                } else {
                    showListFragmentForBlog(blogId);
                }
            } else {
                // get the tag name from the intent, if not there get it from prefs
                ReaderTag tag;
                if (intent.hasExtra(ReaderConstants.ARG_TAG)) {
                    tag = (ReaderTag) intent.getSerializableExtra(ReaderConstants.ARG_TAG);
                } else  {
                    tag = AppPrefs.getReaderTag();
                }
                // if this is a followed tag and it doesn't exist, revert to default tag
                if (postListType == ReaderTypes.ReaderPostListType.TAG_FOLLOWED && !ReaderTagTable.tagExists(tag)) {
                    tag = ReaderTag.getDefaultTag();
                }

                showListFragmentForTag(tag, postListType);
            }
        }

        switch (postListType) {
            case TAG_PREVIEW:
                setTitle(R.string.reader_title_tag_preview);
                break;
            case BLOG_PREVIEW:
                setTitle(R.string.reader_title_blog_preview);
                break;
            default:
                break;
        }

        // hide the static drawer for blog/tag preview
        if (isStaticMenuDrawer() && postListType.isPreviewType()) {
            hideDrawer();
        }
    }

    @Override
    public void onSaveInstanceState(@Nonnull Bundle outState) {
        if (outState.isEmpty()) {
            outState.putBoolean("bug_19917_fix", true);
        }
        super.onSaveInstanceState(outState);
    }

    @Override
    public void onBackPressed() {
        ReaderPostListFragment fragment = getListFragment();
        if (fragment == null || !fragment.goBackInTagHistory()) {
            setToolbarClickListener();
            super.onBackPressed();
        }
    }

    @Override
    public void onActivityResult(int requestCode, int resultCode, Intent data) {
        super.onActivityResult(requestCode, resultCode, data);

        switch (requestCode) {
            // user just returned from the login dialog, need to perform initial update again
            // since creds have changed
<<<<<<< HEAD
            case SignInActivity.REQUEST_CODE:
                if (isResultOK) {
=======
            case WPComLoginActivity.REQUEST_CODE:
                if (resultCode == Activity.RESULT_OK) {
>>>>>>> 99b3ffac
                    removeListFragment();
                    EventBus.getDefault().removeStickyEvent(ReaderEvents.HasPerformedInitialUpdate.class);
                }
                break;

            // pass reader-related results to the fragment
            case ReaderConstants.INTENT_READER_SUBS:
            case ReaderConstants.INTENT_READER_REBLOG:
                ReaderPostListFragment listFragment = getListFragment();
                if (listFragment != null) {
                    listFragment.onActivityResult(requestCode, resultCode, data);
                }
                break;
        }
    }

    @Override
    public void onSignout() {
        super.onSignout();

        AppLog.i(T.READER, "reader post list > user signed out");
        EventBus.getDefault().removeStickyEvent(ReaderEvents.HasPerformedInitialUpdate.class);

        // reader database will have been cleared by the time this is called, but the fragment must
        // be removed or else it will continue to show the same articles - onResume() will take
        // care of re-displaying the correct fragment if necessary
        removeListFragment();
    }

    private void removeListFragment() {
        Fragment listFragment = getListFragment();
        if (listFragment != null) {
            getFragmentManager()
                    .beginTransaction()
                    .remove(listFragment)
                    .commit();
        }
    }

    /*
     * show fragment containing list of latest posts for a specific tag
     */
    private void showListFragmentForTag(final ReaderTag tag, ReaderTypes.ReaderPostListType listType) {
        if (isFinishing()) {
            return;
        }
        Fragment fragment = ReaderPostListFragment.newInstanceForTag(tag, listType);
        getFragmentManager()
                .beginTransaction()
                .replace(R.id.fragment_container, fragment, getString(R.string.fragment_tag_reader_post_list))
                .commit();
    }

    /*
     * show fragment containing list of latest posts in a specific blog
     */
    private void showListFragmentForBlog(long blogId) {
        if (isFinishing()) {
            return;
        }
        Fragment fragment = ReaderPostListFragment.newInstanceForBlog(blogId);
        getFragmentManager()
                .beginTransaction()
                .replace(R.id.fragment_container, fragment, getString(R.string.fragment_tag_reader_post_list))
                .commit();
    }

    private void showListFragmentForFeed(long feedId) {
        if (isFinishing()) {
            return;
        }
        Fragment fragment = ReaderPostListFragment.newInstanceForFeed(feedId);
        getFragmentManager()
                .beginTransaction()
                .replace(R.id.fragment_container, fragment, getString(R.string.fragment_tag_reader_post_list))
                .commit();
    }

    private ReaderPostListFragment getListFragment() {
        Fragment fragment = getFragmentManager().findFragmentByTag(getString(R.string.fragment_tag_reader_post_list));
        if (fragment == null) {
            return null;
        }
        return ((ReaderPostListFragment) fragment);
    }

<<<<<<< HEAD
    private boolean hasListFragment() {
        return (getListFragment() != null);
    }

    /*
     * initial update performed the first time the user opens the reader
     */
    private void performInitialUpdate() {
        if (!NetworkUtils.isNetworkAvailable(this)) {
            return;
        }

        mHasPerformedInitialUpdate = true;

        // update current user to ensure we have their user_id as well as their latest info
        // in case they changed their avatar, name, etc. since last time
        AppLog.d(T.READER, "reader post list > updating current user");
        ReaderUserActions.updateCurrentUser(null);
    }

    /*
     * start background service to get the latest followed tags and blogs
     */
    void updateFollowedTagsAndBlogs() {
        AppLog.d(T.READER, "reader post list > updating tags and blogs");
        ReaderUpdateService.startService(this,
                EnumSet.of(UpdateTask.TAGS, UpdateTask.FOLLOWED_BLOGS));
    }

    /*
     * user tapped a post in the list fragment
     */
    @Override
    public void onPostSelected(long blogId, long postId) {
        // skip if this activity no longer has the focus - this prevents the post detail from
        // being shown multiple times if the user quickly taps a post more than once
        if (!this.hasWindowFocus()) {
            AppLog.w(T.READER, "reader post list > post selected when activity not focused");
            return;
        }

        AnalyticsTracker.track(AnalyticsTracker.Stat.READER_OPENED_ARTICLE);

        ReaderPostListFragment listFragment = getListFragment();
        if (listFragment != null) {
            switch (getPostListType()) {
                case TAG_FOLLOWED:
                case TAG_PREVIEW:
                    ReaderActivityLauncher.showReaderPostPagerForTag(
                            this,
                            listFragment.getCurrentTag(),
                            getPostListType(),
                            blogId,
                            postId);
                    break;
                case BLOG_PREVIEW:
                    ReaderActivityLauncher.showReaderPostPagerForBlog(
                            this,
                            blogId,
                            postId);
                    break;
            }
        }
    }

    /*
     * user tapped a tag in the list fragment
     */
    @Override
    public void onTagSelected(String tagName) {
        ReaderTag tag = new ReaderTag(tagName, ReaderTagType.FOLLOWED);
        if (hasListFragment() && getListFragment().getPostListType().equals(ReaderTypes.ReaderPostListType.TAG_PREVIEW)) {
            // user is already previewing a tag, so change current tag in existing preview
            getListFragment().setCurrentTag(tag);
        } else {
            // user isn't previewing a tag, so open in tag preview
            ReaderActivityLauncher.showReaderTagPreview(this, tag);
        }
    }

=======
>>>>>>> 99b3ffac
}<|MERGE_RESOLUTION|>--- conflicted
+++ resolved
@@ -13,14 +13,6 @@
 import org.wordpress.android.ui.WPDrawerActivity;
 import org.wordpress.android.ui.accounts.SignInActivity;
 import org.wordpress.android.ui.prefs.AppPrefs;
-<<<<<<< HEAD
-import org.wordpress.android.ui.reader.ReaderInterfaces.OnPostSelectedListener;
-import org.wordpress.android.ui.reader.ReaderInterfaces.OnTagSelectedListener;
-import org.wordpress.android.ui.reader.actions.ReaderUserActions;
-import org.wordpress.android.ui.reader.services.ReaderUpdateService;
-import org.wordpress.android.ui.reader.services.ReaderUpdateService.UpdateTask;
-=======
->>>>>>> 99b3ffac
 import org.wordpress.android.util.AppLog;
 import org.wordpress.android.util.AppLog.T;
 
@@ -133,13 +125,8 @@
         switch (requestCode) {
             // user just returned from the login dialog, need to perform initial update again
             // since creds have changed
-<<<<<<< HEAD
             case SignInActivity.REQUEST_CODE:
-                if (isResultOK) {
-=======
-            case WPComLoginActivity.REQUEST_CODE:
                 if (resultCode == Activity.RESULT_OK) {
->>>>>>> 99b3ffac
                     removeListFragment();
                     EventBus.getDefault().removeStickyEvent(ReaderEvents.HasPerformedInitialUpdate.class);
                 }
@@ -225,88 +212,4 @@
         }
         return ((ReaderPostListFragment) fragment);
     }
-
-<<<<<<< HEAD
-    private boolean hasListFragment() {
-        return (getListFragment() != null);
-    }
-
-    /*
-     * initial update performed the first time the user opens the reader
-     */
-    private void performInitialUpdate() {
-        if (!NetworkUtils.isNetworkAvailable(this)) {
-            return;
-        }
-
-        mHasPerformedInitialUpdate = true;
-
-        // update current user to ensure we have their user_id as well as their latest info
-        // in case they changed their avatar, name, etc. since last time
-        AppLog.d(T.READER, "reader post list > updating current user");
-        ReaderUserActions.updateCurrentUser(null);
-    }
-
-    /*
-     * start background service to get the latest followed tags and blogs
-     */
-    void updateFollowedTagsAndBlogs() {
-        AppLog.d(T.READER, "reader post list > updating tags and blogs");
-        ReaderUpdateService.startService(this,
-                EnumSet.of(UpdateTask.TAGS, UpdateTask.FOLLOWED_BLOGS));
-    }
-
-    /*
-     * user tapped a post in the list fragment
-     */
-    @Override
-    public void onPostSelected(long blogId, long postId) {
-        // skip if this activity no longer has the focus - this prevents the post detail from
-        // being shown multiple times if the user quickly taps a post more than once
-        if (!this.hasWindowFocus()) {
-            AppLog.w(T.READER, "reader post list > post selected when activity not focused");
-            return;
-        }
-
-        AnalyticsTracker.track(AnalyticsTracker.Stat.READER_OPENED_ARTICLE);
-
-        ReaderPostListFragment listFragment = getListFragment();
-        if (listFragment != null) {
-            switch (getPostListType()) {
-                case TAG_FOLLOWED:
-                case TAG_PREVIEW:
-                    ReaderActivityLauncher.showReaderPostPagerForTag(
-                            this,
-                            listFragment.getCurrentTag(),
-                            getPostListType(),
-                            blogId,
-                            postId);
-                    break;
-                case BLOG_PREVIEW:
-                    ReaderActivityLauncher.showReaderPostPagerForBlog(
-                            this,
-                            blogId,
-                            postId);
-                    break;
-            }
-        }
-    }
-
-    /*
-     * user tapped a tag in the list fragment
-     */
-    @Override
-    public void onTagSelected(String tagName) {
-        ReaderTag tag = new ReaderTag(tagName, ReaderTagType.FOLLOWED);
-        if (hasListFragment() && getListFragment().getPostListType().equals(ReaderTypes.ReaderPostListType.TAG_PREVIEW)) {
-            // user is already previewing a tag, so change current tag in existing preview
-            getListFragment().setCurrentTag(tag);
-        } else {
-            // user isn't previewing a tag, so open in tag preview
-            ReaderActivityLauncher.showReaderTagPreview(this, tag);
-        }
-    }
-
-=======
->>>>>>> 99b3ffac
 }