package org.wordpress.android.ui.reader;

import android.app.Activity;
import android.content.ActivityNotFoundException;
import android.content.Context;
import android.content.Intent;
import android.os.Bundle;
import android.view.Menu;
import android.view.MenuItem;
import android.view.View;

import androidx.annotation.NonNull;
import androidx.appcompat.app.ActionBar;
import androidx.appcompat.app.AppCompatActivity;
import androidx.appcompat.widget.Toolbar;
import androidx.coordinatorlayout.widget.CoordinatorLayout;
import androidx.fragment.app.Fragment;

import com.google.android.material.appbar.AppBarLayout;

import org.greenrobot.eventbus.Subscribe;
import org.greenrobot.eventbus.ThreadMode;
import org.wordpress.android.R;
import org.wordpress.android.WordPress;
import org.wordpress.android.analytics.AnalyticsTracker;
import org.wordpress.android.analytics.AnalyticsTracker.Stat;
import org.wordpress.android.datasets.ReaderBlogTable;
import org.wordpress.android.fluxc.Dispatcher;
import org.wordpress.android.fluxc.model.PostModel;
import org.wordpress.android.fluxc.model.SiteModel;
import org.wordpress.android.fluxc.store.PostStore;
import org.wordpress.android.fluxc.store.PostStore.OnPostUploaded;
import org.wordpress.android.fluxc.store.SiteStore;
import org.wordpress.android.models.ReaderBlog;
import org.wordpress.android.models.ReaderTag;
<<<<<<< HEAD
import org.wordpress.android.ui.RequestCodes;
=======
import org.wordpress.android.ui.ActivityLauncher;
import org.wordpress.android.ui.RequestCodes;
import org.wordpress.android.ui.posts.EditPostActivity;
import org.wordpress.android.ui.prefs.AppPrefs;
>>>>>>> f13e77df
import org.wordpress.android.ui.reader.ReaderTypes.ReaderPostListType;
import org.wordpress.android.ui.uploads.UploadActionUseCase;
import org.wordpress.android.ui.uploads.UploadUtils;
import org.wordpress.android.ui.uploads.UploadUtilsWrapper;
import org.wordpress.android.util.LocaleManager;
import org.wordpress.android.util.ToastUtils;

import javax.inject.Inject;

/*
 * serves as the host for ReaderPostListFragment when showing blog preview & tag preview
 */
public class ReaderPostListActivity extends AppCompatActivity {
    private ReaderPostListType mPostListType;
    private long mSiteId;

    @Inject SiteStore mSiteStore;
    @Inject PostStore mPostStore;
    @Inject Dispatcher mDispatcher;
    @Inject UploadActionUseCase mUploadActionUseCase;
    @Inject UploadUtilsWrapper mUploadUtilsWrapper;

    @Override
    protected void attachBaseContext(Context newBase) {
        super.attachBaseContext(LocaleManager.setLocale(newBase));
    }

    @Override
    public void onCreate(Bundle savedInstanceState) {
        super.onCreate(savedInstanceState);
        ((WordPress) getApplication()).component().inject(this);

        setContentView(R.layout.reader_activity_post_list);

        Toolbar toolbar = findViewById(R.id.toolbar);
        setSupportActionBar(toolbar);
        ActionBar actionBar = getSupportActionBar();
        if (actionBar != null) {
            actionBar.setDisplayShowTitleEnabled(true);
            actionBar.setDisplayHomeAsUpEnabled(true);
        }

        if (getIntent().hasExtra(ReaderConstants.ARG_POST_LIST_TYPE)) {
            mPostListType = (ReaderPostListType) getIntent().getSerializableExtra(ReaderConstants.ARG_POST_LIST_TYPE);
        } else {
            mPostListType = ReaderTypes.DEFAULT_POST_LIST_TYPE;
        }

        if (getPostListType() == ReaderPostListType.TAG_PREVIEW
            || getPostListType() == ReaderPostListType.BLOG_PREVIEW) {
            // show an X in the toolbar which closes the activity - if this is tag preview, then
            // using the back button will navigate through tags if the user explores beyond a single tag
            toolbar.setNavigationIcon(R.drawable.ic_cross_white_24dp);
            toolbar.setNavigationOnClickListener(new View.OnClickListener() {
                @Override
                public void onClick(View view) {
                    finish();
                }
            });

            if (getPostListType() == ReaderPostListType.BLOG_PREVIEW) {
                setTitle(R.string.reader_title_blog_preview);
                if (savedInstanceState == null) {
                    long blogId = getIntent().getLongExtra(ReaderConstants.ARG_BLOG_ID, 0);
                    long feedId = getIntent().getLongExtra(ReaderConstants.ARG_FEED_ID, 0);
                    if (feedId != 0) {
                        showListFragmentForFeed(feedId);
                        mSiteId = feedId;
                    } else {
                        showListFragmentForBlog(blogId);
                        mSiteId = blogId;
                    }
                } else {
                    mSiteId = savedInstanceState.getLong(ReaderConstants.KEY_SITE_ID);
                }
            } else if (getPostListType() == ReaderPostListType.TAG_PREVIEW) {
                setTitle(R.string.reader_title_tag_preview);
                ReaderTag tag = (ReaderTag) getIntent().getSerializableExtra(ReaderConstants.ARG_TAG);
                if (tag != null && savedInstanceState == null) {
                    showListFragmentForTag(tag, mPostListType);
                }
            }
        }

        // restore the activity title
        if (savedInstanceState != null && savedInstanceState.containsKey(ReaderConstants.KEY_ACTIVITY_TITLE)) {
            setTitle(savedInstanceState.getString(ReaderConstants.KEY_ACTIVITY_TITLE));
        }
    }

    @Override
    protected void onResumeFragments() {
        super.onResumeFragments();
        // this particular Activity doesn't show filtering, so we'll disable the FilteredRecyclerView toolbar here
        disableFilteredRecyclerViewToolbar();
    }

    @Override
    protected void onResume() {
        super.onResume();
        // We register the dispatcher in order to receive the OnPostUploaded event and show the snackbar
        mDispatcher.register(this);
    }

    @Override
    protected void onPause() {
        super.onPause();
        mDispatcher.unregister(this);
    }

    /*
    * This method hides the FilteredRecyclerView toolbar with spinner so to disable content filtering, for reusability
    * */
    private void disableFilteredRecyclerViewToolbar() {
        // make it invisible - setting height to zero here because setting visibility to View.GONE wouldn't take the
        // occupied space, as otherwise expected
        AppBarLayout appBarLayout = findViewById(R.id.app_bar_layout);
        if (appBarLayout != null) {
            CoordinatorLayout.LayoutParams lp = (CoordinatorLayout.LayoutParams) appBarLayout.getLayoutParams();
            lp.height = 0;
            appBarLayout.setLayoutParams(lp);
        }

        // disabling any CoordinatorLayout behavior for scrolling
        Toolbar toolbarWithSpinner = findViewById(R.id.toolbar_with_spinner);
        if (toolbarWithSpinner != null) {
            AppBarLayout.LayoutParams p = (AppBarLayout.LayoutParams) toolbarWithSpinner.getLayoutParams();
            p.setScrollFlags(0);
            toolbarWithSpinner.setLayoutParams(p);
        }
    }

    private ReaderPostListType getPostListType() {
        return (mPostListType != null ? mPostListType : ReaderTypes.DEFAULT_POST_LIST_TYPE);
    }

    @Override
    public void onSaveInstanceState(@NonNull Bundle outState) {
        if (outState.isEmpty()) {
            outState.putBoolean("bug_19917_fix", true);
        }

        // store the title for blog/tag preview so we can restore it upon recreation
        if (getPostListType() == ReaderPostListType.BLOG_PREVIEW
            || getPostListType() == ReaderPostListType.TAG_PREVIEW) {
            outState.putString(ReaderConstants.KEY_ACTIVITY_TITLE, getTitle().toString());
            outState.putLong(ReaderConstants.KEY_SITE_ID, mSiteId);
        }

        super.onSaveInstanceState(outState);
    }

    @Override
    public void onBackPressed() {
        ReaderPostListFragment fragment = getListFragment();
        if (fragment == null || !fragment.onActivityBackPressed()) {
            super.onBackPressed();
        }
    }

    @Override
    public boolean onCreateOptionsMenu(Menu menu) {
        if (getPostListType() == ReaderPostListType.BLOG_PREVIEW) {
            getMenuInflater().inflate(R.menu.share, menu);
        }

        return super.onCreateOptionsMenu(menu);
    }

    @Override
    public boolean onOptionsItemSelected(MenuItem item) {
        switch (item.getItemId()) {
            case android.R.id.home:
                onBackPressed();
                return true;
            case R.id.menu_share:
                shareSite();
                return true;
        }

        return super.onOptionsItemSelected(item);
    }

    private void shareSite() {
        ReaderBlog blog = ReaderBlogTable.getBlogInfo(mSiteId);

        if (blog != null && blog.hasUrl()) {
            Intent intent = new Intent(Intent.ACTION_SEND);
            intent.setType("text/plain");
            intent.putExtra(Intent.EXTRA_TEXT, blog.getUrl());

            if (blog.hasName()) {
                intent.putExtra(Intent.EXTRA_SUBJECT, blog.getName());
            }

            try {
                AnalyticsTracker.track(Stat.READER_SITE_SHARED);
                startActivity(Intent.createChooser(intent, getString(R.string.share_link)));
            } catch (ActivityNotFoundException exception) {
                ToastUtils.showToast(ReaderPostListActivity.this, R.string.reader_toast_err_share_intent);
            }
        } else {
            ToastUtils.showToast(ReaderPostListActivity.this, R.string.reader_toast_err_share_intent);
        }
    }

    /*
     * show fragment containing list of latest posts for a specific tag
     */
    private void showListFragmentForTag(final ReaderTag tag, ReaderPostListType listType) {
        if (isFinishing()) {
            return;
        }
        Fragment fragment = ReaderPostListFragment.newInstanceForTag(tag, listType);
        getSupportFragmentManager()
                .beginTransaction()
                .replace(R.id.fragment_container, fragment, getString(R.string.fragment_tag_reader_post_list))
                .commit();

        setTitle(tag.getTagDisplayName());
    }

    /*
     * show fragment containing list of latest posts in a specific blog
     */
    private void showListFragmentForBlog(long blogId) {
        if (isFinishing()) {
            return;
        }
        Fragment fragment = ReaderPostListFragment.newInstanceForBlog(blogId);
        getSupportFragmentManager()
                .beginTransaction()
                .replace(R.id.fragment_container, fragment, getString(R.string.fragment_tag_reader_post_list))
                .commit();

        String title = ReaderBlogTable.getBlogName(blogId);
        if (title.isEmpty()) {
            title = getString(R.string.reader_title_blog_preview);
        }
        setTitle(title);
    }

    private void showListFragmentForFeed(long feedId) {
        if (isFinishing()) {
            return;
        }
        Fragment fragment = ReaderPostListFragment.newInstanceForFeed(feedId);
        getSupportFragmentManager()
                .beginTransaction()
                .replace(R.id.fragment_container, fragment, getString(R.string.fragment_tag_reader_post_list))
                .commit();

        String title = ReaderBlogTable.getFeedName(feedId);
        if (title.isEmpty()) {
            title = getString(R.string.reader_title_blog_preview);
        }
        setTitle(title);
    }

    private ReaderPostListFragment getListFragment() {
        Fragment fragment =
                getSupportFragmentManager().findFragmentByTag(getString(R.string.fragment_tag_reader_post_list));
        if (fragment == null) {
            return null;
        }
        return ((ReaderPostListFragment) fragment);
    }

    @Override
<<<<<<< HEAD
    public void onActivityResult(int requestCode, int resultCode, Intent data) {
        super.onActivityResult(requestCode, resultCode, data);
        if (requestCode == RequestCodes.NO_REBLOG_SITE && resultCode == Activity.RESULT_OK) {
            finish(); // Finish activity to make My Site page visible
=======
    protected void onActivityResult(int requestCode, int resultCode, Intent data) {
        super.onActivityResult(requestCode, resultCode, data);

        if (requestCode == RequestCodes.EDIT_POST && resultCode == Activity.RESULT_OK
            && data != null && !isFinishing()) {
            int localId = data.getIntExtra(EditPostActivity.EXTRA_POST_LOCAL_ID, 0);
            final SiteModel site = (SiteModel) data.getSerializableExtra(WordPress.SITE);
            final PostModel post = mPostStore.getPostByLocalPostId(localId);

            if (EditPostActivity.checkToRestart(data)) {
                ActivityLauncher.editPostOrPageForResult(data, ReaderPostListActivity.this, site,
                        data.getIntExtra(EditPostActivity.EXTRA_POST_LOCAL_ID, 0));
                // a restart will happen so, no need to continue here
                return;
            }

            if (site != null && post != null) {
                mUploadUtilsWrapper.handleEditPostResultSnackbars(
                        this,
                        findViewById(R.id.coordinator),
                        data,
                        post,
                        site,
                        mUploadActionUseCase.getUploadAction(post),
                        new View.OnClickListener() {
                            @Override
                            public void onClick(View v) {
                                UploadUtils.publishPost(ReaderPostListActivity.this, post, site, mDispatcher);
                            }
                        });
            }
        }
    }

    @SuppressWarnings("unused")
    @Subscribe(threadMode = ThreadMode.MAIN)
    public void onPostUploaded(OnPostUploaded event) {
        int siteLocalId = AppPrefs.getSelectedSite();
        SiteModel site = mSiteStore.getSiteByLocalId(siteLocalId);
        if (site != null && event.post != null) {
            mUploadUtilsWrapper.onPostUploadedSnackbarHandler(
                    this,
                    findViewById(R.id.coordinator),
                    event.isError(),
                    event.post,
                    null,
                    site);
>>>>>>> f13e77df
        }
    }
}<|MERGE_RESOLUTION|>--- conflicted
+++ resolved
@@ -33,14 +33,10 @@
 import org.wordpress.android.fluxc.store.SiteStore;
 import org.wordpress.android.models.ReaderBlog;
 import org.wordpress.android.models.ReaderTag;
-<<<<<<< HEAD
-import org.wordpress.android.ui.RequestCodes;
-=======
 import org.wordpress.android.ui.ActivityLauncher;
 import org.wordpress.android.ui.RequestCodes;
 import org.wordpress.android.ui.posts.EditPostActivity;
 import org.wordpress.android.ui.prefs.AppPrefs;
->>>>>>> f13e77df
 import org.wordpress.android.ui.reader.ReaderTypes.ReaderPostListType;
 import org.wordpress.android.ui.uploads.UploadActionUseCase;
 import org.wordpress.android.ui.uploads.UploadUtils;
@@ -310,43 +306,50 @@
     }
 
     @Override
-<<<<<<< HEAD
-    public void onActivityResult(int requestCode, int resultCode, Intent data) {
-        super.onActivityResult(requestCode, resultCode, data);
-        if (requestCode == RequestCodes.NO_REBLOG_SITE && resultCode == Activity.RESULT_OK) {
-            finish(); // Finish activity to make My Site page visible
-=======
     protected void onActivityResult(int requestCode, int resultCode, Intent data) {
         super.onActivityResult(requestCode, resultCode, data);
 
-        if (requestCode == RequestCodes.EDIT_POST && resultCode == Activity.RESULT_OK
-            && data != null && !isFinishing()) {
-            int localId = data.getIntExtra(EditPostActivity.EXTRA_POST_LOCAL_ID, 0);
-            final SiteModel site = (SiteModel) data.getSerializableExtra(WordPress.SITE);
-            final PostModel post = mPostStore.getPostByLocalPostId(localId);
-
-            if (EditPostActivity.checkToRestart(data)) {
-                ActivityLauncher.editPostOrPageForResult(data, ReaderPostListActivity.this, site,
-                        data.getIntExtra(EditPostActivity.EXTRA_POST_LOCAL_ID, 0));
-                // a restart will happen so, no need to continue here
-                return;
-            }
-
-            if (site != null && post != null) {
-                mUploadUtilsWrapper.handleEditPostResultSnackbars(
-                        this,
-                        findViewById(R.id.coordinator),
-                        data,
-                        post,
-                        site,
-                        mUploadActionUseCase.getUploadAction(post),
-                        new View.OnClickListener() {
-                            @Override
-                            public void onClick(View v) {
-                                UploadUtils.publishPost(ReaderPostListActivity.this, post, site, mDispatcher);
-                            }
-                        });
-            }
+        switch (requestCode) {
+            case RequestCodes.NO_REBLOG_SITE:
+                if (resultCode == Activity.RESULT_OK) {
+                    finish(); // Finish activity to make My Site page visible
+                }
+                break;
+            case RequestCodes.EDIT_POST:
+                if (resultCode == Activity.RESULT_OK && data != null && !isFinishing()) {
+                    int localId = data.getIntExtra(EditPostActivity.EXTRA_POST_LOCAL_ID, 0);
+                    final SiteModel site = (SiteModel) data.getSerializableExtra(WordPress.SITE);
+                    final PostModel post = mPostStore.getPostByLocalPostId(localId);
+
+                    if (EditPostActivity.checkToRestart(data)) {
+                        ActivityLauncher.editPostOrPageForResult(data, ReaderPostListActivity.this, site,
+                                data.getIntExtra(EditPostActivity.EXTRA_POST_LOCAL_ID, 0));
+                        // a restart will happen so, no need to continue here
+                        return;
+                    }
+
+                    if (site != null && post != null) {
+                        mUploadUtilsWrapper.handleEditPostResultSnackbars(
+                                this,
+                                findViewById(R.id.coordinator),
+                                data,
+                                post,
+                                site,
+                                mUploadActionUseCase.getUploadAction(post),
+                                new View.OnClickListener() {
+                                    @Override
+                                    public void onClick(View v) {
+                                        UploadUtils.publishPost(
+                                                ReaderPostListActivity.this,
+                                                post,
+                                                site,
+                                                mDispatcher
+                                        );
+                                    }
+                                });
+                    }
+                }
+                break;
         }
     }
 
@@ -363,7 +366,6 @@
                     event.post,
                     null,
                     site);
->>>>>>> f13e77df
         }
     }
 }