--- conflicted
+++ resolved
@@ -19,13 +19,7 @@
 /*
  * serves as the host for ReaderPostListFragment when showing blog preview & tag preview
  */
-
-<<<<<<< HEAD
 public class ReaderPostListActivity extends BaseActivity {
-
-=======
-public class ReaderPostListActivity extends AppCompatActivity {
->>>>>>> 02725d75
     private ReaderPostListType mPostListType;
 
     @Override
