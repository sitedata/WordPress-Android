package org.wordpress.android.ui.reader;

import android.app.Fragment;
import android.app.FragmentManager;
import android.os.Bundle;
import android.os.Parcelable;
import android.support.v13.app.FragmentStatePagerAdapter;
import android.support.v4.view.ViewPager;
import android.support.v7.app.ActionBarActivity;
import android.text.TextUtils;
import android.view.View;
import android.widget.TextView;

import org.wordpress.android.R;
import org.wordpress.android.ui.reader.ReaderViewPagerTransformer.TransformType;
import org.wordpress.android.ui.reader.models.ReaderImageList;
import org.wordpress.android.ui.reader.utils.ReaderImageScanner;
import org.wordpress.android.ui.reader.views.ReaderPhotoView.PhotoViewListener;
import org.wordpress.android.widgets.WPMainViewPager;
import org.wordpress.android.util.AppLog;

import javax.annotation.Nonnull;

/**
 * Full-screen photo viewer - uses a ViewPager to enable scrolling between images in a blog
 * post, but also supports viewing a single image
 */
public class ReaderPhotoViewerActivity extends ActionBarActivity
        implements PhotoViewListener {

    private String mInitialImageUrl;
    private boolean mIsPrivate;
    private String mContent;
<<<<<<< HEAD
    private WPMainViewPager mViewPager;
=======
    private ReaderViewPager mViewPager;
    private PhotoPagerAdapter mAdapter;
>>>>>>> b0e380f7
    private TextView mTxtTitle;
    private boolean mIsTitleVisible;

    @Override
    protected void onCreate(Bundle savedInstanceState) {
        super.onCreate(savedInstanceState);
        setContentView(R.layout.reader_activity_photo_viewer);

        mViewPager = (WPMainViewPager) findViewById(R.id.viewpager);
        mTxtTitle = (TextView) findViewById(R.id.text_title);

        // title is hidden until we know we can show it
        mTxtTitle.setVisibility(View.GONE);

        if (savedInstanceState != null) {
            mInitialImageUrl = savedInstanceState.getString(ReaderConstants.ARG_IMAGE_URL);
            mIsPrivate = savedInstanceState.getBoolean(ReaderConstants.ARG_IS_PRIVATE);
            mContent = savedInstanceState.getString(ReaderConstants.ARG_CONTENT);
        } else if (getIntent() != null) {
            mInitialImageUrl = getIntent().getStringExtra(ReaderConstants.ARG_IMAGE_URL);
            mIsPrivate = getIntent().getBooleanExtra(ReaderConstants.ARG_IS_PRIVATE, false);
            mContent = getIntent().getStringExtra(ReaderConstants.ARG_CONTENT);
        }

        mViewPager.setPageTransformer(false, new ReaderViewPagerTransformer(TransformType.FLOW));
        mViewPager.setOnPageChangeListener(new ViewPager.SimpleOnPageChangeListener() {
            @Override
            public void onPageSelected(int position) {
                updateTitle(position);
            }
        });

        mViewPager.setAdapter(getAdapter());
        loadImageList();
    }

    private void loadImageList() {
        final ReaderImageList imageList;
        if (TextUtils.isEmpty(mContent)) {
            // content will be empty when we're viewing a single image
            imageList = new ReaderImageList(mIsPrivate);
        } else {
            // otherwise content is HTML so parse images from it
            imageList = new ReaderImageScanner(mContent, mIsPrivate).getImageList();
        }

        // make sure initial image is in the list
        if (!TextUtils.isEmpty(mInitialImageUrl) && !imageList.hasImageUrl(mInitialImageUrl)) {
            imageList.addImageUrl(0, mInitialImageUrl);
        }

        getAdapter().setImageList(imageList, mInitialImageUrl);
    }

    private PhotoPagerAdapter getAdapter() {
        if (mAdapter == null) {
            mAdapter = new PhotoPagerAdapter(getFragmentManager());
        }
        return mAdapter;
    }

    private boolean hasAdapter() {
        return (mAdapter != null);
    }

    @Override
    public void onSaveInstanceState(@Nonnull Bundle outState) {
        if (hasAdapter()) {
            String imageUrl = getAdapter().getImageUrl(mViewPager.getCurrentItem());
            outState.putString(ReaderConstants.ARG_IMAGE_URL, imageUrl);
        }

        outState.putBoolean(ReaderConstants.ARG_IS_PRIVATE, mIsPrivate);
        outState.putString(ReaderConstants.ARG_CONTENT, mContent);

        super.onSaveInstanceState(outState);
    }

    private int getImageCount() {
        if (hasAdapter()) {
            return getAdapter().getCount();
        } else {
            return 0;
        }
    }

    private void updateTitle(int position) {
        if (isFinishing() || !canShowTitle()) {
            return;
        }

        final String title = getString(R.string.reader_title_photo_viewer, position + 1, getImageCount());
        if (title.equals(mTxtTitle.getText())) {
            return;
        }

        mTxtTitle.setText(title);
    }

    /*
     * title (image count) is only shown if there are multiple images
     */
    private boolean canShowTitle() {
        return (getImageCount() > 1);
    }

    private void toggleTitle() {
        if (isFinishing() || !canShowTitle()) {
            return;
        }

        mTxtTitle.clearAnimation();
        if (mIsTitleVisible) {
            ReaderAnim.fadeOut(mTxtTitle, ReaderAnim.Duration.SHORT);
        } else {
            ReaderAnim.fadeIn(mTxtTitle, ReaderAnim.Duration.SHORT);
        }
        mIsTitleVisible = !mIsTitleVisible;
    }

    @Override
    public void onTapPhotoView() {
        toggleTitle();
    }

    private class PhotoPagerAdapter extends FragmentStatePagerAdapter {
        private ReaderImageList mImageList;

        PhotoPagerAdapter(FragmentManager fm) {
            super(fm);
        }

        void setImageList(ReaderImageList imageList, String initialImageUrl) {
            mImageList = (ReaderImageList) imageList.clone();
            notifyDataSetChanged();

            int position = indexOfImageUrl(initialImageUrl);
            if (isValidPosition(position)) {
                mViewPager.setCurrentItem(position);
                if (canShowTitle()) {
                    mTxtTitle.setVisibility(View.VISIBLE);
                    mIsTitleVisible = true;
                    updateTitle(position);
                } else {
                    mIsTitleVisible = false;
                }
            }
        }

        @Override
        public void restoreState(Parcelable state, ClassLoader loader) {
            // work around "Fragement no longer exists for key" Android bug
            // by catching the IllegalStateException
            // https://code.google.com/p/android/issues/detail?id=42601
            try {
                super.restoreState(state, loader);
            } catch (IllegalStateException e) {
                AppLog.e(AppLog.T.READER, e);
            }
        }

        @Override
        public Fragment getItem(int position) {
            return ReaderPhotoViewerFragment.newInstance(
                    mImageList.get(position),
                    mImageList.isPrivate());
        }

        @Override
        public int getCount() {
            return (mImageList != null ? mImageList.size(): 0);
        }

        private int indexOfImageUrl(String imageUrl) {
            if (mImageList == null) {
                return -1;
            }
            return mImageList.indexOfImageUrl(imageUrl);
        }

        private boolean isValidPosition(int position) {
            return (mImageList != null
                    && position >= 0
                    && position < getCount());
        }

        private String getImageUrl(int position) {
            if (isValidPosition(position)) {
                return mImageList.get(position);
            } else {
                return null;
            }
        }
    }
}<|MERGE_RESOLUTION|>--- conflicted
+++ resolved
@@ -16,7 +16,7 @@
 import org.wordpress.android.ui.reader.models.ReaderImageList;
 import org.wordpress.android.ui.reader.utils.ReaderImageScanner;
 import org.wordpress.android.ui.reader.views.ReaderPhotoView.PhotoViewListener;
-import org.wordpress.android.widgets.WPMainViewPager;
+import org.wordpress.android.ui.reader.views.ReaderViewPager;
 import org.wordpress.android.util.AppLog;
 
 import javax.annotation.Nonnull;
@@ -31,12 +31,8 @@
     private String mInitialImageUrl;
     private boolean mIsPrivate;
     private String mContent;
-<<<<<<< HEAD
-    private WPMainViewPager mViewPager;
-=======
     private ReaderViewPager mViewPager;
     private PhotoPagerAdapter mAdapter;
->>>>>>> b0e380f7
     private TextView mTxtTitle;
     private boolean mIsTitleVisible;
 
@@ -45,7 +41,7 @@
         super.onCreate(savedInstanceState);
         setContentView(R.layout.reader_activity_photo_viewer);
 
-        mViewPager = (WPMainViewPager) findViewById(R.id.viewpager);
+        mViewPager = (ReaderViewPager) findViewById(R.id.viewpager);
         mTxtTitle = (TextView) findViewById(R.id.text_title);
 
         // title is hidden until we know we can show it
