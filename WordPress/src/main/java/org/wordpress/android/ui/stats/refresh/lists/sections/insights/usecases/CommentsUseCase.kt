--- conflicted
+++ resolved
@@ -5,9 +5,7 @@
 import org.wordpress.android.R.string
 import org.wordpress.android.analytics.AnalyticsTracker
 import org.wordpress.android.fluxc.model.stats.CommentsModel
-import org.wordpress.android.fluxc.model.stats.LimitMode
 import org.wordpress.android.fluxc.store.StatsStore.InsightsTypes.COMMENTS
-import org.wordpress.android.fluxc.store.stats.insights.CommentsStore
 import org.wordpress.android.modules.UI_THREAD
 import org.wordpress.android.ui.stats.refresh.NavigationTarget.ViewCommentsStats
 import org.wordpress.android.ui.stats.refresh.lists.sections.BaseStatsUseCase.StatefulUseCase
@@ -66,15 +64,11 @@
 
     override fun buildStatefulUiModel(model: CommentsModel, uiState: Int): List<BlockListItem> {
         val items = mutableListOf<BlockListItem>()
-<<<<<<< HEAD
-        items.add(Title(string.stats_view_comments, menuAction = this::onMenuClick))
-=======
 
         if (useCaseMode == BLOCK) {
-            items.add(Title(string.stats_view_comments))
+            items.add(Title(string.stats_view_comments, menuAction = this::onMenuClick))
         }
 
->>>>>>> 13a33bfb
         if (model.authors.isNotEmpty() || model.posts.isNotEmpty()) {
             items.add(
                     TabsItem(
