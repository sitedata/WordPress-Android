--- conflicted
+++ resolved
@@ -85,11 +85,7 @@
         }
 
         boolean isCompletedTasksListExpanded = savedInstanceState != null
-<<<<<<< HEAD
                                                && savedInstanceState.getBoolean(KEY_COMPLETED_TASKS_LIST_EXPANDED);
-=======
-                                              && savedInstanceState.getBoolean(KEY_COMPLETED_TASKS_LIST_EXPANDED);
->>>>>>> fad6c0ef
 
         mQuickStartAdapter =
                 new QuickStartAdapter(requireContext(), tasksUncompleted, tasksCompleted, isCompletedTasksListExpanded);
@@ -131,14 +127,6 @@
         }
     }
 
-    @Override
-    public void onSaveInstanceState(@NonNull Bundle outState) {
-        super.onSaveInstanceState(outState);
-        if (mQuickStartAdapter != null) {
-            outState.putBoolean(KEY_COMPLETED_TASKS_LIST_EXPANDED, mQuickStartAdapter.isCompletedTasksListExpanded());
-        }
-    }
-
     @Override public void onSkipTaskTapped(QuickStartTask task) {
         mQuickStartStore.setDoneTask(AppPrefs.getSelectedSite(), task, true);
         if (mQuickStartAdapter != null) {
