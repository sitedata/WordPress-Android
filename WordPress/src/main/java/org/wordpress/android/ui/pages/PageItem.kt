package org.wordpress.android.ui.pages

import android.support.annotation.IdRes
import org.wordpress.android.R
import org.wordpress.android.ui.pages.PageItem.Action.DELETE_PERMANENTLY
import org.wordpress.android.ui.pages.PageItem.Action.MOVE_TO_DRAFT
import org.wordpress.android.ui.pages.PageItem.Action.MOVE_TO_TRASH
import org.wordpress.android.ui.pages.PageItem.Action.PUBLISH_NOW
import org.wordpress.android.ui.pages.PageItem.Action.SET_PARENT
import org.wordpress.android.ui.pages.PageItem.Action.VIEW_PAGE
import org.wordpress.android.ui.pages.PageItem.Type.DIVIDER
import org.wordpress.android.ui.pages.PageItem.Type.EMPTY
import org.wordpress.android.ui.pages.PageItem.Type.PAGE

sealed class PageItem(val type: Type) {
    abstract class Page(
        open val id: Long,
        open val title: String,
        open val labelRes: Int? = null,
        open var indent: Int = 0,
        open val actions: Set<Action> = setOf(),
        open val icon: String? = null
    ) : PageItem(PAGE)

<<<<<<< HEAD
    data class PublishedPage(
        override val id: Long,
        override val title: String,
        override val labelRes: Int? = null,
        override var indent: Int = 0,
        override val actions: Set<Action> = setOf(VIEW_PAGE, SET_PARENT, MOVE_TO_DRAFT, MOVE_TO_TRASH)
    ) : Page(id, title, labelRes, indent, actions)

    data class DraftPage(
        override val id: Long,
        override val title: String,
        override val labelRes: Int? = null,
        override var indent: Int = 0,
        override val actions: Set<Action> = setOf(VIEW_PAGE, SET_PARENT, PUBLISH_NOW, MOVE_TO_TRASH)
    ) : Page(id, title, labelRes, indent, actions)

    data class ScheduledPage(
        override val id: Long,
        override val title: String,
        override val labelRes: Int? = null,
        override var indent: Int = 0,
        override val actions: Set<Action> = setOf(VIEW_PAGE, SET_PARENT, MOVE_TO_DRAFT, MOVE_TO_TRASH)
    ) : Page(id, title, labelRes, indent, actions)

    data class TrashedPage(
        override val id: Long,
        override val title: String,
        override val labelRes: Int? = null,
        override var indent: Int = 0,
        override val actions: Set<Action> = setOf(VIEW_PAGE, MOVE_TO_DRAFT, DELETE_PERMANENTLY)
    ) : Page(id, title, labelRes, indent, actions)

    data class Divider(val id: Long, val title: String) : PageItem(DIVIDER)
=======
    data class Divider(val title: Int) : PageItem(DIVIDER)
>>>>>>> cfd49eb7

    data class Empty(val textResource: Int? = null) : PageItem(EMPTY)

    enum class Type(val viewType: Int) {
        PAGE(1), DIVIDER(2), EMPTY(3)
    }

    enum class Action(@IdRes val itemId: Int) {
        VIEW_PAGE(R.id.view_page),
        SET_PARENT(R.id.set_parent),
        PUBLISH_NOW(R.id.publish_now),
        MOVE_TO_DRAFT(R.id.move_to_draft),
        DELETE_PERMANENTLY(R.id.delete_permanently),
        MOVE_TO_TRASH(R.id.move_to_trash);

        companion object {
            fun fromItemId(itemId: Int): Action {
                return values().firstOrNull { it.itemId == itemId }
                        ?: throw IllegalArgumentException("Unexpected item ID in context menu")
            }
        }
    }
}<|MERGE_RESOLUTION|>--- conflicted
+++ resolved
@@ -22,7 +22,6 @@
         open val icon: String? = null
     ) : PageItem(PAGE)
 
-<<<<<<< HEAD
     data class PublishedPage(
         override val id: Long,
         override val title: String,
@@ -55,10 +54,7 @@
         override val actions: Set<Action> = setOf(VIEW_PAGE, MOVE_TO_DRAFT, DELETE_PERMANENTLY)
     ) : Page(id, title, labelRes, indent, actions)
 
-    data class Divider(val id: Long, val title: String) : PageItem(DIVIDER)
-=======
-    data class Divider(val title: Int) : PageItem(DIVIDER)
->>>>>>> cfd49eb7
+    data class Divider(val title: String) : PageItem(DIVIDER)
 
     data class Empty(val textResource: Int? = null) : PageItem(EMPTY)
 
