--- conflicted
+++ resolved
@@ -348,8 +348,13 @@
     }
 
     private void getMediaFromDeviceAndTrack(Uri imageUri, int requestCode) {
-        String mimeType = getContentResolver().getType(imageUri);
-        fetchMedia(imageUri, mimeType);
+        final String mimeType = getContentResolver().getType(imageUri);
+        WPMediaUtils.fetchMediaAndDoNext(this, imageUri, new WPMediaUtils.MediaFetchDoNext() {
+            @Override
+            public void doNext(Uri uri) {
+                queueFileForUpload(getOptimizedPictureIfNecessary(uri), mimeType);
+            }
+        });
         trackAddMediaFromDeviceEvents(
                 false,
                 requestCode == RequestCodes.VIDEO_LIBRARY,
@@ -365,7 +370,6 @@
             case RequestCodes.PICTURE_LIBRARY:
             case RequestCodes.VIDEO_LIBRARY:
                 if (resultCode == Activity.RESULT_OK && data != null) {
-<<<<<<< HEAD
                     ClipData clipData = data.getClipData();
                     if (clipData != null) {
                         for (int i = 0; i < clipData.getItemCount(); i++) {
@@ -375,21 +379,6 @@
                     } else {
                         getMediaFromDeviceAndTrack(data.getData(), requestCode);
                     }
-=======
-                    Uri imageUri = data.getData();
-                    final String mimeType = getContentResolver().getType(imageUri);
-                    WPMediaUtils.fetchMediaAndDoNext(this, imageUri, new WPMediaUtils.MediaFetchDoNext() {
-                        @Override
-                        public void doNext(Uri uri) {
-                            queueFileForUpload(getOptimizedPictureIfNecessary(uri), mimeType);
-                        }
-                    });
-                    trackAddMediaFromDeviceEvents(
-                            false,
-                            requestCode == RequestCodes.VIDEO_LIBRARY,
-                            imageUri
-                    );
->>>>>>> 1bd9686f
                 }
                 break;
             case RequestCodes.TAKE_PHOTO:
