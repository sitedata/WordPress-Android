package org.wordpress.android.ui.media;

import android.app.AlertDialog;
import android.app.Fragment;
import android.app.FragmentManager;
import android.app.FragmentTransaction;
import android.content.BroadcastReceiver;
import android.content.Context;
import android.content.DialogInterface;
import android.content.Intent;
import android.content.IntentFilter;
import android.content.pm.PackageManager;
import android.graphics.drawable.ColorDrawable;
import android.net.ConnectivityManager;
import android.net.Uri;
import android.os.Bundle;
import android.support.annotation.NonNull;
import android.support.v4.view.MenuItemCompat;
import android.support.v4.view.MenuItemCompat.OnActionExpandListener;
import android.support.v7.app.ActionBar;
import android.support.v7.app.AppCompatActivity;
import android.support.v7.widget.SearchView;
import android.support.v7.widget.SearchView.OnQueryTextListener;
import android.support.v7.widget.Toolbar;
import android.text.TextUtils;
import android.view.Gravity;
import android.view.Menu;
import android.view.MenuItem;
import android.view.View;
import android.view.ViewGroup;
import android.widget.AdapterView;
import android.widget.AdapterView.OnItemClickListener;
import android.widget.ArrayAdapter;
import android.widget.ListView;
import android.widget.PopupWindow;
import android.widget.Toast;

import org.greenrobot.eventbus.Subscribe;
import org.greenrobot.eventbus.ThreadMode;
import org.wordpress.android.R;
import org.wordpress.android.WordPress;
import org.wordpress.android.fluxc.Dispatcher;
import org.wordpress.android.fluxc.model.MediaModel;
import org.wordpress.android.fluxc.model.SiteModel;
import org.wordpress.android.fluxc.store.MediaStore;
import org.wordpress.android.ui.ActivityId;
import org.wordpress.android.ui.media.MediaEditFragment.MediaEditFragmentCallback;
import org.wordpress.android.ui.media.MediaGridFragment.Filter;
import org.wordpress.android.ui.media.MediaGridFragment.MediaGridListener;
import org.wordpress.android.ui.media.MediaItemFragment.MediaItemFragmentCallback;
import org.wordpress.android.ui.media.services.MediaDeleteService;
import org.wordpress.android.util.ActivityUtils;
import org.wordpress.android.util.NetworkUtils;
import org.wordpress.android.util.PermissionUtils;
import org.wordpress.android.util.ToastUtils;
import org.wordpress.android.util.WPActivityUtils;

import java.util.ArrayList;
import java.util.HashSet;
import java.util.List;
import java.util.Set;

import javax.inject.Inject;

/**
 * The main activity in which the user can browse their media.
 */
public class MediaBrowserActivity extends AppCompatActivity implements MediaGridListener,
        MediaItemFragmentCallback, OnQueryTextListener, OnActionExpandListener,
        MediaEditFragmentCallback {
    private static final String SAVED_QUERY = "SAVED_QUERY";
    public static final int MEDIA_PERMISSION_REQUEST_CODE = 1;

    @Inject Dispatcher mDispatcher;
    @Inject MediaStore mMediaStore;

    private MediaGridFragment mMediaGridFragment;
    private MediaItemFragment mMediaItemFragment;
    private MediaEditFragment mMediaEditFragment;
    private MediaAddFragment mMediaAddFragment;
    private PopupWindow mAddMediaPopup;

    private Toolbar mToolbar;
    private SearchView mSearchView;
    private MenuItem mSearchMenuItem;
    private Menu mMenu;
    private String mQuery;

    private SiteModel mSite;

    private final BroadcastReceiver mReceiver = new BroadcastReceiver() {
        @Override
        public void onReceive(Context context, Intent intent) {
            if (ConnectivityManager.CONNECTIVITY_ACTION.equals(intent.getAction())) {
                // Coming from zero connection. Continue what's pending for delete
                if (mMediaStore.hasSiteMediaToDelete(mSite)) {
                    startMediaDeleteService();
                }
            }
        }
    };

    @Override
    public void onCreate(Bundle savedInstanceState) {
        super.onCreate(savedInstanceState);
        ((WordPress) getApplication()).component().inject(this);

        if (savedInstanceState == null) {
            mSite = (SiteModel) getIntent().getSerializableExtra(WordPress.SITE);
        } else {
            mSite = (SiteModel) savedInstanceState.getSerializable(WordPress.SITE);
        }

        if (mSite == null) {
            ToastUtils.showToast(this, R.string.blog_not_found, ToastUtils.Duration.SHORT);
            finish();
            return;
        }

        setContentView(R.layout.media_browser_activity);

<<<<<<< HEAD
        Toolbar toolbar = (Toolbar) findViewById(R.id.toolbar);
        setSupportActionBar(toolbar);
        ActionBar actionBar = getSupportActionBar();
        if (actionBar != null) {
            actionBar.setDisplayShowTitleEnabled(true);
            actionBar.setDisplayHomeAsUpEnabled(true);
            actionBar.setTitle(R.string.media);
        }
=======
        mToolbar = (Toolbar) findViewById(R.id.toolbar);
        setSupportActionBar(mToolbar);
        getSupportActionBar().setDisplayShowTitleEnabled(true);
        getSupportActionBar().setDisplayHomeAsUpEnabled(true);
        getSupportActionBar().setTitle(R.string.media);
>>>>>>> 6c93e799

        FragmentManager fm = getFragmentManager();
        fm.addOnBackStackChangedListener(mOnBackStackChangedListener);
        FragmentTransaction ft = fm.beginTransaction();

        mMediaAddFragment = (MediaAddFragment) fm.findFragmentById(R.id.mediaAddFragment);
        mMediaGridFragment = (MediaGridFragment) fm.findFragmentById(R.id.mediaGridFragment);

        mMediaItemFragment = (MediaItemFragment) fm.findFragmentByTag(MediaItemFragment.TAG);
        if (mMediaItemFragment != null) {
            ft.hide(mMediaGridFragment);
        }

        mMediaEditFragment = (MediaEditFragment) fm.findFragmentByTag(MediaEditFragment.TAG);
        if (mMediaEditFragment != null && !mMediaEditFragment.isInLayout()) {
            ft.hide(mMediaItemFragment);
        }

        ft.commitAllowingStateLoss();

        setupAddMenuPopup();

        String action = getIntent().getAction();
        if (Intent.ACTION_SEND.equals(action) || Intent.ACTION_SEND_MULTIPLE.equals(action)) {
            // We arrived here from a share action
            uploadSharedFiles();
        }
    }

    @Override
    public void onStart() {
        super.onStart();
        registerReceiver(mReceiver, new IntentFilter(ConnectivityManager.CONNECTIVITY_ACTION));
        mDispatcher.register(this);
    }

    @Override
    public void onStop() {
        unregisterReceiver(mReceiver);
        mDispatcher.unregister(this);
        super.onStop();
    }

    @Override
    protected void onSaveInstanceState(Bundle outState) {
        super.onSaveInstanceState(outState);
        outState.putString(SAVED_QUERY, mQuery);
        outState.putSerializable(WordPress.SITE, mSite);
    }

    @Override
    protected void onRestoreInstanceState(Bundle savedInstanceState) {
        super.onRestoreInstanceState(savedInstanceState);
        mQuery = savedInstanceState.getString(SAVED_QUERY);
    }

    private void uploadSharedFiles() {
        Intent intent = getIntent();
        String action = intent.getAction();
        final List<Uri> multi_stream;
        if (Intent.ACTION_SEND_MULTIPLE.equals(action)) {
            multi_stream = intent.getParcelableArrayListExtra((Intent.EXTRA_STREAM));
        } else {
            multi_stream = new ArrayList<>();
            multi_stream.add((Uri) intent.getParcelableExtra(Intent.EXTRA_STREAM));
        }
        mMediaAddFragment.uploadList(multi_stream);

        // clear the intent's action, so that in case the user rotates, we don't re-upload the same
        // files
        getIntent().setAction(null);
    }

    private final FragmentManager.OnBackStackChangedListener mOnBackStackChangedListener = new FragmentManager.OnBackStackChangedListener() {
        public void onBackStackChanged() {
            FragmentManager manager = getFragmentManager();
            MediaGridFragment mediaGridFragment = (MediaGridFragment)manager.findFragmentById(R.id.mediaGridFragment);
            if (mediaGridFragment.isVisible()) {
                mediaGridFragment.refreshSpinnerAdapter();
            }
            ActivityUtils.hideKeyboard(MediaBrowserActivity.this);
        }
    };

    /** Setup the popup that allows you to add new media from camera, video camera or local files **/
    private void setupAddMenuPopup() {
        String capturePhoto = getResources().getString(R.string.media_add_popup_capture_photo);
        String captureVideo = getResources().getString(R.string.media_add_popup_capture_video);
        String pickPhotoFromGallery = getResources().getString(R.string.select_photo);
        String pickVideoFromGallery = getResources().getString(R.string.select_video);
        final ArrayAdapter<String> adapter = new ArrayAdapter<>(MediaBrowserActivity.this,
                R.layout.actionbar_add_media_cell,
                new String[] {
                        capturePhoto, captureVideo, pickPhotoFromGallery, pickVideoFromGallery
                });

        View layoutView = getLayoutInflater().inflate(R.layout.actionbar_add_media, null, false);
        ListView listView = (ListView) layoutView.findViewById(R.id.actionbar_add_media_listview);
        listView.setAdapter(adapter);
        listView.setOnItemClickListener(new OnItemClickListener() {
            public void onItemClick(AdapterView<?> parent, View view, int position, long id) {
                adapter.notifyDataSetChanged();

                if (position == 0) {
                    mMediaAddFragment.launchCamera();
                } else if (position == 1) {
                    mMediaAddFragment.launchVideoCamera();
                } else if (position == 2) {
                    mMediaAddFragment.launchPictureLibrary();
                } else if (position == 3) {
                    mMediaAddFragment.launchVideoLibrary();
                }

                mAddMediaPopup.dismiss();
            }
        });

        int width = getResources().getDimensionPixelSize(R.dimen.action_bar_spinner_width);

        mAddMediaPopup = new PopupWindow(layoutView, width, ViewGroup.LayoutParams.WRAP_CONTENT, true);
        mAddMediaPopup.setBackgroundDrawable(new ColorDrawable());
    }

    @Override
    protected void onResume() {
        super.onResume();
        startMediaDeleteService();
        ActivityId.trackLastActivity(ActivityId.MEDIA);
    }

    @Override
    protected void onPause() {
        super.onPause();

        if (mSearchMenuItem != null) {
            String tempQuery = mQuery;
            MenuItemCompat.collapseActionView(mSearchMenuItem);
            mQuery = tempQuery;
        }
    }

    @Override
    public void onMediaItemSelected(long mediaId) {
        String tempQuery = mQuery;
        if (mSearchView != null) {
            mSearchView.clearFocus();
        }

        if (mSearchMenuItem != null) {
            MenuItemCompat.collapseActionView(mSearchMenuItem);
        }

        FragmentManager fm = getFragmentManager();
        if (fm.getBackStackEntryCount() == 0) {
            FragmentTransaction ft = fm.beginTransaction();
            ft.hide(mMediaGridFragment);
            mMediaGridFragment.clearSelectedItems();
            mMediaItemFragment = MediaItemFragment.newInstance(mSite, mediaId);
            ft.add(R.id.media_browser_container, mMediaItemFragment, MediaItemFragment.TAG);
            ft.addToBackStack(null);
            ft.commitAllowingStateLoss();
            mQuery = tempQuery;
        }
    }

    @Override
    public boolean onCreateOptionsMenu(Menu menu) {
        super.onCreateOptionsMenu(menu);
        mMenu = menu;
        getMenuInflater().inflate(R.menu.media, menu);
        return true;
    }

    @Override
    public boolean onPrepareOptionsMenu(Menu menu) {
        mSearchView = (SearchView) menu.findItem(R.id.menu_search).getActionView();
        mSearchView.setOnQueryTextListener(this);

        mSearchMenuItem = menu.findItem(R.id.menu_search);
        MenuItemCompat.setOnActionExpandListener(mSearchMenuItem, this);

        //open search bar if we were searching for something before
        if (!TextUtils.isEmpty(mQuery) && mMediaGridFragment != null && mMediaGridFragment.isVisible()) {
            String tempQuery = mQuery; //temporary hold onto query
            MenuItemCompat.expandActionView(mSearchMenuItem); //this will reset mQuery
            onQueryTextSubmit(tempQuery);
            mSearchView.setQuery(mQuery, true);
        }

        return super.onPrepareOptionsMenu(menu);

    }

    @Override
    public void onRequestPermissionsResult(int requestCode, @NonNull String permissions[],
                                           @NonNull int[] grantResults) {
        switch (requestCode) {
            case MEDIA_PERMISSION_REQUEST_CODE:
                for (int grantResult : grantResults) {
                    if (grantResult == PackageManager.PERMISSION_DENIED) {
                        ToastUtils.showToast(this, getString(R.string.add_media_permission_required));
                        return;
                    }
                }
                showNewMediaMenu();
                break;
            default:
                break;
        }
    }

    @Override
    public boolean onOptionsItemSelected(MenuItem item) {
        int i = item.getItemId();
        if (i == android.R.id.home) {
            onBackPressed();
            return true;
        } else if (i == R.id.menu_new_media) {
            if (PermissionUtils.checkAndRequestCameraAndStoragePermissions(this, MEDIA_PERMISSION_REQUEST_CODE)) {
                showNewMediaMenu();
            }
            return true;
        } else if (i == R.id.menu_search) {
            mSearchMenuItem = item;
            MenuItemCompat.setOnActionExpandListener(mSearchMenuItem, this);
            MenuItemCompat.expandActionView(mSearchMenuItem);

            mSearchView = (SearchView) item.getActionView();
            mSearchView.setOnQueryTextListener(this);

            // load last saved query
            if (!TextUtils.isEmpty(mQuery)) {
                onQueryTextSubmit(mQuery);
                mSearchView.setQuery(mQuery, true);
            }
            return true;
        } else if (i == R.id.menu_edit_media) {
            long mediaId = mMediaItemFragment.getMediaId();
            FragmentManager fm = getFragmentManager();

            if (mMediaEditFragment == null || !mMediaEditFragment.isInLayout()) {
                // phone layout: hide item details, show and update edit fragment
                FragmentTransaction ft = fm.beginTransaction();

                if (mMediaItemFragment.isVisible())
                    ft.hide(mMediaItemFragment);

                mMediaEditFragment = MediaEditFragment.newInstance(mSite, mediaId);
                ft.add(R.id.media_browser_container, mMediaEditFragment, MediaEditFragment.TAG);
                ft.addToBackStack(null);
                ft.commitAllowingStateLoss();
            } else {
                // tablet layout: update edit fragment
                mMediaEditFragment.loadMedia(mediaId);
            }

            if (mSearchView != null) {
                mSearchView.clearFocus();
            }
            return true;
        }

        return super.onOptionsItemSelected(item);
    }

    @Override
    public void onMediaItemListDownloaded() {
        if (mMediaItemFragment != null) {
            mMediaGridFragment.setRefreshing(false);
            if (mMediaItemFragment.isInLayout()) {
                mMediaItemFragment.loadDefaultMedia();
            }
        }
    }

    @Override
    public void onMediaItemListDownloadStart() {
        mMediaGridFragment.setRefreshing(true);
    }

    @Override
    public boolean onQueryTextSubmit(String query) {
        if (mMediaGridFragment != null) {
            mMediaGridFragment.search(query);
        }
        mQuery = query;
        mSearchView.clearFocus();
        return true;
    }

    @Override
    public boolean onQueryTextChange(String newText) {
        if (mMediaGridFragment != null) {
            mMediaGridFragment.search(newText);
        }
        mQuery = newText;
        return true;
    }

    @Override
    public void onResume(Fragment fragment) {
        invalidateOptionsMenu();
    }

    @Override
    public void setLookClosable() {
        mToolbar.setNavigationIcon(R.drawable.ic_close_white_24dp);
    }

    @Override
    public void onPause(Fragment fragment) {
        invalidateOptionsMenu();
    }

    @Override
    public boolean onMenuItemActionExpand(MenuItem item) {
        // currently we don't support searching from within a filter, so hide it
        if (mMediaGridFragment != null) {
            mMediaGridFragment.setFilterVisibility(View.GONE);
            mMediaGridFragment.setFilter(Filter.ALL);
        }

        // load last search query
        if (!TextUtils.isEmpty(mQuery))
            onQueryTextChange(mQuery);
        mMenu.findItem(R.id.menu_new_media).setVisible(false);
        return true;
    }

    @Override
    public boolean onMenuItemActionCollapse(MenuItem item) {
        if (mMediaGridFragment != null) {
            mMediaGridFragment.setFilterVisibility(View.VISIBLE);
            mMediaGridFragment.setFilter(Filter.ALL);
        }
        mMenu.findItem(R.id.menu_new_media).setVisible(true);
        return true;
    }

    public void onSavedEdit(long mediaId, boolean result) {
        if (mMediaEditFragment != null && mMediaEditFragment.isVisible() && result) {
            doPopBackStack(getFragmentManager());

            // refresh media item details (phone-only)
            if (mMediaItemFragment != null)
                mMediaItemFragment.loadMedia(mediaId);

            // refresh grid
            mMediaGridFragment.refreshMediaFromDB();
        }
    }

    private void startMediaDeleteService() {
        if (NetworkUtils.isNetworkAvailable(this)) {
            Intent intent = new Intent(this, MediaDeleteService.class);
            intent.putExtra(WordPress.SITE, mSite);
            startService(intent);
        }
    }

    @Override
    public void onBackPressed() {
        FragmentManager fm = getFragmentManager();
        if (fm.getBackStackEntryCount() > 0) {

            if (mMediaEditFragment != null && mMediaEditFragment.isVisible() && mMediaEditFragment.isDirty()) {
                // alert the user that there are unsaved changes
                new AlertDialog.Builder(this)
                        .setMessage(R.string.confirm_discard_changes)
                        .setCancelable(true)
                        .setPositiveButton(R.string.discard, new DialogInterface.OnClickListener() {
                                @Override
                                public void onClick(DialogInterface dialog, int which) {
                                    // make sure the keyboard is dimissed
                                    WPActivityUtils.hideKeyboard(getCurrentFocus());

                                    // pop the edit fragment
                                    doPopBackStack(getFragmentManager());
                                }})
                        .setNegativeButton(R.string.cancel, null)
                        .create()
                        .show();
            } else {
                doPopBackStack(fm);
            }
        } else {
            super.onBackPressed();
        }
    }

<<<<<<< HEAD
=======
    private void doPopBackStack(FragmentManager fm) {
        fm.popBackStack();

        // reset the button to "back" as it may have been altered by a fragment
        mToolbar.setNavigationIcon(R.drawable.ic_arrow_back_white_24dp);
    }

    @SuppressWarnings("unused")
    public void onEventMainThread(MediaEvents.MediaChanged event) {
        updateOnMediaChanged(event.mLocalBlogId, event.mMediaId);
    }

    @SuppressWarnings("unused")
    public void onEventMainThread(MediaEvents.MediaUploadSucceeded event) {
        updateOnMediaChanged(event.mLocalBlogId, event.mLocalMediaId);
    }

    @SuppressWarnings("unused")
    public void onEventMainThread(MediaEvents.MediaUploadFailed event) {
        ToastUtils.showToast(this, event.mErrorMessage, ToastUtils.Duration.LONG);
    }

    public void updateOnMediaChanged(String blogId, String mediaId) {
        if (mediaId == null) {
            return;
        }

        // If the media was deleted, remove it from multi select (if it was selected) and hide it from the the detail
        // view (if it was the one displayed)
        if (!WordPress.wpDB.mediaFileExists(blogId, mediaId)) {
            mMediaGridFragment.removeFromMultiSelect(mediaId);
            if (mMediaEditFragment != null && mMediaEditFragment.isVisible()
                    && mediaId.equals(mMediaEditFragment.getMediaId())) {
                if (mMediaEditFragment.isInLayout()) {
                    mMediaEditFragment.loadMedia(null);
                } else {
                    doPopBackStack(getFragmentManager());
                }
            }
        }

        // Update Grid view
        mMediaGridFragment.refreshMediaFromDB();

        // Update Spinner views
        mMediaGridFragment.updateFilterText();
        mMediaGridFragment.updateSpinnerAdapter();
    }

>>>>>>> 6c93e799
    @Override
    public void onRetryUpload(long mediaId) {
        mMediaAddFragment.addToQueue(mediaId);
    }

    public void deleteMedia(final ArrayList<Long> ids) {
        final String blogId = String.valueOf(mSite.getId());
        Set<String> sanitizedIds = new HashSet<>(ids.size());

        // phone layout: pop the item fragment if it's visible
        doPopBackStack(getFragmentManager());

        // Make sure there are no media in "uploading"
        for (long currentId : ids) {
            MediaModel mediaModel = mMediaStore.getSiteMediaWithId(mSite, currentId);
            if (WordPressMediaUtils.canDeleteMedia(mediaModel)) {
                sanitizedIds.add(String.valueOf(currentId));
            }
        }

        if (sanitizedIds.size() != ids.size()) {
            if (ids.size() == 1) {
                Toast.makeText(this, R.string.wait_until_upload_completes, Toast.LENGTH_LONG).show();
            } else {
                Toast.makeText(this, R.string.cannot_delete_multi_media_items, Toast.LENGTH_LONG).show();
            }
        }

        // mark items for delete without actually deleting items yet,
        // and then refresh the grid
        WordPress.wpDB.setMediaFilesMarkedForDelete(blogId, sanitizedIds);
        startMediaDeleteService();
        if (mMediaGridFragment != null) {
            mMediaGridFragment.clearSelectedItems();
            mMediaGridFragment.refreshMediaFromDB();
        }
    }

    private void showNewMediaMenu() {
        View view = findViewById(R.id.menu_new_media);
        if (view != null) {
            int y_offset = getResources().getDimensionPixelSize(R.dimen.action_bar_spinner_y_offset);
            int[] loc = new int[2];
            view.getLocationOnScreen(loc);
            mAddMediaPopup.showAtLocation(view, Gravity.TOP | Gravity.LEFT, loc[0],
                    loc[1] + view.getHeight() + y_offset);
        } else {
            // In case menu button is not on screen (declared showAsAction="ifRoom"), center the popup in the view.
            View gridView = findViewById(R.id.media_gridview);
            mAddMediaPopup.showAtLocation(gridView, Gravity.CENTER, 0, 0);
        }
    }

    @Subscribe(threadMode = ThreadMode.MAIN)
    public void onMediaChanged(MediaStore.OnMediaChanged event) {
        if (event.isError()) {
            ToastUtils.showToast(this, "Media error occurred: " + event.error.message, ToastUtils.Duration.LONG);
            return;
        }

        switch (event.cause) {
            case DELETE_MEDIA:
                if (event.media == null) {
                    // we need the media details to take action
                    break;
                }

                // If the media was deleted, remove it from multi select (if it was selected) and hide it from the the detail
                // view (if it was the one displayed)
                for (MediaModel mediaModel : event.media) {
                    long mediaId = mediaModel.getMediaId();
                    mMediaGridFragment.removeFromMultiSelect(mediaId);
                    if (mMediaEditFragment != null && mMediaEditFragment.isVisible()
                            && mediaId == mMediaEditFragment.getMediaId()) {
                        if (mMediaEditFragment.isInLayout()) {
                            mMediaEditFragment.loadMedia(MediaEditFragment.MISSING_MEDIA_ID);
                        } else {
                            getFragmentManager().popBackStack();
                        }
                    }
                }
                break;
        }

        // Update Grid view
        mMediaGridFragment.refreshMediaFromDB();

        // Update Spinner views
        mMediaGridFragment.updateFilterText();
        mMediaGridFragment.updateSpinnerAdapter();
    }
}<|MERGE_RESOLUTION|>--- conflicted
+++ resolved
@@ -49,6 +49,7 @@
 import org.wordpress.android.ui.media.MediaGridFragment.MediaGridListener;
 import org.wordpress.android.ui.media.MediaItemFragment.MediaItemFragmentCallback;
 import org.wordpress.android.ui.media.services.MediaDeleteService;
+import org.wordpress.android.ui.media.services.MediaEvents;
 import org.wordpress.android.util.ActivityUtils;
 import org.wordpress.android.util.NetworkUtils;
 import org.wordpress.android.util.PermissionUtils;
@@ -119,22 +120,14 @@
 
         setContentView(R.layout.media_browser_activity);
 
-<<<<<<< HEAD
-        Toolbar toolbar = (Toolbar) findViewById(R.id.toolbar);
-        setSupportActionBar(toolbar);
+        mToolbar = (Toolbar) findViewById(R.id.toolbar);
+        setSupportActionBar(mToolbar);
         ActionBar actionBar = getSupportActionBar();
         if (actionBar != null) {
             actionBar.setDisplayShowTitleEnabled(true);
             actionBar.setDisplayHomeAsUpEnabled(true);
             actionBar.setTitle(R.string.media);
         }
-=======
-        mToolbar = (Toolbar) findViewById(R.id.toolbar);
-        setSupportActionBar(mToolbar);
-        getSupportActionBar().setDisplayShowTitleEnabled(true);
-        getSupportActionBar().setDisplayHomeAsUpEnabled(true);
-        getSupportActionBar().setTitle(R.string.media);
->>>>>>> 6c93e799
 
         FragmentManager fm = getFragmentManager();
         fm.addOnBackStackChangedListener(mOnBackStackChangedListener);
@@ -525,8 +518,6 @@
         }
     }
 
-<<<<<<< HEAD
-=======
     private void doPopBackStack(FragmentManager fm) {
         fm.popBackStack();
 
@@ -536,12 +527,12 @@
 
     @SuppressWarnings("unused")
     public void onEventMainThread(MediaEvents.MediaChanged event) {
-        updateOnMediaChanged(event.mLocalBlogId, event.mMediaId);
+        updateOnMediaChanged(event.mLocalBlogId, Long.valueOf(event.mMediaId));
     }
 
     @SuppressWarnings("unused")
     public void onEventMainThread(MediaEvents.MediaUploadSucceeded event) {
-        updateOnMediaChanged(event.mLocalBlogId, event.mLocalMediaId);
+        updateOnMediaChanged(event.mLocalBlogId, Long.valueOf(event.mLocalMediaId));
     }
 
     @SuppressWarnings("unused")
@@ -549,19 +540,20 @@
         ToastUtils.showToast(this, event.mErrorMessage, ToastUtils.Duration.LONG);
     }
 
-    public void updateOnMediaChanged(String blogId, String mediaId) {
-        if (mediaId == null) {
+    public void updateOnMediaChanged(String blogId, long mediaId) {
+        if (mediaId == -1) {
             return;
         }
 
+        mSite.setSiteId(Long.valueOf(blogId));
         // If the media was deleted, remove it from multi select (if it was selected) and hide it from the the detail
         // view (if it was the one displayed)
-        if (!WordPress.wpDB.mediaFileExists(blogId, mediaId)) {
+        if (!mMediaStore.hasSiteMediaWithId(mSite, mediaId)) {
             mMediaGridFragment.removeFromMultiSelect(mediaId);
             if (mMediaEditFragment != null && mMediaEditFragment.isVisible()
-                    && mediaId.equals(mMediaEditFragment.getMediaId())) {
+                    && mediaId == mMediaEditFragment.getMediaId()) {
                 if (mMediaEditFragment.isInLayout()) {
-                    mMediaEditFragment.loadMedia(null);
+                    mMediaEditFragment.loadMedia(MediaEditFragment.MISSING_MEDIA_ID);
                 } else {
                     doPopBackStack(getFragmentManager());
                 }
@@ -576,7 +568,6 @@
         mMediaGridFragment.updateSpinnerAdapter();
     }
 
->>>>>>> 6c93e799
     @Override
     public void onRetryUpload(long mediaId) {
         mMediaAddFragment.addToQueue(mediaId);
