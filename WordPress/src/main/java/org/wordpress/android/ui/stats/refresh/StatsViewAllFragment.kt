package org.wordpress.android.ui.stats.refresh

import android.arch.lifecycle.Observer
import android.arch.lifecycle.ViewModelProviders
import android.os.Bundle
import android.os.Parcelable
import android.support.design.widget.AppBarLayout
import android.support.design.widget.AppBarLayout.LayoutParams
import android.support.design.widget.Snackbar
import android.support.design.widget.TabLayout.OnTabSelectedListener
import android.support.design.widget.TabLayout.Tab
import android.support.v4.app.FragmentActivity
import android.support.v4.view.ViewCompat
import android.support.v7.app.AppCompatActivity
import android.support.v7.widget.LinearLayoutManager
import android.support.v7.widget.RecyclerView
import android.view.LayoutInflater
import android.view.View
import android.view.ViewGroup
import dagger.android.support.DaggerFragment
import kotlinx.android.synthetic.main.stats_date_selector.*
import kotlinx.android.synthetic.main.stats_empty_view.*
import kotlinx.android.synthetic.main.stats_error_view.*
import kotlinx.android.synthetic.main.stats_list_fragment.*
import kotlinx.android.synthetic.main.stats_view_all_fragment.*
import org.wordpress.android.R
import org.wordpress.android.WordPress
import org.wordpress.android.fluxc.network.utils.StatsGranularity
import org.wordpress.android.ui.stats.StatsAbstractFragment
import org.wordpress.android.ui.stats.StatsViewType
import org.wordpress.android.ui.stats.refresh.lists.StatsBlock
import org.wordpress.android.ui.stats.refresh.lists.StatsBlock.Type.LOADING
import org.wordpress.android.ui.stats.refresh.lists.sections.BlockListAdapter
import org.wordpress.android.ui.stats.refresh.lists.sections.BlockListItem
import org.wordpress.android.ui.stats.refresh.lists.sections.BlockListItem.TabsItem
import org.wordpress.android.ui.stats.refresh.utils.StatsNavigator
import org.wordpress.android.ui.stats.refresh.utils.StatsSiteProvider
import org.wordpress.android.util.WPSwipeToRefreshHelper
import org.wordpress.android.util.helpers.SwipeToRefreshHelper
import org.wordpress.android.util.image.ImageManager
<<<<<<< HEAD
=======
import org.wordpress.android.util.observeEvent
import org.wordpress.android.widgets.WPSnackbar
>>>>>>> 43dbc82d
import javax.inject.Inject

class StatsViewAllFragment : DaggerFragment() {
    @Inject lateinit var viewModelFactoryBuilder: StatsViewAllViewModelFactory.Builder
    @Inject lateinit var imageManager: ImageManager
    @Inject lateinit var navigator: StatsNavigator
    @Inject lateinit var statsSiteProvider: StatsSiteProvider
    private lateinit var viewModel: StatsViewAllViewModel
    private lateinit var swipeToRefreshHelper: SwipeToRefreshHelper

    private val listStateKey = "list_state"

    companion object {
        const val SELECTED_TAB_KEY = "selected_tab_key"
    }

    override fun onCreateView(inflater: LayoutInflater, container: ViewGroup?, savedInstanceState: Bundle?): View? {
        return inflater.inflate(R.layout.stats_view_all_fragment, container, false)
    }

    override fun onSaveInstanceState(outState: Bundle) {
        recyclerView.layoutManager?.let {
            outState.putParcelable(listStateKey, it.onSaveInstanceState())
        }

        val intent = activity?.intent
        if (intent != null) {
            if (intent.hasExtra(StatsAbstractFragment.ARGS_VIEW_TYPE)) {
                outState.putSerializable(
                        StatsAbstractFragment.ARGS_VIEW_TYPE,
                        intent.getSerializableExtra(StatsAbstractFragment.ARGS_VIEW_TYPE)
                )
            }
            if (intent.hasExtra(StatsAbstractFragment.ARGS_TIMEFRAME)) {
                outState.putSerializable(
                        StatsAbstractFragment.ARGS_TIMEFRAME,
                        intent.getSerializableExtra(StatsAbstractFragment.ARGS_TIMEFRAME)
                )
            }
            outState.putInt(WordPress.LOCAL_SITE_ID, intent.getIntExtra(WordPress.LOCAL_SITE_ID, 0))
        }

        super.onSaveInstanceState(outState)
    }

    private fun initializeViews(savedInstanceState: Bundle?) {
        val layoutManager = LinearLayoutManager(activity, LinearLayoutManager.VERTICAL, false)

        savedInstanceState?.getParcelable<Parcelable>(listStateKey)?.let {
            layoutManager.onRestoreInstanceState(it)
        }

        recyclerView.layoutManager = layoutManager
        loadingRecyclerView.layoutManager = LinearLayoutManager(activity, LinearLayoutManager.VERTICAL, false)

        swipeToRefreshHelper = WPSwipeToRefreshHelper.buildSwipeToRefreshHelper(pullToRefresh) {
            viewModel.onPullToRefresh()
        }

        select_next_date.setOnClickListener {
            viewModel.onNextDateSelected()
        }
        select_previous_date.setOnClickListener {
            viewModel.onPreviousDateSelected()
        }
    }

    override fun onViewCreated(view: View, savedInstanceState: Bundle?) {
        super.onViewCreated(view, savedInstanceState)

        val nonNullActivity = checkNotNull(activity)

        initializeViews(savedInstanceState)
        initializeViewModels(nonNullActivity, savedInstanceState)
    }

    override fun onActivityCreated(savedInstanceState: Bundle?) {
        super.onActivityCreated(savedInstanceState)

        (activity as AppCompatActivity).supportActionBar?.title = getString(viewModel.title)
    }

    private fun initializeViewModels(activity: FragmentActivity, savedInstanceState: Bundle?) {
        val type = if (savedInstanceState == null) {
            val nonNullIntent = checkNotNull(activity.intent)
            nonNullIntent.getSerializableExtra(StatsAbstractFragment.ARGS_VIEW_TYPE) as StatsViewType
        } else {
            savedInstanceState.getSerializable(StatsAbstractFragment.ARGS_VIEW_TYPE) as StatsViewType
        }

        val granularity = if (savedInstanceState == null) {
            val nonNullIntent = checkNotNull(activity.intent)
            nonNullIntent.getSerializableExtra(StatsAbstractFragment.ARGS_TIMEFRAME) as StatsGranularity?
        } else {
            savedInstanceState.getSerializable(StatsAbstractFragment.ARGS_TIMEFRAME) as StatsGranularity?
        }

        val nonNullIntent = checkNotNull(activity.intent)
        val siteId = savedInstanceState?.getInt(WordPress.LOCAL_SITE_ID, 0)
                ?: nonNullIntent.getIntExtra(WordPress.LOCAL_SITE_ID, 0)
        statsSiteProvider.start(siteId)

        val viewModelFactory = viewModelFactoryBuilder.build(type, granularity)
        viewModel = ViewModelProviders.of(activity, viewModelFactory).get(StatsViewAllViewModel::class.java)
        setupObservers(activity)

        viewModel.start()
    }

    private fun setupObservers(activity: FragmentActivity) {
        viewModel.isRefreshing.observe(this, Observer {
            it?.let { isRefreshing ->
                swipeToRefreshHelper.isRefreshing = isRefreshing
            }
        })

<<<<<<< HEAD
        viewModel.showSnackbarMessage.observe(this, Observer { event ->
            event?.getContentIfNotHandled()?.let { holder ->
                val parent = activity.findViewById<View>(R.id.coordinatorLayout)
                if (parent != null) {
                    if (holder.buttonTitleRes == null) {
                        Snackbar.make(parent, getString(holder.messageRes), Snackbar.LENGTH_LONG).show()
                    } else {
                        val snackbar = Snackbar.make(parent, getString(holder.messageRes), Snackbar.LENGTH_LONG)
                        snackbar.setAction(getString(holder.buttonTitleRes)) { holder.buttonAction() }
                        snackbar.show()
                    }
=======
        viewModel.showSnackbarMessage.observe(this, Observer { holder ->
            val parent = activity.findViewById<View>(R.id.coordinatorLayout)
            if (holder != null && parent != null) {
                if (holder.buttonTitleRes == null) {
                    WPSnackbar.make(parent, getString(holder.messageRes), Snackbar.LENGTH_LONG).show()
                } else {
                    val snackbar = WPSnackbar.make(parent, getString(holder.messageRes), Snackbar.LENGTH_LONG)
                    snackbar.setAction(getString(holder.buttonTitleRes)) { holder.buttonAction() }
                    snackbar.show()
>>>>>>> 43dbc82d
                }
            }
        })

        viewModel.data.observe(this, Observer {
            if (it != null) {
                recyclerView.visibility = if (it is StatsBlock.Success) View.VISIBLE else View.GONE
                loadingContainer.visibility = if (it is StatsBlock.Loading) View.VISIBLE else View.GONE
                actionable_error_view.visibility = if (it is StatsBlock.Error) View.VISIBLE else View.GONE
                actionable_empty_view.visibility = if (it is StatsBlock.EmptyBlock) View.VISIBLE else View.GONE
                when (it) {
                    is StatsBlock.Success -> {
                        loadData(recyclerView, prepareLayout(it.data, it.type))
                    }
                    is StatsBlock.Loading -> {
                        loadData(loadingRecyclerView, prepareLayout(it.data, it.type))
                    }
                    is StatsBlock.Error -> {
                        actionable_error_view.button.setOnClickListener {
                            viewModel.onRetryClick()
                        }
                    }
                }
            }
        })
        viewModel.navigationTarget.observe(this, Observer { event ->
            event?.getContentIfNotHandled()?.let { target ->
                navigator.navigate(activity, target)
            }
        })

        viewModel.dateSelectorData.observe(this, Observer { dateSelectorUiModel ->
            val dateSelectorVisibility = if (dateSelectorUiModel?.isVisible == true) View.VISIBLE else View.GONE
            if (date_selection_toolbar.visibility != dateSelectorVisibility) {
                date_selection_toolbar.visibility = dateSelectorVisibility
            }
            selected_date.text = dateSelectorUiModel?.date ?: ""
            val enablePreviousButton = dateSelectorUiModel?.enableSelectPrevious == true
            if (select_previous_date.isEnabled != enablePreviousButton) {
                select_previous_date.isEnabled = enablePreviousButton
            }
            val enableNextButton = dateSelectorUiModel?.enableSelectNext == true
            if (select_next_date.isEnabled != enableNextButton) {
                select_next_date.isEnabled = enableNextButton
            }
        })

        viewModel.navigationTarget.observe(this, Observer { event ->
            event?.getContentIfNotHandled()?.let { target ->
                navigator.navigate(activity, target)
            }
        })

        viewModel.selectedDate.observe(this, Observer { event ->
            if (event?.hasBeenHandled == false) {
                viewModel.onDateChanged()
            }
        })

        viewModel.toolbarHasShadow.observe(this, Observer { hasShadow ->
            val elevation = if (hasShadow == true) resources.getDimension(R.dimen.appbar_elevation) else 0f
            app_bar_layout.postDelayed({ ViewCompat.setElevation(app_bar_layout, elevation) }, 100)
        })
    }

    private fun loadData(recyclerView: RecyclerView, data: List<BlockListItem>) {
        val adapter: BlockListAdapter
        if (recyclerView.adapter == null) {
            adapter = BlockListAdapter(imageManager)
            recyclerView.adapter = adapter
        } else {
            adapter = recyclerView.adapter as BlockListAdapter
        }

        val recyclerViewState = recyclerView.layoutManager?.onSaveInstanceState()
        adapter.update(data)
        recyclerView.layoutManager?.onRestoreInstanceState(recyclerViewState)
    }

    private fun prepareLayout(data: List<BlockListItem>, type: StatsBlock.Type): List<BlockListItem> {
        val tabs = data.firstOrNull { it is TabsItem } as? TabsItem
        return if (tabs != null) {
            if (tabLayout.tabCount == 0) {
                setupTabs(tabs)
            } else if (tabLayout.selectedTabPosition != tabs.selectedTabPosition) {
                tabLayout.getTabAt(tabs.selectedTabPosition)?.select()
            }

            (toolbar.layoutParams as AppBarLayout.LayoutParams).scrollFlags =
                    AppBarLayout.LayoutParams.SCROLL_FLAG_SCROLL.or(AppBarLayout.LayoutParams.SCROLL_FLAG_ENTER_ALWAYS)
            tabLayout.visibility = View.VISIBLE

            data.filter { it !is TabsItem }
        } else {
            if (type != LOADING) {
                (toolbar.layoutParams as LayoutParams).scrollFlags = 0
                tabLayout.visibility = View.GONE
            }
            data
        }
    }

    private fun setupTabs(item: TabsItem) {
        tabLayout.clearOnTabSelectedListeners()
        tabLayout.removeAllTabs()
        item.tabs.forEach { tabItem ->
            tabLayout.addTab(tabLayout.newTab().setText(tabItem))
        }

        tabLayout.addOnTabSelectedListener(object : OnTabSelectedListener {
            override fun onTabReselected(tab: Tab) {
            }

            override fun onTabUnselected(tab: Tab) {
            }

            override fun onTabSelected(tab: Tab) {
                item.onTabSelected(tab.position)
                activity?.intent?.putExtra(StatsViewAllFragment.SELECTED_TAB_KEY, tab.position)
            }
        })

        val selectedTab = activity?.intent?.getIntExtra(StatsViewAllFragment.SELECTED_TAB_KEY, 0) ?: 0
        tabLayout.getTabAt(selectedTab)?.select()
    }
}<|MERGE_RESOLUTION|>--- conflicted
+++ resolved
@@ -38,11 +38,7 @@
 import org.wordpress.android.util.WPSwipeToRefreshHelper
 import org.wordpress.android.util.helpers.SwipeToRefreshHelper
 import org.wordpress.android.util.image.ImageManager
-<<<<<<< HEAD
-=======
-import org.wordpress.android.util.observeEvent
 import org.wordpress.android.widgets.WPSnackbar
->>>>>>> 43dbc82d
 import javax.inject.Inject
 
 class StatsViewAllFragment : DaggerFragment() {
@@ -159,29 +155,17 @@
             }
         })
 
-<<<<<<< HEAD
         viewModel.showSnackbarMessage.observe(this, Observer { event ->
             event?.getContentIfNotHandled()?.let { holder ->
                 val parent = activity.findViewById<View>(R.id.coordinatorLayout)
                 if (parent != null) {
                     if (holder.buttonTitleRes == null) {
-                        Snackbar.make(parent, getString(holder.messageRes), Snackbar.LENGTH_LONG).show()
+                        WPSnackbar.make(parent, getString(holder.messageRes), Snackbar.LENGTH_LONG).show()
                     } else {
-                        val snackbar = Snackbar.make(parent, getString(holder.messageRes), Snackbar.LENGTH_LONG)
+                        val snackbar = WPSnackbar.make(parent, getString(holder.messageRes), Snackbar.LENGTH_LONG)
                         snackbar.setAction(getString(holder.buttonTitleRes)) { holder.buttonAction() }
                         snackbar.show()
                     }
-=======
-        viewModel.showSnackbarMessage.observe(this, Observer { holder ->
-            val parent = activity.findViewById<View>(R.id.coordinatorLayout)
-            if (holder != null && parent != null) {
-                if (holder.buttonTitleRes == null) {
-                    WPSnackbar.make(parent, getString(holder.messageRes), Snackbar.LENGTH_LONG).show()
-                } else {
-                    val snackbar = WPSnackbar.make(parent, getString(holder.messageRes), Snackbar.LENGTH_LONG)
-                    snackbar.setAction(getString(holder.buttonTitleRes)) { holder.buttonAction() }
-                    snackbar.show()
->>>>>>> 43dbc82d
                 }
             }
         })
