package org.wordpress.android.ui.posts;

import android.app.Activity;
import android.content.Intent;
import android.os.Bundle;
import android.os.Handler;
import android.support.v7.app.ActionBar;
import android.support.v7.app.AppCompatActivity;
import android.util.SparseBooleanArray;
import android.view.Menu;
import android.view.MenuInflater;
import android.view.MenuItem;
import android.view.View;
import android.widget.AdapterView;
import android.widget.ListView;
import android.widget.TextView;
import android.widget.Toast;

import org.wordpress.android.R;
import org.wordpress.android.WordPress;
import org.wordpress.android.models.CategoryNode;
import org.wordpress.android.fluxc.model.SiteModel;
import org.wordpress.android.fluxc.store.SiteStore;
import org.wordpress.android.ui.ActivityLauncher;
import org.wordpress.android.util.AppLog;
import org.wordpress.android.util.NetworkUtils;
import org.wordpress.android.util.StringUtils;
import org.wordpress.android.util.ToastUtils;
import org.wordpress.android.util.ToastUtils.Duration;
import org.wordpress.android.util.helpers.ListScrollPositionManager;
import org.wordpress.android.util.helpers.SwipeToRefreshHelper;
import org.wordpress.android.util.helpers.SwipeToRefreshHelper.RefreshListener;
import org.wordpress.android.util.widgets.CustomSwipeRefreshLayout;
import org.xmlpull.v1.XmlPullParserException;
import org.xmlrpc.android.ApiHelper.Method;
import org.xmlrpc.android.XMLRPCClientInterface;
import org.xmlrpc.android.XMLRPCException;
import org.xmlrpc.android.XMLRPCFactory;

import java.io.IOException;
import java.net.URI;
import java.util.ArrayList;
import java.util.HashMap;
import java.util.HashSet;
import java.util.Map;

import javax.inject.Inject;

public class SelectCategoriesActivity extends AppCompatActivity {
    String finalResult = "";
    private final Handler mHandler = new Handler();
    private ListView mListView;
    private TextView mEmptyView;
    private ListScrollPositionManager mListScrollPositionManager;
    private SwipeToRefreshHelper mSwipeToRefreshHelper;
    private HashSet<String> mSelectedCategories;
    private CategoryNode mCategories;
    private ArrayList<CategoryNode> mCategoryLevels;
    private Map<String, Integer> mCategoryNames = new HashMap<String, Integer>();
    private SiteModel mSite;

    @Inject SiteStore mSiteStore;

    @Override
    public void onCreate(Bundle savedInstanceState) {
        super.onCreate(savedInstanceState);
        ((WordPress) getApplication()).component().inject(this);

        if (savedInstanceState == null) {
            mSite = (SiteModel) getIntent().getSerializableExtra(ActivityLauncher.EXTRA_SITE);
        } else {
            mSite = (SiteModel) savedInstanceState.getSerializable(ActivityLauncher.EXTRA_SITE);
        }
        if (mSite == null) {
            ToastUtils.showToast(this, R.string.blog_not_found, ToastUtils.Duration.SHORT);
            finish();
            return;
        }

        setContentView(R.layout.select_categories);
        setTitle(getResources().getString(R.string.select_categories));

        ActionBar actionBar = getSupportActionBar();
        if (actionBar != null) {
            actionBar.setHomeButtonEnabled(true);
            actionBar.setDisplayHomeAsUpEnabled(true);
        }

        mListView = (ListView)findViewById(android.R.id.list);
        mListScrollPositionManager = new ListScrollPositionManager(mListView, false);
        mListView.setChoiceMode(ListView.CHOICE_MODE_MULTIPLE);
        mListView.setItemsCanFocus(false);

        mEmptyView = (TextView) findViewById(R.id.empty_view);
        mListView.setEmptyView(mEmptyView);

        mListView.setOnItemClickListener(new AdapterView.OnItemClickListener(){
            @Override
            public void onItemClick(AdapterView<?> arg0, View arg1, int position, long arg3) {
                if (getCheckedItemCount(mListView) > 1) {
                    boolean uncategorizedNeedToBeSelected = false;
                    for (int i = 0; i < mCategoryLevels.size(); i++) {
                        if (mCategoryLevels.get(i).getName().equalsIgnoreCase("uncategorized")) {
                            mListView.setItemChecked(i, uncategorizedNeedToBeSelected);
                        }
                    }
                }
            }
        });

        mSelectedCategories = new HashSet<String>();

        Bundle extras = getIntent().getExtras();
        if (extras != null) {
            int blogId = extras.getInt("id");
            SiteModel site = mSiteStore.getSiteByLocalId(blogId);
            if (site == null) {
                Toast.makeText(this, getResources().getText(R.string.blog_not_found), Toast.LENGTH_SHORT).show();
                finish();
            }
            if (extras.containsKey("categories")) {
                mSelectedCategories = (HashSet<String>) extras.getSerializable("categories");
            }
        }
        if (mSelectedCategories == null) {
            mSelectedCategories = new HashSet<String>();
        }

        // swipe to refresh setup
        mSwipeToRefreshHelper = new SwipeToRefreshHelper(this, (CustomSwipeRefreshLayout) findViewById(R.id.ptr_layout),
                new RefreshListener() {
                    @Override
                    public void onRefreshStarted() {
                        if (!NetworkUtils.checkConnection(getBaseContext())) {
                            mSwipeToRefreshHelper.setRefreshing(false);
                            return;
                        }
                        refreshCategories();
                    }
                });

        populateCategoryList();

        if (NetworkUtils.isNetworkAvailable(this)) {
            mEmptyView.setText(R.string.empty_list_default);
            if (isCategoryListEmpty()) {
                refreshCategories();
            }
        } else {
            mEmptyView.setText(R.string.no_network_title);
        }
    }

    private boolean isCategoryListEmpty() {
        if (mListView.getAdapter() != null) {
            return mListView.getAdapter().isEmpty();
        } else {
            return true;
        }
    }

    private void populateCategoryList() {
        mCategories = CategoryNode.createCategoryTreeFromDB(mSite.getId());
        mCategoryLevels = CategoryNode.getSortedListOfCategoriesFromRoot(mCategories);
        for (int i = 0; i < mCategoryLevels.size(); i++) {
            mCategoryNames.put(StringUtils.unescapeHTML(mCategoryLevels.get(i).getName()), i);
        }

        CategoryArrayAdapter categoryAdapter = new CategoryArrayAdapter(this, R.layout.categories_row, mCategoryLevels);
        mListView.setAdapter(categoryAdapter);
        if (mSelectedCategories != null) {
            for (String selectedCategory : mSelectedCategories) {
                if (mCategoryNames.keySet().contains(selectedCategory)) {
                    mListView.setItemChecked(mCategoryNames.get(selectedCategory), true);
                }
            }
        }
        mListScrollPositionManager.restoreScrollOffset();
    }

    final Runnable mUpdateResults = new Runnable() {
        public void run() {
            mSwipeToRefreshHelper.setRefreshing(false);
            if (finalResult.equals("addCategory_success")) {
                populateCategoryList();
                if (!isFinishing()) {
                    ToastUtils.showToast(SelectCategoriesActivity.this, R.string.adding_cat_success, Duration.SHORT);
                }
            } else if (finalResult.equals("addCategory_failed")) {
                if (!isFinishing()) {
                    ToastUtils.showToast(SelectCategoriesActivity.this, R.string.adding_cat_failed, Duration.LONG);
                }
            } else if (finalResult.equals("gotCategories")) {
                populateCategoryList();
            } else if (finalResult.equals("FAIL")) {
                if (!isFinishing()) {
                    ToastUtils.showToast(SelectCategoriesActivity.this, R.string.category_refresh_error, Duration.LONG);
                }
            }
        }
    };

    /**
     * Gets the categories via a xmlrpc call
     * @return result message
     */
    public String fetchCategories() {
        String returnMessage;
        Object result[] = null;
        Object[] params = {
                String.valueOf(mSite.getSiteId()),
                StringUtils.notNullStr(mSite.getUsername()),
                StringUtils.notNullStr(mSite.getPassword())
        };
        XMLRPCClientInterface client  = XMLRPCFactory.instantiate(URI.create(mSite.getXmlRpcUrl()), "", "");
        boolean success = false;
        try {
            result = (Object[]) client.call(Method.GET_CATEGORIES, params);
            success = true;
        } catch (XMLRPCException e) {
            AppLog.e(AppLog.T.POSTS, e);
        } catch (IOException e) {
            AppLog.e(AppLog.T.POSTS, e);
        } catch (XmlPullParserException e) {
            AppLog.e(AppLog.T.POSTS, e);
        }

        if (success) {
            // wipe out the categories table
            WordPress.wpDB.clearCategories(mSite.getId());

            for (Object aResult : result) {
                Map<?, ?> curHash = (Map<?, ?>) aResult;
                String categoryName = curHash.get("categoryName").toString();
                String categoryID = curHash.get("categoryId").toString();
                String categoryParentID = curHash.get("parentId").toString();
                int convertedCategoryID = Integer.parseInt(categoryID);
                int convertedCategoryParentID = Integer.parseInt(categoryParentID);
                WordPress.wpDB.insertCategory(mSite.getId(), convertedCategoryID,
                        convertedCategoryParentID, categoryName);
            }
            returnMessage = "gotCategories";
        } else {
            returnMessage = "FAIL";
        }
        return returnMessage;
    }

    public String addCategory(final String category_name, String category_slug, String category_desc, int parent_id) {
        // Return string
        String returnString = "addCategory_failed";

        // Save selected categories
        updateSelectedCategoryList();
        mListScrollPositionManager.saveScrollOffset();

        // Store the parameters for wp.addCategory
        Map<String, Object> struct = new HashMap<String, Object>();
        struct.put("name", category_name);
        struct.put("slug", category_slug);
        struct.put("description", category_desc);
        struct.put("parent_id", parent_id);
        XMLRPCClientInterface client = XMLRPCFactory.instantiate(URI.create(mSite.getXmlRpcUrl()), "", "");
        Object[] params = {
                String.valueOf(mSite.getSiteId()),
                StringUtils.notNullStr(mSite.getUsername()),
                StringUtils.notNullStr(mSite.getPassword()),
                struct};
        Object result = null;
        try {
            result = client.call(Method.NEW_CATEGORY, params);
        } catch (XMLRPCException e) {
            AppLog.e(AppLog.T.POSTS, e);
        } catch (IOException e) {
            AppLog.e(AppLog.T.POSTS, e);
        } catch (XmlPullParserException e) {
            AppLog.e(AppLog.T.POSTS, e);
        }

        if (result != null) {
            // Category successfully created. "result" is the ID of the new category
            // Initialize the category database
            // Convert "result" (= category_id) from type Object to int
            int category_id = Integer.parseInt(result.toString());

            // Fetch canonical name, can't to do this asynchronously because the new category_name is needed for
            // insertCategory
            final String new_category_name = getCanonicalCategoryName(category_id);
            if (new_category_name == null) {
                return returnString;
            }
            final Activity that = this;
            if (!new_category_name.equals(category_name)) {
                mHandler.post(new Runnable() {
                    @Override
                    public void run() {
                        Toast.makeText(that, String.format(String.valueOf(getText(R.string.category_automatically_renamed)),
                                category_name, new_category_name), Toast.LENGTH_LONG).show();
                    }
                });
            }

            // Insert the new category into database
            WordPress.wpDB.insertCategory(mSite.getId(), category_id, parent_id, new_category_name);
            returnString = "addCategory_success";
            // auto select new category
            mSelectedCategories.add(new_category_name);
        }

        return returnString;
    }

    @Override
    protected void onActivityResult(int requestCode, int resultCode, Intent data) {
        super.onActivityResult(requestCode, resultCode, data);
        if (data != null) {
            final Bundle extras = data.getExtras();

            switch (requestCode) {
            case 0: // Add category
                // Does the user want to continue, or did he press "dismiss"?
                if (extras.getString("continue").equals("TRUE")) {
                    // Get name, slug and desc from Intent
                    final String category_name = extras.getString("category_name");
                    final String category_slug = extras.getString("category_slug");
                    final String category_desc = extras.getString("category_desc");
                    final int parent_id = extras.getInt("parent_id");

                    // Check if the category name already exists
                    if (!mCategoryNames.keySet().contains(category_name)) {
                        mSwipeToRefreshHelper.setRefreshing(true);
                        Thread th = new Thread() {
                            public void run() {
                                finalResult = addCategory(category_name, category_slug, category_desc, parent_id);
                                mHandler.post(mUpdateResults);
                            }
                        };
                        th.start();
                    }
                    break;
                }
            }// end null check
        }
    }

    @Override
    protected void onSaveInstanceState(Bundle outState) {
        super.onSaveInstanceState(outState);
        outState.putSerializable(ActivityLauncher.EXTRA_SITE, mSite);
    }

    @Override
    public boolean onCreateOptionsMenu(Menu menu) {
        super.onCreateOptionsMenu(menu);
        MenuInflater inflater = getMenuInflater();
        inflater.inflate(R.menu.categories, menu);
        return true;
    }

    @Override
    public boolean onOptionsItemSelected(final MenuItem item) {
        int itemId = item.getItemId();
        if (itemId == R.id.menu_new_category) {
<<<<<<< HEAD
            Bundle bundle = new Bundle();
            bundle.putInt("id", mSite.getId());
            Intent i = new Intent(SelectCategoriesActivity.this, AddCategoryActivity.class);
            i.putExtras(bundle);
            startActivityForResult(i, 0);
=======
            if (NetworkUtils.checkConnection(this)) {
                Bundle bundle = new Bundle();
                bundle.putInt("id", blog.getLocalTableBlogId());
                Intent i = new Intent(SelectCategoriesActivity.this, AddCategoryActivity.class);
                i.putExtras(bundle);
                startActivityForResult(i, 0);
            }
>>>>>>> 6687449d
            return true;
        } else if (itemId == android.R.id.home) {
            saveAndFinish();
            return true;
        }

        return super.onOptionsItemSelected(item);
    }

    private String getCanonicalCategoryName(int category_id) {
        String new_category_name = null;
        Map<?, ?> result = null;
        XMLRPCClientInterface client = XMLRPCFactory.instantiate(URI.create(mSite.getXmlRpcUrl()), "", "");
        Object[] params = {
                String.valueOf(mSite.getSiteId()),
                StringUtils.notNullStr(mSite.getUsername()),
                StringUtils.notNullStr(mSite.getPassword()),
                "category", category_id
        };
        try {
            result = (Map<?, ?>) client.call(Method.GET_TERM, params);
        } catch (XMLRPCException e) {
            AppLog.e(AppLog.T.POSTS, e);
        } catch (IOException e) {
            AppLog.e(AppLog.T.POSTS, e);
        } catch (XmlPullParserException e) {
            AppLog.e(AppLog.T.POSTS, e);
        }

        if (result != null) {
            if (result.containsKey("name")) {
                new_category_name = result.get("name").toString();
            }
        }
        return new_category_name;
    }

    private void refreshCategories() {
        mSwipeToRefreshHelper.setRefreshing(true);
        mListScrollPositionManager.saveScrollOffset();
        updateSelectedCategoryList();
        Thread th = new Thread() {
            public void run() {
                finalResult = fetchCategories();
                mHandler.post(mUpdateResults);
            }
        };
        th.start();
    }

    @Override
    public void onBackPressed() {
        saveAndFinish();
        super.onBackPressed();
    }

    private void updateSelectedCategoryList() {
        SparseBooleanArray selectedItems = mListView.getCheckedItemPositions();
        for (int i = 0; i < selectedItems.size(); i++) {
            String currentName = StringUtils.unescapeHTML(mCategoryLevels.get(selectedItems.keyAt(i)).getName());
            if (selectedItems.get(selectedItems.keyAt(i))) {
                mSelectedCategories.add(currentName);
            } else {
                mSelectedCategories.remove(currentName);
            }
        }
    }

    private void saveAndFinish() {
        Bundle bundle = new Bundle();
        updateSelectedCategoryList();
        bundle.putSerializable("selectedCategories", new ArrayList<String>(mSelectedCategories));
        Intent mIntent = new Intent();
        mIntent.putExtras(bundle);
        setResult(RESULT_OK, mIntent);
        finish();
    }

    private int getCheckedItemCount(ListView listView) {
        return listView.getCheckedItemCount();
    }
}<|MERGE_RESOLUTION|>--- conflicted
+++ resolved
@@ -46,6 +46,8 @@
 
 import javax.inject.Inject;
 
+import static com.android.volley.Request.Method.HEAD;
+
 public class SelectCategoriesActivity extends AppCompatActivity {
     String finalResult = "";
     private final Handler mHandler = new Handler();
@@ -361,21 +363,13 @@
     public boolean onOptionsItemSelected(final MenuItem item) {
         int itemId = item.getItemId();
         if (itemId == R.id.menu_new_category) {
-<<<<<<< HEAD
-            Bundle bundle = new Bundle();
-            bundle.putInt("id", mSite.getId());
-            Intent i = new Intent(SelectCategoriesActivity.this, AddCategoryActivity.class);
-            i.putExtras(bundle);
-            startActivityForResult(i, 0);
-=======
             if (NetworkUtils.checkConnection(this)) {
                 Bundle bundle = new Bundle();
-                bundle.putInt("id", blog.getLocalTableBlogId());
+                bundle.putInt("id", mSite.getId());
                 Intent i = new Intent(SelectCategoriesActivity.this, AddCategoryActivity.class);
                 i.putExtras(bundle);
                 startActivityForResult(i, 0);
             }
->>>>>>> 6687449d
             return true;
         } else if (itemId == android.R.id.home) {
             saveAndFinish();
