package org.wordpress.android.ui.stats.refresh.lists.sections.insights.usecases

import kotlinx.coroutines.CoroutineDispatcher
import org.wordpress.android.R
import org.wordpress.android.R.string
import org.wordpress.android.analytics.AnalyticsTracker
import org.wordpress.android.fluxc.model.stats.LimitMode
import org.wordpress.android.fluxc.model.stats.PublicizeModel
import org.wordpress.android.fluxc.store.StatsStore.InsightsTypes.PUBLICIZE
import org.wordpress.android.fluxc.store.stats.insights.PublicizeStore
import org.wordpress.android.modules.UI_THREAD
import org.wordpress.android.ui.stats.refresh.NavigationTarget.ViewPublicizeStats
import org.wordpress.android.ui.stats.refresh.lists.sections.BaseStatsUseCase.StatelessUseCase
import org.wordpress.android.ui.stats.refresh.lists.sections.BaseStatsUseCase.UseCaseMode.BLOCK
import org.wordpress.android.ui.stats.refresh.lists.sections.BaseStatsUseCase.UseCaseMode.VIEW_ALL
import org.wordpress.android.ui.stats.refresh.lists.sections.BlockListItem
import org.wordpress.android.ui.stats.refresh.lists.sections.BlockListItem.Empty
import org.wordpress.android.ui.stats.refresh.lists.sections.BlockListItem.Header
import org.wordpress.android.ui.stats.refresh.lists.sections.BlockListItem.Link
import org.wordpress.android.ui.stats.refresh.lists.sections.BlockListItem.NavigationAction
import org.wordpress.android.ui.stats.refresh.lists.sections.BlockListItem.Title
import org.wordpress.android.ui.stats.refresh.lists.sections.insights.InsightUseCaseFactory
import org.wordpress.android.ui.stats.refresh.utils.ServiceMapper
import org.wordpress.android.ui.stats.refresh.utils.StatsSiteProvider
import org.wordpress.android.util.analytics.AnalyticsTrackerWrapper
import javax.inject.Inject
import javax.inject.Named

private const val BLOCK_ITEM_COUNT = 6
private const val VIEW_ALL_ITEM_COUNT = 100

class PublicizeUseCase
@Inject constructor(
    @Named(UI_THREAD) private val mainDispatcher: CoroutineDispatcher,
    private val publicizeStore: PublicizeStore,
    private val statsSiteProvider: StatsSiteProvider,
    private val mapper: ServiceMapper,
    private val analyticsTracker: AnalyticsTrackerWrapper,
    private val useCaseMode: UseCaseMode
) : StatelessUseCase<PublicizeModel>(PUBLICIZE, mainDispatcher) {
    private val itemsToLoad = if (useCaseMode == VIEW_ALL) VIEW_ALL_ITEM_COUNT else BLOCK_ITEM_COUNT

    override suspend fun loadCachedData(): PublicizeModel? {
        return publicizeStore.getPublicizeData(
                statsSiteProvider.siteModel,
                LimitMode.Top(itemsToLoad)
        )
    }

    override suspend fun fetchRemoteData(forced: Boolean): State<PublicizeModel> {
        val response = publicizeStore.fetchPublicizeData(
                statsSiteProvider.siteModel,
                LimitMode.Top(itemsToLoad),
                forced
        )
        val model = response.model
        val error = response.error

        return when {
            error != null -> State.Error(
                    error.message ?: error.type.name
            )
            model != null && model.services.isNotEmpty() -> State.Data(model)
            else -> State.Empty()
        }
    }

    override fun buildLoadingItem(): List<BlockListItem> = listOf(Title(R.string.stats_view_publicize))

    override fun buildUiModel(domainModel: PublicizeModel): List<BlockListItem> {
        val items = mutableListOf<BlockListItem>()
<<<<<<< HEAD
        items.add(Title(string.stats_view_publicize, menuAction = this::onMenuClick))
=======

        if (useCaseMode == BLOCK) {
            items.add(Title(string.stats_view_publicize))
        }

>>>>>>> 13a33bfb
        if (domainModel.services.isEmpty()) {
            items.add(Empty())
        } else {
            items.add(Header(string.stats_publicize_service_label, string.stats_publicize_followers_label))
            items.addAll(domainModel.services.let { mapper.map(it) })
            if (useCaseMode == BLOCK && domainModel.hasMore) {
                items.add(
                        Link(
                                text = string.stats_insights_view_more,
                                navigateAction = NavigationAction.create(this::onLinkClick)
                        )
                )
            }
        }
        return items
    }

    private fun onLinkClick() {
        analyticsTracker.track(AnalyticsTracker.Stat.STATS_PUBLICIZE_VIEW_MORE_TAPPED)
        return navigateTo(ViewPublicizeStats())
    }

    class PublicizeUseCaseFactory
    @Inject constructor(
        @Named(UI_THREAD) private val mainDispatcher: CoroutineDispatcher,
        private val publicizeStore: PublicizeStore,
        private val statsSiteProvider: StatsSiteProvider,
        private val mapper: ServiceMapper,
        private val analyticsTracker: AnalyticsTrackerWrapper
    ) : InsightUseCaseFactory {
        override fun build(useCaseMode: UseCaseMode) =
                PublicizeUseCase(
                        mainDispatcher,
                        publicizeStore,
                        statsSiteProvider,
                        mapper,
                        analyticsTracker,
                        useCaseMode
                )
    }
}<|MERGE_RESOLUTION|>--- conflicted
+++ resolved
@@ -69,15 +69,11 @@
 
     override fun buildUiModel(domainModel: PublicizeModel): List<BlockListItem> {
         val items = mutableListOf<BlockListItem>()
-<<<<<<< HEAD
-        items.add(Title(string.stats_view_publicize, menuAction = this::onMenuClick))
-=======
 
         if (useCaseMode == BLOCK) {
-            items.add(Title(string.stats_view_publicize))
+            items.add(Title(string.stats_view_publicize, menuAction = this::onMenuClick))
         }
 
->>>>>>> 13a33bfb
         if (domainModel.services.isEmpty()) {
             items.add(Empty())
         } else {
