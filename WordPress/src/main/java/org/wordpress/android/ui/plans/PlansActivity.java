package org.wordpress.android.ui.plans;

import android.animation.Animator;
import android.animation.AnimatorListenerAdapter;
import android.annotation.TargetApi;
import android.graphics.Point;
import android.os.Build;
import android.os.Bundle;
import android.support.design.widget.TabLayout;
import android.support.v4.content.ContextCompat;
import android.support.v4.view.ViewCompat;
import android.support.v7.app.ActionBar;
import android.support.v7.app.AppCompatActivity;
import android.support.v7.widget.Toolbar;
import android.view.MenuItem;
import android.view.View;
import android.view.ViewAnimationUtils;
import android.view.ViewGroup;
import android.view.ViewTreeObserver;
import android.view.animation.AccelerateInterpolator;
import android.widget.LinearLayout;
import android.widget.ProgressBar;

import org.wordpress.android.R;
import org.wordpress.android.WordPress;
import org.wordpress.android.fluxc.model.SiteModel;
import org.wordpress.android.fluxc.store.AccountStore;
import org.wordpress.android.ui.plans.adapters.PlansPagerAdapter;
import org.wordpress.android.ui.plans.models.Plan;
import org.wordpress.android.ui.reader.ReaderActivityLauncher;
import org.wordpress.android.ui.reader.ReaderActivityLauncher.OpenUrlType;
import org.wordpress.android.util.AniUtils;
import org.wordpress.android.util.AppLog;
import org.wordpress.android.util.AppLog.T;
import org.wordpress.android.util.DisplayUtils;
import org.wordpress.android.util.NetworkUtils;
import org.wordpress.android.util.ToastUtils;
import org.wordpress.android.util.UrlUtils;
import org.wordpress.android.widgets.WPViewPager;

import java.io.Serializable;
import java.util.List;

import javax.inject.Inject;

import de.greenrobot.event.EventBus;

public class PlansActivity extends AppCompatActivity {
    private static final String ARG_LOCAL_AVAILABLE_PLANS = "ARG_LOCAL_AVAILABLE_PLANS";

    private SiteModel mSelectedSite;
    private Plan[] mAvailablePlans;

    private WPViewPager mViewPager;
    private PlansPagerAdapter mPageAdapter;
    private TabLayout mTabLayout;
    private ViewGroup mManageBar;

    @Inject AccountStore mAccountStore;
    @Inject AccountStore mSiteStore;

    @Override
    public void onCreate(Bundle savedInstanceState) {
        super.onCreate(savedInstanceState);
        ((WordPress) getApplication()).component().inject(this);

        setContentView(R.layout.plans_activity);

        if (savedInstanceState != null) {
            mSelectedSite = (SiteModel) savedInstanceState.getSerializable(WordPress.SITE);
            Serializable serializable = savedInstanceState.getSerializable(ARG_LOCAL_AVAILABLE_PLANS);
            if (serializable instanceof Plan[]) {
                mAvailablePlans = (Plan[]) serializable;
            }
        } else if (getIntent() != null && getIntent().getExtras() != null) {
            mSelectedSite = (SiteModel) getIntent().getExtras().getSerializable(WordPress.SITE);
        }

        if (mSelectedSite == null) {
            AppLog.e(T.PLANS, "Selected site is null");
            ToastUtils.showToast(this, R.string.plans_loading_error, ToastUtils.Duration.LONG);
            finish();
            return;
        }

        mViewPager = (WPViewPager) findViewById(R.id.viewpager);
        mTabLayout = (TabLayout) findViewById(R.id.tab_layout);
        mManageBar = (ViewGroup) findViewById(R.id.frame_manage);

        Toolbar toolbar = (Toolbar) findViewById(R.id.toolbar);
        setSupportActionBar(toolbar);
        toolbar.setNavigationOnClickListener(new View.OnClickListener() {
            @Override
            public void onClick(View v) {
                onBackPressed();
            }
        });
        ActionBar actionBar = getSupportActionBar();
        if (actionBar != null) {
            // Shadow removed on Activities with a tab toolbar
            actionBar.setTitle(getString(R.string.plans));
            actionBar.setElevation(0.0f);
            actionBar.setDisplayShowTitleEnabled(true);
            actionBar.setDisplayHomeAsUpEnabled(true);
        }

        // Download plans if not already available
        if (mAvailablePlans == null) {
            if (!NetworkUtils.checkConnection(this)) {
                finish();
                return;
            }
            if (!PlanUpdateService.startService(this, mSelectedSite)) {
                ToastUtils.showToast(this, R.string.plans_loading_error, ToastUtils.Duration.LONG);
                finish();
                return;
            }
            showProgress();
        } else {
            setupPlansUI();
        }

        // navigate to the "manage plans" page for this blog when the user clicks the manage bar
        mManageBar.setOnClickListener(new View.OnClickListener() {
            @Override
            public void onClick(View view) {
                String domain = UrlUtils.getHost(mSelectedSite.getUrl());
                String managePlansUrl = "https://wordpress.com/plans/" + domain;
                ReaderActivityLauncher.openUrl(view.getContext(), managePlansUrl, OpenUrlType.EXTERNAL);
            }
        });
    }

    @Override
    protected void onDestroy() {
        PlanUpdateService.stopService(this);
        super.onDestroy();
    }

    @Override
    protected void onResume() {
        super.onResume();
        EventBus.getDefault().register(this);
    }

    @Override
    public void onPause() {
        super.onPause();
        EventBus.getDefault().unregister(this);
    }

    private void setupPlansUI() {
        if (mAvailablePlans == null || mAvailablePlans.length == 0) {
            // This should never be called with empty plans.
            ToastUtils.showToast(PlansActivity.this, R.string.plans_loading_error, ToastUtils.Duration.LONG);
            finish();
            return;
        }

        hideProgress();

        mViewPager.setAdapter(getPageAdapter());

        int normalColor = ContextCompat.getColor(this, R.color.blue_light);
        int selectedColor = ContextCompat.getColor(this, R.color.white);
        mTabLayout.setTabTextColors(normalColor, selectedColor);
        mTabLayout.setupWithViewPager(mViewPager);

        // tabMode is set to scrollable in layout, set to fixed if there's enough space to show them all
        mTabLayout.getViewTreeObserver().addOnGlobalLayoutListener(new ViewTreeObserver.OnGlobalLayoutListener() {
            @Override
            public void onGlobalLayout() {
                mTabLayout.getViewTreeObserver().removeOnGlobalLayoutListener(this);

                if (mTabLayout.getChildCount() > 0) {
                    int tabLayoutWidth = 0;
                    LinearLayout tabFirstChild = (LinearLayout) mTabLayout.getChildAt(0);
                    for (int i = 0; i < mTabLayout.getTabCount(); i++) {
                        LinearLayout tabView = (LinearLayout) (tabFirstChild.getChildAt(i));
<<<<<<< HEAD
                        tabLayoutWidth +=
                                (tabView.getMeasuredWidth() + tabView.getPaddingLeft() + tabView.getPaddingRight());
=======
                        tabLayoutWidth += (tabView.getMeasuredWidth() + ViewCompat.getPaddingStart(tabView) + ViewCompat.getPaddingEnd(tabView));
>>>>>>> f8b4c7ef
                    }

                    int displayWidth = DisplayUtils.getDisplayPixelWidth(PlansActivity.this);
                    if (tabLayoutWidth < displayWidth) {
                        mTabLayout.setTabMode(TabLayout.MODE_FIXED);
                        mTabLayout.setTabGravity(TabLayout.GRAVITY_FILL);
                    }
                }
            }
        });

        if (mViewPager.getVisibility() != View.VISIBLE) {
            // use a circular reveal on API 21+
            if (Build.VERSION.SDK_INT >= Build.VERSION_CODES.LOLLIPOP) {
                revealViewPager();
            } else {
                mViewPager.setVisibility(View.VISIBLE);
                mTabLayout.setVisibility(View.VISIBLE);
                showManageBar();
            }
        }
    }

    private void showManageBar() {
        if (mManageBar.getVisibility() != View.VISIBLE) {
            AniUtils.animateBottomBar(mManageBar, true);
        }
    }

    @TargetApi(Build.VERSION_CODES.LOLLIPOP)
    private void revealViewPager() {
        mViewPager.getViewTreeObserver().addOnGlobalLayoutListener(new ViewTreeObserver.OnGlobalLayoutListener() {
            @Override
            public void onGlobalLayout() {
                mViewPager.getViewTreeObserver().removeOnGlobalLayoutListener(this);

                Point pt = DisplayUtils.getDisplayPixelSize(PlansActivity.this);
                float startRadius = 0f;
                float endRadius = (float) Math.hypot(pt.x, pt.y);
                int centerX = pt.x / 2;
                int centerY = pt.y / 2;

                Animator anim =
                        ViewAnimationUtils.createCircularReveal(mViewPager, centerX, centerY, startRadius, endRadius);
                anim.setDuration(getResources().getInteger(android.R.integer.config_longAnimTime));
                anim.setInterpolator(new AccelerateInterpolator());

                anim.addListener(new AnimatorListenerAdapter() {
                    @Override
                    public void onAnimationEnd(Animator animation) {
                        super.onAnimationEnd(animation);
                        showManageBar();
                    }
                });

                mViewPager.setVisibility(View.VISIBLE);
                mTabLayout.setVisibility(View.VISIBLE);

                anim.start();
            }
        });
    }

    private void hideProgress() {
        final ProgressBar progress = (ProgressBar) findViewById(R.id.progress_loading_plans);
        progress.setVisibility(View.GONE);
    }

    private void showProgress() {
        final ProgressBar progress = (ProgressBar) findViewById(R.id.progress_loading_plans);
        progress.setVisibility(View.VISIBLE);
    }

    @Override
    protected void onSaveInstanceState(Bundle outState) {
        outState.putSerializable(WordPress.SITE, mSelectedSite);
        outState.putSerializable(ARG_LOCAL_AVAILABLE_PLANS, mAvailablePlans);
        super.onSaveInstanceState(outState);
    }

    private PlansPagerAdapter getPageAdapter() {
        if (mPageAdapter == null) {
            mPageAdapter = new PlansPagerAdapter(getFragmentManager(), mAvailablePlans);
        }
        return mPageAdapter;
    }

    /*
     * move the ViewPager to the plan for the current blog
     */
    private void selectCurrentPlan() {
        int position = -1;
        for (Plan currentSitePlan : mAvailablePlans) {
            if (currentSitePlan.isCurrentPlan()) {
                position = getPageAdapter().getPositionOfPlan(currentSitePlan.getProductID());
                break;
            }
        }
        if (getPageAdapter().isValidPosition(position)) {
            mViewPager.setCurrentItem(position);
        }
    }

    /*
     * called by the service when plan data is successfully updated
     */
    @SuppressWarnings("unused")
    public void onEventMainThread(PlanEvents.PlansUpdated event) {
        // make sure the update is for this blog
        if (event.getSite().getId() != mSelectedSite.getId()) {
            AppLog.w(AppLog.T.PLANS, "plans updated for different blog");
            return;
        }

        List<Plan> plans = event.getPlans();
        mAvailablePlans = new Plan[plans.size()];
        plans.toArray(mAvailablePlans);

        setupPlansUI();
        selectCurrentPlan();
    }

    /*
     * called by the service when plan data fails to update
     */
    @SuppressWarnings("unused")
    public void onEventMainThread(PlanEvents.PlansUpdateFailed event) {
        ToastUtils.showToast(PlansActivity.this, R.string.plans_loading_error, ToastUtils.Duration.LONG);
        finish();
    }

    @Override
    public boolean onOptionsItemSelected(MenuItem item) {
        if (item.getItemId() == android.R.id.home) {
            onBackPressed();
            return true;
        }

        return super.onOptionsItemSelected(item);
    }
}<|MERGE_RESOLUTION|>--- conflicted
+++ resolved
@@ -177,12 +177,7 @@
                     LinearLayout tabFirstChild = (LinearLayout) mTabLayout.getChildAt(0);
                     for (int i = 0; i < mTabLayout.getTabCount(); i++) {
                         LinearLayout tabView = (LinearLayout) (tabFirstChild.getChildAt(i));
-<<<<<<< HEAD
-                        tabLayoutWidth +=
-                                (tabView.getMeasuredWidth() + tabView.getPaddingLeft() + tabView.getPaddingRight());
-=======
                         tabLayoutWidth += (tabView.getMeasuredWidth() + ViewCompat.getPaddingStart(tabView) + ViewCompat.getPaddingEnd(tabView));
->>>>>>> f8b4c7ef
                     }
 
                     int displayWidth = DisplayUtils.getDisplayPixelWidth(PlansActivity.this);
@@ -225,8 +220,7 @@
                 int centerX = pt.x / 2;
                 int centerY = pt.y / 2;
 
-                Animator anim =
-                        ViewAnimationUtils.createCircularReveal(mViewPager, centerX, centerY, startRadius, endRadius);
+                Animator anim = ViewAnimationUtils.createCircularReveal(mViewPager, centerX, centerY, startRadius, endRadius);
                 anim.setDuration(getResources().getInteger(android.R.integer.config_longAnimTime));
                 anim.setInterpolator(new AccelerateInterpolator());
 
