--- conflicted
+++ resolved
@@ -22,14 +22,9 @@
 
 import org.wordpress.android.R;
 import org.wordpress.android.WordPress;
-<<<<<<< HEAD
-import org.wordpress.android.stores.model.SiteModel;
-import org.wordpress.android.stores.store.AccountStore;
+import org.wordpress.android.fluxc.model.SiteModel;
+import org.wordpress.android.fluxc.store.AccountStore;
 import org.wordpress.android.ui.ActivityLauncher;
-=======
-import org.wordpress.android.fluxc.store.AccountStore;
-import org.wordpress.android.models.Blog;
->>>>>>> dbe60eaa
 import org.wordpress.android.ui.plans.adapters.PlansPagerAdapter;
 import org.wordpress.android.ui.plans.models.Plan;
 import org.wordpress.android.ui.reader.ReaderActivityLauncher;
@@ -119,9 +114,7 @@
         mManageBar.setOnClickListener(new View.OnClickListener() {
             @Override
             public void onClick(View view) {
-                Blog blog = WordPress.getBlog(mLocalBlogID);
-                if (blog == null) return;
-                String domain = UrlUtils.getHost(blog.getUrl());
+                String domain = UrlUtils.getHost(mSelectedSite.getUrl());
                 String managePlansUrl = "https://wordpress.com/plans/" + domain;
                 ReaderActivityLauncher.openUrl(view.getContext(), managePlansUrl, OpenUrlType.EXTERNAL,
                         mAccountStore.getAccount().getUserName());
