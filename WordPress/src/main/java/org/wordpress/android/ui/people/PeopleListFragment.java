--- conflicted
+++ resolved
@@ -348,11 +348,7 @@
                     peopleViewHolder.txtRole.setVisibility(View.VISIBLE);
                     peopleViewHolder.txtRole.setText(StringUtils.capitalize(person.getRole().toDisplayString()));
                 } else {
-<<<<<<< HEAD
-                    peopleViewHolder.txtRole.setText("");
-=======
                     peopleViewHolder.txtRole.setVisibility(View.GONE);
->>>>>>> 18d175d7
                 }
                 if (!person.getUsername().isEmpty()) {
                     peopleViewHolder.txtUsername.setVisibility(View.VISIBLE);
