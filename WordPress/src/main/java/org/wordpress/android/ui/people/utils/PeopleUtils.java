--- conflicted
+++ resolved
@@ -8,11 +8,8 @@
 import org.json.JSONObject;
 import org.wordpress.android.WordPress;
 import org.wordpress.android.models.Person;
-<<<<<<< HEAD
 import org.wordpress.android.fluxc.model.SiteModel;
-=======
 import org.wordpress.android.models.Role;
->>>>>>> e28ac871
 import org.wordpress.android.ui.people.utils.PeopleUtils.ValidateUsernameCallback.ValidationResult;
 import org.wordpress.android.util.AppLog;
 import org.wordpress.android.util.AppLog.T;
@@ -23,6 +20,8 @@
 import java.util.List;
 import java.util.Locale;
 import java.util.Map;
+
+import static com.android.volley.Request.Method.HEAD;
 
 public class PeopleUtils {
     // We limit followers we display to 1000 to avoid API performance issues
@@ -159,11 +158,7 @@
         WordPress.getRestClientUtilsV1_1().get(path, params, null, listener, errorListener);
     }
 
-<<<<<<< HEAD
-    public static void updateRole(final SiteModel site, long personID, String newRole, final int localTableBlogId,
-=======
-    public static void updateRole(final String blogId, long personID, Role newRole, final int localTableBlogId,
->>>>>>> e28ac871
+    public static void updateRole(final SiteModel site, long personID, Role newRole, final int localTableBlogId,
                                   final UpdateUserCallback callback) {
         com.wordpress.rest.RestRequest.Listener listener = new RestRequest.Listener() {
             @Override
@@ -195,13 +190,8 @@
         };
 
         Map<String, String> params = new HashMap<>();
-<<<<<<< HEAD
-        params.put("roles", newRole.toLowerCase());
+        params.put("roles", newRole.toRESTString());
         String path = String.format(Locale.US, "sites/%d/users/%d", site.getSiteId(), personID);
-=======
-        params.put("roles", newRole.toRESTString());
-        String path = String.format("sites/%s/users/%d", blogId, personID);
->>>>>>> e28ac871
         WordPress.getRestClientUtilsV1_1().post(path, params, null, listener, errorListener);
     }
 
@@ -452,11 +442,7 @@
         void onError();
     }
 
-<<<<<<< HEAD
-    public static void sendInvitations(final List<String> usernames, String role, String message, long dotComBlogId,
-=======
-    public static void sendInvitations(final List<String> usernames, Role role, String message, String dotComBlogId,
->>>>>>> e28ac871
+    public static void sendInvitations(final List<String> usernames, Role role, String message, long dotComBlogId,
                                        final InvitationsSendCallback callback) {
         com.wordpress.rest.RestRequest.Listener listener = new RestRequest.Listener() {
             @Override
