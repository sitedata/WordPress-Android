--- conflicted
+++ resolved
@@ -11,7 +11,6 @@
 
 import org.wordpress.android.R;
 import org.wordpress.android.WordPress;
-import org.wordpress.android.analytics.AnalyticsTracker;
 import org.wordpress.android.fluxc.model.SiteModel;
 import org.wordpress.android.fluxc.store.AccountStore;
 import org.wordpress.android.ui.JetpackConnectionWebViewActivity;
@@ -71,21 +70,8 @@
     }
 
     private void startJetpackConnectionFlow(SiteModel siteModel) {
-<<<<<<< HEAD
-        if (mAccountStore.hasAccessToken()) {
-            JetpackConnectionWebViewActivity.openJetpackConnectionFlow(StatsConnectJetpackActivity.this, STATS, siteModel);
-        } else {
-            JetpackConnectionWebViewActivity.openUnauthorizedJetpackConnectionFlow(StatsConnectJetpackActivity.this, STATS, siteModel);
-        }
-=======
-        if (!siteModel.isJetpackInstalled()) {
-            AnalyticsTracker.track(AnalyticsTracker.Stat.STATS_SELECTED_INSTALL_JETPACK);
-        } else {
-            AnalyticsTracker.track(AnalyticsTracker.Stat.STATS_SELECTED_CONNECT_JETPACK);
-        }
         JetpackConnectionWebViewActivity
                 .startJetpackConnectionFlow(this, STATS, siteModel, mAccountStore.hasAccessToken());
->>>>>>> 3384327f
         finish();
     }
 }