--- conflicted
+++ resolved
@@ -2,15 +2,10 @@
 
 import android.Manifest;
 import android.app.Fragment;
-<<<<<<< HEAD
-=======
-import android.content.Intent;
->>>>>>> 7ead15e2
 import android.content.pm.PackageManager;
 import android.net.Uri;
 import android.os.Bundle;
 import android.os.Parcelable;
-import android.provider.Settings;
 import android.support.annotation.NonNull;
 import android.support.annotation.Nullable;
 import android.support.v13.app.FragmentCompat;
@@ -88,11 +83,6 @@
     private static final String ARG_PHOTOS_ONLY = "photos_only";
     private static final String ARG_DEVICE_ONLY = "device_only";
 
-<<<<<<< HEAD
-=======
-    private static final int PERMISSION_REQUEST_CODE = 1;
-
->>>>>>> 7ead15e2
     // TODO: a future PR should only request WRITE_EXTERNAL_STORAGE since that's all we need
     // to show photos. we should request CAMERA permission when the camera icon is tapped.
     private static final String[] PERMISSIONS =
@@ -133,10 +123,7 @@
     public void setOptions(@NonNull EnumSet<PhotoPickerOption> options) {
         mAllowMultiSelect = options.contains(PhotoPickerOption.ALLOW_MULTI_SELECT);
         mPhotosOnly = options.contains(PhotoPickerOption.PHOTOS_ONLY);
-<<<<<<< HEAD
-=======
         mDeviceOnly = options.contains(PhotoPickerOption.DEVICE_ONLY);
->>>>>>> 7ead15e2
 
         if (hasAdapter()) {
             getAdapter().setAllowMultiSelect(mAllowMultiSelect);
@@ -487,39 +474,17 @@
             }
         }
         String[] array = list.toArray(new String[list.size()]);
-<<<<<<< HEAD
         FragmentCompat.requestPermissions(this, array, WPPermissionUtils.PHOTO_PICKER_PERMISSION_REQUEST_CODE);
-=======
-        FragmentCompat.requestPermissions(this, array, PERMISSION_REQUEST_CODE);
-    }
-
-    /*
-     * open the device's settings page for this app so the user can edit permissions
-     */
-    private void showAppSettings() {
-        Intent intent = new Intent();
-        intent.setAction(Settings.ACTION_APPLICATION_DETAILS_SETTINGS);
-        Uri uri = Uri.fromParts("package", getActivity().getPackageName(), null);
-        intent.setData(uri);
-        intent.setFlags(Intent.FLAG_ACTIVITY_NEW_TASK);
-        startActivity(intent);
->>>>>>> 7ead15e2
     }
 
     @Override
     public void onRequestPermissionsResult(int requestCode,
                                            @NonNull String permissions[],
                                            @NonNull int[] grantResults) {
-<<<<<<< HEAD
         WPPermissionUtils.setPermissionListAsked(
                 getActivity(), requestCode, permissions, grantResults, false);
 
         if (requestCode == WPPermissionUtils.PHOTO_PICKER_PERMISSION_REQUEST_CODE) {
-=======
-        WPPermissionUtils.setPermissionListAsked(permissions);
-
-        if (requestCode == PERMISSION_REQUEST_CODE) {
->>>>>>> 7ead15e2
             checkPermissions();
         }
     }
@@ -546,21 +511,13 @@
             // app so the user can change permissions there
             TextView txtAllow = (TextView) mSoftAskContainer.findViewById(R.id.text_soft_ask_allow);
             int allowId = isAlwaysDenied ?
-<<<<<<< HEAD
                     R.string.button_edit_permissions : R.string.photo_picker_soft_ask_allow;
-=======
-                    R.string.photo_picker_soft_ask_edit_permissions : R.string.photo_picker_soft_ask_allow;
->>>>>>> 7ead15e2
             txtAllow.setText(allowId);
             txtAllow.setOnClickListener(new View.OnClickListener() {
                 @Override
                 public void onClick(View v) {
                     if (isPermissionAlwaysDenied()) {
-<<<<<<< HEAD
                         WPPermissionUtils.showAppSettings(getActivity());
-=======
-                        showAppSettings();
->>>>>>> 7ead15e2
                     } else {
                         requestPermissions();
                     }
