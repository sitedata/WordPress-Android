--- conflicted
+++ resolved
@@ -80,14 +80,8 @@
 
     data class Information(val text: String) : BlockListItem(INFO)
 
-<<<<<<< HEAD
-    data class BackgroundInformation(val text: String) : BlockListItem(BACKGROUND_INFO)
-
     data class Text(val text: String? = null, val textResource: Int? = null, val links: List<Clickable>? = null) :
             BlockListItem(TEXT) {
-=======
-    data class Text(val text: String, val links: List<Clickable>? = null) : BlockListItem(TEXT) {
->>>>>>> d4cb5994
         data class Clickable(
             val link: String,
             val navigationAction: NavigationAction
