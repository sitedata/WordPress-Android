--- conflicted
+++ resolved
@@ -36,11 +36,6 @@
 
 import java.util.ArrayList;
 import java.util.List;
-<<<<<<< HEAD
-import java.util.Vector;
-=======
-import java.util.Map;
->>>>>>> 35481900
 
 import javax.inject.Inject;
 
