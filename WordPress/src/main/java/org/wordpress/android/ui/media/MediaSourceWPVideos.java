package org.wordpress.android.ui.media;

import android.database.Cursor;
import android.graphics.Bitmap;
import android.net.Uri;
import android.os.Parcel;
import android.view.LayoutInflater;
import android.view.View;
import android.view.ViewGroup;
import android.widget.ImageView;

import com.android.volley.toolbox.ImageLoader;

import org.wordpress.android.R;
import org.wordpress.android.WordPress;
import org.wordpress.android.WordPressDB;
import org.wordpress.android.models.Blog;
import org.wordpress.android.util.MediaUtils;
import org.wordpress.mediapicker.MediaItem;
import org.wordpress.mediapicker.source.MediaSource;

import java.util.ArrayList;
import java.util.List;

public class MediaSourceWPVideos implements MediaSource {
    private static final String VIDEO_PRESS_HOST = "https://videos.files.wordpress.com/";
    private static final String VIDEO_PRESS_THUMBNAIL_APPEND = "_hd.thumbnail.jpg";

    private OnMediaChange mListener;
    private List<MediaItem> mMediaItems = new ArrayList<>();

    public MediaSourceWPVideos() {
    }

    @Override
    public void gather() {
        Blog blog = WordPress.getCurrentBlog();

        if (blog != null) {
            Cursor videoCursor = MediaUtils.getWordPressMediaVideos(String.valueOf(blog.getLocalTableBlogId()));

            if (videoCursor != null) {
                addWordPressVideosFromCursor(videoCursor);
                videoCursor.close();
            } else if (mListener != null){
                mListener.onMediaLoaded(false);
            }
        } else if (mListener != null){
            mListener.onMediaLoaded(false);
        }
    }

    @Override
    public void cleanup() {

    }

    @Override
    public void setListener(OnMediaChange listener) {
        mListener = listener;
    }

    @Override
    public int getCount() {
        return mMediaItems.size();
    }

    @Override
    public MediaItem getMedia(int position) {
        return mMediaItems.get(position);
    }

    @Override
    public View getView(int position, View convertView, ViewGroup parent, LayoutInflater inflater, ImageLoader.ImageCache cache) {
        if (convertView == null) {
            convertView = inflater.inflate(R.layout.media_item_wp_video, parent, false);
        }

        if (convertView != null) {
            MediaItem mediaItem = mMediaItems.get(position);
            Uri imageSource = mediaItem.getPreviewSource();
            ImageView imageView = (ImageView) convertView.findViewById(R.id.wp_video_view_background);
            if (imageView != null) {
                if (imageSource != null) {
                    Bitmap imageBitmap = null;
                    if (cache != null) {
                        imageBitmap = cache.getBitmap(imageSource.toString());
                    }

                    imageView.setScaleType(ImageView.ScaleType.CENTER_CROP);
                    if (imageBitmap == null) {
                        imageView.setImageResource(R.color.grey_darken_10);
                        WordPressMediaUtils.BackgroundDownloadWebImage bgDownload =
                                new WordPressMediaUtils.BackgroundDownloadWebImage(imageView);
                        imageView.setTag(bgDownload);
                        bgDownload.execute(mediaItem.getPreviewSource());
                    } else {
                        org.wordpress.mediapicker.MediaUtils.fadeInImage(imageView, imageBitmap);
                    }
                } else {
                    imageView.setTag(null);
                    imageView.setScaleType(ImageView.ScaleType.CENTER_INSIDE);
                    imageView.setImageResource(R.drawable.video_thumbnail);
                }
            }
        }

        return convertView;
    }

    @Override
    public boolean onMediaItemSelected(MediaItem mediaItem, boolean selected) {
        return !selected;
    }

    /**
     * Helper method; removes unnecessary characters from videoPressShortcode cursor value
     *
     * @param cursorEntry
     *  the cursor value for the videoPressShortcode key
     * @return
     *  the VideoPress code
     */
    private String extractVideoPressCode(String cursorEntry) {
        cursorEntry = cursorEntry.replace("[wpvideo ", "");
        cursorEntry = cursorEntry.substring(0, cursorEntry.length() - 1);

        return cursorEntry;
    }

    /*
        Parcelable interface
     */

    public static final Creator<MediaSourceWPVideos> CREATOR =
            new Creator<MediaSourceWPVideos>() {
                public MediaSourceWPVideos createFromParcel(Parcel in) {
                    return new MediaSourceWPVideos();
                }

                public MediaSourceWPVideos[] newArray(int size) {
                    return new MediaSourceWPVideos[size];
                }
            };

    @Override
    public int describeContents() {
        return 0;
    }

    @Override
    public void writeToParcel(Parcel dest, int flags) {
    }

<<<<<<< HEAD
=======
    private void fetchVideoData() {
        Blog blog = WordPress.getCurrentBlog();

        if (blog != null) {
            mLoading = true;
            notifyLoadingStatus();
            Cursor videoCursor = WordPressMediaUtils.getWordPressMediaVideos(
                    String.valueOf(blog.getLocalTableBlogId()));
            if (videoCursor != null) {
                addWordPressVideosFromCursor(videoCursor);
                videoCursor.close();
            }
        }
    }

>>>>>>> 62de1a85
    private void addWordPressVideosFromCursor(Cursor cursor) {
        if (cursor.moveToFirst()) {
            do {
                int attachmentIdColumnIndex = cursor.getColumnIndex(WordPressDB.COLUMN_NAME_MEDIA_ID);
                int fileUrlColumnIndex = cursor.getColumnIndex(WordPressDB.COLUMN_NAME_FILE_URL);
                int fileNameColumnIndex = cursor.getColumnIndex(WordPressDB.COLUMN_NAME_FILE_NAME);
                int videoPressColumnIndex = cursor.getColumnIndex(WordPressDB.COLUMN_NAME_VIDEO_PRESS_SHORTCODE);

                String id = "";
                if (attachmentIdColumnIndex != -1) {
                    id = String.valueOf(cursor.getInt(attachmentIdColumnIndex));
                }
                MediaItem newContent = new MediaItem();
                newContent.setTag(id);
                newContent.setTitle("");

                if (fileUrlColumnIndex != -1) {
                    String fileUrl = cursor.getString(fileUrlColumnIndex);

                    if (fileUrl != null && MediaUtils.isVideo(fileUrl)) {
                        newContent.setSource(Uri.parse(fileUrl));
                    } else {
                        continue;
                    }
                }

                if (videoPressColumnIndex != -1 && fileNameColumnIndex != -1) {
                    String videoPressCode = cursor.getString(videoPressColumnIndex);
                    String fileName = cursor.getString(fileNameColumnIndex);

                    if (videoPressCode != null && !videoPressCode.isEmpty() && fileName != null && !fileName.isEmpty()) {
                        videoPressCode = extractVideoPressCode(videoPressCode);
                        newContent.setPreviewSource(VIDEO_PRESS_HOST + videoPressCode + "/" + fileName + VIDEO_PRESS_THUMBNAIL_APPEND);
                    }
                }

                mMediaItems.add(newContent);
            } while (cursor.moveToNext());
        }

        if (mListener != null) {
            mListener.onMediaLoaded(true);
        }
    }
}<|MERGE_RESOLUTION|>--- conflicted
+++ resolved
@@ -37,7 +37,7 @@
         Blog blog = WordPress.getCurrentBlog();
 
         if (blog != null) {
-            Cursor videoCursor = MediaUtils.getWordPressMediaVideos(String.valueOf(blog.getLocalTableBlogId()));
+            Cursor videoCursor = WordPressMediaUtils.getWordPressMediaVideos(String.valueOf(blog.getLocalTableBlogId()));
 
             if (videoCursor != null) {
                 addWordPressVideosFromCursor(videoCursor);
@@ -152,24 +152,6 @@
     public void writeToParcel(Parcel dest, int flags) {
     }
 
-<<<<<<< HEAD
-=======
-    private void fetchVideoData() {
-        Blog blog = WordPress.getCurrentBlog();
-
-        if (blog != null) {
-            mLoading = true;
-            notifyLoadingStatus();
-            Cursor videoCursor = WordPressMediaUtils.getWordPressMediaVideos(
-                    String.valueOf(blog.getLocalTableBlogId()));
-            if (videoCursor != null) {
-                addWordPressVideosFromCursor(videoCursor);
-                videoCursor.close();
-            }
-        }
-    }
-
->>>>>>> 62de1a85
     private void addWordPressVideosFromCursor(Cursor cursor) {
         if (cursor.moveToFirst()) {
             do {
