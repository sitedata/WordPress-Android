--- conflicted
+++ resolved
@@ -34,6 +34,7 @@
 import org.wordpress.android.fluxc.Dispatcher;
 import org.wordpress.android.fluxc.generated.AccountActionBuilder;
 import org.wordpress.android.fluxc.store.AccountStore.OnAvailabilityChecked;
+import org.wordpress.android.ui.accounts.LoginMode;
 import org.wordpress.android.util.AppLog;
 import org.wordpress.android.util.AppLog.T;
 import org.wordpress.android.util.EditTextUtils;
@@ -117,7 +118,11 @@
             }
         });
 
-<<<<<<< HEAD
+        if (mLoginListener.getLoginMode() == LoginMode.JETPACK_STATS) {
+            ((TextView) rootView.findViewById(R.id.label)).setText(R.string.stats_sign_in_jetpack_different_com_account);
+            loginViaSiteAddressView.setText(R.string.enter_username_instead);
+        }
+
         switch (mLoginListener.getLoginMode()) {
             case FULL:
                 // all features enabled and with typical values
@@ -130,11 +135,6 @@
             case WPCOM_LOGIN_DEEPLINK:
                 loginViaSiteAddressView.setVisibility(View.GONE);
                 break;
-=======
-        if (mLoginListener.getLoginMode() == LoginMode.JETPACK_STATS) {
-            ((TextView) rootView.findViewById(R.id.label)).setText(R.string.stats_sign_in_jetpack_different_com_account);
-            loginViaSiteAddressView.setText(R.string.enter_username_instead);
->>>>>>> f44cb2e4
         }
 
         return rootView;
