package org.wordpress.android.ui.stats.refresh.lists.widget.today

import androidx.annotation.LayoutRes
import kotlinx.coroutines.runBlocking
import org.wordpress.android.R
import org.wordpress.android.fluxc.model.stats.VisitsModel
import org.wordpress.android.fluxc.store.SiteStore
import org.wordpress.android.fluxc.store.stats.insights.TodayInsightsStore
import org.wordpress.android.ui.prefs.AppPrefsWrapper
import org.wordpress.android.ui.stats.refresh.lists.widget.configuration.StatsColorSelectionViewModel.Color
import org.wordpress.android.ui.stats.refresh.utils.ONE_THOUSAND
import org.wordpress.android.ui.stats.refresh.utils.StatsUtils
import org.wordpress.android.viewmodel.ResourceProvider
import javax.inject.Inject

class TodayWidgetListViewModel
@Inject constructor(
    private val siteStore: SiteStore,
    private val todayInsightsStore: TodayInsightsStore,
<<<<<<< HEAD
    private val statsUtils: StatsUtils,
    private val resourceProvider: ResourceProvider
=======
    private val resourceProvider: ResourceProvider,
    private val appPrefsWrapper: AppPrefsWrapper
>>>>>>> 5e17c663
) {
    private var siteId: Int? = null
    private var colorMode: Color = Color.LIGHT
    private var appWidgetId: Int? = null
    private val mutableData = mutableListOf<TodayItemUiModel>()
    val data: List<TodayItemUiModel> = mutableData
    fun start(siteId: Int, colorMode: Color, appWidgetId: Int) {
        this.siteId = siteId
        this.colorMode = colorMode
        this.appWidgetId = appWidgetId
    }

    fun onDataSetChanged(onError: (appWidgetId: Int) -> Unit) {
        siteId?.let { nonNullSiteId ->
            val site = siteStore.getSiteByLocalId(nonNullSiteId)
            if (site != null) {
                runBlocking {
                    todayInsightsStore.fetchTodayInsights(site)
                }
                todayInsightsStore.getTodayInsights(site)?.let { visitsAndViewsModel ->
                    val uiModels = buildListItemUiModel(visitsAndViewsModel, nonNullSiteId)
                    if (uiModels != data) {
                        mutableData.clear()
                        mutableData.addAll(uiModels)
                        appWidgetId?.let {
                            appPrefsWrapper.setAppWidgetHasData(true, it)
                        }
                    }
                }
            } else {
                appWidgetId?.let { nonNullAppWidgetId ->
                    onError(nonNullAppWidgetId)
                }
            }
        }
    }

    private fun buildListItemUiModel(
        domainModel: VisitsModel,
        localSiteId: Int
    ): List<TodayItemUiModel> {
        val layout = when (colorMode) {
            Color.DARK -> R.layout.stats_views_widget_item_dark
            Color.LIGHT -> R.layout.stats_views_widget_item_light
        }
        return listOf(
                TodayItemUiModel(
                        layout,
                        localSiteId,
                        resourceProvider.getString(R.string.stats_views),
                        statsUtils.toFormattedString(domainModel.views, ONE_THOUSAND)
                ),
                TodayItemUiModel(
                        layout,
                        localSiteId,
                        resourceProvider.getString(R.string.stats_visitors),
                        statsUtils.toFormattedString(domainModel.visitors, ONE_THOUSAND)
                ),
                TodayItemUiModel(
                        layout,
                        localSiteId,
                        resourceProvider.getString(R.string.likes),
                        statsUtils.toFormattedString(domainModel.likes, ONE_THOUSAND)
                ),
                TodayItemUiModel(
                        layout,
                        localSiteId,
                        resourceProvider.getString(R.string.stats_comments),
                        statsUtils.toFormattedString(domainModel.comments, ONE_THOUSAND)
                )
        )
    }

    data class TodayItemUiModel(
        @LayoutRes val layout: Int,
        val localSiteId: Int,
        val key: String,
        val value: String
    )
}<|MERGE_RESOLUTION|>--- conflicted
+++ resolved
@@ -17,13 +17,9 @@
 @Inject constructor(
     private val siteStore: SiteStore,
     private val todayInsightsStore: TodayInsightsStore,
-<<<<<<< HEAD
-    private val statsUtils: StatsUtils,
-    private val resourceProvider: ResourceProvider
-=======
     private val resourceProvider: ResourceProvider,
-    private val appPrefsWrapper: AppPrefsWrapper
->>>>>>> 5e17c663
+    private val appPrefsWrapper: AppPrefsWrapper,
+    private val statsUtils: StatsUtils
 ) {
     private var siteId: Int? = null
     private var colorMode: Color = Color.LIGHT
