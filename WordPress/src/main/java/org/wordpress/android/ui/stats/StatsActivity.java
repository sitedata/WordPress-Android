--- conflicted
+++ resolved
@@ -31,12 +31,7 @@
 import org.wordpress.android.models.Blog;
 import org.wordpress.android.ui.WPWebViewActivity;
 import org.wordpress.android.ui.accounts.SignInActivity;
-<<<<<<< HEAD
-import org.wordpress.android.util.AccountHelper;
-=======
-import org.wordpress.android.ui.stats.service.StatsService;
 import org.wordpress.android.models.AccountHelper;
->>>>>>> fc7fc1be
 import org.wordpress.android.util.AnalyticsUtils;
 import org.wordpress.android.util.AppLog;
 import org.wordpress.android.util.AppLog.T;
@@ -602,12 +597,8 @@
 
         // check again that we've valid credentials for a Jetpack site
         if (!currentBlog.isDotcomFlag() && !currentBlog.hasValidJetpackCredentials() &&
-<<<<<<< HEAD
-                !AccountHelper.getDefaultAccount().hasAccessToken()) {
-=======
                 !AccountHelper.isSignedInWordPressDotCom()) {
             mSwipeToRefreshHelper.setRefreshing(false);
->>>>>>> fc7fc1be
             AppLog.w(T.STATS, "Jetpack blog with no wpcom credentials");
             return false;
         }
