--- conflicted
+++ resolved
@@ -1,18 +1,14 @@
 package org.wordpress.android.ui.stats.refresh.utils
 
-<<<<<<< HEAD
+import org.wordpress.android.util.RtlUtils
 import androidx.annotation.StringRes
 import org.wordpress.android.R
 import org.wordpress.android.ui.stats.refresh.lists.sections.BlockListItem.Header
-=======
-import org.wordpress.android.util.RtlUtils
->>>>>>> 3a3467b8
 import org.wordpress.android.viewmodel.ResourceProvider
 import javax.inject.Inject
 
 class ContentDescriptionHelper
-<<<<<<< HEAD
-@Inject constructor(private val resourceProvider: ResourceProvider) {
+@Inject constructor(private val resourceProvider: ResourceProvider, private val rtlUtils: RtlUtils) {
     fun buildContentDescription(header: Header, key: String, value: Any): String {
         return buildContentDescription(header.startLabel, key, header.endLabel, value)
     }
@@ -36,19 +32,10 @@
         return buildContentDescription(header, resourceProvider.getString(key), value)
     }
 
-    fun buildContentDescription(@StringRes keyLabel: Int, key: Any): String {
-        return resourceProvider.getString(
-                R.string.stats_list_item_short_description,
-                resourceProvider.getString(keyLabel),
-                key
-        )
-=======
-@Inject constructor(private val resourceProvider: ResourceProvider, private val rtlUtils: RtlUtils) {
     fun buildContentDescription(keyLabel: Int, key: Long): String {
         return when (rtlUtils.isRtl) {
             true -> "$key :${resourceProvider.getString(keyLabel)}"
             false -> "${resourceProvider.getString(keyLabel)}: $key"
         }
->>>>>>> 3a3467b8
     }
 }