package org.wordpress.android.ui.stats.refresh.lists

import android.arch.lifecycle.Observer
import android.arch.lifecycle.ViewModelProvider
import android.arch.lifecycle.ViewModelProviders
import android.content.Intent
import android.os.Bundle
import android.os.Parcelable
import android.support.v4.app.FragmentActivity
import android.support.v7.widget.LinearLayoutManager
import android.view.LayoutInflater
import android.view.View
import android.view.ViewGroup
import dagger.android.support.DaggerFragment
import kotlinx.android.synthetic.main.stats_list_fragment.*
import org.wordpress.android.R
import org.wordpress.android.WordPress
import org.wordpress.android.fluxc.model.SiteModel
import org.wordpress.android.ui.ActivityLauncher
import org.wordpress.android.ui.stats.StatsConstants
import org.wordpress.android.ui.stats.models.StatsPostModel
import org.wordpress.android.ui.stats.refresh.lists.NavigationTarget.AddNewPost
import org.wordpress.android.ui.stats.refresh.lists.NavigationTarget.SharePost
import org.wordpress.android.ui.stats.refresh.lists.NavigationTarget.ViewCommentsStats
import org.wordpress.android.ui.stats.refresh.lists.NavigationTarget.ViewFollowersStats
import org.wordpress.android.ui.stats.refresh.lists.NavigationTarget.ViewPostDetailStats
import org.wordpress.android.ui.stats.refresh.lists.NavigationTarget.ViewPublicizeStats
import org.wordpress.android.ui.stats.refresh.lists.NavigationTarget.ViewTag
import org.wordpress.android.ui.stats.refresh.lists.NavigationTarget.ViewTagsAndCategoriesStats
import org.wordpress.android.ui.stats.refresh.lists.StatsListViewModel.StatsListType
import org.wordpress.android.ui.stats.refresh.lists.StatsListViewModel.StatsListType.INSIGHTS
import org.wordpress.android.ui.stats.refresh.lists.sections.days.DaysListViewModel
import org.wordpress.android.ui.stats.refresh.lists.sections.insights.InsightsListViewModel
import org.wordpress.android.util.DisplayUtils
import org.wordpress.android.util.Event
import org.wordpress.android.util.ToastUtils
import org.wordpress.android.util.image.ImageManager
import org.wordpress.android.util.observeEvent
import org.wordpress.android.widgets.RecyclerItemDecoration
import javax.inject.Inject

class StatsListFragment : DaggerFragment() {
    @Inject lateinit var viewModelFactory: ViewModelProvider.Factory
    @Inject lateinit var imageManager: ImageManager
    private lateinit var viewModel: StatsListViewModel

    private var linearLayoutManager: LinearLayoutManager? = null

    private val listStateKey = "list_state"

    companion object {
        private const val typeKey = "type_key"

        fun newInstance(listType: StatsListType): StatsListFragment {
            val fragment = StatsListFragment()
            val bundle = Bundle()
            bundle.putSerializable(typeKey, listType)
            fragment.arguments = bundle
            return fragment
        }
    }

    override fun onCreateView(inflater: LayoutInflater, container: ViewGroup?, savedInstanceState: Bundle?): View? {
        return inflater.inflate(R.layout.stats_list_fragment, container, false)
    }

    override fun onSaveInstanceState(outState: Bundle) {
        linearLayoutManager?.let {
            outState.putParcelable(listStateKey, it.onSaveInstanceState())
        }

        val intent = activity?.intent
        if (intent != null && intent.hasExtra(WordPress.SITE)) {
            outState.putSerializable(WordPress.SITE, intent.getSerializableExtra(WordPress.SITE))
        }

        super.onSaveInstanceState(outState)
    }

    private fun initializeViews(savedInstanceState: Bundle?) {
        val layoutManager = LinearLayoutManager(activity, LinearLayoutManager.VERTICAL, false)
        savedInstanceState?.getParcelable<Parcelable>(listStateKey)?.let {
            layoutManager.onRestoreInstanceState(it)
        }

        linearLayoutManager = layoutManager
        recyclerView.layoutManager = linearLayoutManager
        recyclerView.addItemDecoration(RecyclerItemDecoration(0, DisplayUtils.dpToPx(activity, 5)))
    }

    override fun onViewCreated(view: View, savedInstanceState: Bundle?) {
        super.onViewCreated(view, savedInstanceState)

        val nonNullActivity = checkNotNull(activity)

        initializeViews(savedInstanceState)
        initializeViewModels(nonNullActivity, savedInstanceState)
    }

    private fun initializeViewModels(activity: FragmentActivity, savedInstanceState: Bundle?) {
        val statsType = arguments?.getSerializable(typeKey) as StatsListType

        val viewModelClass = when (statsType) {
            INSIGHTS -> InsightsListViewModel::class.java
            else -> DaysListViewModel::class.java
        }

        viewModel = ViewModelProviders.of(this, viewModelFactory)
                .get(statsType.name, viewModelClass)

        val site = if (savedInstanceState == null) {
            val nonNullIntent = checkNotNull(activity.intent)
            nonNullIntent.getSerializableExtra(WordPress.SITE) as SiteModel
        } else {
            savedInstanceState.getSerializable(WordPress.SITE) as SiteModel
        }

        setupObservers(activity, site)
    }

    private fun setupObservers(activity: FragmentActivity, site: SiteModel) {
        viewModel.data.observe(this, Observer {
            if (it != null) {
                updateInsights(it)
            }
        })

        viewModel.navigationTarget.observeEvent(this) {
            when (it) {
                is AddNewPost -> ActivityLauncher.addNewPostForResult(activity, site, false)
                is SharePost -> {
                    val intent = Intent(Intent.ACTION_SEND)
                    intent.type = "text/plain"
                    intent.putExtra(Intent.EXTRA_TEXT, it.url)
                    intent.putExtra(Intent.EXTRA_SUBJECT, it.title)
                    try {
                        startActivity(Intent.createChooser(intent, getString(R.string.share_link)))
                    } catch (ex: android.content.ActivityNotFoundException) {
                        ToastUtils.showToast(activity, R.string.reader_toast_err_share_intent)
                    }
                }
                is ViewPostDetailStats -> {
                    val postModel = StatsPostModel(
                            it.siteID,
                            it.postID,
                            it.postTitle,
                            it.postUrl,
                            StatsConstants.ITEM_TYPE_POST
                    )
                    ActivityLauncher.viewStatsSinglePostDetails(activity, postModel)
                }
                is ViewFollowersStats -> {
                    ActivityLauncher.viewFollowersStats(activity, site)
                }
                is ViewCommentsStats -> {
                    ActivityLauncher.viewCommentsStats(activity, site)
                }
                is ViewTagsAndCategoriesStats -> {
                    ActivityLauncher.viewTagsAndCategoriesStats(activity, site)
                }
                is ViewTag -> {
                    ActivityLauncher.openStatsUrl(activity, it.link)
                }
                is ViewPublicizeStats -> {
                    ActivityLauncher.viewPublicizeStats(activity, site)
                }
            }
            true
        }
    }

    private fun updateInsights(statsState: StatsUiState) {
        val adapter: StatsBlockAdapter
        if (recyclerView.adapter == null) {
            adapter = StatsBlockAdapter(imageManager)
            recyclerView.adapter = adapter
        } else {
            adapter = recyclerView.adapter as StatsBlockAdapter
        }
        val layoutManager = recyclerView?.layoutManager
        val recyclerViewState = layoutManager?.onSaveInstanceState()
        adapter.update(statsState.data)
        layoutManager?.onRestoreInstanceState(recyclerViewState)
    }
}

sealed class NavigationTarget : Event() {
    object AddNewPost : NavigationTarget()
    data class SharePost(val url: String, val title: String) : NavigationTarget()
    data class ViewPostDetailStats(
        val siteID: Long,
        val postID: String,
        val postTitle: String,
        val postUrl: String
    ) : NavigationTarget()

<<<<<<< HEAD
    object ViewFollowersStats : NavigationTarget()
    object ViewCommentsStats : NavigationTarget()
    object ViewTagsAndCategoriesStats : NavigationTarget()
=======
    data class ViewFollowersStats(val siteID: Long) : NavigationTarget()
    data class ViewCommentsStats(val siteID: Long) : NavigationTarget()
    data class ViewTagsAndCategoriesStats(val siteID: Long) : NavigationTarget()
    data class ViewPublicizeStats(val siteID: Long) : NavigationTarget()
>>>>>>> fbd5d7f5
    data class ViewTag(val link: String) : NavigationTarget()
}<|MERGE_RESOLUTION|>--- conflicted
+++ resolved
@@ -194,15 +194,9 @@
         val postUrl: String
     ) : NavigationTarget()
 
-<<<<<<< HEAD
     object ViewFollowersStats : NavigationTarget()
     object ViewCommentsStats : NavigationTarget()
     object ViewTagsAndCategoriesStats : NavigationTarget()
-=======
-    data class ViewFollowersStats(val siteID: Long) : NavigationTarget()
-    data class ViewCommentsStats(val siteID: Long) : NavigationTarget()
-    data class ViewTagsAndCategoriesStats(val siteID: Long) : NavigationTarget()
     data class ViewPublicizeStats(val siteID: Long) : NavigationTarget()
->>>>>>> fbd5d7f5
     data class ViewTag(val link: String) : NavigationTarget()
 }