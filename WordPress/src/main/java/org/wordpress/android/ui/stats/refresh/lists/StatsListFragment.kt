package org.wordpress.android.ui.stats.refresh.lists

import android.arch.lifecycle.Observer
import android.arch.lifecycle.ViewModelProvider
import android.arch.lifecycle.ViewModelProviders
import android.content.Intent
import android.os.Bundle
import android.os.Parcelable
import android.support.v4.app.FragmentActivity
import android.support.v7.widget.LinearLayoutManager
import android.view.LayoutInflater
import android.view.View
import android.view.ViewGroup
import dagger.android.support.DaggerFragment
import kotlinx.android.synthetic.main.stats_list_fragment.*
import org.wordpress.android.R
import org.wordpress.android.WordPress
import org.wordpress.android.fluxc.model.SiteModel
import org.wordpress.android.fluxc.network.utils.StatsGranularity
import org.wordpress.android.fluxc.network.utils.StatsGranularity.DAYS
import org.wordpress.android.fluxc.network.utils.StatsGranularity.MONTHS
import org.wordpress.android.fluxc.network.utils.StatsGranularity.WEEKS
import org.wordpress.android.fluxc.network.utils.StatsGranularity.YEARS
import org.wordpress.android.ui.ActivityLauncher
import org.wordpress.android.ui.WPWebViewActivity
import org.wordpress.android.ui.stats.StatsConstants
import org.wordpress.android.ui.stats.StatsTimeframe
import org.wordpress.android.ui.stats.StatsUtils
import org.wordpress.android.ui.stats.models.StatsPostModel
import org.wordpress.android.ui.stats.refresh.lists.NavigationTarget.AddNewPost
import org.wordpress.android.ui.stats.refresh.lists.NavigationTarget.SharePost
import org.wordpress.android.ui.stats.refresh.lists.NavigationTarget.ViewAuthors
import org.wordpress.android.ui.stats.refresh.lists.NavigationTarget.ViewClicks
import org.wordpress.android.ui.stats.refresh.lists.NavigationTarget.ViewCommentsStats
import org.wordpress.android.ui.stats.refresh.lists.NavigationTarget.ViewCountries
import org.wordpress.android.ui.stats.refresh.lists.NavigationTarget.ViewFollowersStats
import org.wordpress.android.ui.stats.refresh.lists.NavigationTarget.ViewPost
import org.wordpress.android.ui.stats.refresh.lists.NavigationTarget.ViewPostDetailStats
import org.wordpress.android.ui.stats.refresh.lists.NavigationTarget.ViewPostsAndPages
import org.wordpress.android.ui.stats.refresh.lists.NavigationTarget.ViewPublicizeStats
import org.wordpress.android.ui.stats.refresh.lists.NavigationTarget.ViewReferrers
import org.wordpress.android.ui.stats.refresh.lists.NavigationTarget.ViewTag
import org.wordpress.android.ui.stats.refresh.lists.NavigationTarget.ViewTagsAndCategoriesStats
import org.wordpress.android.ui.stats.refresh.lists.NavigationTarget.ViewUrl
import org.wordpress.android.ui.stats.refresh.lists.StatsListViewModel.StatsSection
import org.wordpress.android.ui.stats.refresh.lists.sections.granular.DaysListViewModel
import org.wordpress.android.ui.stats.refresh.lists.sections.granular.MonthsListViewModel
import org.wordpress.android.ui.stats.refresh.lists.sections.granular.WeeksListViewModel
import org.wordpress.android.ui.stats.refresh.lists.sections.granular.YearsListViewModel
import org.wordpress.android.ui.stats.refresh.lists.sections.insights.InsightsListViewModel
import org.wordpress.android.util.Event
import org.wordpress.android.util.ToastUtils
import org.wordpress.android.util.image.ImageManager
import org.wordpress.android.util.observeEvent
import org.wordpress.android.widgets.RecyclerItemDecoration
import javax.inject.Inject

class StatsListFragment : DaggerFragment() {
    @Inject lateinit var viewModelFactory: ViewModelProvider.Factory
    @Inject lateinit var imageManager: ImageManager
    private lateinit var viewModel: StatsListViewModel

    private var linearLayoutManager: LinearLayoutManager? = null

    private val listStateKey = "list_state"

    companion object {
        private const val typeKey = "type_key"

        fun newInstance(section: StatsSection): StatsListFragment {
            val fragment = StatsListFragment()
            val bundle = Bundle()
            bundle.putSerializable(typeKey, section)
            fragment.arguments = bundle
            return fragment
        }
    }

    override fun onCreateView(inflater: LayoutInflater, container: ViewGroup?, savedInstanceState: Bundle?): View? {
        return inflater.inflate(R.layout.stats_list_fragment, container, false)
    }

    override fun onSaveInstanceState(outState: Bundle) {
        linearLayoutManager?.let {
            outState.putParcelable(listStateKey, it.onSaveInstanceState())
        }

        val intent = activity?.intent
        if (intent != null && intent.hasExtra(WordPress.SITE)) {
            outState.putSerializable(WordPress.SITE, intent.getSerializableExtra(WordPress.SITE))
        }

        super.onSaveInstanceState(outState)
    }

    private fun initializeViews(savedInstanceState: Bundle?) {
        val layoutManager = LinearLayoutManager(activity, LinearLayoutManager.VERTICAL, false)
        savedInstanceState?.getParcelable<Parcelable>(listStateKey)?.let {
            layoutManager.onRestoreInstanceState(it)
        }

        linearLayoutManager = layoutManager
        recyclerView.layoutManager = linearLayoutManager
        recyclerView.addItemDecoration(
                RecyclerItemDecoration(
                        resources.getDimensionPixelSize(R.dimen.margin_medium),
                        resources.getDimensionPixelSize(R.dimen.margin_medium)
                )
        )
    }

    override fun onViewCreated(view: View, savedInstanceState: Bundle?) {
        super.onViewCreated(view, savedInstanceState)

        val nonNullActivity = checkNotNull(activity)

        initializeViews(savedInstanceState)
        initializeViewModels(nonNullActivity, savedInstanceState)
    }

    private fun initializeViewModels(activity: FragmentActivity, savedInstanceState: Bundle?) {
        val statsSection = arguments?.getSerializable(typeKey) as StatsSection

        val viewModelClass = when (statsSection) {
            StatsSection.INSIGHTS -> InsightsListViewModel::class.java
            StatsSection.DAYS -> DaysListViewModel::class.java
            StatsSection.WEEKS -> WeeksListViewModel::class.java
            StatsSection.MONTHS -> MonthsListViewModel::class.java
            StatsSection.YEARS -> YearsListViewModel::class.java
        }

        viewModel = ViewModelProviders.of(this, viewModelFactory)
                .get(statsSection.name, viewModelClass)

        val site = if (savedInstanceState == null) {
            val nonNullIntent = checkNotNull(activity.intent)
            nonNullIntent.getSerializableExtra(WordPress.SITE) as SiteModel
        } else {
            savedInstanceState.getSerializable(WordPress.SITE) as SiteModel
        }

        setupObservers(activity, site)
    }

    private fun setupObservers(activity: FragmentActivity, site: SiteModel) {
        viewModel.data.observe(this, Observer {
            if (it != null) {
                updateInsights(it)
            }
        })

        viewModel.navigationTarget.observeEvent(this) {
            when (it) {
                is AddNewPost -> ActivityLauncher.addNewPostForResult(activity, site, false)
                is ViewPost -> {
                    StatsUtils.openPostInReaderOrInAppWebview(
                            activity,
                            site.siteId,
                            it.postId.toString(),
                            it.postType,
                            it.postUrl
                    )
                }
                is SharePost -> {
                    val intent = Intent(Intent.ACTION_SEND)
                    intent.type = "text/plain"
                    intent.putExtra(Intent.EXTRA_TEXT, it.url)
                    intent.putExtra(Intent.EXTRA_SUBJECT, it.title)
                    try {
                        startActivity(Intent.createChooser(intent, getString(R.string.share_link)))
                    } catch (ex: android.content.ActivityNotFoundException) {
                        ToastUtils.showToast(activity, R.string.reader_toast_err_share_intent)
                    }
                }
                is ViewPostDetailStats -> {
                    val postModel = StatsPostModel(
                            site.siteId,
                            it.postId.toString(),
                            it.postTitle,
                            it.postUrl,
                            it.postType
                    )
                    ActivityLauncher.viewStatsSinglePostDetails(activity, postModel)
                }
                is ViewFollowersStats -> {
                    ActivityLauncher.viewFollowersStats(activity, site)
                }
                is ViewCommentsStats -> {
                    ActivityLauncher.viewCommentsStats(activity, site)
                }
                is ViewTagsAndCategoriesStats -> {
                    ActivityLauncher.viewTagsAndCategoriesStats(activity, site)
                }
                is ViewTag -> {
                    ActivityLauncher.openStatsUrl(activity, it.link)
                }
                is ViewPublicizeStats -> {
                    ActivityLauncher.viewPublicizeStats(activity, site)
                }
                is ViewPostsAndPages -> {
                    ActivityLauncher.viewPostsAndPagesStats(
                            activity,
                            site,
                            it.statsGranularity.toStatsTimeFrame(),
                            it.selectedDate
                    )
                }
                is ViewReferrers -> {
                    ActivityLauncher.viewReferrersStats(
                            activity,
                            site,
                            it.statsGranularity.toStatsTimeFrame(),
                            it.selectedDate
                    )
                }
                is ViewClicks -> {
                    ActivityLauncher.viewClicksStats(
                            activity,
                            site,
                            it.statsGranularity.toStatsTimeFrame(),
                            it.selectedDate
                    )
                }
<<<<<<< HEAD
                is ViewAuthors -> {
                    ActivityLauncher.viewAuthorsStats(
=======
                is ViewCountries -> {
                    ActivityLauncher.viewCountriesStats(
>>>>>>> 4c9e8aff
                            activity,
                            site,
                            it.statsGranularity.toStatsTimeFrame(),
                            it.selectedDate
                    )
                }
                is ViewUrl -> {
                    WPWebViewActivity.openURL(activity, it.url)
                }
            }
            true
        }
    }

    private fun updateInsights(statsState: List<StatsBlock>) {
        val adapter: StatsBlockAdapter
        if (recyclerView.adapter == null) {
            adapter = StatsBlockAdapter(imageManager)
            recyclerView.adapter = adapter
        } else {
            adapter = recyclerView.adapter as StatsBlockAdapter
        }
        val layoutManager = recyclerView?.layoutManager
        val recyclerViewState = layoutManager?.onSaveInstanceState()
        adapter.update(statsState)
        layoutManager?.onRestoreInstanceState(recyclerViewState)
    }
}

sealed class NavigationTarget : Event() {
    class AddNewPost : NavigationTarget()
    data class ViewPost(val postId: Long, val postUrl: String, val postType: String = StatsConstants.ITEM_TYPE_POST) :
            NavigationTarget()

    data class SharePost(val url: String, val title: String) : NavigationTarget()
    data class ViewPostDetailStats(
        val postId: Long,
        val postTitle: String,
        val postUrl: String,
        val postType: String = StatsConstants.ITEM_TYPE_POST
    ) : NavigationTarget()

    class ViewFollowersStats : NavigationTarget()
    class ViewCommentsStats : NavigationTarget()
    class ViewTagsAndCategoriesStats : NavigationTarget()
    class ViewPublicizeStats : NavigationTarget()
    data class ViewTag(val link: String) : NavigationTarget()
    data class ViewPostsAndPages(val statsGranularity: StatsGranularity, val selectedDate: String) : NavigationTarget()
    data class ViewReferrers(val statsGranularity: StatsGranularity, val selectedDate: String) : NavigationTarget()
    data class ViewClicks(val statsGranularity: StatsGranularity, val selectedDate: String) : NavigationTarget()
<<<<<<< HEAD
    data class ViewAuthors(val statsGranularity: StatsGranularity, val selectedDate: String) : NavigationTarget()
=======
    data class ViewCountries(val statsGranularity: StatsGranularity, val selectedDate: String) : NavigationTarget()
>>>>>>> 4c9e8aff
    data class ViewUrl(val url: String) : NavigationTarget()
}

fun StatsGranularity.toStatsTimeFrame(): StatsTimeframe {
    return when (this) {
        DAYS -> StatsTimeframe.DAY
        WEEKS -> StatsTimeframe.WEEK
        MONTHS -> StatsTimeframe.MONTH
        YEARS -> StatsTimeframe.YEAR
    }
}<|MERGE_RESOLUTION|>--- conflicted
+++ resolved
@@ -221,13 +221,16 @@
                             it.selectedDate
                     )
                 }
-<<<<<<< HEAD
+                is ViewCountries -> {
+                    ActivityLauncher.viewCountriesStats(
+                            activity,
+                            site,
+                            it.statsGranularity.toStatsTimeFrame(),
+                            it.selectedDate
+                    )
+                }
                 is ViewAuthors -> {
                     ActivityLauncher.viewAuthorsStats(
-=======
-                is ViewCountries -> {
-                    ActivityLauncher.viewCountriesStats(
->>>>>>> 4c9e8aff
                             activity,
                             site,
                             it.statsGranularity.toStatsTimeFrame(),
@@ -278,11 +281,8 @@
     data class ViewPostsAndPages(val statsGranularity: StatsGranularity, val selectedDate: String) : NavigationTarget()
     data class ViewReferrers(val statsGranularity: StatsGranularity, val selectedDate: String) : NavigationTarget()
     data class ViewClicks(val statsGranularity: StatsGranularity, val selectedDate: String) : NavigationTarget()
-<<<<<<< HEAD
+    data class ViewCountries(val statsGranularity: StatsGranularity, val selectedDate: String) : NavigationTarget()
     data class ViewAuthors(val statsGranularity: StatsGranularity, val selectedDate: String) : NavigationTarget()
-=======
-    data class ViewCountries(val statsGranularity: StatsGranularity, val selectedDate: String) : NavigationTarget()
->>>>>>> 4c9e8aff
     data class ViewUrl(val url: String) : NavigationTarget()
 }
 
