package org.wordpress.android.ui.stats.refresh.lists

import android.arch.lifecycle.Observer
import android.arch.lifecycle.ViewModelProvider
import android.arch.lifecycle.ViewModelProviders
import android.os.Bundle
import android.os.Parcelable
import android.support.v4.app.FragmentActivity
import android.support.v7.widget.LinearLayoutManager
import android.support.v7.widget.RecyclerView
import android.support.v7.widget.RecyclerView.LayoutManager
import android.support.v7.widget.StaggeredGridLayoutManager
import android.view.LayoutInflater
import android.view.View
import android.view.ViewGroup
import dagger.android.support.DaggerFragment
import kotlinx.android.synthetic.main.stats_date_selector.*
import kotlinx.android.synthetic.main.stats_error_view.*
import kotlinx.android.synthetic.main.stats_list_fragment.*
import org.wordpress.android.R
import org.wordpress.android.R.dimen
import org.wordpress.android.WordPress
import org.wordpress.android.fluxc.model.SiteModel
import org.wordpress.android.ui.stats.refresh.StatsListItemDecoration
import org.wordpress.android.ui.stats.refresh.lists.StatsListViewModel.StatsSection
import org.wordpress.android.ui.stats.refresh.lists.StatsListViewModel.UiModel
import org.wordpress.android.ui.stats.refresh.lists.sections.granular.DaysListViewModel
import org.wordpress.android.ui.stats.refresh.lists.sections.granular.MonthsListViewModel
import org.wordpress.android.ui.stats.refresh.lists.sections.granular.WeeksListViewModel
import org.wordpress.android.ui.stats.refresh.lists.sections.granular.YearsListViewModel
import org.wordpress.android.ui.stats.refresh.lists.sections.insights.InsightsListViewModel
import org.wordpress.android.ui.stats.refresh.utils.StatsDateFormatter
import org.wordpress.android.ui.stats.refresh.utils.StatsNavigator
import org.wordpress.android.util.image.ImageManager
import org.wordpress.android.util.observeEvent
import javax.inject.Inject

class StatsListFragment : DaggerFragment() {
    @Inject lateinit var viewModelFactory: ViewModelProvider.Factory
    @Inject lateinit var imageManager: ImageManager
    @Inject lateinit var statsDateFormatter: StatsDateFormatter
    @Inject lateinit var navigator: StatsNavigator
    private lateinit var viewModel: StatsListViewModel

    private var layoutManager: LayoutManager? = null

    private val listStateKey = "list_state"

    companion object {
        private const val typeKey = "type_key"

        fun newInstance(section: StatsSection): StatsListFragment {
            val fragment = StatsListFragment()
            val bundle = Bundle()
            bundle.putSerializable(typeKey, section)
            fragment.arguments = bundle
            return fragment
        }
    }

    override fun onCreateView(inflater: LayoutInflater, container: ViewGroup?, savedInstanceState: Bundle?): View? {
        return inflater.inflate(R.layout.stats_list_fragment, container, false)
    }

    override fun onSaveInstanceState(outState: Bundle) {
        layoutManager?.let {
            outState.putParcelable(listStateKey, it.onSaveInstanceState())
        }

        val intent = activity?.intent
        if (intent != null && intent.hasExtra(WordPress.SITE)) {
            outState.putSerializable(WordPress.SITE, intent.getSerializableExtra(WordPress.SITE))
        }

        super.onSaveInstanceState(outState)
    }

    private fun initializeViews(savedInstanceState: Bundle?) {
        val columns = resources.getInteger(R.integer.stats_number_of_columns)
        val layoutManager: LayoutManager = if (columns == 1) {
            LinearLayoutManager(activity, LinearLayoutManager.VERTICAL, false)
        } else {
            StaggeredGridLayoutManager(columns, StaggeredGridLayoutManager.VERTICAL)
        }
        savedInstanceState?.getParcelable<Parcelable>(listStateKey)?.let {
            layoutManager.onRestoreInstanceState(it)
        }

        this.layoutManager = layoutManager
        recyclerView.layoutManager = this.layoutManager
        recyclerView.addItemDecoration(
                StatsListItemDecoration(
                        resources.getDimensionPixelSize(dimen.stats_list_card_horizontal_spacing),
                        resources.getDimensionPixelSize(dimen.stats_list_card_top_spacing),
                        resources.getDimensionPixelSize(dimen.stats_list_card_bottom_spacing),
                        resources.getDimensionPixelSize(dimen.stats_list_card_first_spacing),
                        resources.getDimensionPixelSize(dimen.stats_list_card_last_spacing),
                        columns
                )
        )
        recyclerView.addOnScrollListener(object : RecyclerView.OnScrollListener() {
            override fun onScrolled(recyclerView: RecyclerView, dx: Int, dy: Int) {
                if (!recyclerView.canScrollVertically(1) && dy != 0) {
                    viewModel.onScrolledToBottom()
                }
            }
        })
        select_next_date.setOnClickListener {
            viewModel.onNextDateSelected()
        }
        select_previous_date.setOnClickListener {
            viewModel.onPreviousDateSelected()
        }
    }

    override fun onViewCreated(view: View, savedInstanceState: Bundle?) {
        super.onViewCreated(view, savedInstanceState)

        val nonNullActivity = checkNotNull(activity)

        initializeViews(savedInstanceState)
        initializeViewModels(nonNullActivity, savedInstanceState)
    }

    private fun initializeViewModels(activity: FragmentActivity, savedInstanceState: Bundle?) {
        val statsSection = arguments?.getSerializable(typeKey) as StatsSection

        val viewModelClass = when (statsSection) {
            StatsSection.INSIGHTS -> InsightsListViewModel::class.java
            StatsSection.DAYS -> DaysListViewModel::class.java
            StatsSection.WEEKS -> WeeksListViewModel::class.java
            StatsSection.MONTHS -> MonthsListViewModel::class.java
            StatsSection.YEARS -> YearsListViewModel::class.java
        }

        viewModel = ViewModelProviders.of(this, viewModelFactory)
                .get(statsSection.name, viewModelClass)

        val site = if (savedInstanceState == null) {
            val nonNullIntent = checkNotNull(activity.intent)
            nonNullIntent.getSerializableExtra(WordPress.SITE) as SiteModel
        } else {
            savedInstanceState.getSerializable(WordPress.SITE) as SiteModel
        }

<<<<<<< HEAD
        setupObservers(site, activity)
    }

    private fun setupObservers(site: SiteModel, activity: FragmentActivity) {
        viewModel.data.observe(this, Observer {
=======
        setupObservers(activity, site)
        viewModel.start(site)
    }

    private fun setupObservers(activity: FragmentActivity, site: SiteModel) {
        viewModel.uiModel.observe(this, Observer {
>>>>>>> c20af842
            if (it != null) {
                when (it) {
                    is UiModel.Success -> {
                        updateInsights(it.data)
                    }
                    is UiModel.Error -> {
                        recyclerView.visibility = View.GONE
                        actionable_error_view.visibility = View.VISIBLE
                        actionable_error_view.button.setOnClickListener {
                            viewModel.onRetryClick(site)
                        }
                    }
                }
            }
        })

        viewModel.showDateSelector.observe(this, Observer { dateSelectorUiModel ->
            val dateSelectorVisibility = if (dateSelectorUiModel?.isVisible == true) View.VISIBLE else View.GONE
            if (date_selection_toolbar.visibility != dateSelectorVisibility) {
                date_selection_toolbar.visibility = dateSelectorVisibility
            }
            selected_date.text = dateSelectorUiModel?.date ?: ""
            val enablePreviousButton = dateSelectorUiModel?.enableSelectPrevious == true
            if (select_previous_date.isEnabled != enablePreviousButton) {
                select_previous_date.isEnabled = enablePreviousButton
            }
            val enableNextButton = dateSelectorUiModel?.enableSelectNext == true
            if (select_next_date.isEnabled != enableNextButton) {
                select_next_date.isEnabled = enableNextButton
            }
        })

        viewModel.navigationTarget.observeEvent(this) { target ->
            navigator.navigate(site, activity, target)
            return@observeEvent true
        }
    }

    private fun updateInsights(statsState: List<StatsBlock>) {
        recyclerView.visibility = View.VISIBLE
        actionable_error_view.visibility = View.GONE
        val adapter: StatsBlockAdapter
        if (recyclerView.adapter == null) {
            adapter = StatsBlockAdapter(imageManager)
            recyclerView.adapter = adapter
        } else {
            adapter = recyclerView.adapter as StatsBlockAdapter
        }
        val layoutManager = recyclerView?.layoutManager
        val recyclerViewState = layoutManager?.onSaveInstanceState()
        adapter.update(statsState)
        layoutManager?.onRestoreInstanceState(recyclerViewState)
    }
}<|MERGE_RESOLUTION|>--- conflicted
+++ resolved
@@ -143,20 +143,12 @@
             savedInstanceState.getSerializable(WordPress.SITE) as SiteModel
         }
 
-<<<<<<< HEAD
         setupObservers(site, activity)
+        viewModel.start(site)
     }
 
     private fun setupObservers(site: SiteModel, activity: FragmentActivity) {
-        viewModel.data.observe(this, Observer {
-=======
-        setupObservers(activity, site)
-        viewModel.start(site)
-    }
-
-    private fun setupObservers(activity: FragmentActivity, site: SiteModel) {
         viewModel.uiModel.observe(this, Observer {
->>>>>>> c20af842
             if (it != null) {
                 when (it) {
                     is UiModel.Success -> {
