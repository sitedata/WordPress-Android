package org.wordpress.android.ui.stats.refresh.lists

import android.arch.lifecycle.Observer
import android.arch.lifecycle.ViewModelProvider
import android.arch.lifecycle.ViewModelProviders
import android.os.Bundle
import android.os.Parcelable
import android.support.v4.app.FragmentActivity
import android.support.v7.widget.LinearLayoutManager
import android.support.v7.widget.RecyclerView
import android.support.v7.widget.RecyclerView.LayoutManager
import android.support.v7.widget.StaggeredGridLayoutManager
import android.view.LayoutInflater
import android.view.View
import android.view.ViewGroup
import dagger.android.support.DaggerFragment
import kotlinx.android.synthetic.main.stats_date_selector.*
import kotlinx.android.synthetic.main.stats_error_view.*
import kotlinx.android.synthetic.main.stats_list_fragment.*
import org.wordpress.android.R
import org.wordpress.android.R.dimen
import org.wordpress.android.WordPress
import org.wordpress.android.fluxc.model.SiteModel
import org.wordpress.android.ui.stats.refresh.StatsListItemDecoration
import org.wordpress.android.ui.stats.refresh.lists.StatsListViewModel.StatsSection
import org.wordpress.android.ui.stats.refresh.lists.StatsListViewModel.UiModel
import org.wordpress.android.ui.stats.refresh.lists.sections.granular.DaysListViewModel
import org.wordpress.android.ui.stats.refresh.lists.sections.granular.MonthsListViewModel
import org.wordpress.android.ui.stats.refresh.lists.sections.granular.WeeksListViewModel
import org.wordpress.android.ui.stats.refresh.lists.sections.granular.YearsListViewModel
import org.wordpress.android.ui.stats.refresh.lists.sections.insights.InsightsListViewModel
import org.wordpress.android.ui.stats.refresh.utils.StatsDateFormatter
import org.wordpress.android.ui.stats.refresh.utils.StatsNavigator
import org.wordpress.android.util.image.ImageManager
import org.wordpress.android.util.observeEvent
import javax.inject.Inject

class StatsListFragment : DaggerFragment() {
    @Inject lateinit var viewModelFactory: ViewModelProvider.Factory
    @Inject lateinit var imageManager: ImageManager
    @Inject lateinit var statsDateFormatter: StatsDateFormatter
    @Inject lateinit var navigator: StatsNavigator
    private lateinit var viewModel: StatsListViewModel

    private var layoutManager: LayoutManager? = null

    private val listStateKey = "list_state"

    companion object {
        private const val typeKey = "type_key"

        fun newInstance(section: StatsSection): StatsListFragment {
            val fragment = StatsListFragment()
            val bundle = Bundle()
            bundle.putSerializable(typeKey, section)
            fragment.arguments = bundle
            return fragment
        }
    }

    override fun onCreateView(inflater: LayoutInflater, container: ViewGroup?, savedInstanceState: Bundle?): View? {
        return inflater.inflate(R.layout.stats_list_fragment, container, false)
    }

    override fun onSaveInstanceState(outState: Bundle) {
        layoutManager?.let {
            outState.putParcelable(listStateKey, it.onSaveInstanceState())
        }

        val intent = activity?.intent
        if (intent != null && intent.hasExtra(WordPress.SITE)) {
            outState.putSerializable(WordPress.SITE, intent.getSerializableExtra(WordPress.SITE))
        }

        super.onSaveInstanceState(outState)
    }

    private fun initializeViews(savedInstanceState: Bundle?) {
        val columns = resources.getInteger(R.integer.stats_number_of_columns)
        val layoutManager: LayoutManager = if (columns == 1) {
            LinearLayoutManager(activity, LinearLayoutManager.VERTICAL, false)
        } else {
            StaggeredGridLayoutManager(columns, StaggeredGridLayoutManager.VERTICAL)
        }
        savedInstanceState?.getParcelable<Parcelable>(listStateKey)?.let {
            layoutManager.onRestoreInstanceState(it)
        }

        this.layoutManager = layoutManager
        recyclerView.layoutManager = this.layoutManager
        recyclerView.addItemDecoration(
                StatsListItemDecoration(
                        resources.getDimensionPixelSize(dimen.stats_list_card_horizontal_spacing),
                        resources.getDimensionPixelSize(dimen.stats_list_card_top_spacing),
                        resources.getDimensionPixelSize(dimen.stats_list_card_bottom_spacing),
                        resources.getDimensionPixelSize(dimen.stats_list_card_first_spacing),
                        resources.getDimensionPixelSize(dimen.stats_list_card_last_spacing),
                        columns
                )
        )
        recyclerView.addOnScrollListener(object : RecyclerView.OnScrollListener() {
            override fun onScrolled(recyclerView: RecyclerView, dx: Int, dy: Int) {
                if (!recyclerView.canScrollVertically(1) && dy != 0) {
                    viewModel.onScrolledToBottom()
                }
            }
        })
        select_next_date.setOnClickListener {
            viewModel.onNextDateSelected()
        }
        select_previous_date.setOnClickListener {
            viewModel.onPreviousDateSelected()
        }
    }

    override fun onViewCreated(view: View, savedInstanceState: Bundle?) {
        super.onViewCreated(view, savedInstanceState)

        val nonNullActivity = checkNotNull(activity)

        initializeViews(savedInstanceState)
        initializeViewModels(nonNullActivity)
    }

    private fun initializeViewModels(activity: FragmentActivity) {
        val statsSection = arguments?.getSerializable(typeKey) as StatsSection

        val viewModelClass = when (statsSection) {
            StatsSection.INSIGHTS -> InsightsListViewModel::class.java
            StatsSection.DAYS -> DaysListViewModel::class.java
            StatsSection.WEEKS -> WeeksListViewModel::class.java
            StatsSection.MONTHS -> MonthsListViewModel::class.java
            StatsSection.YEARS -> YearsListViewModel::class.java
        }

        viewModel = ViewModelProviders.of(this, viewModelFactory)
                .get(statsSection.name, viewModelClass)

<<<<<<< HEAD
        val site = if (savedInstanceState == null) {
            val nonNullIntent = checkNotNull(activity.intent)
            nonNullIntent.getSerializableExtra(WordPress.SITE) as SiteModel
        } else {
            savedInstanceState.getSerializable(WordPress.SITE) as SiteModel
        }

        setupObservers(site, activity)
        viewModel.start(site)
    }

    private fun setupObservers(site: SiteModel, activity: FragmentActivity) {
=======
        setupObservers(activity)
        viewModel.start()
    }

    private fun setupObservers(activity: FragmentActivity) {
>>>>>>> 15cd63a0
        viewModel.uiModel.observe(this, Observer {
            if (it != null) {
                when (it) {
                    is UiModel.Success -> {
                        updateInsights(it.data)
                    }
                    is UiModel.Error -> {
                        recyclerView.visibility = View.GONE
                        actionable_error_view.visibility = View.VISIBLE
                        actionable_error_view.button.setOnClickListener {
                            viewModel.onRetryClick()
                        }
                    }
                }
            }
        })

        viewModel.showDateSelector.observe(this, Observer { dateSelectorUiModel ->
            val dateSelectorVisibility = if (dateSelectorUiModel?.isVisible == true) View.VISIBLE else View.GONE
            if (date_selection_toolbar.visibility != dateSelectorVisibility) {
                date_selection_toolbar.visibility = dateSelectorVisibility
            }
            selected_date.text = dateSelectorUiModel?.date ?: ""
            val enablePreviousButton = dateSelectorUiModel?.enableSelectPrevious == true
            if (select_previous_date.isEnabled != enablePreviousButton) {
                select_previous_date.isEnabled = enablePreviousButton
            }
            val enableNextButton = dateSelectorUiModel?.enableSelectNext == true
            if (select_next_date.isEnabled != enableNextButton) {
                select_next_date.isEnabled = enableNextButton
            }
        })

<<<<<<< HEAD
        viewModel.navigationTarget.observeEvent(this) { target ->
            navigator.navigate(site, activity, target)
            return@observeEvent true
=======
        viewModel.navigationTarget.observeEvent(this) {
            when (it) {
                is AddNewPost -> ActivityLauncher.addNewPostForResult(activity, it.site, false)
                is ViewPost -> {
                    StatsUtils.openPostInReaderOrInAppWebview(
                            activity,
                            it.siteId,
                            it.postId.toString(),
                            it.postType,
                            it.postUrl
                    )
                }
                is SharePost -> {
                    val intent = Intent(Intent.ACTION_SEND)
                    intent.type = "text/plain"
                    intent.putExtra(Intent.EXTRA_TEXT, it.url)
                    intent.putExtra(Intent.EXTRA_SUBJECT, it.title)
                    try {
                        startActivity(Intent.createChooser(intent, getString(R.string.share_link)))
                    } catch (ex: android.content.ActivityNotFoundException) {
                        ToastUtils.showToast(activity, R.string.reader_toast_err_share_intent)
                    }
                }
                is ViewPostDetailStats -> {
                    val postModel = StatsPostModel(
                            it.siteId,
                            it.postId,
                            it.postTitle,
                            it.postUrl,
                            it.postType
                    )
                    ActivityLauncher.viewStatsSinglePostDetails(activity, postModel)
                }
                is ViewFollowersStats -> {
                    ActivityLauncher.viewFollowersStats(activity, it.site)
                }
                is ViewCommentsStats -> {
                    ActivityLauncher.viewCommentsStats(activity, it.site)
                }
                is ViewTagsAndCategoriesStats -> {
                    ActivityLauncher.viewTagsAndCategoriesStats(activity, it.site)
                }
                is ViewTag -> {
                    ActivityLauncher.openStatsUrl(activity, it.link)
                }
                is ViewPublicizeStats -> {
                    ActivityLauncher.viewPublicizeStats(activity, it.site)
                }
                is ViewPostsAndPages -> {
                    ActivityLauncher.viewPostsAndPagesStats(
                            activity,
                            it.site,
                            it.statsGranularity.toStatsTimeFrame(),
                            statsDateFormatter.printStatsDate(it.selectedDate)
                    )
                }
                is ViewReferrers -> {
                    ActivityLauncher.viewReferrersStats(
                            activity,
                            it.site,
                            it.statsGranularity.toStatsTimeFrame(),
                            statsDateFormatter.printStatsDate(it.selectedDate)
                    )
                }
                is ViewClicks -> {
                    ActivityLauncher.viewClicksStats(
                            activity,
                            it.site,
                            it.statsGranularity.toStatsTimeFrame(),
                            statsDateFormatter.printStatsDate(it.selectedDate)
                    )
                }
                is ViewCountries -> {
                    ActivityLauncher.viewCountriesStats(
                            activity,
                            it.site,
                            it.statsGranularity.toStatsTimeFrame(),
                            statsDateFormatter.printStatsDate(it.selectedDate)
                    )
                }
                is ViewVideoPlays -> {
                    ActivityLauncher.viewVideoPlays(
                            activity,
                            it.site,
                            it.statsGranularity.toStatsTimeFrame(),
                            statsDateFormatter.printStatsDate(it.selectedDate)
                    )
                }
                is ViewSearchTerms -> {
                    ActivityLauncher.viewSearchTerms(
                            activity,
                            it.site,
                            it.statsGranularity.toStatsTimeFrame(),
                            statsDateFormatter.printStatsDate(it.selectedDate)
                    )
                }
                is ViewAuthors -> {
                    ActivityLauncher.viewAuthorsStats(
                            activity,
                            it.site,
                            it.statsGranularity.toStatsTimeFrame(),
                            statsDateFormatter.printStatsDate(it.selectedDate)
                    )
                }
                is ViewUrl -> {
                    WPWebViewActivity.openURL(activity, it.url)
                }
            }
            true
>>>>>>> 15cd63a0
        }
    }

    private fun updateInsights(statsState: List<StatsBlock>) {
        recyclerView.visibility = View.VISIBLE
        actionable_error_view.visibility = View.GONE
        val adapter: StatsBlockAdapter
        if (recyclerView.adapter == null) {
            adapter = StatsBlockAdapter(imageManager)
            recyclerView.adapter = adapter
        } else {
            adapter = recyclerView.adapter as StatsBlockAdapter
        }
        val layoutManager = recyclerView?.layoutManager
        val recyclerViewState = layoutManager?.onSaveInstanceState()
        adapter.update(statsState)
        layoutManager?.onRestoreInstanceState(recyclerViewState)
    }
<<<<<<< HEAD
=======
}

sealed class NavigationTarget : Event() {
    data class AddNewPost(val site: SiteModel) : NavigationTarget()
    data class ViewPost(
        val postId: Long,
        val postUrl: String,
        val postType: String = StatsConstants.ITEM_TYPE_POST,
        val siteId: Long
    ) :
            NavigationTarget()

    data class SharePost(val url: String, val title: String) : NavigationTarget()
    data class ViewPostDetailStats(
        val postId: String,
        val postTitle: String,
        val postUrl: String?,
        val postType: String = StatsConstants.ITEM_TYPE_POST,
        val siteId: Long
    ) : NavigationTarget()

    data class ViewFollowersStats(val site: SiteModel) : NavigationTarget()
    data class ViewCommentsStats(val site: SiteModel) : NavigationTarget()
    data class ViewTagsAndCategoriesStats(val site: SiteModel) : NavigationTarget()
    data class ViewPublicizeStats(val site: SiteModel) : NavigationTarget()
    data class ViewTag(val link: String) : NavigationTarget()
    data class ViewPostsAndPages(val statsGranularity: StatsGranularity, val selectedDate: Date, val site: SiteModel) :
            NavigationTarget()

    data class ViewReferrers(val statsGranularity: StatsGranularity, val selectedDate: Date, val site: SiteModel) :
            NavigationTarget()

    data class ViewClicks(val statsGranularity: StatsGranularity, val selectedDate: Date, val site: SiteModel) :
            NavigationTarget()

    data class ViewCountries(val statsGranularity: StatsGranularity, val selectedDate: Date, val site: SiteModel) :
            NavigationTarget()

    data class ViewVideoPlays(val statsGranularity: StatsGranularity, val selectedDate: Date, val site: SiteModel) :
            NavigationTarget()

    data class ViewSearchTerms(val statsGranularity: StatsGranularity, val selectedDate: Date, val site: SiteModel) :
            NavigationTarget()

    data class ViewAuthors(val statsGranularity: StatsGranularity, val selectedDate: Date, val site: SiteModel) :
            NavigationTarget()

    data class ViewUrl(val url: String) : NavigationTarget()
}

fun StatsGranularity.toStatsTimeFrame(): StatsTimeframe {
    return when (this) {
        DAYS -> StatsTimeframe.DAY
        WEEKS -> StatsTimeframe.WEEK
        MONTHS -> StatsTimeframe.MONTH
        YEARS -> StatsTimeframe.YEAR
    }
>>>>>>> 15cd63a0
}<|MERGE_RESOLUTION|>--- conflicted
+++ resolved
@@ -119,10 +119,10 @@
         val nonNullActivity = checkNotNull(activity)
 
         initializeViews(savedInstanceState)
-        initializeViewModels(nonNullActivity)
-    }
-
-    private fun initializeViewModels(activity: FragmentActivity) {
+        initializeViewModels(nonNullActivity, savedInstanceState)
+    }
+
+    private fun initializeViewModels(activity: FragmentActivity, savedInstanceState: Bundle?) {
         val statsSection = arguments?.getSerializable(typeKey) as StatsSection
 
         val viewModelClass = when (statsSection) {
@@ -136,7 +136,6 @@
         viewModel = ViewModelProviders.of(this, viewModelFactory)
                 .get(statsSection.name, viewModelClass)
 
-<<<<<<< HEAD
         val site = if (savedInstanceState == null) {
             val nonNullIntent = checkNotNull(activity.intent)
             nonNullIntent.getSerializableExtra(WordPress.SITE) as SiteModel
@@ -144,18 +143,11 @@
             savedInstanceState.getSerializable(WordPress.SITE) as SiteModel
         }
 
-        setupObservers(site, activity)
-        viewModel.start(site)
-    }
-
-    private fun setupObservers(site: SiteModel, activity: FragmentActivity) {
-=======
         setupObservers(activity)
         viewModel.start()
     }
 
     private fun setupObservers(activity: FragmentActivity) {
->>>>>>> 15cd63a0
         viewModel.uiModel.observe(this, Observer {
             if (it != null) {
                 when (it) {
@@ -189,121 +181,9 @@
             }
         })
 
-<<<<<<< HEAD
         viewModel.navigationTarget.observeEvent(this) { target ->
-            navigator.navigate(site, activity, target)
+            navigator.navigate(activity, target)
             return@observeEvent true
-=======
-        viewModel.navigationTarget.observeEvent(this) {
-            when (it) {
-                is AddNewPost -> ActivityLauncher.addNewPostForResult(activity, it.site, false)
-                is ViewPost -> {
-                    StatsUtils.openPostInReaderOrInAppWebview(
-                            activity,
-                            it.siteId,
-                            it.postId.toString(),
-                            it.postType,
-                            it.postUrl
-                    )
-                }
-                is SharePost -> {
-                    val intent = Intent(Intent.ACTION_SEND)
-                    intent.type = "text/plain"
-                    intent.putExtra(Intent.EXTRA_TEXT, it.url)
-                    intent.putExtra(Intent.EXTRA_SUBJECT, it.title)
-                    try {
-                        startActivity(Intent.createChooser(intent, getString(R.string.share_link)))
-                    } catch (ex: android.content.ActivityNotFoundException) {
-                        ToastUtils.showToast(activity, R.string.reader_toast_err_share_intent)
-                    }
-                }
-                is ViewPostDetailStats -> {
-                    val postModel = StatsPostModel(
-                            it.siteId,
-                            it.postId,
-                            it.postTitle,
-                            it.postUrl,
-                            it.postType
-                    )
-                    ActivityLauncher.viewStatsSinglePostDetails(activity, postModel)
-                }
-                is ViewFollowersStats -> {
-                    ActivityLauncher.viewFollowersStats(activity, it.site)
-                }
-                is ViewCommentsStats -> {
-                    ActivityLauncher.viewCommentsStats(activity, it.site)
-                }
-                is ViewTagsAndCategoriesStats -> {
-                    ActivityLauncher.viewTagsAndCategoriesStats(activity, it.site)
-                }
-                is ViewTag -> {
-                    ActivityLauncher.openStatsUrl(activity, it.link)
-                }
-                is ViewPublicizeStats -> {
-                    ActivityLauncher.viewPublicizeStats(activity, it.site)
-                }
-                is ViewPostsAndPages -> {
-                    ActivityLauncher.viewPostsAndPagesStats(
-                            activity,
-                            it.site,
-                            it.statsGranularity.toStatsTimeFrame(),
-                            statsDateFormatter.printStatsDate(it.selectedDate)
-                    )
-                }
-                is ViewReferrers -> {
-                    ActivityLauncher.viewReferrersStats(
-                            activity,
-                            it.site,
-                            it.statsGranularity.toStatsTimeFrame(),
-                            statsDateFormatter.printStatsDate(it.selectedDate)
-                    )
-                }
-                is ViewClicks -> {
-                    ActivityLauncher.viewClicksStats(
-                            activity,
-                            it.site,
-                            it.statsGranularity.toStatsTimeFrame(),
-                            statsDateFormatter.printStatsDate(it.selectedDate)
-                    )
-                }
-                is ViewCountries -> {
-                    ActivityLauncher.viewCountriesStats(
-                            activity,
-                            it.site,
-                            it.statsGranularity.toStatsTimeFrame(),
-                            statsDateFormatter.printStatsDate(it.selectedDate)
-                    )
-                }
-                is ViewVideoPlays -> {
-                    ActivityLauncher.viewVideoPlays(
-                            activity,
-                            it.site,
-                            it.statsGranularity.toStatsTimeFrame(),
-                            statsDateFormatter.printStatsDate(it.selectedDate)
-                    )
-                }
-                is ViewSearchTerms -> {
-                    ActivityLauncher.viewSearchTerms(
-                            activity,
-                            it.site,
-                            it.statsGranularity.toStatsTimeFrame(),
-                            statsDateFormatter.printStatsDate(it.selectedDate)
-                    )
-                }
-                is ViewAuthors -> {
-                    ActivityLauncher.viewAuthorsStats(
-                            activity,
-                            it.site,
-                            it.statsGranularity.toStatsTimeFrame(),
-                            statsDateFormatter.printStatsDate(it.selectedDate)
-                    )
-                }
-                is ViewUrl -> {
-                    WPWebViewActivity.openURL(activity, it.url)
-                }
-            }
-            true
->>>>>>> 15cd63a0
         }
     }
 
@@ -322,64 +202,4 @@
         adapter.update(statsState)
         layoutManager?.onRestoreInstanceState(recyclerViewState)
     }
-<<<<<<< HEAD
-=======
-}
-
-sealed class NavigationTarget : Event() {
-    data class AddNewPost(val site: SiteModel) : NavigationTarget()
-    data class ViewPost(
-        val postId: Long,
-        val postUrl: String,
-        val postType: String = StatsConstants.ITEM_TYPE_POST,
-        val siteId: Long
-    ) :
-            NavigationTarget()
-
-    data class SharePost(val url: String, val title: String) : NavigationTarget()
-    data class ViewPostDetailStats(
-        val postId: String,
-        val postTitle: String,
-        val postUrl: String?,
-        val postType: String = StatsConstants.ITEM_TYPE_POST,
-        val siteId: Long
-    ) : NavigationTarget()
-
-    data class ViewFollowersStats(val site: SiteModel) : NavigationTarget()
-    data class ViewCommentsStats(val site: SiteModel) : NavigationTarget()
-    data class ViewTagsAndCategoriesStats(val site: SiteModel) : NavigationTarget()
-    data class ViewPublicizeStats(val site: SiteModel) : NavigationTarget()
-    data class ViewTag(val link: String) : NavigationTarget()
-    data class ViewPostsAndPages(val statsGranularity: StatsGranularity, val selectedDate: Date, val site: SiteModel) :
-            NavigationTarget()
-
-    data class ViewReferrers(val statsGranularity: StatsGranularity, val selectedDate: Date, val site: SiteModel) :
-            NavigationTarget()
-
-    data class ViewClicks(val statsGranularity: StatsGranularity, val selectedDate: Date, val site: SiteModel) :
-            NavigationTarget()
-
-    data class ViewCountries(val statsGranularity: StatsGranularity, val selectedDate: Date, val site: SiteModel) :
-            NavigationTarget()
-
-    data class ViewVideoPlays(val statsGranularity: StatsGranularity, val selectedDate: Date, val site: SiteModel) :
-            NavigationTarget()
-
-    data class ViewSearchTerms(val statsGranularity: StatsGranularity, val selectedDate: Date, val site: SiteModel) :
-            NavigationTarget()
-
-    data class ViewAuthors(val statsGranularity: StatsGranularity, val selectedDate: Date, val site: SiteModel) :
-            NavigationTarget()
-
-    data class ViewUrl(val url: String) : NavigationTarget()
-}
-
-fun StatsGranularity.toStatsTimeFrame(): StatsTimeframe {
-    return when (this) {
-        DAYS -> StatsTimeframe.DAY
-        WEEKS -> StatsTimeframe.WEEK
-        MONTHS -> StatsTimeframe.MONTH
-        YEARS -> StatsTimeframe.YEAR
-    }
->>>>>>> 15cd63a0
 }