--- conflicted
+++ resolved
@@ -230,13 +230,16 @@
                             it.selectedDate
                     )
                 }
-<<<<<<< HEAD
+                is ViewVideoPlays -> {
+                    ActivityLauncher.viewVideoPlays(
+                            activity,
+                            site,
+                            it.statsGranularity.toStatsTimeFrame(),
+                            it.selectedDate
+                    )
+                }
                 is ViewSearchTerms -> {
                     ActivityLauncher.viewSearchTerms(
-=======
-                is ViewVideoPlays -> {
-                    ActivityLauncher.viewVideoPlays(
->>>>>>> 31c710da
                             activity,
                             site,
                             it.statsGranularity.toStatsTimeFrame(),
@@ -288,11 +291,8 @@
     data class ViewReferrers(val statsGranularity: StatsGranularity, val selectedDate: String) : NavigationTarget()
     data class ViewClicks(val statsGranularity: StatsGranularity, val selectedDate: String) : NavigationTarget()
     data class ViewCountries(val statsGranularity: StatsGranularity, val selectedDate: String) : NavigationTarget()
-<<<<<<< HEAD
+    data class ViewVideoPlays(val statsGranularity: StatsGranularity, val selectedDate: String) : NavigationTarget()
     data class ViewSearchTerms(val statsGranularity: StatsGranularity, val selectedDate: String) : NavigationTarget()
-=======
-    data class ViewVideoPlays(val statsGranularity: StatsGranularity, val selectedDate: String) : NavigationTarget()
->>>>>>> 31c710da
     data class ViewUrl(val url: String) : NavigationTarget()
 }
 
