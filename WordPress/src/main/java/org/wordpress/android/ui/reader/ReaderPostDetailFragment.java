package org.wordpress.android.ui.reader;

import android.app.ActionBar;
import android.app.Activity;
import android.app.Fragment;
import android.content.Context;
import android.content.Intent;
import android.content.res.Resources;
import android.net.Uri;
import android.os.AsyncTask;
import android.os.Bundle;
import android.os.Handler;
import android.os.Parcelable;
import android.text.TextUtils;
import android.view.KeyEvent;
import android.view.LayoutInflater;
import android.view.Menu;
import android.view.MenuInflater;
import android.view.MenuItem;
import android.view.View;
import android.view.ViewGroup;
import android.view.animation.Animation;
import android.view.animation.TranslateAnimation;
import android.view.inputmethod.EditorInfo;
import android.webkit.WebView;
import android.widget.AbsListView;
import android.widget.EditText;
import android.widget.ImageView;
import android.widget.ProgressBar;
import android.widget.TextView;

import org.wordpress.android.R;
import org.wordpress.android.analytics.AnalyticsTracker;
<<<<<<< HEAD
import org.wordpress.android.datasets.ReaderBlogTable;
=======
import org.wordpress.android.datasets.ReaderCommentTable;
import org.wordpress.android.datasets.ReaderLikeTable;
>>>>>>> e4604c85
import org.wordpress.android.datasets.ReaderPostTable;
import org.wordpress.android.models.ReaderComment;
import org.wordpress.android.models.ReaderPost;
import org.wordpress.android.ui.WPActionBarActivity;
import org.wordpress.android.ui.reader.ReaderActivityLauncher.OpenUrlType;
import org.wordpress.android.ui.reader.ReaderTypes.ReaderPostListType;
import org.wordpress.android.ui.reader.ReaderWebView.ReaderCustomViewListener;
import org.wordpress.android.ui.reader.ReaderWebView.ReaderWebViewPageFinishedListener;
import org.wordpress.android.ui.reader.ReaderWebView.ReaderWebViewUrlClickListener;
import org.wordpress.android.ui.reader.actions.ReaderActions;
import org.wordpress.android.ui.reader.actions.ReaderBlogActions;
import org.wordpress.android.ui.reader.actions.ReaderCommentActions;
import org.wordpress.android.ui.reader.actions.ReaderPostActions;
import org.wordpress.android.ui.reader.adapters.ReaderCommentAdapter;
import org.wordpress.android.ui.reader.utils.ReaderUtils;
import org.wordpress.android.ui.reader.utils.ReaderVideoUtils;
import org.wordpress.android.util.AniUtils;
import org.wordpress.android.util.AppLog;
import org.wordpress.android.util.AppLog.T;
import org.wordpress.android.util.DateTimeUtils;
import org.wordpress.android.util.DisplayUtils;
import org.wordpress.android.util.EditTextUtils;
import org.wordpress.android.util.HtmlUtils;
import org.wordpress.android.util.PhotonUtils;
import org.wordpress.android.util.StringUtils;
import org.wordpress.android.util.ToastUtils;
import org.wordpress.android.util.UrlUtils;
import org.wordpress.android.widgets.WPListView;
import org.wordpress.android.widgets.WPNetworkImageView;

public class ReaderPostDetailFragment extends Fragment
        implements WPListView.OnScrollDirectionListener,
                   AbsListView.OnScrollListener,
                   ReaderCustomViewListener,
                   ReaderWebViewPageFinishedListener,
                   ReaderWebViewUrlClickListener {

    private static final String KEY_SHOW_COMMENT_BOX = "show_comment_box";
    private static final String KEY_REPLY_TO_COMMENT_ID = "reply_to_comment_id";
    private static final String ARG_DISABLE_BLOCK_BLOG = "disable_block_blog";

    private long mPostId;
    private long mBlogId;
    private ReaderPost mPost;

    private ReaderPostListType mPostListType;

    private ViewGroup mLayoutIcons;
    private ViewGroup mLayoutLikes;
    private WPListView mListView;
    private ViewGroup mCommentFooter;
    private ProgressBar mProgressFooter;
    private ReaderWebView mReaderWebView;
    private ReaderLikingUsersView mLikingUsersView;

    private boolean mIsAddCommentBoxShowing;
    private long mReplyToCommentId = 0;
    private boolean mHasAlreadyUpdatedPost;
    private boolean mHasAlreadyRequestedPost;
    private boolean mIsUpdatingComments;
    private boolean mIsBlockBlogDisabled;

    private ReaderInterfaces.OnPostPopupListener mOnPopupListener;

    private long mTopMostCommentId;
    private int mTopMostCommentTop;
    private int mPrevScrollState = SCROLL_STATE_IDLE;

    private Parcelable mListState;
    private ResourceVars mResourceVars;

    private ReaderUtils.FullScreenListener mFullScreenListener;

    public static ReaderPostDetailFragment newInstance(long blogId, long postId) {
        return newInstance(blogId, postId, true, null);
    }

    public static ReaderPostDetailFragment newInstance(long blogId,
                                                       long postId,
                                                       boolean disableBlockBlog,
                                                       ReaderPostListType postListType) {
        AppLog.d(T.READER, "reader post detail > newInstance");

        Bundle args = new Bundle();
        args.putLong(ReaderConstants.ARG_BLOG_ID, blogId);
        args.putLong(ReaderConstants.ARG_POST_ID, postId);
        args.putBoolean(ARG_DISABLE_BLOCK_BLOG, disableBlockBlog);
        if (postListType != null) {
            args.putSerializable(ReaderConstants.ARG_POST_LIST_TYPE, postListType);
        }

        ReaderPostDetailFragment fragment = new ReaderPostDetailFragment();
        fragment.setArguments(args);

        return fragment;
    }

    /*
     * class which holds all resource-based variables used by this fragment
     */
    private static class ResourceVars {
        final int displayWidth;
        final int actionBarHeight;
        final int likeAvatarSize;
        final int videoOverlaySize;

        final int marginLarge;
        final int marginSmall;
        final int marginExtraSmall;
        final int listMarginWidth;
        final int fullSizeImageWidth;

        final int colorGreyExtraLight;
        final int mediumAnimTime;

        final String linkColorStr;
        final String greyLightStr;
        final String greyExtraLightStr;

        private ResourceVars(Context context) {
            Resources resources = context.getResources();

            displayWidth = DisplayUtils.getDisplayPixelWidth(context);
            actionBarHeight = DisplayUtils.getActionBarHeight(context);
            likeAvatarSize = resources.getDimensionPixelSize(R.dimen.avatar_sz_small);
            videoOverlaySize = resources.getDimensionPixelSize(R.dimen.reader_video_overlay_size);

            marginLarge = resources.getDimensionPixelSize(R.dimen.margin_large);
            marginSmall = resources.getDimensionPixelSize(R.dimen.margin_small);
            marginExtraSmall = resources.getDimensionPixelSize(R.dimen.margin_extra_small);
            listMarginWidth = resources.getDimensionPixelOffset(R.dimen.reader_list_margin);

            colorGreyExtraLight = resources.getColor(R.color.grey_extra_light);
            mediumAnimTime = resources.getInteger(android.R.integer.config_mediumAnimTime);

            linkColorStr = HtmlUtils.colorResToHtmlColor(context, R.color.reader_hyperlink);
            greyLightStr = HtmlUtils.colorResToHtmlColor(context, R.color.grey_light);
            greyExtraLightStr = HtmlUtils.colorResToHtmlColor(context, R.color.grey_extra_light);

            int imageWidth = displayWidth - (listMarginWidth * 2);
            boolean hasStaticMenuDrawer =
                    (context instanceof WPActionBarActivity)
                            && (((WPActionBarActivity) context).isStaticMenuDrawer());
            if (hasStaticMenuDrawer) {
                int drawerWidth = resources.getDimensionPixelOffset(R.dimen.menu_drawer_width);
                imageWidth -= drawerWidth;
            }
            fullSizeImageWidth = imageWidth;
        }
    }

    /*
     * adapter containing comments for this post
     */
    private ReaderCommentAdapter mCommentAdapter;

    private ReaderCommentAdapter getCommentAdapter() {
        if (mCommentAdapter == null) {
            ReaderInterfaces.DataLoadedListener dataLoadedListener = new ReaderInterfaces.DataLoadedListener() {
                @Override
                public void onDataLoaded(boolean isEmpty) {
                    if (isAdded()) {
                        // show footer below comments when comments exist
                        mCommentFooter.setVisibility(isEmpty ? View.GONE : View.VISIBLE);
                        // restore listView state (scroll position) if it was saved during rotation
                        if (mListState != null) {
                            if (!isEmpty) {
                                getListView().onRestoreInstanceState(mListState);
                            }
                            mListState = null;
                        }
                        if (mTopMostCommentId != 0) {
                            restoreTopmostComment();
                        }
                    }
                }
            };

            // adapter calls this when user taps reply icon
            ReaderCommentAdapter.RequestReplyListener replyListener = new ReaderCommentAdapter.RequestReplyListener() {
                @Override
                public void onRequestReply(long commentId) {
                    if (!mIsAddCommentBoxShowing) {
                        showAddCommentBox(commentId);
                    } else {
                        hideAddCommentBox();
                    }
                }
            };

            // adapter uses this to request more comments from server when it reaches the end and
            // detects that more comments exist on the server than are stored locally
            ReaderActions.DataRequestedListener dataRequestedListener = new ReaderActions.DataRequestedListener() {
                @Override
                public void onRequestData() {
                    if (!mIsUpdatingComments) {
                        AppLog.i(T.READER, "reader post detail > requesting newer comments");
                        updateComments(true);
                    }
                }
            };
            mCommentAdapter = new ReaderCommentAdapter(getActivity(), mPost, replyListener, dataLoadedListener, dataRequestedListener);
        }
        return mCommentAdapter;
    }

    /*
     * called before new comments are shown so the current topmost comment is remembered
     */
    private void retainTopmostComment() {
        int position = getListView().getFirstVisiblePosition();
        int numHeaders = getListView().getHeaderViewsCount();
        if (position > numHeaders) {
            mTopMostCommentId = getCommentAdapter().getItemId(position - numHeaders);
            View v = getListView().getChildAt(0);
            mTopMostCommentTop = (v != null ? v.getTop() : 0);
        } else {
            mTopMostCommentId = 0;
            mTopMostCommentTop = 0;
        }
    }

    /*
     * called after new comments are shown so the previous topmost comment is scrolled to
     */
    private void restoreTopmostComment() {
        if (mTopMostCommentId != 0) {
            int position = getCommentAdapter().indexOfCommentId(mTopMostCommentId);
            if (position > -1) {
                getListView().setSelectionFromTop(position + getListView().getHeaderViewsCount(), mTopMostCommentTop);
            }
            mTopMostCommentId = 0;
            mTopMostCommentTop = 0;
        }
    }

    @Override
    public void setArguments(Bundle args) {
        super.setArguments(args);
        if (args != null) {
            mBlogId = args.getLong(ReaderConstants.ARG_BLOG_ID);
            mPostId = args.getLong(ReaderConstants.ARG_POST_ID);
            mIsBlockBlogDisabled = args.getBoolean(ARG_DISABLE_BLOCK_BLOG);
            if (args.containsKey(ReaderConstants.ARG_POST_LIST_TYPE)) {
                mPostListType = (ReaderPostListType) args.getSerializable(ReaderConstants.ARG_POST_LIST_TYPE);
            }
        }
    }

    @Override
    public void onAttach(Activity activity) {
        super.onAttach(activity);

        mResourceVars = new ResourceVars(activity);

        if (activity instanceof ReaderUtils.FullScreenListener) {
            mFullScreenListener = (ReaderUtils.FullScreenListener) activity;
        }

        if (activity instanceof ReaderInterfaces.OnPostPopupListener) {
            mOnPopupListener = (ReaderInterfaces.OnPostPopupListener) activity;
        }
    }

    @Override
    public View onCreateView(LayoutInflater inflater, ViewGroup container, Bundle savedInstanceState) {
        final View view = inflater.inflate(R.layout.reader_fragment_post_detail, container, false);

        // locate & init listView
        mListView = (WPListView) view.findViewById(android.R.id.list);
        if (isFullScreenSupported()) {
            mListView.setOnScrollDirectionListener(this);
            mListView.setOnScrollListener(this);
            ReaderUtils.addListViewHeader(mListView, mResourceVars.actionBarHeight);
        }

        // add post detail as header to listView - must be done before setting adapter
        ViewGroup headerDetail = (ViewGroup) inflater.inflate(R.layout.reader_listitem_post_detail, mListView, false);
        mListView.addHeaderView(headerDetail, null, false);

        // add listView footer containing progress bar - footer appears whenever there are comments,
        // progress bar appears when loading new comments
        mCommentFooter = (ViewGroup) inflater.inflate(R.layout.reader_footer_progress, mListView, false);
        mCommentFooter.setVisibility(View.GONE);
        mCommentFooter.setBackgroundColor(mResourceVars.colorGreyExtraLight);
        mProgressFooter = (ProgressBar) mCommentFooter.findViewById(R.id.progress_footer);
        mProgressFooter.setVisibility(View.INVISIBLE);
        mListView.addFooterView(mCommentFooter);

        mLayoutIcons = (ViewGroup) view.findViewById(R.id.layout_actions);
        mLayoutLikes = (ViewGroup) view.findViewById(R.id.layout_likes);
        mLikingUsersView = (ReaderLikingUsersView) mLayoutLikes.findViewById(R.id.layout_liking_users_view);

        // setup the ReaderWebView
        mReaderWebView = (ReaderWebView) view.findViewById(R.id.reader_webview);
        mReaderWebView.setCustomViewListener(this);
        mReaderWebView.setUrlClickListener(this);
        mReaderWebView.setPageFinishedListener(this);

        // hide icons until the post is loaded
        mLayoutIcons.setVisibility(View.INVISIBLE);

        return view;
    }

    @Override
    public void onDestroy() {
        super.onDestroy();
        if (mReaderWebView != null) {
            mReaderWebView.destroy();
        }
    }

    private WPListView getListView() {
        return mListView;
    }

    @Override
    public void onScrollUp() {
        // return from full screen when scrolling up unless user is typing a comment
        if (isFullScreen() && !mIsAddCommentBoxShowing) {
            setIsFullScreen(false);
        }
    }

    @Override
    public void onScrollDown() {
        // don't change fullscreen if user is typing a comment
        if (mIsAddCommentBoxShowing) {
            return;
        }

        boolean isFullScreen = isFullScreen();
        boolean canScrollDown = mListView.canScrollDown();
        boolean canScrollUp = mListView.canScrollUp();

        if (isFullScreen && !canScrollDown) {
            // disable full screen once user hits the bottom
            setIsFullScreen(false);
        } else if (!isFullScreen && canScrollDown && canScrollUp) {
            // enable full screen when scrolling down
            setIsFullScreen(true);
        }
    }

    /*
     * detect when listView fling completes so we can return from full screen if necessary
     */
    @Override
    public void onScrollStateChanged(AbsListView absListView, int scrollState) {
        if (scrollState == SCROLL_STATE_IDLE && mPrevScrollState == SCROLL_STATE_FLING) {
            if (isFullScreen() && !mListView.canScrollDown()) {
                setIsFullScreen(false);
            }
        }
        mPrevScrollState = scrollState;
    }

    @Override
    public void onScroll(AbsListView view, int firstVisibleItem, int visibleItemCount, int totalItemCount) {
        // nop
    }


    private boolean hasPost() {
        return (mPost != null);
    }

    private boolean canBlockBlog() {
        return mPost != null
                && !mIsBlockBlogDisabled
                && !mPost.isPrivate
                && !mPost.isExternal
                && (mOnPopupListener != null)
                && (getPostListType() == ReaderPostListType.TAG_FOLLOWED);
    }

    @Override
    public void onCreateOptionsMenu(Menu menu, MenuInflater inflater) {
        super.onCreateOptionsMenu(menu, inflater);
        menu.clear();
        inflater.inflate(R.menu.reader_native_detail, menu);
    }

    @Override
    public boolean onOptionsItemSelected(MenuItem item) {
        switch (item.getItemId()) {
            case R.id.menu_browse:
                if (hasPost()) {
                    ReaderActivityLauncher.openUrl(getActivity(), mPost.getUrl(), OpenUrlType.EXTERNAL);
                }
                return true;
            case R.id.menu_share:
                AnalyticsTracker.track(AnalyticsTracker.Stat.SHARED_ITEM);
                sharePage();
                return true;
            default:
                return super.onOptionsItemSelected(item);
        }
    }

    /*
     * full-screen mode hides the ActionBar and icon bar
     */
    private boolean isFullScreen() {
        return (mFullScreenListener != null && mFullScreenListener.isFullScreen());
    }

    private boolean isFullScreenSupported() {
        return (mFullScreenListener != null && mFullScreenListener.isFullScreenSupported());
    }

    private void setIsFullScreen(boolean enableFullScreen) {
        // this tells the host activity to enable/disable fullscreen
        if (mFullScreenListener != null && mFullScreenListener.onRequestFullScreen(enableFullScreen)) {
            if (mPost.isWP()) {
                animateIconBar(!enableFullScreen);
            }
        }
    }

    private ReaderPostListType getPostListType() {
        return (mPostListType != null ? mPostListType : ReaderTypes.DEFAULT_POST_LIST_TYPE);
    }

    private boolean isBlogPreview() {
        return (getPostListType() == ReaderPostListType.BLOG_PREVIEW);
    }

    /*
     * animate in/out the layout containing the reblog/comment/like icons
     */
    private void animateIconBar(boolean isAnimatingIn) {
        if (isAnimatingIn && mLayoutIcons.getVisibility() == View.VISIBLE) {
            return;
        }
        if (!isAnimatingIn && mLayoutIcons.getVisibility() != View.VISIBLE) {
            return;
        }

        final Animation animation;
        if (isAnimatingIn) {
            animation = new TranslateAnimation(Animation.RELATIVE_TO_SELF, 0.0f,
                    Animation.RELATIVE_TO_SELF, 0.0f, Animation.RELATIVE_TO_SELF,
                    1.0f, Animation.RELATIVE_TO_SELF, 0.0f);
        } else {
            animation = new TranslateAnimation(Animation.RELATIVE_TO_SELF, 0.0f,
                    Animation.RELATIVE_TO_SELF, 0.0f, Animation.RELATIVE_TO_SELF,
                    0.0f, Animation.RELATIVE_TO_SELF, 1.0f);
        }

        animation.setDuration(mResourceVars.mediumAnimTime);

        mLayoutIcons.clearAnimation();
        mLayoutIcons.startAnimation(animation);
        mLayoutIcons.setVisibility(isAnimatingIn ? View.VISIBLE : View.GONE);
    }

    @Override
    public void onSaveInstanceState(Bundle outState) {
        outState.putLong(ReaderConstants.ARG_BLOG_ID, mBlogId);
        outState.putLong(ReaderConstants.ARG_POST_ID, mPostId);

        outState.putBoolean(ReaderConstants.KEY_ALREADY_UPDATED, mHasAlreadyUpdatedPost);
        outState.putBoolean(ReaderConstants.KEY_ALREADY_REQUESTED, mHasAlreadyRequestedPost);
        outState.putBoolean(ARG_DISABLE_BLOCK_BLOG, mIsBlockBlogDisabled);
        outState.putBoolean(KEY_SHOW_COMMENT_BOX, mIsAddCommentBoxShowing);
        outState.putSerializable(ReaderConstants.ARG_POST_LIST_TYPE, getPostListType());

        if (mIsAddCommentBoxShowing) {
            outState.putLong(KEY_REPLY_TO_COMMENT_ID, mReplyToCommentId);
        }

        // retain listView state if a comment has been scrolled to - this enables us to restore
        // the scroll position after comment data is reloaded
        if (getListView() != null && getListView().getFirstVisiblePosition() > 0) {
            mListState = getListView().onSaveInstanceState();
            outState.putParcelable(ReaderConstants.KEY_LIST_STATE, mListState);
        } else {
            mListState = null;
        }

        super.onSaveInstanceState(outState);
    }

    @Override
    public void onActivityCreated(Bundle savedInstanceState) {
        super.onActivityCreated(savedInstanceState);

        setHasOptionsMenu(true);

        ActionBar actionBar = getActionBar();
        if (actionBar != null) {
            actionBar.setDisplayShowTitleEnabled(true);
            actionBar.setNavigationMode(ActionBar.NAVIGATION_MODE_STANDARD);
        }

        restoreState(savedInstanceState);
    }

    private void restoreState(Bundle savedInstanceState) {
        if (savedInstanceState != null) {
            mBlogId = savedInstanceState.getLong(ReaderConstants.ARG_BLOG_ID);
            mPostId = savedInstanceState.getLong(ReaderConstants.ARG_POST_ID);
            mHasAlreadyUpdatedPost = savedInstanceState.getBoolean(ReaderConstants.KEY_ALREADY_UPDATED);
            mHasAlreadyRequestedPost = savedInstanceState.getBoolean(ReaderConstants.KEY_ALREADY_REQUESTED);
            mIsBlockBlogDisabled = savedInstanceState.getBoolean(ARG_DISABLE_BLOCK_BLOG);
            if (savedInstanceState.getBoolean(KEY_SHOW_COMMENT_BOX)) {
                long replyToCommentId = savedInstanceState.getLong(KEY_REPLY_TO_COMMENT_ID);
                showAddCommentBox(replyToCommentId);
            }
            if (savedInstanceState.containsKey(ReaderConstants.ARG_POST_LIST_TYPE)) {
                mPostListType = (ReaderPostListType) savedInstanceState.getSerializable(ReaderConstants.ARG_POST_LIST_TYPE);
            }
            mListState = savedInstanceState.getParcelable(ReaderConstants.KEY_LIST_STATE);
        }
    }

    @Override
    public void onStart() {
        super.onStart();
        if (!hasPost()) {
            showPost();
        }
    }

    @Override
    public void onPause() {
        super.onPause();

        // this ensures embedded videos don't continue to play when the fragment is no longer
        // active or has been detached
        pauseWebView();
    }

    /*
     * changes the like on the passed post
     */
    private void togglePostLike(ReaderPost post, View likeButton) {
        boolean isSelected = likeButton.isSelected();
        likeButton.setSelected(!isSelected);

        boolean isAskingToLike = !post.isLikedByCurrentUser;
        ReaderAnim.animateLikeButton(likeButton, isAskingToLike);

        if (!ReaderPostActions.performLikeAction(post, isAskingToLike)) {
            likeButton.setSelected(isSelected);
            return;
        }

        // get the post again since it has changed, then refresh to show changes
        mPost = ReaderPostTable.getPost(mBlogId, mPostId);
        refreshLikes();

        if (isAskingToLike) {
            AnalyticsTracker.track(AnalyticsTracker.Stat.READER_LIKED_ARTICLE);
        }
    }

    /*
     * change the follow state of the blog the passed post is in
     */
    private void togglePostFollowed(ReaderPost post, View followButton) {
        boolean isSelected = followButton.isSelected();
        followButton.setSelected(!isSelected);
        ReaderAnim.animateFollowButton(followButton);

        final boolean isAskingToFollow = !post.isFollowedByCurrentUser;
        ReaderActions.ActionListener actionListener = new ReaderActions.ActionListener() {
            @Override
            public void onActionResult(boolean succeeded) {
                if (!succeeded && isAdded()) {
                    int resId = (isAskingToFollow ? R.string.reader_toast_err_follow_blog : R.string.reader_toast_err_unfollow_blog);
                    ToastUtils.showToast(getActivity(), resId);
                }
            }
        };
        if (!ReaderBlogActions.performFollowAction(post, isAskingToFollow, actionListener)) {
            followButton.setSelected(isSelected);
            return;
        }

        // get the post again, since it has changed
        mPost = ReaderPostTable.getPost(mBlogId, mPostId);

        // call returns before api completes, but local version of post will have been changed
        // so refresh to show those changes
        refreshFollowed();
    }

    /*
     * called when user chooses to reblog the post
     */
    private void reblogPost() {
        if (!isAdded() || !hasPost()) {
            return;
        }

        if (mPost.isRebloggedByCurrentUser) {
            ToastUtils.showToast(getActivity(), R.string.reader_toast_err_already_reblogged);
            return;
        }

        final ImageView imgBtnReblog = (ImageView) mLayoutIcons.findViewById(R.id.image_reblog_btn);
        ReaderAnim.animateReblogButton(imgBtnReblog);
        ReaderActivityLauncher.showReaderReblogForResult(getActivity(), mPost, imgBtnReblog);
    }

    /*
     * called after the post has been reblogged
     */
    void doPostReblogged() {
        if (!isAdded()) {
            return;
        }

        // get the post again since reblog status has changed
        mPost = ReaderPostTable.getPost(mBlogId, mPostId);

        final ImageView imgBtnReblog = (ImageView) mLayoutIcons.findViewById(R.id.image_reblog_btn);
        imgBtnReblog.setSelected(mPost != null && mPost.isRebloggedByCurrentUser);
    }

    /*
     * display the standard Android share chooser to share a link to this post
     */
    private void sharePage() {
        if (!isAdded() || !hasPost())
            return;
        Intent intent = new Intent(Intent.ACTION_SEND);
        intent.setType("text/plain");
        intent.putExtra(Intent.EXTRA_TEXT, mPost.getUrl());
        intent.putExtra(Intent.EXTRA_SUBJECT, getString(R.string.reader_share_subject, getString(R.string.app_name)));
        try {
            startActivity(Intent.createChooser(intent, getString(R.string.reader_share_link)));
        } catch (android.content.ActivityNotFoundException ex) {
            ToastUtils.showToast(getActivity(), R.string.reader_toast_err_share_intent);
        }
    }

    /*
     * get the latest version of this post so we can show the latest likes/comments
     */
    private void updatePost() {
        if (!hasPost() || !mPost.isWP()) {
            return;
        }

        final int numLikesBefore = ReaderLikeTable.getNumLikesForPost(mPost);

        ReaderActions.UpdateResultListener resultListener = new ReaderActions.UpdateResultListener() {
            @Override
            public void onUpdateResult(ReaderActions.UpdateResult result) {
                if (!isAdded()) {
                    return;
                }
                // reload the post if it has changed
                if (result == ReaderActions.UpdateResult.CHANGED) {
                    mPost = ReaderPostTable.getPost(mBlogId, mPostId);
                }
                if (result != ReaderActions.UpdateResult.FAILED) {
                    // refresh likes if necessary - done regardless of whether the post has changed
                    // since it's possible likes weren't stored until the post was updated
                    if (numLikesBefore != ReaderLikeTable.getNumLikesForPost(mPost)) {
                        refreshLikes();
                    }
                    // request comments if the post says the comment count is different than
                    // the number of stored comments
                    if (mPost.numReplies != ReaderCommentTable.getNumCommentsForPost(mPost)) {
                        updateComments(false);
                    }
                }
            }
        };
        ReaderPostActions.updatePost(mPost, resultListener);
    }

    /*
     * request comments for this post
     */
    private void updateComments(boolean requestNewer) {
        if (!hasPost() || !mPost.isWP()) {
            return;
        }
        if (mIsUpdatingComments) {
            AppLog.w(T.READER, "reader post detail > already updating comments");
            return;
        }

        AppLog.d(T.READER, "reader post detail > updateComments");
        mIsUpdatingComments = true;

        // show progress if we're requesting newer comments
        if (requestNewer) {
            showProgressFooter();
        }

        ReaderActions.UpdateResultListener resultListener = new ReaderActions.UpdateResultListener() {
            @Override
            public void onUpdateResult(ReaderActions.UpdateResult result) {
                mIsUpdatingComments = false;
                if (!isAdded()) {
                    return;
                }
                hideProgressFooter();
                if (result == ReaderActions.UpdateResult.CHANGED) {
                    retainTopmostComment();
                    refreshComments();
                }
            }
        };
        ReaderCommentActions.updateCommentsForPost(mPost, requestNewer, resultListener);
    }

    /*
     * show progress bar at the bottom of the screen - used when getting newer comments
     */
    private void showProgressFooter() {
        if (mProgressFooter != null && mProgressFooter.getVisibility() != View.VISIBLE) {
            mProgressFooter.setVisibility(View.VISIBLE);
        }
    }

    /*
     * hide the footer progress bar if it's showing
     */
    private void hideProgressFooter() {
        if (mProgressFooter != null && mProgressFooter.getVisibility() == View.VISIBLE) {
            mProgressFooter.setVisibility(View.INVISIBLE);
        }
    }

    /*
     * refresh adapter so latest comments appear
     */
    private void refreshComments() {
        AppLog.d(T.READER, "reader post detail > refreshComments");
        getCommentAdapter().refreshComments();
    }

    /*
     * show latest likes for this post
     */
    private void refreshLikes() {
        AppLog.d(T.READER, "reader post detail > refreshLikes");
        if (!isAdded() || !hasPost() || !mPost.isWP() || !mPost.isLikesEnabled) {
            return;
        }

        final TextView txtLikeCount = (TextView) mLayoutLikes.findViewById(R.id.text_like_count);
        txtLikeCount.setText(ReaderUtils.getLongLikeLabelText(getActivity(), mPost.numLikes, mPost.isLikedByCurrentUser));

        final ImageView imgBtnLike = (ImageView) getView().findViewById(R.id.image_like_btn);
        imgBtnLike.setSelected(mPost.isLikedByCurrentUser);
        imgBtnLike.setOnClickListener(new View.OnClickListener() {
            @Override
            public void onClick(View view) {
                togglePostLike(mPost, imgBtnLike);
            }
        });

        // nothing more to do if no likes
        if (mPost.numLikes == 0) {
            if (mLayoutLikes.getVisibility() != View.GONE) {
                ReaderAnim.fadeOut(mLayoutLikes, ReaderAnim.Duration.SHORT);
            }
            return;
        }

        // clicking likes view shows activity displaying all liking users
        mLayoutLikes.setOnClickListener(new View.OnClickListener() {
            @Override
            public void onClick(View view) {
                ReaderActivityLauncher.showReaderLikingUsers(getActivity(), mPost);
            }
        });

        if (mLayoutLikes.getVisibility() != View.VISIBLE) {
            ReaderAnim.fadeIn(mLayoutLikes, ReaderAnim.Duration.SHORT);
        }

        mLikingUsersView.showLikingUsers(mPost);
    }

    /*
     * show the view enabling adding a comment - triggered when user hits comment icon/count in header
     * note that this view is hidden at design time, so it will be shown the first time user taps icon.
     * pass 0 for the replyToCommentId to add a parent-level comment to the post, or pass a real
     * comment id to reply to a specific comment
     */
    private void showAddCommentBox(final long replyToCommentId) {
        if (!isAdded())
            return;

        // skip if it's already showing or if a comment is currently being submitted
        if (mIsAddCommentBoxShowing || mIsSubmittingComment) {
            return;
        }

        final ViewGroup layoutCommentBox = (ViewGroup) getView().findViewById(R.id.layout_comment_box);
        final EditText editComment = (EditText) layoutCommentBox.findViewById(R.id.edit_comment);
        final ImageView imgBtnComment = (ImageView) getView().findViewById(R.id.image_comment_btn);

        // disable full-screen when comment box is showing
        if (isFullScreen()) {
            setIsFullScreen(false);
        }

        // different hint depending on whether user is replying to a comment or commenting on the post
        editComment.setHint(replyToCommentId == 0 ? R.string.reader_hint_comment_on_post : R.string.reader_hint_comment_on_comment);

        imgBtnComment.setSelected(true);
        AniUtils.flyIn(layoutCommentBox);

        editComment.requestFocus();
        editComment.setOnEditorActionListener(new TextView.OnEditorActionListener() {
            @Override
            public boolean onEditorAction(TextView v, int actionId, KeyEvent event) {
                if (actionId == EditorInfo.IME_ACTION_DONE || actionId == EditorInfo.IME_ACTION_SEND) {
                    submitComment(replyToCommentId);
                }
                return false;
            }
        });

        // submit comment when image tapped
        final ImageView imgPostComment = (ImageView) getView().findViewById(R.id.image_post_comment);
        imgPostComment.setOnClickListener(new View.OnClickListener() {
            @Override
            public void onClick(View v) {
                submitComment(replyToCommentId);
            }
        });

        EditTextUtils.showSoftInput(editComment);

        // if user is replying to another comment, highlight the comment being replied to and scroll
        // it to the top so the user can see which comment they're replying to - note that scrolling
        // is delayed to give time for listView to reposition due to soft keyboard appearing
        if (replyToCommentId != 0) {
            getCommentAdapter().setHighlightCommentId(replyToCommentId, false);
            getListView().postDelayed(new Runnable() {
                @Override
                public void run() {
                    scrollToCommentId(replyToCommentId);
                }
            }, 300);
        }

        // mReplyToCommentId must be saved here so it can be stored by onSaveInstanceState()
        mReplyToCommentId = replyToCommentId;
        mIsAddCommentBoxShowing = true;
    }

    boolean isAddCommentBoxShowing() {
        return mIsAddCommentBoxShowing;
    }

    void hideAddCommentBox() {
        if (!isAdded() || !mIsAddCommentBoxShowing) {
            return;
        }

        final ViewGroup layoutCommentBox = (ViewGroup) getView().findViewById(R.id.layout_comment_box);
        final EditText editComment = (EditText) layoutCommentBox.findViewById(R.id.edit_comment);
        final ImageView imgBtnComment = (ImageView) getView().findViewById(R.id.image_comment_btn);

        imgBtnComment.setSelected(false);
        AniUtils.flyOut(layoutCommentBox);
        EditTextUtils.hideSoftInput(editComment);

        getCommentAdapter().setHighlightCommentId(0, false);

        mIsAddCommentBoxShowing = false;
        mReplyToCommentId = 0;
    }

    private void toggleShowAddCommentBox() {
        if (mIsAddCommentBoxShowing) {
            hideAddCommentBox();
        } else {
            showAddCommentBox(0);
        }
    }

    /*
     * scrolls the passed comment to the top of the listView
     */
    private void scrollToCommentId(long commentId) {
        int position = getCommentAdapter().indexOfCommentId(commentId);
        if (position > -1) {
            getListView().setSelectionFromTop(position + getListView().getHeaderViewsCount(), 0);
        }
    }

    /*
     * submit the text typed into the comment box as a comment on the current post
     */
    private boolean mIsSubmittingComment = false;

    private void submitComment(final long replyToCommentId) {
        final EditText editComment = (EditText) getView().findViewById(R.id.edit_comment);
        final String commentText = EditTextUtils.getText(editComment);
        if (TextUtils.isEmpty(commentText)) {
            return;
        }

        AnalyticsTracker.track(AnalyticsTracker.Stat.READER_COMMENTED_ON_ARTICLE);

        // hide the comment box - this provides immediate indication that comment is being posted
        // and prevents users from submitting the same comment twice
        hideAddCommentBox();

        // generate a "fake" comment id to assign to the new comment so we can add it to the db
        // and reflect it in the adapter before the API call returns
        final long fakeCommentId = ReaderCommentActions.generateFakeCommentId();

        mIsSubmittingComment = true;
        ReaderActions.CommentActionListener actionListener = new ReaderActions.CommentActionListener() {
            @Override
            public void onActionResult(boolean succeeded, ReaderComment newComment) {
                mIsSubmittingComment = false;
                if (!isAdded()) {
                    return;
                }
                if (succeeded) {
                    // comment posted successfully so stop highlighting the fake one and replace
                    // it with the real one
                    getCommentAdapter().setHighlightCommentId(0, false);
                    getCommentAdapter().replaceComment(fakeCommentId, newComment);
                    getListView().invalidateViews();
                } else {
                    // comment failed to post - show the comment box again with the comment text intact,
                    // and remove the "fake" comment from the adapter
                    editComment.setText(commentText);
                    showAddCommentBox(replyToCommentId);
                    getCommentAdapter().removeComment(fakeCommentId);
                    ToastUtils.showToast(getActivity(), R.string.reader_toast_err_comment_failed, ToastUtils.Duration.LONG);
                }
            }
        };

        final ReaderComment newComment = ReaderCommentActions.submitPostComment(mPost,
                fakeCommentId,
                commentText,
                replyToCommentId,
                actionListener);
        if (newComment != null) {
            editComment.setText(null);
            // add the "fake" comment to the adapter, highlight it, and show a progress bar
            // next to it while it's submitted
            getCommentAdapter().setHighlightCommentId(newComment.commentId, true);
            getCommentAdapter().addComment(newComment);
            // make sure it's scrolled into view
            scrollToCommentId(fakeCommentId);
        }
    }

    /*
     * refresh the follow button based on whether this is a followed blog
     */
    private void refreshFollowed() {
        if (!isAdded()) {
            return;
        }

        final TextView txtFollow = (TextView) getView().findViewById(R.id.text_follow);
        final boolean isFollowed = ReaderPostTable.isPostFollowed(mPost);

        ReaderUtils.showFollowStatus(txtFollow, isFollowed);
    }

    /*
     * creates formatted div for passed video with passed (optional) thumbnail
     */
    private static final String OVERLAY_IMG = "file:///android_asset/ic_reader_video_overlay.png";

    private String makeVideoDiv(String videoUrl, String thumbnailUrl) {
        if (TextUtils.isEmpty(videoUrl)) {
            return "";
        }

        // sometimes we get src values like "//player.vimeo.com/video/70534716" - prefix these with http:
        if (videoUrl.startsWith("//")) {
            videoUrl = "http:" + videoUrl;
        }

        int overlaySz = mResourceVars.videoOverlaySize / 2;
        if (TextUtils.isEmpty(thumbnailUrl)) {
            return String.format("<div class='wpreader-video' align='center'><a href='%s'><img style='width:%dpx; height:%dpx; display:block;' src='%s' /></a></div>", videoUrl, overlaySz, overlaySz, OVERLAY_IMG);
        } else {
            return "<div style='position:relative'>"
                    + String.format("<a href='%s'><img src='%s' style='width:100%%; height:auto;' /></a>", videoUrl, thumbnailUrl)
                    + String.format("<a href='%s'><img src='%s' style='width:%dpx; height:%dpx; position:absolute; left:0px; right:0px; top:0px; bottom:0px; margin:auto;'' /></a>", videoUrl, OVERLAY_IMG, overlaySz, overlaySz)
                    + "</div>";
        }
    }

    private boolean showPhotoViewer(String imageUrl, View source, int startX, int startY) {
        if (!isAdded() || TextUtils.isEmpty(imageUrl)) {
            return false;
        }

        // make sure this is a valid web image (could be file: or data:)
        if (!imageUrl.startsWith("http")) {
            return false;
        }

        boolean isPrivatePost = (mPost != null && mPost.isPrivate);

        ReaderActivityLauncher.showReaderPhotoViewer(
                getActivity(),
                imageUrl,
                getPostContent(),
                source,
                isPrivatePost,
                startX,
                startY);

        return true;
    }

    /*
     * returns the basic content of the post tweaked for use here
     */
    private String getPostContent() {
        if (mPost == null) {
            return "";
        } else if (mPost.hasText()) {
            // some content (such as Vimeo embeds) don't have "http:" before links, correct this here
            String content = mPost.getText().replace("src=\"//", "src=\"http://");
            // insert video div before content if this is a VideoPress post (video otherwise won't appear)
            if (mPost.isVideoPress) {
                content = makeVideoDiv(mPost.getFeaturedVideo(), mPost.getFeaturedImage()) + content;
            } else if (mPost.hasFeaturedImage() && !PhotonUtils.isMshotsUrl(mPost.getFeaturedImage())) {
                // if the post has a featured image other than an mshot that's not in the content,
                // add it to the content
                Uri uri = Uri.parse(mPost.getFeaturedImage());
                String path = StringUtils.notNullStr(uri.getLastPathSegment());
                if (!content.contains(path)) {
                    AppLog.d(T.READER, "reader post detail > added featured image to content");
                    content = String.format("<p><img class='img.size-full' src='%s' /></p>", mPost.getFeaturedImage())
                            + content;
                }
            }
            return content;
        } else if (mPost.hasFeaturedImage()) {
            // some photo blogs have posts with empty content but still have a featured image, so
            // use the featured image as the content
            return String.format("<p><img class='img.size-full' src='%s' /></p>", mPost.getFeaturedImage());
        } else {
            return "";
        }
    }

    /*
     * returns the full content, including CSS, that will be shown in the WebView for this post
     */
    private String getPostContentForWebView(Context context) {
        if (mPost == null || context == null) {
            return "";
        }

        String content = getPostContent();

        StringBuilder sbHtml = new StringBuilder("<!DOCTYPE html><html><head><meta charset='UTF-8' />");

        // title isn't strictly necessary, but source is invalid html5 without one
        sbHtml.append("<title>Reader Post</title>");

        // https://developers.google.com/chrome/mobile/docs/webview/pixelperfect
        sbHtml.append("<meta name='viewport' content='width=device-width, initial-scale=1'>");

        // use "Open Sans" Google font
        sbHtml.append("<link rel='stylesheet' type='text/css' href='http://fonts.googleapis.com/css?family=Open+Sans' />");

        sbHtml.append("<style type='text/css'>")
              .append("  body { font-family: 'Open Sans', sans-serif; margin: 0px; padding: 0px;}")
              .append("  body, p, div { max-width: 100% !important; word-wrap: break-word; }")
              .append("  p, div { line-height: 1.6em; font-size: 1em; }")
              .append("  h1, h2 { line-height: 1.2em; }");

        // make sure long strings don't force the user to scroll horizontally
        sbHtml.append("  body, p, div, a { word-wrap: break-word; }");

        // use a consistent top/bottom margin for paragraphs, with no top margin for the first one
        sbHtml.append(String.format("  p { margin-top: %dpx; margin-bottom: %dpx; }",
                mResourceVars.marginSmall, mResourceVars.marginSmall))
              .append("    p:first-child { margin-top: 0px; }");

        // add border, background color, and padding to pre blocks, and add overflow scrolling
        // so user can scroll the block if it's wider than the display
        sbHtml.append("  pre { overflow-x: scroll;")
              .append("        border: 1px solid ").append(mResourceVars.greyLightStr).append("; ")
              .append("        background-color: ").append(mResourceVars.greyExtraLightStr).append("; ")
              .append("        padding: ").append(mResourceVars.marginSmall).append("px; }");

        // add a left border to blockquotes
        sbHtml.append("  blockquote { margin-left: ").append(mResourceVars.marginSmall).append("px; ")
              .append("               padding-left: ").append(mResourceVars.marginSmall).append("px; ")
              .append("               border-left: 3px solid ").append(mResourceVars.greyLightStr).append("; }");

        // show links in the same color they are elsewhere in the app
        sbHtml.append("  a { text-decoration: none; color: ").append(mResourceVars.linkColorStr).append("; }");

        // if javascript is allowed, make sure embedded videos fit the browser width and
        // use 16:9 ratio (YouTube standard) - if not allowed, hide iframes/embeds
        if (canEnableJavaScript()) {
            int videoWidth = DisplayUtils.pxToDp(context,
                    mResourceVars.fullSizeImageWidth - (mResourceVars.marginLarge * 2));
            int videoHeight = (int) (videoWidth * 0.5625f);
            sbHtml.append("  iframe, embed { width: ").append(videoWidth).append("px !important;")
                  .append("                  height: ").append(videoHeight).append("px !important; }");
        } else {
            sbHtml.append("  iframe, embed { display: none; }");
        }

        // don't allow any image to be wider than the screen
        sbHtml.append("  img { max-width: 100% !important; height: auto;}");

        // show large wp images full-width (unnecessary in most cases since they'll already be at least
        // as wide as the display, except maybe when viewed on a large landscape tablet)
        sbHtml.append("  img.size-full, img.size-large { display: block; width: 100% !important; height: auto; }");

        // center medium-sized wp image
        sbHtml.append("  img.size-medium { display: block; margin-left: auto !important; margin-right: auto !important; }");

        // tiled image galleries look bad on mobile due to their hard-coded DIV and IMG sizes, so if
        // content contains a tiled image gallery, remove the height params and replace the width
        // params with ones that make images fit the width of the listView item, then adjust the
        // relevant CSS classes so their height/width are auto, and add top/bottom margin to images
        if (content.contains("tiled-gallery-item")) {
            String widthParam = "w=" + Integer.toString(mResourceVars.fullSizeImageWidth);
            content = content.replaceAll("w=[0-9]+", widthParam).replaceAll("h=[0-9]+", "");
            sbHtml.append("  div.gallery-row, div.gallery-group { width: auto !important; height: auto !important; }")
                  .append("  div.tiled-gallery-item img { ")
                  .append("     width: auto !important; height: auto !important;")
                  .append("     margin-top: ").append(mResourceVars.marginExtraSmall).append("px; ")
                  .append("     margin-bottom: ").append(mResourceVars.marginExtraSmall).append("px; ")
                  .append("  }")
                  .append("  div.tiled-gallery-caption { clear: both; }");
        }

        sbHtml.append("</style></head><body>")
              .append(content)
              .append("</body></html>");

        return sbHtml.toString();
    }

    /*
     *  called when the post doesn't exist in local db, need to get it from server
     */
    private void requestPost() {
        final ProgressBar progress = (ProgressBar) getView().findViewById(R.id.progress_loading);
        progress.setVisibility(View.VISIBLE);
        progress.bringToFront();

        ReaderActions.ActionListener actionListener = new ReaderActions.ActionListener() {
            @Override
            public void onActionResult(boolean succeeded) {
                if (isAdded()) {
                    progress.setVisibility(View.GONE);
                    if (succeeded) {
                        showPost();
                    } else {
                        postFailed();
                    }
                }
            }
        };
        ReaderPostActions.requestPost(mBlogId, mPostId, actionListener);
    }

    /*
     * called when post couldn't be loaded and failed to be returned from server
     */
    private void postFailed() {
        if (isAdded()) {
            ToastUtils.showToast(getActivity(), R.string.reader_toast_err_get_post, ToastUtils.Duration.LONG);
        }
    }

    /*
     * javascript should only be enabled for wp blogs (not external feeds)
     */
    private boolean canEnableJavaScript() {
        return (mPost != null && mPost.isWP());
    }

    private void showPost() {
        if (mIsPostTaskRunning) {
            AppLog.w(T.READER, "reader post detail > show post task already running");
        }

        new ShowPostTask().executeOnExecutor(AsyncTask.THREAD_POOL_EXECUTOR);
    }

    /*
     * AsyncTask to retrieve this post from SQLite and display it
     */
    private boolean mIsPostTaskRunning = false;

    private class ShowPostTask extends AsyncTask<Void, Void, Boolean> {
        TextView txtTitle;
        TextView txtBlogName;
        TextView txtDateAndAuthor;
        TextView txtFollow;

        ImageView imgBtnReblog;
        ImageView imgBtnLike;
        ImageView imgBtnComment;
        ImageView imgDropDown;
        WPNetworkImageView imgAvatar;
        ViewGroup layoutDetailHeader;

        String postHtml;

        @Override
        protected void onPreExecute() {
            mIsPostTaskRunning = true;
        }

        @Override
        protected void onCancelled() {
            mIsPostTaskRunning = false;
        }

        @Override
        protected Boolean doInBackground(Void... params) {
            final View container = getView();
            if (container == null) {
                return false;
            }

            mPost = ReaderPostTable.getPost(mBlogId, mPostId);
            if (mPost == null) {
                return false;
            }

            txtTitle = (TextView) container.findViewById(R.id.text_title);
            txtBlogName = (TextView) container.findViewById(R.id.text_blog_name);
            txtFollow = (TextView) container.findViewById(R.id.text_follow);
            txtDateAndAuthor = (TextView) container.findViewById(R.id.text_date_and_author);

            imgAvatar = (WPNetworkImageView) container.findViewById(R.id.image_avatar);
            imgDropDown = (ImageView) container.findViewById(R.id.image_dropdown);

            imgBtnReblog = (ImageView) mLayoutIcons.findViewById(R.id.image_reblog_btn);
            imgBtnLike = (ImageView) getView().findViewById(R.id.image_like_btn);
            imgBtnComment = (ImageView) mLayoutIcons.findViewById(R.id.image_comment_btn);

            layoutDetailHeader = (ViewGroup) container.findViewById(R.id.layout_detail_header);

            postHtml = getPostContentForWebView(container.getContext());

            return true;
        }

        @Override
        protected void onPostExecute(Boolean result) {
            mIsPostTaskRunning = false;

            if (!isAdded()) {
                return;
            }

            if (!result) {
                // post couldn't be loaded which means it doesn't exist in db, so request it from
                // the server if it hasn't already been requested
                if (!mHasAlreadyRequestedPost) {
                    mHasAlreadyRequestedPost = true;
                    requestPost();
                }
                return;
            }

            // enable JavaScript in the webView if it's safe to do so
            mReaderWebView.getSettings().setJavaScriptEnabled(canEnableJavaScript());

            // IMPORTANT: use loadDataWithBaseURL() since loadData() may fail
            // https://code.google.com/p/android/issues/detail?id=4401
            mReaderWebView.loadDataWithBaseURL(null, postHtml, "text/html", "UTF-8", null);

            txtTitle.setText(mPost.hasTitle() ? mPost.getTitle() : getString(R.string.reader_untitled_post));

            ReaderUtils.showFollowStatus(txtFollow, mPost.isFollowedByCurrentUser);
            txtFollow.setOnClickListener(new View.OnClickListener() {
                @Override
                public void onClick(View view) {
                    togglePostFollowed(mPost, txtFollow);
                }
            });

            if (mPost.hasBlogName()) {
                txtBlogName.setText(mPost.getBlogName());
                txtBlogName.setVisibility(View.VISIBLE);
            } else if (mPost.hasBlogUrl()) {
                txtBlogName.setText(UrlUtils.getDomainFromUrl(mPost.getBlogUrl()));
                txtBlogName.setVisibility(View.VISIBLE);
            } else {
                txtBlogName.setVisibility(View.GONE);
            }

            // show date and author name if author name exists and is different than the blog name,
            // otherwise just show the date
            if (mPost.hasAuthorName() && !mPost.getAuthorName().equals(mPost.getBlogName())) {
                txtDateAndAuthor.setText(DateTimeUtils.javaDateToTimeSpan(
                        mPost.getDatePublished()) + " / " + mPost.getAuthorName());
            } else {
                txtDateAndAuthor.setText(DateTimeUtils.javaDateToTimeSpan(mPost.getDatePublished()));
            }

            if (mPost.hasPostAvatar()) {
                imgAvatar.setImageUrl(mPost.getPostAvatarForDisplay(
                        mResourceVars.likeAvatarSize), WPNetworkImageView.ImageType.AVATAR);
                imgAvatar.setVisibility(View.VISIBLE);
            } else {
                imgAvatar.setVisibility(View.GONE);
            }

            // hide blog name, avatar & follow button if this fragment was shown from blog preview
            if (isBlogPreview()) {
                layoutDetailHeader.setVisibility(View.GONE);
            }

            // enable reblogging wp posts
            if (mPost.canReblog()) {
                imgBtnReblog.setVisibility(View.VISIBLE);
                imgBtnReblog.setSelected(mPost.isRebloggedByCurrentUser);
                imgBtnReblog.setOnClickListener(new View.OnClickListener() {
                    @Override
                    public void onClick(View view) {
                        reblogPost();
                    }
                });
            } else {
                imgBtnReblog.setVisibility(View.GONE);
            }

            // enable adding a comment if comments are open on this post
            if (mPost.isWP() && mPost.isCommentsOpen) {
                imgBtnComment.setVisibility(View.VISIBLE);
                imgBtnComment.setOnClickListener(new View.OnClickListener() {
                    @Override
                    public void onClick(View v) {
                        toggleShowAddCommentBox();
                    }
                });
            } else {
                imgBtnComment.setVisibility(View.GONE);
            }

            if (mPost.isLikesEnabled) {
                imgBtnLike.setVisibility(View.VISIBLE);
                // if we know refreshLikes() is going to show the liking layout, force it to take up
                // space right now
                if (mPost.numLikes > 0 && mLayoutLikes.getVisibility() == View.GONE) {
                    mLayoutLikes.setVisibility(View.INVISIBLE);
                }
            } else {
                imgBtnLike.setVisibility(View.GONE);
            }

            // external blogs (feeds) don't support action icons
            if (!mPost.isExternal && (mPost.isLikesEnabled
                                   || mPost.canReblog()
                                   || mPost.isCommentsOpen)) {
                mLayoutIcons.setVisibility(View.VISIBLE);
            } else {
                mLayoutIcons.setVisibility(View.GONE);
            }

            // enable blocking the associated blog
            if (canBlockBlog()) {
                imgDropDown.setVisibility(View.VISIBLE);
                imgDropDown.setOnClickListener(new View.OnClickListener() {
                    @Override
                    public void onClick(View view) {
                        if (mOnPopupListener != null) {
                            mOnPopupListener.onShowPostPopup(view, mPost);
                        }
                    }
                });
            } else {
                imgDropDown.setVisibility(View.GONE);
            }

            // only show action buttons for WP posts
            mLayoutIcons.setVisibility(mPost.isWP() ? View.VISIBLE : View.GONE);

            // make sure the adapter is assigned
            if (getListView().getAdapter() == null) {
                getListView().setAdapter(getCommentAdapter());
            }
        }
    }


    /*
     * called by the web view when the content finishes loading - likes & comments aren't displayed
     * until this is triggered, to avoid having them appear before the webView content
     */
    @Override
    public void onPageFinished(WebView view, String url) {
        if (!isAdded()) {
            return;
        }

        if (url != null && url.equals("about:blank")) {
            // brief delay before loading comments & likes to give a little time for page to render
            new Handler().postDelayed(new Runnable() {
                @Override
                public void run() {
                    if (!isAdded()) {
                        return;
                    }

                    refreshLikes();
                    refreshComments();

                    // request the latest info for this post if we haven't updated it already
                    if (!mHasAlreadyUpdatedPost) {
                        mHasAlreadyUpdatedPost = true;
                        updatePost();
                    }
                }
            }, 500);
        } else {
            AppLog.w(T.READER, "reader post detail > page finished - " + url);
        }
    }

    /*
     * return the container view that should host the fullscreen video
     */
    @Override
    public ViewGroup onRequestCustomView() {
        if (isAdded()) {
            return (ViewGroup) getView().findViewById(R.id.layout_custom_view_container);
        } else {
            return null;
        }
    }

    /*
     * return the container view that should be hidden when fullscreen video is shown
     */
    @Override
    public ViewGroup onRequestContentView() {
        if (isAdded()) {
            return (ViewGroup) getView().findViewById(R.id.layout_post_detail_container);
        } else {
            return null;
        }
    }

    @Override
    public void onCustomViewShown() {
        // fullscreen video has just been shown so hide the ActionBar
        ActionBar actionBar = getActionBar();
        if (actionBar != null) {
            actionBar.hide();
        }
    }

    @Override
    public void onCustomViewHidden() {
        // user returned from fullscreen video so re-display the ActionBar
        ActionBar actionBar = getActionBar();
        if (actionBar != null) {
            actionBar.show();
        }
    }

    boolean isCustomViewShowing() {
        return mReaderWebView != null && mReaderWebView.isCustomViewShowing();
    }

    void hideCustomView() {
        if (mReaderWebView != null) {
            mReaderWebView.hideCustomView();
        }
    }

    @Override
    public boolean onUrlClick(String url) {
        // open YouTube videos in external app so they launch the YouTube player, open all other
        // urls using an AuthenticatedWebViewActivity
        final OpenUrlType openUrlType;
        if (ReaderVideoUtils.isYouTubeVideoLink(url)) {
            openUrlType = OpenUrlType.EXTERNAL;
        } else {
            openUrlType = OpenUrlType.INTERNAL;
        }
        ReaderActivityLauncher.openUrl(getActivity(), url, openUrlType);
        return true;
    }

    @Override
    public boolean onImageUrlClick(String imageUrl, View view, int x, int y) {
        return showPhotoViewer(imageUrl, view, x, y);
    }

    private ActionBar getActionBar() {
        if (isAdded()) {
            return getActivity().getActionBar();
        } else {
            AppLog.w(T.READER, "reader post detail > getActionBar called with no activity");
            return null;
        }
    }

    void pauseWebView() {
        if (mReaderWebView != null) {
            mReaderWebView.hideCustomView();
            mReaderWebView.onPause();
        } else {
            AppLog.i(T.READER, "reader post detail > attempt to pause webView when null");
        }
    }

}<|MERGE_RESOLUTION|>--- conflicted
+++ resolved
@@ -31,12 +31,8 @@
 
 import org.wordpress.android.R;
 import org.wordpress.android.analytics.AnalyticsTracker;
-<<<<<<< HEAD
-import org.wordpress.android.datasets.ReaderBlogTable;
-=======
 import org.wordpress.android.datasets.ReaderCommentTable;
 import org.wordpress.android.datasets.ReaderLikeTable;
->>>>>>> e4604c85
 import org.wordpress.android.datasets.ReaderPostTable;
 import org.wordpress.android.models.ReaderComment;
 import org.wordpress.android.models.ReaderPost;
@@ -1045,14 +1041,16 @@
             return false;
         }
 
-        boolean isPrivatePost = (mPost != null && mPost.isPrivate);
+        // images in private posts must use https for auth token to be sent with request
+        if (hasPost() && mPost.isPrivate) {
+            imageUrl = UrlUtils.makeHttps(imageUrl);
+        }
 
         ReaderActivityLauncher.showReaderPhotoViewer(
                 getActivity(),
                 imageUrl,
                 getPostContent(),
                 source,
-                isPrivatePost,
                 startX,
                 startY);
 
