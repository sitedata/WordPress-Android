package org.wordpress.android.ui.reader;

import android.app.Activity;
import android.app.Fragment;
import android.content.Intent;
import android.os.AsyncTask;
import android.os.Bundle;
import android.support.annotation.NonNull;
import android.support.v7.app.ActionBar;
import android.support.v7.app.AppCompatActivity;
import android.text.TextUtils;
import android.view.LayoutInflater;
import android.view.Menu;
import android.view.MenuInflater;
import android.view.MenuItem;
import android.view.View;
import android.view.ViewGroup;
import android.webkit.WebView;
import android.widget.ProgressBar;
import android.widget.TextView;

import org.wordpress.android.R;
import org.wordpress.android.WordPress;
import org.wordpress.android.analytics.AnalyticsTracker;
import org.wordpress.android.datasets.ReaderLikeTable;
import org.wordpress.android.datasets.ReaderPostTable;
import org.wordpress.android.models.ReaderPost;
import org.wordpress.android.models.ReaderPostDiscoverData;
import org.wordpress.android.models.ReaderTag;
import org.wordpress.android.models.ReaderTagType;
import org.wordpress.android.fluxc.store.AccountStore;
import org.wordpress.android.fluxc.store.SiteStore;
import org.wordpress.android.ui.main.WPMainActivity;
import org.wordpress.android.ui.reader.ReaderActivityLauncher.OpenUrlType;
import org.wordpress.android.ui.reader.ReaderActivityLauncher.PhotoViewerOption;
import org.wordpress.android.ui.reader.ReaderInterfaces.AutoHideToolbarListener;
import org.wordpress.android.ui.reader.ReaderTypes.ReaderPostListType;
import org.wordpress.android.ui.reader.actions.ReaderActions;
import org.wordpress.android.ui.reader.actions.ReaderBlogActions;
import org.wordpress.android.ui.reader.actions.ReaderPostActions;
import org.wordpress.android.ui.reader.models.ReaderBlogIdPostId;
import org.wordpress.android.ui.reader.models.ReaderRelatedPost;
import org.wordpress.android.ui.reader.models.ReaderRelatedPostList;
import org.wordpress.android.ui.reader.utils.ReaderUtils;
import org.wordpress.android.ui.reader.utils.ReaderVideoUtils;
import org.wordpress.android.ui.reader.views.ReaderFollowButton;
import org.wordpress.android.ui.reader.views.ReaderIconCountView;
import org.wordpress.android.ui.reader.views.ReaderLikingUsersView;
import org.wordpress.android.ui.reader.views.ReaderWebView;
import org.wordpress.android.ui.reader.views.ReaderWebView.ReaderCustomViewListener;
import org.wordpress.android.ui.reader.views.ReaderWebView.ReaderWebViewPageFinishedListener;
import org.wordpress.android.ui.reader.views.ReaderWebView.ReaderWebViewUrlClickListener;
import org.wordpress.android.util.AnalyticsUtils;
import org.wordpress.android.util.AniUtils;
import org.wordpress.android.util.AppLog;
import org.wordpress.android.util.AppLog.T;
import org.wordpress.android.util.DateTimeUtils;
import org.wordpress.android.util.DisplayUtils;
import org.wordpress.android.util.GravatarUtils;
import org.wordpress.android.util.NetworkUtils;
import org.wordpress.android.util.PhotonUtils;
import org.wordpress.android.util.ToastUtils;
import org.wordpress.android.util.UrlUtils;
import org.wordpress.android.util.helpers.SwipeToRefreshHelper;
import org.wordpress.android.util.widgets.CustomSwipeRefreshLayout;
import org.wordpress.android.widgets.WPNetworkImageView;
import org.wordpress.android.widgets.WPScrollView;
import org.wordpress.android.widgets.WPScrollView.ScrollDirectionListener;

import java.util.EnumSet;

import javax.inject.Inject;

import de.greenrobot.event.EventBus;

public class ReaderPostDetailFragment extends Fragment
        implements WPMainActivity.OnActivityBackPressedListener,
                   ScrollDirectionListener,
                   ReaderCustomViewListener,
                   ReaderWebViewPageFinishedListener,
                   ReaderWebViewUrlClickListener {

    private long mPostId;
    private long mBlogId;
    private ReaderPost mPost;
    private ReaderPostRenderer mRenderer;
    private ReaderPostListType mPostListType;

    private final ReaderPostHistory mPostHistory = new ReaderPostHistory();

    private SwipeToRefreshHelper mSwipeToRefreshHelper;
    private WPScrollView mScrollView;
    private ViewGroup mLayoutFooter;
    private ReaderWebView mReaderWebView;
    private ReaderLikingUsersView mLikingUsersView;
    private View mLikingUsersDivider;
    private View mLikingUsersLabel;

    private boolean mHasAlreadyUpdatedPost;
    private boolean mHasAlreadyRequestedPost;
    private boolean mIsLoggedOutReader;
    private boolean mIsWebViewPaused;
    private boolean mIsRelatedPost;

    private int mToolbarHeight;
    private String mErrorMessage;

    private boolean mIsToolbarShowing = true;
    private AutoHideToolbarListener mAutoHideToolbarListener;

    // min scroll distance before toggling toolbar
    private static final float MIN_SCROLL_DISTANCE_Y = 10;

    @Inject AccountStore mAccountStore;
    @Inject SiteStore mSiteStore;

    public static ReaderPostDetailFragment newInstance(long blogId, long postId) {
        return newInstance(blogId, postId, false, null);
    }

    public static ReaderPostDetailFragment newInstance(long blogId,
                                                       long postId,
                                                       boolean isRelatedPost,
                                                       ReaderPostListType postListType) {
        AppLog.d(T.READER, "reader post detail > newInstance");

        Bundle args = new Bundle();
        args.putLong(ReaderConstants.ARG_BLOG_ID, blogId);
        args.putLong(ReaderConstants.ARG_POST_ID, postId);
        args.putBoolean(ReaderConstants.ARG_IS_RELATED_POST, isRelatedPost);
        if (postListType != null) {
            args.putSerializable(ReaderConstants.ARG_POST_LIST_TYPE, postListType);
        }

        ReaderPostDetailFragment fragment = new ReaderPostDetailFragment();
        fragment.setArguments(args);

        return fragment;
    }

    @Override
    public void onCreate(Bundle savedInstanceState) {
        super.onCreate(savedInstanceState);
        ((WordPress) getActivity().getApplication()).component().inject(this);
        mIsLoggedOutReader = !mAccountStore.hasAccessToken();
        if (savedInstanceState != null) {
            mPostHistory.restoreInstance(savedInstanceState);
        }
    }

    @Override
    public void setArguments(Bundle args) {
        super.setArguments(args);
        if (args != null) {
            mBlogId = args.getLong(ReaderConstants.ARG_BLOG_ID);
            mPostId = args.getLong(ReaderConstants.ARG_POST_ID);
            mIsRelatedPost = args.getBoolean(ReaderConstants.ARG_IS_RELATED_POST);
            if (args.containsKey(ReaderConstants.ARG_POST_LIST_TYPE)) {
                mPostListType = (ReaderPostListType) args.getSerializable(ReaderConstants.ARG_POST_LIST_TYPE);
            }
        }
    }

    @SuppressWarnings("deprecation")
    @Override
    public void onAttach(Activity activity) {
        super.onAttach(activity);
        if (activity instanceof AutoHideToolbarListener) {
            mAutoHideToolbarListener = (AutoHideToolbarListener) activity;
        }
        mToolbarHeight = activity.getResources().getDimensionPixelSize(R.dimen.toolbar_height);
    }

    @Override
    public View onCreateView(LayoutInflater inflater, ViewGroup container, Bundle savedInstanceState) {
        final View view = inflater.inflate(R.layout.reader_fragment_post_detail, container, false);

        CustomSwipeRefreshLayout swipeRefreshLayout = (CustomSwipeRefreshLayout) view.findViewById(R.id.swipe_to_refresh);

        //this fragment hides/shows toolbar with scrolling, which messes up ptr animation position
        //so we have to set it manually
        int swipeToRefreshOffset = getResources().getDimensionPixelSize(R.dimen.toolbar_content_offset);
        swipeRefreshLayout.setProgressViewOffset(false, 0, swipeToRefreshOffset);

        mSwipeToRefreshHelper = new SwipeToRefreshHelper(getActivity(), swipeRefreshLayout, new SwipeToRefreshHelper.RefreshListener() {
            @Override
            public void onRefreshStarted() {
                if (!isAdded()) {
                    return;
                }

                updatePost();
            }
        });

        mScrollView = (WPScrollView) view.findViewById(R.id.scroll_view_reader);
        mScrollView.setScrollDirectionListener(this);

        mLayoutFooter = (ViewGroup) view.findViewById(R.id.layout_post_detail_footer);
        mLikingUsersView = (ReaderLikingUsersView) view.findViewById(R.id.layout_liking_users_view);
        mLikingUsersDivider = view.findViewById(R.id.layout_liking_users_divider);
        mLikingUsersLabel = view.findViewById(R.id.text_liking_users_label);

        // setup the ReaderWebView
        mReaderWebView = (ReaderWebView) view.findViewById(R.id.reader_webview);
        mReaderWebView.setCustomViewListener(this);
        mReaderWebView.setUrlClickListener(this);
        mReaderWebView.setPageFinishedListener(this);

        // hide footer and scrollView until the post is loaded
        mLayoutFooter.setVisibility(View.INVISIBLE);
        mScrollView.setVisibility(View.INVISIBLE);

        return view;
    }

    @Override
    public void onDestroy() {
        super.onDestroy();
        if (mReaderWebView != null) {
            mReaderWebView.destroy();
        }
    }

    private boolean hasPost() {
        return (mPost != null);
    }

    @Override
    public void onCreateOptionsMenu(Menu menu, MenuInflater inflater) {
        super.onCreateOptionsMenu(menu, inflater);
        menu.clear();
        inflater.inflate(R.menu.reader_detail, menu);
    }

    @Override
    public void onPrepareOptionsMenu(Menu menu) {
        super.onPrepareOptionsMenu(menu);

        // browse & share require the post to have a URL (some feed-based posts don't have one)
        boolean postHasUrl = hasPost() && mPost.hasUrl();
        MenuItem mnuBrowse = menu.findItem(R.id.menu_browse);
        if (mnuBrowse != null) {
            mnuBrowse.setVisible(postHasUrl);
        }
        MenuItem mnuShare = menu.findItem(R.id.menu_share);
        if (mnuShare != null) {
            mnuShare.setVisible(postHasUrl);
        }
    }

    @Override
    public boolean onOptionsItemSelected(MenuItem item) {
        int i = item.getItemId();
        if (i == R.id.menu_browse) {
            if (hasPost()) {
                ReaderActivityLauncher.openUrl(getActivity(), mPost.getUrl(), OpenUrlType.EXTERNAL,
                        mAccountStore.getAccount().getUserName());
            }
            return true;
        } else if (i == R.id.menu_share) {
            AnalyticsTracker.track(AnalyticsTracker.Stat.SHARED_ITEM);
            sharePage();
            return true;
        } else {
            return super.onOptionsItemSelected(item);
        }
    }

    private ReaderPostListType getPostListType() {
        return (mPostListType != null ? mPostListType : ReaderTypes.DEFAULT_POST_LIST_TYPE);
    }

    @Override
    public void onSaveInstanceState(Bundle outState) {
        outState.putLong(ReaderConstants.ARG_BLOG_ID, mBlogId);
        outState.putLong(ReaderConstants.ARG_POST_ID, mPostId);

        outState.putBoolean(ReaderConstants.ARG_IS_RELATED_POST, mIsRelatedPost);
        outState.putBoolean(ReaderConstants.KEY_ALREADY_UPDATED, mHasAlreadyUpdatedPost);
        outState.putBoolean(ReaderConstants.KEY_ALREADY_REQUESTED, mHasAlreadyRequestedPost);

        outState.putSerializable(ReaderConstants.ARG_POST_LIST_TYPE, getPostListType());

        mPostHistory.saveInstance(outState);

        if (!TextUtils.isEmpty(mErrorMessage)) {
            outState.putString(ReaderConstants.KEY_ERROR_MESSAGE, mErrorMessage);
        }

        super.onSaveInstanceState(outState);
    }

    @Override
    public void onActivityCreated(Bundle savedInstanceState) {
        super.onActivityCreated(savedInstanceState);
        setHasOptionsMenu(true);
        restoreState(savedInstanceState);
    }

    private void restoreState(Bundle savedInstanceState) {
        if (savedInstanceState != null) {
            mBlogId = savedInstanceState.getLong(ReaderConstants.ARG_BLOG_ID);
            mPostId = savedInstanceState.getLong(ReaderConstants.ARG_POST_ID);
            mIsRelatedPost = savedInstanceState.getBoolean(ReaderConstants.ARG_IS_RELATED_POST);
            mHasAlreadyUpdatedPost = savedInstanceState.getBoolean(ReaderConstants.KEY_ALREADY_UPDATED);
            mHasAlreadyRequestedPost = savedInstanceState.getBoolean(ReaderConstants.KEY_ALREADY_REQUESTED);
            if (savedInstanceState.containsKey(ReaderConstants.ARG_POST_LIST_TYPE)) {
                mPostListType = (ReaderPostListType) savedInstanceState.getSerializable(ReaderConstants.ARG_POST_LIST_TYPE);
            }
            if (savedInstanceState.containsKey(ReaderConstants.KEY_ERROR_MESSAGE)) {
                mErrorMessage = savedInstanceState.getString(ReaderConstants.KEY_ERROR_MESSAGE);
            }
        }
    }

    @Override
    public void onStart() {
        super.onStart();
        EventBus.getDefault().register(this);
        if (!hasPost()) {
            showPost();
        }
    }

    @Override
    public void onStop() {
        super.onStop();
        EventBus.getDefault().unregister(this);
    }

    /*
     * called by the activity when user hits the back button - returns true if the back button
     * is handled here and should be ignored by the activity
     */
    @Override
    public boolean onActivityBackPressed() {
        return goBackInPostHistory();
    }

    /*
     * changes the like on the passed post
     */
    private void togglePostLike() {
        if (!isAdded() || !hasPost() || !NetworkUtils.checkConnection(getActivity())) {
            return;
        }

        boolean isAskingToLike = !mPost.isLikedByCurrentUser;
        ReaderIconCountView likeCount = (ReaderIconCountView) getView().findViewById(R.id.count_likes);
        likeCount.setSelected(isAskingToLike);
        ReaderAnim.animateLikeButton(likeCount.getImageView(), isAskingToLike);

        boolean success = ReaderPostActions.performLikeAction(mPost, isAskingToLike,
                mAccountStore.getAccount().getUserId());
        if (!success) {
            likeCount.setSelected(!isAskingToLike);
            return;
        }

        // get the post again since it has changed, then refresh to show changes
        mPost = ReaderPostTable.getPost(mBlogId, mPostId, false);
        refreshLikes();
        refreshIconCounts();

        if (isAskingToLike) {
<<<<<<< HEAD
            AnalyticsUtils.trackWithSiteId(AnalyticsTracker.Stat.READER_ARTICLE_LIKED, mBlogId);
        } else {
            AnalyticsUtils.trackWithSiteId(AnalyticsTracker.Stat.READER_ARTICLE_UNLIKED, mBlogId);
=======
            AnalyticsUtils.trackWithReaderPostDetails(AnalyticsTracker.Stat.READER_ARTICLE_LIKED, mPost);
        } else {
            AnalyticsUtils.trackWithReaderPostDetails(AnalyticsTracker.Stat.READER_ARTICLE_UNLIKED, mPost);
>>>>>>> 6bb19577
        }
    }

    /*
     * user tapped follow button to follow/unfollow the blog this post is from
     */
    private void togglePostFollowed() {
        if (!isAdded() || !hasPost()) {
            return;
        }

        final boolean isAskingToFollow = !ReaderPostTable.isPostFollowed(mPost);
        final ReaderFollowButton followButton = (ReaderFollowButton) getView().findViewById(R.id.follow_button);

        ReaderActions.ActionListener listener = new ReaderActions.ActionListener() {
            @Override
            public void onActionResult(boolean succeeded) {
                if (!isAdded()) {
                    return;
                }
                followButton.setEnabled(true);
                if (!succeeded) {
                    int resId = (isAskingToFollow ? R.string.reader_toast_err_follow_blog : R.string.reader_toast_err_unfollow_blog);
                    ToastUtils.showToast(getActivity(), resId);
                    followButton.setIsFollowedAnimated(!isAskingToFollow);
                }
            }
        };

        followButton.setEnabled(false);

        if (ReaderBlogActions.followBlogForPost(mPost, isAskingToFollow, listener)) {
            followButton.setIsFollowedAnimated(isAskingToFollow);
        }
    }

    /*
     * display the standard Android share chooser to share this post
     */
    private static final int MAX_SHARE_TITLE_LEN = 100;

    private void sharePage() {
        if (!isAdded() || !hasPost()) {
            return;
        }

        final String url = (mPost.hasShortUrl() ? mPost.getShortUrl() : mPost.getUrl());
        final String shareText;

        if (mPost.hasTitle()) {
            final String title;
            // we don't know where the user will choose to share, so enforce a max title length
            // in order to fit a tweet with some extra room for the URL and user edits
            if (mPost.getTitle().length() > MAX_SHARE_TITLE_LEN) {
                title = mPost.getTitle().substring(0, MAX_SHARE_TITLE_LEN).trim() + "…";
            } else {
                title = mPost.getTitle().trim();
            }
            shareText = title + " - " + url;
        } else {
            shareText = url;
        }

        Intent intent = new Intent(Intent.ACTION_SEND);
        intent.setType("text/plain");
        intent.putExtra(Intent.EXTRA_TEXT, shareText);
        intent.putExtra(Intent.EXTRA_SUBJECT, getString(R.string.reader_share_subject, getString(R.string.app_name)));
        try {
            startActivity(Intent.createChooser(intent, getString(R.string.reader_share_link)));
        } catch (android.content.ActivityNotFoundException ex) {
            ToastUtils.showToast(getActivity(), R.string.reader_toast_err_share_intent);
        }
    }

    /*
     * replace the current post with the passed one
     */
    private void replacePost(long blogId, long postId) {
        mBlogId = blogId;
        mPostId = postId;
        mHasAlreadyRequestedPost = false;
        mHasAlreadyUpdatedPost = false;

        // hide views that would show info for the previous post - these will be re-displayed
        // with the correct info once the new post loads
        getView().findViewById(R.id.container_related_posts).setVisibility(View.GONE);
        getView().findViewById(R.id.text_related_posts_label).setVisibility(View.GONE);

        mLikingUsersView.setVisibility(View.GONE);
        mLikingUsersDivider.setVisibility(View.GONE);
        mLikingUsersLabel.setVisibility(View.GONE);

        // clear the webView - otherwise it will remain scrolled to where the user scrolled to
        mReaderWebView.clearContent();

        // make sure the toolbar and footer are showing
        showToolbar(true);
        showFooter(true);

        // now show the passed post
        showPost();
    }

    /*
     * request posts related to the current one - only available for wp.com
     */
    private void requestRelatedPosts() {
        if (hasPost() && mPost.isWP()) {
            ReaderPostActions.requestRelatedPosts(mPost);
        }
    }

    /*
     * related posts were retrieved, so show them
     */
    @SuppressWarnings("unused")
    public void onEventMainThread(ReaderEvents.RelatedPostsUpdated event) {
        if (!isAdded() || !hasPost()) return;

        // make sure this is for the current post
        if (event.getSourcePost().postId == mPostId && event.getSourcePost().blogId == mBlogId) {
            showRelatedPosts(event.getRelatedPosts());
        }
    }

    private void showRelatedPosts(@NonNull ReaderRelatedPostList relatedPosts) {
        // locate the related posts container and remove any existing related post views
        ViewGroup container = (ViewGroup) getView().findViewById(R.id.container_related_posts);
        container.removeAllViews();

        // add a separate view for each related post
        LayoutInflater inflater = LayoutInflater.from(getActivity());
        int imageSize = DisplayUtils.dpToPx(getActivity(), getResources().getDimensionPixelSize(R.dimen.reader_related_post_image_size));
        for (int index = 0; index < relatedPosts.size(); index++) {
            final ReaderRelatedPost relatedPost = relatedPosts.get(index);

            View postView = inflater.inflate(R.layout.reader_related_post, container, false);
            TextView txtTitle = (TextView) postView.findViewById(R.id.text_related_post_title);
            TextView txtByline = (TextView) postView.findViewById(R.id.text_related_post_byline);
            WPNetworkImageView imgFeatured = (WPNetworkImageView) postView.findViewById(R.id.image_related_post);

            txtTitle.setText(relatedPost.getTitle());
            txtByline.setText(relatedPost.getByline());

            imgFeatured.setVisibility(relatedPost.hasFeaturedImage() ? View.VISIBLE : View.GONE);
            if (relatedPost.hasFeaturedImage()) {
                String imageUrl = PhotonUtils.getPhotonImageUrl(relatedPost.getFeaturedImage(), imageSize, imageSize);
                imgFeatured.setImageUrl(imageUrl, WPNetworkImageView.ImageType.PHOTO_ROUNDED);
                imgFeatured.setVisibility(View.VISIBLE);
            }

            // tapping this view should open the related post detail
            postView.setOnClickListener(new View.OnClickListener() {
                @Override
                public void onClick(View view) {
                    // if we're already viewing a related post, add it to the history stack
                    // so the user can back-button through the history - otherwise start a
                    // new detail activity for this related post
                    if (mIsRelatedPost) {
                        mPostHistory.push(new ReaderBlogIdPostId(mPost.blogId, mPost.postId));
                        replacePost(relatedPost.getBlogId(), relatedPost.getPostId());
                    } else {
                        ReaderActivityLauncher.showReaderPostDetail(getActivity(), relatedPost.getBlogId(), relatedPost.getPostId(), true);
                    }
                }
            });

            container.addView(postView);

            // add a divider below all but the last related post
            if (index < relatedPosts.size() - 1) {
                View dividerView = inflater.inflate(R.layout.reader_related_post_divider, container, false);
                container.addView(dividerView);
            }
        }

        View label = getView().findViewById(R.id.text_related_posts_label);
        if (label.getVisibility() != View.VISIBLE) {
            AniUtils.fadeIn(label, AniUtils.Duration.MEDIUM);
        }
        if (container.getVisibility() != View.VISIBLE) {
            AniUtils.fadeIn(container, AniUtils.Duration.MEDIUM);
        }
    }

    /*
     * if the fragment is maintaining a backstack of posts, navigate to the previous one
     */
    protected boolean goBackInPostHistory() {
        if (!mPostHistory.isEmpty()) {
            ReaderBlogIdPostId ids = mPostHistory.pop();
            replacePost(ids.getBlogId(), ids.getPostId());
            return true;
        } else {
            return false;
        }
    }

    /*
     * get the latest version of this post
     */
    private void updatePost() {
        if (!hasPost() || !mPost.isWP()) {
            setRefreshing(false);
            return;
        }

        final int numLikesBefore = ReaderLikeTable.getNumLikesForPost(mPost);

        ReaderActions.UpdateResultListener resultListener = new ReaderActions.UpdateResultListener() {
            @Override
            public void onUpdateResult(ReaderActions.UpdateResult result) {
                if (!isAdded()) {
                    return;
                }
                // if the post has changed, reload it from the db and update the like/comment counts
                if (result.isNewOrChanged()) {
                    mPost = ReaderPostTable.getPost(mBlogId, mPostId, false);
                    refreshIconCounts();
                }
                // refresh likes if necessary - done regardless of whether the post has changed
                // since it's possible likes weren't stored until the post was updated
                if (result != ReaderActions.UpdateResult.FAILED
                        && numLikesBefore != ReaderLikeTable.getNumLikesForPost(mPost)) {
                    refreshLikes();
                }

                setRefreshing(false);
            }
        };
        ReaderPostActions.updatePost(mPost, resultListener);
    }

    private void refreshIconCounts() {
        if (!isAdded() || !hasPost() || !canShowFooter()) {
            return;
        }

        final ReaderIconCountView countLikes = (ReaderIconCountView) getView().findViewById(R.id.count_likes);
        final ReaderIconCountView countComments = (ReaderIconCountView) getView().findViewById(R.id.count_comments);

        if (canShowCommentCount()) {
            countComments.setCount(mPost.numReplies);
            countComments.setVisibility(View.VISIBLE);
            countComments.setOnClickListener(new View.OnClickListener() {
                @Override
                public void onClick(View v) {
                    ReaderActivityLauncher.showReaderComments(getActivity(), mPost.blogId, mPost.postId);
                }
            });
        } else {
            countComments.setVisibility(View.INVISIBLE);
            countComments.setOnClickListener(null);
        }

        if (canShowLikeCount()) {
            countLikes.setCount(mPost.numLikes);
            countLikes.setVisibility(View.VISIBLE);
            countLikes.setSelected(mPost.isLikedByCurrentUser);
            if (mIsLoggedOutReader) {
                countLikes.setEnabled(false);
            } else if (mPost.canLikePost()) {
                countLikes.setOnClickListener(new View.OnClickListener() {
                    @Override
                    public void onClick(View view) {
                        togglePostLike();
                    }
                });
            }
            // if we know refreshLikes() is going to show the liking users, force liking user
            // views to take up space right now
            if (mPost.numLikes > 0 && mLikingUsersView.getVisibility() == View.GONE) {
                mLikingUsersView.setVisibility(View.INVISIBLE);
                mLikingUsersDivider.setVisibility(View.INVISIBLE);
                mLikingUsersLabel.setVisibility(View.INVISIBLE);
            }
        } else {
            countLikes.setVisibility(View.INVISIBLE);
            countLikes.setOnClickListener(null);
        }
    }

    /*
     * show latest likes for this post
     */
    private void refreshLikes() {
        if (!isAdded() || !hasPost() || !mPost.canLikePost()) {
            return;
        }

        // nothing more to do if no likes
        if (mPost.numLikes == 0) {
            mLikingUsersView.setVisibility(View.GONE);
            mLikingUsersDivider.setVisibility(View.GONE);
            mLikingUsersLabel.setVisibility(View.GONE);
            return;
        }

        // clicking likes view shows activity displaying all liking users
        mLikingUsersView.setOnClickListener(new View.OnClickListener() {
            @Override
            public void onClick(View view) {
                ReaderActivityLauncher.showReaderLikingUsers(getActivity(), mPost.blogId, mPost.postId);
            }
        });

        mLikingUsersDivider.setVisibility(View.VISIBLE);
        mLikingUsersLabel.setVisibility(View.VISIBLE);
        mLikingUsersView.setVisibility(View.VISIBLE);
        mLikingUsersView.showLikingUsers(mPost);
    }

    private boolean showPhotoViewer(String imageUrl, View sourceView, int startX, int startY) {
        if (!isAdded() || TextUtils.isEmpty(imageUrl)) {
            return false;
        }

        // make sure this is a valid web image (could be file: or data:)
        if (!imageUrl.startsWith("http")) {
            return false;
        }

        String postContent = (mRenderer != null ? mRenderer.getRenderedHtml() : null);
        boolean isPrivatePost = (mPost != null && mPost.isPrivate);
        EnumSet<PhotoViewerOption> options = EnumSet.noneOf(PhotoViewerOption.class);
        if (isPrivatePost) {
            options.add(ReaderActivityLauncher.PhotoViewerOption.IS_PRIVATE_IMAGE);
        }

        ReaderActivityLauncher.showReaderPhotoViewer(
                getActivity(),
                imageUrl,
                postContent,
                sourceView,
                options,
                startX,
                startY);

        return true;
    }

    /*
     *  called when the post doesn't exist in local db, need to get it from server
     */
    private void requestPost() {
        final ProgressBar progress = (ProgressBar) getView().findViewById(R.id.progress_loading);
        progress.setVisibility(View.VISIBLE);
        progress.bringToFront();

        ReaderActions.OnRequestListener listener = new ReaderActions.OnRequestListener() {
            @Override
            public void onSuccess() {
                if (isAdded()) {
                    progress.setVisibility(View.GONE);
                    showPost();
                }
            }

            @Override
            public void onFailure(int statusCode) {
                if (isAdded()) {
                    progress.setVisibility(View.GONE);
                    int errMsgResId;
                    if (!NetworkUtils.isNetworkAvailable(getActivity())) {
                        errMsgResId = R.string.no_network_message;
                    } else {
                        switch (statusCode) {
                            case 401:
                            case 403:
                                errMsgResId = R.string.reader_err_get_post_not_authorized;
                                break;
                            case 404:
                                errMsgResId = R.string.reader_err_get_post_not_found;
                                break;
                            default:
                                errMsgResId = R.string.reader_err_get_post_generic;
                                break;
                        }
                    }
                    showError(getString(errMsgResId));
                }
            }
        };
        ReaderPostActions.requestPost(mBlogId, mPostId, listener);
    }

    /*
     * shows an error message in the middle of the screen - used when requesting post fails
     */
    private void showError(String errorMessage) {
        if (!isAdded()) return;

        TextView txtError = (TextView) getView().findViewById(R.id.text_error);
        txtError.setText(errorMessage);
        if (txtError.getVisibility() != View.VISIBLE) {
            AniUtils.fadeIn(txtError, AniUtils.Duration.MEDIUM);
        }
        mErrorMessage = errorMessage;
    }

    private void showPost() {
        if (mIsPostTaskRunning) {
            AppLog.w(T.READER, "reader post detail > show post task already running");
            return;
        }

        new ShowPostTask().executeOnExecutor(AsyncTask.THREAD_POOL_EXECUTOR);
    }

    /*
     * AsyncTask to retrieve this post from SQLite and display it
     */
    private boolean mIsPostTaskRunning = false;

    private class ShowPostTask extends AsyncTask<Void, Void, Boolean> {
        @Override
        protected void onPreExecute() {
            mIsPostTaskRunning = true;
        }

        @Override
        protected void onCancelled() {
            mIsPostTaskRunning = false;
        }

        @Override
        protected Boolean doInBackground(Void... params) {
            mPost = ReaderPostTable.getPost(mBlogId, mPostId, false);
            if (mPost == null) {
                return false;
            }

            // "discover" Editor Pick posts should open the original (source) post
            if (mPost.isDiscoverPost()) {
                ReaderPostDiscoverData discoverData = mPost.getDiscoverData();
                if (discoverData != null
                        && discoverData.getDiscoverType() == ReaderPostDiscoverData.DiscoverType.EDITOR_PICK
                        && discoverData.getBlogId() != 0
                        && discoverData.getPostId() != 0) {
                    mBlogId = discoverData.getBlogId();
                    mPostId = discoverData.getPostId();
                    mPost = ReaderPostTable.getPost(mBlogId, mPostId, false);
                    if (mPost == null) {
                        return false;
                    }
                }
            }

            return true;
        }

        @Override
        protected void onPostExecute(Boolean result) {
            mIsPostTaskRunning = false;

            if (!isAdded()) return;

            // make sure options menu reflects whether we now have a post
            getActivity().invalidateOptionsMenu();

            if (!result) {
                // post couldn't be loaded which means it doesn't exist in db, so request it from
                // the server if it hasn't already been requested
                if (!mHasAlreadyRequestedPost) {
                    mHasAlreadyRequestedPost = true;
                    AppLog.i(T.READER, "reader post detail > post not found, requesting it");
                    requestPost();
                } else if (!TextUtils.isEmpty(mErrorMessage)) {
                    // post has already been requested and failed, so restore previous error message
                    showError(mErrorMessage);
                }
                return;
            }

            mReaderWebView.setIsPrivatePost(mPost.isPrivate);
            mReaderWebView.setBlogSchemeIsHttps(UrlUtils.isHttps(mPost.getBlogUrl()));

            TextView txtTitle = (TextView) getView().findViewById(R.id.text_title);
            TextView txtBlogName = (TextView) getView().findViewById(R.id.text_blog_name);
            TextView txtDomain = (TextView) getView().findViewById(R.id.text_domain);
            TextView txtDateline = (TextView) getView().findViewById(R.id.text_dateline);
            TextView txtTag = (TextView) getView().findViewById(R.id.text_tag);

            WPNetworkImageView imgBlavatar = (WPNetworkImageView) getView().findViewById(R.id.image_blavatar);
            WPNetworkImageView imgAvatar = (WPNetworkImageView) getView().findViewById(R.id.image_avatar);

            ViewGroup layoutHeader = (ViewGroup) getView().findViewById(R.id.layout_post_detail_header);
            ReaderFollowButton followButton = (ReaderFollowButton) layoutHeader.findViewById(R.id.follow_button);

            if (!canShowFooter()) {
                mLayoutFooter.setVisibility(View.GONE);
            }

            // add padding to the scrollView to make room for the top and bottom toolbars - this also
            // ensures the scrollbar matches the content so it doesn't disappear behind the toolbars
            int topPadding = (mAutoHideToolbarListener != null ? mToolbarHeight : 0);
            int bottomPadding = (canShowFooter() ? mLayoutFooter.getHeight() : 0);
            mScrollView.setPadding(0, topPadding, 0, bottomPadding);

            // scrollView was hidden in onCreateView, show it now that we have the post
            mScrollView.setVisibility(View.VISIBLE);

            // render the post in the webView
            mRenderer = new ReaderPostRenderer(mReaderWebView, mPost);
            mRenderer.beginRender();

            txtTitle.setText(mPost.hasTitle() ? mPost.getTitle() : getString(R.string.reader_untitled_post));

            followButton.setVisibility(mIsLoggedOutReader ? View.GONE : View.VISIBLE);
            if (!mIsLoggedOutReader) {
                followButton.setIsFollowed(mPost.isFollowedByCurrentUser);
                followButton.setOnClickListener(new View.OnClickListener() {
                    @Override
                    public void onClick(View v) {
                        togglePostFollowed();
                    }
                });
            }

            // clicking the header shows blog preview
            if (getPostListType() != ReaderPostListType.BLOG_PREVIEW) {
                layoutHeader.setOnClickListener(new View.OnClickListener() {
                    @Override
                    public void onClick(View v) {
                        ReaderActivityLauncher.showReaderBlogPreview(v.getContext(), mPost);
                    }
                });
            }

            if (mPost.hasBlogName()) {
                txtBlogName.setText(mPost.getBlogName());
            } else if (mPost.hasAuthorName()) {
                txtBlogName.setText(mPost.getAuthorName());
            } else {
                txtBlogName.setText(null);
            }

            if (mPost.hasBlogUrl()) {
                int blavatarSz = getResources().getDimensionPixelSize(R.dimen.avatar_sz_medium);
                String imageUrl = GravatarUtils.blavatarFromUrl(mPost.getBlogUrl(), blavatarSz);
                imgBlavatar.setImageUrl(imageUrl, WPNetworkImageView.ImageType.BLAVATAR);
                txtDomain.setText(UrlUtils.getHost(mPost.getBlogUrl()));
            } else {
                imgBlavatar.showDefaultBlavatarImage();
                txtDomain.setText(null);
            }

            if (mPost.hasPostAvatar()) {
                int avatarSz = getResources().getDimensionPixelSize(R.dimen.avatar_sz_tiny);
                imgAvatar.setImageUrl(mPost.getPostAvatarForDisplay(avatarSz), WPNetworkImageView.ImageType.AVATAR);
            } else {
                imgAvatar.showDefaultGravatarImage();
            }

            String timestamp = DateTimeUtils.javaDateToTimeSpan(mPost.getDisplayDate());
            if (mPost.hasAuthorName()) {
                txtDateline.setText(mPost.getAuthorName() + ReaderConstants.UNICODE_BULLET_WITH_SPACE + timestamp);
            } else if (mPost.hasBlogName()) {
                txtDateline.setText(mPost.getBlogName() + ReaderConstants.UNICODE_BULLET_WITH_SPACE + timestamp);
            } else {
                txtDateline.setText(timestamp);
            }

            final String tagToDisplay = mPost.getTagForDisplay(null);
            if (!TextUtils.isEmpty(tagToDisplay)) {
                txtTag.setText(ReaderUtils.makeHashTag(tagToDisplay));
                txtTag.setOnClickListener(new View.OnClickListener() {
                    @Override
                    public void onClick(View v) {
                        ReaderTag tag = ReaderUtils.getTagFromTagName(tagToDisplay, ReaderTagType.FOLLOWED);
                        ReaderActivityLauncher.showReaderTagPreview(v.getContext(), tag);
                    }
                });
            }

            if (canShowFooter() && mLayoutFooter.getVisibility() != View.VISIBLE) {
                AniUtils.fadeIn(mLayoutFooter, AniUtils.Duration.LONG);
            }

            refreshIconCounts();
        }
    }

    /*
     * called by the web view when the content finishes loading - likes aren't displayed
     * until this is triggered, to avoid having them appear before the webView content
     */
    @Override
    public void onPageFinished(WebView view, String url) {
        if (!isAdded()) {
            return;
        }

        if (url != null && url.equals("about:blank")) {
            // brief delay before showing comments/likes to give page time to render
            view.postDelayed(new Runnable() {
                @Override
                public void run() {
                    if (!isAdded()) {
                        return;
                    }
                    refreshLikes();
                    if (!mHasAlreadyUpdatedPost) {
                        mHasAlreadyUpdatedPost = true;
                        updatePost();
                    }
                    requestRelatedPosts();
                }
            }, 300);
        } else {
            AppLog.w(T.READER, "reader post detail > page finished - " + url);
        }
    }

    /*
     * return the container view that should host the full screen video
     */
    @Override
    public ViewGroup onRequestCustomView() {
        if (isAdded()) {
            return (ViewGroup) getView().findViewById(R.id.layout_custom_view_container);
        } else {
            return null;
        }
    }

    /*
     * return the container view that should be hidden when full screen video is shown
     */
    @Override
    public ViewGroup onRequestContentView() {
        if (isAdded()) {
            return (ViewGroup) getView().findViewById(R.id.layout_post_detail_container);
        } else {
            return null;
        }
    }

    @Override
    public void onCustomViewShown() {
        // full screen video has just been shown so hide the ActionBar
        ActionBar actionBar = getActionBar();
        if (actionBar != null) {
            actionBar.hide();
        }
    }

    @Override
    public void onCustomViewHidden() {
        // user returned from full screen video so re-display the ActionBar
        ActionBar actionBar = getActionBar();
        if (actionBar != null) {
            actionBar.show();
        }
    }

    boolean isCustomViewShowing() {
        return mReaderWebView != null && mReaderWebView.isCustomViewShowing();
    }

    void hideCustomView() {
        if (mReaderWebView != null) {
            mReaderWebView.hideCustomView();
        }
    }

    @Override
    public boolean onUrlClick(String url) {
        // if this is a "wordpress://blogpreview?" link, show blog preview for the blog - this is
        // used for Discover posts that highlight a blog
        if (ReaderUtils.isBlogPreviewUrl(url)) {
            long siteId = ReaderUtils.getBlogIdFromBlogPreviewUrl(url);
            if (siteId != 0) {
                ReaderActivityLauncher.showReaderBlogPreview(getActivity(), siteId);
            }
            return true;
        }

        // open YouTube videos in external app so they launch the YouTube player, open all other
        // urls using an AuthenticatedWebViewActivity
        final OpenUrlType openUrlType;
        if (ReaderVideoUtils.isYouTubeVideoLink(url)) {
            openUrlType = OpenUrlType.EXTERNAL;
        } else {
            openUrlType = OpenUrlType.INTERNAL;
        }
        ReaderActivityLauncher.openUrl(getActivity(), url, openUrlType, mAccountStore.getAccount().getUserName());
        return true;
    }

    @Override
    public boolean onImageUrlClick(String imageUrl, View view, int x, int y) {
        return showPhotoViewer(imageUrl, view, x, y);
    }

    private ActionBar getActionBar() {
        if (isAdded() && getActivity() instanceof AppCompatActivity) {
            return ((AppCompatActivity) getActivity()).getSupportActionBar();
        } else {
            AppLog.w(T.READER, "reader post detail > getActionBar returned null");
            return null;
        }
    }

    void pauseWebView() {
        if (mReaderWebView == null) {
            AppLog.w(T.READER, "reader post detail > attempt to pause null webView");
        } else if (!mIsWebViewPaused) {
            AppLog.d(T.READER, "reader post detail > pausing webView");
            mReaderWebView.hideCustomView();
            mReaderWebView.onPause();
            mIsWebViewPaused = true;
        }
    }

    void resumeWebViewIfPaused() {
        if (mReaderWebView == null) {
            AppLog.w(T.READER, "reader post detail > attempt to resume null webView");
        } else if (mIsWebViewPaused) {
            AppLog.d(T.READER, "reader post detail > resuming paused webView");
            mReaderWebView.onResume();
            mIsWebViewPaused = false;
        }
    }

    @Override
    public void onScrollUp(float distanceY) {
        if (!mIsToolbarShowing
                && -distanceY >= MIN_SCROLL_DISTANCE_Y) {
            showToolbar(true);
            showFooter(true);
        }
    }

    @Override
    public void onScrollDown(float distanceY) {
        if (mIsToolbarShowing
                && distanceY >= MIN_SCROLL_DISTANCE_Y
                && mScrollView.canScrollDown()
                && mScrollView.canScrollUp()
                && mScrollView.getScrollY() > mToolbarHeight) {
            showToolbar(false);
            showFooter(false);
        }
    }

    @Override
    public void onScrollCompleted() {
        if (!mIsToolbarShowing
                && (!mScrollView.canScrollDown() || !mScrollView.canScrollUp())) {
            showToolbar(true);
            showFooter(true);
        }
    }

    private void showToolbar(boolean show) {
        mIsToolbarShowing = show;
        if (mAutoHideToolbarListener != null) {
            mAutoHideToolbarListener.onShowHideToolbar(show);
        }
    }

    private void showFooter(boolean show) {
        if (isAdded() && canShowFooter()) {
            AniUtils.animateBottomBar(mLayoutFooter, show);
        }
    }

    /*
     * can we show the footer bar which contains the like & comment counts?
     */
    private boolean canShowFooter() {
        return canShowLikeCount() || canShowCommentCount();
    }

    private boolean canShowCommentCount() {
        if (mPost == null) {
            return false;
        }
        if (mIsLoggedOutReader) {
            return mPost.numReplies > 0;
        }
        return mPost.isWP()
                && !mPost.isJetpack
                && !mPost.isDiscoverPost()
                && (mPost.isCommentsOpen || mPost.numReplies > 0);
    }

    private boolean canShowLikeCount() {
        if (mPost == null) {
            return false;
        }
        if (mIsLoggedOutReader) {
            return mPost.numLikes > 0;
        }
        return mPost.canLikePost() || mPost.numLikes > 0;
    }

    private void setRefreshing(boolean refreshing) {
        mSwipeToRefreshHelper.setRefreshing(refreshing);
    }

}<|MERGE_RESOLUTION|>--- conflicted
+++ resolved
@@ -364,15 +364,9 @@
         refreshIconCounts();
 
         if (isAskingToLike) {
-<<<<<<< HEAD
-            AnalyticsUtils.trackWithSiteId(AnalyticsTracker.Stat.READER_ARTICLE_LIKED, mBlogId);
-        } else {
-            AnalyticsUtils.trackWithSiteId(AnalyticsTracker.Stat.READER_ARTICLE_UNLIKED, mBlogId);
-=======
             AnalyticsUtils.trackWithReaderPostDetails(AnalyticsTracker.Stat.READER_ARTICLE_LIKED, mPost);
         } else {
             AnalyticsUtils.trackWithReaderPostDetails(AnalyticsTracker.Stat.READER_ARTICLE_UNLIKED, mPost);
->>>>>>> 6bb19577
         }
     }
 
