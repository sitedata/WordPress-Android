package org.wordpress.android.ui.reader;

import android.app.Activity;
import android.app.DownloadManager;
import android.content.Intent;
import android.content.IntentFilter;
import android.content.pm.PackageManager;
import android.graphics.Rect;
import android.os.AsyncTask;
import android.os.Bundle;
import android.text.Html;
import android.text.TextUtils;
import android.view.LayoutInflater;
import android.view.Menu;
import android.view.MenuInflater;
import android.view.MenuItem;
import android.view.View;
import android.view.ViewGroup;
import android.webkit.WebView;
import android.widget.ProgressBar;
import android.widget.TextView;

import androidx.annotation.NonNull;
import androidx.appcompat.app.ActionBar;
import androidx.appcompat.app.AppCompatActivity;
import androidx.fragment.app.Fragment;
import androidx.fragment.app.FragmentActivity;

import com.google.android.material.snackbar.Snackbar;

import org.greenrobot.eventbus.EventBus;
import org.greenrobot.eventbus.Subscribe;
import org.greenrobot.eventbus.ThreadMode;
import org.jetbrains.annotations.NotNull;
import org.wordpress.android.R;
import org.wordpress.android.WordPress;
import org.wordpress.android.analytics.AnalyticsTracker;
import org.wordpress.android.analytics.AnalyticsTracker.Stat;
import org.wordpress.android.datasets.ReaderBlogTable;
import org.wordpress.android.datasets.ReaderLikeTable;
import org.wordpress.android.datasets.ReaderPostTable;
import org.wordpress.android.fluxc.Dispatcher;
import org.wordpress.android.fluxc.generated.AccountActionBuilder;
import org.wordpress.android.fluxc.store.AccountStore;
import org.wordpress.android.fluxc.store.AccountStore.AddOrDeleteSubscriptionPayload;
import org.wordpress.android.fluxc.store.AccountStore.AddOrDeleteSubscriptionPayload.SubscriptionAction;
import org.wordpress.android.fluxc.store.AccountStore.OnSubscriptionUpdated;
import org.wordpress.android.fluxc.store.SiteStore;
import org.wordpress.android.models.ReaderPost;
import org.wordpress.android.models.ReaderPostDiscoverData;
import org.wordpress.android.ui.ActivityLauncher;
import org.wordpress.android.ui.main.WPMainActivity;
import org.wordpress.android.ui.posts.BasicFragmentDialog;
import org.wordpress.android.ui.prefs.AppPrefs;
import org.wordpress.android.ui.reader.ReaderActivityLauncher.OpenUrlType;
import org.wordpress.android.ui.reader.ReaderActivityLauncher.PhotoViewerOption;
import org.wordpress.android.ui.reader.ReaderInterfaces.AutoHideToolbarListener;
import org.wordpress.android.ui.reader.ReaderPostPagerActivity.DirectOperation;
import org.wordpress.android.ui.reader.ReaderTypes.ReaderPostListType;
import org.wordpress.android.ui.reader.actions.ReaderActions;
import org.wordpress.android.ui.reader.actions.ReaderPostActions;
import org.wordpress.android.ui.reader.models.ReaderBlogIdPostId;
import org.wordpress.android.ui.reader.models.ReaderSimplePostList;
import org.wordpress.android.ui.reader.utils.FeaturedImageUtils;
import org.wordpress.android.ui.reader.utils.ReaderUtils;
import org.wordpress.android.ui.reader.utils.ReaderVideoUtils;
import org.wordpress.android.ui.reader.views.ReaderBookmarkButton;
import org.wordpress.android.ui.reader.views.ReaderIconCountView;
import org.wordpress.android.ui.reader.views.ReaderLikingUsersView;
import org.wordpress.android.ui.reader.views.ReaderPostDetailHeaderView;
import org.wordpress.android.ui.reader.views.ReaderSimplePostContainerView;
import org.wordpress.android.ui.reader.views.ReaderSimplePostView;
import org.wordpress.android.ui.reader.views.ReaderTagStrip;
import org.wordpress.android.ui.reader.views.ReaderWebView;
import org.wordpress.android.ui.reader.views.ReaderWebView.ReaderCustomViewListener;
import org.wordpress.android.ui.reader.views.ReaderWebView.ReaderWebViewPageFinishedListener;
import org.wordpress.android.ui.reader.views.ReaderWebView.ReaderWebViewUrlClickListener;
import org.wordpress.android.ui.utils.AuthenticationUtils;
import org.wordpress.android.util.AniUtils;
import org.wordpress.android.util.AppLog;
import org.wordpress.android.util.AppLog.T;
import org.wordpress.android.util.DateTimeUtils;
import org.wordpress.android.util.HtmlUtils;
import org.wordpress.android.util.NetworkUtils;
import org.wordpress.android.util.PermissionUtils;
import org.wordpress.android.util.ToastUtils;
import org.wordpress.android.util.UrlUtils;
import org.wordpress.android.util.WPUrlUtils;
import org.wordpress.android.util.analytics.AnalyticsUtils;
import org.wordpress.android.util.helpers.SwipeToRefreshHelper;
import org.wordpress.android.util.widgets.CustomSwipeRefreshLayout;
import org.wordpress.android.widgets.WPScrollView;
import org.wordpress.android.widgets.WPScrollView.ScrollDirectionListener;
import org.wordpress.android.widgets.WPSnackbar;
import org.wordpress.android.widgets.WPTextView;

import java.util.EnumSet;

import javax.inject.Inject;

import static org.wordpress.android.fluxc.generated.AccountActionBuilder.newUpdateSubscriptionNotificationPostAction;
import static org.wordpress.android.util.WPPermissionUtils.READER_FILE_DOWNLOAD_PERMISSION_REQUEST_CODE;
import static org.wordpress.android.util.WPSwipeToRefreshHelper.buildSwipeToRefreshHelper;

public class ReaderPostDetailFragment extends Fragment
        implements WPMainActivity.OnActivityBackPressedListener,
        ScrollDirectionListener,
        ReaderCustomViewListener,
        ReaderInterfaces.OnFollowListener,
        ReaderWebViewPageFinishedListener,
        ReaderWebViewUrlClickListener,
        BasicFragmentDialog.BasicDialogPositiveClickInterface {
    private static final String BOOKMARKS_SAVED_LOCALLY_DIALOG = "bookmarks_saved_locally_dialog";
    private long mPostId;
    private long mBlogId;
    private DirectOperation mDirectOperation;
    private int mCommentId;
    private boolean mIsFeed;
    private String mInterceptedUri;
    private ReaderPost mPost;
    private ReaderPostRenderer mRenderer;
    private ReaderPostListType mPostListType;

    private final ReaderPostHistory mPostHistory = new ReaderPostHistory();

    private SwipeToRefreshHelper mSwipeToRefreshHelper;
    private WPScrollView mScrollView;
    private ViewGroup mLayoutFooter;
    private ReaderWebView mReaderWebView;
    private ReaderLikingUsersView mLikingUsersView;
    private View mLikingUsersDivider;
    private View mLikingUsersLabel;
    private WPTextView mSignInButton;
    private ReaderBookmarkButton mReaderBookmarkButton;

    private ReaderSimplePostContainerView mGlobalRelatedPostsView;
    private ReaderSimplePostContainerView mLocalRelatedPostsView;

    private boolean mPostSlugsResolutionUnderway;
    private boolean mHasAlreadyUpdatedPost;
    private boolean mHasAlreadyRequestedPost;
    private boolean mIsWebViewPaused;
    private boolean mIsRelatedPost;

    private boolean mHasTrackedGlobalRelatedPosts;
    private boolean mHasTrackedLocalRelatedPosts;

    private int mToolbarHeight;
    private String mErrorMessage;

    private boolean mIsToolbarShowing = true;
    private AutoHideToolbarListener mAutoHideToolbarListener;

    // min scroll distance before toggling toolbar
    private static final float MIN_SCROLL_DISTANCE_Y = 10;

    private String mFileForDownload = null;

    @Inject AccountStore mAccountStore;
    @Inject SiteStore mSiteStore;
    @Inject Dispatcher mDispatcher;
<<<<<<< HEAD
    @Inject FeaturedImageUtils mFeaturedImageUtils;
=======
    @Inject AuthenticationUtils mAuthenticationUtils;
    @Inject ReaderFileDownloadManager mReaderFileDownloadManager;
>>>>>>> ee2d5562

    public static ReaderPostDetailFragment newInstance(long blogId, long postId) {
        return newInstance(false, blogId, postId, null, 0, false, null, null, false);
    }

    public static ReaderPostDetailFragment newInstance(boolean isFeed,
                                                       long blogId,
                                                       long postId,
                                                       DirectOperation directOperation,
                                                       int commentId,
                                                       boolean isRelatedPost,
                                                       String interceptedUri,
                                                       ReaderPostListType postListType,
                                                       boolean postSlugsResolutionUnderway) {
        AppLog.d(T.READER, "reader post detail > newInstance");

        Bundle args = new Bundle();
        args.putBoolean(ReaderConstants.ARG_IS_FEED, isFeed);
        args.putLong(ReaderConstants.ARG_BLOG_ID, blogId);
        args.putLong(ReaderConstants.ARG_POST_ID, postId);
        args.putBoolean(ReaderConstants.ARG_IS_RELATED_POST, isRelatedPost);
        args.putSerializable(ReaderConstants.ARG_DIRECT_OPERATION, directOperation);
        args.putInt(ReaderConstants.ARG_COMMENT_ID, commentId);
        args.putString(ReaderConstants.ARG_INTERCEPTED_URI, interceptedUri);
        if (postListType != null) {
            args.putSerializable(ReaderConstants.ARG_POST_LIST_TYPE, postListType);
        }
        args.putBoolean(ReaderConstants.KEY_POST_SLUGS_RESOLUTION_UNDERWAY, postSlugsResolutionUnderway);

        ReaderPostDetailFragment fragment = new ReaderPostDetailFragment();
        fragment.setArguments(args);

        return fragment;
    }

    @Override
    public void onCreate(Bundle savedInstanceState) {
        super.onCreate(savedInstanceState);
        ((WordPress) getActivity().getApplication()).component().inject(this);
        if (savedInstanceState != null) {
            mPostHistory.restoreInstance(savedInstanceState);
        }
    }

    @Override
    public void setArguments(Bundle args) {
        super.setArguments(args);
        if (args != null) {
            mIsFeed = args.getBoolean(ReaderConstants.ARG_IS_FEED);
            mBlogId = args.getLong(ReaderConstants.ARG_BLOG_ID);
            mPostId = args.getLong(ReaderConstants.ARG_POST_ID);
            mDirectOperation = (DirectOperation) args.getSerializable(ReaderConstants.ARG_DIRECT_OPERATION);
            mCommentId = args.getInt(ReaderConstants.ARG_COMMENT_ID);
            mIsRelatedPost = args.getBoolean(ReaderConstants.ARG_IS_RELATED_POST);
            mInterceptedUri = args.getString(ReaderConstants.ARG_INTERCEPTED_URI);
            if (args.containsKey(ReaderConstants.ARG_POST_LIST_TYPE)) {
                mPostListType = (ReaderPostListType) args.getSerializable(ReaderConstants.ARG_POST_LIST_TYPE);
            }
            mPostSlugsResolutionUnderway = args.getBoolean(ReaderConstants.KEY_POST_SLUGS_RESOLUTION_UNDERWAY);
        }
    }

    @SuppressWarnings("deprecation")
    @Override
    public void onAttach(Activity activity) {
        super.onAttach(activity);
        if (activity instanceof AutoHideToolbarListener) {
            mAutoHideToolbarListener = (AutoHideToolbarListener) activity;
        }
        mToolbarHeight = activity.getResources().getDimensionPixelSize(R.dimen.toolbar_height);
    }

    @Override
    public View onCreateView(LayoutInflater inflater, ViewGroup container, Bundle savedInstanceState) {
        final View view = inflater.inflate(R.layout.reader_fragment_post_detail, container, false);

        CustomSwipeRefreshLayout swipeRefreshLayout = view.findViewById(R.id.swipe_to_refresh);

        // this fragment hides/shows toolbar with scrolling, which messes up ptr animation position
        // so we have to set it manually
        int swipeToRefreshOffset = getResources().getDimensionPixelSize(R.dimen.toolbar_content_offset);
        swipeRefreshLayout.setProgressViewOffset(false, 0, swipeToRefreshOffset);

        mSwipeToRefreshHelper = buildSwipeToRefreshHelper(
                swipeRefreshLayout,
                new SwipeToRefreshHelper.RefreshListener() {
                    @Override
                    public void onRefreshStarted() {
                        if (!isAdded()) {
                            return;
                        }

                        updatePost();
                    }
                }
        );

        mScrollView = view.findViewById(R.id.scroll_view_reader);
        mScrollView.setScrollDirectionListener(this);

        mLayoutFooter = view.findViewById(R.id.layout_post_detail_footer);
        mLikingUsersView = view.findViewById(R.id.layout_liking_users_view);
        mLikingUsersDivider = view.findViewById(R.id.layout_liking_users_divider);
        mLikingUsersLabel = view.findViewById(R.id.text_liking_users_label);

        // setup the ReaderWebView
        mReaderWebView = view.findViewById(R.id.reader_webview);
        mReaderWebView.setCustomViewListener(this);
        mReaderWebView.setUrlClickListener(this);
        mReaderWebView.setPageFinishedListener(this);

        // hide footer and scrollView until the post is loaded
        mLayoutFooter.setVisibility(View.INVISIBLE);
        mScrollView.setVisibility(View.INVISIBLE);

        View relatedPostsContainer = view.findViewById(R.id.container_related_posts);
        mGlobalRelatedPostsView = relatedPostsContainer.findViewById(R.id.related_posts_view_global);
        mGlobalRelatedPostsView.setOnFollowListener(this);
        mLocalRelatedPostsView = relatedPostsContainer.findViewById(R.id.related_posts_view_local);
        mLocalRelatedPostsView.setOnFollowListener(this);

        mSignInButton = view.findViewById(R.id.nux_sign_in_button);
        mSignInButton.setOnClickListener(mSignInClickListener);

        mReaderBookmarkButton = view.findViewById(R.id.bookmark_button);

        final ProgressBar progress = view.findViewById(R.id.progress_loading);
        if (mPostSlugsResolutionUnderway) {
            progress.setVisibility(View.VISIBLE);
        }

        showPost();

        return view;
    }

    private final View.OnClickListener mSignInClickListener = new View.OnClickListener() {
        @Override
        public void onClick(View v) {
            EventBus.getDefault().post(new ReaderEvents.DoSignIn());
        }
    };

    @Override
    public void onDestroy() {
        super.onDestroy();
        if (mReaderWebView != null) {
            mReaderWebView.destroy();
        }
    }

    private boolean hasPost() {
        return (mPost != null);
    }

    @Override
    public void onCreateOptionsMenu(Menu menu, MenuInflater inflater) {
        super.onCreateOptionsMenu(menu, inflater);
        menu.clear();
        inflater.inflate(R.menu.reader_detail, menu);
    }

    @Override
    public void onPrepareOptionsMenu(Menu menu) {
        super.onPrepareOptionsMenu(menu);

        // browse & share require the post to have a URL (some feed-based posts don't have one)
        boolean postHasUrl = hasPost() && mPost.hasUrl();
        MenuItem mnuBrowse = menu.findItem(R.id.menu_browse);
        if (mnuBrowse != null) {
            mnuBrowse.setVisible(postHasUrl || (mInterceptedUri != null));
        }
        MenuItem mnuShare = menu.findItem(R.id.menu_share);
        if (mnuShare != null) {
            mnuShare.setVisible(postHasUrl);
        }
    }

    @Override
    public boolean onOptionsItemSelected(MenuItem item) {
        int i = item.getItemId();
        if (i == R.id.menu_browse) {
            if (hasPost()) {
                ReaderActivityLauncher.openUrl(getActivity(), mPost.getUrl(), OpenUrlType.EXTERNAL);
            } else if (mInterceptedUri != null) {
                AnalyticsUtils.trackWithInterceptedUri(AnalyticsTracker.Stat.DEEP_LINKED_FALLBACK, mInterceptedUri);
                ReaderActivityLauncher.openUrl(getActivity(), mInterceptedUri, OpenUrlType.EXTERNAL);
                getActivity().finish();
            }
            return true;
        } else if (i == R.id.menu_share) {
            AnalyticsTracker.track(AnalyticsTracker.Stat.SHARED_ITEM);
            sharePage();
            return true;
        } else {
            return super.onOptionsItemSelected(item);
        }
    }

    private ReaderPostListType getPostListType() {
        return (mPostListType != null ? mPostListType : ReaderTypes.DEFAULT_POST_LIST_TYPE);
    }

    @Override
    public void onSaveInstanceState(Bundle outState) {
        outState.putBoolean(ReaderConstants.ARG_IS_FEED, mIsFeed);
        outState.putLong(ReaderConstants.ARG_BLOG_ID, mBlogId);
        outState.putLong(ReaderConstants.ARG_POST_ID, mPostId);
        outState.putSerializable(ReaderConstants.ARG_DIRECT_OPERATION, mDirectOperation);
        outState.putInt(ReaderConstants.ARG_COMMENT_ID, mCommentId);

        outState.putBoolean(ReaderConstants.ARG_IS_RELATED_POST, mIsRelatedPost);
        outState.putString(ReaderConstants.ARG_INTERCEPTED_URI, mInterceptedUri);
        outState.putBoolean(ReaderConstants.KEY_POST_SLUGS_RESOLUTION_UNDERWAY, mPostSlugsResolutionUnderway);
        outState.putBoolean(ReaderConstants.KEY_ALREADY_UPDATED, mHasAlreadyUpdatedPost);
        outState.putBoolean(ReaderConstants.KEY_ALREADY_REQUESTED, mHasAlreadyRequestedPost);

        outState.putBoolean(ReaderConstants.KEY_ALREADY_TRACKED_GLOBAL_RELATED_POSTS, mHasTrackedGlobalRelatedPosts);
        outState.putBoolean(ReaderConstants.KEY_ALREADY_TRACKED_LOCAL_RELATED_POSTS, mHasTrackedLocalRelatedPosts);

        outState.putSerializable(ReaderConstants.ARG_POST_LIST_TYPE, getPostListType());

        mPostHistory.saveInstance(outState);

        if (!TextUtils.isEmpty(mErrorMessage)) {
            outState.putString(ReaderConstants.KEY_ERROR_MESSAGE, mErrorMessage);
        }

        super.onSaveInstanceState(outState);
    }

    @Override
    public void onActivityCreated(Bundle savedInstanceState) {
        super.onActivityCreated(savedInstanceState);
        setHasOptionsMenu(true);
        restoreState(savedInstanceState);
    }

    private void restoreState(Bundle savedInstanceState) {
        if (savedInstanceState != null) {
            mIsFeed = savedInstanceState.getBoolean(ReaderConstants.ARG_IS_FEED);
            mBlogId = savedInstanceState.getLong(ReaderConstants.ARG_BLOG_ID);
            mPostId = savedInstanceState.getLong(ReaderConstants.ARG_POST_ID);
            mDirectOperation = (DirectOperation) savedInstanceState
                    .getSerializable(ReaderConstants.ARG_DIRECT_OPERATION);
            mCommentId = savedInstanceState.getInt(ReaderConstants.ARG_COMMENT_ID);
            mIsRelatedPost = savedInstanceState.getBoolean(ReaderConstants.ARG_IS_RELATED_POST);
            mInterceptedUri = savedInstanceState.getString(ReaderConstants.ARG_INTERCEPTED_URI);
            mPostSlugsResolutionUnderway =
                    savedInstanceState.getBoolean(ReaderConstants.KEY_POST_SLUGS_RESOLUTION_UNDERWAY);
            mHasAlreadyUpdatedPost = savedInstanceState.getBoolean(ReaderConstants.KEY_ALREADY_UPDATED);
            mHasAlreadyRequestedPost = savedInstanceState.getBoolean(ReaderConstants.KEY_ALREADY_REQUESTED);
            mHasTrackedGlobalRelatedPosts =
                    savedInstanceState.getBoolean(ReaderConstants.KEY_ALREADY_TRACKED_GLOBAL_RELATED_POSTS);
            mHasTrackedLocalRelatedPosts =
                    savedInstanceState.getBoolean(ReaderConstants.KEY_ALREADY_TRACKED_LOCAL_RELATED_POSTS);
            if (savedInstanceState.containsKey(ReaderConstants.ARG_POST_LIST_TYPE)) {
                mPostListType =
                        (ReaderPostListType) savedInstanceState.getSerializable(ReaderConstants.ARG_POST_LIST_TYPE);
            }
            if (savedInstanceState.containsKey(ReaderConstants.KEY_ERROR_MESSAGE)) {
                mErrorMessage = savedInstanceState.getString(ReaderConstants.KEY_ERROR_MESSAGE);
            }
        }
    }

    @Override
    public void onStart() {
        super.onStart();
        mDispatcher.register(this);
        EventBus.getDefault().register(this);
        FragmentActivity activity = getActivity();
        if (activity != null) {
            activity.registerReceiver(mReaderFileDownloadManager,
                    new IntentFilter(DownloadManager.ACTION_DOWNLOAD_COMPLETE));
        }
    }

    @Override
    public void onStop() {
        super.onStop();
        mDispatcher.unregister(this);
        EventBus.getDefault().unregister(this);
        FragmentActivity activity = getActivity();
        if (activity != null) {
            activity.unregisterReceiver(mReaderFileDownloadManager);
        }
    }

    /*
     * called by the activity when user hits the back button - returns true if the back button
     * is handled here and should be ignored by the activity
     */
    @Override
    public boolean onActivityBackPressed() {
        return goBackInPostHistory();
    }

    @Override
    public void onFollowTapped(View view, String blogName, final long blogId) {
        mDispatcher.dispatch(AccountActionBuilder.newFetchSubscriptionsAction());

        if (isAdded()) {
            String blog = TextUtils.isEmpty(blogName)
                    ? getString(R.string.reader_followed_blog_notifications_this)
                    : blogName;

            WPSnackbar.make(view, Html.fromHtml(getString(R.string.reader_followed_blog_notifications,
                    "<b>", blog, "</b>")), Snackbar.LENGTH_LONG)
                    .setAction(getString(R.string.reader_followed_blog_notifications_action),
                        new View.OnClickListener() {
                            @Override public void onClick(View view) {
                                AnalyticsUtils.trackWithSiteId(Stat.FOLLOWED_BLOG_NOTIFICATIONS_READER_ENABLED, blogId);
                                AddOrDeleteSubscriptionPayload payload = new AddOrDeleteSubscriptionPayload(
                                        String.valueOf(blogId), SubscriptionAction.NEW);
                                mDispatcher.dispatch(newUpdateSubscriptionNotificationPostAction(payload));
                                ReaderBlogTable.setNotificationsEnabledByBlogId(blogId, true);
                            }
                        })
                    .show();
        }
    }

    @Override
    public void onFollowingTapped() {
        mDispatcher.dispatch(AccountActionBuilder.newFetchSubscriptionsAction());
    }

    @SuppressWarnings("unused")
    @Subscribe(threadMode = ThreadMode.MAIN)
    public void onSubscriptionUpdated(OnSubscriptionUpdated event) {
        if (event.isError()) {
            AppLog.e(T.API, ReaderPostDetailFragment.class.getSimpleName() + ".onSubscriptionUpdated: "
                          + event.error.type + " - " + event.error.message);
        } else {
            mDispatcher.dispatch(AccountActionBuilder.newFetchSubscriptionsAction());
        }
    }

    /*
     * changes the like on the passed post
     */
    private void togglePostLike() {
        if (hasPost()) {
            setPostLike(!mPost.isLikedByCurrentUser);
        }
    }

    private void initBookmarkButton() {
        if (!canShowFooter()) {
            return;
        }

        updateBookmarkView();
        mReaderBookmarkButton.setOnClickListener(new View.OnClickListener() {
            @Override public void onClick(View v) {
                toggleBookmark();
            }
        });
    }

    private void updateBookmarkView() {
        if (!isAdded() || !hasPost()) {
            return;
        }

        if (!canShowBookmarkButton()) {
            mReaderBookmarkButton.setVisibility(View.GONE);
        } else {
            mReaderBookmarkButton.setVisibility(View.VISIBLE);
            mReaderBookmarkButton.updateIsBookmarkedState(mPost.isBookmarked);
        }
    }

    /*
     * triggered when user taps the bookmark post button
     */
    private void toggleBookmark() {
        if (!isAdded() || !hasPost()) {
            return;
        }

        if (mPost.isBookmarked) {
            ReaderPostActions.removeFromBookmarked(mPost);
            AnalyticsTracker.track(AnalyticsTracker.Stat.READER_POST_UNSAVED_FROM_DETAILS);
        } else {
            ReaderPostActions.addToBookmarked(mPost);
            AnalyticsTracker.track(AnalyticsTracker.Stat.READER_POST_SAVED_FROM_DETAILS);
            if (AppPrefs.shouldShowBookmarksSavedLocallyDialog()) {
                AppPrefs.setBookmarksSavedLocallyDialogShown();
                showBookmarksSavedLocallyDialog();
            } else {
                // show snackbar when not in saved posts list
                showBookmarkSnackbar();
            }
        }

        mPost = ReaderPostTable.getBlogPost(mPost.blogId, mPost.postId, false);

        updateBookmarkView();
    }

    private void showBookmarksSavedLocallyDialog() {
        BasicFragmentDialog basicFragmentDialog = new BasicFragmentDialog();
        basicFragmentDialog.initialize(BOOKMARKS_SAVED_LOCALLY_DIALOG,
                getString(R.string.reader_save_posts_locally_dialog_title),
                getString(R.string.reader_save_posts_locally_dialog_message),
                getString(R.string.dialog_button_ok),
                null, null);
        basicFragmentDialog.show(getFragmentManager(), BOOKMARKS_SAVED_LOCALLY_DIALOG);
    }

    @Override
    public void onPositiveClicked(@NotNull String instanceTag) {
        switch (instanceTag) {
            case BOOKMARKS_SAVED_LOCALLY_DIALOG:
            showBookmarkSnackbar();
            break;
        }
    }

    private void showBookmarkSnackbar() {
        if (!isAdded()) {
            return;
        }

        WPSnackbar.make(getView(), R.string.reader_bookmark_snack_title, Snackbar.LENGTH_LONG)
                .setAction(R.string.reader_bookmark_snack_btn,
                    new View.OnClickListener() {
                        @Override public void onClick(View view) {
                            AnalyticsTracker
                                    .track(AnalyticsTracker.Stat.READER_SAVED_LIST_VIEWED_FROM_POST_DETAILS_NOTICE);
                            ActivityLauncher.viewSavedPostsListInReader(getActivity());
                        }
                    })
                .show();
    }

    /*
     * changes the like on the passed post
     */
    private void setPostLike(boolean isAskingToLike) {
        if (!isAdded() || !hasPost() || !NetworkUtils.checkConnection(getActivity())) {
            return;
        }

        if (isAskingToLike != ReaderPostTable.isPostLikedByCurrentUser(mPost)) {
            ReaderIconCountView likeCount = getView().findViewById(R.id.count_likes);
            likeCount.setSelected(isAskingToLike);
            ReaderAnim.animateLikeButton(likeCount.getImageView(), isAskingToLike);

            boolean success = ReaderPostActions.performLikeAction(mPost, isAskingToLike,
                    mAccountStore.getAccount().getUserId());
            if (!success) {
                likeCount.setSelected(!isAskingToLike);
                return;
            }

            // get the post again since it has changed, then refresh to show changes
            mPost = ReaderPostTable.getBlogPost(mPost.blogId, mPost.postId, false);
            refreshLikes();
            refreshIconCounts();
        }

        if (isAskingToLike) {
            AnalyticsUtils.trackWithReaderPostDetails(AnalyticsTracker.Stat.READER_ARTICLE_DETAIL_LIKED, mPost);
        } else {
            AnalyticsUtils.trackWithReaderPostDetails(AnalyticsTracker.Stat.READER_ARTICLE_DETAIL_UNLIKED, mPost);
        }
    }

    /**
     * display the standard Android share chooser to share this post
     */
    private void sharePage() {
        if (!isAdded() || !hasPost()) {
            return;
        }

        String url = (mPost.hasShortUrl() ? mPost.getShortUrl() : mPost.getUrl());

        Intent intent = new Intent(Intent.ACTION_SEND);
        intent.setType("text/plain");
        intent.putExtra(Intent.EXTRA_TEXT, url);
        intent.putExtra(Intent.EXTRA_SUBJECT, mPost.getTitle());
        try {
            startActivity(Intent.createChooser(intent, getString(R.string.share_link)));
        } catch (android.content.ActivityNotFoundException ex) {
            ToastUtils.showToast(getActivity(), R.string.reader_toast_err_share_intent);
        }
    }

    /*
     * replace the current post with the passed one
     */
    private void replacePost(long blogId, long postId, boolean clearCommentOperation) {
        mIsFeed = false;
        mBlogId = blogId;
        mPostId = postId;

        if (clearCommentOperation) {
            mDirectOperation = null;
            mCommentId = 0;
        }

        mHasAlreadyRequestedPost = false;
        mHasAlreadyUpdatedPost = false;
        mHasTrackedGlobalRelatedPosts = false;
        mHasTrackedLocalRelatedPosts = false;

        // hide views that would show info for the previous post - these will be re-displayed
        // with the correct info once the new post loads
        mGlobalRelatedPostsView.setVisibility(View.GONE);
        mLocalRelatedPostsView.setVisibility(View.GONE);

        mLikingUsersView.setVisibility(View.GONE);
        mLikingUsersDivider.setVisibility(View.GONE);
        mLikingUsersLabel.setVisibility(View.GONE);

        // clear the webView - otherwise it will remain scrolled to where the user scrolled to
        mReaderWebView.clearContent();

        // make sure the toolbar and footer are showing
        showToolbar(true);
        showFooter(true);

        // now show the passed post
        showPost();
    }

    /*
     * request posts related to the current one - only available for wp.com
     */
    private void requestRelatedPosts() {
        if (hasPost() && mPost.isWP()) {
            ReaderPostActions.requestRelatedPosts(mPost);
        }
    }

    /*
     * related posts were retrieved
     */
    @SuppressWarnings("unused")
    @Subscribe(threadMode = ThreadMode.MAIN)
    public void onEventMainThread(ReaderEvents.RelatedPostsUpdated event) {
        if (!isAdded() || !hasPost()) {
            return;
        }

        // make sure this event is for the current post
        if (event.getSourcePostId() == mPost.postId && event.getSourceSiteId() == mPost.blogId) {
            if (event.hasLocalRelatedPosts()) {
                showRelatedPosts(event.getLocalRelatedPosts(), false);
            }
            if (event.hasGlobalRelatedPosts()) {
                showRelatedPosts(event.getGlobalRelatedPosts(), true);
            }
        }
    }

    /*
     * show the passed list of related posts - can be either global (related posts from
     * across wp.com) or local (related posts from the same site as the current post)
     */
    private void showRelatedPosts(@NonNull ReaderSimplePostList relatedPosts, final boolean isGlobal) {
        // tapping a related post should open the related post detail
        ReaderSimplePostView.OnSimplePostClickListener listener = new ReaderSimplePostView.OnSimplePostClickListener() {
            @Override
            public void onSimplePostClick(View v, long siteId, long postId) {
                showRelatedPostDetail(siteId, postId, isGlobal);
            }
        };

        // different container views for global/local related posts
        ReaderSimplePostContainerView relatedPostsView = isGlobal ? mGlobalRelatedPostsView : mLocalRelatedPostsView;
        relatedPostsView.showPosts(relatedPosts, mPost.getBlogName(), isGlobal, listener);

        // fade in this related posts view
        if (relatedPostsView.getVisibility() != View.VISIBLE) {
            AniUtils.fadeIn(relatedPostsView, AniUtils.Duration.MEDIUM);
        }

        trackRelatedPostsIfShowing();
    }

    /*
     * track that related posts have loaded and are scrolled into view if we haven't
     * already tracked it
     */
    private void trackRelatedPostsIfShowing() {
        if (!mHasTrackedGlobalRelatedPosts && isVisibleAndScrolledIntoView(mGlobalRelatedPostsView)) {
            mHasTrackedGlobalRelatedPosts = true;
            AppLog.d(T.READER, "reader post detail > global related posts rendered");
            mGlobalRelatedPostsView.trackRailcarRender();
        }

        if (!mHasTrackedLocalRelatedPosts && isVisibleAndScrolledIntoView(mLocalRelatedPostsView)) {
            mHasTrackedLocalRelatedPosts = true;
            AppLog.d(T.READER, "reader post detail > local related posts rendered");
            mLocalRelatedPostsView.trackRailcarRender();
        }
    }

    /*
     * returns True if the passed view is visible and has been scrolled into view - assumes
     * that the view is a child of mScrollView
     */
    private boolean isVisibleAndScrolledIntoView(View view) {
        if (view != null && view.getVisibility() == View.VISIBLE) {
            Rect scrollBounds = new Rect();
            mScrollView.getHitRect(scrollBounds);
            return view.getLocalVisibleRect(scrollBounds);
        }
        return false;
    }

    /*
     * user clicked a single related post - if we're already viewing a related post, add it to the
     * history stack so the user can back-button through the history - otherwise start a new detail
     * activity for this related post
     */
    private void showRelatedPostDetail(long blogId, long postId, boolean isGlobal) {
        AnalyticsTracker.Stat stat = isGlobal
                ? AnalyticsTracker.Stat.READER_GLOBAL_RELATED_POST_CLICKED
                : AnalyticsTracker.Stat.READER_LOCAL_RELATED_POST_CLICKED;
        AnalyticsUtils.trackWithReaderPostDetails(stat, blogId, postId);

        if (mIsRelatedPost) {
            mPostHistory.push(new ReaderBlogIdPostId(mPost.blogId, mPost.postId));
            replacePost(blogId, postId, true);
        } else {
            ReaderActivityLauncher.showReaderPostDetail(
                    getActivity(),
                    false,
                    blogId,
                    postId,
                    null,
                    0,
                    true,
                    null);
        }
    }

    /*
     * if the fragment is maintaining a backstack of posts, navigate to the previous one
     */
    protected boolean goBackInPostHistory() {
        if (!mPostHistory.isEmpty()) {
            ReaderBlogIdPostId ids = mPostHistory.pop();
            replacePost(ids.getBlogId(), ids.getPostId(), true);
            return true;
        } else {
            return false;
        }
    }

    /*
     * get the latest version of this post
     */
    private void updatePost() {
        if (!hasPost() || !mPost.isWP()) {
            setRefreshing(false);
            return;
        }

        final int numLikesBefore = ReaderLikeTable.getNumLikesForPost(mPost);

        ReaderActions.UpdateResultListener resultListener = new ReaderActions.UpdateResultListener() {
            @Override
            public void onUpdateResult(ReaderActions.UpdateResult result) {
                if (!isAdded()) {
                    return;
                }
                // if the post has changed, reload it from the db and update the like/comment counts
                if (result.isNewOrChanged()) {
                    mPost = ReaderPostTable.getBlogPost(mPost.blogId, mPost.postId, false);
                    refreshIconCounts();
                }
                // refresh likes if necessary - done regardless of whether the post has changed
                // since it's possible likes weren't stored until the post was updated
                if (result != ReaderActions.UpdateResult.FAILED
                    && numLikesBefore != ReaderLikeTable.getNumLikesForPost(mPost)) {
                    refreshLikes();
                }

                setRefreshing(false);

                if (mDirectOperation != null && mDirectOperation == DirectOperation.POST_LIKE) {
                    doLikePost();
                }
            }
        };
        ReaderPostActions.updatePost(mPost, resultListener);
    }

    private void refreshIconCounts() {
        if (!isAdded() || !hasPost() || !canShowFooter()) {
            return;
        }

        final ReaderIconCountView countLikes = getView().findViewById(R.id.count_likes);
        final ReaderIconCountView countComments = getView().findViewById(R.id.count_comments);

        if (canShowCommentCount()) {
            countComments.setCount(mPost.numReplies);
            countComments.setVisibility(View.VISIBLE);
            countComments.setOnClickListener(new View.OnClickListener() {
                @Override
                public void onClick(View v) {
                    ReaderActivityLauncher.showReaderComments(getActivity(), mPost.blogId, mPost.postId);
                }
            });
        } else {
            countComments.setVisibility(View.INVISIBLE);
            countComments.setOnClickListener(null);
        }

        if (canShowLikeCount()) {
            countLikes.setCount(mPost.numLikes);
            countLikes.setContentDescription(
                    ReaderUtils.getLongLikeLabelText(getActivity(), mPost.numLikes, mPost.isLikedByCurrentUser));
            countLikes.setVisibility(View.VISIBLE);
            countLikes.setSelected(mPost.isLikedByCurrentUser);
            if (!mAccountStore.hasAccessToken()) {
                countLikes.setEnabled(false);
            } else if (mPost.canLikePost()) {
                countLikes.setOnClickListener(new View.OnClickListener() {
                    @Override
                    public void onClick(View view) {
                        togglePostLike();
                    }
                });
            }
            // if we know refreshLikes() is going to show the liking users, force liking user
            // views to take up space right now
            if (mPost.numLikes > 0 && mLikingUsersView.getVisibility() == View.GONE) {
                mLikingUsersView.setVisibility(View.INVISIBLE);
                mLikingUsersDivider.setVisibility(View.INVISIBLE);
                mLikingUsersLabel.setVisibility(View.INVISIBLE);
            }
        } else {
            countLikes.setVisibility(View.INVISIBLE);
            countLikes.setOnClickListener(null);
        }
    }

    private void doLikePost() {
        if (!isAdded()) {
            return;
        }

        if (!mAccountStore.hasAccessToken()) {
            WPSnackbar.make(getView(), R.string.reader_snackbar_err_cannot_like_post_logged_out,
                    Snackbar.LENGTH_INDEFINITE)
                    .setAction(R.string.sign_in, mSignInClickListener).show();
            return;
        }

        if (!mPost.canLikePost()) {
            ToastUtils.showToast(getActivity(), R.string.reader_toast_err_cannot_like_post);
            return;
        }

        setPostLike(true);
    }

    /*
     * show latest likes for this post
     */
    private void refreshLikes() {
        if (!isAdded() || !hasPost() || !mPost.canLikePost()) {
            return;
        }

        // nothing more to do if no likes
        if (mPost.numLikes == 0) {
            mLikingUsersView.setVisibility(View.GONE);
            mLikingUsersDivider.setVisibility(View.GONE);
            mLikingUsersLabel.setVisibility(View.GONE);
            return;
        }

        // clicking likes view shows activity displaying all liking users
        mLikingUsersView.setOnClickListener(new View.OnClickListener() {
            @Override
            public void onClick(View view) {
                ReaderActivityLauncher.showReaderLikingUsers(getActivity(), mPost.blogId, mPost.postId);
            }
        });

        mLikingUsersDivider.setVisibility(View.VISIBLE);
        mLikingUsersLabel.setVisibility(View.VISIBLE);
        mLikingUsersView.setVisibility(View.VISIBLE);
        mLikingUsersView.showLikingUsers(mPost, mAccountStore.getAccount().getUserId());
    }

    private boolean showPhotoViewer(String imageUrl, View sourceView, int startX, int startY) {
        if (!isAdded() || TextUtils.isEmpty(imageUrl)) {
            return false;
        }

        // make sure this is a valid web image (could be file: or data:)
        if (!imageUrl.startsWith("http")) {
            return false;
        }

        String postContent = (mPost != null ? mPost.getText() : null);
        boolean isPrivatePost = (mPost != null && mPost.isPrivate);
        EnumSet<PhotoViewerOption> options = EnumSet.noneOf(PhotoViewerOption.class);
        if (isPrivatePost) {
            options.add(ReaderActivityLauncher.PhotoViewerOption.IS_PRIVATE_IMAGE);
        }

        ReaderActivityLauncher.showReaderPhotoViewer(
                getActivity(),
                imageUrl,
                postContent,
                sourceView,
                options,
                startX,
                startY);

        return true;
    }

    /*
     * called when the post doesn't exist in local db, need to get it from server
     */
    private void requestPost() {
        final ProgressBar progress = getView().findViewById(R.id.progress_loading);
        progress.setVisibility(View.VISIBLE);
        progress.bringToFront();

        ReaderActions.OnRequestListener listener = new ReaderActions.OnRequestListener() {
            @Override
            public void onSuccess() {
                mHasAlreadyRequestedPost = true;
                if (isAdded()) {
                    progress.setVisibility(View.GONE);
                    showPost();
                    EventBus.getDefault().post(new ReaderEvents.SinglePostDownloaded());
                }
            }

            @Override
            public void onFailure(int statusCode) {
                mHasAlreadyRequestedPost = true;
                if (isAdded()) {
                    progress.setVisibility(View.GONE);
                    onRequestFailure(statusCode);
                }
            }
        };

        if (mIsFeed) {
            ReaderPostActions.requestFeedPost(mBlogId, mPostId, listener);
        } else {
            ReaderPostActions.requestBlogPost(mBlogId, mPostId, listener);
        }
    }

    /*
     * post slugs resolution to IDs has completed
     */
    @SuppressWarnings("unused")
    @Subscribe(threadMode = ThreadMode.MAIN)
    public void onEventMainThread(ReaderEvents.PostSlugsRequestCompleted event) {
        mPostSlugsResolutionUnderway = false;

        if (!isAdded()) {
            return;
        }

        final ProgressBar progress = getView().findViewById(R.id.progress_loading);
        progress.setVisibility(View.GONE);

        if (event.getStatusCode() == 200) {
            replacePost(event.getBlogId(), event.getPostId(), false);
        } else {
            onRequestFailure(event.getStatusCode());
        }
    }

    private void onRequestFailure(int statusCode) {
        int errMsgResId;
        if (!NetworkUtils.isNetworkAvailable(getActivity())) {
            errMsgResId = R.string.no_network_message;
        } else {
            switch (statusCode) {
                case 401:
                case 403:
                    final boolean offerSignIn = WPUrlUtils.isWordPressCom(mInterceptedUri)
                                                && !mAccountStore.hasAccessToken();

                    if (!offerSignIn) {
                        errMsgResId = (mInterceptedUri == null)
                                ? R.string.reader_err_get_post_not_authorized
                                : R.string.reader_err_get_post_not_authorized_fallback;
                        mSignInButton.setVisibility(View.GONE);
                    } else {
                        errMsgResId = (mInterceptedUri == null)
                                ? R.string.reader_err_get_post_not_authorized_signin
                                : R.string.reader_err_get_post_not_authorized_signin_fallback;
                        mSignInButton.setVisibility(View.VISIBLE);
                        AnalyticsUtils.trackWithReaderPostDetails(AnalyticsTracker.Stat.READER_WPCOM_SIGN_IN_NEEDED,
                                mPost);
                    }
                    AnalyticsUtils.trackWithReaderPostDetails(AnalyticsTracker.Stat.READER_USER_UNAUTHORIZED, mPost);
                    break;
                case 404:
                    errMsgResId = R.string.reader_err_get_post_not_found;
                    break;
                default:
                    errMsgResId = R.string.reader_err_get_post_generic;
                    break;
            }
        }
        showError(getString(errMsgResId));
    }

    /*
     * shows an error message in the middle of the screen - used when requesting post fails
     */
    private void showError(String errorMessage) {
        if (!isAdded()) {
            return;
        }

        TextView txtError = getView().findViewById(R.id.text_error);
        txtError.setText(errorMessage);
        if (errorMessage == null) {
            txtError.setVisibility(View.GONE);
        } else if (txtError.getVisibility() != View.VISIBLE) {
            AniUtils.fadeIn(txtError, AniUtils.Duration.MEDIUM);
        }
        mErrorMessage = errorMessage;
    }

    private void showPost() {
        if (mPostSlugsResolutionUnderway) {
            AppLog.w(T.READER, "reader post detail > post request already running");
            return;
        }

        if (mIsPostTaskRunning) {
            AppLog.w(T.READER, "reader post detail > show post task already running");
            return;
        }

        new ShowPostTask().executeOnExecutor(AsyncTask.THREAD_POOL_EXECUTOR);
    }

    /*
     * AsyncTask to retrieve this post from SQLite and display it
     */
    private boolean mIsPostTaskRunning = false;

    private class ShowPostTask extends AsyncTask<Void, Void, Boolean> {
        @Override
        protected void onPreExecute() {
            mIsPostTaskRunning = true;
        }

        @Override
        protected void onCancelled() {
            mIsPostTaskRunning = false;
        }

        @Override
        protected Boolean doInBackground(Void... params) {
            mPost = mIsFeed ? ReaderPostTable.getFeedPost(mBlogId, mPostId, false)
                    : ReaderPostTable.getBlogPost(mBlogId, mPostId, false);
            if (mPost == null) {
                return false;
            }

            // "discover" Editor Pick posts should open the original (source) post
            if (mPost.isDiscoverPost()) {
                ReaderPostDiscoverData discoverData = mPost.getDiscoverData();
                if (discoverData != null
                    && discoverData.getDiscoverType() == ReaderPostDiscoverData.DiscoverType.EDITOR_PICK
                    && discoverData.getBlogId() != 0
                    && discoverData.getPostId() != 0) {
                    mIsFeed = false;
                    mBlogId = discoverData.getBlogId();
                    mPostId = discoverData.getPostId();
                    mPost = ReaderPostTable.getBlogPost(mBlogId, mPostId, false);
                    if (mPost == null) {
                        return false;
                    }
                }
            }

            return true;
        }

        @Override
        protected void onPostExecute(Boolean result) {
            mIsPostTaskRunning = false;

            if (!isAdded()) {
                return;
            }

            // make sure options menu reflects whether we now have a post
            getActivity().invalidateOptionsMenu();

            if (!result) {
                // post couldn't be loaded which means it doesn't exist in db, so request it from
                // the server if it hasn't already been requested
                if (!mHasAlreadyRequestedPost) {
                    AppLog.i(T.READER, "reader post detail > post not found, requesting it");
                    requestPost();
                } else if (!TextUtils.isEmpty(mErrorMessage)) {
                    // post has already been requested and failed, so restore previous error message
                    showError(mErrorMessage);
                }
                return;
            } else {
                showError(null);
            }

            if (mDirectOperation != null) {
                switch (mDirectOperation) {
                    case COMMENT_JUMP:
                    case COMMENT_REPLY:
                    case COMMENT_LIKE:
                        ReaderActivityLauncher.showReaderComments(getActivity(), mPost.blogId, mPost.postId,
                                mDirectOperation, mCommentId, mInterceptedUri);
                        getActivity().finish();
                        getActivity().overridePendingTransition(0, 0);
                        return;
                    case POST_LIKE:
                        // Liking needs to be handled "later" after the post has been updated from the server so,
                        // nothing special to do here
                        break;
                }
            }

            AnalyticsUtils.trackWithReaderPostDetails(AnalyticsTracker.Stat.READER_ARTICLE_RENDERED, mPost);

            mReaderWebView.setIsPrivatePost(mPost.isPrivate);
            mReaderWebView.setBlogSchemeIsHttps(UrlUtils.isHttps(mPost.getBlogUrl()));

            TextView txtTitle = getView().findViewById(R.id.text_title);
            TextView txtDateline = getView().findViewById(R.id.text_dateline);

            ReaderTagStrip tagStrip = getView().findViewById(R.id.tag_strip);
            ReaderPostDetailHeaderView headerView = getView().findViewById(R.id.header_view);
            headerView.setOnFollowListener(ReaderPostDetailFragment.this);
            if (!canShowFooter()) {
                mLayoutFooter.setVisibility(View.GONE);
            }

            // add padding to the scrollView to make room for the top and bottom toolbars - this also
            // ensures the scrollbar matches the content so it doesn't disappear behind the toolbars
            int topPadding = (mAutoHideToolbarListener != null ? mToolbarHeight : 0);
            int bottomPadding = (canShowFooter() ? mLayoutFooter.getHeight() : 0);
            mScrollView.setPadding(0, topPadding, 0, bottomPadding);

            // scrollView was hidden in onCreateView, show it now that we have the post
            mScrollView.setVisibility(View.VISIBLE);

            // render the post in the webView
            mRenderer = new ReaderPostRenderer(mReaderWebView, mPost, mFeaturedImageUtils);
            mRenderer.beginRender();

            // if we're showing just the excerpt, also show a footer which links to the full post
            if (mPost.shouldShowExcerpt()) {
                ViewGroup excerptFooter = getView().findViewById(R.id.excerpt_footer);
                excerptFooter.setVisibility(View.VISIBLE);

                String blogName = "<font color='" + HtmlUtils.colorResToHtmlColor(getActivity(), R.color
                        .link_reader) + "'>" + mPost.getBlogName() + "</font>";
                String linkText = String.format(WordPress.getContext().
                        getString(R.string.reader_excerpt_link), blogName);

                TextView txtExcerptFooter = excerptFooter.findViewById(R.id.text_excerpt_footer);
                txtExcerptFooter.setText(Html.fromHtml(linkText));

                txtExcerptFooter.setOnClickListener(new View.OnClickListener() {
                    @Override
                    public void onClick(View v) {
                        ReaderActivityLauncher.openUrl(v.getContext(), mPost.getUrl());
                    }
                });
            }

            txtTitle.setText(mPost.hasTitle() ? mPost.getTitle() : getString(R.string.reader_untitled_post));

            String timestamp = DateTimeUtils.javaDateToTimeSpan(mPost.getDisplayDate(), WordPress.getContext());
            txtDateline.setText(timestamp);

            headerView.setPost(mPost, mAccountStore.hasAccessToken());
            tagStrip.setPost(mPost);

            if (canShowFooter() && mLayoutFooter.getVisibility() != View.VISIBLE) {
                AniUtils.fadeIn(mLayoutFooter, AniUtils.Duration.LONG);
            }

            refreshIconCounts();
            initBookmarkButton();
        }
    }

    /*
     * called by the web view when the content finishes loading - likes aren't displayed
     * until this is triggered, to avoid having them appear before the webView content
     */
    @Override
    public void onPageFinished(WebView view, String url) {
        if (!isAdded()) {
            return;
        }

        if (url != null && url.equals("about:blank")) {
            // brief delay before showing comments/likes to give page time to render
            view.postDelayed(new Runnable() {
                @Override
                public void run() {
                    if (!isAdded()) {
                        return;
                    }
                    refreshLikes();
                    if (!mHasAlreadyUpdatedPost) {
                        mHasAlreadyUpdatedPost = true;
                        updatePost();
                    }
                    requestRelatedPosts();
                }
            }, 300);
        } else {
            AppLog.w(T.READER, "reader post detail > page finished - " + url);
        }
    }

    /*
     * return the container view that should host the full screen video
     */
    @Override
    public ViewGroup onRequestCustomView() {
        if (isAdded()) {
            return (ViewGroup) getView().findViewById(R.id.layout_custom_view_container);
        } else {
            return null;
        }
    }

    /*
     * return the container view that should be hidden when full screen video is shown
     */
    @Override
    public ViewGroup onRequestContentView() {
        if (isAdded()) {
            return (ViewGroup) getView().findViewById(R.id.layout_post_detail_container);
        } else {
            return null;
        }
    }

    @Override
    public void onCustomViewShown() {
        // full screen video has just been shown so hide the ActionBar
        ActionBar actionBar = getActionBar();
        if (actionBar != null) {
            actionBar.hide();
        }
    }

    @Override
    public void onCustomViewHidden() {
        // user returned from full screen video so re-display the ActionBar
        ActionBar actionBar = getActionBar();
        if (actionBar != null) {
            actionBar.show();
        }
    }

    boolean isCustomViewShowing() {
        return mReaderWebView != null && mReaderWebView.isCustomViewShowing();
    }

    void hideCustomView() {
        if (mReaderWebView != null) {
            mReaderWebView.hideCustomView();
        }
    }

    @Override
    public boolean onUrlClick(String url) {
        // if this is a "wordpress://blogpreview?" link, show blog preview for the blog - this is
        // used for Discover posts that highlight a blog
        if (ReaderUtils.isBlogPreviewUrl(url)) {
            long siteId = ReaderUtils.getBlogIdFromBlogPreviewUrl(url);
            if (siteId != 0) {
                ReaderActivityLauncher.showReaderBlogPreview(getActivity(), siteId);
            }
            return true;
        }

        if (isFile(url)) {
            onFileDownloadClick(url);
        } else {
            OpenUrlType openUrlType = shouldOpenExternal(url) ? OpenUrlType.EXTERNAL : OpenUrlType.INTERNAL;
            ReaderActivityLauncher.openUrl(getActivity(), url, openUrlType);
        }
        return true;
    }

    /*
     * returns True if the passed URL should be opened in the external browser app
     */
    private boolean shouldOpenExternal(String url) {
        // open YouTube videos in external app so they launch the YouTube player
        if (ReaderVideoUtils.isYouTubeVideoLink(url)) {
            return true;
        }

        // if the mime type starts with "application" open it externally - this will either
        // open it in the associated app or the default browser (which will enable the user
        // to download it)
        if (isFile(url)) return true;

        // open all other urls using an AuthenticatedWebViewActivity
        return false;
    }

    private boolean isFile(String url) {
        String mimeType = UrlUtils.getUrlMimeType(url);
        if (mimeType != null && mimeType.startsWith("application")) {
            return true;
        }
        return false;
    }

    @Override
    public boolean onImageUrlClick(String imageUrl, View view, int x, int y) {
        return showPhotoViewer(imageUrl, view, x, y);
    }

    @Override
    public boolean onFileDownloadClick(String fileUrl) {
        FragmentActivity activity = getActivity();
        if (activity != null
            && fileUrl != null
            && PermissionUtils.checkAndRequestStoragePermission(this, READER_FILE_DOWNLOAD_PERMISSION_REQUEST_CODE)) {
            mReaderFileDownloadManager.downloadFile(fileUrl);
            return true;
        } else {
            mFileForDownload = fileUrl;
            return false;
        }
    }

    @Override
    public void onRequestPermissionsResult(int requestCode, @NonNull String[] permissions,
                                           @NonNull int[] grantResults) {
        FragmentActivity activity = getActivity();
        if (activity != null
            && requestCode == READER_FILE_DOWNLOAD_PERMISSION_REQUEST_CODE
            && (grantResults.length > 0 && grantResults[0] == PackageManager.PERMISSION_GRANTED)) {
            mReaderFileDownloadManager.downloadFile(mFileForDownload);
            mFileForDownload = null;
        } else {
            mFileForDownload = null;
        }
    }

    private ActionBar getActionBar() {
        if (isAdded() && getActivity() instanceof AppCompatActivity) {
            return ((AppCompatActivity) getActivity()).getSupportActionBar();
        } else {
            AppLog.w(T.READER, "reader post detail > getActionBar returned null");
            return null;
        }
    }

    void pauseWebView() {
        if (mReaderWebView == null) {
            AppLog.w(T.READER, "reader post detail > attempt to pause null webView");
        } else if (!mIsWebViewPaused) {
            AppLog.d(T.READER, "reader post detail > pausing webView");
            mReaderWebView.hideCustomView();
            mReaderWebView.onPause();
            mIsWebViewPaused = true;
        }
    }

    void resumeWebViewIfPaused() {
        if (mReaderWebView == null) {
            AppLog.w(T.READER, "reader post detail > attempt to resume null webView");
        } else if (mIsWebViewPaused) {
            AppLog.d(T.READER, "reader post detail > resuming paused webView");
            mReaderWebView.onResume();
            mIsWebViewPaused = false;
        }
    }

    @Override
    public void onScrollUp(float distanceY) {
        if (!mIsToolbarShowing
            && -distanceY >= MIN_SCROLL_DISTANCE_Y) {
            showToolbar(true);
            showFooter(true);
        }
    }

    @Override
    public void onScrollDown(float distanceY) {
        if (mIsToolbarShowing
            && distanceY >= MIN_SCROLL_DISTANCE_Y
            && mScrollView.canScrollDown()
            && mScrollView.canScrollUp()
            && mScrollView.getScrollY() > mToolbarHeight) {
            showToolbar(false);
            showFooter(false);
        }
    }

    @Override
    public void onScrollCompleted() {
        if (!mIsToolbarShowing
            && (!mScrollView.canScrollDown() || !mScrollView.canScrollUp())) {
            showToolbar(true);
            showFooter(true);
        }

        trackRelatedPostsIfShowing();
    }

    private void showToolbar(boolean show) {
        mIsToolbarShowing = show;
        if (mAutoHideToolbarListener != null) {
            mAutoHideToolbarListener.onShowHideToolbar(show);
        }
    }

    private void showFooter(boolean show) {
        if (isAdded() && canShowFooter()) {
            AniUtils.animateBottomBar(mLayoutFooter, show);
        }
    }

    /*
     * can we show the footer bar which contains the like & comment counts?
     */
    private boolean canShowFooter() {
        return canShowLikeCount() || canShowCommentCount() || canShowBookmarkButton();
    }

    private boolean canShowCommentCount() {
        if (mPost == null) {
            return false;
        }
        if (!mAccountStore.hasAccessToken()) {
            return mPost.numReplies > 0;
        }
        return mPost.isWP()
               && !mPost.isDiscoverPost()
               && (mPost.isCommentsOpen || mPost.numReplies > 0);
    }

    private boolean canShowBookmarkButton() {
        return hasPost() && !mPost.isDiscoverPost();
    }

    private boolean canShowLikeCount() {
        if (mPost == null) {
            return false;
        }
        if (!mAccountStore.hasAccessToken()) {
            return mPost.numLikes > 0;
        }
        return mPost.canLikePost() || mPost.numLikes > 0;
    }

    private void setRefreshing(boolean refreshing) {
        mSwipeToRefreshHelper.setRefreshing(refreshing);
    }
}<|MERGE_RESOLUTION|>--- conflicted
+++ resolved
@@ -159,12 +159,8 @@
     @Inject AccountStore mAccountStore;
     @Inject SiteStore mSiteStore;
     @Inject Dispatcher mDispatcher;
-<<<<<<< HEAD
+    @Inject ReaderFileDownloadManager mReaderFileDownloadManager;
     @Inject FeaturedImageUtils mFeaturedImageUtils;
-=======
-    @Inject AuthenticationUtils mAuthenticationUtils;
-    @Inject ReaderFileDownloadManager mReaderFileDownloadManager;
->>>>>>> ee2d5562
 
     public static ReaderPostDetailFragment newInstance(long blogId, long postId) {
         return newInstance(false, blogId, postId, null, 0, false, null, null, false);
