package org.wordpress.android.ui.posts;

import android.content.Context;
import android.support.annotation.NonNull;
import android.support.annotation.Nullable;
import android.support.v4.view.ViewCompat;
import android.view.LayoutInflater;
import android.view.View;
import android.view.ViewGroup;
import android.widget.ArrayAdapter;
import android.widget.TextView;

import org.apache.commons.text.StringEscapeUtils;
import org.wordpress.android.R;
import org.wordpress.android.models.CategoryNode;
import org.wordpress.android.util.DisplayUtils;

import java.util.List;

public class CategoryArrayAdapter extends ArrayAdapter<CategoryNode> {
    int mResourceId;

    public CategoryArrayAdapter(Context context, int resource, List<CategoryNode> objects) {
        super(context, resource, objects);
        mResourceId = resource;
    }

    @NonNull
    @Override
    public View getView(int position, @Nullable View convertView, @NonNull ViewGroup parent) {
        LayoutInflater inflater = (LayoutInflater) getContext().getSystemService(Context.LAYOUT_INFLATER_SERVICE);
        View rowView = inflater.inflate(mResourceId, parent, false);
        TextView textView = (TextView) rowView.findViewById(R.id.categoryRowText);
        CategoryNode node = getItem(position);
        if (node != null) {
            textView.setText(StringEscapeUtils.unescapeHtml4(node.getName()));
<<<<<<< HEAD
            textView.setPadding(DisplayUtils.dpToPx(getContext(), 16) * node.getLevel(), 0,
                                DisplayUtils.dpToPx(getContext(), 16), 0);
=======
            ViewCompat.setPaddingRelative(textView, DisplayUtils.dpToPx(getContext(), 16) * node.getLevel(), 0,
                    DisplayUtils.dpToPx(getContext(), 16), 0);
>>>>>>> f8b4c7ef
        }
        return rowView;
    }
}<|MERGE_RESOLUTION|>--- conflicted
+++ resolved
@@ -34,13 +34,8 @@
         CategoryNode node = getItem(position);
         if (node != null) {
             textView.setText(StringEscapeUtils.unescapeHtml4(node.getName()));
-<<<<<<< HEAD
-            textView.setPadding(DisplayUtils.dpToPx(getContext(), 16) * node.getLevel(), 0,
-                                DisplayUtils.dpToPx(getContext(), 16), 0);
-=======
             ViewCompat.setPaddingRelative(textView, DisplayUtils.dpToPx(getContext(), 16) * node.getLevel(), 0,
                     DisplayUtils.dpToPx(getContext(), 16), 0);
->>>>>>> f8b4c7ef
         }
         return rowView;
     }
