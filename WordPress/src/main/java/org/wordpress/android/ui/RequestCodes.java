package org.wordpress.android.ui;

/**
 * Global intent identifiers
 */
public class RequestCodes {
    public static final int ADD_ACCOUNT = 100;
    public static final int REAUTHENTICATE = 200;
    public static final int APP_SETTINGS = 300;
    public static final int NOTE_DETAIL = 600;
    public static final int SITE_PICKER = 700;
    public static final int EDIT_POST = 800;
    public static final int PREVIEW_POST = 810;
    public static final int CREATE_SITE = 900;
    public static final int SITE_SETTINGS = 1000;
    public static final int DO_LOGIN = 1100;
    public static final int PHOTO_PICKER = 1200;
    public static final int SHOW_LOGIN_EPILOGUE_AND_RETURN = 1300;
    public static final int SMART_LOCK_SAVE = 1400;
    public static final int SMART_LOCK_READ = 1500;

    // Media
    public static final int PICTURE_LIBRARY = 2000;
    public static final int TAKE_PHOTO = 2100;
    public static final int VIDEO_LIBRARY = 2200;
    public static final int TAKE_VIDEO = 2300;
    public static final int CROP_PHOTO = 2400;
    public static final int PICTURE_LIBRARY_OR_CAPTURE = 2500;
    public static final int MULTI_SELECT_MEDIA_PICKER = 2600;
    public static final int SINGLE_SELECT_MEDIA_PICKER = 2601;
    public static final int MEDIA_SETTINGS = 2700;

    // Jetpack
    public static final int REQUEST_JETPACK = 3000;
<<<<<<< HEAD
    public static final int PLUGIN_DETAIL = 3100;
=======
    public static final int JETPACK_LOGIN = 3100;
>>>>>>> ddc85e4f
}<|MERGE_RESOLUTION|>--- conflicted
+++ resolved
@@ -32,9 +32,5 @@
 
     // Jetpack
     public static final int REQUEST_JETPACK = 3000;
-<<<<<<< HEAD
-    public static final int PLUGIN_DETAIL = 3100;
-=======
     public static final int JETPACK_LOGIN = 3100;
->>>>>>> ddc85e4f
 }