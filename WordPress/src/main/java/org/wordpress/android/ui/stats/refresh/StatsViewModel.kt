--- conflicted
+++ resolved
@@ -55,12 +55,6 @@
     )
     val showSnackbarMessage: LiveData<SnackbarMessageHolder> = _showSnackbarMessage
 
-<<<<<<< HEAD
-=======
-    private val _navigationTarget = MutableLiveData<Event<NavigationTarget>>()
-    val navigationTarget: LiveData<Event<NavigationTarget>> = _navigationTarget
-
->>>>>>> 6189526d
     val siteChanged = statsSiteProvider.siteChanged
 
     private val _toolbarHasShadow = MutableLiveData<Boolean>()
@@ -128,13 +122,6 @@
         }
     }
 
-<<<<<<< HEAD
-=======
-    fun onManageInsightsButtonTapped() {
-        _navigationTarget.value = Event(ViewInsightsManagement)
-    }
-
->>>>>>> 6189526d
     override fun onCleared() {
         super.onCleared()
         _showSnackbarMessage.value = null
