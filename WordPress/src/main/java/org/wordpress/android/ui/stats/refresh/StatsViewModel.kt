--- conflicted
+++ resolved
@@ -161,17 +161,12 @@
         }
     }
 
-<<<<<<< HEAD
-=======
     fun onSiteChanged() {
         loadData {
             listUseCases.values.forEach { it.onParamChanged(SITE) }
         }
     }
 
-    fun getSelectedSection() = statsSectionManager.getSelectedSection()
-
->>>>>>> c2e65e6e
     fun onSectionSelected(statsSection: StatsSection) {
         statsSectionManager.setSelectedSection(statsSection)
 
