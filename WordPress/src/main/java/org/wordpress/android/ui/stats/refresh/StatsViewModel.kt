package org.wordpress.android.ui.stats.refresh

import android.arch.lifecycle.LiveData
import android.arch.lifecycle.MutableLiveData
import kotlinx.coroutines.experimental.CoroutineDispatcher
import kotlinx.coroutines.experimental.CoroutineScope
import kotlinx.coroutines.experimental.launch
import org.wordpress.android.fluxc.model.SiteModel
import org.wordpress.android.modules.UI_THREAD
import org.wordpress.android.ui.pages.PageItem.Action
import org.wordpress.android.ui.pages.PageItem.Page
import org.wordpress.android.ui.pages.SnackbarMessageHolder
<<<<<<< HEAD
import org.wordpress.android.ui.stats.refresh.InsightsUiState.StatsListState
import org.wordpress.android.ui.stats.refresh.InsightsUiState.StatsListState.DONE
import org.wordpress.android.ui.stats.refresh.InsightsUiState.StatsListState.FETCHING
import org.wordpress.android.viewmodel.ScopedViewModel
=======
>>>>>>> f5c4c2a9
import org.wordpress.android.viewmodel.SingleLiveEvent
import javax.inject.Inject
import javax.inject.Named

class StatsViewModel
@Inject constructor(
    private val insightsUseCase: InsightsUseCase,
    @Named(UI_THREAD) private val mainDispatcher: CoroutineDispatcher
) : ScopedViewModel(mainDispatcher) {
    private lateinit var site: SiteModel

    private val _isRefreshing = MutableLiveData<Boolean>()
    val isRefreshing: LiveData<Boolean> = _isRefreshing

    private var isInitialized = false

    private val _showSnackbarMessage = SingleLiveEvent<SnackbarMessageHolder>()
    val showSnackbarMessage: LiveData<SnackbarMessageHolder> = _showSnackbarMessage

    fun start(site: SiteModel) {
        // Check if VM is not already initialized
        if (!isInitialized) {
            isInitialized = true

            this.site = site
<<<<<<< HEAD
            this.insightsUseCase.reset()
=======
>>>>>>> f5c4c2a9

            reloadStats()
        }
    }

<<<<<<< HEAD
    private fun CoroutineScope.reloadStats() = launch {
        _listState.value = FETCHING

        insightsUseCase.loadInsightItems(site)
=======
    private fun CoroutineScope.loadStats() = launch {
        loadData {
            insightsViewModel.loadInsightItems(site)
            insightsViewModel.refreshInsightItems(site)
        }
    }

    private suspend fun loadData(load: suspend () -> Unit) {
        _isRefreshing.value = true

        load()
>>>>>>> f5c4c2a9

        _isRefreshing.value = false
    }

    // TODO: To be implemented in the future
    fun onMenuAction(action: Action, page: Page): Boolean {
        return when (action) {
            else -> true
        }
    }

    // TODO: To be implemented in the future
    fun onItemTapped(pageItem: Page) {
    }

    fun onPullToRefresh() {
<<<<<<< HEAD
        reloadStats()
=======
        uiScope.launch {
            loadData {
                insightsViewModel.refreshInsightItems(site, true)
            }
        }
    }

    private suspend fun <T> MutableLiveData<T>.setOnUi(value: T) = withContext(uiScope.coroutineContext) {
        setValue(value)
    }

    private fun <T> MutableLiveData<T>.postOnUi(value: T) {
        val liveData = this
        uiScope.launch {
            liveData.value = value
        }
>>>>>>> f5c4c2a9
    }
}<|MERGE_RESOLUTION|>--- conflicted
+++ resolved
@@ -10,13 +10,7 @@
 import org.wordpress.android.ui.pages.PageItem.Action
 import org.wordpress.android.ui.pages.PageItem.Page
 import org.wordpress.android.ui.pages.SnackbarMessageHolder
-<<<<<<< HEAD
-import org.wordpress.android.ui.stats.refresh.InsightsUiState.StatsListState
-import org.wordpress.android.ui.stats.refresh.InsightsUiState.StatsListState.DONE
-import org.wordpress.android.ui.stats.refresh.InsightsUiState.StatsListState.FETCHING
 import org.wordpress.android.viewmodel.ScopedViewModel
-=======
->>>>>>> f5c4c2a9
 import org.wordpress.android.viewmodel.SingleLiveEvent
 import javax.inject.Inject
 import javax.inject.Named
@@ -42,33 +36,22 @@
             isInitialized = true
 
             this.site = site
-<<<<<<< HEAD
-            this.insightsUseCase.reset()
-=======
->>>>>>> f5c4c2a9
 
-            reloadStats()
+            loadStats()
         }
     }
 
-<<<<<<< HEAD
-    private fun CoroutineScope.reloadStats() = launch {
-        _listState.value = FETCHING
-
-        insightsUseCase.loadInsightItems(site)
-=======
     private fun CoroutineScope.loadStats() = launch {
         loadData {
-            insightsViewModel.loadInsightItems(site)
-            insightsViewModel.refreshInsightItems(site)
+            insightsUseCase.loadInsightItems(site)
+            insightsUseCase.refreshInsightItems(site)
         }
     }
 
-    private suspend fun loadData(load: suspend () -> Unit) {
+    private suspend fun loadData(executeLoading: suspend () -> Unit) {
         _isRefreshing.value = true
 
-        load()
->>>>>>> f5c4c2a9
+        executeLoading()
 
         _isRefreshing.value = false
     }
@@ -85,25 +68,10 @@
     }
 
     fun onPullToRefresh() {
-<<<<<<< HEAD
-        reloadStats()
-=======
-        uiScope.launch {
+        launch {
             loadData {
-                insightsViewModel.refreshInsightItems(site, true)
+                insightsUseCase.refreshInsightItems(site, true)
             }
         }
     }
-
-    private suspend fun <T> MutableLiveData<T>.setOnUi(value: T) = withContext(uiScope.coroutineContext) {
-        setValue(value)
-    }
-
-    private fun <T> MutableLiveData<T>.postOnUi(value: T) {
-        val liveData = this
-        uiScope.launch {
-            liveData.value = value
-        }
->>>>>>> f5c4c2a9
-    }
 }