--- conflicted
+++ resolved
@@ -23,17 +23,12 @@
 import org.wordpress.android.ui.stats.refresh.lists.StatsListViewModel.StatsSection.INSIGHTS
 import org.wordpress.android.ui.stats.refresh.lists.sections.granular.SelectedDateProvider
 import org.wordpress.android.ui.stats.refresh.utils.SelectedSectionManager
-<<<<<<< HEAD
-import org.wordpress.android.ui.stats.refresh.utils.StatsDateFormatter
+import org.wordpress.android.ui.stats.refresh.utils.toStatsSection
 import org.wordpress.android.util.NetworkUtilsWrapper
 import org.wordpress.android.util.analytics.AnalyticsTrackerWrapper
+import org.wordpress.android.util.mapNullable
 import org.wordpress.android.util.mergeNotNull
-=======
-import org.wordpress.android.ui.stats.refresh.utils.toStatsSection
-import org.wordpress.android.util.analytics.AnalyticsTrackerWrapper
-import org.wordpress.android.util.mapNullable
 import org.wordpress.android.viewmodel.ResourceProvider
->>>>>>> 6a7ed48b
 import org.wordpress.android.viewmodel.ScopedViewModel
 import javax.inject.Inject
 import javax.inject.Named
@@ -45,11 +40,8 @@
     private val selectedDateProvider: SelectedDateProvider,
     private val statsSectionManager: SelectedSectionManager,
     private val analyticsTracker: AnalyticsTrackerWrapper,
-<<<<<<< HEAD
-    private val networkUtilsWrapper: NetworkUtilsWrapper
-=======
+    private val networkUtilsWrapper: NetworkUtilsWrapper,
     private val resourceProvider: ResourceProvider
->>>>>>> 6a7ed48b
 ) : ScopedViewModel(mainDispatcher) {
     private lateinit var site: SiteModel
 
@@ -59,11 +51,7 @@
     private var isInitialized = false
 
     private val _showSnackbarMessage = mergeNotNull(
-            insightsUseCase.snackbarMessage,
-            dayStatsUseCase.snackbarMessage,
-            weekStatsUseCase.snackbarMessage,
-            monthStatsUseCase.snackbarMessage,
-            yearStatsUseCase.snackbarMessage,
+            listUseCases.values.map { it.snackbarMessage },
             distinct = true,
             singleEvent = true
     )
@@ -87,8 +75,6 @@
 
             _toolbarHasShadow.value = statsSectionManager.getSelectedSection() == INSIGHTS
 
-            loadStats()
-
             analyticsTracker.track(AnalyticsTracker.Stat.STATS_ACCESSED, site)
 
             if (launchedFromWidget) {
@@ -96,14 +82,6 @@
             }
         }
         listUseCases.values.forEach { it.updateDateSelector(statsSectionManager.getSelectedStatsGranularity()) }
-    }
-
-    private fun loadStats() {
-        loadData {
-            listUseCases.values.forEach {
-                it.loadData(site)
-            }
-        }
     }
 
     private fun CoroutineScope.loadData(executeLoading: suspend () -> Unit) = launch {
@@ -126,27 +104,14 @@
     }
 
     fun onPullToRefresh() {
-<<<<<<< HEAD
         _showSnackbarMessage.value = null
         if (networkUtilsWrapper.isNetworkAvailable()) {
             loadData {
-                when (statsSectionManager.getSelectedSection()) {
-                    StatsSection.INSIGHTS -> insightsUseCase.refreshData(site, true)
-                    StatsSection.DAYS -> dayStatsUseCase.refreshData(site, true)
-                    StatsSection.WEEKS -> weekStatsUseCase.refreshData(site, true)
-                    StatsSection.MONTHS -> monthStatsUseCase.refreshData(site, true)
-                    StatsSection.YEARS -> yearStatsUseCase.refreshData(site, true)
-                }
+                listUseCases[statsSectionManager.getSelectedSection()]?.refreshData(site, true)
             }
         } else {
             _isRefreshing.value = false
             _showSnackbarMessage.value = SnackbarMessageHolder(R.string.no_network_title)
-=======
-        loadData {
-            listUseCases.values.forEach {
-                it.refreshData(site, true)
-            }
->>>>>>> 6a7ed48b
         }
     }
 
