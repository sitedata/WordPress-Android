package org.wordpress.android.ui.people;


import android.app.Fragment;
import android.os.Bundle;
import android.support.annotation.Nullable;
import android.support.v4.content.ContextCompat;
import android.text.Editable;
import android.text.TextUtils;
import android.text.TextWatcher;
import android.view.KeyEvent;
import android.view.LayoutInflater;
import android.view.Menu;
import android.view.MenuInflater;
import android.view.View;
import android.view.ViewGroup;
import android.view.inputmethod.EditorInfo;
import android.widget.EditText;
import android.widget.ImageButton;
import android.widget.TextView;

import org.wordpress.android.R;
import org.wordpress.android.WordPress;
import org.wordpress.android.fluxc.model.SiteModel;
import org.wordpress.android.models.Role;
import org.wordpress.android.ui.people.utils.PeopleUtils;
import org.wordpress.android.ui.people.utils.PeopleUtils.ValidateUsernameCallback.ValidationResult;
import org.wordpress.android.util.EditTextUtils;
import org.wordpress.android.util.NetworkUtils;
import org.wordpress.android.util.StringUtils;
import org.wordpress.android.util.ToastUtils;
import org.wordpress.android.widgets.MultiUsernameEditText;

import java.util.ArrayList;
import java.util.Collection;
import java.util.Collections;
import java.util.HashMap;
import java.util.Hashtable;
import java.util.LinkedHashMap;
import java.util.List;
import java.util.Map;

public class PeopleInviteFragment extends Fragment implements RoleSelectDialogFragment.OnRoleSelectListener,
        PeopleManagementActivity.InvitationSender {
    private static final String FLAG_SUCCESS = "SUCCESS";
    private static final int MAX_NUMBER_OF_INVITEES = 10;
    private static final String[] USERNAME_DELIMITERS = {" ", ","};

    private ViewGroup mUsernamesContainer;
    private MultiUsernameEditText mUsernameEditText;
    private TextView mRoleTextView;
    private EditText mCustomMessageEditText;

    private final Map<String, ViewGroup> mUsernameButtons = new LinkedHashMap<>();
    private final HashMap<String, String> mUsernameResults = new HashMap<>();
    private final Map<String, TextView> mUsernameErrorViews = new Hashtable<>();
    private Role mRole;
    private String mCustomMessage = "";
    private boolean mInviteOperationInProgress = false;
    private SiteModel mSite;

    public static PeopleInviteFragment newInstance(SiteModel site) {
        PeopleInviteFragment peopleInviteFragment = new PeopleInviteFragment();
        Bundle bundle = new Bundle();
        bundle.putSerializable(WordPress.SITE, site);
        peopleInviteFragment.setArguments(bundle);
        return peopleInviteFragment;
    }

    private void updateSiteOrFinishActivity(Bundle savedInstanceState) {
        if (savedInstanceState == null) {
            if (getArguments() != null) {
                mSite = (SiteModel) getArguments().getSerializable(WordPress.SITE);
            } else {
                mSite = (SiteModel) getActivity().getIntent().getSerializableExtra(WordPress.SITE);
            }
        } else {
            mSite = (SiteModel) savedInstanceState.getSerializable(WordPress.SITE);
        }

        if (mSite == null) {
            ToastUtils.showToast(getActivity(), R.string.blog_not_found, ToastUtils.Duration.SHORT);
            getActivity().finish();
        }
    }

    @Override
    public void onCreateOptionsMenu(Menu menu, MenuInflater inflater) {
        inflater.inflate(R.menu.people_invite, menu);
        super.onCreateOptionsMenu(menu, inflater);
    }

    @Override
    public void onPrepareOptionsMenu(Menu menu) {
        menu.getItem(0).setEnabled(!mInviteOperationInProgress); // here pass the index of send menu item
        super.onPrepareOptionsMenu(menu);
    }

    @Override
    public void onCreate(Bundle savedInstanceState) {
        super.onCreate(savedInstanceState);
        updateSiteOrFinishActivity(savedInstanceState);
        // retain this fragment across configuration changes
        // WARNING: use setRetainInstance wisely. In this case we need this to be able to get the
        // results of network connections in the same fragment if going through a configuration change
        // (for example, device rotation occurs). Given the simplicity of this particular use case
        // (the fragment state keeps only a couple of EditText components and the SAVE button, it is
        // OK to use it here.
        setRetainInstance(true);
    }

    @Override
    public View onCreateView(final LayoutInflater inflater, ViewGroup container, Bundle savedInstanceState) {
        setHasOptionsMenu(true);
        return inflater.inflate(R.layout.people_invite_fragment, container, false);
    }

    @Override
    public void onViewCreated(View view, Bundle savedInstanceState) {
        super.onViewCreated(view, savedInstanceState);

        mUsernamesContainer = (ViewGroup) view.findViewById(R.id.usernames);
        mUsernamesContainer.setOnClickListener(new View.OnClickListener() {
            @Override
            public void onClick(View v) {
                EditTextUtils.showSoftInput(mUsernameEditText);
            }
        });

        Role role = mRole;
        if (role == null) {
            role = getDefaultRole();
        }

        mUsernameEditText = (MultiUsernameEditText) view.findViewById(R.id.invite_usernames);

        //handle key preses from hardware keyboard
        mUsernameEditText.setOnKeyListener(new View.OnKeyListener() {
            @Override
            public boolean onKey(View view, int i, KeyEvent keyEvent) {
                return keyEvent.getKeyCode() == KeyEvent.KEYCODE_DEL
                        && keyEvent.getAction() == KeyEvent.ACTION_DOWN
                        && removeLastEnteredUsername();
            }
        });

        mUsernameEditText.setOnBackspacePressedListener(new MultiUsernameEditText.OnBackspacePressedListener() {
            @Override
            public boolean onBackspacePressed() {
                return removeLastEnteredUsername();
            }
        });

        mUsernameEditText.addTextChangedListener(new TextWatcher() {
            private boolean shouldIgnoreChanges = false;

            @Override
            public void beforeTextChanged(CharSequence s, int start, int count, int after) {
            }

            @Override
            public void onTextChanged(CharSequence s, int start, int before, int count) {
                if (shouldIgnoreChanges) { //used to avoid double call after calling setText from this method
                    return;
                }

                shouldIgnoreChanges = true;
                if (mUsernameButtons.size() >= MAX_NUMBER_OF_INVITEES && !TextUtils.isEmpty(s)) {
                    resetEditTextContent(mUsernameEditText);
                } else if (endsWithDelimiter(mUsernameEditText.getText().toString())) {
                    addUsername(mUsernameEditText, null);
                }
                shouldIgnoreChanges = false;
            }

            @Override
            public void afterTextChanged(Editable s) {
            }
        });

        mUsernameEditText.setOnEditorActionListener(new TextView.OnEditorActionListener() {
            @Override
            public boolean onEditorAction(TextView v, int actionId, KeyEvent event) {
                if (actionId == EditorInfo.IME_ACTION_DONE || (event != null && event.getKeyCode() == KeyEvent
                        .KEYCODE_ENTER)) {
                    addUsername(mUsernameEditText, null);
                    return true;
                } else {
                    return false;
                }
            }
        });

        mUsernameEditText.setOnFocusChangeListener(new View.OnFocusChangeListener() {
            @Override
            public void onFocusChange(View v, boolean hasFocus) {
                if (!hasFocus && mUsernameEditText.getText().toString().length() > 0) {
                    addUsername(mUsernameEditText, null);
                }
            }
        });


        if (mUsernameButtons.size() > 0) {
            ArrayList<String> usernames = new ArrayList<>(mUsernameButtons.keySet());
            populateUsernameButtons(usernames);
        }

        View roleContainer = view.findViewById(R.id.role_container);
        roleContainer.setOnClickListener(new View.OnClickListener() {
            @Override
            public void onClick(View v) {
                RoleSelectDialogFragment.show(PeopleInviteFragment.this, 0, mSite.isPrivate());
            }
        });
        mRoleTextView = (TextView) view.findViewById(R.id.role);

        setRole(role);

        final int MAX_CHARS = getResources().getInteger(R.integer.invite_message_char_limit);
        final TextView remainingCharsTextView = (TextView) view.findViewById(R.id.message_remaining);

        mCustomMessageEditText = (EditText) view.findViewById(R.id.message);
        mCustomMessageEditText.addTextChangedListener(new TextWatcher() {
            @Override
            public void beforeTextChanged(CharSequence s, int start, int count, int after) {
            }

            @Override
            public void onTextChanged(CharSequence s, int start, int before, int count) {
                mCustomMessage = mCustomMessageEditText.getText().toString();
                updateRemainingCharsView(remainingCharsTextView, mCustomMessage, MAX_CHARS);
            }

            @Override
            public void afterTextChanged(Editable s) {
            }
        });
        updateRemainingCharsView(remainingCharsTextView, mCustomMessage, MAX_CHARS);
    }

    private boolean endsWithDelimiter(String string) {
        if (TextUtils.isEmpty(string)) {
            return false;
        }

        for (String usernameDelimiter : USERNAME_DELIMITERS) {
            if (string.endsWith(usernameDelimiter)) {
                return true;
            }
        }

        return false;
    }

    private String removeDelimiterFromUsername(String username) {
        if (TextUtils.isEmpty(username)) {
            return username;
        }

        String trimmedUsername = username.trim();

        for (String usernameDelimiter : USERNAME_DELIMITERS) {
            if (trimmedUsername.endsWith(usernameDelimiter)) {
                return trimmedUsername.substring(0, trimmedUsername.length() - usernameDelimiter.length());
            }
        }

        return trimmedUsername;
    }

    private void resetEditTextContent(EditText editText) {
        if (editText != null) {
            editText.setText("");
        }
    }

    private Role getDefaultRole() {
        Role[] inviteRoles = Role.inviteRoles(mSite.isPrivate());
        return inviteRoles[0];
    }

    private void updateRemainingCharsView(TextView remainingCharsTextView, String currentString, int limit) {
        remainingCharsTextView.setText(StringUtils.getQuantityString(getActivity(),
                R.string.invite_message_remaining_zero,
                R.string.invite_message_remaining_one,
                R.string.invite_message_remaining_other, limit - (currentString == null ? 0 : currentString.length())));
    }

    private void populateUsernameButtons(Collection<String> usernames) {
        if (usernames != null && usernames.size() > 0) {

            for (String username : usernames) {
                mUsernameButtons.put(username, buttonizeUsername(username));
            }

            validateAndStyleUsername(usernames, null);
        }
    }

    private ViewGroup buttonizeUsername(final String username) {
        if (!isAdded()) {
            return null;
        }

        final ViewGroup usernameButton = (ViewGroup) LayoutInflater.from(getActivity()).inflate(R.layout
                .invite_username_button, null);
        final TextView usernameTextView = (TextView) usernameButton.findViewById(R.id.username);
        usernameTextView.setText(username);

        mUsernamesContainer.addView(usernameButton, mUsernamesContainer.getChildCount() - 1);

        final ImageButton delete = (ImageButton) usernameButton.findViewById(R.id.username_delete);
        delete.setOnClickListener(new View.OnClickListener() {
            @Override
            public void onClick(View v) {
                removeUsername(username);
            }
        });

        return usernameButton;
    }

    private void addUsername(EditText editText, ValidationEndListener validationEndListener) {
        String username = removeDelimiterFromUsername(editText.getText().toString());
        resetEditTextContent(editText);

        if (username.isEmpty() || mUsernameButtons.keySet().contains(username)) {
            if (validationEndListener != null) {
                validationEndListener.onValidationEnd();
            }
            return;
        }

        final ViewGroup usernameButton = buttonizeUsername(username);

        mUsernameButtons.put(username, usernameButton);

        validateAndStyleUsername(Collections.singletonList(username), validationEndListener);
    }

    private void removeUsername(String username) {
        final ViewGroup usernamesView = (ViewGroup) getView().findViewById(R.id.usernames);

        ViewGroup removedButton = mUsernameButtons.remove(username);
        mUsernameResults.remove(username);
        usernamesView.removeView(removedButton);

        updateUsernameError(username, null);
    }

    private boolean isUserInInvitees(String username) {
        return mUsernameButtons.get(username) != null;
    }

    /**
     * Deletes the last entered username.
     * @return true if the username was deleted
     */
    private boolean removeLastEnteredUsername() {
        if (!TextUtils.isEmpty(mUsernameEditText.getText())) {
            return false;
        }

        //try and remove the last entered username
        List<String> list = new ArrayList<>(mUsernameButtons.keySet());
        if (!list.isEmpty()) {
            String username = list.get(list.size() - 1);
            removeUsername(username);
            return true;
        }
        return false;
    }

    @Override
    public void onRoleSelected(Role newRole) {
        setRole(newRole);

        if (!mUsernameButtons.keySet().isEmpty()) {
            // clear the username results list and let the 'validate' routine do the updates
            mUsernameResults.clear();

            validateAndStyleUsername(mUsernameButtons.keySet(), null);
        }
    }

    private void setRole(Role newRole) {
        mRole = newRole;
        mRoleTextView.setText(newRole.toDisplayString());
    }

    private void validateAndStyleUsername(Collection<String> usernames, final ValidationEndListener validationEndListener) {
        List<String> usernamesToCheck = new ArrayList<>();

        for (String username : usernames) {
            if (mUsernameResults.containsKey(username)) {
                String resultMessage = mUsernameResults.get(username);
                styleButton(username, resultMessage);
                updateUsernameError(username, resultMessage);
            } else {
                styleButton(username, null);
                updateUsernameError(username, null);

                usernamesToCheck.add(username);
            }
        }

        if (usernamesToCheck.size() > 0) {
<<<<<<< HEAD
            long dotComBlogId = mSite.getSiteId();
            PeopleUtils.validateUsernames(usernamesToCheck, dotComBlogId, new PeopleUtils.ValidateUsernameCallback() {
=======

            String dotComBlogId = getArguments().getString(ARG_BLOGID);
            PeopleUtils.validateUsernames(usernamesToCheck, mRole, dotComBlogId, new PeopleUtils.ValidateUsernameCallback() {
>>>>>>> 0da597bb
                @Override
                public void onUsernameValidation(String username, ValidationResult validationResult) {
                    if (!isAdded()) {
                        return;
                    }

                    if(!isUserInInvitees(username)){
                        //user is removed from invitees before validation
                        return;
                    }

                    final String usernameResultString = getValidationErrorString(username, validationResult);
                    mUsernameResults.put(username, usernameResultString);

                    styleButton(username, usernameResultString);
                    updateUsernameError(username, usernameResultString);
                }

                @Override
                public void onValidationFinished() {
                    if (validationEndListener != null) {
                        validationEndListener.onValidationEnd();
                    }
                }

                @Override
                public void onError() {
                    // properly style the button
                }
            });
        } else {
            if (validationEndListener != null) {
                validationEndListener.onValidationEnd();
            }
        }
    }

    public interface ValidationEndListener {
        void onValidationEnd();
    }

    private void styleButton(String username, @Nullable String validationResultMessage) {
        if (!isAdded()) {
            return;
        }

        TextView textView = (TextView) mUsernameButtons.get(username).findViewById(R.id.username);
        textView.setTextColor(ContextCompat.getColor(getActivity(),
                validationResultMessage == null ? R.color.grey_dark :
                        (validationResultMessage.equals(FLAG_SUCCESS) ? R.color.blue_wordpress : R.color.alert_red)));
    }

    private
    @Nullable
    String getValidationErrorString(String username, ValidationResult validationResult) {
        switch (validationResult) {
            case USER_NOT_FOUND:
                return getString(R.string.invite_username_not_found, username);
            case ALREADY_MEMBER:
                return getString(R.string.invite_already_a_member, username);
            case ALREADY_FOLLOWING:
                return getString(R.string.invite_already_following, username);
            case BLOCKED_INVITES:
                return getString(R.string.invite_user_blocked_invites, username);
            case INVALID_EMAIL:
                return getString(R.string.invite_invalid_email, username);
            case USER_FOUND:
                return FLAG_SUCCESS;
        }

        return null;
    }

    private void updateUsernameError(String username, @Nullable String usernameResult) {
        if (!isAdded()) {
            return;
        }

        TextView usernameErrorTextView;
        if (mUsernameErrorViews.containsKey(username)) {
            usernameErrorTextView = mUsernameErrorViews.get(username);

            if (usernameResult == null || usernameResult.equals(FLAG_SUCCESS)) {
                // no error so we need to remove the existing error view
                ((ViewGroup) usernameErrorTextView.getParent()).removeView(usernameErrorTextView);
                mUsernameErrorViews.remove(username);
                return;
            }
        } else {
            if (usernameResult == null || usernameResult.equals(FLAG_SUCCESS)) {
                // no error so no need to create a new error view
                return;
            }

            usernameErrorTextView = (TextView) LayoutInflater.from(getActivity())
                    .inflate(R.layout.people_invite_error_view, null);

            final ViewGroup usernameErrorsContainer = (ViewGroup) getView()
                    .findViewById(R.id.username_errors_container);
            usernameErrorsContainer.addView(usernameErrorTextView);

            mUsernameErrorViews.put(username, usernameErrorTextView);
        }
        usernameErrorTextView.setText(usernameResult);
    }

    private void clearUsernames(Collection<String> usernames) {
        for (String username : usernames) {
            removeUsername(username);
        }

        if (mUsernameButtons.size() == 0) {
            setRole(getDefaultRole());
            resetEditTextContent(mCustomMessageEditText);
        }
    }

    @Override
    public void send() {
        if (!isAdded()) {
            return;
        }

        if (!NetworkUtils.checkConnection(getActivity())) {
            enableSendButton(true);
            return;
        }

        enableSendButton(false);

        if (mUsernameEditText.getText().toString().length() > 0) {
            addUsername(mUsernameEditText, new ValidationEndListener() {
                @Override
                public void onValidationEnd() {
                    if (!checkAndSend()) {
                        //re-enable SEND button if validation failed
                        enableSendButton(true);
                    }
                }
            });
        } else {
            if (!checkAndSend()) {
                //re-enable SEND button if validation failed
                enableSendButton(true);
            }
        }
    }

    /*
    * returns true if send is attempted, false if validation failed
    * */
    private boolean checkAndSend() {
        if (!isAdded()) {
            return false;
        }

        if (!NetworkUtils.checkConnection(getActivity())) {
            return false;
        }

        if (mUsernameButtons.size() == 0) {
            ToastUtils.showToast(getActivity(), R.string.invite_error_no_usernames);
            return false;
        }

        int invalidCount = 0;
        for (String usernameResultString : mUsernameResults.values()) {
            if (!usernameResultString.equals(FLAG_SUCCESS)) {
                invalidCount++;
            }
        }

        if (invalidCount > 0) {
            ToastUtils.showToast(getActivity(), StringUtils.getQuantityString(getActivity(), 0,
                    R.string.invite_error_invalid_usernames_one,
                    R.string.invite_error_invalid_usernames_multiple, invalidCount));
            return false;
        }

        //set the  "SEND" option disabled
        enableSendButton(false);

<<<<<<< HEAD
        long dotComBlogId = mSite.getSiteId();
=======
        String dotComBlogId = getArguments().getString(ARG_BLOGID);
>>>>>>> 0da597bb
        PeopleUtils.sendInvitations(new ArrayList<>(mUsernameButtons.keySet()), mRole, mCustomMessage, dotComBlogId,
                new PeopleUtils.InvitationsSendCallback() {
                    @Override
                    public void onSent(List<String> succeededUsernames, Map<String, String> failedUsernameErrors) {
                        if (!isAdded()) {
                            return;
                        }

                        clearUsernames(succeededUsernames);

                        if (failedUsernameErrors.size() != 0) {
                            clearUsernames(failedUsernameErrors.keySet());

                            for (Map.Entry<String, String> error : failedUsernameErrors.entrySet()) {
                                final String username = error.getKey();
                                final String errorMessage = error.getValue();
                                mUsernameResults.put(username, getString(R.string.invite_error_for_username,
                                        username, errorMessage));
                            }

                            populateUsernameButtons(failedUsernameErrors.keySet());

                            ToastUtils.showToast(getActivity(), succeededUsernames.isEmpty()
                                    ? R.string.invite_error_sending : R.string.invite_error_some_failed);
                        } else {
                            ToastUtils.showToast(getActivity(), R.string.invite_sent, ToastUtils.Duration.LONG);
                        }

                        //set the  "SEND" option enabled again
                        enableSendButton(true);
                    }

                    @Override
                    public void onError() {
                        if (!isAdded()) {
                            return;
                        }

                        ToastUtils.showToast(getActivity(), R.string.invite_error_sending);

                        //set the  "SEND" option enabled again
                        enableSendButton(true);

                    }
                });

        return true;
    }

    private void enableSendButton(boolean enable) {
        mInviteOperationInProgress = !enable;
        if (getActivity() != null) {
            getActivity().invalidateOptionsMenu();
        }
    }

    @Override
    public void onDestroyView() {
        super.onDestroyView();
        //we need to remove focus listener when view is destroyed (ex. orientation change) to prevent mUsernameEditText
        //content from being converted to username
        if (mUsernameEditText != null) {
            mUsernameEditText.setOnFocusChangeListener(null);
        }
    }
}<|MERGE_RESOLUTION|>--- conflicted
+++ resolved
@@ -406,14 +406,9 @@
         }
 
         if (usernamesToCheck.size() > 0) {
-<<<<<<< HEAD
             long dotComBlogId = mSite.getSiteId();
-            PeopleUtils.validateUsernames(usernamesToCheck, dotComBlogId, new PeopleUtils.ValidateUsernameCallback() {
-=======
-
-            String dotComBlogId = getArguments().getString(ARG_BLOGID);
-            PeopleUtils.validateUsernames(usernamesToCheck, mRole, dotComBlogId, new PeopleUtils.ValidateUsernameCallback() {
->>>>>>> 0da597bb
+            PeopleUtils.validateUsernames(usernamesToCheck, mRole, dotComBlogId,
+                    new PeopleUtils.ValidateUsernameCallback() {
                 @Override
                 public void onUsernameValidation(String username, ValidationResult validationResult) {
                     if (!isAdded()) {
@@ -596,11 +591,7 @@
         //set the  "SEND" option disabled
         enableSendButton(false);
 
-<<<<<<< HEAD
         long dotComBlogId = mSite.getSiteId();
-=======
-        String dotComBlogId = getArguments().getString(ARG_BLOGID);
->>>>>>> 0da597bb
         PeopleUtils.sendInvitations(new ArrayList<>(mUsernameButtons.keySet()), mRole, mCustomMessage, dotComBlogId,
                 new PeopleUtils.InvitationsSendCallback() {
                     @Override
