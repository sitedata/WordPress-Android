--- conflicted
+++ resolved
@@ -61,13 +61,7 @@
     private MultiUsernameEditText mUsernameEditText;
     private TextView mRoleTextView;
     private EditText mCustomMessageEditText;
-<<<<<<< HEAD
-=======
-
-    private final Map<String, ViewGroup> mUsernameButtons = new LinkedHashMap<>();
-    private final HashMap<String, String> mUsernameResults = new HashMap<>();
-    private final Map<String, TextView> mUsernameErrorViews = new Hashtable<>();
->>>>>>> 469232fd
+
     private Role mRole;
     private String mCustomMessage = "";
     private boolean mInviteOperationInProgress = false;
@@ -453,15 +447,7 @@
         }
     }
 
-<<<<<<< HEAD
-    private void styleButton(String username, String validationResultMessage) {
-=======
-    public interface ValidationEndListener {
-        void onValidationEnd();
-    }
-
     private void styleButton(String username, @Nullable String validationResultMessage) {
->>>>>>> 469232fd
         if (!isAdded()) {
             return;
         }
@@ -500,7 +486,7 @@
 
         TextView usernameErrorTextView;
         if (mUsernameErrorViews.containsKey(username)) {
-            usernameErrorTextView = mUsernameErrorViews.get(username);
+            usernameErrorTextView = (TextView) mUsernameErrorViews.get(username);
 
             if (usernameResult == null || usernameResult.equals(FLAG_SUCCESS)) {
                 // no error so we need to remove the existing error view
