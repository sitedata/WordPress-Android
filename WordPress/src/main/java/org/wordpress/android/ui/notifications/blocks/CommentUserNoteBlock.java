package org.wordpress.android.ui.notifications.blocks;

import android.content.Context;
import android.text.Html;
import android.text.TextUtils;
import android.view.View;
import android.widget.TextView;

import org.json.JSONException;
import org.json.JSONObject;
import org.wordpress.android.R;
import org.wordpress.android.WordPress;
import org.wordpress.android.models.CommentStatus;
import org.wordpress.android.ui.notifications.utils.NotificationsUtils;
import org.wordpress.android.util.DateTimeUtils;
import org.wordpress.android.util.GravatarUtils;
import org.wordpress.android.widgets.WPNetworkImageView;

// A user block with slightly different formatting for display in a comment detail
public class CommentUserNoteBlock extends UserNoteBlock {

    private CommentStatus mCommentStatus = CommentStatus.UNKNOWN;
    private int mNormalBackgroundColor;
    private int mNormalTextColor;
    private int mAgoTextColor;
    private int mUnapprovedTextColor;
    private int mIndentedLeftPadding;

    private boolean mStatusChanged;

    public interface OnCommentStatusChangeListener {
        public void onCommentStatusChanged(CommentStatus newStatus);
    }

    public CommentUserNoteBlock(Context context, JSONObject noteObject,
                                OnNoteBlockTextClickListener onNoteBlockTextClickListener,
                                OnGravatarClickedListener onGravatarClickedListener) {
        super(context, noteObject, onNoteBlockTextClickListener, onGravatarClickedListener);

        if (context != null) {
            setAvatarSize(context.getResources().getDimensionPixelSize(R.dimen.avatar_sz_small));
        }
    }

    @Override
    public BlockType getBlockType() {
        return BlockType.USER_COMMENT;
    }

    @Override
    public int getLayoutResourceId() {
        return R.layout.note_block_comment_user;
    }

    @Override
    public View configureView(View view) {
        final CommentUserNoteBlockHolder noteBlockHolder = (CommentUserNoteBlockHolder)view.getTag();

        noteBlockHolder.nameTextView.setText(Html.fromHtml("<strong>" + getNoteText().toString() + "</strong>"));
<<<<<<< HEAD
        noteBlockHolder.agoTextView.setText(DateTimeUtils.timeSpanFromTimestamp(getTimestamp()));
=======
        noteBlockHolder.agoTextView.setText(DateTimeUtils.timeSpanFromTimestamp(getTimestamp(),
                WordPress.getContext()));
>>>>>>> 320d9093
        if (!TextUtils.isEmpty(getMetaHomeTitle()) || !TextUtils.isEmpty(getMetaSiteUrl())) {
            noteBlockHolder.bulletTextView.setVisibility(View.VISIBLE);
            noteBlockHolder.siteTextView.setVisibility(View.VISIBLE);
            if (!TextUtils.isEmpty(getMetaHomeTitle())) {
                noteBlockHolder.siteTextView.setText(getMetaHomeTitle());
            } else {
                noteBlockHolder.siteTextView.setText(getMetaSiteUrl().replace("http://", "").replace("https://", ""));
            }
        } else {
            noteBlockHolder.bulletTextView.setVisibility(View.GONE);
            noteBlockHolder.siteTextView.setVisibility(View.GONE);
        }

        if (hasImageMediaItem()) {
            String imageUrl = GravatarUtils.fixGravatarUrl(getNoteMediaItem().optString("url", ""), getAvatarSize());
            noteBlockHolder.avatarImageView.setImageUrl(imageUrl, WPNetworkImageView.ImageType.AVATAR);
            if (!TextUtils.isEmpty(getUserUrl())) {
                noteBlockHolder.avatarImageView.setOnTouchListener(mOnGravatarTouchListener);
            } else {
                noteBlockHolder.avatarImageView.setOnTouchListener(null);
            }
        } else {
            noteBlockHolder.avatarImageView.showDefaultGravatarImage();
            noteBlockHolder.avatarImageView.setOnTouchListener(null);
        }

        noteBlockHolder.commentTextView.setText(
                NotificationsUtils.getSpannableContentForRanges(
                        getNoteData().optJSONObject("comment_text"),
                        noteBlockHolder.commentTextView,
                        getOnNoteBlockTextClickListener(),
                        false)
        );

        // Change display based on comment status and type:
        // 1. Comment replies are indented and have a 'pipe' background
        // 2. Unapproved comments have different background and text color
        int paddingLeft = view.getPaddingLeft();
        int paddingTop = view.getPaddingTop();
        int paddingRight = view.getPaddingRight();
        int paddingBottom = view.getPaddingBottom();
        if (mCommentStatus == CommentStatus.UNAPPROVED) {
            if (hasCommentNestingLevel()) {
                paddingLeft = mIndentedLeftPadding;
                view.setBackgroundResource(R.drawable.comment_reply_unapproved_background);
            } else {
                view.setBackgroundResource(R.drawable.comment_unapproved_background);
            }

            noteBlockHolder.dividerView.setVisibility(View.INVISIBLE);

            noteBlockHolder.agoTextView.setTextColor(mUnapprovedTextColor);
            noteBlockHolder.bulletTextView.setTextColor(mUnapprovedTextColor);
            noteBlockHolder.siteTextView.setTextColor(mUnapprovedTextColor);
            noteBlockHolder.nameTextView.setTextColor(mUnapprovedTextColor);
            noteBlockHolder.commentTextView.setTextColor(mUnapprovedTextColor);
        } else {
            if (hasCommentNestingLevel()) {
                paddingLeft = mIndentedLeftPadding;
                view.setBackgroundResource(R.drawable.comment_reply_background);
                noteBlockHolder.dividerView.setVisibility(View.INVISIBLE);
            } else {
                view.setBackgroundColor(mNormalBackgroundColor);
                noteBlockHolder.dividerView.setVisibility(View.VISIBLE);
            }

            noteBlockHolder.agoTextView.setTextColor(mAgoTextColor);
            noteBlockHolder.bulletTextView.setTextColor(mAgoTextColor);
            noteBlockHolder.siteTextView.setTextColor(mAgoTextColor);
            noteBlockHolder.nameTextView.setTextColor(mNormalTextColor);
            noteBlockHolder.commentTextView.setTextColor(mNormalTextColor);
        }

        view.setPadding(paddingLeft, paddingTop, paddingRight, paddingBottom);

        // If status was changed, fade in the view
        if (mStatusChanged) {
            mStatusChanged = false;
            view.setAlpha(0.4f);
            view.animate().alpha(1.0f).start();
        }

        return view;
    }

    private long getTimestamp() {
        return getNoteData().optInt("timestamp", 0);
    }

    private boolean hasCommentNestingLevel() {
        try {
            JSONObject commentTextObject = getNoteData().getJSONObject("comment_text");
            return commentTextObject.optInt("nest_level", 0) > 0;
        } catch (JSONException e) {
            return false;
        }
    }

    @Override
    public Object getViewHolder(View view) {
        return new CommentUserNoteBlockHolder(view);
    }

    private class CommentUserNoteBlockHolder {
        private final WPNetworkImageView avatarImageView;
        private final TextView nameTextView;
        private final TextView agoTextView;
        private final TextView bulletTextView;
        private final TextView siteTextView;
        private final TextView commentTextView;
        private final View dividerView;

        public CommentUserNoteBlockHolder(View view) {
            nameTextView = (TextView)view.findViewById(R.id.user_name);
            agoTextView = (TextView)view.findViewById(R.id.user_comment_ago);
            agoTextView.setVisibility(View.VISIBLE);
            bulletTextView = (TextView)view.findViewById(R.id.user_comment_bullet);
            siteTextView = (TextView)view.findViewById(R.id.user_comment_site);
            commentTextView = (TextView)view.findViewById(R.id.user_comment);
            commentTextView.setMovementMethod(new NoteBlockLinkMovementMethod());
            avatarImageView = (WPNetworkImageView)view.findViewById(R.id.user_avatar);
            dividerView = view.findViewById(R.id.divider_view);

            siteTextView.setOnClickListener(new View.OnClickListener() {
                @Override
                public void onClick(View v) {
                    if (getOnNoteBlockTextClickListener() != null) {
                        getOnNoteBlockTextClickListener().showSitePreview(getMetaSiteId(), getMetaSiteUrl());
                    }
                }
            });

            // show all comments on this post when user clicks the comment text
            commentTextView.setOnClickListener(new View.OnClickListener() {
                @Override
                public void onClick(View v) {
                    if (getOnNoteBlockTextClickListener() != null) {
                        getOnNoteBlockTextClickListener().showReaderPostComments();
                    }
                }
            });
        }
    }

    public void configureResources(Context context) {
        if (context == null) return;

        mNormalTextColor = context.getResources().getColor(R.color.grey_dark);
        mNormalBackgroundColor = context.getResources().getColor(R.color.white);
        mAgoTextColor = context.getResources().getColor(R.color.grey);
        mUnapprovedTextColor = context.getResources().getColor(R.color.notification_status_unapproved_dark);
        // Double margin_extra_large for increased indent in comment replies
        mIndentedLeftPadding = context.getResources().getDimensionPixelSize(R.dimen.margin_extra_large) * 2;
    }

    private final OnCommentStatusChangeListener mOnCommentChangedListener = new OnCommentStatusChangeListener() {
        @Override
        public void onCommentStatusChanged(CommentStatus newStatus) {
            mCommentStatus = newStatus;
            mStatusChanged = true;
        }
    };

    public void setCommentStatus(CommentStatus status) {
        mCommentStatus = status;
    }

    public OnCommentStatusChangeListener getOnCommentChangeListener() {
        return mOnCommentChangedListener;
    }
}<|MERGE_RESOLUTION|>--- conflicted
+++ resolved
@@ -57,12 +57,8 @@
         final CommentUserNoteBlockHolder noteBlockHolder = (CommentUserNoteBlockHolder)view.getTag();
 
         noteBlockHolder.nameTextView.setText(Html.fromHtml("<strong>" + getNoteText().toString() + "</strong>"));
-<<<<<<< HEAD
-        noteBlockHolder.agoTextView.setText(DateTimeUtils.timeSpanFromTimestamp(getTimestamp()));
-=======
         noteBlockHolder.agoTextView.setText(DateTimeUtils.timeSpanFromTimestamp(getTimestamp(),
                 WordPress.getContext()));
->>>>>>> 320d9093
         if (!TextUtils.isEmpty(getMetaHomeTitle()) || !TextUtils.isEmpty(getMetaSiteUrl())) {
             noteBlockHolder.bulletTextView.setVisibility(View.VISIBLE);
             noteBlockHolder.siteTextView.setVisibility(View.VISIBLE);
