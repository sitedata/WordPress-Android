package org.wordpress.android.ui.notifications.blocks;

import android.annotation.SuppressLint;
import android.content.Context;
import android.support.v4.view.ViewCompat;
import android.text.Html;
import android.text.TextUtils;
import android.view.View;
import android.widget.TextView;

import org.json.JSONException;
import org.json.JSONObject;
import org.wordpress.android.R;
import org.wordpress.android.WordPress;
import org.wordpress.android.fluxc.model.CommentStatus;
import org.wordpress.android.ui.notifications.utils.NotificationsUtils;
import org.wordpress.android.util.DateTimeUtils;
import org.wordpress.android.util.GravatarUtils;
import org.wordpress.android.widgets.WPNetworkImageView;

// A user block with slightly different formatting for display in a comment detail
public class CommentUserNoteBlock extends UserNoteBlock {
    private CommentStatus mCommentStatus = CommentStatus.APPROVED;
    private int mNormalBackgroundColor;
    private int mNormalTextColor;
    private int mAgoTextColor;
    private int mUnapprovedTextColor;
    private int mIndentedLeftPadding;

    private boolean mStatusChanged;

    public interface OnCommentStatusChangeListener {
        void onCommentStatusChanged(CommentStatus newStatus);
    }

    public CommentUserNoteBlock(Context context, JSONObject noteObject,
                                OnNoteBlockTextClickListener onNoteBlockTextClickListener,
                                OnGravatarClickedListener onGravatarClickedListener) {
        super(context, noteObject, onNoteBlockTextClickListener, onGravatarClickedListener);

        if (context != null) {
            setAvatarSize(context.getResources().getDimensionPixelSize(R.dimen.avatar_sz_small));
        }
    }

    @Override
    public BlockType getBlockType() {
        return BlockType.USER_COMMENT;
    }

    @Override
    public int getLayoutResourceId() {
        return R.layout.note_block_comment_user;
    }

    @SuppressLint("ClickableViewAccessibility") //fixed by setting a click listener to avatarImageView
    @Override
    public View configureView(View view) {
        final CommentUserNoteBlockHolder noteBlockHolder = (CommentUserNoteBlockHolder) view.getTag();

        noteBlockHolder.mNameTextView.setText(Html.fromHtml("<strong>" + getNoteText().toString() + "</strong>"));
        noteBlockHolder.mAgoTextView.setText(DateTimeUtils.timeSpanFromTimestamp(getTimestamp(),
                                                                                 WordPress.getContext()));
        if (!TextUtils.isEmpty(getMetaHomeTitle()) || !TextUtils.isEmpty(getMetaSiteUrl())) {
            noteBlockHolder.mBulletTextView.setVisibility(View.VISIBLE);
            noteBlockHolder.mSiteTextView.setVisibility(View.VISIBLE);
            if (!TextUtils.isEmpty(getMetaHomeTitle())) {
                noteBlockHolder.mSiteTextView.setText(getMetaHomeTitle());
            } else {
                noteBlockHolder.mSiteTextView.setText(getMetaSiteUrl().replace("http://", "").replace("https://", ""));
            }
        } else {
            noteBlockHolder.mBulletTextView.setVisibility(View.GONE);
            noteBlockHolder.mSiteTextView.setVisibility(View.GONE);
        }

        noteBlockHolder.siteTextView.setImportantForAccessibility(View.IMPORTANT_FOR_ACCESSIBILITY_NO);

        if (hasImageMediaItem()) {
            String imageUrl = GravatarUtils.fixGravatarUrl(getNoteMediaItem().optString("url", ""), getAvatarSize());
<<<<<<< HEAD
            noteBlockHolder.avatarImageView.setImageUrl(imageUrl, WPNetworkImageView.ImageType.AVATAR);
            noteBlockHolder.avatarImageView.setContentDescription(
                    view.getContext().getString(R.string.profile_picture, getNoteText().toString()));
            if (!TextUtils.isEmpty(getUserUrl())) {
                noteBlockHolder.avatarImageView.setOnClickListener(new View.OnClickListener() {
                    @Override
                    public void onClick(View v) {
                        showBlogPreview();
                    }
                });
                //noinspection AndroidLintClickableViewAccessibility
                noteBlockHolder.avatarImageView.setOnTouchListener(mOnGravatarTouchListener);
            } else {
                noteBlockHolder.avatarImageView.setOnClickListener(null);
                //noinspection AndroidLintClickableViewAccessibility
                noteBlockHolder.avatarImageView.setOnTouchListener(null);
                noteBlockHolder.avatarImageView.setContentDescription(null);
            }
        } else {
            noteBlockHolder.avatarImageView.showDefaultGravatarImageAndNullifyUrl();
            noteBlockHolder.avatarImageView.setOnClickListener(null);
            //noinspection AndroidLintClickableViewAccessibility
            noteBlockHolder.avatarImageView.setOnTouchListener(null);
            noteBlockHolder.avatarImageView.setContentDescription(null);
=======
            noteBlockHolder.mAvatarImageView.setImageUrl(imageUrl, WPNetworkImageView.ImageType.AVATAR);
            if (!TextUtils.isEmpty(getUserUrl())) {
                noteBlockHolder.mAvatarImageView.setOnTouchListener(mOnGravatarTouchListener);
            } else {
                noteBlockHolder.mAvatarImageView.setOnTouchListener(null);
            }
        } else {
            noteBlockHolder.mAvatarImageView.showDefaultGravatarImageAndNullifyUrl();
            noteBlockHolder.mAvatarImageView.setOnTouchListener(null);
>>>>>>> ee735e9e
        }

        noteBlockHolder.mCommentTextView.setText(
                NotificationsUtils.getSpannableContentForRanges(
                        getNoteData().optJSONObject("comment_text"),
                        noteBlockHolder.mCommentTextView,
                        getOnNoteBlockTextClickListener(),
                        false)
                                                );

        // Change display based on comment status and type:
        // 1. Comment replies are indented and have a 'pipe' background
        // 2. Unapproved comments have different background and text color
        int paddingStart = ViewCompat.getPaddingStart(view);
        int paddingTop = view.getPaddingTop();
        int paddingEnd = ViewCompat.getPaddingEnd(view);
        int paddingBottom = view.getPaddingBottom();
        if (mCommentStatus == CommentStatus.UNAPPROVED) {
            if (hasCommentNestingLevel()) {
                paddingStart = mIndentedLeftPadding;
                view.setBackgroundResource(R.drawable.comment_reply_unapproved_background);
            } else {
                view.setBackgroundResource(R.drawable.comment_unapproved_background);
            }

            noteBlockHolder.mDividerView.setVisibility(View.INVISIBLE);

            noteBlockHolder.mAgoTextView.setTextColor(mUnapprovedTextColor);
            noteBlockHolder.mBulletTextView.setTextColor(mUnapprovedTextColor);
            noteBlockHolder.mSiteTextView.setTextColor(mUnapprovedTextColor);
            noteBlockHolder.mNameTextView.setTextColor(mUnapprovedTextColor);
            noteBlockHolder.mCommentTextView.setTextColor(mUnapprovedTextColor);
        } else {
            if (hasCommentNestingLevel()) {
                paddingStart = mIndentedLeftPadding;
                view.setBackgroundResource(R.drawable.comment_reply_background);
                noteBlockHolder.mDividerView.setVisibility(View.INVISIBLE);
            } else {
                view.setBackgroundColor(mNormalBackgroundColor);
                noteBlockHolder.mDividerView.setVisibility(View.VISIBLE);
            }

            noteBlockHolder.mAgoTextView.setTextColor(mAgoTextColor);
            noteBlockHolder.mBulletTextView.setTextColor(mAgoTextColor);
            noteBlockHolder.mSiteTextView.setTextColor(mAgoTextColor);
            noteBlockHolder.mNameTextView.setTextColor(mNormalTextColor);
            noteBlockHolder.mCommentTextView.setTextColor(mNormalTextColor);
        }
        ViewCompat.setPaddingRelative(view, paddingStart, paddingTop, paddingEnd, paddingBottom);

        // If status was changed, fade in the view
        if (mStatusChanged) {
            mStatusChanged = false;
            view.setAlpha(0.4f);
            view.animate().alpha(1.0f).start();
        }

        return view;
    }

    private long getTimestamp() {
        return getNoteData().optInt("timestamp", 0);
    }

    private boolean hasCommentNestingLevel() {
        try {
            JSONObject commentTextObject = getNoteData().getJSONObject("comment_text");
            return commentTextObject.optInt("nest_level", 0) > 0;
        } catch (JSONException e) {
            return false;
        }
    }

    @Override
    public Object getViewHolder(View view) {
        return new CommentUserNoteBlockHolder(view);
    }

    private class CommentUserNoteBlockHolder {
        private final WPNetworkImageView mAvatarImageView;
        private final TextView mNameTextView;
        private final TextView mAgoTextView;
        private final TextView mBulletTextView;
        private final TextView mSiteTextView;
        private final TextView mCommentTextView;
        private final View mDividerView;

        CommentUserNoteBlockHolder(View view) {
            mNameTextView = (TextView) view.findViewById(R.id.user_name);
            mAgoTextView = (TextView) view.findViewById(R.id.user_comment_ago);
            mAgoTextView.setVisibility(View.VISIBLE);
            mBulletTextView = (TextView) view.findViewById(R.id.user_comment_bullet);
            mSiteTextView = (TextView) view.findViewById(R.id.user_comment_site);
            mCommentTextView = (TextView) view.findViewById(R.id.user_comment);
            mCommentTextView.setMovementMethod(new NoteBlockLinkMovementMethod());
            mAvatarImageView = (WPNetworkImageView) view.findViewById(R.id.user_avatar);
            mDividerView = view.findViewById(R.id.divider_view);

            mSiteTextView.setOnClickListener(new View.OnClickListener() {
                @Override
                public void onClick(View v) {
                    if (getOnNoteBlockTextClickListener() != null) {
                        getOnNoteBlockTextClickListener().showSitePreview(getMetaSiteId(), getMetaSiteUrl());
                    }
                }
            });

            // show all comments on this post when user clicks the comment text
            mCommentTextView.setOnClickListener(new View.OnClickListener() {
                @Override
                public void onClick(View v) {
                    if (getOnNoteBlockTextClickListener() != null) {
                        getOnNoteBlockTextClickListener().showReaderPostComments();
                    }
                }
            });
        }
    }

    public void configureResources(Context context) {
        if (context == null) {
            return;
        }

        mNormalTextColor = context.getResources().getColor(R.color.grey_dark);
        mNormalBackgroundColor = context.getResources().getColor(R.color.white);
        mAgoTextColor = context.getResources().getColor(R.color.grey);
        mUnapprovedTextColor = context.getResources().getColor(R.color.notification_status_unapproved_dark);
        // Double margin_extra_large for increased indent in comment replies
        mIndentedLeftPadding = context.getResources().getDimensionPixelSize(R.dimen.margin_extra_large) * 2;
    }

    private final OnCommentStatusChangeListener mOnCommentChangedListener = new OnCommentStatusChangeListener() {
        @Override
        public void onCommentStatusChanged(CommentStatus newStatus) {
            mCommentStatus = newStatus;
            mStatusChanged = true;
        }
    };

    public void setCommentStatus(CommentStatus status) {
        mCommentStatus = status;
    }

    public OnCommentStatusChangeListener getOnCommentChangeListener() {
        return mOnCommentChangedListener;
    }
}<|MERGE_RESOLUTION|>--- conflicted
+++ resolved
@@ -53,7 +53,7 @@
         return R.layout.note_block_comment_user;
     }
 
-    @SuppressLint("ClickableViewAccessibility") //fixed by setting a click listener to avatarImageView
+    @SuppressLint("ClickableViewAccessibility") // fixed by setting a click listener to avatarImageView
     @Override
     public View configureView(View view) {
         final CommentUserNoteBlockHolder noteBlockHolder = (CommentUserNoteBlockHolder) view.getTag();
@@ -74,46 +74,34 @@
             noteBlockHolder.mSiteTextView.setVisibility(View.GONE);
         }
 
-        noteBlockHolder.siteTextView.setImportantForAccessibility(View.IMPORTANT_FOR_ACCESSIBILITY_NO);
+        noteBlockHolder.mSiteTextView.setImportantForAccessibility(View.IMPORTANT_FOR_ACCESSIBILITY_NO);
 
         if (hasImageMediaItem()) {
             String imageUrl = GravatarUtils.fixGravatarUrl(getNoteMediaItem().optString("url", ""), getAvatarSize());
-<<<<<<< HEAD
-            noteBlockHolder.avatarImageView.setImageUrl(imageUrl, WPNetworkImageView.ImageType.AVATAR);
-            noteBlockHolder.avatarImageView.setContentDescription(
+            noteBlockHolder.mAvatarImageView.setImageUrl(imageUrl, WPNetworkImageView.ImageType.AVATAR);
+            noteBlockHolder.mAvatarImageView.setContentDescription(
                     view.getContext().getString(R.string.profile_picture, getNoteText().toString()));
             if (!TextUtils.isEmpty(getUserUrl())) {
-                noteBlockHolder.avatarImageView.setOnClickListener(new View.OnClickListener() {
+                noteBlockHolder.mAvatarImageView.setOnClickListener(new View.OnClickListener() {
                     @Override
                     public void onClick(View v) {
                         showBlogPreview();
                     }
                 });
                 //noinspection AndroidLintClickableViewAccessibility
-                noteBlockHolder.avatarImageView.setOnTouchListener(mOnGravatarTouchListener);
-            } else {
-                noteBlockHolder.avatarImageView.setOnClickListener(null);
+                noteBlockHolder.mAvatarImageView.setOnTouchListener(mOnGravatarTouchListener);
+            } else {
+                noteBlockHolder.mAvatarImageView.setOnClickListener(null);
                 //noinspection AndroidLintClickableViewAccessibility
-                noteBlockHolder.avatarImageView.setOnTouchListener(null);
-                noteBlockHolder.avatarImageView.setContentDescription(null);
-            }
-        } else {
-            noteBlockHolder.avatarImageView.showDefaultGravatarImageAndNullifyUrl();
-            noteBlockHolder.avatarImageView.setOnClickListener(null);
-            //noinspection AndroidLintClickableViewAccessibility
-            noteBlockHolder.avatarImageView.setOnTouchListener(null);
-            noteBlockHolder.avatarImageView.setContentDescription(null);
-=======
-            noteBlockHolder.mAvatarImageView.setImageUrl(imageUrl, WPNetworkImageView.ImageType.AVATAR);
-            if (!TextUtils.isEmpty(getUserUrl())) {
-                noteBlockHolder.mAvatarImageView.setOnTouchListener(mOnGravatarTouchListener);
-            } else {
                 noteBlockHolder.mAvatarImageView.setOnTouchListener(null);
+                noteBlockHolder.mAvatarImageView.setContentDescription(null);
             }
         } else {
             noteBlockHolder.mAvatarImageView.showDefaultGravatarImageAndNullifyUrl();
+            noteBlockHolder.mAvatarImageView.setOnClickListener(null);
+            //noinspection AndroidLintClickableViewAccessibility
             noteBlockHolder.mAvatarImageView.setOnTouchListener(null);
->>>>>>> ee735e9e
+            noteBlockHolder.mAvatarImageView.setContentDescription(null);
         }
 
         noteBlockHolder.mCommentTextView.setText(
