package org.wordpress.android.ui.prefs;

import android.app.AlertDialog;
import android.content.DialogInterface;
import android.content.Intent;
import android.content.SharedPreferences;
import android.content.res.Configuration;
import android.content.res.Resources;
import android.os.Bundle;
import android.preference.CheckBoxPreference;
import android.preference.Preference;
import android.preference.Preference.OnPreferenceClickListener;
import android.preference.PreferenceFragment;
import android.preference.PreferenceManager;
import android.util.DisplayMetrics;
import android.view.MenuItem;
import android.view.View;
import android.widget.AdapterView;
import android.widget.ArrayAdapter;
import android.widget.ListView;

import org.wordpress.android.R;
import org.wordpress.android.analytics.AnalyticsTracker;
import org.wordpress.android.analytics.AnalyticsTracker.Stat;
import org.wordpress.android.util.AnalyticsUtils;

import java.util.Arrays;
import java.util.HashMap;
import java.util.Locale;
import java.util.Map;

@SuppressWarnings("deprecation")
public class SettingsFragment extends PreferenceFragment implements OnPreferenceClickListener {
    public static final String LANGUAGE_PREF_KEY = "language-pref";
    public static final int LANGUAGE_CHANGED = 1000;

    private AlertDialog mDialog;
    private SharedPreferences mSettings;

    @Override
    public void onCreate(Bundle savedInstanceState) {
        super.onCreate(savedInstanceState);

        addPreferencesFromResource(R.xml.settings);

        findPreference(getString(R.string.pref_key_language))
                .setOnPreferenceClickListener(this);
        findPreference(getString(R.string.pref_key_app_about))
                .setOnPreferenceClickListener(this);
        findPreference(getString(R.string.pref_key_oss_licenses))
                .setOnPreferenceClickListener(this);

        mSettings = PreferenceManager.getDefaultSharedPreferences(getActivity());
<<<<<<< HEAD

        updatePostSignature();
        updateVisualEditorSettings();
=======
>>>>>>> cb487b82
    }

    @Override
    public void onPause() {
        super.onPause();

        if (mDialog != null && mDialog.isShowing()) {
            mDialog.dismiss();
        }
    }

    @Override
    public void onResume() {
        super.onResume();

        getActivity().setTitle(R.string.settings);
    }

    @Override
    public boolean onPreferenceClick(Preference preference) {
        String preferenceKey = preference != null ? preference.getKey() : "";

        if (preferenceKey.equals(getString(R.string.pref_key_app_about))) {
            return handleAboutPreferenceClick();
        } else if (preferenceKey.equals(getString(R.string.pref_key_oss_licenses))) {
            return handleOssPreferenceClick();
        } else if (preferenceKey.equals(getString(R.string.pref_key_language))) {
            return handleLanguagePreferenceClick();
        }

        return false;
    }

    public boolean onOptionsItemSelected(MenuItem item) {
        switch (item.getItemId()) {
            case android.R.id.home:
                getActivity().finish();
        }
        return super.onOptionsItemSelected(item);
    }

<<<<<<< HEAD
    private void updatePostSignature() {
        if (mTaglineTextPreference.getText() == null || mTaglineTextPreference.getText().equals("")) {
            mTaglineTextPreference.setSummary(R.string.posted_from);
            mTaglineTextPreference.setText(getString(R.string.posted_from));
        } else {
            mTaglineTextPreference.setSummary(mTaglineTextPreference.getText());
        }
    }

    private void updateVisualEditorSettings() {
        if (!AppPrefs.isVisualEditorAvailable()) {
            PreferenceScreen preferenceScreen = (PreferenceScreen) findPreference(getActivity().getString(R.string
                    .pref_key_settings_root));
            PreferenceCategory editor = (PreferenceCategory) findPreference(getActivity().getString(R.string
                    .pref_key_editor));
            if (preferenceScreen != null && editor != null) {
                preferenceScreen.removePreference(editor);
            }
        } else {
            final CheckBoxPreference visualEditorCheckBox = (CheckBoxPreference) findPreference(getActivity()
                    .getString(R.string.pref_key_visual_editor_enabled));
            visualEditorCheckBox.setChecked(AppPrefs.isVisualEditorEnabled());
            visualEditorCheckBox.setOnPreferenceChangeListener(new OnPreferenceChangeListener() {
                @Override
                public boolean onPreferenceChange(final Preference preference, final Object newValue) {
                    visualEditorCheckBox.setChecked(!visualEditorCheckBox.isChecked());
                    AppPrefs.setVisualEditorEnabled(visualEditorCheckBox.isChecked());
                    return false;
                }
            });
        }
    }

    private boolean handleResetAutoSharePreferencesClick() {
        Editor editor = mSettings.edit();
        editor.remove(ShareIntentReceiverActivity.SHARE_IMAGE_BLOG_ID_KEY);
        editor.remove(ShareIntentReceiverActivity.SHARE_IMAGE_ADDTO_KEY);
        editor.remove(ShareIntentReceiverActivity.SHARE_TEXT_BLOG_ID_KEY);
        editor.apply();
        ToastUtils.showToast(getActivity(), R.string.auto_sharing_preference_reset, ToastUtils.Duration.SHORT);
        return true;
    }

=======
>>>>>>> cb487b82
    private boolean handleLanguagePreferenceClick() {
        AlertDialog.Builder dialogBuilder = new AlertDialog.Builder(getActivity());
        dialogBuilder.setTitle(getString(R.string.language));

        String[] availableLocales = getResources().getStringArray(R.array.available_languages);
        final String[] values = new String[availableLocales.length + 1];
        final Map<String, String> localeMap = new HashMap<>();

        for (int i = 0; i < availableLocales.length; ++i) {
            String localString = availableLocales[i];
            if (localString.contains("-")) {
                localString = localString.substring(0, localString.indexOf("-"));
            }
            Locale locale = new Locale(localString);
            values[i + 1] = locale.getDisplayLanguage() + " (" + availableLocales[i] + ")";
            localeMap.put(values[i + 1], availableLocales[i]);
        }
        values[0] = getActivity().getString(R.string.device) + " (" + Locale.getDefault().getLanguage() + ")";
        localeMap.put(values[0], Locale.getDefault().getLanguage());
        // Sorted array will always start with the default "Device (xx)" entry
        Arrays.sort(values, 1, values.length);

        ArrayAdapter<String> adapter = new ArrayAdapter<>(getActivity(), android.R.layout.simple_list_item_1, values);
        ListView listView = new ListView(getActivity());
        listView.setAdapter(adapter);
        listView.setOnItemClickListener(new AdapterView.OnItemClickListener() {
            @Override
            public void onItemClick(AdapterView<?> parent, View view, int position, long id) {
                Resources res = getResources();
                DisplayMetrics dm = res.getDisplayMetrics();
                Configuration conf = res.getConfiguration();
                String localString = localeMap.get(values[position]);
                if (localString.contains("-")) {
                    conf.locale = new Locale(localString.substring(0, localString.indexOf("-")), localString.substring(localString.indexOf("-") + 1, localString.length()));
                } else {
                    conf.locale = new Locale(localString);
                }
                res.updateConfiguration(conf, dm);

                if (position > 0) {
                    mSettings.edit().putString(LANGUAGE_PREF_KEY, localeMap.get(values[position])).apply();
                } else {
                    // remove custom locale key when original device locale is selected
                    mSettings.edit().remove(LANGUAGE_PREF_KEY).apply();
                }


                // Track the change only if the user selected a non default Device language. This is only used in
                // Mixpanel, because we have both the device language and app selected language data in Tracks
                // metadata.
                if (position != 0) {
                    Map<String, Object> properties = new HashMap<String, Object>();
                    properties.put("forced_app_locale", conf.locale.toString());
                    AnalyticsTracker.track(Stat.ACCOUNT_SETTINGS_LANGUAGE_SELECTION_FORCED, properties);
                }

                // Language is now part of metadata, so we need to refresh them
                AnalyticsUtils.refreshMetadata();

                // Refresh the app
                Intent refresh = new Intent(getActivity(), getActivity().getClass());
                startActivity(refresh);
                getActivity().setResult(LANGUAGE_CHANGED);
                getActivity().finish();
                }
            });

        dialogBuilder.setView(listView);
        dialogBuilder.setNegativeButton(R.string.cancel, new DialogInterface.OnClickListener() {
            @Override
            public void onClick(DialogInterface dialog, int which) {
                dialog.dismiss();
            }
        });
        mDialog = dialogBuilder.show();

        return true;
    }

    private boolean handleAboutPreferenceClick() {
        startActivity(new Intent(getActivity(), AboutActivity.class));
        return true;
    }

    private boolean handleOssPreferenceClick() {
        startActivity(new Intent(getActivity(), LicensesActivity.class));
        return true;
    }
}<|MERGE_RESOLUTION|>--- conflicted
+++ resolved
@@ -9,9 +9,12 @@
 import android.os.Bundle;
 import android.preference.CheckBoxPreference;
 import android.preference.Preference;
+import android.preference.Preference.OnPreferenceChangeListener;
 import android.preference.Preference.OnPreferenceClickListener;
+import android.preference.PreferenceCategory;
 import android.preference.PreferenceFragment;
 import android.preference.PreferenceManager;
+import android.preference.PreferenceScreen;
 import android.util.DisplayMetrics;
 import android.view.MenuItem;
 import android.view.View;
@@ -40,23 +43,12 @@
     @Override
     public void onCreate(Bundle savedInstanceState) {
         super.onCreate(savedInstanceState);
-
         addPreferencesFromResource(R.xml.settings);
-
-        findPreference(getString(R.string.pref_key_language))
-                .setOnPreferenceClickListener(this);
-        findPreference(getString(R.string.pref_key_app_about))
-                .setOnPreferenceClickListener(this);
-        findPreference(getString(R.string.pref_key_oss_licenses))
-                .setOnPreferenceClickListener(this);
-
+        findPreference(getString(R.string.pref_key_language)).setOnPreferenceClickListener(this);
+        findPreference(getString(R.string.pref_key_app_about)).setOnPreferenceClickListener(this);
+        findPreference(getString(R.string.pref_key_oss_licenses)).setOnPreferenceClickListener(this);
         mSettings = PreferenceManager.getDefaultSharedPreferences(getActivity());
-<<<<<<< HEAD
-
-        updatePostSignature();
         updateVisualEditorSettings();
-=======
->>>>>>> cb487b82
     }
 
     @Override
@@ -98,22 +90,12 @@
         return super.onOptionsItemSelected(item);
     }
 
-<<<<<<< HEAD
-    private void updatePostSignature() {
-        if (mTaglineTextPreference.getText() == null || mTaglineTextPreference.getText().equals("")) {
-            mTaglineTextPreference.setSummary(R.string.posted_from);
-            mTaglineTextPreference.setText(getString(R.string.posted_from));
-        } else {
-            mTaglineTextPreference.setSummary(mTaglineTextPreference.getText());
-        }
-    }
-
     private void updateVisualEditorSettings() {
         if (!AppPrefs.isVisualEditorAvailable()) {
-            PreferenceScreen preferenceScreen = (PreferenceScreen) findPreference(getActivity().getString(R.string
-                    .pref_key_settings_root));
-            PreferenceCategory editor = (PreferenceCategory) findPreference(getActivity().getString(R.string
-                    .pref_key_editor));
+            PreferenceScreen preferenceScreen = (PreferenceScreen) findPreference(getActivity()
+                    .getString(R.string.pref_key_settings_root));
+            PreferenceCategory editor = (PreferenceCategory) findPreference(getActivity()
+                    .getString(R.string.pref_key_editor));
             if (preferenceScreen != null && editor != null) {
                 preferenceScreen.removePreference(editor);
             }
@@ -132,18 +114,6 @@
         }
     }
 
-    private boolean handleResetAutoSharePreferencesClick() {
-        Editor editor = mSettings.edit();
-        editor.remove(ShareIntentReceiverActivity.SHARE_IMAGE_BLOG_ID_KEY);
-        editor.remove(ShareIntentReceiverActivity.SHARE_IMAGE_ADDTO_KEY);
-        editor.remove(ShareIntentReceiverActivity.SHARE_TEXT_BLOG_ID_KEY);
-        editor.apply();
-        ToastUtils.showToast(getActivity(), R.string.auto_sharing_preference_reset, ToastUtils.Duration.SHORT);
-        return true;
-    }
-
-=======
->>>>>>> cb487b82
     private boolean handleLanguagePreferenceClick() {
         AlertDialog.Builder dialogBuilder = new AlertDialog.Builder(getActivity());
         dialogBuilder.setTitle(getString(R.string.language));
