package org.wordpress.android.ui.prefs;

import android.app.AlertDialog;
import android.content.DialogInterface;
import android.content.Intent;
import android.content.SharedPreferences;
import android.content.SharedPreferences.Editor;
import android.content.res.Configuration;
import android.content.res.Resources;
import android.os.Bundle;
import android.preference.Preference;
import android.preference.Preference.OnPreferenceChangeListener;
import android.preference.Preference.OnPreferenceClickListener;
import android.preference.PreferenceCategory;
import android.preference.PreferenceFragment;
import android.preference.PreferenceManager;
import android.preference.PreferenceScreen;
import android.util.DisplayMetrics;
import android.view.MenuItem;
import android.view.View;
import android.widget.AdapterView;
import android.widget.ArrayAdapter;
import android.widget.ListView;

import com.android.volley.VolleyError;
import com.wordpress.rest.RestRequest;

import org.json.JSONException;
import org.json.JSONObject;
import org.wordpress.android.R;
import org.wordpress.android.analytics.AnalyticsTracker;
import org.wordpress.android.analytics.AnalyticsTracker.Stat;
import org.wordpress.android.models.AccountHelper;
import org.wordpress.android.ui.ShareIntentReceiverActivity;
import org.wordpress.android.ui.notifications.utils.NotificationsUtils;
import org.wordpress.android.util.ActivityUtils;
import org.wordpress.android.util.AnalyticsUtils;
import org.wordpress.android.util.AppLog;
import org.wordpress.android.util.AppLog.T;
import org.wordpress.android.util.ToastUtils;
import org.wordpress.android.widgets.WPEditTextPreference;

import java.util.Arrays;
import java.util.HashMap;
import java.util.Locale;
import java.util.Map;

@SuppressWarnings("deprecation")
public class SettingsFragment extends PreferenceFragment implements OnPreferenceClickListener {
    public static final String SETTINGS_PREFERENCES = "settings-pref";
    public static final int LANGUAGE_CHANGED = 1000;

    private AlertDialog mDialog;
    private SharedPreferences mSettings;
    private WPEditTextPreference mTaglineTextPreference;

    @Override
    public void onCreate(Bundle savedInstanceState) {
        super.onCreate(savedInstanceState);

        if (savedInstanceState == null) {
            AnalyticsTracker.track(AnalyticsTracker.Stat.OPENED_SETTINGS);
        }

        addPreferencesFromResource(R.xml.settings);

        OnPreferenceChangeListener preferenceChangeListener = new OnPreferenceChangeListener() {
            @Override
            public boolean onPreferenceChange(Preference preference, Object newValue) {
                if (newValue != null) { // cancelled dismiss keyboard
                    preference.setSummary(newValue.toString());
                }
                ActivityUtils.hideKeyboard(getActivity());
                return true;
            }
        };

        mTaglineTextPreference = (WPEditTextPreference) findPreference(getString(R.string.pref_key_post_sig));
        if (mTaglineTextPreference != null) {
            mTaglineTextPreference.setOnPreferenceChangeListener(preferenceChangeListener);
        }

        findPreference(getString(R.string.pref_key_language))
                .setOnPreferenceClickListener(this);
        findPreference(getString(R.string.pref_key_app_about))
                .setOnPreferenceClickListener(this);
        findPreference(getString(R.string.pref_key_notifications))
                .setOnPreferenceClickListener(this);
        findPreference(getString(R.string.pref_key_oss_licenses))
                .setOnPreferenceClickListener(this);
        findPreference(getString(R.string.pref_key_reset_shared_pref))
                .setOnPreferenceClickListener(this);

        mSettings = PreferenceManager.getDefaultSharedPreferences(getActivity());

        initNotifications();
        updatePostSignature();
    }

    @Override
    public void onPause() {
        super.onPause();

        if (mDialog != null && mDialog.isShowing()) {
            mDialog.dismiss();
        }
    }

    @Override
    public void onResume() {
        super.onResume();

        getActivity().setTitle(R.string.settings);
    }

    @Override
    public boolean onPreferenceClick(Preference preference) {
        String preferenceKey = preference != null ? preference.getKey() : "";

        if (preferenceKey.equals(getString(R.string.pref_key_notifications))) {
            return handleNotificationPreferenceClick();
        } else if (preferenceKey.equals(getString(R.string.pref_key_app_about))) {
            return handleAboutPreferenceClick();
        } else if (preferenceKey.equals(getString(R.string.pref_key_oss_licenses))) {
            return handleOssPreferenceClick();
        } else if (preferenceKey.equals(getString(R.string.pref_key_language))) {
            return handleLanguagePreferenceClick();
        } else if (preferenceKey.equals(getString(R.string.pref_key_reset_shared_pref))) {
            return handleResetAutoSharePreferencesClick();
        }

        return false;
    }

    private void initNotifications() {
        if (!AccountHelper.isSignedInWordPressDotCom()) {
            hideManageNotificationCategory();
            return;
        }
        // Request notification settings if needed
        String settingsJson = mSettings.getString(NotificationsUtils.WPCOM_PUSH_DEVICE_NOTIFICATION_SETTINGS, null);
        if (settingsJson == null) {
            com.wordpress.rest.RestRequest.Listener listener = new RestRequest.Listener() {
                @Override
                public void onResponse(JSONObject jsonObject) {
                    AppLog.d(T.NOTIFS, "Get settings action succeeded");
                    Editor editor = mSettings.edit();
                    try {
                        JSONObject settingsJSON = jsonObject.getJSONObject("settings");
                        editor.putString(NotificationsUtils.WPCOM_PUSH_DEVICE_NOTIFICATION_SETTINGS,
                                settingsJSON.toString());
                        editor.apply();
                    } catch (JSONException e) {
                        AppLog.e(T.NOTIFS, "Can't parse PN settings from server response", e);
                    }
                }
            };
            RestRequest.ErrorListener errorListener = new RestRequest.ErrorListener() {
                @Override
                public void onErrorResponse(VolleyError volleyError) {
                    AppLog.e(T.NOTIFS, "Get settings action failed", volleyError);
                }
            };
            NotificationsUtils.getPushNotificationSettings(getActivity(), listener, errorListener);
        }
    }

    private void hideManageNotificationCategory() {
        PreferenceScreen preferenceScreen =
                (PreferenceScreen) findPreference(getActivity().getString(R.string.pref_key_settings_root));
        PreferenceCategory notifs =
                (PreferenceCategory) findPreference(getActivity().getString(R.string.pref_key_notifications_section));
        if (preferenceScreen != null && notifs != null) {
            preferenceScreen.removePreference(notifs);
        }
    }

    public boolean onOptionsItemSelected(MenuItem item) {
        switch (item.getItemId()) {
            case android.R.id.home:
                getActivity().finish();
        }
        return super.onOptionsItemSelected(item);
    }

    private void updatePostSignature() {
        if (mTaglineTextPreference.getText() == null || mTaglineTextPreference.getText().equals("")) {
            mTaglineTextPreference.setSummary(R.string.posted_from);
            mTaglineTextPreference.setText(getString(R.string.posted_from));
        } else {
            mTaglineTextPreference.setSummary(mTaglineTextPreference.getText());
        }
    }

    private boolean handleResetAutoSharePreferencesClick() {
        Editor editor = mSettings.edit();
        editor.remove(ShareIntentReceiverActivity.SHARE_IMAGE_BLOG_ID_KEY);
        editor.remove(ShareIntentReceiverActivity.SHARE_IMAGE_ADDTO_KEY);
        editor.remove(ShareIntentReceiverActivity.SHARE_TEXT_BLOG_ID_KEY);
        editor.apply();
        ToastUtils.showToast(getActivity(), R.string.auto_sharing_preference_reset, ToastUtils.Duration.SHORT);
        return true;
    }

    private boolean handleLanguagePreferenceClick() {
        AlertDialog.Builder dialogBuilder = new AlertDialog.Builder(getActivity());
        dialogBuilder.setTitle(getString(R.string.language));

        String[] availableLocales = getResources().getStringArray(R.array.available_languages);
        final String[] values = new String[availableLocales.length + 1];
        final Map<String, String> localeMap = new HashMap<>();

        for (int i = 0; i < availableLocales.length; ++i) {
            String localString = availableLocales[i];
            if (localString.contains("-")) {
                localString = localString.substring(0, localString.indexOf("-"));
            }
            Locale locale = new Locale(localString);
            values[i + 1] = locale.getDisplayLanguage() + " (" + availableLocales[i] + ")";
            localeMap.put(values[i + 1], availableLocales[i]);
        }
        values[0] = getActivity().getString(R.string.device) + " (" + Locale.getDefault().getLanguage() + ")";
        localeMap.put(values[0], Locale.getDefault().getLanguage());
        // Sorted array will always start with the default "Device (xx)" entry
        Arrays.sort(values, 1, values.length);

        ArrayAdapter<String> adapter = new ArrayAdapter<>(getActivity(), android.R.layout.simple_list_item_1, values);
        ListView listView = new ListView(getActivity());
        listView.setAdapter(adapter);
        listView.setOnItemClickListener(new AdapterView.OnItemClickListener() {
            @Override
            public void onItemClick(AdapterView<?> parent, View view, int position, long id) {
                Resources res = getResources();
                DisplayMetrics dm = res.getDisplayMetrics();
                Configuration conf = res.getConfiguration();
                String localString = localeMap.get(values[position]);
                if (localString.contains("-")) {
                    conf.locale = new Locale(localString.substring(0, localString.indexOf("-")), localString.substring(localString.indexOf("-") + 1, localString.length()));
                } else {
                    conf.locale = new Locale(localString);
                }
                res.updateConfiguration(conf, dm);
                mSettings.edit().putString(SETTINGS_PREFERENCES, localeMap.get(values[position])).apply();

                // Track the change only if the user selected a non default Device language. This is only used in
                // Mixpanel, because we have both the device language and app selected language data in Tracks
                // metadata.
                if (position != 0) {
                    Map<String, Object> properties = new HashMap<String, Object>();
                    properties.put("forced_app_locale", conf.locale.toString());
                    AnalyticsTracker.track(Stat.SETTINGS_LANGUAGE_SELECTION_FORCED, properties);
                }

                // Language is now part of metadata, so we need to refresh them
                AnalyticsUtils.refreshMetadata();

<<<<<<< HEAD
                // Refresh the app
                Intent refresh = new Intent(getActivity(), getActivity().getClass());
                startActivity(refresh);
                getActivity().finish();
            }
        });
=======
                    // Refresh the app
                    Intent refresh = new Intent(getActivity(), getActivity().getClass());
                    startActivity(refresh);
                    getActivity().setResult(LANGUAGE_CHANGED);
                    getActivity().finish();
                }
            });
>>>>>>> b86a44d2

        dialogBuilder.setView(listView);
        dialogBuilder.setNegativeButton(R.string.cancel, new DialogInterface.OnClickListener() {
            @Override
            public void onClick(DialogInterface dialog, int which) {
                dialog.dismiss();
            }
        });
        mDialog = dialogBuilder.show();

        return true;
    }

    private boolean handleNotificationPreferenceClick() {
        getFragmentManager().beginTransaction()
                .replace(R.id.fragment_container, new NotificationSettingsFragment())
                .addToBackStack(null)
                .commit();
        return true;
    }

    private boolean handleAboutPreferenceClick() {
        startActivity(new Intent(getActivity(), AboutActivity.class));
        return true;
    }

    private boolean handleOssPreferenceClick() {
        startActivity(new Intent(getActivity(), LicensesActivity.class));
        return true;
    }
}<|MERGE_RESOLUTION|>--- conflicted
+++ resolved
@@ -254,22 +254,13 @@
                 // Language is now part of metadata, so we need to refresh them
                 AnalyticsUtils.refreshMetadata();
 
-<<<<<<< HEAD
                 // Refresh the app
                 Intent refresh = new Intent(getActivity(), getActivity().getClass());
                 startActivity(refresh);
+                getActivity().setResult(LANGUAGE_CHANGED);
                 getActivity().finish();
-            }
-        });
-=======
-                    // Refresh the app
-                    Intent refresh = new Intent(getActivity(), getActivity().getClass());
-                    startActivity(refresh);
-                    getActivity().setResult(LANGUAGE_CHANGED);
-                    getActivity().finish();
                 }
             });
->>>>>>> b86a44d2
 
         dialogBuilder.setView(listView);
         dialogBuilder.setNegativeButton(R.string.cancel, new DialogInterface.OnClickListener() {
