--- conflicted
+++ resolved
@@ -10,16 +10,12 @@
 import android.preference.Preference.OnPreferenceClickListener;
 import android.preference.PreferenceFragment;
 import android.preference.PreferenceManager;
-<<<<<<< HEAD
 import android.preference.PreferenceScreen;
 import android.support.design.widget.CoordinatorLayout;
 import android.support.design.widget.Snackbar;
 import android.support.v4.content.ContextCompat;
 import android.text.TextUtils;
 import android.view.LayoutInflater;
-=======
-import android.util.DisplayMetrics;
->>>>>>> a919994c
 import android.view.MenuItem;
 import android.view.View;
 import android.view.ViewGroup;
@@ -29,7 +25,6 @@
 import org.wordpress.android.WordPress;
 import org.wordpress.android.analytics.AnalyticsTracker;
 import org.wordpress.android.analytics.AnalyticsTracker.Stat;
-<<<<<<< HEAD
 import org.wordpress.android.models.Account;
 import org.wordpress.android.models.AccountHelper;
 import org.wordpress.android.models.AccountModel;
@@ -39,9 +34,6 @@
 import org.wordpress.android.util.ToastUtils;
 import org.wordpress.android.util.UrlUtils;
 import org.wordpress.android.util.WPPrefUtils;
-=======
-import org.wordpress.android.util.AnalyticsUtils;
->>>>>>> a919994c
 
 import java.util.Arrays;
 import java.util.HashMap;
@@ -72,7 +64,6 @@
         setRetainInstance(true);
         addPreferencesFromResource(R.xml.settings);
 
-<<<<<<< HEAD
         mPreferenceScreen = (PreferenceScreen) findPreference(getActivity().getString(R.string.pref_key_settings_root));
 
         mUsernamePreference = findPreference(getString(R.string.pref_key_username));
@@ -86,8 +77,6 @@
 
         mEmailPreference.setOnPreferenceChangeListener(this);
         mWebAddressPreference.setOnPreferenceChangeListener(this);
-=======
->>>>>>> a919994c
         findPreference(getString(R.string.pref_key_language))
                 .setOnPreferenceClickListener(this);
         findPreference(getString(R.string.pref_key_app_about))
@@ -96,7 +85,6 @@
                 .setOnPreferenceClickListener(this);
 
         mSettings = PreferenceManager.getDefaultSharedPreferences(getActivity());
-<<<<<<< HEAD
         checkWordPressComOnlyFields();
     }
 
@@ -107,8 +95,6 @@
         View preferenceView = super.onCreateView(inflater, coordinator, savedInstanceState);
         coordinator.addView(preferenceView);
         return coordinatorView;
-=======
->>>>>>> a919994c
     }
 
     @Override
@@ -146,17 +132,11 @@
             return handleAboutPreferenceClick();
         } else if (preferenceKey.equals(getString(R.string.pref_key_oss_licenses))) {
             return handleOssPreferenceClick();
-<<<<<<< HEAD
-=======
-        } else if (preferenceKey.equals(getString(R.string.pref_key_language))) {
-            return handleLanguagePreferenceClick();
->>>>>>> a919994c
         }
 
         return false;
     }
 
-<<<<<<< HEAD
     @Override
     public boolean onPreferenceChange(Preference preference, Object newValue) {
         if (newValue == null) return false;
@@ -174,8 +154,6 @@
         return true;
     }
 
-=======
->>>>>>> a919994c
     public boolean onOptionsItemSelected(MenuItem item) {
         switch (item.getItemId()) {
             case android.R.id.home:
@@ -183,8 +161,6 @@
         }
         return super.onOptionsItemSelected(item);
     }
-
-<<<<<<< HEAD
 
     private void refreshAccountDetails() {
         Account account = AccountHelper.getDefaultAccount();
@@ -294,11 +270,6 @@
 
     private void updateLanguagePreference(String languageCode) {
         if (mLanguagePreference == null || TextUtils.isEmpty(languageCode)) return;
-=======
-    private boolean handleLanguagePreferenceClick() {
-        AlertDialog.Builder dialogBuilder = new AlertDialog.Builder(getActivity());
-        dialogBuilder.setTitle(getString(R.string.language));
->>>>>>> a919994c
 
         String[] availableLocales = getResources().getStringArray(R.array.available_languages);
         Arrays.sort(availableLocales);
