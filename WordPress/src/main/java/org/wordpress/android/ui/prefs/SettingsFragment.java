--- conflicted
+++ resolved
@@ -455,24 +455,14 @@
     private final OnPreferenceClickListener launchActivitiyClickListener = new OnPreferenceClickListener() {
         @Override
         public boolean onPreferenceClick(Preference preference) {
-<<<<<<< HEAD
-            Class activityToStart = HelpActivity.class;
+            Intent intent = new Intent(getActivity(), AboutActivity.class);
             if (getActivity().getString(R.string.pref_key_app_about).equals(preference.getKey())) {
-                activityToStart = AboutActivity.class;
+                intent = new Intent(getActivity(), AboutActivity.class);
             } else if (getActivity().getString(R.string.pref_key_oss_licenses).equals(preference.getKey())) {
-                activityToStart = LicensesActivity.class;
+                intent = new Intent(getActivity(), LicensesActivity.class);
             } else if (getActivity().getString(R.string.pref_key_help_and_support).equals(preference.getKey())) {
-                activityToStart = HelpActivity.class;
-=======
-            Intent intent = new Intent(getActivity(), AboutActivity.class);
-            if ("wp_pref_app_about".equals(preference.getKey())) {
-                intent = new Intent(getActivity(), AboutActivity.class);
-            } else if ("wp_pref_open_source_licenses".equals(preference.getKey())) {
-                intent = new Intent(getActivity(), LicensesActivity.class);
-            } else if ("wp_pref_help_and_support".equals(preference.getKey())) {
                 intent = new Intent(getActivity(), HelpActivity.class);
                 intent.putExtra(HelpshiftHelper.ORIGIN_KEY, Tag.ORIGIN_SETTINGS_SCREEN_HELP);
->>>>>>> 96fda90b
             }
             startActivity(intent);
             return true;
