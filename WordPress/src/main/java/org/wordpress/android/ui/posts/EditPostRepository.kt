--- conflicted
+++ resolved
@@ -77,16 +77,11 @@
 
     private var locked = false
 
-<<<<<<< HEAD
-    fun <T> updateInTransaction(action: (PostModel) -> T) = lock.write {
-        action(post!!)
-=======
-    fun update(action: (PostModel) -> Boolean): Boolean {
+    fun <T> update(action: (PostModel) -> T): T {
         reportTransactionState(true)
         val result = action(post!!)
         reportTransactionState(false)
         return result
->>>>>>> a596c307
     }
 
     fun replace(action: (PostModel) -> PostModel) {
