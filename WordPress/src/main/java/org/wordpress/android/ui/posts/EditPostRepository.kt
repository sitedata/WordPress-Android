package org.wordpress.android.ui.posts

import org.wordpress.android.fluxc.model.MediaModel
import org.wordpress.android.fluxc.model.PostImmutableModel
import org.wordpress.android.fluxc.model.PostModel
import org.wordpress.android.fluxc.model.post.PostLocation
import org.wordpress.android.fluxc.model.post.PostStatus
import org.wordpress.android.fluxc.model.post.PostStatus.DRAFT
import org.wordpress.android.fluxc.model.post.PostStatus.fromPost
import org.wordpress.android.ui.uploads.UploadService
import org.wordpress.android.util.DateTimeUtils
import org.wordpress.android.util.LocaleManagerWrapper
import java.util.concurrent.locks.ReentrantReadWriteLock
import javax.inject.Inject
import kotlin.concurrent.write

class EditPostRepository
@Inject constructor(
    private val localeManagerWrapper: LocaleManagerWrapper,
    private val postUtils: PostUtilsWrapper
) {
    private var post: PostModel? = null
    private var postForUndo: PostModel? = null
    private var postSnapshotWhenEditorOpened: PostModel? = null
    val id: Int
        get() = post!!.id
    val localSiteId: Int
        get() = post!!.localSiteId
    val remotePostId: Long
        get() = post!!.remotePostId
    val title: String
        get() = post!!.title
    val autoSaveTitle: String?
        get() = post!!.autoSaveTitle
    val content: String
        get() = post!!.content
    val autoSaveContent: String?
        get() = post!!.autoSaveContent
    val excerpt: String
        get() = post!!.excerpt
    val autoSaveExcerpt: String?
        get() = post!!.autoSaveExcerpt
    val password: String
        get() = post!!.password
    val status: PostStatus
        get() = fromPost(getPost())
    val isPage: Boolean
        get() = post!!.isPage
    val isLocalDraft: Boolean
        get() = post!!.isLocalDraft
    val isLocallyChanged: Boolean
        get() = post!!.isLocallyChanged
    val featuredImageId: Long
        get() = post!!.featuredImageId
    val dateCreated: String
        get() = post!!.dateCreated
    val changesConfirmedContentHashcode: Int
        get() = post!!.changesConfirmedContentHashcode
    val postFormat: String
        get() = post!!.postFormat
    val slug: String
        get() = post!!.slug
    val link: String
        get() = post!!.link
    val location: PostLocation
        get() = post!!.location
    val tagNameList: List<String>
        get() = post!!.tagNameList
    val dateLocallyChanged: String
        get() = post!!.dateLocallyChanged

    private val lock = ReentrantReadWriteLock()

    fun updateInTransaction(action: (PostModel) -> Boolean) = lock.write {
        action(post!!)
    }

    fun replaceInTransaction(action: (PostModel) -> PostModel) = lock.write {
        this.post = action(post!!)
    }

    fun setInTransaction(action: () -> PostModel) = lock.write {
        this.post = action()
    }

    fun hasLocation() = post!!.hasLocation()

    fun hasPost() = post != null
<<<<<<< HEAD
    fun getPost(): PostImmutableModel? = post
    fun getEditablePost() = post
    fun setPost(post: PostModel) {
        lock.write {
            this.post = post
        }
=======
    fun getPost() = post
    fun setPost(post: PostModel?) = lock.write {
        this.post = post
>>>>>>> ffadc91d
    }

    fun getPostForUndo() = postForUndo

    fun hasStatus(status: PostStatus): Boolean {
        return post?.status == status.toString()
    }

    fun getPendingMediaForPost(): Set<MediaModel> =
            UploadService.getPendingMediaForPost(post)

    fun getPendingOrInProgressMediaUploadsForPost(): List<MediaModel> =
            UploadService.getPendingOrInProgressMediaUploadsForPost(post)

    fun updatePublishDateIfShouldBePublishedImmediately(post: PostModel) {
        if (postUtils.shouldPublishImmediately(fromPost(post), post.dateCreated)) {
            post.setDateCreated(DateTimeUtils.iso8601FromDate(localeManagerWrapper.getCurrentCalendar().time))
        }
    }

    fun isPostPublishable() = post?.let { postUtils.isPublishable(it) } ?: false

    fun saveForUndo() {
        postForUndo = post?.clone()
    }

    fun undo() {
        this.post = postForUndo?.clone()
    }

    fun saveSnapshot() {
        postSnapshotWhenEditorOpened = post?.clone()
    }

    fun isSnapshotDifferent(): Boolean =
            postSnapshotWhenEditorOpened == null || post != postSnapshotWhenEditorOpened

    fun hasSnapshot() = postSnapshotWhenEditorOpened != null

    fun updateStatusFromSnapshot(post: PostModel) {
        // the user has just tapped on "PUBLISH" on an empty post, make sure to set the status back to the
        // original post's status as we could not proceed with the action
        post.setStatus(postSnapshotWhenEditorOpened?.status ?: DRAFT.toString())
    }

    fun hasStatusChanged(postStatus: String?): Boolean {
        return postSnapshotWhenEditorOpened?.status != null && postStatus != postSnapshotWhenEditorOpened?.status
    }

    fun postHasEdits() = postUtils.postHasEdits(postSnapshotWhenEditorOpened, post!!)

    fun updateStatus(status: PostStatus) {
        updateInTransaction {
            it.setStatus(status.toString())
            true
        }
    }
}<|MERGE_RESOLUTION|>--- conflicted
+++ resolved
@@ -86,18 +86,10 @@
     fun hasLocation() = post!!.hasLocation()
 
     fun hasPost() = post != null
-<<<<<<< HEAD
     fun getPost(): PostImmutableModel? = post
     fun getEditablePost() = post
-    fun setPost(post: PostModel) {
-        lock.write {
-            this.post = post
-        }
-=======
-    fun getPost() = post
     fun setPost(post: PostModel?) = lock.write {
         this.post = post
->>>>>>> ffadc91d
     }
 
     fun getPostForUndo() = postForUndo
