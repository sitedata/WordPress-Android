--- conflicted
+++ resolved
@@ -35,11 +35,7 @@
 import org.wordpress.android.WordPress;
 import org.wordpress.android.analytics.AnalyticsTracker;
 import org.wordpress.android.analytics.AnalyticsTracker.Stat;
-<<<<<<< HEAD
-=======
-import org.wordpress.android.datasets.CommentTable;
 import org.wordpress.android.datasets.NotificationsTable;
->>>>>>> 159aa9ad
 import org.wordpress.android.datasets.ReaderPostTable;
 import org.wordpress.android.datasets.SuggestionTable;
 import org.wordpress.android.fluxc.Dispatcher;
@@ -49,10 +45,8 @@
 import org.wordpress.android.fluxc.model.SiteModel;
 import org.wordpress.android.fluxc.store.AccountStore;
 import org.wordpress.android.fluxc.store.CommentStore;
-import org.wordpress.android.fluxc.store.CommentStore.CommentErrorType;
 import org.wordpress.android.fluxc.store.CommentStore.RemoteCommentPayload;
 import org.wordpress.android.fluxc.store.SiteStore;
-import org.wordpress.android.models.Comment;
 import org.wordpress.android.models.Note;
 import org.wordpress.android.models.Note.EnabledActions;
 import org.wordpress.android.models.Suggestion;
@@ -80,7 +74,6 @@
 import org.wordpress.android.util.HtmlUtils;
 import org.wordpress.android.util.NetworkUtils;
 import org.wordpress.android.util.ToastUtils;
-import org.wordpress.android.util.VolleyUtils;
 import org.wordpress.android.util.WPLinkMovementMethod;
 import org.wordpress.android.widgets.SuggestionAutoCompleteText;
 import org.wordpress.android.widgets.WPNetworkImageView;
@@ -93,14 +86,8 @@
 
 import de.greenrobot.event.EventBus;
 
-import static junit.framework.Assert.assertEquals;
-import static junit.framework.Assert.assertTrue;
-import static org.wordpress.android.R.string.comments;
 import static org.wordpress.android.fluxc.model.CommentStatus.APPROVED;
-import static org.wordpress.android.fluxc.model.CommentStatus.SPAM;
-import static org.wordpress.android.fluxc.model.CommentStatus.TRASH;
 import static org.wordpress.android.fluxc.model.CommentStatus.UNAPPROVED;
-import static org.wordpress.android.fluxc.persistence.CommentSqlUtils.getCommentBySiteAndRemoteId;
 
 /**
  * comment detail displayed from both the notification list and the comment list
@@ -282,12 +269,7 @@
 
         mLayoutReply = (ViewGroup) view.findViewById(R.id.layout_comment_box);
         mEditReply = (SuggestionAutoCompleteText) mLayoutReply.findViewById(R.id.edit_comment);
-<<<<<<< HEAD
-        mEditReply.getAutoSaveTextHelper().setUniqueId(String.format(Locale.US, "%d%d", mSite.getSiteId(),
-                mComment.getRemoteCommentId()));
-=======
         setReplyUniqueId();
->>>>>>> 159aa9ad
 
         mSubmitReplyBtn = mLayoutReply.findViewById(R.id.btn_submit_reply);
 
@@ -328,10 +310,10 @@
             public void onClick(View v) {
                 if (!hasComment()) return;
 
-                if (CommentStatus.fromString(mComment.getStatus()) == SPAM) {
+                if (CommentStatus.fromString(mComment.getStatus()) == CommentStatus.SPAM) {
                     moderateComment(APPROVED);
                 } else {
-                    moderateComment(SPAM);
+                    moderateComment(CommentStatus.SPAM);
                 }
             }
         });
@@ -344,7 +326,7 @@
                 String status = mComment.getStatus();
 
                 // If the comment status is trash or spam, next deletion is a permanent deletion.
-                if (CommentStatus.TRASH.equals(status) || SPAM.equals(status)) {
+                if (CommentStatus.TRASH.equals(status) || CommentStatus.SPAM.equals(status)) {
                     AlertDialog.Builder dialogBuilder = new AlertDialog.Builder(getActivity());
                     dialogBuilder.setTitle(getResources().getText(R.string.delete));
                     dialogBuilder.setMessage(getResources().getText(R.string.dlg_sure_to_delete_comment));
@@ -361,7 +343,7 @@
                     dialogBuilder.create().show();
 
                 } else {
-                    moderateComment(TRASH);
+                    moderateComment(CommentStatus.TRASH);
                 }
 
             }
@@ -403,22 +385,14 @@
         }
     }
 
-<<<<<<< HEAD
-    private void setComment(@Nullable final CommentModel comment, @Nullable final SiteModel site) {
-=======
-    private void setComment(int localBlogId, long commentId) {
-        setComment(localBlogId, CommentTable.getComment(localBlogId, commentId));
-    }
-
     private void setReplyUniqueId() {
         if (mEditReply != null && isAdded()) {
             mEditReply.getAutoSaveTextHelper().setUniqueId(String.format(Locale.US, "%d%d",
-                            getRemoteBlogId(), getCommentId()));
-        }
-    }
-
-    private void setComment(int localBlogId, final Comment comment) {
->>>>>>> 159aa9ad
+                            mSite.getSiteId(), mComment.getRemoteCommentId()));
+        }
+    }
+
+    private void setComment(@Nullable final CommentModel comment, @Nullable final SiteModel site) {
         mComment = comment;
         mSite = site;
 
@@ -460,24 +434,9 @@
     }
 
     private void setNoteWithNoteId(String noteId) {
-<<<<<<< HEAD
-        if (noteId == null) return;
-
-        if (SimperiumUtils.getNotesBucket() != null) {
-            try {
-                Note note = SimperiumUtils.getNotesBucket().get(noteId);
-                setNote(note);
-                mSite = mSiteStore.getSiteBySiteId(note.getSiteId());
-            } catch (BucketObjectMissingException e) {
-                AppLog.e(T.NOTIFS, e.getMessage());
-                SimperiumUtils.trackBucketObjectMissingWarning(e.getMessage(), noteId);
-                showErrorToastAndFinish();
-            }
-=======
         if (noteId == null) {
             showErrorToastAndFinish();
             return;
->>>>>>> 159aa9ad
         }
 
         Note note = NotificationsTable.getNoteById(noteId);
@@ -486,7 +445,6 @@
             return;
         }
         setNote(note);
-        setRemoteBlogId(note.getSiteId());
     }
 
     private void setReplyText(String replyText) {
@@ -875,6 +833,7 @@
         final CommentStatus oldStatus = mComment.getStatusEnum();
         mComment.setStatus(CommentStatus.toString(newStatus));
         updateStatusViews();
+        // FIXME: replace the following
         CommentActions.moderateCommentRestApi(mNote.getSiteId(), mComment.commentID, newStatus, new CommentActions.CommentActionListener() {
             @Override
             public void onActionResult(CommentActionResult result) {
@@ -933,8 +892,8 @@
                         mEditReply.getAutoSaveTextHelper().clearSavedText(mEditReply);
 
                         // approve the comment
-                        if (mComment != null && mComment.getStatusEnum() != APPROVED) {
-                            moderateComment(APPROVED);
+                        if (mComment != null && !mComment.getStatus().equals(CommentStatus.APPROVED.toString())) {
+                            moderateComment(CommentStatus.APPROVED);
                         }
                     } else {
                         String errorMessage = TextUtils.isEmpty(result.getMessage()) ? getString(R.string.reply_failed) : result.getMessage();
@@ -1198,8 +1157,8 @@
         if (mNotificationsDetailListFragment != null && mComment != null) {
             // Optimistically set comment to approved when liking an unapproved comment
             // WP.com will set a comment to approved if it is liked while unapproved
-            if (mBtnLikeComment.isActivated() && mComment.getStatusEnum() == UNAPPROVED) {
-                mComment.setStatus(CommentStatus.toString(APPROVED));
+            if (mBtnLikeComment.isActivated() && mComment.getStatus().equals(CommentStatus.UNAPPROVED.toString())) {
+                mComment.setStatus(APPROVED.toString());
                 mNotificationsDetailListFragment.refreshBlocksForCommentStatus(APPROVED);
                 setModerateButtonForStatus(APPROVED);
                 commentWasUnapproved = true;
@@ -1239,9 +1198,9 @@
     }
 
     private void setCommentStatusUnapproved() {
-        mComment.setStatus(CommentStatus.toString(UNAPPROVED));
-        mNotificationsDetailListFragment.refreshBlocksForCommentStatus(UNAPPROVED);
-        setModerateButtonForStatus(UNAPPROVED);
+        mComment.setStatus(CommentStatus.UNAPPROVED.toString());
+        mNotificationsDetailListFragment.refreshBlocksForCommentStatus(CommentStatus.UNAPPROVED);
+        setModerateButtonForStatus(CommentStatus.UNAPPROVED);
     }
 
     private void toggleLikeButton(boolean isLiked) {
@@ -1268,7 +1227,6 @@
 
     // OnChanged events
 
-<<<<<<< HEAD
     @Subscribe
     public void onCommentChanged(CommentStore.OnCommentChanged event) {
         setProgressVisible(false);
@@ -1280,9 +1238,5 @@
             return;
         }
         // FIXME:                         setComment(localBlogId, comment);
-=======
-        final String path = String.format(Locale.US, "/sites/%s/comments/%s", remoteBlogId, commentId);
-        WordPress.getRestClientUtils().get(path, restListener, restErrListener);
->>>>>>> 159aa9ad
     }
 }