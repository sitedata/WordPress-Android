--- conflicted
+++ resolved
@@ -3,6 +3,8 @@
 import android.app.Activity;
 import android.app.AlertDialog;
 import android.app.Fragment;
+import android.app.FragmentManager;
+import android.app.FragmentTransaction;
 import android.content.DialogInterface;
 import android.content.Intent;
 import android.os.Bundle;
@@ -21,12 +23,8 @@
 import android.widget.TextView;
 
 import org.apache.commons.lang.StringEscapeUtils;
-<<<<<<< HEAD
 import org.greenrobot.eventbus.Subscribe;
 import org.greenrobot.eventbus.ThreadMode;
-=======
-import org.json.JSONObject;
->>>>>>> 4b158939
 import org.wordpress.android.R;
 import org.wordpress.android.WordPress;
 import org.wordpress.android.analytics.AnalyticsTracker;
@@ -34,7 +32,6 @@
 import org.wordpress.android.datasets.NotificationsTable;
 import org.wordpress.android.datasets.ReaderPostTable;
 import org.wordpress.android.datasets.SuggestionTable;
-<<<<<<< HEAD
 import org.wordpress.android.fluxc.Dispatcher;
 import org.wordpress.android.fluxc.action.CommentAction;
 import org.wordpress.android.fluxc.generated.CommentActionBuilder;
@@ -47,13 +44,6 @@
 import org.wordpress.android.fluxc.store.CommentStore.RemoteCreateCommentPayload;
 import org.wordpress.android.fluxc.store.CommentStore.RemoteLikeCommentPayload;
 import org.wordpress.android.fluxc.store.SiteStore;
-=======
-import org.wordpress.android.fluxc.model.SiteModel;
-import org.wordpress.android.fluxc.store.AccountStore;
-import org.wordpress.android.fluxc.store.SiteStore;
-import org.wordpress.android.models.Comment;
-import org.wordpress.android.models.CommentStatus;
->>>>>>> 4b158939
 import org.wordpress.android.models.Note;
 import org.wordpress.android.models.Note.EnabledActions;
 import org.wordpress.android.models.Suggestion;
@@ -104,36 +94,18 @@
  */
 public class CommentDetailFragment extends Fragment implements NotificationFragment {
     private static final String KEY_MODE = "KEY_MODE";
-<<<<<<< HEAD
     private static final String KEY_COMMENT = "KEY_COMMENT";
     private static final String KEY_NOTE_ID = "KEY_NOTE_ID";
     private static final String KEY_REPLY_TEXT = "KEY_REPLY_TEXT";
     private static final String KEY_FRAGMENT_CONTAINER_ID = "KEY_FRAGMENT_CONTAINER_ID";
-=======
-    private static final String KEY_REMOTE_BLOG_ID = "remote_blog_id";
-    private static final String KEY_LOCAL_BLOG_ID = "local_blog_id";
-    private static final String KEY_COMMENT_ID = "comment_id";
-    private static final String KEY_NOTE_ID = "note_id";
->>>>>>> 4b158939
 
     private static final int INTENT_COMMENT_EDITOR     = 1010;
     private static final int FROM_BLOG_COMMENT = 1;
     private static final int FROM_NOTE = 2;
-<<<<<<< HEAD
 
     private CommentModel mComment;
     private SiteModel mSite;
 
-=======
-    private static final int FROM_NOTE_REMOTE = 3;
-
-    private static final String KEY_FRAGMENT_CONTAINER_ID = "fragment_container_id";
-    private int mIdForFragmentContainer;
-    private int mLocalBlogId;
-    private long mRemoteBlogId;
-
-    private Comment mComment;
->>>>>>> 4b158939
     private Note mNote;
     private int mIdForFragmentContainer;
     private SuggestionAdapter mSuggestionAdapter;
@@ -168,17 +140,6 @@
     @Inject CommentStore mCommentStore;
     @Inject SiteStore mSiteStore;
 
-<<<<<<< HEAD
-=======
-    @Inject AccountStore mAccountStore;
-    @Inject SiteStore mSiteStore;
-
-    /*
-     * Used to request a comment from a note using its site and comment ids, rather than build
-     * the comment with the content in the note. See showComment()
-     */
-    private boolean mShouldRequestCommentFromNote = false;
->>>>>>> 4b158939
     private boolean mIsSubmittingReply = false;
     private NotificationsDetailListFragment mNotificationsDetailListFragment;
     private OnCommentChangeListener mOnCommentChangeListener;
@@ -200,13 +161,8 @@
         CommentDetailFragment fragment = new CommentDetailFragment();
         Bundle args = new Bundle();
         args.putInt(KEY_MODE, FROM_BLOG_COMMENT);
-<<<<<<< HEAD
         args.putSerializable(WordPress.SITE, site);
         args.putSerializable(KEY_COMMENT, comment);
-=======
-        args.putInt(KEY_LOCAL_BLOG_ID, localBlogId);
-        args.putLong(KEY_COMMENT_ID, commentId);
->>>>>>> 4b158939
         fragment.setArguments(args);
         return fragment;
     }
@@ -219,30 +175,10 @@
         CommentDetailFragment fragment = new CommentDetailFragment();
         Bundle args = new Bundle();
         args.putInt(KEY_MODE, FROM_NOTE);
-<<<<<<< HEAD
         args.putString(KEY_NOTE_ID, noteId);
         args.putString(KEY_REPLY_TEXT, replyText);
         args.putInt(KEY_FRAGMENT_CONTAINER_ID, idForFragmentContainer + R.id.note_comment_fragment_container_base_id);
         fragment.setArguments(args);
-=======
-        fragment.setArguments(args);
-        fragment.setNote(noteId);
-        fragment.setReplyText(replyText);
-        fragment.setIdForFragmentContainer(idForFragmentContainer + R.id.note_comment_fragment_container_base_id);
-        return fragment;
-    }
-
-    /*
-     * used when called from notifications to load a comment that doesn't already exist in the note
-     */
-    public static CommentDetailFragment newInstanceForRemoteNoteComment(final String noteId) {
-        CommentDetailFragment fragment = newInstance(noteId, null, 0);
-        Bundle args = new Bundle();
-        args.putInt(KEY_MODE, FROM_NOTE_REMOTE);
-        args.putString(KEY_NOTE_ID, noteId);
-        fragment.setArguments(args);
-        fragment.enableShouldRequestCommentFromNote();
->>>>>>> 4b158939
         return fragment;
     }
 
@@ -253,24 +189,12 @@
 
         switch (getArguments().getInt(KEY_MODE)) {
             case FROM_BLOG_COMMENT:
-<<<<<<< HEAD
                 setComment((CommentModel) getArguments().getSerializable(KEY_COMMENT),
                         (SiteModel) getArguments().getSerializable(WordPress.SITE));
                 break;
             case FROM_NOTE:
-                setNoteWithNoteId(getArguments().getString(KEY_NOTE_ID));
+                setNote(getArguments().getString(KEY_NOTE_ID));
                 setReplyText(getArguments().getString(KEY_REPLY_TEXT));
-=======
-                setComment(getArguments().getInt(KEY_LOCAL_BLOG_ID), getArguments().getLong(KEY_COMMENT_ID));
-                break;
-            case FROM_NOTE:
-                setNote(getArguments().getString(KEY_NOTE_ID));
-                break;
-            default:
-            case FROM_NOTE_REMOTE:
-                setNote(getArguments().getString(KEY_NOTE_ID));
-                enableShouldRequestCommentFromNote();
->>>>>>> 4b158939
                 break;
         }
 
@@ -285,11 +209,6 @@
                 CommentModel comment = (CommentModel) savedInstanceState.getSerializable(KEY_COMMENT);
                 setComment(comment, site);
             }
-<<<<<<< HEAD
-=======
-
-            mRemoteBlogId = savedInstanceState.getLong(KEY_REMOTE_BLOG_ID);
->>>>>>> 4b158939
         }
 
         setHasOptionsMenu(true);
@@ -306,11 +225,6 @@
         if (mNote != null) {
             outState.putString(KEY_NOTE_ID, mNote.getId());
         }
-<<<<<<< HEAD
-=======
-
-        outState.putLong(KEY_REMOTE_BLOG_ID, mRemoteBlogId);
->>>>>>> 4b158939
         outState.putInt(KEY_FRAGMENT_CONTAINER_ID, mIdForFragmentContainer);
     }
 
@@ -464,17 +378,11 @@
     }
 
     private void setupSuggestionServiceAndAdapter() {
-<<<<<<< HEAD
         if (!isAdded() || mSiteStore.hasWPComOrJetpackSiteWithSiteId(mSite.getSiteId())) {
             return;
         }
         mSuggestionServiceConnectionManager = new SuggestionServiceConnectionManager(getActivity(), mSite.getSiteId());
         mSuggestionAdapter = SuggestionUtils.setupSuggestions(mSiteStore.getSiteBySiteId(mSite.getSiteId()), getActivity(),
-=======
-        if (!isAdded() || mSiteStore.hasWPComOrJetpackSiteWithSiteId(mRemoteBlogId)) return;
-        mSuggestionServiceConnectionManager = new SuggestionServiceConnectionManager(getActivity(), mRemoteBlogId);
-        mSuggestionAdapter = SuggestionUtils.setupSuggestions(mSiteStore.getSiteBySiteId(mRemoteBlogId), getActivity(),
->>>>>>> 4b158939
                 mSuggestionServiceConnectionManager);
         if (mSuggestionAdapter != null) {
             mEditReply.setAdapter(mSuggestionAdapter);
@@ -483,7 +391,6 @@
 
     private void setReplyUniqueId() {
         if (mEditReply != null && isAdded()) {
-<<<<<<< HEAD
             if (mSite == null || mComment == null) {
                 mEditReply.getAutoSaveTextHelper().setUniqueId(String.format(Locale.US, "%d%d",
                         mNote.getSiteId(), mNote.getCommentId()));
@@ -491,10 +398,6 @@
                 mEditReply.getAutoSaveTextHelper().setUniqueId(String.format(Locale.US, "%d%d",
                         mSite.getSiteId(), mComment.getRemoteCommentId()));
             }
-=======
-            mEditReply.getAutoSaveTextHelper().setUniqueId(String.format(Locale.US, "%d%d",
-                            getRemoteBlogId(), getCommentId()));
->>>>>>> 4b158939
         }
     }
 
@@ -506,15 +409,7 @@
 
         // is this comment on one of the user's blogs? it won't be if this was displayed from a
         // notification about a reply to a comment this user posted on someone else's blog
-<<<<<<< HEAD
         mIsUsersBlog = (comment != null && site != null);
-=======
-        mIsUsersBlog = (comment != null && mSiteStore.hasSiteWithLocalId(localBlogId));
-
-        if (mIsUsersBlog) {
-            mRemoteBlogId = mSiteStore.getSiteByLocalId(localBlogId).getSiteId();
-        }
->>>>>>> 4b158939
 
         if (isAdded()) {
             showComment();
@@ -537,8 +432,6 @@
         return mNote;
     }
 
-    @Override
-<<<<<<< HEAD
     public void setNote(Note note) {
         mNote = note;
         mSite = mSiteStore.getSiteBySiteId(note.getSiteId());
@@ -548,10 +441,8 @@
         }
     }
 
-    private void setNoteWithNoteId(String noteId) {
-=======
+    @Override
     public void setNote(String noteId) {
->>>>>>> 4b158939
         if (noteId == null) {
             showErrorToastAndFinish();
             return;
@@ -562,18 +453,7 @@
             showErrorToastAndFinish();
             return;
         }
-<<<<<<< HEAD
         setNote(note);
-=======
-
-        mNote = note;
-        if (isAdded()) {
-            setIdForCommentContainer();
-            showComment();
-        }
-
-        mRemoteBlogId = note.getSiteId();
->>>>>>> 4b158939
     }
 
     private void setIdForFragmentContainer(int id){
@@ -651,29 +531,8 @@
         }
     }
 
-<<<<<<< HEAD
     /**
      * Reload the current comment from the local database
-=======
-    private boolean hasComment() {
-        return (mComment != null);
-    }
-
-    private long getCommentId() {
-        return (mComment != null ? mComment.commentID : 0);
-    }
-
-    private int getLocalBlogId() {
-        return mLocalBlogId;
-    }
-
-    private long getRemoteBlogId() {
-        return mRemoteBlogId;
-    }
-
-    /*
-     * reload the current comment from the local database
->>>>>>> 4b158939
      */
     private void reloadComment() {
         // TODO: make sure this method is useful
@@ -721,15 +580,9 @@
             if (mNote != null) {
                 // If a remote comment was requested, check if we have the comment for display.
                 // Otherwise request the comment via the REST API
-<<<<<<< HEAD
                 SiteModel site = mSiteStore.getSiteBySiteId(mNote.getSiteId());
                 if (site != null) {
                     CommentModel comment = mCommentStore.getCommentBySiteAndRemoteId(site, mNote.getParentCommentId());
-=======
-                int localTableBlogId = mSiteStore.getLocalIdForRemoteSiteId(mNote.getSiteId());
-                if (localTableBlogId > 0) {
-                    Comment comment = CommentTable.getComment(localTableBlogId, mNote.getParentCommentId());
->>>>>>> 4b158939
                     if (comment != null) {
                         setComment(comment, site);
                         return;
@@ -847,13 +700,8 @@
      * ensure the post associated with this comment is available to the reader and show its
      * title above the comment
      */
-<<<<<<< HEAD
     private void showPostTitle(final SiteModel site, final long postId) {
         if (!isAdded()) {
-=======
-    private void showPostTitle(final long blogId, final long postId) {
-        if (!isAdded())
->>>>>>> 4b158939
             return;
         }
 
@@ -862,10 +710,6 @@
 
         // the post this comment is on can only be requested if this is a .com blog or a
         // jetpack-enabled self-hosted blog, and we have valid .com credentials
-<<<<<<< HEAD
-=======
-        SiteModel site = mSiteStore.getSiteBySiteId(mRemoteBlogId);
->>>>>>> 4b158939
         boolean isDotComOrJetpack = site.isWPCom();
         boolean canRequestPost = isDotComOrJetpack && mAccountStore.hasAccessToken();
 
@@ -966,13 +810,7 @@
             mOnNoteCommentActionListener.onModerateCommentForNote(mNote, newStatus);
             trackModerationFromNotification(newStatus);
         } else if (mOnCommentActionListener != null) {
-<<<<<<< HEAD
             mOnCommentActionListener.onModerateComment(mSite, mComment, newStatus);
-=======
-            SiteModel site = mSiteStore.getSiteByLocalId(mLocalBlogId);
-            mOnCommentActionListener.onModerateComment(site, mComment, newStatus);
-            return;
->>>>>>> 4b158939
         }
 
         // Actual moderation
@@ -1006,7 +844,6 @@
         mIsSubmittingReply = true;
 
         AnalyticsTracker.track(AnalyticsTracker.Stat.NOTIFICATION_REPLIED_TO);
-<<<<<<< HEAD
 
         // Pseudo comment reply
         CommentModel reply = new CommentModel();
@@ -1014,18 +851,6 @@
 
         mDispatcher.dispatch(CommentActionBuilder.newCreateNewCommentAction(new RemoteCreateCommentPayload(mSite,
                 mComment, reply)));
-=======
-        if (mNote != null) {
-            if (mShouldRequestCommentFromNote) {
-                CommentActions.submitReplyToCommentRestApi(mNote.getSiteId(), mComment.commentID, replyText, actionListener);
-            } else {
-                CommentActions.submitReplyToCommentNote(mNote, replyText, actionListener);
-            }
-        } else {
-            SiteModel site = mSiteStore.getSiteByLocalId(mLocalBlogId);
-            CommentActions.submitReplyToComment(site, mComment, replyText, actionListener);
-        }
->>>>>>> 4b158939
     }
 
     /*
@@ -1204,10 +1029,6 @@
             commentText.setVisibility(View.GONE);
         }
 
-<<<<<<< HEAD
-=======
-
->>>>>>> 4b158939
         /*
          * determine which actions to enable for this comment - if the comment is from this user's
          * blog then all actions will be enabled, but they won't be if it's a reply to a comment
@@ -1220,7 +1041,6 @@
             mEditReply.setHint(String.format(getString(R.string.comment_reply_to_user), mNote.getCommentAuthorName()));
         }
 
-<<<<<<< HEAD
         // adjust enabledActions if this is a Jetpack site
         if (canLike() && mSite != null && mSite.isJetpack()) {
             // delete LIKE action from enabledActions for Jetpack sites
@@ -1228,7 +1048,7 @@
         }
 
         if (mSite != null) {
-           // setComment(note.buildComment(), mSite);
+            // FIXME: setComment(note.buildComment(), mSite);
         }
 
         // Now we'll add a detail fragment list
@@ -1238,20 +1058,6 @@
         mNotificationsDetailListFragment.setFooterView(mLayoutButtons);
         fragmentTransaction.replace(mCommentContentLayout.getId(), mNotificationsDetailListFragment);
         fragmentTransaction.commitAllowingStateLoss();
-=======
-        // note that the site won't be found if the comment is from someone else's blog
-        SiteModel site = mSiteStore.getSiteBySiteId(mRemoteBlogId);
-
-        // adjust enabledActions if this is a Jetpack site
-        if (canLike() && site != null && site.isJetpack()) {
-            // delete LIKE action from enabledActions for Jetpack sites
-            mEnabledActions.remove(EnabledActions.ACTION_LIKE);
-        }
-
-        if (site != null) {
-            setComment(site.getId(), note.buildComment());
-        }
->>>>>>> 4b158939
 
         getFragmentManager().invalidateOptionsMenu();
     }
@@ -1284,54 +1090,8 @@
                 setModerateButtonForStatus(APPROVED);
             }
         }
-<<<<<<< HEAD
         mDispatcher.dispatch(CommentActionBuilder.newLikeCommentAction(
                 new RemoteLikeCommentPayload(mSite, mComment, mBtnLikeComment.isActivated())));
-=======
-
-        final boolean commentStatusShouldRevert = commentWasUnapproved;
-        WordPress.getRestClientUtils().likeComment(mNote.getSiteId(),
-                String.valueOf(mNote.getCommentId()),
-                mBtnLikeComment.isActivated(),
-                new RestRequest.Listener() {
-                    @Override
-                    public void onResponse(JSONObject response) {
-                        if (response != null) {
-                            if (response.optBoolean("success")) {
-                                // send signal for listeners to perform any needed updates
-                                EventBus.getDefault().postSticky(new NotificationEvents.NoteLikeStatusChanged(mNote.getId()));
-                            } else {
-                                //rollback op in UI
-                                if (!isAdded()) return;
-
-                                // Failed, so switch the button state back
-                                toggleLikeButton(!mBtnLikeComment.isActivated());
-
-                                if (commentStatusShouldRevert) {
-                                    setCommentStatusUnapproved();
-                                }
-                            }
-                        }
-                    }
-                }, new RestRequest.ErrorListener() {
-                    @Override
-                    public void onErrorResponse(VolleyError error) {
-                        if (!isAdded()) return;
-
-                        toggleLikeButton(!mBtnLikeComment.isActivated());
-
-                        if (commentStatusShouldRevert) {
-                            setCommentStatusUnapproved();
-                        }
-                    }
-                });
-    }
-
-    private void setCommentStatusUnapproved() {
-        mComment.setStatus(CommentStatus.toString(CommentStatus.UNAPPROVED));
-        mNotificationsDetailListFragment.refreshBlocksForCommentStatus(CommentStatus.UNAPPROVED);
-        setModerateButtonForStatus(CommentStatus.UNAPPROVED);
->>>>>>> 4b158939
     }
 
     private void toggleLikeButton(boolean isLiked) {
