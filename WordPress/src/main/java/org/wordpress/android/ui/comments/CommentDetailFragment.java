package org.wordpress.android.ui.comments;

import android.app.Activity;
import android.app.AlertDialog;
import android.app.Fragment;
import android.app.FragmentManager;
import android.app.FragmentTransaction;
import android.content.DialogInterface;
import android.content.Intent;
import android.os.Bundle;
import android.support.annotation.NonNull;
import android.support.annotation.Nullable;
import android.support.v4.content.ContextCompat;
import android.text.Html;
import android.text.TextUtils;
import android.view.KeyEvent;
import android.view.LayoutInflater;
import android.view.View;
import android.view.ViewGroup;
import android.view.inputmethod.EditorInfo;
import android.widget.ImageView;
import android.widget.ProgressBar;
import android.widget.ScrollView;
import android.widget.TextView;

import org.apache.commons.lang.StringEscapeUtils;
import org.greenrobot.eventbus.Subscribe;
import org.greenrobot.eventbus.ThreadMode;
import org.wordpress.android.R;
import org.wordpress.android.WordPress;
import org.wordpress.android.analytics.AnalyticsTracker;
import org.wordpress.android.analytics.AnalyticsTracker.Stat;
import org.wordpress.android.datasets.NotificationsTable;
import org.wordpress.android.datasets.ReaderPostTable;
import org.wordpress.android.datasets.SuggestionTable;
import org.wordpress.android.fluxc.Dispatcher;
import org.wordpress.android.fluxc.action.CommentAction;
import org.wordpress.android.fluxc.generated.CommentActionBuilder;
import org.wordpress.android.fluxc.model.CommentModel;
import org.wordpress.android.fluxc.model.CommentStatus;
import org.wordpress.android.fluxc.model.SiteModel;
import org.wordpress.android.fluxc.store.AccountStore;
import org.wordpress.android.fluxc.store.CommentStore;
import org.wordpress.android.fluxc.store.CommentStore.OnCommentChanged;
import org.wordpress.android.fluxc.store.CommentStore.RemoteCommentPayload;
import org.wordpress.android.fluxc.store.CommentStore.RemoteCreateCommentPayload;
import org.wordpress.android.fluxc.store.CommentStore.RemoteLikeCommentPayload;
import org.wordpress.android.fluxc.store.SiteStore;
import org.wordpress.android.fluxc.tools.FluxCImageLoader;
import org.wordpress.android.models.Note;
import org.wordpress.android.models.Note.EnabledActions;
import org.wordpress.android.models.Suggestion;
import org.wordpress.android.ui.ActivityId;
import org.wordpress.android.ui.comments.CommentActions.ChangeType;
import org.wordpress.android.ui.comments.CommentActions.OnCommentActionListener;
import org.wordpress.android.ui.comments.CommentActions.OnCommentChangeListener;
import org.wordpress.android.ui.comments.CommentActions.OnNoteCommentActionListener;
import org.wordpress.android.ui.notifications.NotificationFragment;
import org.wordpress.android.ui.notifications.NotificationsDetailListFragment;
import org.wordpress.android.ui.reader.ReaderActivityLauncher;
import org.wordpress.android.ui.reader.ReaderAnim;
import org.wordpress.android.ui.reader.actions.ReaderActions;
import org.wordpress.android.ui.reader.actions.ReaderPostActions;
import org.wordpress.android.ui.suggestion.adapters.SuggestionAdapter;
import org.wordpress.android.ui.suggestion.service.SuggestionEvents;
import org.wordpress.android.ui.suggestion.util.SuggestionServiceConnectionManager;
import org.wordpress.android.ui.suggestion.util.SuggestionUtils;
import org.wordpress.android.util.AniUtils;
import org.wordpress.android.util.AppLog;
import org.wordpress.android.util.AppLog.T;
import org.wordpress.android.util.DateTimeUtils;
import org.wordpress.android.util.EditTextUtils;
import org.wordpress.android.util.GravatarUtils;
import org.wordpress.android.util.HtmlUtils;
import org.wordpress.android.util.NetworkUtils;
import org.wordpress.android.util.SiteUtils;
import org.wordpress.android.util.ToastUtils;
import org.wordpress.android.util.WPLinkMovementMethod;
import org.wordpress.android.widgets.SuggestionAutoCompleteText;
import org.wordpress.android.widgets.WPNetworkImageView;

import java.util.EnumSet;
import java.util.List;
import java.util.Locale;

import javax.inject.Inject;

import de.greenrobot.event.EventBus;

/**
 * comment detail displayed from both the notification list and the comment list
 * prior to this there were separate comment detail screens for each list
 */
public class CommentDetailFragment extends Fragment implements NotificationFragment {
    private static final String KEY_MODE = "KEY_MODE";
    private static final String KEY_COMMENT = "KEY_COMMENT";
    private static final String KEY_NOTE_ID = "KEY_NOTE_ID";
    private static final String KEY_REPLY_TEXT = "KEY_REPLY_TEXT";
    private static final String KEY_FRAGMENT_CONTAINER_ID = "KEY_FRAGMENT_CONTAINER_ID";

    private static final int INTENT_COMMENT_EDITOR     = 1010;
    private static final int FROM_BLOG_COMMENT = 1;
    private static final int FROM_NOTE = 2;

    private CommentModel mComment;
    private SiteModel mSite;

    private Note mNote;
    private int mIdForFragmentContainer;
    private SuggestionAdapter mSuggestionAdapter;
    private SuggestionServiceConnectionManager mSuggestionServiceConnectionManager;
    private TextView mTxtStatus;
    private TextView mTxtContent;
    private View mSubmitReplyBtn;
    private SuggestionAutoCompleteText mEditReply;
    private ViewGroup mLayoutReply;
    private ViewGroup mLayoutButtons;
    private ViewGroup mCommentContentLayout;
    private View mBtnLikeComment;
    private ImageView mBtnLikeIcon;
    private TextView mBtnLikeTextView;
    private View mBtnModerateComment;
    private View mBtnEditComment;
    private ImageView mBtnModerateIcon;
    private TextView mBtnModerateTextView;
    private View mBtnSpamComment;
    private TextView mBtnSpamCommentText;
    private View mBtnTrashComment;
    private TextView mBtnTrashCommentText;
    private String mRestoredReplyText;
    private String mRestoredNoteId;
    private boolean mIsUsersBlog = false;
    private boolean mShouldFocusReplyField;
    private String mPreviousStatus;
    private long mCommentIdToFetch;

    @Inject Dispatcher mDispatcher;
    @Inject AccountStore mAccountStore;
    @Inject CommentStore mCommentStore;
    @Inject SiteStore mSiteStore;
    @Inject FluxCImageLoader mImageLoader;

    private boolean mIsSubmittingReply = false;
    private NotificationsDetailListFragment mNotificationsDetailListFragment;
    private OnCommentChangeListener mOnCommentChangeListener;
    private OnPostClickListener mOnPostClickListener;
    private OnCommentActionListener mOnCommentActionListener;
    private OnNoteCommentActionListener mOnNoteCommentActionListener;

    /*
     * these determine which actions (moderation, replying, marking as spam) to enable
     * for this comment - all actions are enabled when opened from the comment list, only
     * changed when opened from a notification
     */
    private EnumSet<EnabledActions> mEnabledActions = EnumSet.allOf(EnabledActions.class);

    /*
     * used when called from comment list
     */
    static CommentDetailFragment newInstance(SiteModel site, CommentModel comment) {
        CommentDetailFragment fragment = new CommentDetailFragment();
        Bundle args = new Bundle();
        args.putInt(KEY_MODE, FROM_BLOG_COMMENT);
        args.putSerializable(WordPress.SITE, site);
        args.putSerializable(KEY_COMMENT, comment);
        fragment.setArguments(args);
        return fragment;
    }

    /*
     * used when called from notification list for a comment notification
     */
    public static CommentDetailFragment newInstance(final String noteId, final String replyText,
                                                    final int idForFragmentContainer) {
        CommentDetailFragment fragment = new CommentDetailFragment();
        Bundle args = new Bundle();
        args.putInt(KEY_MODE, FROM_NOTE);
        args.putString(KEY_NOTE_ID, noteId);
        args.putString(KEY_REPLY_TEXT, replyText);
        args.putInt(KEY_FRAGMENT_CONTAINER_ID, idForFragmentContainer + R.id.note_comment_fragment_container_base_id);
        fragment.setArguments(args);
        return fragment;
    }

    @Override
    public void onCreate(Bundle savedInstanceState) {
        super.onCreate(savedInstanceState);
        ((WordPress) getActivity().getApplication()).component().inject(this);

        switch (getArguments().getInt(KEY_MODE)) {
            case FROM_BLOG_COMMENT:
                setComment((CommentModel) getArguments().getSerializable(KEY_COMMENT),
                        (SiteModel) getArguments().getSerializable(WordPress.SITE));
                break;
            case FROM_NOTE:
                setNote(getArguments().getString(KEY_NOTE_ID));
                setReplyText(getArguments().getString(KEY_REPLY_TEXT));
                setIdForFragmentContainer(getArguments().getInt(KEY_FRAGMENT_CONTAINER_ID));
                break;
        }

        if (savedInstanceState != null) {
            mIdForFragmentContainer = savedInstanceState.getInt(KEY_FRAGMENT_CONTAINER_ID);
            if (savedInstanceState.getString(KEY_NOTE_ID) != null) {
                // The note will be set in onResume()
                // See WordPress.deferredInit()
                mRestoredNoteId = savedInstanceState.getString(KEY_NOTE_ID);
            } else {
                SiteModel site = (SiteModel) savedInstanceState.getSerializable(WordPress.SITE);
                CommentModel comment = (CommentModel) savedInstanceState.getSerializable(KEY_COMMENT);
                setComment(comment, site);
            }
        }

        setHasOptionsMenu(true);
    }

    @Override
    public void onSaveInstanceState(Bundle outState) {
        super.onSaveInstanceState(outState);
        if (mComment != null) {
            outState.putSerializable(WordPress.SITE, mSite);
            outState.putSerializable(KEY_COMMENT, mComment);
        }

        if (mNote != null) {
            outState.putString(KEY_NOTE_ID, mNote.getId());
        }
        outState.putInt(KEY_FRAGMENT_CONTAINER_ID, mIdForFragmentContainer);
    }

    @Override
    public void onDestroy() {
        if (mSuggestionServiceConnectionManager != null) {
            mSuggestionServiceConnectionManager.unbindFromService();
        }
        super.onDestroy();
    }

    @Override
    public View onCreateView(LayoutInflater inflater, ViewGroup container, Bundle savedInstanceState) {
        final View view = inflater.inflate(R.layout.comment_detail_fragment, container, false);

        mTxtStatus = (TextView) view.findViewById(R.id.text_status);
        mTxtContent = (TextView) view.findViewById(R.id.text_content);

        mLayoutButtons = (ViewGroup) inflater.inflate(R.layout.comment_action_footer, null, false);
        mBtnLikeComment = mLayoutButtons.findViewById(R.id.btn_like);
        mBtnLikeIcon = (ImageView) mLayoutButtons.findViewById(R.id.btn_like_icon);
        mBtnLikeTextView = (TextView) mLayoutButtons.findViewById(R.id.btn_like_text);
        mBtnModerateComment = mLayoutButtons.findViewById(R.id.btn_moderate);
        mBtnModerateIcon = (ImageView) mLayoutButtons.findViewById(R.id.btn_moderate_icon);
        mBtnModerateTextView = (TextView) mLayoutButtons.findViewById(R.id.btn_moderate_text);
        mBtnEditComment = mLayoutButtons.findViewById(R.id.btn_edit);
        mBtnSpamComment = mLayoutButtons.findViewById(R.id.btn_spam);
        mBtnSpamCommentText = (TextView) mLayoutButtons.findViewById(R.id.btn_spam_text);
        mBtnTrashComment = mLayoutButtons.findViewById(R.id.btn_trash);
        mBtnTrashCommentText = (TextView) mLayoutButtons.findViewById(R.id.btn_trash_text);

        // As we are using CommentDetailFragment in a ViewPager, and we also use nested fragments within
        // CommentDetailFragment itself:
        // It is important to have a live reference to the Comment Container layout at the moment this layout is
        // inflated (onCreateView), so we can make sure we set its ID correctly once we have an actual Comment object
        // to populate it with. Otherwise, we could be searching and finding the container for _another fragment/page
        // in the viewpager_, which would cause strange results (changing the views for a different fragment than we
        // intended to).
        mCommentContentLayout = (ViewGroup) view.findViewById(R.id.comment_content_container);

        mLayoutReply = (ViewGroup) view.findViewById(R.id.layout_comment_box);
        mEditReply = (SuggestionAutoCompleteText) mLayoutReply.findViewById(R.id.edit_comment);
        setReplyUniqueId();

        mSubmitReplyBtn = mLayoutReply.findViewById(R.id.btn_submit_reply);

        // hide comment like button until we know it can be enabled in showCommentAsNotification()
        mBtnLikeComment.setVisibility(View.GONE);

        // hide moderation buttons until updateModerationButtons() is called
        mLayoutButtons.setVisibility(View.GONE);

        // this is necessary in order for anchor tags in the comment text to be clickable
        mTxtContent.setLinksClickable(true);
        mTxtContent.setMovementMethod(WPLinkMovementMethod.getInstance());

        mEditReply.setHint(R.string.reader_hint_comment_on_comment);
        mEditReply.setOnEditorActionListener(new TextView.OnEditorActionListener() {
            @Override
            public boolean onEditorAction(TextView v, int actionId, KeyEvent event) {
                if (actionId == EditorInfo.IME_ACTION_DONE || actionId == EditorInfo.IME_ACTION_SEND)
                    submitReply();
                return false;
            }
        });

        if (!TextUtils.isEmpty(mRestoredReplyText)) {
            mEditReply.setText(mRestoredReplyText);
            mRestoredReplyText = null;
        }

        mSubmitReplyBtn.setOnClickListener(new View.OnClickListener() {
            @Override
            public void onClick(View v) {
                submitReply();
            }
        });

        mBtnSpamComment.setOnClickListener(new View.OnClickListener() {
            @Override
            public void onClick(View v) {
                if (mComment == null) return;

                if (CommentStatus.fromString(mComment.getStatus()) == CommentStatus.SPAM) {
                    moderateComment(CommentStatus.APPROVED);
                } else {
                    moderateComment(CommentStatus.SPAM);
                }
            }
        });

        mBtnTrashComment.setOnClickListener(new View.OnClickListener() {
            @Override
            public void onClick(View v) {
                if (mComment == null) return;

                CommentStatus status = CommentStatus.fromString(mComment.getStatus());
                // If the comment status is trash or spam, next deletion is a permanent deletion.
                if (status == CommentStatus.TRASH || status == CommentStatus.SPAM) {
                    AlertDialog.Builder dialogBuilder = new AlertDialog.Builder(getActivity());
                    dialogBuilder.setTitle(getResources().getText(R.string.delete));
                    dialogBuilder.setMessage(getResources().getText(R.string.dlg_sure_to_delete_comment));
                    dialogBuilder.setPositiveButton(getResources().getText(R.string.yes),
                            new DialogInterface.OnClickListener() {
                                public void onClick(DialogInterface dialog, int whichButton) {
                                    moderateComment(CommentStatus.DELETED);
                                }
                            });
                    dialogBuilder.setNegativeButton(
                            getResources().getText(R.string.no),
                            null);
                    dialogBuilder.setCancelable(true);
                    dialogBuilder.create().show();

                } else {
                    moderateComment(CommentStatus.TRASH);
                }

            }
        });

        mBtnLikeComment.setOnClickListener(new View.OnClickListener() {
            @Override
            public void onClick(View v) {
                likeComment(false);
            }
        });

        mBtnEditComment.setOnClickListener(new View.OnClickListener() {
            @Override
            public void onClick(View view) {
                editComment();
            }
        });

        setupSuggestionServiceAndAdapter();

        return view;
    }

    @Override
    public void onResume() {
        super.onResume();
        ActivityId.trackLastActivity(ActivityId.COMMENT_DETAIL);

        // Set the note if we retrieved the noteId from savedInstanceState
        if (!TextUtils.isEmpty(mRestoredNoteId)) {
            setNote(mRestoredNoteId);
            mRestoredNoteId = null;
        }
    }

    private void setupSuggestionServiceAndAdapter() {
        if (!isAdded() || mSite == null || !SiteUtils.isAccessibleViaWPComAPI(mSite)) {
            return;
        }
        mSuggestionServiceConnectionManager = new SuggestionServiceConnectionManager(getActivity(), mSite.getSiteId());
        mSuggestionAdapter = SuggestionUtils.setupSuggestions(mSiteStore.getSiteBySiteId(mSite.getSiteId()), getActivity(),
                mSuggestionServiceConnectionManager);
        if (mSuggestionAdapter != null) {
            mEditReply.setAdapter(mSuggestionAdapter);
        }
    }

    private void setReplyUniqueId() {
        if (mEditReply != null && isAdded()) {
            String sId = null;
            if (mSite != null && mComment != null) {
                sId = String.format(Locale.US, "%d-%d", mSite.getSiteId(), mComment.getRemoteCommentId());
            } else if (mNote != null) {
                sId = String.format(Locale.US, "%d-%d", mNote.getSiteId(), mNote.getCommentId());
            }
            if (sId != null) {
                mEditReply.getAutoSaveTextHelper().setUniqueId(sId);
                mEditReply.getAutoSaveTextHelper().loadString(mEditReply);
            }
        }
    }

    private void setComment(@Nullable final CommentModel comment, @Nullable final SiteModel site) {
        mComment = comment;
        mSite = site;

        setIdForCommentContainer();

        // is this comment on one of the user's blogs? it won't be if this was displayed from a
        // notification about a reply to a comment this user posted on someone else's blog
        mIsUsersBlog = (comment != null && site != null);

        if (isAdded()) {
            showComment();
        }

        // Reset the reply unique id since mComment just changed.
        setReplyUniqueId();
    }

    private void disableShouldFocusReplyField() {
        mShouldFocusReplyField = false;
    }

    public void enableShouldFocusReplyField() {
        mShouldFocusReplyField = true;
    }

    @Override
    public Note getNote() {
        return mNote;
    }

    public void setNote(Note note) {
        mNote = note;
        mSite = mSiteStore.getSiteBySiteId(note.getSiteId());
        if (isAdded() && mNote != null) {
            setIdForCommentContainer();
            showComment();
        }
    }

    @Override
    public void setNote(String noteId) {
        if (noteId == null) {
            showErrorToastAndFinish();
            return;
        }

        Note note = NotificationsTable.getNoteById(noteId);
        if (note == null) {
            showErrorToastAndFinish();
            return;
        }
        setNote(note);
    }

    private void setIdForFragmentContainer(int id) {
        if (id > 0) {
            mIdForFragmentContainer = id;
        }
    }

    private void setReplyText(String replyText) {
        if (replyText == null) return;
        mRestoredReplyText = replyText;
    }

    private void showErrorToastAndFinish() {
        AppLog.e(AppLog.T.NOTIFS, "Note could not be found.");
        if (getActivity() != null) {
            ToastUtils.showToast(getActivity(), R.string.error_notification_open);
            getActivity().finish();
        }
    }

    @SuppressWarnings("deprecation") // TODO: Remove when minSdkVersion >= 23
    public void onAttach(Activity activity) {
        super.onAttach(activity);
        if (activity instanceof OnCommentChangeListener) {
            mOnCommentChangeListener = (OnCommentChangeListener) activity;
        }
        if (activity instanceof OnPostClickListener) {
            mOnPostClickListener = (OnPostClickListener) activity;
        }
        if (activity instanceof OnCommentActionListener) {
            mOnCommentActionListener = (OnCommentActionListener) activity;
        }
        if (activity instanceof OnNoteCommentActionListener) {
            mOnNoteCommentActionListener = (OnNoteCommentActionListener) activity;
        }
    }

    @Override
    public void onStart() {
        super.onStart();
        EventBus.getDefault().register(this);
        mDispatcher.register(this);
        showComment();
    }

    @Override
    public void onStop() {
        EventBus.getDefault().unregister(this);
        mDispatcher.unregister(this);
        super.onStop();
    }

    @SuppressWarnings("unused")
    public void onEventMainThread(SuggestionEvents.SuggestionNameListUpdated event) {
        // check if the updated suggestions are for the current blog and update the suggestions
        if (event.mRemoteBlogId != 0 && event.mRemoteBlogId == mSite.getSiteId() && mSuggestionAdapter != null) {
            List<Suggestion> suggestions = SuggestionTable.getSuggestionsForSite(event.mRemoteBlogId);
            mSuggestionAdapter.setSuggestionList(suggestions);
        }
    }

    @Override
    public void onPause() {
        super.onPause();
    }

    @Override
    public void onActivityResult(int requestCode, int resultCode, Intent data) {
        super.onActivityResult(requestCode, resultCode, data);
        if (requestCode == INTENT_COMMENT_EDITOR && resultCode == Activity.RESULT_OK) {
            reloadComment();
            // tell the host to reload the comment list
            if (mOnCommentChangeListener != null)
                mOnCommentChangeListener.onCommentChanged(ChangeType.EDITED);
        }
    }

    /**
     * Reload the current comment from the local database
     */
    private void reloadComment() {
        if (mComment == null) {
            return;
        }
        CommentModel updatedComment = mCommentStore.getCommentByLocalId(mComment.getId());
        if (updatedComment != null) {
            setComment(updatedComment, mSite);
        }
    }

    /**
     * open the comment for editing
     */
    private void editComment() {
        if (!isAdded() || mComment == null) {
            return;
        }
        // IMPORTANT: don't use getActivity().startActivityForResult() or else onActivityResult()
        // won't be called in this fragment
        // https://code.google.com/p/android/issues/detail?id=15394#c45
        Intent intent = new Intent(getActivity(), EditCommentActivity.class);
        intent.putExtra(WordPress.SITE, mSite);
        intent.putExtra(EditCommentActivity.KEY_COMMENT, mComment);
        if (mNote != null && mComment == null) {
            intent.putExtra(EditCommentActivity.KEY_NOTE_ID, mNote.getId());
        }
        startActivityForResult(intent, INTENT_COMMENT_EDITOR);
    }

    /*
     * display the current comment
     */
    private void showComment() {
        if (!isAdded() || getView() == null)
            return;

        // these two views contain all the other views except the progress bar
        final ScrollView scrollView = (ScrollView) getView().findViewById(R.id.scroll_view);
        final View layoutBottom = getView().findViewById(R.id.layout_bottom);

        // hide container views when comment is null (will happen when opened from a notification)
        if (mComment == null) {
            scrollView.setVisibility(View.GONE);
            layoutBottom.setVisibility(View.GONE);

            if (mNote != null) {
                SiteModel site = mSiteStore.getSiteBySiteId(mNote.getSiteId());
                if (site == null) {
                    ToastUtils.showToast(getActivity(), R.string.error_load_comment);
                    return;
                }

                // Check if the comment is already in our store
                CommentModel comment = mCommentStore.getCommentBySiteAndRemoteId(site, mNote.getCommentId());
                if (comment != null) {
                    // It exists, then show it as a "Notification"
                    showCommentAsNotification(mNote, site, comment);
                } else {
                    // It's not in our store yet, request it.
                    RemoteCommentPayload payload = new RemoteCommentPayload(site, mNote.getCommentId());
                    mDispatcher.dispatch(CommentActionBuilder.newFetchCommentAction(payload));
                    setProgressVisible(true);

                    // Show a "temporary" comment built from the note data, the view will be refreshed once the
                    // comment has been fetched.
                    showCommentAsNotification(mNote, site, null);
                }
            }
            return;
        }

        scrollView.setVisibility(View.VISIBLE);
        layoutBottom.setVisibility(View.VISIBLE);

        // Add action buttons footer
        if (mNote == null && mLayoutButtons.getParent() == null) {
            mCommentContentLayout.addView(mLayoutButtons);
        }

        final WPNetworkImageView imgAvatar = (WPNetworkImageView) getView().findViewById(R.id.image_avatar);
        final TextView txtName = (TextView) getView().findViewById(R.id.text_name);
        final TextView txtDate = (TextView) getView().findViewById(R.id.text_date);

        txtName.setText(mComment.getAuthorName() == null ? getString(R.string.anonymous) :
                HtmlUtils.fastUnescapeHtml(mComment.getAuthorName()));
        txtDate.setText(DateTimeUtils.javaDateToTimeSpan(DateTimeUtils.dateFromIso8601(mComment.getDatePublished()),
                WordPress.getContext()));

        int maxImageSz = getResources().getDimensionPixelSize(R.dimen.reader_comment_max_image_size);
        CommentUtils.displayHtmlComment(mTxtContent, mComment.getContent(), maxImageSz, mImageLoader);

        int avatarSz = getResources().getDimensionPixelSize(R.dimen.avatar_sz_large);
        if (mComment.getAuthorProfileImageUrl() != null) {
            imgAvatar.setImageUrl(GravatarUtils.fixGravatarUrl(mComment.getAuthorProfileImageUrl(), avatarSz),
                    WPNetworkImageView.ImageType.AVATAR);
        } else if (mComment.getAuthorEmail() != null) {
            String avatarUrl = GravatarUtils.gravatarFromEmail(mComment.getAuthorEmail(), avatarSz);
            imgAvatar.setImageUrl(avatarUrl, WPNetworkImageView.ImageType.AVATAR);
        } else {
            imgAvatar.setImageUrl(null, WPNetworkImageView.ImageType.AVATAR);
        }

        updateStatusViews();

        // navigate to author's blog when avatar or name clicked
        if (mComment.getAuthorUrl() != null) {
            View.OnClickListener authorListener = new View.OnClickListener() {
                @Override
                public void onClick(View v) {
                    ReaderActivityLauncher.openUrl(getActivity(), mComment.getAuthorUrl());
                }
            };
            imgAvatar.setOnClickListener(authorListener);
            txtName.setOnClickListener(authorListener);
            txtName.setTextColor(ContextCompat.getColor(getActivity(), R.color.reader_hyperlink));
        } else {
            txtName.setTextColor(ContextCompat.getColor(getActivity(), R.color.grey_darken_30));
        }

        showPostTitle(mSite, mComment.getRemotePostId());

        // make sure reply box is showing
        if (mLayoutReply.getVisibility() != View.VISIBLE && canReply()) {
            AniUtils.animateBottomBar(mLayoutReply, true);
            if (mEditReply != null && mShouldFocusReplyField) {
                mEditReply.performClick();
                disableShouldFocusReplyField();
            }
        }

        getFragmentManager().invalidateOptionsMenu();
    }

    /*
     * displays the passed post title for the current comment, updates stored title if one doesn't exist
     */
    private void setPostTitle(TextView txtTitle, String postTitle, boolean isHyperlink) {
        if (txtTitle == null || !isAdded()) {
            return;
        }
        if (TextUtils.isEmpty(postTitle)) {
            txtTitle.setText(R.string.untitled);
            return;
        }

        // if comment doesn't have a post title, set it to the passed one and save to comment table
        if (mComment != null && mComment.getPostTitle() == null) {
            mComment.setPostTitle(postTitle);
            mDispatcher.dispatch(CommentActionBuilder.newUpdateCommentAction(mComment));
        }

        // display "on [Post Title]..."
        if (isHyperlink) {
            String html = getString(R.string.on)
                    + " <font color=" + HtmlUtils.colorResToHtmlColor(getActivity(), R.color.reader_hyperlink) + ">"
                    + postTitle.trim()
                    + "</font>";
            txtTitle.setText(Html.fromHtml(html));
        } else {
            String text = getString(R.string.on) + " " + postTitle.trim();
            txtTitle.setText(text);
        }
    }

    /*
     * ensure the post associated with this comment is available to the reader and show its
     * title above the comment
     */
    private void showPostTitle(final SiteModel site, final long postId) {
        if (!isAdded()) {
            return;
        }

        final TextView txtPostTitle = (TextView) getView().findViewById(R.id.text_post_title);
        boolean postExists = ReaderPostTable.postExists(site.getSiteId(), postId);

        // the post this comment is on can only be requested if this is a .com blog or a
        // jetpack-enabled self-hosted blog, and we have valid .com credentials
        boolean canRequestPost = SiteUtils.isAccessibleViaWPComAPI(site) && mAccountStore.hasAccessToken();

        final String title;
        final boolean hasTitle;
        if (mComment.getPostTitle() != null) {
            // use comment's stored post title if available
            title = mComment.getPostTitle();
            hasTitle = true;
        } else if (postExists) {
            // use title from post if available
            title = ReaderPostTable.getPostTitle(site.getSiteId(), postId);
            hasTitle = !TextUtils.isEmpty(title);
        } else {
            title = null;
            hasTitle = false;
        }
        if (hasTitle) {
            setPostTitle(txtPostTitle, title, canRequestPost);
        } else if (canRequestPost) {
            txtPostTitle.setText(postExists ? R.string.untitled : R.string.loading);
        }

        // if this is a .com or jetpack blog, tapping the title shows the associated post
        // in the reader
        if (canRequestPost) {
            // first make sure this post is available to the reader, and once it's retrieved set
            // the title if it wasn't set above
            if (!postExists) {
                AppLog.d(T.COMMENTS, "comment detail > retrieving post");
                ReaderPostActions.requestBlogPost(site.getSiteId(), postId, new ReaderActions.OnRequestListener() {
                    @Override
                    public void onSuccess() {
                        if (!isAdded()) return;

                        // update title if it wasn't set above
                        if (!hasTitle) {
                            String postTitle = ReaderPostTable.getPostTitle(site.getSiteId(), postId);
                            if (!TextUtils.isEmpty(postTitle)) {
                                setPostTitle(txtPostTitle, postTitle, true);
                            } else {
                                txtPostTitle.setText(R.string.untitled);
                            }
                        }
                    }

                    @Override
                    public void onFailure(int statusCode) {
                    }
                });
            }

            txtPostTitle.setOnClickListener(new View.OnClickListener() {
                @Override
                public void onClick(View v) {
                    if (mOnPostClickListener != null) {
                        mOnPostClickListener.onPostClicked(getNote(), site.getSiteId(),
                                (int) mComment.getRemotePostId());
                    } else {
                        // right now this will happen from notifications
                        AppLog.i(T.COMMENTS, "comment detail > no post click listener");
                        ReaderActivityLauncher.showReaderPostDetail(getActivity(), site.getSiteId(),
                                mComment.getRemotePostId());
                    }
                }
            });
        }
    }

    private void trackModerationFromNotification(final CommentStatus newStatus) {
        switch (newStatus) {
            case APPROVED:
                AnalyticsTracker.track(Stat.NOTIFICATION_APPROVED);
                break;
            case UNAPPROVED:
                AnalyticsTracker.track(Stat.NOTIFICATION_UNAPPROVED);
                break;
            case SPAM:
                AnalyticsTracker.track(Stat.NOTIFICATION_FLAGGED_AS_SPAM);
                break;
            case TRASH:
                AnalyticsTracker.track(Stat.NOTIFICATION_TRASHED);
                break;
        }
    }

    /*
     * approve, disapprove, spam, or trash the current comment
     */
    private void moderateComment(CommentStatus newStatus) {
        if (!isAdded() || mComment == null) {
            return;
        }
        if (!NetworkUtils.checkConnection(getActivity())) {
            return;
        }

        mPreviousStatus = mComment.getStatus();

        // Fire the appropriate listener if we have one
        if (mNote != null && mOnNoteCommentActionListener != null) {
            mOnNoteCommentActionListener.onModerateCommentForNote(mNote, newStatus);
            trackModerationFromNotification(newStatus);
            dispatchModerationAction(newStatus);
        } else if (mOnCommentActionListener != null) {
            mOnCommentActionListener.onModerateComment(mSite, mComment, newStatus);
            // Sad, but onModerateComment does the moderation itself (due to the undo bar), this should be refactored,
            // That's why we don't call dispatchModerationAction() here.
        }

        updateStatusViews();
    }

    private void dispatchModerationAction(CommentStatus newStatus) {
        if (newStatus == CommentStatus.DELETED) {
            // For deletion, we need to dispatch a specific action.
            mDispatcher.dispatch(CommentActionBuilder.newDeleteCommentAction(new RemoteCommentPayload(mSite, mComment)));
        } else {
            // Actual moderation (push the modified comment).
            mComment.setStatus(newStatus.toString());
            mDispatcher.dispatch(CommentActionBuilder.newPushCommentAction(new RemoteCommentPayload(mSite, mComment)));
        }
    }

    /*
     * post comment box text as a reply to the current comment
     */
    private void submitReply() {
        if (mComment == null || !isAdded() || mIsSubmittingReply)
            return;

        if (!NetworkUtils.checkConnection(getActivity()))
            return;

        final String replyText = EditTextUtils.getText(mEditReply);
        if (TextUtils.isEmpty(replyText))
            return;

        // disable editor, hide soft keyboard, hide submit icon, and show progress spinner while submitting
        mEditReply.setEnabled(false);
        EditTextUtils.hideSoftInput(mEditReply);
        mSubmitReplyBtn.setVisibility(View.GONE);
        final ProgressBar progress = (ProgressBar) getView().findViewById(R.id.progress_submit_comment);
        progress.setVisibility(View.VISIBLE);

        mIsSubmittingReply = true;

        AnalyticsTracker.track(AnalyticsTracker.Stat.NOTIFICATION_REPLIED_TO);

        // Pseudo comment reply
        CommentModel reply = new CommentModel();
        reply.setContent(replyText);

        mDispatcher.dispatch(CommentActionBuilder.newCreateNewCommentAction(new RemoteCreateCommentPayload(mSite,
                mComment, reply)));
    }

    /*
     * update the text, drawable & click listener for mBtnModerate based on
     * the current status of the comment, show mBtnSpam if the comment isn't
     * already marked as spam, and show the current status of the comment
     */
    private void updateStatusViews() {
        if (!isAdded() || mComment == null) {
            return;
        }

        final int statusTextResId;      // string resource id for status text
        final int statusColor;          // color for status text

        CommentStatus commentStatus = CommentStatus.fromString(mComment.getStatus());
        switch (commentStatus) {
            case APPROVED:
                statusTextResId = R.string.comment_status_approved;
                statusColor = ContextCompat.getColor(getActivity(), R.color.notification_status_unapproved_dark);
                break;
            case UNAPPROVED:
                statusTextResId = R.string.comment_status_unapproved;
                statusColor = ContextCompat.getColor(getActivity(), R.color.notification_status_unapproved_dark);
                break;
            case SPAM:
                statusTextResId = R.string.comment_status_spam;
                statusColor = ContextCompat.getColor(getActivity(), R.color.comment_status_spam);
                break;
            case TRASH:
            default:
                statusTextResId = R.string.comment_status_trash;
                statusColor = ContextCompat.getColor(getActivity(), R.color.comment_status_spam);
                break;
        }

        if (canLike()) {
            mBtnLikeComment.setVisibility(View.VISIBLE);
            if (mComment != null) {
                toggleLikeButton(mComment.getILike());
            } else if (mNote != null) {
                mNote.hasLikedComment();
            }
        }

        // comment status is only shown if this comment is from one of this user's blogs and the
        // comment hasn't been CommentStatus.APPROVED
        if (mIsUsersBlog && commentStatus != CommentStatus.APPROVED) {
            mTxtStatus.setText(getString(statusTextResId).toUpperCase());
            mTxtStatus.setTextColor(statusColor);
            if (mTxtStatus.getVisibility() != View.VISIBLE) {
                mTxtStatus.clearAnimation();
                AniUtils.fadeIn(mTxtStatus, AniUtils.Duration.LONG);
            }
        } else {
            mTxtStatus.setVisibility(View.GONE);
        }

        if (canModerate()) {
            setModerateButtonForStatus(commentStatus);
            mBtnModerateComment.setOnClickListener(new View.OnClickListener() {
                @Override
                public void onClick(View v) {
                    performModerateAction();
                }
            });
            mBtnModerateComment.setVisibility(View.VISIBLE);
        } else {
            mBtnModerateComment.setVisibility(View.GONE);
        }

        if (canMarkAsSpam()) {
            mBtnSpamComment.setVisibility(View.VISIBLE);
            if (commentStatus == CommentStatus.SPAM) {
                mBtnSpamCommentText.setText(R.string.mnu_comment_unspam);
            } else {
                mBtnSpamCommentText.setText(R.string.mnu_comment_spam);
            }
        } else {
            mBtnSpamComment.setVisibility(View.GONE);
        }

        if (canTrash()) {
            mBtnTrashComment.setVisibility(View.VISIBLE);
<<<<<<< HEAD
            if (mComment.getStatusEnum() == CommentStatus.TRASH) {
                mBtnModerateIcon.setImageResource(R.drawable.ic_undo_grey_24dp);
                //mBtnModerateTextView.setTextColor(getActivity().getResources().getColor(R.color.notification_status_unapproved_dark));
=======
            if (commentStatus == CommentStatus.TRASH) {
                mBtnModerateIcon.setImageResource(R.drawable.ic_action_restore);
>>>>>>> 8aebc652
                mBtnModerateTextView.setText(R.string.mnu_comment_untrash);
                mBtnTrashCommentText.setText(R.string.mnu_comment_delete_permanently);
            } else {
                mBtnTrashCommentText.setText(R.string.mnu_comment_trash);
            }
        } else {
            mBtnTrashComment.setVisibility(View.GONE);
        }

        if (canEdit()) {
            mBtnEditComment.setVisibility(View.VISIBLE);
        }

        mLayoutButtons.setVisibility(View.VISIBLE);
    }

    private void performModerateAction(){
        if (mComment == null || !isAdded() || !NetworkUtils.checkConnection(getActivity())) {
            return;
        }

        CommentStatus newStatus = CommentStatus.APPROVED;
        if (CommentStatus.fromString(mComment.getStatus()) == CommentStatus.APPROVED) {
            newStatus = CommentStatus.UNAPPROVED;
        }

        mComment.setStatus(newStatus.toString());
        setModerateButtonForStatus(newStatus);
        AniUtils.startAnimation(mBtnModerateIcon, R.anim.notifications_button_scale);
        moderateComment(newStatus);
    }

    private void setModerateButtonForStatus(CommentStatus status) {
        if (status == CommentStatus.APPROVED) {
            mBtnModerateIcon.setImageResource(R.drawable.ic_checkmark_orange_jazzy_24dp);
            mBtnModerateTextView.setText(R.string.comment_status_approved);
            mBtnModerateTextView.setTextColor(ContextCompat.getColor(getActivity(), R.color.notification_status_unapproved_dark));
        } else {
            mBtnModerateIcon.setImageResource(R.drawable.ic_checkmark_grey_24dp);
            mBtnModerateTextView.setText(R.string.mnu_comment_approve);
            mBtnModerateTextView.setTextColor(ContextCompat.getColor(getActivity(), R.color.grey));
        }
    }

    /*
     * does user have permission to moderate/reply/spam this comment?
     */
    private boolean canModerate() {
        return mEnabledActions != null && (mEnabledActions.contains(EnabledActions.ACTION_APPROVE)
                                           || mEnabledActions.contains(EnabledActions.ACTION_UNAPPROVE));
    }

    private boolean canMarkAsSpam() {
        return (mEnabledActions != null && mEnabledActions.contains(EnabledActions.ACTION_SPAM));
    }

    private boolean canReply() {
        return (mEnabledActions != null && mEnabledActions.contains(EnabledActions.ACTION_REPLY));
    }

    private boolean canTrash() {
        return canModerate();
    }

    private boolean canEdit() {
        return (mSite != null && canModerate());
    }

    private boolean canLike() {
        return (mEnabledActions != null && mEnabledActions.contains(EnabledActions.ACTION_LIKE)
                && mSite != null && mSite.isWPCom());
    }

    /*
     * display the comment associated with the passed notification
     */
    private void showCommentAsNotification(Note note, @NonNull SiteModel site, @Nullable CommentModel comment) {
        if (getView() == null) return;
        View view = getView();

        // hide standard comment views, since we'll be adding note blocks instead
        View commentContent = view.findViewById(R.id.comment_content);
        if (commentContent != null) {
            commentContent.setVisibility(View.GONE);
        }

        View commentText = view.findViewById(R.id.text_content);
        if (commentText != null) {
            commentText.setVisibility(View.GONE);
        }

        /*
         * determine which actions to enable for this comment - if the comment is from this user's
         * blog then all actions will be enabled, but they won't be if it's a reply to a comment
         * this user made on someone else's blog
         */
        mEnabledActions = note.getEnabledActions();

        // Set 'Reply to (Name)' in comment reply EditText if it's a reasonable size
        if (!TextUtils.isEmpty(mNote.getCommentAuthorName()) && mNote.getCommentAuthorName().length() < 28) {
            mEditReply.setHint(String.format(getString(R.string.comment_reply_to_user), mNote.getCommentAuthorName()));
        }

        // adjust enabledActions if this is a Jetpack site
        if (canLike() && site.isJetpackConnected()) {
            // delete LIKE action from enabledActions for Jetpack sites
            mEnabledActions.remove(EnabledActions.ACTION_LIKE);
        }

        if (comment != null) {
            setComment(comment, site);
        } else {
            setComment(note.buildComment(), site);
        }

        addDetailFragment(note.getId());

        getFragmentManager().invalidateOptionsMenu();
    }

    private void addDetailFragment(String noteId) {
        // Now we'll add a detail fragment list
        FragmentManager fragmentManager = getFragmentManager();
        FragmentTransaction fragmentTransaction = fragmentManager.beginTransaction();
        mNotificationsDetailListFragment = NotificationsDetailListFragment.newInstance(noteId);
        mNotificationsDetailListFragment.setFooterView(mLayoutButtons);
        fragmentTransaction.replace(mCommentContentLayout.getId(), mNotificationsDetailListFragment);
        fragmentTransaction.commitAllowingStateLoss();
    }

    private void setIdForCommentContainer(){
        if (mCommentContentLayout != null) {
            mCommentContentLayout.setId(mIdForFragmentContainer);
        }
    }

    // Like or unlike a comment via the REST API
    private void likeComment(boolean forceLike) {
        if (!isAdded()) {
            return;
        }
        if (forceLike && mBtnLikeComment.isActivated()) {
            return;
        }

        toggleLikeButton(!mBtnLikeComment.isActivated());

        ReaderAnim.animateLikeButton(mBtnLikeIcon, mBtnLikeComment.isActivated());

        // Bump analytics
        AnalyticsTracker.track(mBtnLikeComment.isActivated() ? Stat.NOTIFICATION_LIKED : Stat.NOTIFICATION_UNLIKED);

        if (mNotificationsDetailListFragment != null && mComment != null) {
            // Optimistically set comment to approved when liking an unapproved comment
            // WP.com will set a comment to approved if it is liked while unapproved
            if (mBtnLikeComment.isActivated()
                && CommentStatus.fromString(mComment.getStatus()) == CommentStatus.UNAPPROVED) {
                mComment.setStatus(CommentStatus.APPROVED.toString());
                mNotificationsDetailListFragment.refreshBlocksForCommentStatus(CommentStatus.APPROVED);
                setModerateButtonForStatus(CommentStatus.APPROVED);
            }
        }
        mDispatcher.dispatch(CommentActionBuilder.newLikeCommentAction(
                new RemoteLikeCommentPayload(mSite, mComment, mBtnLikeComment.isActivated())));
    }

    private void toggleLikeButton(boolean isLiked) {
        if (isLiked) {
            mBtnLikeTextView.setText(getResources().getString(R.string.mnu_comment_liked));
            mBtnLikeTextView.setTextColor(ContextCompat.getColor(getActivity(), R.color.orange_jazzy));
            mBtnLikeIcon.setImageDrawable(ContextCompat.getDrawable(getActivity(), R.drawable.ic_star_orange_jazzy_24dp));
            mBtnLikeComment.setActivated(true);
        } else {
            mBtnLikeTextView.setText(getResources().getString(R.string.reader_label_like));
            mBtnLikeTextView.setTextColor(ContextCompat.getColor(getActivity(), R.color.grey));
            mBtnLikeIcon.setImageDrawable(ContextCompat.getDrawable(getActivity(), R.drawable.ic_star_outline_grey_24dp));
            mBtnLikeComment.setActivated(false);
        }
    }

    private void setProgressVisible(boolean visible) {
        final ProgressBar progress = (isAdded() && getView() != null ?
                (ProgressBar) getView().findViewById(R.id.progress_loading) : null);
        if (progress != null) {
            progress.setVisibility(visible ? View.VISIBLE : View.GONE);
        }
    }

    private void onCommentModerated(OnCommentChanged event) {
        if (!isAdded()) return;

        if (event.isError()) {
            mComment.setStatus(mPreviousStatus);
            updateStatusViews();
            ToastUtils.showToast(getActivity(), R.string.error_moderate_comment);
        } else {
            reloadComment();
        }
    }

    private void onCommentCreated(OnCommentChanged event) {
        mIsSubmittingReply = false;
        mEditReply.setEnabled(true);
        mSubmitReplyBtn.setVisibility(View.VISIBLE);
        getView().findViewById(R.id.progress_submit_comment).setVisibility(View.GONE);
        updateStatusViews();

        if (event.isError()) {
            if (isAdded()) {
                String strUnEscapeHTML = StringEscapeUtils.unescapeHtml(event.error.message);
                ToastUtils.showToast(getActivity(), strUnEscapeHTML, ToastUtils.Duration.LONG);
                // refocus editor on failure and show soft keyboard
                EditTextUtils.showSoftInput(mEditReply);
            }
            return;
        }

        if (mOnCommentChangeListener != null) {
            mOnCommentChangeListener.onCommentChanged(ChangeType.REPLIED);
        }

        if (isAdded()) {
            ToastUtils.showToast(getActivity(), getString(R.string.note_reply_successful));
            mEditReply.setText(null);
            mEditReply.getAutoSaveTextHelper().clearSavedText(mEditReply);
        }

        // approve the comment
        if (mComment != null && !(CommentStatus.fromString(mComment.getStatus()) == CommentStatus.APPROVED)) {
            moderateComment(CommentStatus.APPROVED);
        }
    }

    private void onCommentLiked(OnCommentChanged event) {
        if (event.isError()) {
            // Revert button state in case of an error
            toggleLikeButton(!mBtnLikeComment.isActivated());
        }
    }

    // OnChanged events

    @SuppressWarnings("unused")
    @Subscribe(threadMode = ThreadMode.MAIN)
    public void onCommentChanged(OnCommentChanged event) {
        setProgressVisible(false);

        // Moderating comment
        if (event.causeOfChange == CommentAction.PUSH_COMMENT) {
            onCommentModerated(event);
            mPreviousStatus = null;
            return;
        }

        // New comment (reply)
        if (event.causeOfChange == CommentAction.CREATE_NEW_COMMENT) {
            onCommentCreated(event);
            return;
        }

        // Like/Unlike
        if (event.causeOfChange == CommentAction.LIKE_COMMENT) {
            onCommentLiked(event);
            return;
        }

        if (event.isError()) {
            AppLog.i(T.TESTS, "event error type: " + event.error.type + " - message: " + event.error.message);
            if (isAdded() && !TextUtils.isEmpty(event.error.message)) {
                ToastUtils.showToast(getActivity(), event.error.message);
            }
            return;
        }

        if (mCommentIdToFetch != 0) {
            CommentModel comment = mCommentStore.getCommentBySiteAndRemoteId(mSite, mCommentIdToFetch);
            setComment(comment, mSite);
            mCommentIdToFetch = 0;
        }
    }
}<|MERGE_RESOLUTION|>--- conflicted
+++ resolved
@@ -955,14 +955,8 @@
 
         if (canTrash()) {
             mBtnTrashComment.setVisibility(View.VISIBLE);
-<<<<<<< HEAD
-            if (mComment.getStatusEnum() == CommentStatus.TRASH) {
+            if (commentStatus == CommentStatus.TRASH) {
                 mBtnModerateIcon.setImageResource(R.drawable.ic_undo_grey_24dp);
-                //mBtnModerateTextView.setTextColor(getActivity().getResources().getColor(R.color.notification_status_unapproved_dark));
-=======
-            if (commentStatus == CommentStatus.TRASH) {
-                mBtnModerateIcon.setImageResource(R.drawable.ic_action_restore);
->>>>>>> 8aebc652
                 mBtnModerateTextView.setText(R.string.mnu_comment_untrash);
                 mBtnTrashCommentText.setText(R.string.mnu_comment_delete_permanently);
             } else {
