package org.wordpress.android.ui.comments;

import android.app.Activity;
import android.app.AlertDialog;
import android.app.Fragment;
import android.app.FragmentManager;
import android.app.FragmentTransaction;
import android.content.DialogInterface;
import android.content.Intent;
import android.os.Bundle;
import android.support.v4.content.ContextCompat;
import android.text.Html;
import android.text.TextUtils;
import android.view.KeyEvent;
import android.view.LayoutInflater;
import android.view.View;
import android.view.ViewGroup;
import android.view.inputmethod.EditorInfo;
import android.widget.ImageView;
import android.widget.ProgressBar;
import android.widget.ScrollView;
import android.widget.TextView;

import com.android.volley.VolleyError;
import com.wordpress.rest.RestRequest;

import org.apache.commons.lang.StringEscapeUtils;
import org.json.JSONObject;
import org.wordpress.android.Constants;
import org.wordpress.android.R;
import org.wordpress.android.WordPress;
import org.wordpress.android.analytics.AnalyticsTracker;
import org.wordpress.android.analytics.AnalyticsTracker.Stat;
import org.wordpress.android.datasets.CommentTable;
import org.wordpress.android.datasets.NotificationsTable;
import org.wordpress.android.datasets.ReaderPostTable;
import org.wordpress.android.datasets.SuggestionTable;
import org.wordpress.android.models.AccountHelper;
import org.wordpress.android.models.Blog;
import org.wordpress.android.models.Comment;
import org.wordpress.android.models.CommentStatus;
import org.wordpress.android.models.Note;
import org.wordpress.android.models.Note.EnabledActions;
import org.wordpress.android.models.Suggestion;
import org.wordpress.android.ui.ActivityId;
import org.wordpress.android.ui.comments.CommentActions.ChangeType;
import org.wordpress.android.ui.comments.CommentActions.OnCommentActionListener;
import org.wordpress.android.ui.comments.CommentActions.OnCommentChangeListener;
import org.wordpress.android.ui.comments.CommentActions.OnNoteCommentActionListener;
import org.wordpress.android.ui.notifications.NotificationFragment;
import org.wordpress.android.ui.notifications.NotificationsDetailListFragment;
import org.wordpress.android.ui.reader.ReaderActivityLauncher;
import org.wordpress.android.ui.reader.ReaderAnim;
import org.wordpress.android.ui.reader.actions.ReaderActions;
import org.wordpress.android.ui.reader.actions.ReaderPostActions;
import org.wordpress.android.ui.suggestion.adapters.SuggestionAdapter;
import org.wordpress.android.ui.suggestion.service.SuggestionEvents;
import org.wordpress.android.ui.suggestion.util.SuggestionServiceConnectionManager;
import org.wordpress.android.ui.suggestion.util.SuggestionUtils;
import org.wordpress.android.util.AniUtils;
import org.wordpress.android.util.AppLog;
import org.wordpress.android.util.AppLog.T;
import org.wordpress.android.util.DateTimeUtils;
import org.wordpress.android.util.EditTextUtils;
import org.wordpress.android.util.GravatarUtils;
import org.wordpress.android.util.HtmlUtils;
import org.wordpress.android.util.NetworkUtils;
import org.wordpress.android.util.ToastUtils;
import org.wordpress.android.util.VolleyUtils;
import org.wordpress.android.util.WPLinkMovementMethod;
import org.wordpress.android.widgets.SuggestionAutoCompleteText;
import org.wordpress.android.widgets.WPNetworkImageView;

import java.util.EnumSet;
import java.util.List;
import java.util.Locale;

import de.greenrobot.event.EventBus;

/**
 * comment detail displayed from both the notification list and the comment list
 * prior to this there were separate comment detail screens for each list
 */
public class CommentDetailFragment extends Fragment implements NotificationFragment {
    private static final String KEY_REMOTE_BLOG_ID = "remote_blog_id";
    private static final String KEY_LOCAL_BLOG_ID = "local_blog_id";
    private static final String KEY_COMMENT_ID = "comment_id";
    private static final String KEY_NOTE_ID = "note_id";
    private static final String KEY_FRAGMENT_CONTAINER_ID = "fragment_container_id";
    private int mIdForFragmentContainer;
    private int mLocalBlogId;
    private int mRemoteBlogId;
    private Comment mComment;
    private Note mNote;
    private SuggestionAdapter mSuggestionAdapter;
    private SuggestionServiceConnectionManager mSuggestionServiceConnectionManager;
    private TextView mTxtStatus;
    private TextView mTxtContent;
    private View mSubmitReplyBtn;
    private SuggestionAutoCompleteText mEditReply;
    private ViewGroup mLayoutReply;
    private ViewGroup mLayoutButtons;
    private ViewGroup mCommentContentLayout;
    private View mBtnLikeComment;
    private ImageView mBtnLikeIcon;
    private TextView mBtnLikeTextView;
    private View mBtnModerateComment;
    private View mBtnEditComment;
    private ImageView mBtnModerateIcon;
    private TextView mBtnModerateTextView;
    private View mBtnSpamComment;
    private TextView mBtnSpamCommentText;
    private View mBtnTrashComment;
    private TextView mBtnTrashCommentText;
    private String mRestoredReplyText;
    private String mRestoredNoteId;
    private boolean mIsUsersBlog = false;
    private boolean mShouldFocusReplyField;

    /*
     * Used to request a comment from a note using its site and comment ids, rather than build
     * the comment with the content in the note. See showComment()
     */
    private boolean mShouldRequestCommentFromNote = false;
    private boolean mIsSubmittingReply = false;
    private NotificationsDetailListFragment mNotificationsDetailListFragment;
    private OnCommentChangeListener mOnCommentChangeListener;
    private OnPostClickListener mOnPostClickListener;
    private OnCommentActionListener mOnCommentActionListener;
    private OnNoteCommentActionListener mOnNoteCommentActionListener;
    /*
     * these determine which actions (moderation, replying, marking as spam) to enable
     * for this comment - all actions are enabled when opened from the comment list, only
     * changed when opened from a notification
     */
    private EnumSet<EnabledActions> mEnabledActions = EnumSet.allOf(EnabledActions.class);

    /*
     * used when called from comment list
     */
    static CommentDetailFragment newInstance(int localBlogId, long commentId) {
        CommentDetailFragment fragment = new CommentDetailFragment();
        fragment.setComment(localBlogId, commentId);
        return fragment;
    }

    /*
     * used when called from notification list for a comment notification
     */
    public static CommentDetailFragment newInstance(final String noteId, final String replyText, final int idForFragmentContainer) {
        CommentDetailFragment fragment = new CommentDetailFragment();
        fragment.setNoteWithNoteId(noteId);
        fragment.setReplyText(replyText);
        fragment.setIdForFragmentContainer(idForFragmentContainer + R.id.note_comment_fragment_container_base_id);
        return fragment;
    }

    /*
     * used when called from notifications to load a comment that doesn't already exist in the note
     */
    public static CommentDetailFragment newInstanceForRemoteNoteComment(final String noteId) {
        CommentDetailFragment fragment = newInstance(noteId, null, 0);
        fragment.enableShouldRequestCommentFromNote();
        return fragment;
    }

    @Override
    public void onCreate(Bundle savedInstanceState) {
        super.onCreate(savedInstanceState);
        if (savedInstanceState != null) {
            if (savedInstanceState.getString(KEY_NOTE_ID) != null) {
                // The note will be set in onResume()
                // See WordPress.deferredInit()
                mRestoredNoteId = savedInstanceState.getString(KEY_NOTE_ID);
                mIdForFragmentContainer = savedInstanceState.getInt(KEY_FRAGMENT_CONTAINER_ID);
            } else {
                int localBlogId = savedInstanceState.getInt(KEY_LOCAL_BLOG_ID);
                long commentId = savedInstanceState.getLong(KEY_COMMENT_ID);
                setComment(localBlogId, commentId);
            }

            mRemoteBlogId = savedInstanceState.getInt(KEY_REMOTE_BLOG_ID);
        }

        setHasOptionsMenu(true);
    }

    @Override
    public void onSaveInstanceState(Bundle outState) {
        super.onSaveInstanceState(outState);
        if (hasComment()) {
            outState.putInt(KEY_LOCAL_BLOG_ID, getLocalBlogId());
            outState.putLong(KEY_COMMENT_ID, getCommentId());
        }

        if (mNote != null) {
            outState.putString(KEY_NOTE_ID, mNote.getId());
        }

        outState.putInt(KEY_REMOTE_BLOG_ID, mRemoteBlogId);
        outState.putInt(KEY_FRAGMENT_CONTAINER_ID, mIdForFragmentContainer);

    }

    @Override
    public void onDestroy() {
        if (mSuggestionServiceConnectionManager != null) {
            mSuggestionServiceConnectionManager.unbindFromService();
        }
        super.onDestroy();
    }

    @Override
    public View onCreateView(LayoutInflater inflater, ViewGroup container, Bundle savedInstanceState) {
        final View view = inflater.inflate(R.layout.comment_detail_fragment, container, false);

        mTxtStatus = (TextView) view.findViewById(R.id.text_status);
        mTxtContent = (TextView) view.findViewById(R.id.text_content);

        mLayoutButtons = (ViewGroup) inflater.inflate(R.layout.comment_action_footer, null, false);
        mBtnLikeComment = mLayoutButtons.findViewById(R.id.btn_like);
        mBtnLikeIcon = (ImageView) mLayoutButtons.findViewById(R.id.btn_like_icon);
        mBtnLikeTextView = (TextView) mLayoutButtons.findViewById(R.id.btn_like_text);
        mBtnModerateComment = mLayoutButtons.findViewById(R.id.btn_moderate);
        mBtnModerateIcon = (ImageView) mLayoutButtons.findViewById(R.id.btn_moderate_icon);
        mBtnModerateTextView = (TextView) mLayoutButtons.findViewById(R.id.btn_moderate_text);
        mBtnEditComment = mLayoutButtons.findViewById(R.id.btn_edit);
        mBtnSpamComment = mLayoutButtons.findViewById(R.id.btn_spam);
        mBtnSpamCommentText = (TextView) mLayoutButtons.findViewById(R.id.btn_spam_text);
        mBtnTrashComment = mLayoutButtons.findViewById(R.id.btn_trash);
        mBtnTrashCommentText = (TextView) mLayoutButtons.findViewById(R.id.btn_trash_text);

<<<<<<< HEAD
        //as we are using CommentDetailFragment in a ViewPager, and we also use nested fragments within
        //CommentDetailFragment itself:
        //it is important to have a live reference to the Comment Container layout at the moment this
        //layout is inflated (onCreateView), so we can make sure we set its ID correctly once we have an actual Comment
        //object to populate it with. Otherwise, we could be searching and finding the container for _another fragment/page
        //in the viewpager_, which would cause strange results (changing the views for a different fragment than we intended to).
        mCommentContentLayout = (ViewGroup) view.findViewById(R.id.comment_content_container);

        setTextDrawable(mBtnSpamComment, R.drawable.ic_action_spam);
        setTextDrawable(mBtnTrashComment, R.drawable.ic_action_trash);
=======
        mBtnEditComment.setOnClickListener(new View.OnClickListener() {
            @Override
            public void onClick(View view) {
                editComment();
            }
        });
>>>>>>> 2540ae83

        mLayoutReply = (ViewGroup) view.findViewById(R.id.layout_comment_box);
        mEditReply = (SuggestionAutoCompleteText) mLayoutReply.findViewById(R.id.edit_comment);
        setReplyUniqueId();

        mSubmitReplyBtn = mLayoutReply.findViewById(R.id.btn_submit_reply);

        View replyBox = mLayoutReply.findViewById(R.id.reply_box);
        if (mComment != null &&
                (mComment.getStatusEnum() == CommentStatus.SPAM ||
                        mComment.getStatusEnum() == CommentStatus.TRASH ||
                        mComment.getStatusEnum() == CommentStatus.DELETE)) {
            replyBox.setVisibility(View.GONE);
        } else {
            replyBox.setVisibility(View.VISIBLE);
        }

        // hide comment like button until we know it can be enabled in showCommentForNote()
        mBtnLikeComment.setVisibility(View.GONE);

        // hide moderation buttons until updateModerationButtons() is called
        mLayoutButtons.setVisibility(View.GONE);

        // this is necessary in order for anchor tags in the comment text to be clickable
        mTxtContent.setLinksClickable(true);
        mTxtContent.setMovementMethod(WPLinkMovementMethod.getInstance());

        mEditReply.setHint(R.string.reader_hint_comment_on_comment);
        mEditReply.setOnEditorActionListener(new TextView.OnEditorActionListener() {
            @Override
            public boolean onEditorAction(TextView v, int actionId, KeyEvent event) {
                if (actionId == EditorInfo.IME_ACTION_DONE || actionId == EditorInfo.IME_ACTION_SEND)
                    submitReply();
                return false;
            }
        });

        if (!TextUtils.isEmpty(mRestoredReplyText)) {
            mEditReply.setText(mRestoredReplyText);
            mRestoredReplyText = null;
        }

        mSubmitReplyBtn.setOnClickListener(new View.OnClickListener() {
            @Override
            public void onClick(View v) {
                submitReply();
            }
        });

        mBtnSpamComment.setOnClickListener(new View.OnClickListener() {
            @Override
            public void onClick(View v) {
                if (!hasComment()) return;

                if (mComment.getStatusEnum() == CommentStatus.SPAM) {
                    moderateComment(CommentStatus.APPROVED);
                } else {
                    moderateComment(CommentStatus.SPAM);
                }
            }
        });

        mBtnTrashComment.setOnClickListener(new View.OnClickListener() {
            @Override
            public void onClick(View v) {
                if (!hasComment()) return;

                if (mComment.willTrashingPermanentlyDelete()) {
                    AlertDialog.Builder dialogBuilder = new AlertDialog.Builder(
                            getActivity());
                    dialogBuilder.setTitle(getResources().getText(R.string.delete));
                    dialogBuilder.setMessage(getResources().getText(R.string.dlg_sure_to_delete_comment));
                    dialogBuilder.setPositiveButton(getResources().getText(R.string.yes),
                            new DialogInterface.OnClickListener() {
                                public void onClick(DialogInterface dialog, int whichButton) {
                                    moderateComment(CommentStatus.DELETE);
                                }
                            });
                    dialogBuilder.setNegativeButton(
                            getResources().getText(R.string.no),
                            null);
                    dialogBuilder.setCancelable(true);
                    dialogBuilder.create().show();

                } else {
                    moderateComment(CommentStatus.TRASH);
                }

            }
        });

        mBtnLikeComment.setOnClickListener(new View.OnClickListener() {
            @Override
            public void onClick(View v) {
                likeComment(false);
            }
        });

        setupSuggestionServiceAndAdapter();

        return view;
    }

    @Override
    public void onResume() {
        super.onResume();
        ActivityId.trackLastActivity(ActivityId.COMMENT_DETAIL);

        // Set the note if we retrieved the noteId from savedInstanceState
        if (!TextUtils.isEmpty(mRestoredNoteId)) {
            setNoteWithNoteId(mRestoredNoteId);
            mRestoredNoteId = null;
        }
    }

    private void setupSuggestionServiceAndAdapter() {
        if (!isAdded()) return;

        mSuggestionServiceConnectionManager = new SuggestionServiceConnectionManager(getActivity(), mRemoteBlogId);
        mSuggestionAdapter = SuggestionUtils.setupSuggestions(mRemoteBlogId, getActivity(), mSuggestionServiceConnectionManager);
        if (mSuggestionAdapter != null) {
            mEditReply.setAdapter(mSuggestionAdapter);
        }
    }

    private void setComment(int localBlogId, long commentId) {
        setComment(localBlogId, CommentTable.getComment(localBlogId, commentId));
    }

    private void setReplyUniqueId() {
        if (mEditReply != null && isAdded()) {
            mEditReply.getAutoSaveTextHelper().setUniqueId(String.format(Locale.US, "%s%d%d",
                            AccountHelper.getCurrentUsernameForBlog(WordPress.getCurrentBlog()),
                            getRemoteBlogId(), getCommentId()));
        }
    }

    private void setComment(int localBlogId, final Comment comment) {
        mComment = comment;
        mLocalBlogId = localBlogId;

        setIdForCommentContainer();

        // is this comment on one of the user's blogs? it won't be if this was displayed from a
        // notification about a reply to a comment this user posted on someone else's blog
        mIsUsersBlog = (comment != null && WordPress.wpDB.isLocalBlogIdInDatabase(mLocalBlogId));

        if (mIsUsersBlog) {
            mRemoteBlogId = WordPress.wpDB.getRemoteBlogIdForLocalTableBlogId(mLocalBlogId);
        }

        if (isAdded()) {
            showComment();
        }

        // Reset the reply unique id since mComment just changed.
        setReplyUniqueId();
    }

    private void disableShouldFocusReplyField() {
        mShouldFocusReplyField = false;
    }

    public void enableShouldFocusReplyField() {
        mShouldFocusReplyField = true;
    }

    private void enableShouldRequestCommentFromNote() {
        mShouldRequestCommentFromNote = true;
    }

    @Override
    public Note getNote() {
        return mNote;
    }

    @Override
    public void setNote(Note note) {
        mNote = note;
        if (isAdded() && mNote != null) {
            setIdForCommentContainer();
            showComment();
        }
    }

    private void setNoteWithNoteId(String noteId) {
        if (noteId == null) {
            showErrorToastAndFinish();
            return;
        }

        Note note = NotificationsTable.getNoteById(noteId);
        if (note == null) {
            showErrorToastAndFinish();
            return;
        }
        setNote(note);
        setRemoteBlogId(note.getSiteId());
    }

    private void setIdForFragmentContainer(int id){
        if (id > 0) {
            mIdForFragmentContainer = id;
        }
    }


    private void setReplyText(String replyText) {
        if (replyText == null) return;
        mRestoredReplyText = replyText;
    }

    private void showErrorToastAndFinish() {
        AppLog.e(AppLog.T.NOTIFS, "Note could not be found.");
        if (getActivity() != null) {
            ToastUtils.showToast(getActivity(), R.string.error_notification_open);
            getActivity().finish();
        }
    }

    @SuppressWarnings("deprecation") // TODO: Remove when minSdkVersion >= 23
    public void onAttach(Activity activity) {
        super.onAttach(activity);
        if (activity instanceof OnCommentChangeListener)
            mOnCommentChangeListener = (OnCommentChangeListener) activity;
        if (activity instanceof OnPostClickListener)
            mOnPostClickListener = (OnPostClickListener) activity;
        if (activity instanceof OnCommentActionListener)
            mOnCommentActionListener = (OnCommentActionListener) activity;
        if (activity instanceof OnNoteCommentActionListener)
            mOnNoteCommentActionListener = (OnNoteCommentActionListener) activity;
    }

    @Override
    public void onStart() {
        super.onStart();
        EventBus.getDefault().register(this);
        showComment();
    }

    @Override
    public void onStop() {
        EventBus.getDefault().unregister(this);
        super.onStop();
    }

    @SuppressWarnings("unused")
    public void onEventMainThread(SuggestionEvents.SuggestionNameListUpdated event) {
        // check if the updated suggestions are for the current blog and update the suggestions
        if (event.mRemoteBlogId != 0 && event.mRemoteBlogId == mRemoteBlogId && mSuggestionAdapter != null) {
            List<Suggestion> suggestions = SuggestionTable.getSuggestionsForSite(event.mRemoteBlogId);
            mSuggestionAdapter.setSuggestionList(suggestions);
        }
    }

    @Override
    public void onPause() {
        super.onPause();
        // Reset comment if this is from a notification
        if (mNote != null) {
            mComment = null;
        }
    }

    @Override
    public void onActivityResult(int requestCode, int resultCode, Intent data) {
        super.onActivityResult(requestCode, resultCode, data);
        if (requestCode == Constants.INTENT_COMMENT_EDITOR && resultCode == Activity.RESULT_OK) {
            if (mNote == null) {
                reloadComment();
            }
            // tell the host to reload the comment list
            if (mOnCommentChangeListener != null)
                mOnCommentChangeListener.onCommentChanged(ChangeType.EDITED);
        }
    }

    private boolean hasComment() {
        return (mComment != null);
    }

    private long getCommentId() {
        return (mComment != null ? mComment.commentID : 0);
    }

    private int getLocalBlogId() {
        return mLocalBlogId;
    }

    private int getRemoteBlogId() {
        return mRemoteBlogId;
    }

    private void setRemoteBlogId(int remoteBlogId) {
        mRemoteBlogId = remoteBlogId;
    }

    /*
     * reload the current comment from the local database
     */
    private void reloadComment() {
        if (!hasComment())
            return;
        Comment updatedComment = CommentTable.getComment(mLocalBlogId, getCommentId());
        setComment(mLocalBlogId, updatedComment);
    }

    /*
     * open the comment for editing
     */
    private void editComment() {
        if (!isAdded() || !hasComment())
            return;
        // IMPORTANT: don't use getActivity().startActivityForResult() or else onActivityResult()
        // won't be called in this fragment
        // https://code.google.com/p/android/issues/detail?id=15394#c45
        Intent intent = new Intent(getActivity(), EditCommentActivity.class);
        intent.putExtra(EditCommentActivity.ARG_LOCAL_BLOG_ID, getLocalBlogId());
        intent.putExtra(EditCommentActivity.ARG_COMMENT_ID, getCommentId());
        if (mNote != null) {
            intent.putExtra(EditCommentActivity.ARG_NOTE_ID, mNote.getId());
        }
        startActivityForResult(intent, Constants.INTENT_COMMENT_EDITOR);
    }

    /*
     * display the current comment
     */
    private void showComment() {
        if (!isAdded() || getView() == null)
            return;

        // these two views contain all the other views except the progress bar
        final ScrollView scrollView = (ScrollView) getView().findViewById(R.id.scroll_view);
        final View layoutBottom = getView().findViewById(R.id.layout_bottom);

        // hide container views when comment is null (will happen when opened from a notification)
        if (mComment == null) {
            scrollView.setVisibility(View.GONE);
            layoutBottom.setVisibility(View.GONE);

            if (mNote != null && mShouldRequestCommentFromNote) {
                // If a remote comment was requested, check if we have the comment for display.
                // Otherwise request the comment via the REST API
                int localTableBlogId = WordPress.wpDB.getLocalTableBlogIdForRemoteBlogId(mNote.getSiteId());
                if (localTableBlogId > 0) {
                    Comment comment = CommentTable.getComment(localTableBlogId, mNote.getParentCommentId());
                    if (comment != null) {
                        setComment(localTableBlogId, comment);
                        return;
                    }
                }

                long commentId = mNote.getParentCommentId() > 0 ? mNote.getParentCommentId() : mNote.getCommentId();
                requestComment(localTableBlogId, mNote.getSiteId(), commentId);
            } else if (mNote != null) {
                showCommentForNote(mNote);
            }

            return;
        }

        scrollView.setVisibility(View.VISIBLE);
        layoutBottom.setVisibility(View.VISIBLE);

        // Add action buttons footer
        if ((mNote == null || mShouldRequestCommentFromNote) && mLayoutButtons.getParent() == null) {
            ViewGroup commentContentLayout = (ViewGroup) getView().findViewById(R.id.comment_content_container);
            commentContentLayout.addView(mLayoutButtons);
        }

        final WPNetworkImageView imgAvatar = (WPNetworkImageView) getView().findViewById(R.id.image_avatar);
        final TextView txtName = (TextView) getView().findViewById(R.id.text_name);
        final TextView txtDate = (TextView) getView().findViewById(R.id.text_date);

        txtName.setText(mComment.hasAuthorName() ? HtmlUtils.fastUnescapeHtml(mComment.getAuthorName()) : getString(R.string.anonymous));
        txtDate.setText(DateTimeUtils.javaDateToTimeSpan(mComment.getDatePublished(), WordPress.getContext()));

        int maxImageSz = getResources().getDimensionPixelSize(R.dimen.reader_comment_max_image_size);
        CommentUtils.displayHtmlComment(mTxtContent, mComment.getCommentText(), maxImageSz);

        int avatarSz = getResources().getDimensionPixelSize(R.dimen.avatar_sz_large);
        if (mComment.hasProfileImageUrl()) {
            imgAvatar.setImageUrl(GravatarUtils.fixGravatarUrl(mComment.getProfileImageUrl(), avatarSz), WPNetworkImageView.ImageType.AVATAR);
        } else if (mComment.hasAuthorEmail()) {
            String avatarUrl = GravatarUtils.gravatarFromEmail(mComment.getAuthorEmail(), avatarSz);
            imgAvatar.setImageUrl(avatarUrl, WPNetworkImageView.ImageType.AVATAR);
        } else {
            imgAvatar.setImageUrl(null, WPNetworkImageView.ImageType.AVATAR);
        }

        updateStatusViews();

        // navigate to author's blog when avatar or name clicked
        if (mComment.hasAuthorUrl()) {
            View.OnClickListener authorListener = new View.OnClickListener() {
                @Override
                public void onClick(View v) {
                    ReaderActivityLauncher.openUrl(getActivity(), mComment.getAuthorUrl());
                }
            };
            imgAvatar.setOnClickListener(authorListener);
            txtName.setOnClickListener(authorListener);
            txtName.setTextColor(ContextCompat.getColor(getActivity(), R.color.reader_hyperlink));
        } else {
            txtName.setTextColor(ContextCompat.getColor(getActivity(), R.color.grey_darken_30));
        }

        showPostTitle(getRemoteBlogId(), mComment.postID);

        // make sure reply box is showing
        if (mLayoutReply.getVisibility() != View.VISIBLE && canReply()) {
            AniUtils.animateBottomBar(mLayoutReply, true);
            if (mEditReply != null && mShouldFocusReplyField) {
                mEditReply.performClick();
                disableShouldFocusReplyField();
            }
        }

        getFragmentManager().invalidateOptionsMenu();
    }

    /*
     * displays the passed post title for the current comment, updates stored title if one doesn't exist
     */
    private void setPostTitle(TextView txtTitle, String postTitle, boolean isHyperlink) {
        if (txtTitle == null || !isAdded())
            return;
        if (TextUtils.isEmpty(postTitle)) {
            txtTitle.setText(R.string.untitled);
            return;
        }

        // if comment doesn't have a post title, set it to the passed one and save to comment table
        if (hasComment() && !mComment.hasPostTitle()) {
            mComment.setPostTitle(postTitle);
            CommentTable.updateCommentPostTitle(getLocalBlogId(), getCommentId(), postTitle);
        }

        // display "on [Post Title]..."
        if (isHyperlink) {
            String html = getString(R.string.on)
                    + " <font color=" + HtmlUtils.colorResToHtmlColor(getActivity(), R.color.reader_hyperlink) + ">"
                    + postTitle.trim()
                    + "</font>";
            txtTitle.setText(Html.fromHtml(html));
        } else {
            String text = getString(R.string.on) + " " + postTitle.trim();
            txtTitle.setText(text);
        }
    }

    /*
     * ensure the post associated with this comment is available to the reader and show its
     * title above the comment
     */
    private void showPostTitle(final int blogId, final long postId) {
        if (!isAdded())
            return;

        final TextView txtPostTitle = (TextView) getView().findViewById(R.id.text_post_title);
        boolean postExists = ReaderPostTable.postExists(blogId, postId);

        // the post this comment is on can only be requested if this is a .com blog or a
        // jetpack-enabled self-hosted blog, and we have valid .com credentials
        boolean isDotComOrJetpack = WordPress.wpDB.isRemoteBlogIdDotComOrJetpack(mRemoteBlogId);
        boolean canRequestPost = isDotComOrJetpack && AccountHelper.isSignedInWordPressDotCom();

        final String title;
        final boolean hasTitle;
        if (mComment.hasPostTitle()) {
            // use comment's stored post title if available
            title = mComment.getPostTitle();
            hasTitle = true;
        } else if (postExists) {
            // use title from post if available
            title = ReaderPostTable.getPostTitle(blogId, postId);
            hasTitle = !TextUtils.isEmpty(title);
        } else {
            title = null;
            hasTitle = false;
        }
        if (hasTitle) {
            setPostTitle(txtPostTitle, title, canRequestPost);
        } else if (canRequestPost) {
            txtPostTitle.setText(postExists ? R.string.untitled : R.string.loading);
        }

        // if this is a .com or jetpack blog, tapping the title shows the associated post
        // in the reader
        if (canRequestPost) {
            // first make sure this post is available to the reader, and once it's retrieved set
            // the title if it wasn't set above
            if (!postExists) {
                AppLog.d(T.COMMENTS, "comment detail > retrieving post");
                ReaderPostActions.requestBlogPost(blogId, postId, new ReaderActions.OnRequestListener() {
                    @Override
                    public void onSuccess() {
                        if (!isAdded()) return;

                        // update title if it wasn't set above
                        if (!hasTitle) {
                            String postTitle = ReaderPostTable.getPostTitle(blogId, postId);
                            if (!TextUtils.isEmpty(postTitle)) {
                                setPostTitle(txtPostTitle, postTitle, true);
                            } else {
                                txtPostTitle.setText(R.string.untitled);
                            }
                        }
                    }

                    @Override
                    public void onFailure(int statusCode) {
                    }
                });
            }

            txtPostTitle.setOnClickListener(new View.OnClickListener() {
                @Override
                public void onClick(View v) {
                    if (mOnPostClickListener != null) {
                        mOnPostClickListener.onPostClicked(getNote(), mRemoteBlogId, (int) mComment.postID);
                    } else {
                        // right now this will happen from notifications
                        AppLog.i(T.COMMENTS, "comment detail > no post click listener");
                        ReaderActivityLauncher.showReaderPostDetail(getActivity(), mRemoteBlogId, mComment.postID);
                    }
                }
            });
        }
    }

    private void trackModerationFromNotification(final CommentStatus newStatus) {
        switch (newStatus) {
            case APPROVED:
                AnalyticsTracker.track(Stat.NOTIFICATION_APPROVED);
                break;
            case UNAPPROVED:
                AnalyticsTracker.track(Stat.NOTIFICATION_UNAPPROVED);
                break;
            case SPAM:
                AnalyticsTracker.track(Stat.NOTIFICATION_FLAGGED_AS_SPAM);
                break;
            case TRASH:
                AnalyticsTracker.track(Stat.NOTIFICATION_TRASHED);
                break;
        }
    }

    /*
     * approve, disapprove, spam, or trash the current comment
     */
    private void moderateComment(final CommentStatus newStatus) {
        if (!isAdded() || !hasComment())
            return;
        if (!NetworkUtils.checkConnection(getActivity()))
            return;

        // Fire the appropriate listener if we have one
        if (mNote != null && mOnNoteCommentActionListener != null) {
            mOnNoteCommentActionListener.onModerateCommentForNote(mNote, newStatus);
            trackModerationFromNotification(newStatus);
            return;
        } else if (mOnCommentActionListener != null) {
            mOnCommentActionListener.onModerateComment(mLocalBlogId, mComment, newStatus);
            return;
        }

        if (mNote == null) return;

        // Basic moderation support
        // Uses WP.com REST API and requires a note object
        final CommentStatus oldStatus = mComment.getStatusEnum();
        mComment.setStatus(CommentStatus.toString(newStatus));
        updateStatusViews();
        CommentActions.moderateCommentRestApi(mNote.getSiteId(), mComment.commentID, newStatus, new CommentActions.CommentActionListener() {
            @Override
            public void onActionResult(CommentActionResult result) {
                if (!isAdded()) return;

                if (result.isSuccess()) {
                    if (newStatus.equals(CommentStatus.APPROVED)) {
                        ToastUtils.showToast(getActivity(), R.string.comment_moderated_approved, ToastUtils.Duration.SHORT);
                    } else if (newStatus.equals(CommentStatus.UNAPPROVED)) {
                        ToastUtils.showToast(getActivity(), R.string.comment_moderated_unapproved, ToastUtils.Duration.SHORT);
                    }
                } else {
                    mComment.setStatus(CommentStatus.toString(oldStatus));
                    updateStatusViews();
                    ToastUtils.showToast(getActivity(), R.string.error_moderate_comment);
                }
            }
        });
    }

    /*
     * post comment box text as a reply to the current comment
     */
    private void submitReply() {
        if (!hasComment() || !isAdded() || mIsSubmittingReply)
            return;

        if (!NetworkUtils.checkConnection(getActivity()))
            return;

        final String replyText = EditTextUtils.getText(mEditReply);
        if (TextUtils.isEmpty(replyText))
            return;

        // disable editor, hide soft keyboard, hide submit icon, and show progress spinner while submitting
        mEditReply.setEnabled(false);
        EditTextUtils.hideSoftInput(mEditReply);
        mSubmitReplyBtn.setVisibility(View.GONE);
        final ProgressBar progress = (ProgressBar) getView().findViewById(R.id.progress_submit_comment);
        progress.setVisibility(View.VISIBLE);

        CommentActions.CommentActionListener actionListener = new CommentActions.CommentActionListener() {
            @Override
            public void onActionResult(CommentActionResult result) {
                mIsSubmittingReply = false;
                if (result.isSuccess() && mOnCommentChangeListener != null)
                    mOnCommentChangeListener.onCommentChanged(ChangeType.REPLIED);
                if (isAdded()) {
                    mEditReply.setEnabled(true);
                    mSubmitReplyBtn.setVisibility(View.VISIBLE);
                    progress.setVisibility(View.GONE);
                    updateStatusViews();
                    if (result.isSuccess()) {
                        ToastUtils.showToast(getActivity(), getString(R.string.note_reply_successful));
                        mEditReply.setText(null);
                        mEditReply.getAutoSaveTextHelper().clearSavedText(mEditReply);

                        // approve the comment
                        if (mComment != null && mComment.getStatusEnum() != CommentStatus.APPROVED) {
                            moderateComment(CommentStatus.APPROVED);
                        }
                    } else {
                        String errorMessage = TextUtils.isEmpty(result.getMessage()) ? getString(R.string.reply_failed) : result.getMessage();
                        String strUnEscapeHTML = StringEscapeUtils.unescapeHtml(errorMessage);
                        ToastUtils.showToast(getActivity(), strUnEscapeHTML, ToastUtils.Duration.LONG);
                        // refocus editor on failure and show soft keyboard
                        EditTextUtils.showSoftInput(mEditReply);
                    }
                }
            }
        };

        mIsSubmittingReply = true;

        AnalyticsTracker.track(AnalyticsTracker.Stat.NOTIFICATION_REPLIED_TO);
        if (mNote != null) {
            if (mShouldRequestCommentFromNote) {
                CommentActions.submitReplyToCommentRestApi(mNote.getSiteId(), mComment.commentID, replyText, actionListener);
            } else {
                CommentActions.submitReplyToCommentNote(mNote, replyText, actionListener);
            }
        } else {
            CommentActions.submitReplyToComment(mLocalBlogId, mComment, replyText, actionListener);
        }
    }

    /*
     * update the text, drawable & click listener for mBtnModerate based on
     * the current status of the comment, show mBtnSpam if the comment isn't
     * already marked as spam, and show the current status of the comment
     */
    private void updateStatusViews() {
        if (!isAdded() || !hasComment())
            return;

        final int statusTextResId;      // string resource id for status text
        final int statusColor;          // color for status text

        switch (mComment.getStatusEnum()) {
            case APPROVED:
                statusTextResId = R.string.comment_status_approved;
                statusColor = ContextCompat.getColor(getActivity(), R.color.notification_status_unapproved_dark);
                break;
            case UNAPPROVED:
                statusTextResId = R.string.comment_status_unapproved;
                statusColor = ContextCompat.getColor(getActivity(), R.color.notification_status_unapproved_dark);
                break;
            case SPAM:
                statusTextResId = R.string.comment_status_spam;
                statusColor = ContextCompat.getColor(getActivity(), R.color.comment_status_spam);
                break;
            case TRASH:
            default:
                statusTextResId = R.string.comment_status_trash;
                statusColor = ContextCompat.getColor(getActivity(), R.color.comment_status_spam);
                break;
        }

        if (mNote != null && canLike()) {
            mBtnLikeComment.setVisibility(View.VISIBLE);

            toggleLikeButton(mNote.hasLikedComment());
        } else {
            mBtnLikeComment.setVisibility(View.GONE);
        }

        // comment status is only shown if this comment is from one of this user's blogs and the
        // comment hasn't been approved
        if (mIsUsersBlog && mComment.getStatusEnum() != CommentStatus.APPROVED) {
            mTxtStatus.setText(getString(statusTextResId).toUpperCase());
            mTxtStatus.setTextColor(statusColor);
            if (mTxtStatus.getVisibility() != View.VISIBLE) {
                mTxtStatus.clearAnimation();
                AniUtils.fadeIn(mTxtStatus, AniUtils.Duration.LONG);
            }
        } else {
            mTxtStatus.setVisibility(View.GONE);
        }

        if (canModerate()) {
            setModerateButtonForStatus(mComment.getStatusEnum());
            mBtnModerateComment.setOnClickListener(new View.OnClickListener() {
                @Override
                public void onClick(View v) {
                    performModerateAction();
                }
            });
            mBtnModerateComment.setVisibility(View.VISIBLE);
        } else {
            mBtnModerateComment.setVisibility(View.GONE);
        }

        if (canMarkAsSpam()) {
            mBtnSpamComment.setVisibility(View.VISIBLE);
            if (mComment.getStatusEnum() == CommentStatus.SPAM) {
                mBtnSpamCommentText.setText(R.string.mnu_comment_unspam);
            } else {
                mBtnSpamCommentText.setText(R.string.mnu_comment_spam);
            }
        } else {
            mBtnSpamComment.setVisibility(View.GONE);
        }

        if (canTrash()) {
            mBtnTrashComment.setVisibility(View.VISIBLE);
            if (mComment.getStatusEnum() == CommentStatus.TRASH) {
                mBtnModerateIcon.setImageResource(R.drawable.ic_action_restore);
                //mBtnModerateTextView.setTextColor(getActivity().getResources().getColor(R.color.notification_status_unapproved_dark));
                mBtnModerateTextView.setText(R.string.mnu_comment_untrash);
                mBtnTrashCommentText.setText(R.string.mnu_comment_delete_permanently);
            } else {
                mBtnTrashCommentText.setText(R.string.mnu_comment_trash);
            }
        } else {
            mBtnTrashComment.setVisibility(View.GONE);
        }

        if (canEdit()) {
            mBtnEditComment.setVisibility(View.VISIBLE);
        }

        mLayoutButtons.setVisibility(View.VISIBLE);
    }

    private void performModerateAction(){
        if (!hasComment() || !isAdded() || !NetworkUtils.checkConnection(getActivity())) {
            return;
        }

        CommentStatus newStatus = CommentStatus.APPROVED;
        if (mComment.getStatusEnum() == CommentStatus.APPROVED) {
            newStatus = CommentStatus.UNAPPROVED;
        }

        mComment.setStatus(newStatus.toString());
        setModerateButtonForStatus(newStatus);
        AniUtils.startAnimation(mBtnModerateIcon, R.anim.notifications_button_scale);
        moderateComment(newStatus);
    }

    private void setModerateButtonForStatus(CommentStatus status) {
        if (status == CommentStatus.APPROVED) {
            mBtnModerateIcon.setImageResource(R.drawable.ic_action_approve_active);
            mBtnModerateTextView.setText(R.string.comment_status_approved);
            mBtnModerateTextView.setTextColor(ContextCompat.getColor(getActivity(), R.color.notification_status_unapproved_dark));
        } else {
            mBtnModerateIcon.setImageResource(R.drawable.ic_action_approve);
            mBtnModerateTextView.setText(R.string.mnu_comment_approve);
            mBtnModerateTextView.setTextColor(ContextCompat.getColor(getActivity(), R.color.grey));
        }
    }

    /*
     * does user have permission to moderate/reply/spam this comment?
     */
    private boolean canModerate() {
        return mEnabledActions != null && (mEnabledActions.contains(EnabledActions.ACTION_APPROVE) || mEnabledActions.contains(EnabledActions.ACTION_UNAPPROVE));
    }

    private boolean canMarkAsSpam() {
        return (mEnabledActions != null && mEnabledActions.contains(EnabledActions.ACTION_SPAM));
    }

    private boolean canReply() {
        return (mEnabledActions != null && mEnabledActions.contains(EnabledActions.ACTION_REPLY));
    }

    private boolean canTrash() {
        return canModerate();
    }

    private boolean canEdit() {
        return (mLocalBlogId > 0 && canModerate());
    }

    private boolean canLike() {
        return (!mShouldRequestCommentFromNote && mEnabledActions != null && mEnabledActions.contains(EnabledActions.ACTION_LIKE));
    }

    /*
     * display the comment associated with the passed notification
     */
    private void showCommentForNote(Note note) {
        if (getView() == null) return;
        View view = getView();

        // hide standard comment views, since we'll be adding note blocks instead
        View commentContent = view.findViewById(R.id.comment_content);
        if (commentContent != null) {
            commentContent.setVisibility(View.GONE);
        }

        View commentText = view.findViewById(R.id.text_content);
        if (commentText != null) {
            commentText.setVisibility(View.GONE);
        }

        // note that the local blog id won't be found if the comment is from someone else's blog
        int localBlogId = WordPress.wpDB.getLocalTableBlogIdForJetpackOrWpComRemoteSiteId(mRemoteBlogId);

        /*
         * determine which actions to enable for this comment - if the comment is from this user's
         * blog then all actions will be enabled, but they won't be if it's a reply to a comment
         * this user made on someone else's blog
         */
        mEnabledActions = note.getEnabledActions();

        //adjust enabledActions if this is a Jetpack site
        if (canLike()) {
            Blog blog = WordPress.wpDB.instantiateBlogByLocalId(localBlogId);
            if (blog != null && blog.isJetpackPowered()) {
                //delete LIKE action from enabledActions for Jetpack sites
                mEnabledActions.remove(EnabledActions.ACTION_LIKE);
            }
        }

        // Set 'Reply to (Name)' in comment reply EditText if it's a reasonable size
        if (!TextUtils.isEmpty(mNote.getCommentAuthorName()) && mNote.getCommentAuthorName().length() < 28) {
            mEditReply.setHint(String.format(getString(R.string.comment_reply_to_user), mNote.getCommentAuthorName()));
        }

        setComment(localBlogId, note.buildComment());

        // Now we'll add a detail fragment list
        FragmentManager fragmentManager = getFragmentManager();
        FragmentTransaction fragmentTransaction = fragmentManager.beginTransaction();
        mNotificationsDetailListFragment = NotificationsDetailListFragment.newInstance(note.getId());
        mNotificationsDetailListFragment.setFooterView(mLayoutButtons);
        // Listen for note changes from the detail list fragment, so we can update the status buttons
        mNotificationsDetailListFragment.setOnNoteChangeListener(new NotificationsDetailListFragment.OnNoteChangeListener() {
            @Override
            public void onNoteChanged(Note note) {
                mNote = note;
                mComment = mNote.buildComment();
                setIdForCommentContainer();
                updateStatusViews();
            }
        });
        fragmentTransaction.replace(mCommentContentLayout.getId(), mNotificationsDetailListFragment);
        fragmentTransaction.commitAllowingStateLoss();

        getFragmentManager().invalidateOptionsMenu();
    }

    private void setIdForCommentContainer(){
        if (mCommentContentLayout != null) {
            mCommentContentLayout.setId(mIdForFragmentContainer);
        }
    }

    // Like or unlike a comment via the REST API
    private void likeComment(boolean forceLike) {
        if (mNote == null) return;
        if (!isAdded()) return;
        if (forceLike && mBtnLikeComment.isActivated()) return;

        toggleLikeButton(!mBtnLikeComment.isActivated());

        ReaderAnim.animateLikeButton(mBtnLikeIcon, mBtnLikeComment.isActivated());

        // Bump analytics
        AnalyticsTracker.track(mBtnLikeComment.isActivated() ? Stat.NOTIFICATION_LIKED : Stat.NOTIFICATION_UNLIKED);

        boolean commentWasUnapproved = false;
        if (mNotificationsDetailListFragment != null && mComment != null) {
            // Optimistically set comment to approved when liking an unapproved comment
            // WP.com will set a comment to approved if it is liked while unapproved
            if (mBtnLikeComment.isActivated() && mComment.getStatusEnum() == CommentStatus.UNAPPROVED) {
                mComment.setStatus(CommentStatus.toString(CommentStatus.APPROVED));
                mNotificationsDetailListFragment.refreshBlocksForCommentStatus(CommentStatus.APPROVED);
                setModerateButtonForStatus(CommentStatus.APPROVED);
                commentWasUnapproved = true;
            }
        }

        final boolean commentStatusShouldRevert = commentWasUnapproved;
        WordPress.getRestClientUtils().likeComment(String.valueOf(mNote.getSiteId()),
                String.valueOf(mNote.getCommentId()),
                mBtnLikeComment.isActivated(),
                new RestRequest.Listener() {
                    @Override
                    public void onResponse(JSONObject response) {
                        if (response != null && !response.optBoolean("success")) {
                            if (!isAdded()) return;

                            // Failed, so switch the button state back
                            toggleLikeButton(!mBtnLikeComment.isActivated());

                            if (commentStatusShouldRevert) {
                                setCommentStatusUnapproved();
                            }
                        }
                    }
                }, new RestRequest.ErrorListener() {
                    @Override
                    public void onErrorResponse(VolleyError error) {
                        if (!isAdded()) return;

                        toggleLikeButton(!mBtnLikeComment.isActivated());

                        if (commentStatusShouldRevert) {
                            setCommentStatusUnapproved();
                        }
                    }
                });
    }

    private void setCommentStatusUnapproved() {
        mComment.setStatus(CommentStatus.toString(CommentStatus.UNAPPROVED));
        mNotificationsDetailListFragment.refreshBlocksForCommentStatus(CommentStatus.UNAPPROVED);
        setModerateButtonForStatus(CommentStatus.UNAPPROVED);
    }

    private void toggleLikeButton(boolean isLiked) {
        if (isLiked) {
            mBtnLikeTextView.setText(getResources().getString(R.string.mnu_comment_liked));
            mBtnLikeTextView.setTextColor(ContextCompat.getColor(getActivity(), R.color.orange_jazzy));
            mBtnLikeIcon.setImageDrawable(ContextCompat.getDrawable(getActivity(), R.drawable.ic_action_like_active));
            mBtnLikeComment.setActivated(true);
        } else {
            mBtnLikeTextView.setText(getResources().getString(R.string.reader_label_like));
            mBtnLikeTextView.setTextColor(ContextCompat.getColor(getActivity(), R.color.grey));
            mBtnLikeIcon.setImageDrawable(ContextCompat.getDrawable(getActivity(), R.drawable.ic_action_like));
            mBtnLikeComment.setActivated(false);
        }
    }

    /*
     * request a comment - note that this uses the REST API rather than XMLRPC, which means the user must
     * either be wp.com or have Jetpack, but it's safe to do this since this method is only called when
     * displayed from a notification (and notifications require wp.com/Jetpack)
     */
    private void requestComment(final int localBlogId,
                                final int remoteBlogId,
                                final long commentId) {

        final ProgressBar progress = (isAdded() && getView() != null ?
                (ProgressBar) getView().findViewById(R.id.progress_loading) : null);
        if (progress != null) {
            progress.setVisibility(View.VISIBLE);
        }

        RestRequest.Listener restListener = new RestRequest.Listener() {
            @Override
            public void onResponse(JSONObject jsonObject) {
                if (isAdded()) {
                    if (progress != null) {
                        progress.setVisibility(View.GONE);
                    }
                    Comment comment = Comment.fromJSON(jsonObject);
                    if (comment != null) {
                        // save comment to local db if localBlogId is valid
                        if (localBlogId > 0) {
                            CommentTable.addComment(localBlogId, comment);
                        }
                        // now, at long last, show the comment
                        setComment(localBlogId, comment);
                    }
                }
            }
        };
        RestRequest.ErrorListener restErrListener = new RestRequest.ErrorListener() {
            @Override
            public void onErrorResponse(VolleyError volleyError) {
                AppLog.e(T.COMMENTS, VolleyUtils.errStringFromVolleyError(volleyError), volleyError);
                if (isAdded()) {
                    if (progress != null) {
                        progress.setVisibility(View.GONE);
                    }
                    ToastUtils.showToast(getActivity(), R.string.reader_toast_err_get_comment, ToastUtils.Duration.LONG);
                }
            }
        };

        final String path = String.format(Locale.US, "/sites/%s/comments/%s", remoteBlogId, commentId);
        WordPress.getRestClientUtils().get(path, restListener, restErrListener);
    }
}<|MERGE_RESOLUTION|>--- conflicted
+++ resolved
@@ -230,7 +230,6 @@
         mBtnTrashComment = mLayoutButtons.findViewById(R.id.btn_trash);
         mBtnTrashCommentText = (TextView) mLayoutButtons.findViewById(R.id.btn_trash_text);
 
-<<<<<<< HEAD
         //as we are using CommentDetailFragment in a ViewPager, and we also use nested fragments within
         //CommentDetailFragment itself:
         //it is important to have a live reference to the Comment Container layout at the moment this
@@ -238,17 +237,6 @@
         //object to populate it with. Otherwise, we could be searching and finding the container for _another fragment/page
         //in the viewpager_, which would cause strange results (changing the views for a different fragment than we intended to).
         mCommentContentLayout = (ViewGroup) view.findViewById(R.id.comment_content_container);
-
-        setTextDrawable(mBtnSpamComment, R.drawable.ic_action_spam);
-        setTextDrawable(mBtnTrashComment, R.drawable.ic_action_trash);
-=======
-        mBtnEditComment.setOnClickListener(new View.OnClickListener() {
-            @Override
-            public void onClick(View view) {
-                editComment();
-            }
-        });
->>>>>>> 2540ae83
 
         mLayoutReply = (ViewGroup) view.findViewById(R.id.layout_comment_box);
         mEditReply = (SuggestionAutoCompleteText) mLayoutReply.findViewById(R.id.edit_comment);
@@ -344,6 +332,13 @@
             @Override
             public void onClick(View v) {
                 likeComment(false);
+            }
+        });
+
+        mBtnEditComment.setOnClickListener(new View.OnClickListener() {
+            @Override
+            public void onClick(View view) {
+                editComment();
             }
         });
 
