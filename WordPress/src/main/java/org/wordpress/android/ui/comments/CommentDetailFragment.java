package org.wordpress.android.ui.comments;

import android.app.Activity;
import android.content.Intent;
import android.os.Bundle;
import android.text.Editable;
import android.text.Html;
import android.text.TextUtils;
import android.text.TextWatcher;
import android.view.HapticFeedbackConstants;
import android.view.LayoutInflater;
import android.view.View;
import android.view.ViewGroup;
import android.view.inputmethod.EditorInfo;
import android.widget.ImageView;
import android.widget.ProgressBar;
import android.widget.ScrollView;
import android.widget.TextView;
import android.widget.Toast;

import androidx.annotation.NonNull;
import androidx.annotation.Nullable;
import androidx.appcompat.app.AlertDialog;
import androidx.core.content.ContextCompat;
import androidx.core.content.res.ResourcesCompat;
import androidx.fragment.app.Fragment;
import androidx.fragment.app.FragmentManager;
import androidx.fragment.app.FragmentTransaction;

import com.google.android.material.dialog.MaterialAlertDialogBuilder;
import com.google.android.material.elevation.ElevationOverlayProvider;

import org.apache.commons.text.StringEscapeUtils;
import org.greenrobot.eventbus.EventBus;
import org.greenrobot.eventbus.Subscribe;
import org.greenrobot.eventbus.ThreadMode;
import org.jetbrains.annotations.NotNull;
import org.wordpress.android.R;
import org.wordpress.android.WordPress;
import org.wordpress.android.analytics.AnalyticsTracker;
import org.wordpress.android.analytics.AnalyticsTracker.Stat;
import org.wordpress.android.datasets.NotificationsTable;
import org.wordpress.android.datasets.ReaderPostTable;
import org.wordpress.android.datasets.SuggestionTable;
import org.wordpress.android.fluxc.Dispatcher;
import org.wordpress.android.fluxc.action.CommentAction;
import org.wordpress.android.fluxc.generated.CommentActionBuilder;
import org.wordpress.android.fluxc.model.CommentModel;
import org.wordpress.android.fluxc.model.CommentStatus;
import org.wordpress.android.fluxc.model.SiteModel;
import org.wordpress.android.fluxc.store.AccountStore;
import org.wordpress.android.fluxc.store.CommentStore;
import org.wordpress.android.fluxc.store.CommentStore.OnCommentChanged;
import org.wordpress.android.fluxc.store.CommentStore.RemoteCommentPayload;
import org.wordpress.android.fluxc.store.CommentStore.RemoteCreateCommentPayload;
import org.wordpress.android.fluxc.store.CommentStore.RemoteLikeCommentPayload;
import org.wordpress.android.fluxc.store.SiteStore;
import org.wordpress.android.fluxc.tools.FluxCImageLoader;
import org.wordpress.android.models.Note;
import org.wordpress.android.models.Note.EnabledActions;
import org.wordpress.android.models.Suggestion;
import org.wordpress.android.ui.ActivityId;
import org.wordpress.android.ui.CollapseFullScreenDialogFragment;
import org.wordpress.android.ui.CollapseFullScreenDialogFragment.Builder;
import org.wordpress.android.ui.CommentFullScreenDialogFragment;
import org.wordpress.android.ui.comments.CommentActions.OnCommentActionListener;
import org.wordpress.android.ui.comments.CommentActions.OnNoteCommentActionListener;
import org.wordpress.android.ui.notifications.NotificationEvents;
import org.wordpress.android.ui.notifications.NotificationFragment;
import org.wordpress.android.ui.notifications.NotificationsDetailListFragment;
import org.wordpress.android.ui.reader.ReaderActivityLauncher;
import org.wordpress.android.ui.reader.ReaderAnim;
import org.wordpress.android.ui.reader.actions.ReaderActions;
import org.wordpress.android.ui.reader.actions.ReaderPostActions;
import org.wordpress.android.ui.suggestion.adapters.SuggestionAdapter;
import org.wordpress.android.ui.suggestion.service.SuggestionEvents;
import org.wordpress.android.ui.suggestion.util.SuggestionServiceConnectionManager;
import org.wordpress.android.ui.suggestion.util.SuggestionUtils;
import org.wordpress.android.util.AniUtils;
import org.wordpress.android.util.AppLog;
import org.wordpress.android.util.AppLog.T;
import org.wordpress.android.util.ColorUtils;
import org.wordpress.android.util.ContextExtensionsKt;
import org.wordpress.android.util.DateTimeUtils;
import org.wordpress.android.util.EditTextUtils;
import org.wordpress.android.util.GravatarUtils;
import org.wordpress.android.util.HtmlUtils;
import org.wordpress.android.util.NetworkUtils;
import org.wordpress.android.util.SiteUtils;
import org.wordpress.android.util.ToastUtils;
import org.wordpress.android.util.ViewUtilsKt;
import org.wordpress.android.util.WPLinkMovementMethod;
import org.wordpress.android.util.analytics.AnalyticsUtils;
import org.wordpress.android.util.image.ImageManager;
import org.wordpress.android.util.image.ImageType;
import org.wordpress.android.widgets.SuggestionAutoCompleteText;

import java.util.EnumSet;
import java.util.List;
import java.util.Locale;

import javax.inject.Inject;

/**
 * comment detail displayed from both the notification list and the comment list
 * prior to this there were separate comment detail screens for each list
 */
public class CommentDetailFragment extends Fragment implements NotificationFragment {
    private static final String KEY_MODE = "KEY_MODE";
    private static final String KEY_SITE_LOCAL_ID = "KEY_SITE_LOCAL_ID";
    private static final String KEY_COMMENT_ID = "KEY_COMMENT_ID";
    private static final String KEY_NOTE_ID = "KEY_NOTE_ID";
    private static final String KEY_REPLY_TEXT = "KEY_REPLY_TEXT";

    private static final int INTENT_COMMENT_EDITOR = 1010;
    private static final int FROM_BLOG_COMMENT = 1;
    private static final int FROM_NOTE = 2;

    private CommentModel mComment;
    private SiteModel mSite;

    private Note mNote;
    private SuggestionAdapter mSuggestionAdapter;
    private SuggestionServiceConnectionManager mSuggestionServiceConnectionManager;
    private TextView mTxtStatus;
    private TextView mTxtContent;
    private View mSubmitReplyBtn;
    private SuggestionAutoCompleteText mEditReply;
    private ViewGroup mLayoutReply;
    private ViewGroup mLayoutButtons;
    private ViewGroup mCommentContentLayout;
    private View mBtnLikeComment;
    private ImageView mBtnLikeIcon;
    private TextView mBtnLikeTextView;
    private View mBtnModerateComment;
    private View mBtnEditComment;
    private ImageView mBtnModerateIcon;
    private TextView mBtnModerateTextView;
    private View mBtnSpamComment;
    private TextView mBtnSpamCommentText;
    private View mBtnTrashComment;
    private TextView mBtnTrashCommentText;
    private String mRestoredReplyText;
    private String mRestoredNoteId;
    private boolean mIsUsersBlog = false;
    private boolean mShouldFocusReplyField;
    private String mPreviousStatus;
    private float mNormalOpacity = 1f;
    private float mMediumOpacity;

    @Inject Dispatcher mDispatcher;
    @Inject AccountStore mAccountStore;
    @Inject CommentStore mCommentStore;
    @Inject SiteStore mSiteStore;
    @Inject FluxCImageLoader mImageLoader;
    @Inject ImageManager mImageManager;

    private boolean mIsSubmittingReply = false;
    private NotificationsDetailListFragment mNotificationsDetailListFragment;
    private OnPostClickListener mOnPostClickListener;
    private OnCommentActionListener mOnCommentActionListener;
    private OnNoteCommentActionListener mOnNoteCommentActionListener;

    /*
     * these determine which actions (moderation, replying, marking as spam) to enable
     * for this comment - all actions are enabled when opened from the comment list, only
     * changed when opened from a notification
     */
    private EnumSet<EnabledActions> mEnabledActions = EnumSet.allOf(EnabledActions.class);

    /*
     * used when called from comment list
     */
    static CommentDetailFragment newInstance(SiteModel site, CommentModel commentModel) {
        CommentDetailFragment fragment = new CommentDetailFragment();
        Bundle args = new Bundle();
        args.putInt(KEY_MODE, FROM_BLOG_COMMENT);
        args.putInt(KEY_SITE_LOCAL_ID, site.getId());
        args.putLong(KEY_COMMENT_ID, commentModel.getRemoteCommentId());
        fragment.setArguments(args);
        return fragment;
    }

    /*
     * used when called from notification list for a comment notification
     */
    public static CommentDetailFragment newInstance(final String noteId, final String replyText) {
        CommentDetailFragment fragment = new CommentDetailFragment();
        Bundle args = new Bundle();
        args.putInt(KEY_MODE, FROM_NOTE);
        args.putString(KEY_NOTE_ID, noteId);
        args.putString(KEY_REPLY_TEXT, replyText);
        fragment.setArguments(args);
        return fragment;
    }

    @Override
    public void onCreate(Bundle savedInstanceState) {
        super.onCreate(savedInstanceState);
        ((WordPress) getActivity().getApplication()).component().inject(this);

        switch (getArguments().getInt(KEY_MODE)) {
            case FROM_BLOG_COMMENT:
                setComment(getArguments().getLong(KEY_COMMENT_ID), getArguments().getInt(KEY_SITE_LOCAL_ID));
                break;
            case FROM_NOTE:
                setNote(getArguments().getString(KEY_NOTE_ID));
                setReplyText(getArguments().getString(KEY_REPLY_TEXT));
                break;
        }

        if (savedInstanceState != null) {
            if (savedInstanceState.getString(KEY_NOTE_ID) != null) {
                // The note will be set in onResume()
                // See WordPress.deferredInit()
                mRestoredNoteId = savedInstanceState.getString(KEY_NOTE_ID);
            } else {
                int siteId = savedInstanceState.getInt(KEY_SITE_LOCAL_ID);
                long commentId = savedInstanceState.getLong(KEY_COMMENT_ID);
                setComment(commentId, siteId);
            }
        }

        setHasOptionsMenu(true);
    }

    @Override
    public void onSaveInstanceState(@NotNull Bundle outState) {
        super.onSaveInstanceState(outState);
        if (mComment != null) {
            outState.putLong(KEY_COMMENT_ID, mComment.getRemoteCommentId());
            outState.putInt(KEY_SITE_LOCAL_ID, mSite.getId());
        }

        if (mNote != null) {
            outState.putString(KEY_NOTE_ID, mNote.getId());
        }
    }

    @Override
    public void onDestroy() {
        if (mSuggestionServiceConnectionManager != null) {
            mSuggestionServiceConnectionManager.unbindFromService();
        }
        super.onDestroy();
    }

    // touching the file resulted in the MethodLength, it's suppressed until we get time to refactor this method
    @SuppressWarnings("checkstyle:MethodLength")
    @Override
    public View onCreateView(LayoutInflater inflater, ViewGroup container, Bundle savedInstanceState) {
        final View view = inflater.inflate(R.layout.comment_detail_fragment, container, false);

        mMediumOpacity = ResourcesCompat.getFloat(getResources(), R.dimen.material_emphasis_medium);

        mTxtStatus = view.findViewById(R.id.text_status);
        mTxtContent = view.findViewById(R.id.text_content);

        //noinspection InflateParams
        mLayoutButtons = (ViewGroup) inflater.inflate(R.layout.comment_action_footer, null, false);
        mBtnLikeComment = mLayoutButtons.findViewById(R.id.btn_like);
        mBtnLikeIcon = mLayoutButtons.findViewById(R.id.btn_like_icon);
        mBtnLikeTextView = mLayoutButtons.findViewById(R.id.btn_like_text);
        mBtnModerateComment = mLayoutButtons.findViewById(R.id.btn_moderate);
        mBtnModerateIcon = mLayoutButtons.findViewById(R.id.btn_moderate_icon);
        mBtnModerateTextView = mLayoutButtons.findViewById(R.id.btn_moderate_text);
        mBtnEditComment = mLayoutButtons.findViewById(R.id.btn_edit);
        mBtnSpamComment = mLayoutButtons.findViewById(R.id.btn_spam);
        mBtnSpamCommentText = mLayoutButtons.findViewById(R.id.btn_spam_text);
        mBtnTrashComment = mLayoutButtons.findViewById(R.id.btn_trash);
        mBtnTrashCommentText = mLayoutButtons.findViewById(R.id.btn_trash_text);

        // As we are using CommentDetailFragment in a ViewPager, and we also use nested fragments within
        // CommentDetailFragment itself:
        // It is important to have a live reference to the Comment Container layout at the moment this layout is
        // inflated (onCreateView), so we can make sure we set its ID correctly once we have an actual Comment object
        // to populate it with. Otherwise, we could be searching and finding the container for _another fragment/page
        // in the viewpager_, which would cause strange results (changing the views for a different fragment than we
        // intended to).
        mCommentContentLayout = view.findViewById(R.id.comment_content_container);

        mLayoutReply = view.findViewById(R.id.layout_comment_box);

        ElevationOverlayProvider elevationOverlayProvider = new ElevationOverlayProvider(view.getContext());
        float appbarElevation = getResources().getDimension(R.dimen.appbar_elevation);
        int elevatedColor = elevationOverlayProvider.compositeOverlayWithThemeSurfaceColorIfNeeded(appbarElevation);

        mLayoutReply.setBackgroundColor(elevatedColor);

        mSubmitReplyBtn = mLayoutReply.findViewById(R.id.btn_submit_reply);
        mSubmitReplyBtn.setEnabled(false);
        mSubmitReplyBtn.setOnLongClickListener(view1 -> {
            if (view1.isHapticFeedbackEnabled()) {
                view1.performHapticFeedback(HapticFeedbackConstants.LONG_PRESS);
            }

            Toast.makeText(view1.getContext(), R.string.send, Toast.LENGTH_SHORT).show();
            return true;
        });
        ViewUtilsKt.redirectContextClickToLongPressListener(mSubmitReplyBtn);

        mEditReply = mLayoutReply.findViewById(R.id.edit_comment);
        mEditReply.addTextChangedListener(new TextWatcher() {
            @Override
            public void beforeTextChanged(CharSequence s, int start, int count, int after) {
            }

            @Override
            public void onTextChanged(CharSequence s, int start, int before, int count) {
            }

            @Override
            public void afterTextChanged(Editable s) {
                mSubmitReplyBtn.setEnabled(s.length() > 0);
            }
        });

        ImageView buttonExpand = mLayoutReply.findViewById(R.id.button_expand);
        buttonExpand.setOnClickListener(
                v -> {
                    Bundle bundle = CommentFullScreenDialogFragment.Companion.newBundle(
                            mEditReply.getText().toString(),
                            mEditReply.getSelectionStart(),
<<<<<<< HEAD
                            mEditReply.getSelectionEnd()
                    );
=======
                            mEditReply.getSelectionEnd(),
                            mSite.getSiteId()
                                                       );
>>>>>>> 5c3add25

                    new Builder(requireContext())
                            .setTitle(R.string.comment)
                            .setOnCollapseListener(result -> {
                                if (result != null) {
                                    mEditReply.setText(result.getString(CommentFullScreenDialogFragment.RESULT_REPLY));
                                    mEditReply.setSelection(result.getInt(
                                            CommentFullScreenDialogFragment.RESULT_SELECTION_START),
                                            result.getInt(CommentFullScreenDialogFragment.RESULT_SELECTION_END));
                                    mEditReply.requestFocus();
                                }
                            })
                            .setOnConfirmListener(result -> {
                                if (result != null) {
                                    mEditReply.setText(result.getString(CommentFullScreenDialogFragment.RESULT_REPLY));
                                    submitReply();
                                }
                            })
                            .setContent(CommentFullScreenDialogFragment.class, bundle)
                            .setAction(R.string.send)
                            .setHideActivityBar(true)
                            .build()
                            .show(requireActivity().getSupportFragmentManager(),
                                    CollapseFullScreenDialogFragment.TAG);
                }
        );
        buttonExpand.setOnLongClickListener(v -> {
            if (v.isHapticFeedbackEnabled()) {
                v.performHapticFeedback(HapticFeedbackConstants.LONG_PRESS);
            }

            Toast.makeText(v.getContext(), R.string.description_expand, Toast.LENGTH_SHORT).show();
            return true;
        });
        ViewUtilsKt.redirectContextClickToLongPressListener(buttonExpand);
        setReplyUniqueId();

        // hide comment like button until we know it can be enabled in showCommentAsNotification()
        mBtnLikeComment.setVisibility(View.GONE);

        // hide moderation buttons until updateModerationButtons() is called
        mLayoutButtons.setVisibility(View.GONE);

        // this is necessary in order for anchor tags in the comment text to be clickable
        mTxtContent.setLinksClickable(true);
        mTxtContent.setMovementMethod(WPLinkMovementMethod.getInstance());

        mEditReply.setHint(R.string.reader_hint_comment_on_comment);
        mEditReply.setOnEditorActionListener((v, actionId, event) -> {
            if (actionId == EditorInfo.IME_ACTION_DONE || actionId == EditorInfo.IME_ACTION_SEND) {
                submitReply();
            }
            return false;
        });

        if (!TextUtils.isEmpty(mRestoredReplyText)) {
            mEditReply.setText(mRestoredReplyText);
            mRestoredReplyText = null;
        }

        mSubmitReplyBtn.setOnClickListener(v -> submitReply());

        mBtnSpamComment.setOnClickListener(v -> {
            if (mComment == null) {
                return;
            }

            if (CommentStatus.fromString(mComment.getStatus()) == CommentStatus.SPAM) {
                moderateComment(CommentStatus.APPROVED);
                announceCommentStatusChangeForAccessibility(CommentStatus.UNSPAM);
            } else {
                moderateComment(CommentStatus.SPAM);
                announceCommentStatusChangeForAccessibility(CommentStatus.SPAM);
            }
        });

        mBtnTrashComment.setOnClickListener(v -> {
            if (mComment == null) {
                return;
            }

            CommentStatus status = CommentStatus.fromString(mComment.getStatus());
            // If the comment status is trash or spam, next deletion is a permanent deletion.
            if (status == CommentStatus.TRASH || status == CommentStatus.SPAM) {
                AlertDialog.Builder dialogBuilder = new MaterialAlertDialogBuilder(getActivity());
                dialogBuilder.setTitle(getResources().getText(R.string.delete));
                dialogBuilder.setMessage(getResources().getText(R.string.dlg_sure_to_delete_comment));
                dialogBuilder.setPositiveButton(getResources().getText(R.string.yes),
                        (dialog, whichButton) -> {
                            moderateComment(CommentStatus.DELETED);
                            announceCommentStatusChangeForAccessibility(CommentStatus.DELETED);
                        });
                dialogBuilder.setNegativeButton(
                        getResources().getText(R.string.no),
                        null);
                dialogBuilder.setCancelable(true);
                dialogBuilder.create().show();
            } else {
                moderateComment(CommentStatus.TRASH);
                announceCommentStatusChangeForAccessibility(CommentStatus.TRASH);
            }
        });

        mBtnLikeComment.setOnClickListener(v -> likeComment(false));

        mBtnEditComment.setOnClickListener(v -> editComment());

        setupSuggestionServiceAndAdapter();

        return view;
    }

    @Override
    public void onResume() {
        super.onResume();
        ActivityId.trackLastActivity(ActivityId.COMMENT_DETAIL);

        // Set the note if we retrieved the noteId from savedInstanceState
        if (!TextUtils.isEmpty(mRestoredNoteId)) {
            setNote(mRestoredNoteId);
            mRestoredNoteId = null;
        }
    }

    private void setupSuggestionServiceAndAdapter() {
        if (!isAdded() || mSite == null || !SiteUtils.isAccessedViaWPComRest(mSite)) {
            return;
        }
        mSuggestionServiceConnectionManager = new SuggestionServiceConnectionManager(getActivity(), mSite.getSiteId());
        mSuggestionAdapter = SuggestionUtils.setupSuggestions(mSite, getActivity(),
                mSuggestionServiceConnectionManager);
        if (mSuggestionAdapter != null) {
            mEditReply.setAdapter(mSuggestionAdapter);
        }
    }

    private void setReplyUniqueId() {
        if (mEditReply != null && isAdded()) {
            String sId = null;
            if (mSite != null && mComment != null) {
                sId = String.format(Locale.US, "%d-%d", mSite.getSiteId(), mComment.getRemoteCommentId());
            } else if (mNote != null) {
                sId = String.format(Locale.US, "%d-%d", mNote.getSiteId(), mNote.getCommentId());
            }
            if (sId != null) {
                mEditReply.getAutoSaveTextHelper().setUniqueId(sId);
                mEditReply.getAutoSaveTextHelper().loadString(mEditReply);
            }
        }
    }

    private void setComment(final long commentRemoteId, final int siteLocalId) {
        final SiteModel site = mSiteStore.getSiteByLocalId(siteLocalId);
        setComment(mCommentStore.getCommentBySiteAndRemoteId(site, commentRemoteId), site);
    }

    private void setComment(@Nullable final CommentModel comment, @Nullable final SiteModel site) {
        mComment = comment;
        mSite = site;

        // is this comment on one of the user's blogs? it won't be if this was displayed from a
        // notification about a reply to a comment this user posted on someone else's blog
        mIsUsersBlog = (comment != null && site != null);

        if (isAdded()) {
            showComment();
        }

        // Reset the reply unique id since mComment just changed.
        setReplyUniqueId();
    }

    private void disableShouldFocusReplyField() {
        mShouldFocusReplyField = false;
    }

    public void enableShouldFocusReplyField() {
        mShouldFocusReplyField = true;
    }

    @Override
    public Note getNote() {
        return mNote;
    }

    private SiteModel createDummyWordPressComSite(long siteId) {
        SiteModel site = new SiteModel();
        site.setIsWPCom(true);
        site.setSiteId(siteId);
        return site;
    }

    public void setNote(Note note) {
        mNote = note;
        mSite = mSiteStore.getSiteBySiteId(note.getSiteId());
        if (mSite == null) {
            // This should not exist, we should clean that screen so a note without a site/comment can be displayed
            mSite = createDummyWordPressComSite(mNote.getSiteId());
        }
        if (isAdded() && mNote != null) {
            showComment();
        }
    }

    @Override
    public void setNote(String noteId) {
        if (noteId == null) {
            showErrorToastAndFinish();
            return;
        }

        Note note = NotificationsTable.getNoteById(noteId);
        if (note == null) {
            showErrorToastAndFinish();
            return;
        }
        setNote(note);
    }

    private void setReplyText(String replyText) {
        if (replyText == null) {
            return;
        }
        mRestoredReplyText = replyText;
    }

    private void showErrorToastAndFinish() {
        AppLog.e(AppLog.T.NOTIFS, "Note could not be found.");
        if (getActivity() != null) {
            ToastUtils.showToast(getActivity(), R.string.error_notification_open);
            getActivity().finish();
        }
    }

    @SuppressWarnings("deprecation") // TODO: Remove when minSdkVersion >= 23
    public void onAttach(@NotNull Activity activity) {
        super.onAttach(activity);
        if (activity instanceof OnPostClickListener) {
            mOnPostClickListener = (OnPostClickListener) activity;
        }
        if (activity instanceof OnCommentActionListener) {
            mOnCommentActionListener = (OnCommentActionListener) activity;
        }
        if (activity instanceof OnNoteCommentActionListener) {
            mOnNoteCommentActionListener = (OnNoteCommentActionListener) activity;
        }
    }

    @Override
    public void onStart() {
        super.onStart();
        EventBus.getDefault().register(this);
        mDispatcher.register(this);
        showComment();
    }

    @Override
    public void onStop() {
        EventBus.getDefault().unregister(this);
        mDispatcher.unregister(this);
        super.onStop();
    }

    @SuppressWarnings("unused")
    @Subscribe(threadMode = ThreadMode.MAIN)
    public void onEventMainThread(SuggestionEvents.SuggestionNameListUpdated event) {
        // check if the updated suggestions are for the current blog and update the suggestions
        if (event.mRemoteBlogId != 0 && mSite != null
            && event.mRemoteBlogId == mSite.getSiteId() && mSuggestionAdapter != null) {
            List<Suggestion> suggestions = SuggestionTable.getSuggestionsForSite(event.mRemoteBlogId);
            mSuggestionAdapter.setSuggestionList(suggestions);
        }
    }

    @Override
    public void onPause() {
        super.onPause();
    }

    @Override
    public void onActivityResult(int requestCode, int resultCode, Intent data) {
        super.onActivityResult(requestCode, resultCode, data);
        if (requestCode == INTENT_COMMENT_EDITOR && resultCode == Activity.RESULT_OK) {
            reloadComment();
        }
    }

    /**
     * Reload the current comment from the local database
     */
    private void reloadComment() {
        if (mComment == null) {
            return;
        }
        CommentModel updatedComment = mCommentStore.getCommentByLocalId(mComment.getId());
        if (updatedComment != null) {
            setComment(updatedComment, mSite);
        }
    }

    /**
     * open the comment for editing
     */
    private void editComment() {
        if (!isAdded() || mComment == null) {
            return;
        }
        // IMPORTANT: don't use getActivity().startActivityForResult() or else onActivityResult()
        // won't be called in this fragment
        // https://code.google.com/p/android/issues/detail?id=15394#c45
        Intent intent = new Intent(getActivity(), EditCommentActivity.class);
        intent.putExtra(WordPress.SITE, mSite);
        intent.putExtra(EditCommentActivity.KEY_COMMENT, mComment);
        if (mNote != null && mComment == null) {
            intent.putExtra(EditCommentActivity.KEY_NOTE_ID, mNote.getId());
        }
        startActivityForResult(intent, INTENT_COMMENT_EDITOR);
    }

    /*
     * display the current comment
     */
    private void showComment() {
        if (!isAdded() || getView() == null) {
            return;
        }

        // these two views contain all the other views except the progress bar
        final ScrollView scrollView = getView().findViewById(R.id.scroll_view);
        final View layoutBottom = getView().findViewById(R.id.layout_bottom);

        // hide container views when comment is null (will happen when opened from a notification)
        if (mComment == null) {
            scrollView.setVisibility(View.GONE);
            layoutBottom.setVisibility(View.GONE);

            if (mNote != null) {
                SiteModel site = mSiteStore.getSiteBySiteId(mNote.getSiteId());
                if (site == null) {
                    // This should not exist, we should clean that screen so a note without a site/comment
                    // can be displayed
                    site = createDummyWordPressComSite(mNote.getSiteId());
                }

                // Check if the comment is already in our store
                CommentModel comment = mCommentStore.getCommentBySiteAndRemoteId(site, mNote.getCommentId());
                if (comment != null) {
                    // It exists, then show it as a "Notification"
                    showCommentAsNotification(mNote, site, comment);
                } else {
                    // It's not in our store yet, request it.
                    RemoteCommentPayload payload = new RemoteCommentPayload(site, mNote.getCommentId());
                    mDispatcher.dispatch(CommentActionBuilder.newFetchCommentAction(payload));
                    setProgressVisible(true);

                    // Show a "temporary" comment built from the note data, the view will be refreshed once the
                    // comment has been fetched.
                    showCommentAsNotification(mNote, site, null);
                }
            }
            return;
        }

        scrollView.setVisibility(View.VISIBLE);
        layoutBottom.setVisibility(View.VISIBLE);

        // Add action buttons footer
        if (mNote == null && mLayoutButtons.getParent() == null) {
            mCommentContentLayout.addView(mLayoutButtons);
        }

        final ImageView imgAvatar = getView().findViewById(R.id.image_avatar);
        final TextView txtName = getView().findViewById(R.id.text_name);
        final TextView txtDate = getView().findViewById(R.id.text_date);

        txtName.setText(mComment.getAuthorName() == null ? getString(R.string.anonymous) : mComment.getAuthorName());
        txtDate.setText(DateTimeUtils.javaDateToTimeSpan(DateTimeUtils.dateFromIso8601(mComment.getDatePublished()),
                WordPress.getContext()));

        int maxImageSz = getResources().getDimensionPixelSize(R.dimen.reader_comment_max_image_size);
        CommentUtils.displayHtmlComment(mTxtContent, mComment.getContent(), maxImageSz);

        int avatarSz = getResources().getDimensionPixelSize(R.dimen.avatar_sz_large);
        String avatarUrl = "";
        if (mComment.getAuthorProfileImageUrl() != null) {
            avatarUrl = GravatarUtils.fixGravatarUrl(mComment.getAuthorProfileImageUrl(), avatarSz);
        } else if (mComment.getAuthorEmail() != null) {
            avatarUrl = GravatarUtils.gravatarFromEmail(mComment.getAuthorEmail(), avatarSz);
        }
        mImageManager.loadIntoCircle(imgAvatar, ImageType.AVATAR_WITH_BACKGROUND, avatarUrl);

        updateStatusViews();

        // navigate to author's blog when avatar or name clicked
        if (mComment.getAuthorUrl() != null) {
            View.OnClickListener authorListener =
                    v -> ReaderActivityLauncher.openUrl(getActivity(), mComment.getAuthorUrl());
            imgAvatar.setOnClickListener(authorListener);
            txtName.setOnClickListener(authorListener);
            txtName.setTextColor(ContextExtensionsKt.getColorFromAttribute(txtName.getContext(), R.attr.colorPrimary));
        } else {
            txtName.setTextColor(
                    ContextExtensionsKt.getColorFromAttribute(txtName.getContext(), R.attr.colorOnSurface));
        }

        showPostTitle(mSite, mComment.getRemotePostId());

        // make sure reply box is showing
        if (mLayoutReply.getVisibility() != View.VISIBLE && canReply()) {
            AniUtils.animateBottomBar(mLayoutReply, true);
            if (mEditReply != null && mShouldFocusReplyField) {
                mEditReply.performClick();
                disableShouldFocusReplyField();
            }
        }

        getActivity().invalidateOptionsMenu();
    }

    /*
     * displays the passed post title for the current comment, updates stored title if one doesn't exist
     */
    private void setPostTitle(TextView txtTitle, String postTitle, boolean isHyperlink) {
        if (txtTitle == null || !isAdded()) {
            return;
        }
        if (TextUtils.isEmpty(postTitle)) {
            txtTitle.setText(R.string.untitled);
            return;
        }

        // if comment doesn't have a post title, set it to the passed one and save to comment table
        if (mComment != null && mComment.getPostTitle() == null) {
            mComment.setPostTitle(postTitle);
            mDispatcher.dispatch(CommentActionBuilder.newUpdateCommentAction(mComment));
        }

        // display "on [Post Title]..."
        if (isHyperlink) {
            String html = getString(R.string.on)
                          + " <font color=" + HtmlUtils.colorResToHtmlColor(getActivity(),
                    ContextExtensionsKt.getColorResIdFromAttribute(getActivity(), R.attr.colorPrimary))
                          + ">"
                          + postTitle.trim()
                          + "</font>";
            txtTitle.setText(Html.fromHtml(html));
        } else {
            String text = getString(R.string.on) + " " + postTitle.trim();
            txtTitle.setText(text);
        }
    }

    /*
     * ensure the post associated with this comment is available to the reader and show its
     * title above the comment
     */
    private void showPostTitle(final SiteModel site, final long postId) {
        if (!isAdded()) {
            return;
        }

        final TextView txtPostTitle = getView().findViewById(R.id.text_post_title);
        boolean postExists = ReaderPostTable.postExists(site.getSiteId(), postId);

        // the post this comment is on can only be requested if this is a .com blog or a
        // jetpack-enabled self-hosted blog, and we have valid .com credentials
        boolean canRequestPost = SiteUtils.isAccessedViaWPComRest(site) && mAccountStore.hasAccessToken();

        final String title;
        final boolean hasTitle;
        if (mComment.getPostTitle() != null) {
            // use comment's stored post title if available
            title = mComment.getPostTitle();
            hasTitle = true;
        } else if (postExists) {
            // use title from post if available
            title = ReaderPostTable.getPostTitle(site.getSiteId(), postId);
            hasTitle = !TextUtils.isEmpty(title);
        } else {
            title = null;
            hasTitle = false;
        }
        if (hasTitle) {
            setPostTitle(txtPostTitle, title, canRequestPost);
        } else if (canRequestPost) {
            txtPostTitle.setText(postExists ? R.string.untitled : R.string.loading);
        }

        // if this is a .com or jetpack blog, tapping the title shows the associated post
        // in the reader
        if (canRequestPost) {
            // first make sure this post is available to the reader, and once it's retrieved set
            // the title if it wasn't set above
            if (!postExists) {
                AppLog.d(T.COMMENTS, "comment detail > retrieving post");
                ReaderPostActions.requestBlogPost(site.getSiteId(), postId, new ReaderActions.OnRequestListener() {
                    @Override
                    public void onSuccess() {
                        if (!isAdded()) {
                            return;
                        }

                        // update title if it wasn't set above
                        if (!hasTitle) {
                            String postTitle = ReaderPostTable.getPostTitle(site.getSiteId(), postId);
                            if (!TextUtils.isEmpty(postTitle)) {
                                setPostTitle(txtPostTitle, postTitle, true);
                            } else {
                                txtPostTitle.setText(R.string.untitled);
                            }
                        }
                    }

                    @Override
                    public void onFailure(int statusCode) {
                    }
                });
            }

            txtPostTitle.setOnClickListener(v -> {
                if (mOnPostClickListener != null) {
                    mOnPostClickListener.onPostClicked(getNote(), site.getSiteId(),
                            (int) mComment.getRemotePostId());
                } else {
                    // right now this will happen from notifications
                    AppLog.i(T.COMMENTS, "comment detail > no post click listener");
                    ReaderActivityLauncher.showReaderPostDetail(getActivity(), site.getSiteId(),
                            mComment.getRemotePostId());
                }
            });
        }
    }

    private void trackModerationFromNotification(final CommentStatus newStatus) {
        switch (newStatus) {
            case APPROVED:
                AnalyticsTracker.track(Stat.NOTIFICATION_APPROVED);
                break;
            case UNAPPROVED:
                AnalyticsTracker.track(Stat.NOTIFICATION_UNAPPROVED);
                break;
            case SPAM:
                AnalyticsTracker.track(Stat.NOTIFICATION_FLAGGED_AS_SPAM);
                break;
            case TRASH:
                AnalyticsTracker.track(Stat.NOTIFICATION_TRASHED);
                break;
        }
    }

    /*
     * approve, disapprove, spam, or trash the current comment
     */
    private void moderateComment(CommentStatus newStatus) {
        if (!isAdded() || mComment == null) {
            return;
        }
        if (!NetworkUtils.checkConnection(getActivity())) {
            return;
        }

        mPreviousStatus = mComment.getStatus();

        // Fire the appropriate listener if we have one
        if (mNote != null && mOnNoteCommentActionListener != null) {
            mOnNoteCommentActionListener.onModerateCommentForNote(mNote, newStatus);
            trackModerationFromNotification(newStatus);
            dispatchModerationAction(newStatus);
        } else if (mOnCommentActionListener != null) {
            mOnCommentActionListener.onModerateComment(mSite, mComment, newStatus);
            // Sad, but onModerateComment does the moderation itself (due to the undo bar), this should be refactored,
            // That's why we don't call dispatchModerationAction() here.
        }

        updateStatusViews();
    }

    private void dispatchModerationAction(CommentStatus newStatus) {
        if (newStatus == CommentStatus.DELETED) {
            // For deletion, we need to dispatch a specific action.
            mDispatcher
                    .dispatch(CommentActionBuilder.newDeleteCommentAction(new RemoteCommentPayload(mSite, mComment)));
        } else {
            // Actual moderation (push the modified comment).
            mComment.setStatus(newStatus.toString());
            mDispatcher.dispatch(CommentActionBuilder.newPushCommentAction(new RemoteCommentPayload(mSite, mComment)));
        }
    }

    /*
     * post comment box text as a reply to the current comment
     */
    private void submitReply() {
        if (mComment == null || !isAdded() || mIsSubmittingReply) {
            return;
        }

        if (!NetworkUtils.checkConnection(getActivity())) {
            return;
        }

        final String replyText = EditTextUtils.getText(mEditReply);
        if (TextUtils.isEmpty(replyText)) {
            return;
        }

        // disable editor, hide soft keyboard, hide submit icon, and show progress spinner while submitting
        mEditReply.setEnabled(false);
        EditTextUtils.hideSoftInput(mEditReply);
        mSubmitReplyBtn.setVisibility(View.GONE);
        final ProgressBar progress = getView().findViewById(R.id.progress_submit_comment);
        progress.setVisibility(View.VISIBLE);

        mIsSubmittingReply = true;

        AnalyticsUtils.trackCommentReplyWithDetails(false, mSite, mComment);

        // Pseudo comment reply
        CommentModel reply = new CommentModel();
        reply.setContent(replyText);

        mDispatcher.dispatch(CommentActionBuilder.newCreateNewCommentAction(new RemoteCreateCommentPayload(mSite,
                mComment,
                reply)));
    }

    /*
     * update the text, drawable & click listener for mBtnModerate based on
     * the current status of the comment, show mBtnSpam if the comment isn't
     * already marked as spam, and show the current status of the comment
     */
    private void updateStatusViews() {
        if (!isAdded() || mComment == null) {
            return;
        }

        final int statusTextResId; // string resource id for status text
        final int statusColor; // color for status text

        CommentStatus commentStatus = CommentStatus.fromString(mComment.getStatus());
        switch (commentStatus) {
            case APPROVED:
                statusTextResId = R.string.comment_status_approved;
                statusColor = ContextExtensionsKt.getColorFromAttribute(getActivity(), R.attr.wpColorWarningDark);
                break;
            case UNAPPROVED:
                statusTextResId = R.string.comment_status_unapproved;
                statusColor = ContextExtensionsKt.getColorFromAttribute(getActivity(), R.attr.wpColorWarningDark);
                break;
            case SPAM:
                statusTextResId = R.string.comment_status_spam;
                statusColor = ContextExtensionsKt.getColorFromAttribute(getActivity(), R.attr.colorError);
                break;
            case TRASH:
            default:
                statusTextResId = R.string.comment_status_trash;
                statusColor = ContextExtensionsKt.getColorFromAttribute(getActivity(), R.attr.colorError);
                break;
        }

        if (canLike()) {
            mBtnLikeComment.setVisibility(View.VISIBLE);
            if (mComment != null) {
                toggleLikeButton(mComment.getILike());
            } else if (mNote != null) {
                mNote.hasLikedComment();
            }
        }

        // comment status is only shown if this comment is from one of this user's blogs and the
        // comment hasn't been CommentStatus.APPROVED
        if (mIsUsersBlog && commentStatus != CommentStatus.APPROVED) {
            mTxtStatus.setText(getString(statusTextResId).toUpperCase(Locale.getDefault()));
            mTxtStatus.setTextColor(statusColor);
            if (mTxtStatus.getVisibility() != View.VISIBLE) {
                mTxtStatus.clearAnimation();
                AniUtils.fadeIn(mTxtStatus, AniUtils.Duration.LONG);
            }
        } else {
            mTxtStatus.setVisibility(View.GONE);
        }

        if (canModerate()) {
            setModerateButtonForStatus(commentStatus);
            mBtnModerateComment.setOnClickListener(v -> performModerateAction());
            mBtnModerateComment.setVisibility(View.VISIBLE);
        } else {
            mBtnModerateComment.setVisibility(View.GONE);
        }

        if (canMarkAsSpam()) {
            mBtnSpamComment.setVisibility(View.VISIBLE);
            if (commentStatus == CommentStatus.SPAM) {
                mBtnSpamCommentText.setText(R.string.mnu_comment_unspam);
            } else {
                mBtnSpamCommentText.setText(R.string.mnu_comment_spam);
            }
        } else {
            mBtnSpamComment.setVisibility(View.GONE);
        }

        if (canTrash()) {
            mBtnTrashComment.setVisibility(View.VISIBLE);
            if (commentStatus == CommentStatus.TRASH) {
                ColorUtils.INSTANCE.setImageResourceWithTint(mBtnModerateIcon, R.drawable.ic_undo_white_24dp,
                        ContextExtensionsKt
                                .getColorResIdFromAttribute(mBtnModerateTextView.getContext(), R.attr.colorOnSurface));
                mBtnModerateTextView.setText(R.string.mnu_comment_untrash);
                mBtnTrashCommentText.setText(R.string.mnu_comment_delete_permanently);
            } else {
                mBtnTrashCommentText.setText(R.string.mnu_comment_trash);
            }
        } else {
            mBtnTrashComment.setVisibility(View.GONE);
        }

        if (canEdit()) {
            mBtnEditComment.setVisibility(View.VISIBLE);
        }

        mLayoutButtons.setVisibility(View.VISIBLE);
    }

    private void performModerateAction() {
        if (mComment == null || !isAdded() || !NetworkUtils.checkConnection(getActivity())) {
            return;
        }

        CommentStatus newStatus = CommentStatus.APPROVED;
        CommentStatus currentStatus = CommentStatus.fromString(mComment.getStatus());
        if (currentStatus == CommentStatus.APPROVED) {
            newStatus = CommentStatus.UNAPPROVED;
        }
        announceCommentStatusChangeForAccessibility(
                currentStatus == CommentStatus.TRASH ? CommentStatus.UNTRASH : newStatus);

        mComment.setStatus(newStatus.toString());
        setModerateButtonForStatus(newStatus);
        AniUtils.startAnimation(mBtnModerateIcon, R.anim.notifications_button_scale);
        moderateComment(newStatus);
    }

    private void setModerateButtonForStatus(CommentStatus status) {
        int color;

        if (status == CommentStatus.APPROVED) {
            color = ContextExtensionsKt
                    .getColorResIdFromAttribute(mBtnModerateTextView.getContext(), R.attr.colorSecondary);
            mBtnModerateTextView.setText(R.string.comment_status_approved);
            mBtnModerateTextView.setAlpha(mNormalOpacity);
            mBtnModerateIcon.setAlpha(mNormalOpacity);
        } else {
            color = ContextExtensionsKt
                    .getColorResIdFromAttribute(mBtnModerateTextView.getContext(), R.attr.colorOnSurface);
            mBtnModerateTextView.setText(R.string.mnu_comment_approve);
            mBtnModerateTextView.setAlpha(mMediumOpacity);
            mBtnModerateIcon.setAlpha(mMediumOpacity);
        }

        ColorUtils.INSTANCE.setImageResourceWithTint(mBtnModerateIcon, R.drawable.ic_checkmark_white_24dp, color);
        mBtnModerateTextView.setTextColor(ContextCompat.getColor(requireContext(), color));
    }

    /*
     * does user have permission to moderate/reply/spam this comment?
     */
    private boolean canModerate() {
        return mEnabledActions != null && (mEnabledActions.contains(EnabledActions.ACTION_APPROVE)
                                           || mEnabledActions.contains(EnabledActions.ACTION_UNAPPROVE));
    }

    private boolean canMarkAsSpam() {
        return (mEnabledActions != null && mEnabledActions.contains(EnabledActions.ACTION_SPAM));
    }

    private boolean canReply() {
        return (mEnabledActions != null && mEnabledActions.contains(EnabledActions.ACTION_REPLY));
    }

    private boolean canTrash() {
        return canModerate();
    }

    private boolean canEdit() {
        return (mSite != null && canModerate());
    }

    private boolean canLike() {
        return (mEnabledActions != null && mEnabledActions.contains(EnabledActions.ACTION_LIKE)
                && mSite != null && SiteUtils.isAccessedViaWPComRest(mSite));
    }

    /*
     * display the comment associated with the passed notification
     */
    private void showCommentAsNotification(Note note, @NonNull SiteModel site, @Nullable CommentModel comment) {
        if (getView() == null) {
            return;
        }
        View view = getView();

        // hide standard comment views, since we'll be adding note blocks instead
        View commentContent = view.findViewById(R.id.comment_content);
        if (commentContent != null) {
            commentContent.setVisibility(View.GONE);
        }

        View commentText = view.findViewById(R.id.text_content);
        if (commentText != null) {
            commentText.setVisibility(View.GONE);
        }

        /*
         * determine which actions to enable for this comment - if the comment is from this user's
         * blog then all actions will be enabled, but they won't be if it's a reply to a comment
         * this user made on someone else's blog
         */
        mEnabledActions = note.getEnabledActions();

        // Set 'Reply to (Name)' in comment reply EditText if it's a reasonable size
        if (!TextUtils.isEmpty(mNote.getCommentAuthorName()) && mNote.getCommentAuthorName().length() < 28) {
            mEditReply.setHint(String.format(getString(R.string.comment_reply_to_user), mNote.getCommentAuthorName()));
        }

        if (comment != null) {
            setComment(comment, site);
        } else {
            setComment(note.buildComment(), site);
        }

        addDetailFragment(note.getId());

        getActivity().invalidateOptionsMenu();
    }

    private void addDetailFragment(String noteId) {
        // Now we'll add a detail fragment list
        FragmentManager fragmentManager = getChildFragmentManager();
        FragmentTransaction fragmentTransaction = fragmentManager.beginTransaction();
        mNotificationsDetailListFragment = NotificationsDetailListFragment.newInstance(noteId);
        mNotificationsDetailListFragment.setFooterView(mLayoutButtons);
        fragmentTransaction.replace(mCommentContentLayout.getId(), mNotificationsDetailListFragment);
        fragmentTransaction.commitAllowingStateLoss();
    }

    // Like or unlike a comment via the REST API
    private void likeComment(boolean forceLike) {
        if (!isAdded()) {
            return;
        }
        if (forceLike && mBtnLikeComment.isActivated()) {
            return;
        }

        toggleLikeButton(!mBtnLikeComment.isActivated());

        ReaderAnim.animateLikeButton(mBtnLikeIcon, mBtnLikeComment.isActivated());

        // Bump analytics
        AnalyticsTracker.track(mBtnLikeComment.isActivated() ? Stat.NOTIFICATION_LIKED : Stat.NOTIFICATION_UNLIKED);

        if (mNotificationsDetailListFragment != null && mComment != null) {
            // Optimistically set comment to approved when liking an unapproved comment
            // WP.com will set a comment to approved if it is liked while unapproved
            if (mBtnLikeComment.isActivated()
                && CommentStatus.fromString(mComment.getStatus()) == CommentStatus.UNAPPROVED) {
                mComment.setStatus(CommentStatus.APPROVED.toString());
                mNotificationsDetailListFragment.refreshBlocksForCommentStatus(CommentStatus.APPROVED);
                setModerateButtonForStatus(CommentStatus.APPROVED);
            }
        }
        mDispatcher.dispatch(CommentActionBuilder.newLikeCommentAction(
                new RemoteLikeCommentPayload(mSite, mComment, mBtnLikeComment.isActivated())));
        mBtnLikeComment.announceForAccessibility(getText(mBtnLikeComment.isActivated() ? R.string.comment_liked_talkback
                : R.string.comment_unliked_talkback));
    }

    private void toggleLikeButton(boolean isLiked) {
        int color;
        int drawable;

        if (isLiked) {
            color = ContextExtensionsKt.getColorResIdFromAttribute(mBtnLikeIcon.getContext(), R.attr.colorSecondary);
            drawable = R.drawable.ic_star_white_24dp;
            mBtnLikeTextView.setText(getResources().getString(R.string.mnu_comment_liked));
            mBtnLikeComment.setActivated(true);
            mBtnLikeTextView.setAlpha(mNormalOpacity);
            mBtnLikeIcon.setAlpha(mNormalOpacity);
        } else {
            color = ContextExtensionsKt.getColorResIdFromAttribute(mBtnLikeIcon.getContext(), R.attr.colorOnSurface);
            drawable = R.drawable.ic_star_outline_white_24dp;
            mBtnLikeTextView.setText(getResources().getString(R.string.reader_label_like));
            mBtnLikeComment.setActivated(false);
            mBtnLikeTextView.setAlpha(mMediumOpacity);
            mBtnLikeIcon.setAlpha(mMediumOpacity);
        }

        ColorUtils.INSTANCE.setImageResourceWithTint(mBtnLikeIcon, drawable, color);
        mBtnLikeTextView.setTextColor(ContextCompat.getColor(requireContext(), color));
    }

    private void setProgressVisible(boolean visible) {
        final ProgressBar progress = (isAdded() && getView() != null
                ? (ProgressBar) getView().findViewById(R.id.progress_loading) : null);
        if (progress != null) {
            progress.setVisibility(visible ? View.VISIBLE : View.GONE);
        }
    }

    private void onCommentModerated(OnCommentChanged event) {
        // send signal for listeners to perform any needed updates
        if (mNote != null) {
            EventBus.getDefault().postSticky(new NotificationEvents.NoteLikeOrModerationStatusChanged(mNote.getId()));
        }

        if (!isAdded()) {
            return;
        }

        if (event.isError()) {
            mComment.setStatus(mPreviousStatus);
            updateStatusViews();
            ToastUtils.showToast(getActivity(), R.string.error_moderate_comment);
        } else {
            reloadComment();
        }
    }

    private void onCommentCreated(OnCommentChanged event) {
        mIsSubmittingReply = false;
        mEditReply.setEnabled(true);
        mSubmitReplyBtn.setVisibility(View.VISIBLE);
        getView().findViewById(R.id.progress_submit_comment).setVisibility(View.GONE);
        updateStatusViews();

        if (event.isError()) {
            if (isAdded()) {
                String strUnEscapeHTML = StringEscapeUtils.unescapeHtml4(event.error.message);
                ToastUtils.showToast(getActivity(), strUnEscapeHTML, ToastUtils.Duration.LONG);
                // refocus editor on failure and show soft keyboard
                EditTextUtils.showSoftInput(mEditReply);
            }
            return;
        }

        reloadComment();

        if (isAdded()) {
            ToastUtils.showToast(getActivity(), getString(R.string.note_reply_successful));
            mEditReply.setText(null);
            mEditReply.getAutoSaveTextHelper().clearSavedText(mEditReply);
        }

        // approve the comment
        if (mComment != null && !(CommentStatus.fromString(mComment.getStatus()) == CommentStatus.APPROVED)) {
            moderateComment(CommentStatus.APPROVED);
        }
    }

    private void onCommentLiked(OnCommentChanged event) {
        // send signal for listeners to perform any needed updates
        if (mNote != null) {
            EventBus.getDefault().postSticky(new NotificationEvents.NoteLikeOrModerationStatusChanged(mNote.getId()));
        }

        if (event.isError()) {
            // Revert button state in case of an error
            toggleLikeButton(!mBtnLikeComment.isActivated());
        }
    }

    // OnChanged events

    @SuppressWarnings("unused")
    @Subscribe(threadMode = ThreadMode.MAIN)
    public void onCommentChanged(OnCommentChanged event) {
        setProgressVisible(false);

        // Moderating comment
        if (event.causeOfChange == CommentAction.PUSH_COMMENT) {
            onCommentModerated(event);
            mPreviousStatus = null;
            return;
        }

        // New comment (reply)
        if (event.causeOfChange == CommentAction.CREATE_NEW_COMMENT) {
            onCommentCreated(event);
            return;
        }

        // Like/Unlike
        if (event.causeOfChange == CommentAction.LIKE_COMMENT) {
            onCommentLiked(event);
            return;
        }

        if (event.isError()) {
            AppLog.i(T.TESTS, "event error type: " + event.error.type + " - message: " + event.error.message);
            if (isAdded() && !TextUtils.isEmpty(event.error.message)) {
                ToastUtils.showToast(getActivity(), event.error.message);
            }
            return;
        }
    }

    private void announceCommentStatusChangeForAccessibility(CommentStatus newStatus) {
        int resId = -1;
        switch (newStatus) {
            case APPROVED:
                resId = R.string.comment_approved_talkback;
                break;
            case UNAPPROVED:
                resId = R.string.comment_unapproved_talkback;
                break;
            case SPAM:
                resId = R.string.comment_spam_talkback;
                break;
            case TRASH:
                resId = R.string.comment_trash_talkback;
                break;
            case DELETED:
                resId = R.string.comment_delete_talkback;
                break;
            case UNSPAM:
                resId = R.string.comment_unspam_talkback;
                break;
            case UNTRASH:
                resId = R.string.comment_untrash_talkback;
                break;
            case ALL:
                // ignore
                break;
            default:
                AppLog.w(T.COMMENTS,
                        "AnnounceCommentStatusChangeForAccessibility - Missing switch branch for comment status: "
                        + newStatus);
        }
        if (resId != -1 && getView() != null) {
            getView().announceForAccessibility(getText(resId));
        }
    }
}<|MERGE_RESOLUTION|>--- conflicted
+++ resolved
@@ -321,14 +321,9 @@
                     Bundle bundle = CommentFullScreenDialogFragment.Companion.newBundle(
                             mEditReply.getText().toString(),
                             mEditReply.getSelectionStart(),
-<<<<<<< HEAD
-                            mEditReply.getSelectionEnd()
-                    );
-=======
                             mEditReply.getSelectionEnd(),
                             mSite.getSiteId()
-                                                       );
->>>>>>> 5c3add25
+                    );
 
                     new Builder(requireContext())
                             .setTitle(R.string.comment)
