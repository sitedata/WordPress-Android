package org.wordpress.android.ui.accounts.login;

import android.content.Context;
import android.os.Bundle;
import android.support.design.widget.TabLayout;
import android.support.v4.app.Fragment;
import android.view.LayoutInflater;
import android.view.View;
import android.view.ViewGroup;

import org.wordpress.android.R;
import org.wordpress.android.util.WPActivityUtils;
import org.wordpress.android.widgets.WPViewPager;

public class LoginPrologueFragment extends Fragment {

    public static final String TAG = "login_prologue_fragment_tag";

    LoginListener mLoginListener;

    @Override
    public View onCreateView(LayoutInflater inflater, ViewGroup container, Bundle savedInstanceState) {
        View view = inflater.inflate(R.layout.login_signup_screen, container, false);

        view.findViewById(R.id.login_button).setOnClickListener(new View.OnClickListener() {
            @Override
            public void onClick(View v) {
                if (mLoginListener != null) {
                    mLoginListener.showEmailLoginScreen();
                }
            }
        });

        view.findViewById(R.id.create_site_button).setOnClickListener(new View.OnClickListener() {
            @Override
            public void onClick(View v) {
                if (mLoginListener != null) {
                    mLoginListener.doStartSignup();
                }
            }
        });

        WPViewPager pager = (WPViewPager) view.findViewById(R.id.intros_pager);
        LoginProloguePagerAdapter adapter = new LoginProloguePagerAdapter(getChildFragmentManager());
        pager.setAdapter(adapter);

        // Using a TabLayout for simulating a page indicator strip
        TabLayout tabLayout = (TabLayout) view.findViewById(R.id.tab_layout_indicator);
        tabLayout.setupWithViewPager(pager, true);

        return view;
    }

    @Override
    public void onAttach(Context context) {
        super.onAttach(context);
        if (context instanceof LoginListener) {
            mLoginListener = (LoginListener) context;
        } else {
            throw new RuntimeException(context.toString() + " must implement LoginListener");
        }
    }

    @Override
    public void onDetach() {
        super.onDetach();
        mLoginListener = null;
    }
<<<<<<< HEAD

    @Override
    public void onResume() {
        super.onResume();

        WPActivityUtils.hideKeyboard(getView());
    }

    public void onNextPromo() {
        int nextItem = mPager.getCurrentItem() + 1;
        if (nextItem == mPager.getAdapter().getCount()) {
            nextItem = 0;
        }

        mPager.setCurrentItem(nextItem, true);
    }
=======
>>>>>>> 9a34f3fb
}<|MERGE_RESOLUTION|>--- conflicted
+++ resolved
@@ -9,7 +9,6 @@
 import android.view.ViewGroup;
 
 import org.wordpress.android.R;
-import org.wordpress.android.util.WPActivityUtils;
 import org.wordpress.android.widgets.WPViewPager;
 
 public class LoginPrologueFragment extends Fragment {
@@ -66,23 +65,4 @@
         super.onDetach();
         mLoginListener = null;
     }
-<<<<<<< HEAD
-
-    @Override
-    public void onResume() {
-        super.onResume();
-
-        WPActivityUtils.hideKeyboard(getView());
-    }
-
-    public void onNextPromo() {
-        int nextItem = mPager.getCurrentItem() + 1;
-        if (nextItem == mPager.getAdapter().getCount()) {
-            nextItem = 0;
-        }
-
-        mPager.setCurrentItem(nextItem, true);
-    }
-=======
->>>>>>> 9a34f3fb
 }