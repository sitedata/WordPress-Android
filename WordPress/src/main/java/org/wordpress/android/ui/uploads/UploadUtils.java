--- conflicted
+++ resolved
@@ -241,15 +241,6 @@
     }
 
     public static void publishPost(Activity activity, final PostModel post, SiteModel site, Dispatcher dispatcher) {
-<<<<<<< HEAD
-        if (!NetworkUtils.isNetworkAvailable(activity)) {
-            // TODO this currently doesn't work as the post's status isn't set to "Publish" yet.
-            showSnackbar(activity.getWindow().getDecorView(), getDeviceOfflinePostNotUploadedMessage(post));
-            return;
-        }
-
-=======
->>>>>>> 0ba1bd57
         // If the post is empty, don't publish
         if (!PostUtils.isPublishable(post)) {
             String message = activity.getString(
@@ -408,7 +399,6 @@
         }
     }
 
-<<<<<<< HEAD
     @StringRes
     private static int getDeviceOfflinePostNotUploadedMessage(PostModel post) {
         switch (PostStatus.fromPost(post)) {
@@ -427,7 +417,8 @@
                 throw new IllegalArgumentException("Trashing posts should be handled in a different code path.");
         }
         throw new RuntimeException("This code should be unreachable. Missing case in switch statement.");
-=======
+    }
+
     public static PostUploadAction getPostUploadAction(PostModel post) {
         if (post.getChangesConfirmedContentHashcode() == post.contentHashcode()) {
             // We are sure we can push the post as the user has explicitly confirmed the changes
@@ -444,6 +435,5 @@
         return post.getAutoSaveModified() != null
                && DateTimeUtils.dateFromIso8601(post.getDateLocallyChanged())
                                .before(DateTimeUtils.dateFromIso8601(post.getAutoSaveModified()));
->>>>>>> 0ba1bd57
     }
 }