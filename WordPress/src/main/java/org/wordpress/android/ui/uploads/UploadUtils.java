package org.wordpress.android.ui.uploads;

import android.app.Activity;
import android.content.Context;
import android.content.Intent;
import android.support.annotation.NonNull;
import android.support.design.widget.Snackbar;
import android.text.TextUtils;
import android.view.View;

import org.wordpress.android.R;
import org.wordpress.android.WordPress;
import org.wordpress.android.fluxc.Dispatcher;
import org.wordpress.android.fluxc.generated.PostActionBuilder;
import org.wordpress.android.fluxc.model.MediaModel;
import org.wordpress.android.fluxc.model.PostModel;
import org.wordpress.android.fluxc.model.SiteModel;
import org.wordpress.android.fluxc.model.post.PostStatus;
import org.wordpress.android.fluxc.store.MediaStore.MediaError;
import org.wordpress.android.fluxc.store.PostStore.PostError;
import org.wordpress.android.fluxc.store.UploadStore.UploadError;
import org.wordpress.android.ui.ActivityLauncher;
import org.wordpress.android.ui.posts.EditPostActivity;
import org.wordpress.android.ui.posts.PostUtils;
import org.wordpress.android.ui.prefs.AppPrefs;
import org.wordpress.android.ui.utils.UiString;
import org.wordpress.android.ui.utils.UiString.UiStringRes;
import org.wordpress.android.ui.utils.UiString.UiStringText;
import org.wordpress.android.util.NetworkUtils;
import org.wordpress.android.util.SiteUtils;
import org.wordpress.android.util.ToastUtils;
import org.wordpress.android.util.UploadWorkerKt;
import org.wordpress.android.util.WPMediaUtils;
import org.wordpress.android.widgets.WPSnackbar;

import java.util.ArrayList;
import java.util.List;

public class UploadUtils {
    private static final int K_SNACKBAR_WAIT_TIME_MS = 5000;

    /**
     * Returns a post-type specific error message string.
     */
    static @NonNull
    String getErrorMessage(Context context, PostModel post, String errorMessage, boolean isMediaError) {
        String baseErrorString;
        if (post.isPage()) {
            if (isMediaError) {
                baseErrorString = context.getString(R.string.error_upload_page_media_param);
            } else {
                baseErrorString = context.getString(R.string.error_upload_page_param);
            }
        } else {
            if (isMediaError) {
                baseErrorString = context.getString(R.string.error_upload_post_media_param);
            } else {
                baseErrorString = context.getString(R.string.error_upload_post_param);
            }
        }
        return String.format(baseErrorString, errorMessage);
    }

    /**
     * Returns an error message string for a failed post upload.
     */
    public static @NonNull
    UiString getErrorMessageResIdFromPostError(boolean isPage, PostError error) {
        switch (error.type) {
            case UNKNOWN_POST:
                return isPage ? new UiStringRes(R.string.error_unknown_page)
                        : new UiStringRes(R.string.error_unknown_post);
            case UNKNOWN_POST_TYPE:
                return new UiStringRes(R.string.error_unknown_post_type);
            case UNAUTHORIZED:
                return isPage ? new UiStringRes(R.string.error_refresh_unauthorized_pages)
                        : new UiStringRes(R.string.error_refresh_unauthorized_posts);
            case UNSUPPORTED_ACTION:
            case INVALID_RESPONSE:
            case GENERIC_ERROR:
            default:
                // In case of a generic or uncaught error, return the message from the API response or the error type
                return TextUtils.isEmpty(error.message) ? new UiStringText(error.type.toString())
                        : new UiStringText(error.message);
        }
    }

    /**
     * Returns an error message string for a failed media upload.
     */
    public static @NonNull
    String getErrorMessageFromMediaError(Context context, MediaModel media, MediaError error) {
        String errorMessage = WPMediaUtils.getErrorMessage(context, media, error);

        if (errorMessage == null) {
            // In case of a generic or uncaught error, return the message from the API response or the error type
            errorMessage = TextUtils.isEmpty(error.message) ? error.type.toString() : error.message;
        }

        return errorMessage;
    }

    public static boolean isMediaError(UploadError uploadError) {
        return uploadError != null && uploadError.mediaError != null;
    }

    public static void handleEditPostResultSnackbars(@NonNull final Activity activity,
                                                     @NonNull View snackbarAttachView,
                                                     @NonNull Intent data,
                                                     @NonNull final PostModel post,
                                                     @NonNull final SiteModel site,
                                                     View.OnClickListener publishPostListener) {
        boolean hasChanges = data.getBooleanExtra(EditPostActivity.EXTRA_HAS_CHANGES, false);
        if (!hasChanges) {
            // if there are no changes, we don't need to do anything
            return;
        }

        boolean savedLocally = data.getBooleanExtra(EditPostActivity.EXTRA_SAVED_AS_LOCAL_DRAFT, false);
        if (savedLocally && !NetworkUtils.isNetworkAvailable(activity)) {
<<<<<<< HEAD
            // The network is not available, we can't do anything
            showSnackbar(snackbarAttachView, R.string.error_publish_no_network);
=======
            // The network is not available, we can enqueue a request to upload local changes later
            UploadWorkerKt.enqueueUploadWorkRequestForSite(site);
            // And tell the user about it
            ToastUtils.showToast(activity, R.string.error_publish_no_network,
                                 ToastUtils.Duration.SHORT);
>>>>>>> daf60bba
            return;
        }

        boolean hasFailedMedia = data.getBooleanExtra(EditPostActivity.EXTRA_HAS_FAILED_MEDIA, false);
        if (hasFailedMedia) {
            showSnackbar(snackbarAttachView, R.string.editor_post_saved_locally_failed_media, R.string.button_edit,
                         new View.OnClickListener() {
                             @Override
                             public void onClick(View v) {
                                 ActivityLauncher.editPostOrPageForResult(activity, site, post);
                             }
                         });
            return;
        }

        PostStatus postStatus = PostStatus.fromPost(post);

        boolean isScheduledPost = postStatus == PostStatus.SCHEDULED;
        if (isScheduledPost) {
            // if it's a scheduled post, we only want to show a "Sync" button if it's locally saved
            if (savedLocally) {
                showSnackbar(snackbarAttachView, R.string.editor_post_saved_locally, R.string.button_sync,
                             publishPostListener);
            }
            return;
        }

        boolean isPublished = postStatus == PostStatus.PUBLISHED;
        if (isPublished) {
            // if it's a published post, we only want to show a "Sync" button if it's locally saved
            if (savedLocally) {
                showSnackbar(snackbarAttachView, R.string.editor_post_saved_locally, R.string.button_sync,
                             publishPostListener);
            } else {
                showSnackbar(snackbarAttachView, R.string.editor_uploading_post);
            }
            return;
        }

        boolean isDraft = postStatus == PostStatus.DRAFT;
        if (isDraft) {
            if (PostUtils.isPublishable(post)) {
                // if the post is publishable, we offer the PUBLISH button
                if (savedLocally) {
                    showSnackbarSuccessAction(snackbarAttachView, R.string.editor_draft_saved_locally,
                                              R.string.button_publish,
                                              publishPostListener);
                } else {
                    if (UploadService.hasPendingOrInProgressMediaUploadsForPost(post)
                        || UploadService.isPostUploadingOrQueued(post)) {
                        showSnackbar(snackbarAttachView, R.string.editor_uploading_draft);
                    } else {
                        showSnackbarSuccessAction(snackbarAttachView, R.string.editor_draft_saved_online,
                                                  R.string.button_publish,
                                                  publishPostListener);
                    }
                }
            } else {
                showSnackbar(snackbarAttachView, R.string.editor_draft_saved_locally);
            }
        } else {
            if (savedLocally) {
                showSnackbar(snackbarAttachView, R.string.editor_post_saved_locally, R.string.button_publish,
                             publishPostListener);
            } else {
                if (UploadService.hasPendingOrInProgressMediaUploadsForPost(post)
                    || UploadService.isPostUploadingOrQueued(post)) {
                    showSnackbar(snackbarAttachView, R.string.editor_uploading_post);
                } else {
                    showSnackbarSuccessAction(snackbarAttachView, R.string.editor_post_saved_online,
                                              R.string.button_publish,
                                              publishPostListener);
                }
            }
        }
    }

    private static void showSnackbarError(View view, String message, int buttonTitleRes,
                                          View.OnClickListener onClickListener) {
        WPSnackbar.make(view, message, K_SNACKBAR_WAIT_TIME_MS).setAction(buttonTitleRes, onClickListener).show();
    }

    public static void showSnackbarError(View view, String message) {
        WPSnackbar.make(view, message, K_SNACKBAR_WAIT_TIME_MS).show();
    }

    private static void showSnackbar(View view, int messageRes, int buttonTitleRes,
                                     View.OnClickListener onClickListener) {
        WPSnackbar.make(view, messageRes, K_SNACKBAR_WAIT_TIME_MS).setAction(buttonTitleRes, onClickListener).show();
    }

    public static void showSnackbarSuccessAction(View view, int messageRes, int buttonTitleRes,
                                                  View.OnClickListener onClickListener) {
        WPSnackbar.make(view, messageRes, K_SNACKBAR_WAIT_TIME_MS).setAction(buttonTitleRes, onClickListener).show();
    }

    private static void showSnackbarSuccessAction(View view, String message, int buttonTitleRes,
                                                  View.OnClickListener onClickListener) {
        WPSnackbar.make(view, message, K_SNACKBAR_WAIT_TIME_MS).setAction(buttonTitleRes, onClickListener).show();
    }

    public static void showSnackbarSuccessActionOrange(View view, int messageRes, int buttonTitleRes,
                                                  View.OnClickListener onClickListener) {
        WPSnackbar.make(view, messageRes, Snackbar.LENGTH_LONG).setAction(buttonTitleRes, onClickListener).show();
    }

    public static void showSnackbar(View view, int messageRes) {
        WPSnackbar.make(view, messageRes, Snackbar.LENGTH_LONG).show();
    }

    public static void publishPost(Activity activity, final PostModel post, SiteModel site, Dispatcher dispatcher) {
        if (!NetworkUtils.isNetworkAvailable(activity)) {
            ToastUtils.showToast(activity, R.string.error_publish_no_network,
                                 ToastUtils.Duration.SHORT);
            return;
        }

        // If the post is empty, don't publish
        if (!PostUtils.isPublishable(post)) {
            String message = activity.getString(
                    post.isPage() ? R.string.error_publish_empty_page : R.string.error_publish_empty_post);
            ToastUtils.showToast(activity, message, ToastUtils.Duration.SHORT);
            return;
        }

        PostUtils.updatePublishDateIfShouldBePublishedImmediately(post);
        boolean isFirstTimePublish = PostUtils.isFirstTimePublish(post);
        post.setStatus(PostStatus.PUBLISHED.toString());

        // save the post in the DB so the UploadService will get the latest change
        dispatcher.dispatch(PostActionBuilder.newUpdatePostAction(post));

        if (isFirstTimePublish) {
            UploadService.uploadPostAndTrackAnalytics(activity, post);
        } else {
            UploadService.uploadPost(activity, post);
        }

        PostUtils.trackSavePostAnalytics(post, site);
    }

    public static void onPostUploadedSnackbarHandler(final Activity activity, View snackbarAttachView,
                                                     boolean isError,
                                                     final PostModel post,
                                                     final String errorMessage,
                                                     final SiteModel site, final Dispatcher dispatcher) {
        boolean userCanPublish = !SiteUtils.isAccessedViaWPComRest(site) || site.getHasCapabilityPublishPosts();
        if (isError) {
            if (errorMessage != null) {
                // RETRY only available for Aztec
                if (AppPrefs.isAztecEditorEnabled()) {
                    UploadUtils.showSnackbarError(snackbarAttachView, errorMessage, R.string.retry,
                                                  new View.OnClickListener() {
                                                      @Override
                                                      public void onClick(View view) {
                                                          Intent intent = UploadService.getUploadPostServiceIntent(
                                                                  activity, post, PostUtils.isFirstTimePublish(post),
                                                                  false, true);
                                                          activity.startService(intent);
                                                      }
                                                  });
                } else {
                    UploadUtils.showSnackbarError(snackbarAttachView, errorMessage);
                }
            } else {
                UploadUtils.showSnackbar(snackbarAttachView, R.string.editor_draft_saved_locally);
            }
        } else {
            if (post != null) {
                PostStatus status = PostStatus.fromPost(post);
                int snackbarMessageRes;
                int snackbarButtonRes = 0;
                View.OnClickListener publishPostListener = new View.OnClickListener() {
                    @Override
                    public void onClick(View view) {
                        // jump to Editor Preview mode to show this Post
                        ActivityLauncher.browsePostOrPage(activity, site, post);
                    }
                };

                switch (status) {
                    case DRAFT:
                        snackbarMessageRes = R.string.editor_draft_saved_online;
                        if (userCanPublish) {
                            publishPostListener = new View.OnClickListener() {
                                @Override
                                public void onClick(View v) {
                                    UploadUtils.publishPost(activity, post, site, dispatcher);
                                }
                            };
                            snackbarButtonRes = R.string.button_publish;
                        }
                        break;
                    case PUBLISHED:
                        snackbarButtonRes = R.string.button_view;

                        if (post.isPage()) {
                            snackbarMessageRes = R.string.page_published;
                        } else if (userCanPublish) {
                            snackbarMessageRes = R.string.post_published;
                        } else {
                            snackbarMessageRes = R.string.post_submitted;
                        }
                        break;
                    case SCHEDULED:
                        snackbarButtonRes = R.string.button_view;
                        snackbarMessageRes = post.isPage() ? R.string.page_scheduled : R.string.post_scheduled;
                        break;
                    default:
                        snackbarButtonRes = R.string.button_view;
                        snackbarMessageRes = post.isPage() ? R.string.page_updated : R.string.post_updated;
                        break;
                }

                if (snackbarButtonRes > 0) {
                    UploadUtils.showSnackbarSuccessAction(snackbarAttachView, snackbarMessageRes, snackbarButtonRes,
                            publishPostListener);
                } else {
                    UploadUtils.showSnackbar(snackbarAttachView, snackbarMessageRes);
                }
            }
        }
    }

    public static void onMediaUploadedSnackbarHandler(final Activity activity, View snackbarAttachView,
                                                      boolean isError,
                                                      final List<MediaModel> mediaList, final SiteModel site,
                                                      final String messageForUser) {
        if (isError) {
            if (messageForUser != null) {
                // RETRY only available for Aztec
                if (mediaList != null && !mediaList.isEmpty()) {
                    UploadUtils.showSnackbarError(snackbarAttachView, messageForUser, R.string.retry,
                                                  new View.OnClickListener() {
                                                      @Override
                                                      public void onClick(View view) {
                                                          ArrayList<MediaModel> mediaListToRetry = new ArrayList<>();
                                                          mediaListToRetry.addAll(mediaList);
                                                          Intent retryIntent = UploadService
                                                                  .getUploadMediaServiceIntent(activity,
                                                                                               mediaListToRetry, true);
                                                          activity.startService(retryIntent);
                                                      }
                                                  });
                } else {
                    UploadUtils.showSnackbarError(snackbarAttachView, messageForUser);
                }
            } else {
                UploadUtils.showSnackbarError(snackbarAttachView, activity.getString(R.string.error_media_upload));
            }
        } else {
            if (mediaList == null || mediaList.isEmpty()) {
                return;
            }

            // show success snackbar for media only items and offer the WRITE POST functionality)
            UploadUtils.showSnackbarSuccessAction(snackbarAttachView, messageForUser,
                                                  R.string.media_files_uploaded_write_post, new View.OnClickListener() {
                        @Override
                        public void onClick(View view) {
                            // WRITE POST functionality: show pre-populated Post
                            ArrayList<MediaModel> mediaListToInsertInPost = new ArrayList<>();
                            mediaListToInsertInPost.addAll(mediaList);

                            Intent writePostIntent = new Intent(activity, EditPostActivity.class);
                            writePostIntent.addFlags(Intent.FLAG_ACTIVITY_SINGLE_TOP);
                            writePostIntent.addFlags(Intent.FLAG_ACTIVITY_NEW_TASK);
                            writePostIntent.putExtra(WordPress.SITE, site);
                            writePostIntent.putExtra(EditPostActivity.EXTRA_IS_PAGE, false);
                            writePostIntent.putExtra(EditPostActivity.EXTRA_INSERT_MEDIA, mediaListToInsertInPost);
                            activity.startActivity(writePostIntent);
                        }
                    });
        }
    }
}<|MERGE_RESOLUTION|>--- conflicted
+++ resolved
@@ -118,16 +118,10 @@
 
         boolean savedLocally = data.getBooleanExtra(EditPostActivity.EXTRA_SAVED_AS_LOCAL_DRAFT, false);
         if (savedLocally && !NetworkUtils.isNetworkAvailable(activity)) {
-<<<<<<< HEAD
-            // The network is not available, we can't do anything
-            showSnackbar(snackbarAttachView, R.string.error_publish_no_network);
-=======
             // The network is not available, we can enqueue a request to upload local changes later
             UploadWorkerKt.enqueueUploadWorkRequestForSite(site);
             // And tell the user about it
-            ToastUtils.showToast(activity, R.string.error_publish_no_network,
-                                 ToastUtils.Duration.SHORT);
->>>>>>> daf60bba
+            showSnackbar(snackbarAttachView, R.string.error_publish_no_network);
             return;
         }
 
