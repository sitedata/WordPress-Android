--- conflicted
+++ resolved
@@ -16,11 +16,8 @@
 import org.wordpress.android.models.ReaderTag;
 import org.wordpress.android.models.ReaderTagList;
 import org.wordpress.android.models.ReaderTagType;
-<<<<<<< HEAD
+import org.wordpress.android.ui.reader.ReaderConstants;
 import org.wordpress.android.ui.FilteredRecyclerView;
-=======
-import org.wordpress.android.ui.reader.ReaderConstants;
->>>>>>> db5bb6df
 import org.wordpress.android.util.FormatUtils;
 import org.wordpress.android.util.LocaleManager;
 import org.wordpress.android.util.PhotonUtils;
@@ -244,7 +241,82 @@
         return new ReaderTag(slug, trimQuery, trimQuery, null, ReaderTagType.SEARCH);
     }
 
-<<<<<<< HEAD
+    public static Map<String, TagInfo> getDefaultTagInfo() {
+        // Note that the following is the desired order in the tabs
+        // (see usage in prependDefaults)
+        Map<String, TagInfo> defaultTagInfo = new LinkedHashMap<>();
+
+        defaultTagInfo.put(ReaderConstants.KEY_FOLLOWING, new TagInfo(ReaderTagType.DEFAULT, ReaderTag.FOLLOWING_PATH));
+        defaultTagInfo.put(ReaderConstants.KEY_DISCOVER, new TagInfo(ReaderTagType.DEFAULT, ReaderTag.DISCOVER_PATH));
+        defaultTagInfo.put(ReaderConstants.KEY_LIKES, new TagInfo(ReaderTagType.DEFAULT, ReaderTag.LIKED_PATH));
+        defaultTagInfo.put(ReaderConstants.KEY_SAVED, new TagInfo(ReaderTagType.BOOKMARKED, ""));
+
+        return defaultTagInfo;
+    }
+
+    private static boolean putIfAbsentDone(Map<String, ReaderTag> defaultTags, String key, ReaderTag tag) {
+        boolean insertionDone = false;
+
+        if (defaultTags.get(key) == null) {
+            defaultTags.put(key, tag);
+            insertionDone = true;
+        }
+
+        return insertionDone;
+    }
+
+    private static void prependDefaults(
+            Map<String, ReaderTag> defaultTags,
+            ReaderTagList orderedTagList,
+            Map<String, TagInfo> defaultTagInfo
+    ) {
+        if (defaultTags.isEmpty()) return;
+
+        List<String> reverseOrderedKeys = new ArrayList<>(defaultTagInfo.keySet());
+        Collections.reverse(reverseOrderedKeys);
+
+        for (String key : reverseOrderedKeys) {
+            if (defaultTags.containsKey(key)) {
+                ReaderTag tag = defaultTags.get(key);
+
+                orderedTagList.add(0, tag);
+            }
+        }
+    }
+
+    private static boolean defaultTagFoundAndAdded(
+            Map<String, TagInfo> defaultTagInfos,
+            ReaderTag tag,
+            Map<String, ReaderTag> defaultTags
+    ) {
+        boolean foundAndAdded = false;
+
+        for (String key : defaultTagInfos.keySet()) {
+            if (defaultTagInfos.get(key).isDesiredTag(tag)) {
+                if (putIfAbsentDone(defaultTags, key, tag)) {
+                    foundAndAdded = true;
+                }
+                break;
+            }
+        }
+
+        return foundAndAdded;
+    }
+
+    public static ReaderTagList getOrderedTagsList(ReaderTagList tagList, Map<String, TagInfo> defaultTagInfos) {
+        ReaderTagList orderedTagList = new ReaderTagList();
+        Map<String, ReaderTag> defaultTags = new HashMap<>();
+
+        for (ReaderTag tag : tagList) {
+            if (defaultTagFoundAndAdded(defaultTagInfos, tag, defaultTags)) continue;
+
+            orderedTagList.add(tag);
+        }
+        prependDefaults(defaultTags, orderedTagList, defaultTagInfos);
+
+        return orderedTagList;
+    }
+
     public static boolean isFollowing(
             ReaderTag currentTag,
             boolean isTopLevelReader,
@@ -281,81 +353,5 @@
         } else {
             return true;
         }
-=======
-    public static Map<String, TagInfo> getDefaultTagInfo() {
-        // Note that the following is the desired order in the tabs
-        // (see usage in prependDefaults)
-        Map<String, TagInfo> defaultTagInfo = new LinkedHashMap<>();
-
-        defaultTagInfo.put(ReaderConstants.KEY_FOLLOWING, new TagInfo(ReaderTagType.DEFAULT, ReaderTag.FOLLOWING_PATH));
-        defaultTagInfo.put(ReaderConstants.KEY_DISCOVER, new TagInfo(ReaderTagType.DEFAULT, ReaderTag.DISCOVER_PATH));
-        defaultTagInfo.put(ReaderConstants.KEY_LIKES, new TagInfo(ReaderTagType.DEFAULT, ReaderTag.LIKED_PATH));
-        defaultTagInfo.put(ReaderConstants.KEY_SAVED, new TagInfo(ReaderTagType.BOOKMARKED, ""));
-
-        return defaultTagInfo;
-    }
-
-    private static boolean putIfAbsentDone(Map<String, ReaderTag> defaultTags, String key, ReaderTag tag) {
-        boolean insertionDone = false;
-
-        if (defaultTags.get(key) == null) {
-            defaultTags.put(key, tag);
-            insertionDone = true;
-        }
-
-        return insertionDone;
-    }
-
-    private static void prependDefaults(
-            Map<String, ReaderTag> defaultTags,
-            ReaderTagList orderedTagList,
-            Map<String, TagInfo> defaultTagInfo
-    ) {
-        if (defaultTags.isEmpty()) return;
-
-        List<String> reverseOrderedKeys = new ArrayList<>(defaultTagInfo.keySet());
-        Collections.reverse(reverseOrderedKeys);
-
-        for (String key : reverseOrderedKeys) {
-            if (defaultTags.containsKey(key)) {
-                ReaderTag tag = defaultTags.get(key);
-
-                orderedTagList.add(0, tag);
-            }
-        }
-    }
-
-    private static boolean defaultTagFoundAndAdded(
-            Map<String, TagInfo> defaultTagInfos,
-            ReaderTag tag,
-            Map<String, ReaderTag> defaultTags
-    ) {
-        boolean foundAndAdded = false;
-
-        for (String key : defaultTagInfos.keySet()) {
-            if (defaultTagInfos.get(key).isDesiredTag(tag)) {
-                if (putIfAbsentDone(defaultTags, key, tag)) {
-                    foundAndAdded = true;
-                }
-                break;
-            }
-        }
-
-        return foundAndAdded;
-    }
-
-    public static ReaderTagList getOrderedTagsList(ReaderTagList tagList, Map<String, TagInfo> defaultTagInfos) {
-        ReaderTagList orderedTagList = new ReaderTagList();
-        Map<String, ReaderTag> defaultTags = new HashMap<>();
-
-        for (ReaderTag tag : tagList) {
-            if (defaultTagFoundAndAdded(defaultTagInfos, tag, defaultTags)) continue;
-
-            orderedTagList.add(tag);
-        }
-        prependDefaults(defaultTags, orderedTagList, defaultTagInfos);
-
-        return orderedTagList;
->>>>>>> db5bb6df
     }
 }