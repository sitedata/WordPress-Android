package org.wordpress.android.ui.reader.utils;

import android.content.Context;
import android.text.TextUtils;

import org.wordpress.android.R;
<<<<<<< HEAD
=======
import org.wordpress.android.models.AccountHelper;
import org.wordpress.android.models.ReaderBlog;
>>>>>>> 301c8c8d
import org.wordpress.android.util.PhotonUtils;
import org.wordpress.android.util.UrlUtils;

public class ReaderUtils {

    public static String getResizedImageUrl(final String imageUrl, int width, int height, boolean isPrivate) {
        return getResizedImageUrl(imageUrl, width, height, isPrivate, PhotonUtils.Quality.MEDIUM);
    }
    public static String getResizedImageUrl(final String imageUrl,
                                            int width,
                                            int height,
                                            boolean isPrivate,
                                            PhotonUtils.Quality quality) {
        if (isPrivate) {
            return getPrivateImageForDisplay(imageUrl, width, height);
        } else {
            return PhotonUtils.getPhotonImageUrl(imageUrl, width, height, quality);
        }
    }

    /*
     * use this to request a reduced size image from a private post - images in private posts can't
     * use photon but these are usually wp images so they support the h= and w= query params
     */
    private static String getPrivateImageForDisplay(final String imageUrl, int width, int height) {
        if (TextUtils.isEmpty(imageUrl)) {
            return "";
        }

        final String query;
        if (width > 0 && height > 0) {
            query = "?w=" + width + "&h=" + height;
        } else if (width > 0) {
            query = "?w=" + width;
        } else if (height > 0) {
            query = "?h=" + height;
        } else {
            query = "";
        }
        // remove the existing query string, add the new one, and make sure the url is https:
        return UrlUtils.removeQuery(UrlUtils.makeHttps(imageUrl)) + query;
    }

    /*
     * returns the passed string formatted for use with our API - see sanitize_title_with_dashes
     * https://github.com/WordPress/WordPress/blob/master/wp-includes/formatting.php#L1258
     */
    public static String sanitizeWithDashes(final String title) {
        if (title == null) {
            return "";
        }
        return title.trim()
                .replaceAll("&[^\\s]*;", "")        // remove html entities
                .replaceAll("[\\.\\s]+", "-")       // replace periods and whitespace with a dash
                .replaceAll("[^A-Za-z0-9\\-]", "")  // remove remaining non-alphanum/non-dash chars
                .replaceAll("--", "-");             // reduce double dashes potentially added above
    }

    /*
     * returns the long text to use for a like label ("Liked by 3 people", etc.)
     */
    public static String getLongLikeLabelText(Context context, int numLikes, boolean isLikedByCurrentUser) {
        if (isLikedByCurrentUser) {
            switch (numLikes) {
                case 1:
                    return context.getString(R.string.reader_likes_only_you);
                case 2:
                    return context.getString(R.string.reader_likes_you_and_one);
                default:
                    return context.getString(R.string.reader_likes_you_and_multi, numLikes - 1);
            }
        } else {
            return (numLikes == 1 ?
                    context.getString(R.string.reader_likes_one) : context.getString(R.string.reader_likes_multi, numLikes));
        }
    }
<<<<<<< HEAD
=======

    /*
     * returns the drawable resource id to use as the default blavatar for the passed blog
     */
    public static int getDefaultBlavatarResId(ReaderBlog blogInfo) {
        if (blogInfo == null) {
            return R.drawable.gravatar_placeholder;
        } else if (blogInfo.isJetpack) {
            return R.drawable.blavatar_placeholder_org;
        } else if (blogInfo.isExternal()) {
            return R.drawable.gravatar_placeholder;
        } else {
            return R.drawable.blavatar_placeholder_com;
        }
    }

    /*
     * returns true if the reader should provide a "logged out" experience - no likes, comments,
     * reblogs, or anything else that requires an account
     */
    public static boolean isLoggedOutReader() {
        return !AccountHelper.isSignedInWordPressDotCom();
    }

>>>>>>> 301c8c8d
}<|MERGE_RESOLUTION|>--- conflicted
+++ resolved
@@ -4,11 +4,7 @@
 import android.text.TextUtils;
 
 import org.wordpress.android.R;
-<<<<<<< HEAD
-=======
 import org.wordpress.android.models.AccountHelper;
-import org.wordpress.android.models.ReaderBlog;
->>>>>>> 301c8c8d
 import org.wordpress.android.util.PhotonUtils;
 import org.wordpress.android.util.UrlUtils;
 
@@ -85,23 +81,6 @@
                     context.getString(R.string.reader_likes_one) : context.getString(R.string.reader_likes_multi, numLikes));
         }
     }
-<<<<<<< HEAD
-=======
-
-    /*
-     * returns the drawable resource id to use as the default blavatar for the passed blog
-     */
-    public static int getDefaultBlavatarResId(ReaderBlog blogInfo) {
-        if (blogInfo == null) {
-            return R.drawable.gravatar_placeholder;
-        } else if (blogInfo.isJetpack) {
-            return R.drawable.blavatar_placeholder_org;
-        } else if (blogInfo.isExternal()) {
-            return R.drawable.gravatar_placeholder;
-        } else {
-            return R.drawable.blavatar_placeholder_com;
-        }
-    }
 
     /*
      * returns true if the reader should provide a "logged out" experience - no likes, comments,
@@ -110,6 +89,4 @@
     public static boolean isLoggedOutReader() {
         return !AccountHelper.isSignedInWordPressDotCom();
     }
-
->>>>>>> 301c8c8d
 }