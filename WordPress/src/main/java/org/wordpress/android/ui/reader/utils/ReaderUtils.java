--- conflicted
+++ resolved
@@ -23,18 +23,12 @@
      * used with TextViews that have the ReaderTextView.Follow style to show
      * the passed follow state
      */
-    public static void showFollowStatus(TextView txtFollow, boolean isFollowed) {
+    public static void showFollowStatus(final TextView txtFollow, boolean isFollowed) {
+        // selected state is same as followed state, so do nothing if they already match
         if (txtFollow == null || txtFollow.isSelected() == isFollowed) {
             return;
         }
-<<<<<<< HEAD
-        int textId = (isFollowed ? R.string.reader_btn_unfollow : R.string.reader_btn_follow);
-        int drawableId = (isFollowed ? R.drawable.note_icon_following : R.drawable.note_icon_follow);
-        txtFollow.setText(txtFollow.getContext().getString(textId));
-        txtFollow.setCompoundDrawablesWithIntrinsicBounds(drawableId, 0, 0, 0);
-=======
         txtFollow.setText(txtFollow.getContext().getString(isFollowed ? R.string.reader_btn_unfollow : R.string.reader_btn_follow));
->>>>>>> a54ef226
         txtFollow.setSelected(isFollowed);
     }
 
