--- conflicted
+++ resolved
@@ -299,18 +299,8 @@
     public static void viewPostsAndPagesStats(Context context, SiteModel site, StatsGranularity granularity) {
         Intent intent = new Intent(context, org.wordpress.android.ui.stats.refresh.StatsViewAllActivity.class);
         intent.putExtra(StatsAbstractFragment.ARGS_VIEW_TYPE, StatsViewType.TOP_POSTS_AND_PAGES);
-<<<<<<< HEAD
         intent.putExtra(WordPress.SITE, site);
         intent.putExtra(StatsAbstractFragment.ARGS_TIMEFRAME, granularity);
-=======
-        intent.putExtra(StatsAbstractFragment.ARGS_TIMEFRAME, statsTimeframe);
-        intent.putExtra(StatsAbstractFragment.ARGS_SELECTED_DATE, selectedDate);
-        intent.putExtra(StatsAbstractFragment.ARGS_IS_SINGLE_VIEW, true);
-        intent.putExtra(OldStatsActivity.ARG_LOCAL_TABLE_SITE_ID, site.getId());
-
-        String title = context.getResources().getString(R.string.stats_view_top_posts_and_pages);
-        intent.putExtra(StatsViewAllActivity.ARG_STATS_VIEW_ALL_TITLE, title);
->>>>>>> f499bd1c
         context.startActivity(intent);
     }
 
