package org.wordpress.android.ui;

import android.app.Activity;
import android.content.ActivityNotFoundException;
import android.content.Context;
import android.content.Intent;
import android.content.pm.ResolveInfo;
import android.net.Uri;
import android.support.annotation.NonNull;
import android.support.annotation.Nullable;
import android.support.v4.app.ActivityCompat;
import android.support.v4.app.ActivityOptionsCompat;
import android.support.v4.app.Fragment;
import android.support.v4.app.TaskStackBuilder;
import android.text.TextUtils;

import org.wordpress.android.R;
import org.wordpress.android.WordPress;
import org.wordpress.android.analytics.AnalyticsTracker;
import org.wordpress.android.analytics.AnalyticsTracker.Stat;
import org.wordpress.android.datasets.ReaderPostTable;
import org.wordpress.android.datasets.ReaderTagTable;
import org.wordpress.android.fluxc.model.PostModel;
import org.wordpress.android.fluxc.model.SiteModel;
import org.wordpress.android.fluxc.model.page.PageModel;
import org.wordpress.android.login.LoginMode;
import org.wordpress.android.networking.SSLCertsViewActivity;
import org.wordpress.android.ui.accounts.HelpActivity;
import org.wordpress.android.ui.accounts.HelpActivity.Origin;
import org.wordpress.android.ui.accounts.LoginActivity;
import org.wordpress.android.ui.accounts.LoginEpilogueActivity;
import org.wordpress.android.ui.accounts.SignupEpilogueActivity;
import org.wordpress.android.ui.accounts.SiteCreationActivity;
import org.wordpress.android.ui.activitylog.detail.ActivityLogDetailActivity;
import org.wordpress.android.ui.activitylog.list.ActivityLogListActivity;
import org.wordpress.android.ui.comments.CommentsActivity;
import org.wordpress.android.ui.history.HistoryDetailActivity;
import org.wordpress.android.ui.history.HistoryDetailContainerFragment;
import org.wordpress.android.ui.history.HistoryListItem.Revision;
import org.wordpress.android.ui.main.SitePickerActivity;
import org.wordpress.android.ui.main.WPMainActivity;
import org.wordpress.android.ui.media.MediaBrowserActivity;
import org.wordpress.android.ui.media.MediaBrowserType;
import org.wordpress.android.ui.pages.PageParentActivity;
import org.wordpress.android.ui.pages.PagesActivity;
import org.wordpress.android.ui.people.PeopleManagementActivity;
import org.wordpress.android.ui.photopicker.PhotoPickerActivity;
import org.wordpress.android.ui.photopicker.PhotoPickerFragment;
import org.wordpress.android.ui.plans.PlansActivity;
import org.wordpress.android.ui.plugins.PluginBrowserActivity;
import org.wordpress.android.ui.plugins.PluginDetailActivity;
import org.wordpress.android.ui.plugins.PluginUtils;
import org.wordpress.android.ui.posts.EditPostActivity;
import org.wordpress.android.ui.posts.PostPreviewActivity;
import org.wordpress.android.ui.posts.PostsListActivity;
import org.wordpress.android.ui.prefs.AccountSettingsActivity;
import org.wordpress.android.ui.prefs.AppPrefs;
import org.wordpress.android.ui.prefs.AppSettingsActivity;
import org.wordpress.android.ui.prefs.BlogPreferencesActivity;
import org.wordpress.android.ui.prefs.MyProfileActivity;
import org.wordpress.android.ui.prefs.notifications.NotificationsSettingsActivity;
import org.wordpress.android.ui.publicize.PublicizeListActivity;
import org.wordpress.android.ui.quickstart.QuickStartActivity;
import org.wordpress.android.ui.reader.ReaderPostPagerActivity;
import org.wordpress.android.ui.stats.StatsAbstractFragment;
import org.wordpress.android.ui.stats.StatsActivity;
import org.wordpress.android.ui.stats.StatsConnectJetpackActivity;
import org.wordpress.android.ui.stats.StatsConstants;
import org.wordpress.android.ui.stats.StatsSingleItemDetailsActivity;
import org.wordpress.android.ui.stats.StatsTimeframe;
import org.wordpress.android.ui.stats.StatsViewAllActivity;
import org.wordpress.android.ui.stats.StatsViewType;
import org.wordpress.android.ui.stats.models.StatsPostModel;
import org.wordpress.android.ui.stockmedia.StockMediaPickerActivity;
import org.wordpress.android.ui.themes.ThemeBrowserActivity;
import org.wordpress.android.util.AppLog;
import org.wordpress.android.util.ToastUtils;
import org.wordpress.android.util.UrlUtils;
import org.wordpress.android.util.WPActivityUtils;
import org.wordpress.android.util.analytics.AnalyticsUtils;

import java.util.ArrayList;
import java.util.HashMap;
import java.util.List;
import java.util.Map;

import static org.wordpress.android.analytics.AnalyticsTracker.ACTIVITY_LOG_ACTIVITY_ID_KEY;
import static org.wordpress.android.ui.pages.PagesActivityKt.EXTRA_PAGE_REMOTE_ID_KEY;
import static org.wordpress.android.ui.stats.StatsActivity.LOGGED_INTO_JETPACK;
import static org.wordpress.android.viewmodel.activitylog.ActivityLogDetailViewModelKt.ACTIVITY_LOG_ID_KEY;

public class ActivityLauncher {
    public static void showMainActivityAndLoginEpilogue(Activity activity, ArrayList<Integer> oldSitesIds,
                                                        boolean doLoginUpdate) {
        Intent intent = new Intent(activity, WPMainActivity.class);
        intent.setFlags(Intent.FLAG_ACTIVITY_CLEAR_TOP);
        intent.putExtra(WPMainActivity.ARG_DO_LOGIN_UPDATE, doLoginUpdate);
        intent.putExtra(WPMainActivity.ARG_SHOW_LOGIN_EPILOGUE, true);
        intent.putIntegerArrayListExtra(WPMainActivity.ARG_OLD_SITES_IDS, oldSitesIds);
        activity.startActivity(intent);
    }

    public static void showMainActivityAndSignupEpilogue(Activity activity, String name, String email, String photoUrl,
                                                         String username) {
        Intent intent = new Intent(activity, WPMainActivity.class);
        intent.setFlags(Intent.FLAG_ACTIVITY_CLEAR_TOP);
        intent.putExtra(WPMainActivity.ARG_SHOW_SIGNUP_EPILOGUE, true);
        intent.putExtra(SignupEpilogueActivity.EXTRA_SIGNUP_DISPLAY_NAME, name);
        intent.putExtra(SignupEpilogueActivity.EXTRA_SIGNUP_EMAIL_ADDRESS, email);
        intent.putExtra(SignupEpilogueActivity.EXTRA_SIGNUP_PHOTO_URL, photoUrl);
        intent.putExtra(SignupEpilogueActivity.EXTRA_SIGNUP_USERNAME, username);
        activity.startActivity(intent);
    }

    public static void showSitePickerForResult(Activity activity, SiteModel site) {
        Intent intent = new Intent(activity, SitePickerActivity.class);
        intent.putExtra(SitePickerActivity.KEY_LOCAL_ID, site.getId());
        ActivityOptionsCompat options = ActivityOptionsCompat.makeCustomAnimation(
                activity,
                R.anim.activity_slide_in_from_left,
                R.anim.do_nothing);
        ActivityCompat.startActivityForResult(activity, intent, RequestCodes.SITE_PICKER, options.toBundle());
    }

    public static void showPhotoPickerForResult(Activity activity,
                                                @NonNull MediaBrowserType browserType,
                                                @Nullable SiteModel site) {
        Intent intent = new Intent(activity, PhotoPickerActivity.class);
        intent.putExtra(PhotoPickerFragment.ARG_BROWSER_TYPE, browserType);
        if (site != null) {
            intent.putExtra(WordPress.SITE, site);
        }
        activity.startActivityForResult(intent, RequestCodes.PHOTO_PICKER);
    }

    public static void showStockMediaPickerForResult(Activity activity,
                                                     @NonNull SiteModel site,
                                                     int requestCode) {
        Map<String, String> properties = new HashMap<>();
        properties.put("from", activity.getClass().getSimpleName());
        AnalyticsTracker.track(AnalyticsTracker.Stat.STOCK_MEDIA_ACCESSED, properties);

        Intent intent = new Intent(activity, StockMediaPickerActivity.class);
        intent.putExtra(WordPress.SITE, site);
        intent.putExtra(StockMediaPickerActivity.KEY_REQUEST_CODE, requestCode);

        activity.startActivityForResult(intent, requestCode);
    }

    public static void startJetpackInstall(Context context, JetpackConnectionSource source, SiteModel site) {
        Intent intent = new Intent(context, JetpackRemoteInstallActivity.class);
        intent.putExtra(WordPress.SITE, site);
        intent.putExtra(JetpackRemoteInstallFragment.TRACKING_SOURCE_KEY, source);
        context.startActivity(intent);
    }

    public static void continueJetpackConnect(Context context, JetpackConnectionSource source, SiteModel site) {
        switch (source) {
            case NOTIFICATIONS:
                continueJetpackConnectForNotifications(context, site);
                break;
            case STATS:
                continueJetpackConnectForStats(context, site);
                break;
        }
    }

    private static void continueJetpackConnectForNotifications(Context context, SiteModel site) {
        Intent intent = new Intent(context, WPMainActivity.class);
        intent.putExtra(WordPress.SITE, site);
        intent.putExtra(WPMainActivity.ARG_CONTINUE_JETPACK_CONNECT, true);
        context.startActivity(intent);
    }

    private static void continueJetpackConnectForStats(Context context, SiteModel site) {
        Intent intent = new Intent(context, StatsConnectJetpackActivity.class);
        intent.putExtra(WordPress.SITE, site);
        intent.putExtra(StatsConnectJetpackActivity.ARG_CONTINUE_JETPACK_CONNECT, true);
        context.startActivity(intent);
    }

    public static void viewNotifications(Context context) {
        Intent intent = new Intent(context, WPMainActivity.class);
        intent.putExtra(WPMainActivity.ARG_OPEN_PAGE, WPMainActivity.ARG_NOTIFICATIONS);
        intent.addFlags(Intent.FLAG_ACTIVITY_SINGLE_TOP);
        context.startActivity(intent);
    }

    public static void viewNotificationsInNewStack(Context context) {
        Intent intent = getMainActivityInNewStack(context);
        intent.putExtra(WPMainActivity.ARG_OPEN_PAGE, WPMainActivity.ARG_NOTIFICATIONS);
        context.startActivity(intent);
    }

    public static void viewReaderInNewStack(Context context) {
        Intent intent = getMainActivityInNewStack(context);
        intent.putExtra(WPMainActivity.ARG_OPEN_PAGE, WPMainActivity.ARG_READER);
        context.startActivity(intent);
    }

    public static void openEditorInNewStack(Context context) {
        Intent intent = getMainActivityInNewStack(context);
        intent.putExtra(WPMainActivity.ARG_OPEN_PAGE, WPMainActivity.ARG_EDITOR);
        context.startActivity(intent);
    }

    public static void viewStatsInNewStack(Context context, SiteModel site) {
        TaskStackBuilder taskStackBuilder = TaskStackBuilder.create(context);

        Intent mainActivityIntent = getMainActivityInNewStack(context);

        Intent statsIntent = new Intent(context, StatsActivity.class);
        statsIntent.putExtra(WordPress.SITE, site);

        taskStackBuilder.addNextIntent(mainActivityIntent);
        taskStackBuilder.addNextIntent(statsIntent);
        taskStackBuilder.startActivities();
    }

    private static Intent getMainActivityInNewStack(Context context) {
        Intent mainActivityIntent = new Intent(context, WPMainActivity.class);
        mainActivityIntent.addFlags(Intent.FLAG_ACTIVITY_CLEAR_TASK | Intent.FLAG_ACTIVITY_NEW_TASK);

        return mainActivityIntent;
    }

    public static void viewSavedPostsListInReader(Context context) {
        // Easiest way to show reader with saved posts filter is to update the "last used filter" preference and make
        // WPMainActivity restart itself with Intent.FLAG_ACTIVITY_CLEAR_TOP
        if (!ReaderTagTable.getBookmarkTags().isEmpty()) {
            AppPrefs.setReaderTag(ReaderTagTable.getBookmarkTags().get(0));
        }
        ReaderPostTable.purgeUnbookmarkedPostsWithBookmarkTag();

        Intent intent = new Intent(context, WPMainActivity.class);
        intent.putExtra(WPMainActivity.ARG_OPEN_PAGE, WPMainActivity.ARG_READER);
        intent.addFlags(Intent.FLAG_ACTIVITY_CLEAR_TOP);
        context.startActivity(intent);
    }

    public static void viewQuickStartForResult(Activity activity) {
        Intent intent = new Intent(activity, QuickStartActivity.class);
        activity.startActivityForResult(intent, RequestCodes.QUICK_START);
        AnalyticsTracker.track(Stat.QUICK_START_LIST_VIEWED);
    }

    public static void viewBlogStats(Context context, SiteModel site) {
        Intent intent = new Intent(context, org.wordpress.android.ui.stats.refresh.StatsActivity.class);
        intent.putExtra(WordPress.SITE, site);
        context.startActivity(intent);
    }

    public static void viewFollowersStats(Context context, SiteModel site) {
        Intent intent = new Intent(context, StatsViewAllActivity.class);
        intent.putExtra(StatsAbstractFragment.ARGS_VIEW_TYPE, StatsViewType.FOLLOWERS);
        intent.putExtra(StatsAbstractFragment.ARGS_TIMEFRAME, StatsTimeframe.DAY);
        intent.putExtra(StatsAbstractFragment.ARGS_SELECTED_DATE, "");
        intent.putExtra(StatsAbstractFragment.ARGS_IS_SINGLE_VIEW, true);
        intent.putExtra(StatsActivity.ARG_LOCAL_TABLE_SITE_ID, site.getId());

        String title = context.getResources().getString(R.string.stats_view_followers);
        intent.putExtra(StatsViewAllActivity.ARG_STATS_VIEW_ALL_TITLE, title);
        context.startActivity(intent);
    }

    public static void viewCommentsStats(Context context, SiteModel site) {
        Intent intent = new Intent(context, StatsViewAllActivity.class);
        intent.putExtra(StatsAbstractFragment.ARGS_VIEW_TYPE, StatsViewType.COMMENTS);
        intent.putExtra(StatsAbstractFragment.ARGS_TIMEFRAME, StatsTimeframe.DAY);
        intent.putExtra(StatsAbstractFragment.ARGS_SELECTED_DATE, "");
        intent.putExtra(StatsAbstractFragment.ARGS_IS_SINGLE_VIEW, true);
        intent.putExtra(StatsActivity.ARG_LOCAL_TABLE_SITE_ID, site.getId());

        String title = context.getResources().getString(R.string.stats_view_comments);
        intent.putExtra(StatsViewAllActivity.ARG_STATS_VIEW_ALL_TITLE, title);
        context.startActivity(intent);
    }

    public static void viewTagsAndCategoriesStats(Context context, SiteModel site) {
        Intent intent = new Intent(context, StatsViewAllActivity.class);
        intent.putExtra(StatsAbstractFragment.ARGS_VIEW_TYPE, StatsViewType.TAGS_AND_CATEGORIES);
        intent.putExtra(StatsAbstractFragment.ARGS_TIMEFRAME, StatsTimeframe.DAY);
        intent.putExtra(StatsAbstractFragment.ARGS_SELECTED_DATE, "");
        intent.putExtra(StatsAbstractFragment.ARGS_IS_SINGLE_VIEW, true);
        intent.putExtra(StatsActivity.ARG_LOCAL_TABLE_SITE_ID, site.getId());

        String title = context.getResources().getString(R.string.stats_view_tags_and_categories);
        intent.putExtra(StatsViewAllActivity.ARG_STATS_VIEW_ALL_TITLE, title);
        context.startActivity(intent);
    }

    public static void viewPostsAndPagesStats(Context context, SiteModel site, StatsTimeframe statsTimeframe,
                                              String selectedDate) {
        Intent intent = new Intent(context, StatsViewAllActivity.class);
        intent.putExtra(StatsAbstractFragment.ARGS_VIEW_TYPE, StatsViewType.TOP_POSTS_AND_PAGES);
        intent.putExtra(StatsAbstractFragment.ARGS_TIMEFRAME, statsTimeframe);
        intent.putExtra(StatsAbstractFragment.ARGS_SELECTED_DATE, selectedDate);
        intent.putExtra(StatsAbstractFragment.ARGS_IS_SINGLE_VIEW, true);
        intent.putExtra(StatsActivity.ARG_LOCAL_TABLE_SITE_ID, site.getId());

        String title = context.getResources().getString(R.string.stats_view_tags_and_categories);
        intent.putExtra(StatsViewAllActivity.ARG_STATS_VIEW_ALL_TITLE, title);
        context.startActivity(intent);
    }

    public static void viewReferrersStats(Context context, SiteModel site, StatsTimeframe statsTimeframe,
                                          String selectedDate) {
        Intent intent = new Intent(context, StatsViewAllActivity.class);
        intent.putExtra(StatsAbstractFragment.ARGS_VIEW_TYPE, StatsViewType.REFERRERS);
        intent.putExtra(StatsAbstractFragment.ARGS_TIMEFRAME, statsTimeframe);
        intent.putExtra(StatsAbstractFragment.ARGS_SELECTED_DATE, selectedDate);
        intent.putExtra(StatsAbstractFragment.ARGS_IS_SINGLE_VIEW, true);
        intent.putExtra(StatsActivity.ARG_LOCAL_TABLE_SITE_ID, site.getId());

        String title = context.getResources().getString(R.string.stats_view_referrers);
        intent.putExtra(StatsViewAllActivity.ARG_STATS_VIEW_ALL_TITLE, title);
        context.startActivity(intent);
    }

    public static void viewClicksStats(Context context, SiteModel site, StatsTimeframe statsTimeframe,
                                          String selectedDate) {
        Intent intent = new Intent(context, StatsViewAllActivity.class);
        intent.putExtra(StatsAbstractFragment.ARGS_VIEW_TYPE, StatsViewType.CLICKS);
        intent.putExtra(StatsAbstractFragment.ARGS_TIMEFRAME, statsTimeframe);
        intent.putExtra(StatsAbstractFragment.ARGS_SELECTED_DATE, selectedDate);
        intent.putExtra(StatsAbstractFragment.ARGS_IS_SINGLE_VIEW, true);
        intent.putExtra(StatsActivity.ARG_LOCAL_TABLE_SITE_ID, site.getId());

        String title = context.getResources().getString(R.string.stats_view_clicks);
        intent.putExtra(StatsViewAllActivity.ARG_STATS_VIEW_ALL_TITLE, title);
        context.startActivity(intent);
    }

    public static void viewCountriesStats(Context context, SiteModel site, StatsTimeframe statsTimeframe,
                                          String selectedDate) {
        Intent intent = new Intent(context, StatsViewAllActivity.class);
        intent.putExtra(StatsAbstractFragment.ARGS_VIEW_TYPE, StatsViewType.GEOVIEWS);
        intent.putExtra(StatsAbstractFragment.ARGS_TIMEFRAME, statsTimeframe);
        intent.putExtra(StatsAbstractFragment.ARGS_SELECTED_DATE, selectedDate);
        intent.putExtra(StatsAbstractFragment.ARGS_IS_SINGLE_VIEW, true);
        intent.putExtra(StatsActivity.ARG_LOCAL_TABLE_SITE_ID, site.getId());

        String title = context.getResources().getString(R.string.stats_view_countries);
        intent.putExtra(StatsViewAllActivity.ARG_STATS_VIEW_ALL_TITLE, title);
        context.startActivity(intent);
    }

    public static void viewVideoPlays(Context context, SiteModel site, StatsTimeframe statsTimeframe,
                                          String selectedDate) {
        Intent intent = new Intent(context, StatsViewAllActivity.class);
        intent.putExtra(StatsAbstractFragment.ARGS_VIEW_TYPE, StatsViewType.VIDEO_PLAYS);
        intent.putExtra(StatsAbstractFragment.ARGS_TIMEFRAME, statsTimeframe);
        intent.putExtra(StatsAbstractFragment.ARGS_SELECTED_DATE, selectedDate);
        intent.putExtra(StatsAbstractFragment.ARGS_IS_SINGLE_VIEW, true);
        intent.putExtra(StatsActivity.ARG_LOCAL_TABLE_SITE_ID, site.getId());

        String title = context.getResources().getString(R.string.stats_view_videos);
        intent.putExtra(StatsViewAllActivity.ARG_STATS_VIEW_ALL_TITLE, title);
        context.startActivity(intent);
    }

<<<<<<< HEAD
    public static void viewAuthorsStats(Context context, SiteModel site, StatsTimeframe statsTimeframe,
                                          String selectedDate) {
        Intent intent = new Intent(context, StatsViewAllActivity.class);
        intent.putExtra(StatsAbstractFragment.ARGS_VIEW_TYPE, StatsViewType.AUTHORS);
=======
    public static void viewSearchTerms(Context context, SiteModel site, StatsTimeframe statsTimeframe,
                                          String selectedDate) {
        Intent intent = new Intent(context, StatsViewAllActivity.class);
        intent.putExtra(StatsAbstractFragment.ARGS_VIEW_TYPE, StatsViewType.SEARCH_TERMS);
>>>>>>> b6b3762c
        intent.putExtra(StatsAbstractFragment.ARGS_TIMEFRAME, statsTimeframe);
        intent.putExtra(StatsAbstractFragment.ARGS_SELECTED_DATE, selectedDate);
        intent.putExtra(StatsAbstractFragment.ARGS_IS_SINGLE_VIEW, true);
        intent.putExtra(StatsActivity.ARG_LOCAL_TABLE_SITE_ID, site.getId());

<<<<<<< HEAD
        String title = context.getResources().getString(R.string.stats_view_authors);
=======
        String title = context.getResources().getString(R.string.stats_view_search_terms);
>>>>>>> b6b3762c
        intent.putExtra(StatsViewAllActivity.ARG_STATS_VIEW_ALL_TITLE, title);
        context.startActivity(intent);
    }

    public static void viewPublicizeStats(Context context, SiteModel site) {
        Intent intent = new Intent(context, StatsViewAllActivity.class);
        intent.putExtra(StatsAbstractFragment.ARGS_VIEW_TYPE, StatsViewType.PUBLICIZE);
        intent.putExtra(StatsAbstractFragment.ARGS_TIMEFRAME, StatsTimeframe.DAY);
        intent.putExtra(StatsAbstractFragment.ARGS_SELECTED_DATE, "");
        intent.putExtra(StatsAbstractFragment.ARGS_IS_SINGLE_VIEW, true);
        intent.putExtra(StatsActivity.ARG_LOCAL_TABLE_SITE_ID, site.getId());

        String title = context.getResources().getString(R.string.stats_view_publicize);
        intent.putExtra(StatsViewAllActivity.ARG_STATS_VIEW_ALL_TITLE, title);
        context.startActivity(intent);
    }

    public static void viewBlogStatsAfterJetpackSetup(Context context, SiteModel site) {
        Intent intent = new Intent(context, StatsActivity.class);
        intent.putExtra(WordPress.SITE, site);
        intent.putExtra(LOGGED_INTO_JETPACK, true);
        context.startActivity(intent);
    }

    public static void viewConnectJetpackForStats(Context context, SiteModel site) {
        Intent intent = new Intent(context, StatsConnectJetpackActivity.class);
        intent.putExtra(WordPress.SITE, site);
        context.startActivity(intent);
    }

    public static void viewBlogPlans(Context context, SiteModel site) {
        Intent intent = new Intent(context, PlansActivity.class);
        intent.putExtra(WordPress.SITE, site);
        context.startActivity(intent);
        AnalyticsUtils.trackWithSiteDetails(Stat.OPENED_PLANS, site);
    }

    public static void viewCurrentBlogPosts(Context context, SiteModel site) {
        Intent intent = new Intent(context, PostsListActivity.class);
        intent.putExtra(WordPress.SITE, site);
        context.startActivity(intent);
        AnalyticsUtils.trackWithSiteDetails(AnalyticsTracker.Stat.OPENED_POSTS, site);
    }

    public static void viewCurrentBlogMedia(Context context, SiteModel site) {
        Intent intent = new Intent(context, MediaBrowserActivity.class);
        intent.putExtra(WordPress.SITE, site);
        intent.putExtra(MediaBrowserActivity.ARG_BROWSER_TYPE, MediaBrowserType.BROWSER);
        context.startActivity(intent);
        AnalyticsUtils.trackWithSiteDetails(AnalyticsTracker.Stat.OPENED_MEDIA_LIBRARY, site);
    }

    public static void viewCurrentBlogPages(@NonNull Context context, @NonNull SiteModel site) {
        Intent intent = new Intent(context, PagesActivity.class);
        intent.putExtra(WordPress.SITE, site);
        context.startActivity(intent);
        AnalyticsUtils.trackWithSiteDetails(AnalyticsTracker.Stat.OPENED_PAGES, site);
    }

    public static void viewPageParentForResult(@NonNull Fragment fragment, @NonNull PageModel page) {
        Intent intent = new Intent(fragment.getContext(), PageParentActivity.class);
        intent.putExtra(WordPress.SITE, page.getSite());
        intent.putExtra(EXTRA_PAGE_REMOTE_ID_KEY, page.getRemoteId());
        fragment.startActivityForResult(intent, RequestCodes.PAGE_PARENT);

        AnalyticsUtils.trackWithSiteDetails(AnalyticsTracker.Stat.OPENED_PAGE_PARENT, page.getSite());
    }

    public static void viewCurrentBlogComments(Context context, SiteModel site) {
        Intent intent = new Intent(context, CommentsActivity.class);
        intent.putExtra(WordPress.SITE, site);
        context.startActivity(intent);
        AnalyticsUtils.trackWithSiteDetails(AnalyticsTracker.Stat.OPENED_COMMENTS, site);
    }

    public static void viewCurrentBlogThemes(Context context, SiteModel site) {
        if (ThemeBrowserActivity.isAccessible(site)) {
            Intent intent = new Intent(context, ThemeBrowserActivity.class);
            intent.putExtra(WordPress.SITE, site);
            context.startActivity(intent);
            AnalyticsUtils.trackWithSiteDetails(AnalyticsTracker.Stat.THEMES_ACCESSED_THEMES_BROWSER, site);
        }
    }

    public static void viewCurrentBlogPeople(Context context, SiteModel site) {
        Intent intent = new Intent(context, PeopleManagementActivity.class);
        intent.putExtra(WordPress.SITE, site);
        context.startActivity(intent);
        AnalyticsUtils.trackWithSiteDetails(AnalyticsTracker.Stat.OPENED_PEOPLE_MANAGEMENT, site);
    }

    public static void viewPluginBrowser(Context context, SiteModel site) {
        if (PluginUtils.isPluginFeatureAvailable(site)) {
            AnalyticsUtils.trackWithSiteDetails(AnalyticsTracker.Stat.OPENED_PLUGIN_DIRECTORY, site);
            Intent intent = new Intent(context, PluginBrowserActivity.class);
            intent.putExtra(WordPress.SITE, site);
            context.startActivity(intent);
        }
    }

    public static void viewPluginDetail(Activity context, SiteModel site, String slug) {
        if (PluginUtils.isPluginFeatureAvailable(site)) {
            AnalyticsUtils.trackWithSiteDetails(AnalyticsTracker.Stat.OPENED_PLUGIN_DETAIL, site);
            Intent intent = new Intent(context, PluginDetailActivity.class);
            intent.putExtra(WordPress.SITE, site);
            intent.putExtra(PluginDetailActivity.KEY_PLUGIN_SLUG, slug);
            context.startActivity(intent);
        }
    }

    public static void viewActivityLogList(Activity activity, SiteModel site) {
        if (site == null) {
            ToastUtils.showToast(activity, R.string.blog_not_found, ToastUtils.Duration.SHORT);
            return;
        }
        AnalyticsUtils.trackWithSiteDetails(AnalyticsTracker.Stat.ACTIVITY_LOG_LIST_OPENED, site);
        Intent intent = new Intent(activity, ActivityLogListActivity.class);
        intent.putExtra(WordPress.SITE, site);
        activity.startActivity(intent);
    }

    public static void viewActivityLogDetailForResult(Activity activity, SiteModel site, String activityId) {
        Map<String, Object> properties = new HashMap<>();
        properties.put(ACTIVITY_LOG_ACTIVITY_ID_KEY, activityId);
        AnalyticsUtils.trackWithSiteDetails(AnalyticsTracker.Stat.ACTIVITY_LOG_DETAIL_OPENED, site, properties);

        Intent intent = new Intent(activity, ActivityLogDetailActivity.class);
        intent.putExtra(WordPress.SITE, site);
        intent.putExtra(ACTIVITY_LOG_ID_KEY, activityId);
        activity.startActivityForResult(intent, RequestCodes.ACTIVITY_LOG_DETAIL);
    }

    public static void viewBlogSettingsForResult(Activity activity, SiteModel site) {
        Intent intent = new Intent(activity, BlogPreferencesActivity.class);
        intent.putExtra(WordPress.SITE, site);
        activity.startActivityForResult(intent, RequestCodes.SITE_SETTINGS);
        AnalyticsUtils.trackWithSiteDetails(AnalyticsTracker.Stat.OPENED_BLOG_SETTINGS, site);
    }

    public static void viewBlogSharing(Context context, SiteModel site) {
        Intent intent = new Intent(context, PublicizeListActivity.class);
        intent.putExtra(WordPress.SITE, site);
        context.startActivity(intent);
        AnalyticsUtils.trackWithSiteDetails(Stat.OPENED_SHARING_MANAGEMENT, site);
    }

    public static void viewCurrentSite(Context context, SiteModel site, boolean openFromHeader) {
        AnalyticsTracker.Stat stat = openFromHeader ? AnalyticsTracker.Stat.OPENED_VIEW_SITE_FROM_HEADER
                : AnalyticsTracker.Stat.OPENED_VIEW_SITE;
        AnalyticsUtils.trackWithSiteDetails(stat, site);

        if (site == null) {
            ToastUtils.showToast(context, R.string.blog_not_found, ToastUtils.Duration.SHORT);
        } else if (site.getUrl() == null) {
            ToastUtils.showToast(context, R.string.blog_not_found, ToastUtils.Duration.SHORT);
            AppLog.w(AppLog.T.UTILS, "Site URL is null. Login URL: " + site.getLoginUrl());
        } else {
            openUrlExternal(context, site.getUrl());
        }
    }

    public static void viewBlogAdmin(Context context, SiteModel site) {
        if (site == null || site.getAdminUrl() == null) {
            ToastUtils.showToast(context, R.string.blog_not_found, ToastUtils.Duration.SHORT);
            return;
        }
        AnalyticsUtils.trackWithSiteDetails(AnalyticsTracker.Stat.OPENED_VIEW_ADMIN, site);
        openUrlExternal(context, site.getAdminUrl());
    }

    public static void viewPostPreviewForResult(Activity activity, SiteModel site, PostModel post) {
        if (post == null) {
            return;
        }

        Intent intent = new Intent(activity, PostPreviewActivity.class);
        intent.putExtra(EditPostActivity.EXTRA_POST_LOCAL_ID, post.getId());
        intent.putExtra(WordPress.SITE, site);
        activity.startActivityForResult(intent, RequestCodes.PREVIEW_POST);
    }

    public static void viewPagePreview(@NonNull Fragment fragment, @NonNull PageModel page) {
        Intent intent = new Intent(fragment.getContext(), PostPreviewActivity.class);
        intent.putExtra(EditPostActivity.EXTRA_POST_LOCAL_ID, page.getPageId());
        intent.putExtra(WordPress.SITE, page.getSite());
        fragment.startActivity(intent);
    }

    public static void addNewPostForResult(Activity activity, SiteModel site, boolean isPromo) {
        if (site == null) {
            return;
        }

        Intent intent = new Intent(activity, EditPostActivity.class);
        intent.putExtra(WordPress.SITE, site);
        intent.putExtra(EditPostActivity.EXTRA_IS_PAGE, false);
        intent.putExtra(EditPostActivity.EXTRA_IS_PROMO, isPromo);
        activity.startActivityForResult(intent, RequestCodes.EDIT_POST);
    }

    public static void editPostOrPageForResult(Activity activity, SiteModel site, PostModel post) {
        if (site == null) {
            return;
        }

        Intent intent = new Intent(activity, EditPostActivity.class);
        intent.putExtra(WordPress.SITE, site);
        // PostModel objects can be quite large, since content field is not size restricted,
        // in order to avoid issues like TransactionTooLargeException it's better to pass the id of the post.
        // However, we still want to keep passing the SiteModel to avoid confusion around local & remote ids.
        intent.putExtra(EditPostActivity.EXTRA_POST_LOCAL_ID, post.getId());
        activity.startActivityForResult(intent, RequestCodes.EDIT_POST);
    }

    public static void editPageForResult(@NonNull Fragment fragment, @NonNull PageModel page) {
        Intent intent = new Intent(fragment.getContext(), EditPostActivity.class);
        intent.putExtra(WordPress.SITE, page.getSite());
        intent.putExtra(EditPostActivity.EXTRA_POST_LOCAL_ID, page.getPageId());
        fragment.startActivityForResult(intent, RequestCodes.EDIT_POST);
    }

    public static void addNewPageForResult(@NonNull Fragment fragment, @NonNull SiteModel site) {
        Intent intent = new Intent(fragment.getContext(), EditPostActivity.class);
        intent.putExtra(WordPress.SITE, site);
        intent.putExtra(EditPostActivity.EXTRA_IS_PAGE, true);
        intent.putExtra(EditPostActivity.EXTRA_IS_PROMO, false);
        fragment.startActivityForResult(intent, RequestCodes.EDIT_POST);
    }

    public static void viewHistoryDetailForResult(Activity activity, Revision revision, ArrayList<Revision> revisions) {
        Intent intent = new Intent(activity, HistoryDetailActivity.class);
        intent.putExtra(HistoryDetailContainerFragment.EXTRA_REVISION, revision);
        intent.putParcelableArrayListExtra(HistoryDetailContainerFragment.EXTRA_REVISIONS, revisions);
        activity.startActivityForResult(intent, RequestCodes.HISTORY_DETAIL);
    }

    /*
     * Load the post preview as an authenticated URL so stats aren't bumped
     */
    public static void browsePostOrPage(Context context, SiteModel site, PostModel post) {
        if (site == null || post == null || TextUtils.isEmpty(post.getLink())) {
            return;
        }

        // always add the preview parameter to avoid bumping stats when viewing posts
        String url = UrlUtils.appendUrlParameter(post.getLink(), "preview", "true");
        String shareableUrl = post.getLink();
        String shareSubject = post.getTitle();
        if (site.isWPCom()) {
            WPWebViewActivity.openPostUrlByUsingGlobalWPCOMCredentials(context, url, shareableUrl, shareSubject);
        } else if (site.isJetpackConnected()) {
            WPWebViewActivity
                    .openJetpackBlogPostPreview(context, url, shareableUrl, shareSubject, site.getFrameNonce());
        } else {
            // Add the original post URL to the list of allowed URLs.
            // This is necessary because links are disabled in the webview, but WP removes "?preview=true"
            // from the passed URL, and internally redirects to it. EX:Published posts on a site with Plain
            // permalink structure settings.
            // Ref: https://github.com/wordpress-mobile/WordPress-Android/issues/4873
            WPWebViewActivity.openUrlByUsingBlogCredentials(context, site, post, url, new String[]{post.getLink()});
        }
    }

    public static void viewMyProfile(Context context) {
        Intent intent = new Intent(context, MyProfileActivity.class);
        AnalyticsTracker.track(AnalyticsTracker.Stat.OPENED_MY_PROFILE);
        context.startActivity(intent);
    }

    public static void viewAccountSettings(Context context) {
        Intent intent = new Intent(context, AccountSettingsActivity.class);
        AnalyticsTracker.track(AnalyticsTracker.Stat.OPENED_ACCOUNT_SETTINGS);
        context.startActivity(intent);
    }

    public static void viewAppSettings(Activity activity) {
        Intent intent = new Intent(activity, AppSettingsActivity.class);
        AnalyticsTracker.track(AnalyticsTracker.Stat.OPENED_APP_SETTINGS);
        activity.startActivityForResult(intent, RequestCodes.APP_SETTINGS);
    }

    public static void viewNotificationsSettings(Activity activity) {
        Intent intent = new Intent(activity, NotificationsSettingsActivity.class);
        activity.startActivity(intent);
    }

    public static void viewHelpAndSupport(@NonNull Context context, @NonNull Origin origin,
                                          @Nullable SiteModel selectedSite, @Nullable List<String> extraSupportTags) {
        context.startActivity(HelpActivity.createIntent(context, origin, selectedSite, extraSupportTags));
    }

    public static void viewZendeskTickets(@NonNull Context context,
                                          @Nullable SiteModel selectedSite) {
        viewHelpAndSupport(context, Origin.ZENDESK_NOTIFICATION, selectedSite, null);
    }

    public static void viewSSLCerts(Context context, String certificateString) {
        Intent intent = new Intent(context, SSLCertsViewActivity.class);
        intent.putExtra(SSLCertsViewActivity.CERT_DETAILS_KEYS, certificateString.replaceAll("\n", "<br/>"));
        context.startActivity(intent);
    }

    public static void newBlogForResult(Activity activity) {
        Intent intent = new Intent(activity, SiteCreationActivity.class);
        activity.startActivityForResult(intent, RequestCodes.CREATE_SITE);
    }

    public static void showSignInForResult(Activity activity) {
        Intent intent = new Intent(activity, LoginActivity.class);
        activity.startActivityForResult(intent, RequestCodes.ADD_ACCOUNT);
    }

    public static void showLoginEpilogue(Activity activity, boolean doLoginUpdate, ArrayList<Integer> oldSitesIds) {
        Intent intent = new Intent(activity, LoginEpilogueActivity.class);
        intent.putExtra(LoginEpilogueActivity.EXTRA_DO_LOGIN_UPDATE, doLoginUpdate);
        intent.putIntegerArrayListExtra(LoginEpilogueActivity.ARG_OLD_SITES_IDS, oldSitesIds);
        activity.startActivity(intent);
    }

    public static void showLoginEpilogueForResult(Activity activity, boolean showAndReturn,
                                                  ArrayList<Integer> oldSitesIds, boolean doLoginUpdate) {
        Intent intent = new Intent(activity, LoginEpilogueActivity.class);
        intent.putExtra(LoginEpilogueActivity.EXTRA_DO_LOGIN_UPDATE, doLoginUpdate);
        intent.putExtra(LoginEpilogueActivity.EXTRA_SHOW_AND_RETURN, showAndReturn);
        intent.putIntegerArrayListExtra(LoginEpilogueActivity.ARG_OLD_SITES_IDS, oldSitesIds);
        activity.startActivityForResult(intent, RequestCodes.SHOW_LOGIN_EPILOGUE_AND_RETURN);
    }

    public static void showSignupEpilogue(Activity activity, String name, String email, String photoUrl,
                                          String username, boolean isEmail) {
        Intent intent = new Intent(activity, SignupEpilogueActivity.class);
        intent.putExtra(SignupEpilogueActivity.EXTRA_SIGNUP_DISPLAY_NAME, name);
        intent.putExtra(SignupEpilogueActivity.EXTRA_SIGNUP_EMAIL_ADDRESS, email);
        intent.putExtra(SignupEpilogueActivity.EXTRA_SIGNUP_PHOTO_URL, photoUrl);
        intent.putExtra(SignupEpilogueActivity.EXTRA_SIGNUP_USERNAME, username);
        intent.putExtra(SignupEpilogueActivity.EXTRA_SIGNUP_IS_EMAIL, isEmail);
        activity.startActivity(intent);
    }

    public static void showSignupEpilogueForResult(Activity activity, String name, String email, String photoUrl,
                                                   String username, boolean isEmail) {
        Intent intent = new Intent(activity, SignupEpilogueActivity.class);
        intent.putExtra(SignupEpilogueActivity.EXTRA_SIGNUP_DISPLAY_NAME, name);
        intent.putExtra(SignupEpilogueActivity.EXTRA_SIGNUP_EMAIL_ADDRESS, email);
        intent.putExtra(SignupEpilogueActivity.EXTRA_SIGNUP_PHOTO_URL, photoUrl);
        intent.putExtra(SignupEpilogueActivity.EXTRA_SIGNUP_USERNAME, username);
        intent.putExtra(SignupEpilogueActivity.EXTRA_SIGNUP_IS_EMAIL, isEmail);
        activity.startActivityForResult(intent, RequestCodes.SHOW_SIGNUP_EPILOGUE_AND_RETURN);
    }

    public static void viewStatsSinglePostDetails(Context context, SiteModel site, PostModel post) {
        if (post == null) {
            return;
        }

        StatsPostModel statsPostModel = new StatsPostModel(site.getSiteId(), String.valueOf(post.getRemotePostId()),
                post.getTitle(), post.getLink(), StatsConstants.ITEM_TYPE_POST);
        viewStatsSinglePostDetails(context, statsPostModel);
    }

    public static void viewStatsSinglePostDetails(Context context, StatsPostModel post) {
        if (post == null) {
            return;
        }

        Intent statsPostViewIntent = new Intent(context, StatsSingleItemDetailsActivity.class);
        statsPostViewIntent.putExtra(StatsSingleItemDetailsActivity.ARG_REMOTE_BLOG_ID, post.getBlogID());
        statsPostViewIntent.putExtra(StatsSingleItemDetailsActivity.ARG_REMOTE_ITEM_ID, post.getItemID());
        statsPostViewIntent.putExtra(StatsSingleItemDetailsActivity.ARG_REMOTE_ITEM_TYPE, post.getPostType());
        statsPostViewIntent.putExtra(StatsSingleItemDetailsActivity.ARG_ITEM_TITLE, post.getTitle());
        statsPostViewIntent.putExtra(StatsSingleItemDetailsActivity.ARG_ITEM_URL, post.getUrl());
        context.startActivity(statsPostViewIntent);
    }

    public static void viewMediaPickerForResult(Activity activity,
                                                @NonNull SiteModel site,
                                                @NonNull MediaBrowserType browserType) {
        Intent intent = new Intent(activity, MediaBrowserActivity.class);
        intent.putExtra(WordPress.SITE, site);
        intent.putExtra(MediaBrowserActivity.ARG_BROWSER_TYPE, browserType);
        int requestCode;
        if (browserType.canMultiselect()) {
            requestCode = RequestCodes.MULTI_SELECT_MEDIA_PICKER;
        } else {
            requestCode = RequestCodes.SINGLE_SELECT_MEDIA_PICKER;
        }
        activity.startActivityForResult(intent, requestCode);
    }

    public static void addSelfHostedSiteForResult(Activity activity) {
        Intent intent;
        intent = new Intent(activity, LoginActivity.class);
        LoginMode.SELFHOSTED_ONLY.putInto(intent);
        activity.startActivityForResult(intent, RequestCodes.ADD_ACCOUNT);
    }

    public static void loginForDeeplink(Activity activity) {
        Intent intent;
        intent = new Intent(activity, LoginActivity.class);
        LoginMode.WPCOM_LOGIN_DEEPLINK.putInto(intent);
        activity.startActivityForResult(intent, RequestCodes.DO_LOGIN);
    }

    public static void loginForShareIntent(Activity activity) {
        Intent intent = new Intent(activity, LoginActivity.class);
        LoginMode.SHARE_INTENT.putInto(intent);
        activity.startActivityForResult(intent, RequestCodes.DO_LOGIN);
    }

    public static void loginWithoutMagicLink(Activity activity) {
        Intent intent;
        intent = new Intent(activity, LoginActivity.class);
        LoginMode.WPCOM_LOGIN_DEEPLINK.putInto(intent);
        activity.startActivityForResult(intent, RequestCodes.DO_LOGIN);
    }

    /*
     * open the passed url in the device's external browser
     */
    public static void openUrlExternal(Context context, @NonNull String url) {
        Uri uri = Uri.parse(url);
        Intent intent = new Intent(Intent.ACTION_VIEW, uri);

        try {
            // disable deeplinking activity so to not catch WP URLs
            WPActivityUtils.disableComponent(context, ReaderPostPagerActivity.class);

            context.startActivity(intent);
        } catch (ActivityNotFoundException e) {
            ToastUtils.showToast(context, context.getString(R.string.cant_open_url), ToastUtils.Duration.LONG);
            AppLog.e(AppLog.T.UTILS, "No default app available on the device to open the link: " + url, e);
        } catch (SecurityException se) {
            AppLog.e(AppLog.T.UTILS, "Error opening url in default browser. Url: " + url, se);

            List<ResolveInfo> infos = context.getPackageManager().queryIntentActivities(intent, 0);
            if (infos.size() == 1) {
                // there's only one handler and apparently it caused the exception so, just inform and bail
                AppLog.d(AppLog.T.UTILS, "Only one url handler found so, bailing.");
                ToastUtils.showToast(context, context.getString(R.string.cant_open_url));
            } else {
                Intent chooser = Intent.createChooser(intent, context.getString(R.string.error_please_choose_browser));
                context.startActivity(chooser);
            }
        } finally {
            // re-enable deeplinking
            WPActivityUtils.enableComponent(context, ReaderPostPagerActivity.class);
        }
    }

    public static void openStatsUrl(Context context, @NonNull String url) {
        if (url.startsWith("https://wordpress.com/my-stats") || url.startsWith("http://wordpress.com/my-stats")) {
            // make sure to load the no-chrome version of Stats over https
            url = UrlUtils.makeHttps(url);
            if (url.contains("?")) {
                // add the no chrome parameters if not available
                if (!url.contains("?no-chrome") && !url.contains("&no-chrome")) {
                    url += "&no-chrome";
                }
            } else {
                url += "?no-chrome";
            }
            WPWebViewActivity.openUrlByUsingGlobalWPCOMCredentials(context, url);
        } else if (url.startsWith("https") || url.startsWith("http")) {
            WPWebViewActivity.openURL(context, url);
        }
    }
}<|MERGE_RESOLUTION|>--- conflicted
+++ resolved
@@ -359,27 +359,30 @@
         context.startActivity(intent);
     }
 
-<<<<<<< HEAD
+    public static void viewSearchTerms(Context context, SiteModel site, StatsTimeframe statsTimeframe,
+                                          String selectedDate) {
+        Intent intent = new Intent(context, StatsViewAllActivity.class);
+        intent.putExtra(StatsAbstractFragment.ARGS_VIEW_TYPE, StatsViewType.SEARCH_TERMS);
+        intent.putExtra(StatsAbstractFragment.ARGS_TIMEFRAME, statsTimeframe);
+        intent.putExtra(StatsAbstractFragment.ARGS_SELECTED_DATE, selectedDate);
+        intent.putExtra(StatsAbstractFragment.ARGS_IS_SINGLE_VIEW, true);
+        intent.putExtra(StatsActivity.ARG_LOCAL_TABLE_SITE_ID, site.getId());
+
+        String title = context.getResources().getString(R.string.stats_view_search_terms);
+        intent.putExtra(StatsViewAllActivity.ARG_STATS_VIEW_ALL_TITLE, title);
+        context.startActivity(intent);
+    }
+
     public static void viewAuthorsStats(Context context, SiteModel site, StatsTimeframe statsTimeframe,
                                           String selectedDate) {
         Intent intent = new Intent(context, StatsViewAllActivity.class);
         intent.putExtra(StatsAbstractFragment.ARGS_VIEW_TYPE, StatsViewType.AUTHORS);
-=======
-    public static void viewSearchTerms(Context context, SiteModel site, StatsTimeframe statsTimeframe,
-                                          String selectedDate) {
-        Intent intent = new Intent(context, StatsViewAllActivity.class);
-        intent.putExtra(StatsAbstractFragment.ARGS_VIEW_TYPE, StatsViewType.SEARCH_TERMS);
->>>>>>> b6b3762c
         intent.putExtra(StatsAbstractFragment.ARGS_TIMEFRAME, statsTimeframe);
         intent.putExtra(StatsAbstractFragment.ARGS_SELECTED_DATE, selectedDate);
         intent.putExtra(StatsAbstractFragment.ARGS_IS_SINGLE_VIEW, true);
         intent.putExtra(StatsActivity.ARG_LOCAL_TABLE_SITE_ID, site.getId());
 
-<<<<<<< HEAD
         String title = context.getResources().getString(R.string.stats_view_authors);
-=======
-        String title = context.getResources().getString(R.string.stats_view_search_terms);
->>>>>>> b6b3762c
         intent.putExtra(StatsViewAllActivity.ARG_STATS_VIEW_ALL_TITLE, title);
         context.startActivity(intent);
     }
