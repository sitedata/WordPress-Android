--- conflicted
+++ resolved
@@ -290,13 +290,6 @@
         intent.putExtra(SignInActivity.EXTRA_START_FRAGMENT, SignInActivity.ADD_SELF_HOSTED_BLOG);
         activity.startActivityForResult(intent, RequestCodes.ADD_ACCOUNT);
     }
-<<<<<<< HEAD
-
-    public static boolean shouldShowMagicLinksLogin(Activity activity) {
-        boolean isMagicLinksEnabled = false;
-
-        return isMagicLinksEnabled && WPActivityUtils.isEmailClientAvailable(activity);
-    }
 
     public static void disableDeepLinking(Context context) {
         PackageManager pm = context.getPackageManager();
@@ -309,6 +302,4 @@
         pm.setComponentEnabledSetting(new ComponentName(context, DeepLinkingIntentReceiverActivity.class),
                 PackageManager.COMPONENT_ENABLED_STATE_ENABLED, PackageManager.DONT_KILL_APP);
     }
-=======
->>>>>>> 28bd07a2
 }