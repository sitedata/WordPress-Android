--- conflicted
+++ resolved
@@ -331,27 +331,30 @@
         context.startActivity(intent);
     }
 
-<<<<<<< HEAD
+    public static void viewCountriesStats(Context context, SiteModel site, StatsTimeframe statsTimeframe,
+                                          String selectedDate) {
+        Intent intent = new Intent(context, StatsViewAllActivity.class);
+        intent.putExtra(StatsAbstractFragment.ARGS_VIEW_TYPE, StatsViewType.GEOVIEWS);
+        intent.putExtra(StatsAbstractFragment.ARGS_TIMEFRAME, statsTimeframe);
+        intent.putExtra(StatsAbstractFragment.ARGS_SELECTED_DATE, selectedDate);
+        intent.putExtra(StatsAbstractFragment.ARGS_IS_SINGLE_VIEW, true);
+        intent.putExtra(StatsActivity.ARG_LOCAL_TABLE_SITE_ID, site.getId());
+
+        String title = context.getResources().getString(R.string.stats_view_countries);
+        intent.putExtra(StatsViewAllActivity.ARG_STATS_VIEW_ALL_TITLE, title);
+        context.startActivity(intent);
+    }
+
     public static void viewSearchTerms(Context context, SiteModel site, StatsTimeframe statsTimeframe,
                                           String selectedDate) {
         Intent intent = new Intent(context, StatsViewAllActivity.class);
         intent.putExtra(StatsAbstractFragment.ARGS_VIEW_TYPE, StatsViewType.SEARCH_TERMS);
-=======
-    public static void viewCountriesStats(Context context, SiteModel site, StatsTimeframe statsTimeframe,
-                                          String selectedDate) {
-        Intent intent = new Intent(context, StatsViewAllActivity.class);
-        intent.putExtra(StatsAbstractFragment.ARGS_VIEW_TYPE, StatsViewType.GEOVIEWS);
->>>>>>> 4c9e8aff
         intent.putExtra(StatsAbstractFragment.ARGS_TIMEFRAME, statsTimeframe);
         intent.putExtra(StatsAbstractFragment.ARGS_SELECTED_DATE, selectedDate);
         intent.putExtra(StatsAbstractFragment.ARGS_IS_SINGLE_VIEW, true);
         intent.putExtra(StatsActivity.ARG_LOCAL_TABLE_SITE_ID, site.getId());
 
-<<<<<<< HEAD
         String title = context.getResources().getString(R.string.stats_view_search_terms);
-=======
-        String title = context.getResources().getString(R.string.stats_view_countries);
->>>>>>> 4c9e8aff
         intent.putExtra(StatsViewAllActivity.ARG_STATS_VIEW_ALL_TITLE, title);
         context.startActivity(intent);
     }
