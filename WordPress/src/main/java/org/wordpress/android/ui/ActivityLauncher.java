--- conflicted
+++ resolved
@@ -278,13 +278,8 @@
     }
 
     public static void addSelfHostedSiteForResult(Activity activity) {
-<<<<<<< HEAD
         Intent intent = new Intent(activity, MagicLinkSignInActivity.class);
-        intent.putExtra(SignInActivity.START_FRAGMENT_KEY, SignInActivity.ADD_SELF_HOSTED_BLOG);
-=======
-        Intent intent = new Intent(activity, SignInActivity.class);
         intent.putExtra(SignInActivity.EXTRA_START_FRAGMENT, SignInActivity.ADD_SELF_HOSTED_BLOG);
->>>>>>> 3b9d54b7
         activity.startActivityForResult(intent, RequestCodes.ADD_ACCOUNT);
     }
 
