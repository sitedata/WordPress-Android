package org.wordpress.android.ui;

import android.app.Activity;
import android.content.ActivityNotFoundException;
import android.content.Context;
import android.content.Intent;
import android.content.pm.ResolveInfo;
import android.net.Uri;
import android.support.annotation.NonNull;
import android.support.annotation.Nullable;
import android.support.v4.app.ActivityCompat;
import android.support.v4.app.ActivityOptionsCompat;
import android.text.TextUtils;

import org.wordpress.android.R;
import org.wordpress.android.WordPress;
import org.wordpress.android.analytics.AnalyticsTracker;
import org.wordpress.android.fluxc.model.PostModel;
import org.wordpress.android.fluxc.model.SiteModel;
import org.wordpress.android.fluxc.model.plugin.SitePluginModel;
import org.wordpress.android.fluxc.model.plugin.WPOrgPluginModel;
import org.wordpress.android.login.LoginMode;
import org.wordpress.android.networking.SSLCertsViewActivity;
import org.wordpress.android.ui.accounts.HelpActivity;
import org.wordpress.android.ui.accounts.LoginActivity;
import org.wordpress.android.ui.accounts.LoginEpilogueActivity;
import org.wordpress.android.ui.accounts.SignupEpilogueActivity;
import org.wordpress.android.ui.accounts.SiteCreationActivity;
import org.wordpress.android.ui.comments.CommentsActivity;
import org.wordpress.android.ui.main.SitePickerActivity;
import org.wordpress.android.ui.main.WPMainActivity;
import org.wordpress.android.ui.media.MediaBrowserActivity;
import org.wordpress.android.ui.media.MediaBrowserType;
import org.wordpress.android.ui.people.PeopleManagementActivity;
import org.wordpress.android.ui.photopicker.PhotoPickerActivity;
import org.wordpress.android.ui.photopicker.PhotoPickerFragment;
import org.wordpress.android.ui.plans.PlansActivity;
import org.wordpress.android.ui.plugins.PluginBrowserActivity;
import org.wordpress.android.ui.plugins.PluginDetailActivity;
import org.wordpress.android.ui.plugins.PluginUtils;
import org.wordpress.android.ui.posts.EditPostActivity;
import org.wordpress.android.ui.posts.PostPreviewActivity;
import org.wordpress.android.ui.posts.PostsListActivity;
import org.wordpress.android.ui.prefs.AccountSettingsActivity;
import org.wordpress.android.ui.prefs.AppSettingsActivity;
import org.wordpress.android.ui.prefs.BlogPreferencesActivity;
import org.wordpress.android.ui.prefs.MyProfileActivity;
import org.wordpress.android.ui.prefs.notifications.NotificationsSettingsActivity;
import org.wordpress.android.ui.publicize.PublicizeListActivity;
import org.wordpress.android.ui.reader.ReaderPostPagerActivity;
import org.wordpress.android.ui.stats.StatsActivity;
import org.wordpress.android.ui.stats.StatsConnectJetpackActivity;
import org.wordpress.android.ui.stats.StatsConstants;
import org.wordpress.android.ui.stats.StatsSingleItemDetailsActivity;
import org.wordpress.android.ui.stats.models.StatsPostModel;
import org.wordpress.android.ui.themes.ThemeBrowserActivity;
import org.wordpress.android.util.AnalyticsUtils;
import org.wordpress.android.util.AppLog;
import org.wordpress.android.util.HelpshiftHelper;
import org.wordpress.android.util.HelpshiftHelper.Tag;
import org.wordpress.android.util.ToastUtils;
import org.wordpress.android.util.UrlUtils;
import org.wordpress.android.util.WPActivityUtils;
import org.wordpress.passcodelock.AppLockManager;

import java.util.ArrayList;
import java.util.List;

import static org.wordpress.android.ui.stats.StatsActivity.LOGGED_INTO_JETPACK;

public class ActivityLauncher {
    public static void showMainActivityAndLoginEpilogue(Activity activity, ArrayList<Integer> oldSitesIds,
                                                        boolean doLoginUpdate) {
        Intent intent = new Intent(activity, WPMainActivity.class);
        intent.setFlags(Intent.FLAG_ACTIVITY_CLEAR_TOP);
        intent.putExtra(WPMainActivity.ARG_DO_LOGIN_UPDATE, doLoginUpdate);
        intent.putExtra(WPMainActivity.ARG_SHOW_LOGIN_EPILOGUE, true);
        intent.putIntegerArrayListExtra(WPMainActivity.ARG_OLD_SITES_IDS, oldSitesIds);
        activity.startActivity(intent);
    }

    public static void showMainActivityAndSignupEpilogue(Activity activity, String name, String email, String photoUrl,
                                                         String username) {
        Intent intent = new Intent(activity, WPMainActivity.class);
        intent.setFlags(Intent.FLAG_ACTIVITY_CLEAR_TOP);
        intent.putExtra(WPMainActivity.ARG_SHOW_SIGNUP_EPILOGUE, true);
        intent.putExtra(SignupEpilogueActivity.EXTRA_SIGNUP_DISPLAY_NAME, name);
        intent.putExtra(SignupEpilogueActivity.EXTRA_SIGNUP_EMAIL_ADDRESS, email);
        intent.putExtra(SignupEpilogueActivity.EXTRA_SIGNUP_PHOTO_URL, photoUrl);
        intent.putExtra(SignupEpilogueActivity.EXTRA_SIGNUP_USERNAME, username);
        activity.startActivity(intent);
    }

    public static void showSitePickerForResult(Activity activity, SiteModel site) {
        Intent intent = new Intent(activity, SitePickerActivity.class);
        intent.putExtra(SitePickerActivity.KEY_LOCAL_ID, site.getId());
        ActivityOptionsCompat options = ActivityOptionsCompat.makeCustomAnimation(
                activity,
                R.anim.activity_slide_in_from_left,
                R.anim.do_nothing);
        ActivityCompat.startActivityForResult(activity, intent, RequestCodes.SITE_PICKER, options.toBundle());
    }

    public static void showPhotoPickerForResult(Activity activity,
                                                @NonNull MediaBrowserType browserType,
                                                @Nullable SiteModel site) {
        Intent intent = new Intent(activity, PhotoPickerActivity.class);
        intent.putExtra(PhotoPickerFragment.ARG_BROWSER_TYPE, browserType);
        if (site != null) {
            intent.putExtra(WordPress.SITE, site);
        }
        activity.startActivityForResult(intent, RequestCodes.PHOTO_PICKER);
    }

    public static void viewBlogStats(Context context, SiteModel site) {
        Intent intent = new Intent(context, StatsActivity.class);
        intent.putExtra(WordPress.SITE, site);
        context.startActivity(intent);
    }

<<<<<<< HEAD
    public static void viewBlogStatsAfterJetpackSetup(Context context, SiteModel site) {
        Intent intent = new Intent(context, StatsActivity.class);
        intent.putExtra(WordPress.SITE, site);
        intent.putExtra(LOGGED_INTO_JETPACK, true);
        context.startActivity(intent);
    }

    public static void startJetpackConnectionFlow(Context context, SiteModel site) {
=======
    public static void viewConnectJetpackForStats(Context context, SiteModel site) {
>>>>>>> 3384327f
        Intent intent = new Intent(context, StatsConnectJetpackActivity.class);
        intent.putExtra(WordPress.SITE, site);
        context.startActivity(intent);
    }

    public static void viewBlogPlans(Context context, SiteModel site) {
        Intent intent = new Intent(context, PlansActivity.class);
        intent.putExtra(WordPress.SITE, site);
        context.startActivity(intent);
    }

    public static void viewCurrentBlogPosts(Context context, SiteModel site) {
        Intent intent = new Intent(context, PostsListActivity.class);
        intent.putExtra(WordPress.SITE, site);
        context.startActivity(intent);
        AnalyticsUtils.trackWithSiteDetails(AnalyticsTracker.Stat.OPENED_POSTS, site);
    }

    public static void viewCurrentBlogMedia(Context context, SiteModel site) {
        Intent intent = new Intent(context, MediaBrowserActivity.class);
        intent.putExtra(WordPress.SITE, site);
        intent.putExtra(MediaBrowserActivity.ARG_BROWSER_TYPE, MediaBrowserType.BROWSER);
        context.startActivity(intent);
        AnalyticsUtils.trackWithSiteDetails(AnalyticsTracker.Stat.OPENED_MEDIA_LIBRARY, site);
    }

    public static void viewCurrentBlogPages(Context context, SiteModel site) {
        Intent intent = new Intent(context, PostsListActivity.class);
        intent.putExtra(WordPress.SITE, site);
        intent.putExtra(PostsListActivity.EXTRA_VIEW_PAGES, true);
        context.startActivity(intent);
        AnalyticsUtils.trackWithSiteDetails(AnalyticsTracker.Stat.OPENED_PAGES, site);
    }

    public static void viewCurrentBlogComments(Context context, SiteModel site) {
        Intent intent = new Intent(context, CommentsActivity.class);
        intent.putExtra(WordPress.SITE, site);
        context.startActivity(intent);
        AnalyticsUtils.trackWithSiteDetails(AnalyticsTracker.Stat.OPENED_COMMENTS, site);
    }

    public static void viewCurrentBlogThemes(Context context, SiteModel site) {
        if (ThemeBrowserActivity.isAccessible(site)) {
            Intent intent = new Intent(context, ThemeBrowserActivity.class);
            intent.putExtra(WordPress.SITE, site);
            context.startActivity(intent);
            AnalyticsUtils.trackWithSiteDetails(AnalyticsTracker.Stat.THEMES_ACCESSED_THEMES_BROWSER, site);
        }
    }

    public static void viewCurrentBlogPeople(Context context, SiteModel site) {
        Intent intent = new Intent(context, PeopleManagementActivity.class);
        intent.putExtra(WordPress.SITE, site);
        context.startActivity(intent);
        AnalyticsUtils.trackWithSiteDetails(AnalyticsTracker.Stat.OPENED_PEOPLE_MANAGEMENT, site);
    }

    public static void viewPluginBrowser(Context context, SiteModel site) {
        if (PluginUtils.isPluginFeatureAvailable(site)) {
            AnalyticsUtils.trackWithSiteDetails(AnalyticsTracker.Stat.OPENED_PLUGINS, site);
            Intent intent = new Intent(context, PluginBrowserActivity.class);
            intent.putExtra(WordPress.SITE, site);
            context.startActivity(intent);
        }
    }

    public static void viewPluginDetailForResult(Activity context, SiteModel site, SitePluginModel plugin) {
        if (PluginUtils.isPluginFeatureAvailable(site)) {
            AnalyticsUtils.trackWithSiteDetails(AnalyticsTracker.Stat.OPENED_PLUGIN_DETAIL, site);
            Intent intent = new Intent(context, PluginDetailActivity.class);
            intent.putExtra(WordPress.SITE, site);
            intent.putExtra(PluginDetailActivity.KEY_PLUGIN_SLUG, plugin.getSlug());
            context.startActivityForResult(intent, RequestCodes.PLUGIN_DETAIL);
        }
    }

    public static void viewPluginDetailForResult(Activity context, SiteModel site, WPOrgPluginModel plugin) {
        if (PluginUtils.isPluginFeatureAvailable(site)) {
            AnalyticsUtils.trackWithSiteDetails(AnalyticsTracker.Stat.OPENED_PLUGIN_DETAIL, site);
            Intent intent = new Intent(context, PluginDetailActivity.class);
            intent.putExtra(WordPress.SITE, site);
            intent.putExtra(PluginDetailActivity.KEY_PLUGIN_SLUG, plugin.getSlug());
            context.startActivityForResult(intent, RequestCodes.PLUGIN_DETAIL);
        }
    }

    public static void viewBlogSettingsForResult(Activity activity, SiteModel site) {
        Intent intent = new Intent(activity, BlogPreferencesActivity.class);
        intent.putExtra(WordPress.SITE, site);
        activity.startActivityForResult(intent, RequestCodes.SITE_SETTINGS);
        AnalyticsUtils.trackWithSiteDetails(AnalyticsTracker.Stat.OPENED_BLOG_SETTINGS, site);
    }

    public static void viewBlogSharing(Context context, SiteModel site) {
        Intent intent = new Intent(context, PublicizeListActivity.class);
        intent.putExtra(WordPress.SITE, site);
        context.startActivity(intent);
    }

    public static void viewCurrentSite(Context context, SiteModel site, boolean openFromHeader) {
        AnalyticsTracker.Stat stat = openFromHeader ? AnalyticsTracker.Stat.OPENED_VIEW_SITE_FROM_HEADER
                : AnalyticsTracker.Stat.OPENED_VIEW_SITE;
        AnalyticsUtils.trackWithSiteDetails(stat, site);

        if (site == null) {
            ToastUtils.showToast(context, R.string.blog_not_found, ToastUtils.Duration.SHORT);
        } else if (site.getUrl() == null) {
            ToastUtils.showToast(context, R.string.blog_not_found, ToastUtils.Duration.SHORT);
            AppLog.w(AppLog.T.UTILS, "Site URL is null. Login URL: " + site.getLoginUrl());
        } else {
            openUrlExternal(context, site.getUrl());
        }
    }

    public static void viewBlogAdmin(Context context, SiteModel site) {
        if (site == null || site.getAdminUrl() == null) {
            ToastUtils.showToast(context, R.string.blog_not_found, ToastUtils.Duration.SHORT);
            return;
        }
        AnalyticsUtils.trackWithSiteDetails(AnalyticsTracker.Stat.OPENED_VIEW_ADMIN, site);
        openUrlExternal(context, site.getAdminUrl());
    }

    public static void viewPostPreviewForResult(Activity activity, SiteModel site, PostModel post) {
        if (post == null) {
            return;
        }

        Intent intent = new Intent(activity, PostPreviewActivity.class);
        intent.putExtra(EditPostActivity.EXTRA_POST_LOCAL_ID, post.getId());
        intent.putExtra(WordPress.SITE, site);
        activity.startActivityForResult(intent, RequestCodes.PREVIEW_POST);
    }

    public static void addNewPostOrPageForResult(Activity activity, SiteModel site, boolean isPage, boolean isPromo) {
        if (site == null) {
            return;
        }

        Intent intent = new Intent(activity, EditPostActivity.class);
        intent.putExtra(WordPress.SITE, site);
        intent.putExtra(EditPostActivity.EXTRA_IS_PAGE, isPage);
        intent.putExtra(EditPostActivity.EXTRA_IS_PROMO, isPromo);
        activity.startActivityForResult(intent, RequestCodes.EDIT_POST);
    }

    public static void editPostOrPageForResult(Activity activity, SiteModel site, PostModel post) {
        if (site == null) {
            return;
        }

        Intent intent = new Intent(activity, EditPostActivity.class);
        intent.putExtra(WordPress.SITE, site);
        // PostModel objects can be quite large, since content field is not size restricted,
        // in order to avoid issues like TransactionTooLargeException it's better to pass the id of the post.
        // However, we still want to keep passing the SiteModel to avoid confusion around local & remote ids.
        intent.putExtra(EditPostActivity.EXTRA_POST_LOCAL_ID, post.getId());
        activity.startActivityForResult(intent, RequestCodes.EDIT_POST);
    }

    /*
     * Load the post preview as an authenticated URL so stats aren't bumped
     */
    public static void browsePostOrPage(Context context, SiteModel site, PostModel post) {
        if (site == null || post == null || TextUtils.isEmpty(post.getLink())) {
            return;
        }

        // always add the preview parameter to avoid bumping stats when viewing posts
        String url = UrlUtils.appendUrlParameter(post.getLink(), "preview", "true");
        String shareableUrl = post.getLink();
        String shareSubject = post.getTitle();
        if (site.isWPCom()) {
            WPWebViewActivity.openPostUrlByUsingGlobalWPCOMCredentials(context, url, shareableUrl, shareSubject);
        } else if (site.isJetpackConnected()) {
            WPWebViewActivity
                    .openJetpackBlogPostPreview(context, url, shareableUrl, shareSubject, site.getFrameNonce());
        } else {
            // Add the original post URL to the list of allowed URLs.
            // This is necessary because links are disabled in the webview, but WP removes "?preview=true"
            // from the passed URL, and internally redirects to it. EX:Published posts on a site with Plain
            // permalink structure settings.
            // Ref: https://github.com/wordpress-mobile/WordPress-Android/issues/4873
            WPWebViewActivity.openUrlByUsingBlogCredentials(context, site, post, url, new String[]{post.getLink()});
        }
    }

    public static void viewMyProfile(Context context) {
        Intent intent = new Intent(context, MyProfileActivity.class);
        AnalyticsTracker.track(AnalyticsTracker.Stat.OPENED_MY_PROFILE);
        context.startActivity(intent);
    }

    public static void viewAccountSettings(Context context) {
        Intent intent = new Intent(context, AccountSettingsActivity.class);
        AnalyticsTracker.track(AnalyticsTracker.Stat.OPENED_ACCOUNT_SETTINGS);
        context.startActivity(intent);
    }

    public static void viewAppSettings(Activity activity) {
        Intent intent = new Intent(activity, AppSettingsActivity.class);
        AnalyticsTracker.track(AnalyticsTracker.Stat.OPENED_APP_SETTINGS);
        activity.startActivityForResult(intent, RequestCodes.APP_SETTINGS);
    }

    public static void viewNotificationsSettings(Activity activity) {
        Intent intent = new Intent(activity, NotificationsSettingsActivity.class);
        activity.startActivity(intent);
    }

    public static void viewHelpAndSupport(Context context, Tag origin) {
        Intent intent = new Intent(context, HelpActivity.class);
        intent.putExtra(HelpshiftHelper.ORIGIN_KEY, origin);
        context.startActivity(intent);
    }

    public static void viewSSLCerts(Context context, String certificateString) {
        Intent intent = new Intent(context, SSLCertsViewActivity.class);
        intent.putExtra(SSLCertsViewActivity.CERT_DETAILS_KEYS, certificateString.replaceAll("\n", "<br/>"));
        context.startActivity(intent);
    }

    public static void newBlogForResult(Activity activity) {
        Intent intent = new Intent(activity, SiteCreationActivity.class);
        activity.startActivityForResult(intent, RequestCodes.CREATE_SITE);
    }

    public static void showSignInForResult(Activity activity) {
        Intent intent = new Intent(activity, LoginActivity.class);
        activity.startActivityForResult(intent, RequestCodes.ADD_ACCOUNT);
    }

    public static void showLoginEpilogue(Activity activity, boolean doLoginUpdate, ArrayList<Integer> oldSitesIds) {
        Intent intent = new Intent(activity, LoginEpilogueActivity.class);
        intent.putExtra(LoginEpilogueActivity.EXTRA_DO_LOGIN_UPDATE, doLoginUpdate);
        intent.putIntegerArrayListExtra(LoginEpilogueActivity.ARG_OLD_SITES_IDS, oldSitesIds);
        activity.startActivity(intent);
    }

    public static void showLoginEpilogueForResult(Activity activity, boolean showAndReturn,
                                                  ArrayList<Integer> oldSitesIds) {
        Intent intent = new Intent(activity, LoginEpilogueActivity.class);
        intent.putExtra(LoginEpilogueActivity.EXTRA_SHOW_AND_RETURN, showAndReturn);
        intent.putIntegerArrayListExtra(LoginEpilogueActivity.ARG_OLD_SITES_IDS, oldSitesIds);
        activity.startActivityForResult(intent, RequestCodes.SHOW_LOGIN_EPILOGUE_AND_RETURN);
    }

    public static void showSignupEpilogue(Activity activity, String name, String email, String photoUrl,
                                          String username, boolean isEmail) {
        Intent intent = new Intent(activity, SignupEpilogueActivity.class);
        intent.putExtra(SignupEpilogueActivity.EXTRA_SIGNUP_DISPLAY_NAME, name);
        intent.putExtra(SignupEpilogueActivity.EXTRA_SIGNUP_EMAIL_ADDRESS, email);
        intent.putExtra(SignupEpilogueActivity.EXTRA_SIGNUP_PHOTO_URL, photoUrl);
        intent.putExtra(SignupEpilogueActivity.EXTRA_SIGNUP_USERNAME, username);
        intent.putExtra(SignupEpilogueActivity.EXTRA_SIGNUP_IS_EMAIL, isEmail);
        activity.startActivity(intent);
    }

    public static void viewStatsSinglePostDetails(Context context, SiteModel site, PostModel post, boolean isPage) {
        if (post == null) {
            return;
        }

        StatsPostModel statsPostModel = new StatsPostModel(site.getSiteId(),
                                                           String.valueOf(post.getRemotePostId()), post.getTitle(),
                                                           post.getLink(),
                                                           isPage ? StatsConstants.ITEM_TYPE_PAGE
                                                                   : StatsConstants.ITEM_TYPE_POST);
        viewStatsSinglePostDetails(context, statsPostModel);
    }

    public static void viewStatsSinglePostDetails(Context context, StatsPostModel post) {
        if (post == null) {
            return;
        }

        Intent statsPostViewIntent = new Intent(context, StatsSingleItemDetailsActivity.class);
        statsPostViewIntent.putExtra(StatsSingleItemDetailsActivity.ARG_REMOTE_BLOG_ID, post.getBlogID());
        statsPostViewIntent.putExtra(StatsSingleItemDetailsActivity.ARG_REMOTE_ITEM_ID, post.getItemID());
        statsPostViewIntent.putExtra(StatsSingleItemDetailsActivity.ARG_REMOTE_ITEM_TYPE, post.getPostType());
        statsPostViewIntent.putExtra(StatsSingleItemDetailsActivity.ARG_ITEM_TITLE, post.getTitle());
        statsPostViewIntent.putExtra(StatsSingleItemDetailsActivity.ARG_ITEM_URL, post.getUrl());
        context.startActivity(statsPostViewIntent);
    }

    public static void viewMediaPickerForResult(Activity activity,
                                                @NonNull SiteModel site,
                                                @NonNull MediaBrowserType browserType) {
        Intent intent = new Intent(activity, MediaBrowserActivity.class);
        intent.putExtra(WordPress.SITE, site);
        intent.putExtra(MediaBrowserActivity.ARG_BROWSER_TYPE, browserType);
        int requestCode;
        if (browserType.canMultiselect()) {
            requestCode = RequestCodes.MULTI_SELECT_MEDIA_PICKER;
        } else {
            requestCode = RequestCodes.SINGLE_SELECT_MEDIA_PICKER;
        }
        activity.startActivityForResult(intent, requestCode);
    }

    public static void addSelfHostedSiteForResult(Activity activity) {
        Intent intent;
        intent = new Intent(activity, LoginActivity.class);
        LoginMode.SELFHOSTED_ONLY.putInto(intent);
        activity.startActivityForResult(intent, RequestCodes.ADD_ACCOUNT);
    }

    public static void loginForDeeplink(Activity activity) {
        Intent intent;
        intent = new Intent(activity, LoginActivity.class);
        LoginMode.WPCOM_LOGIN_DEEPLINK.putInto(intent);
        activity.startActivityForResult(intent, RequestCodes.DO_LOGIN);
    }

    public static void loginForShareIntent(Activity activity) {
        Intent intent = new Intent(activity, LoginActivity.class);
        LoginMode.SHARE_INTENT.putInto(intent);
        activity.startActivityForResult(intent, RequestCodes.DO_LOGIN);
    }

    public static void loginWithoutMagicLink(Activity activity) {
        Intent intent;
        intent = new Intent(activity, LoginActivity.class);
        LoginMode.WPCOM_LOGIN_DEEPLINK.putInto(intent);
        activity.startActivityForResult(intent, RequestCodes.DO_LOGIN);
    }

    /*
     * open the passed url in the device's external browser
     */
    public static void openUrlExternal(Context context, @NonNull String url) {
        Uri uri = Uri.parse(url);
        Intent intent = new Intent(Intent.ACTION_VIEW, uri);

        try {
            // disable deeplinking activity so to not catch WP URLs
            WPActivityUtils.disableComponent(context, ReaderPostPagerActivity.class);

            context.startActivity(intent);
            AppLockManager.getInstance().setExtendedTimeout();
        } catch (ActivityNotFoundException e) {
            ToastUtils.showToast(context, context.getString(R.string.cant_open_url), ToastUtils.Duration.LONG);
            AppLog.e(AppLog.T.UTILS, "No default app available on the device to open the link: " + url, e);
        } catch (SecurityException se) {
            AppLog.e(AppLog.T.UTILS, "Error opening url in default browser. Url: " + url, se);

            List<ResolveInfo> infos = context.getPackageManager().queryIntentActivities(intent, 0);
            if (infos.size() == 1) {
                // there's only one handler and apparently it caused the exception so, just inform and bail
                AppLog.d(AppLog.T.UTILS, "Only one url handler found so, bailing.");
                ToastUtils.showToast(context, context.getString(R.string.cant_open_url));
            } else {
                Intent chooser = Intent.createChooser(intent, context.getString(R.string.error_please_choose_browser));
                context.startActivity(chooser);
                AppLockManager.getInstance().setExtendedTimeout();
            }
        } finally {
            // re-enable deeplinking
            WPActivityUtils.enableComponent(context, ReaderPostPagerActivity.class);
        }
    }
}<|MERGE_RESOLUTION|>--- conflicted
+++ resolved
@@ -118,7 +118,6 @@
         context.startActivity(intent);
     }
 
-<<<<<<< HEAD
     public static void viewBlogStatsAfterJetpackSetup(Context context, SiteModel site) {
         Intent intent = new Intent(context, StatsActivity.class);
         intent.putExtra(WordPress.SITE, site);
@@ -126,10 +125,7 @@
         context.startActivity(intent);
     }
 
-    public static void startJetpackConnectionFlow(Context context, SiteModel site) {
-=======
     public static void viewConnectJetpackForStats(Context context, SiteModel site) {
->>>>>>> 3384327f
         Intent intent = new Intent(context, StatsConnectJetpackActivity.class);
         intent.putExtra(WordPress.SITE, site);
         context.startActivity(intent);
