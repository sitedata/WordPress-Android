--- conflicted
+++ resolved
@@ -206,22 +206,17 @@
         if (site == null || post == null || TextUtils.isEmpty(post.getLink())) return;
 
         // always add the preview parameter to avoid bumping stats when viewing posts
-<<<<<<< HEAD
         String url = UrlUtils.appendUrlParameter(post.getLink(), "preview", "true");
         if (site.isWPCom()) {
             WPWebViewActivity.openUrlByUsingGlobalWPCOMCredentials(context, url);
         } else {
-            WPWebViewActivity.openUrlByUsingBlogCredentials(context, site, post, url);
-        }
-=======
-        String urlToLoad = UrlUtils.appendUrlParameter(post.getPermaLink(), "preview", "true");
-
-        // Add the original post URL to the list of allowed URLs.
-        // This is necessary because links are disabled in the webview, but WP removes "?preview=true" from the passed URL,
-        // and internally redirects to it. EX:Published posts on a site with Plain permalink structure settings.
-        // Ref: https://github.com/wordpress-mobile/WordPress-Android/issues/4873
-        WPWebViewActivity.openPostOrPage(context, blog, post, urlToLoad, new String[] {post.getPermaLink()});
->>>>>>> eadd170c
+            // Add the original post URL to the list of allowed URLs.
+            // This is necessary because links are disabled in the webview, but WP removes "?preview=true"
+            // from the passed URL, and internally redirects to it. EX:Published posts on a site with Plain
+            // permalink structure settings.
+            // Ref: https://github.com/wordpress-mobile/WordPress-Android/issues/4873
+            WPWebViewActivity.openUrlByUsingBlogCredentials(context, site, post, url, new String[]{post.getLink()});
+        }
     }
 
     public static void addMedia(Activity activity) {
