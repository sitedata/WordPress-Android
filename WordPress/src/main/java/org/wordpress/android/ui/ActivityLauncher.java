--- conflicted
+++ resolved
@@ -52,11 +52,6 @@
 import java.security.GeneralSecurityException;
 
 public class ActivityLauncher {
-<<<<<<< HEAD
-    private static final String ARG_DID_SLIDE_IN_FROM_RIGHT = "did_slide_in_from_right";
-=======
-    private static LiveVariable<Boolean> isMagicLinkEnabledVariable = Optimizely.booleanForKey("isMagicLinkEnabled", false);
->>>>>>> 536e0288
 
     public static void showSitePickerForResult(Activity activity, int blogLocalTableId) {
         Intent intent = new Intent(activity, SitePickerActivity.class);
@@ -301,47 +296,4 @@
         intent.putExtra(SignInActivity.EXTRA_START_FRAGMENT, SignInActivity.ADD_SELF_HOSTED_BLOG);
         activity.startActivityForResult(intent, RequestCodes.ADD_ACCOUNT);
     }
-<<<<<<< HEAD
-
-    public static void slideInFromRight(Context context, Intent intent) {
-        if (context instanceof Activity) {
-            intent.putExtra(ARG_DID_SLIDE_IN_FROM_RIGHT, true);
-            Activity activity = (Activity) context;
-            ActivityOptionsCompat options = ActivityOptionsCompat.makeCustomAnimation(
-                    activity,
-                    R.anim.activity_slide_in_from_right,
-                    R.anim.do_nothing);
-            ActivityCompat.startActivity(activity, intent, options.toBundle());
-        } else {
-            context.startActivity(intent);
-        }
-    }
-
-    public static void slideInFromRightForResult(Activity activity, Intent intent, int requestCode) {
-        intent.putExtra(ARG_DID_SLIDE_IN_FROM_RIGHT, true);
-        ActivityOptionsCompat options = ActivityOptionsCompat.makeCustomAnimation(
-                activity,
-                R.anim.activity_slide_in_from_right,
-                R.anim.do_nothing);
-        ActivityCompat.startActivityForResult(activity, intent, requestCode, options.toBundle());
-    }
-
-    /*
-     * called in an activity's finish to slide it out to the right if it slid in
-     * from the right when started
-     */
-    public static void slideOutToRight(Activity activity) {
-        if (activity != null
-                && activity.getIntent() != null
-                && activity.getIntent().hasExtra(ARG_DID_SLIDE_IN_FROM_RIGHT)) {
-            activity.overridePendingTransition(R.anim.do_nothing, R.anim.activity_slide_out_to_right);
-        }
-    }
-
-    private static boolean shouldShowMagicLinkSignIn(Activity activity) {
-        boolean isInMagicLinkABTestGroup = false;
-        return isInMagicLinkABTestGroup && WPActivityUtils.isEmailClientAvailable(activity);
-    }
-=======
->>>>>>> 536e0288
 }