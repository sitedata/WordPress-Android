package org.wordpress.android.ui.media.services;

import android.app.Service;
import android.content.Context;
import android.content.Intent;
import android.os.IBinder;
import android.support.annotation.NonNull;

import org.greenrobot.eventbus.Subscribe;
import org.greenrobot.eventbus.ThreadMode;
import org.wordpress.android.WordPress;
import org.wordpress.android.analytics.AnalyticsTracker;
import org.wordpress.android.fluxc.Dispatcher;
import org.wordpress.android.fluxc.generated.MediaActionBuilder;
import org.wordpress.android.fluxc.generated.PostActionBuilder;
import org.wordpress.android.fluxc.model.MediaModel;
import org.wordpress.android.fluxc.model.MediaModel.UploadState;
import org.wordpress.android.fluxc.model.PostModel;
import org.wordpress.android.fluxc.model.SiteModel;
import org.wordpress.android.fluxc.store.MediaStore;
import org.wordpress.android.fluxc.store.MediaStore.MediaPayload;
import org.wordpress.android.fluxc.store.MediaStore.OnMediaUploaded;
<<<<<<< HEAD
import org.wordpress.android.fluxc.store.PostStore;
import org.wordpress.android.fluxc.store.SiteStore;
import org.wordpress.android.ui.posts.services.MediaUploadReadyProcessor;
=======
import org.wordpress.android.models.MediaUploadState;
import org.wordpress.android.util.AnalyticsUtils;
>>>>>>> 28c3c445
import org.wordpress.android.util.AppLog;
import org.wordpress.android.util.DateTimeUtils;
import org.wordpress.android.util.FluxCUtils;
import org.wordpress.android.util.StringUtils;

import java.util.ArrayList;
import java.util.HashMap;
import java.util.List;
import java.util.Map;

import javax.inject.Inject;

/**
 * Started with explicit list of media to upload.
 */

public class MediaUploadService extends Service {
    private static final String MEDIA_LIST_KEY = "mediaList";

    private List<MediaModel> mQueue;

    @Inject Dispatcher mDispatcher;
    @Inject MediaStore mMediaStore;
    @Inject PostStore mPostStore;
    @Inject SiteStore mSiteStore;

    public static void startService(Context context, ArrayList<MediaModel> mediaList) {
        if (context == null) {
            return;
        }
        Intent intent = new Intent(context, MediaUploadService.class);
        intent.putExtra(MediaUploadService.MEDIA_LIST_KEY, mediaList);
        context.startService(intent);
    }

    @Override
    public void onCreate() {
        super.onCreate();
        ((WordPress) getApplication()).component().inject(this);
        AppLog.i(AppLog.T.MEDIA, "Media Upload Service > created");
        mDispatcher.register(this);
        // TODO: recover any media that is in the MediaStore that has not yet been completely uploaded
        // or better yet, create an auxiliary table to host MediaUploadUnitInfo objects
    }

    @Override
    public void onDestroy() {
        List<MediaModel> queue = getUploadQueue();
        for (MediaModel oneUpload : queue) {
            cancelUpload(oneUpload);
        }
        mDispatcher.unregister(this);
        AppLog.i(AppLog.T.MEDIA, "Media Upload Service > destroyed");
        super.onDestroy();
    }

    @Override
    public IBinder onBind(Intent intent) {
        return null;
    }


    @Override
    public int onStartCommand(Intent intent, int flags, int startId) {
        // skip this request if no media to upload given
        if (intent == null || !intent.hasExtra(MEDIA_LIST_KEY)) {
            AppLog.e(AppLog.T.MEDIA, "MediaUploadService was killed and restarted with a null intent.");
            stopServiceIfUploadsComplete();
            return START_NOT_STICKY;
        }

        unpackIntent(intent);
        uploadNextInQueue();

        return START_REDELIVER_INTENT;
    }

    @NonNull
    private List<MediaModel> getUploadQueue() {
        if (mQueue == null) {
            mQueue = new ArrayList<>();
        }
        return mQueue;
    }

    private void handleOnMediaUploadedSuccess(@NonNull OnMediaUploaded event) {
        if (event.canceled) {
            // Upload canceled
            AppLog.i(AppLog.T.MEDIA, "Upload successfully canceled.");
<<<<<<< HEAD
            completeUploadWithId(event.media.getId());
=======
            trackUploadMediaEvents(AnalyticsTracker.Stat.MEDIA_UPLOAD_CANCELED, mCurrentUpload, null);
            completeCurrentUpload();
>>>>>>> 28c3c445
            uploadNextInQueue();
        } else if (event.completed) {
            // Upload completed
            AppLog.i(AppLog.T.MEDIA, "Upload completed - localId=" + event.media.getId() + " title=" + event.media.getTitle());
<<<<<<< HEAD
            // here we need to edit the corresponding post
            updatePostWithMediaUrl(event.media);
            completeUploadWithId(event.media.getId());
=======
            trackUploadMediaEvents(AnalyticsTracker.Stat.MEDIA_UPLOAD_SUCCESS, mCurrentUpload, null);
            mCurrentUpload.setMediaId(event.media.getMediaId());
            completeCurrentUpload();
>>>>>>> 28c3c445
            uploadNextInQueue();
            stopServiceIfUploadsComplete();
        } else {
            // Upload Progress
            // TODO check if we need to re-broadcast event.media, event.progress or we're just fine with
            // listening to  event.media, event.progress
            AppLog.d(AppLog.T.MEDIA, event.media.getId() + " - progressing " + event.progress);
        }
    }

    private void handleOnMediaUploadedError(@NonNull OnMediaUploaded event) {
        AppLog.w(AppLog.T.MEDIA, "Error uploading media: " + event.error.message);
        // TODO: Don't update the state here, it needs to be done in FluxC
<<<<<<< HEAD
        MediaModel media = getMediaFromQueueById(event.media.getId());
        if (media != null) {
            media.setUploadState(UploadState.FAILED.name());
            mDispatcher.dispatch(MediaActionBuilder.newUpdateMediaAction(media));
        }
        completeUploadWithId(event.media.getId());
=======
        mCurrentUpload.setUploadState(UploadState.FAILED.name());
        mDispatcher.dispatch(MediaActionBuilder.newUpdateMediaAction(mCurrentUpload));
        completeCurrentUpload();
        // TODO: check whether we need to broadcast the error or maybe it is enough to register for FluxC events
        // event.media, event.error
        Map<String, Object> properties = new HashMap<>();
        properties.put("error_type", event.error.type.name());
        trackUploadMediaEvents(AnalyticsTracker.Stat.MEDIA_UPLOAD_ERROR, mCurrentUpload, properties);
>>>>>>> 28c3c445
        uploadNextInQueue();
    }

    private synchronized void updatePostWithMediaUrl(MediaModel media){
        if (media != null) {
            PostModel post = mPostStore.getPostByLocalPostId(media.getPostId());
            if (post != null) {
                // actually replace the media ID with the media uri
                MediaUploadReadyListener processor = new MediaUploadReadyProcessor();
                PostModel modifiedPost = processor.replaceMediaFileWithUrlInPost(post, String.valueOf(media.getId()), FluxCUtils.mediaFileFromMediaModel(media));
                if (modifiedPost != null) {
                    post = modifiedPost;
                }

                // we changed the post, so let’s mark this down
                if (!post.isLocalDraft()) {
                    post.setIsLocallyChanged(true);
                }
                post.setDateLocallyChanged(DateTimeUtils.iso8601FromTimestamp(System.currentTimeMillis() / 1000));

                // finally save the post
                savePostToDb(post);
            }
        }
    }

    private synchronized void savePostToDb(PostModel post) {
        mDispatcher.dispatch(PostActionBuilder.newUpdatePostAction(post));
    }

    private void uploadNextInQueue() {

        MediaModel next = getNextMediaToUpload();

        if (next == null) {
            AppLog.v(AppLog.T.MEDIA, "No more media items to upload. Skipping this request - MediaUploadService.");
            stopServiceIfUploadsComplete();
            return;
        }

        SiteModel site = mSiteStore.getSiteByLocalId(next.getLocalSiteId());

        // somehow lost our reference to the site, complete this action
        if (site == null) {
            AppLog.i(AppLog.T.MEDIA, "Unexpected state, site is null. Skipping this request - MediaUploadService.");
            stopServiceIfUploadsComplete();
            return;
        }

<<<<<<< HEAD
        dispatchUploadAction(next, site);
    }

    private void completeUploadWithId(int id) {
        getUploadQueue().remove(getMediaFromQueueById(id));
        stopServiceIfUploadsComplete();
=======
        dispatchUploadAction(mCurrentUpload);
        trackUploadMediaEvents(AnalyticsTracker.Stat.MEDIA_UPLOAD_STARTED, mCurrentUpload, null);
>>>>>>> 28c3c445
    }

    private MediaModel getMediaFromQueueById(int id) {
        List<MediaModel> queue = getUploadQueue();
        for (MediaModel media : queue) {
            if (media.getId() == id)
                return media;
        }
        return null;
    }

    private MediaModel getNextMediaToUpload() {
        if (!getUploadQueue().isEmpty()) {
            return getUploadQueue().get(0);
        }
        return null;
    }

    private void addUniqueMediaToQueue(MediaModel media) {
        if (media != null) {
            for (MediaModel queuedMedia : getUploadQueue()) {
                if (queuedMedia.getLocalSiteId() == media.getLocalSiteId() &&
                        StringUtils.equals(queuedMedia.getFilePath(), media.getFilePath())) {
                    return;
                }
            }

            // no match found in queue
            getUploadQueue().add(media);
        }
    }

    private void unpackIntent(@NonNull Intent intent) {

        // TODO right now, in the case we had pending uploads and the app/service was restarted,
        // we don't really have a way to tell which media was supposed to be added to which post,
        // unless we open each draft post from the PostStore and try to see if there was any locally added media to try
        // and match their IDs.
        // So let's hold on a bit on this functionality, the service won't be recovering any
        // pending / missing / cancelled / interrupted uploads for now

//        // add local queued media from store
//        List<MediaModel> localMedia = mMediaStore.getLocalSiteMedia(site);
//        if (localMedia != null && !localMedia.isEmpty()) {
//            // uploading is updated to queued, queued media added to the queue, failed media added to completed list
//            for (MediaModel mediaItem : localMedia) {
//
//                if (MediaUploadState.UPLOADING.name().equals(mediaItem.getUploadState())) {
//                    mediaItem.setUploadState(MediaUploadState.QUEUED.name());
//                    mDispatcher.dispatch(MediaActionBuilder.newUpdateMediaAction(mediaItem));
//                }
//
//                if (MediaUploadState.QUEUED.name().equals(mediaItem.getUploadState())) {
//                    addUniqueMediaToQueue(mediaItem);
//                } else if (MediaUploadState.FAILED.name().equals(mediaItem.getUploadState())) {
//                    getCompletedItems().add(mediaItem);
//                }
//            }
//        }

        // add new media
        @SuppressWarnings("unchecked")
        List<MediaModel> mediaList = (List<MediaModel>) intent.getSerializableExtra(MEDIA_LIST_KEY);
        if (mediaList != null) {
            for (MediaModel media : mediaList) {
                addUniqueMediaToQueue(media);
            }
        }
    }

    private void cancelUpload(MediaModel oneUpload) {
        if (oneUpload != null) {
            SiteModel site = mSiteStore.getSiteByLocalId(oneUpload.getLocalSiteId());
            if (site != null) {
                dispatchCancelAction(oneUpload, site);
            } else {
                AppLog.i(AppLog.T.MEDIA, "Unexpected state, site is null. Skipping cancellation of " +
                        "this request - MediaUploadService.");
            }
        }
    }

    private void dispatchUploadAction(@NonNull final MediaModel media, @NonNull final SiteModel site) {
        AppLog.i(AppLog.T.MEDIA, "Dispatching upload action for media with local id: " + media.getId() +
                " and path: " + media.getFilePath());
        media.setUploadState(UploadState.UPLOADING.name());
        mDispatcher.dispatch(MediaActionBuilder.newUpdateMediaAction(media));

        MediaPayload payload = new MediaPayload(site, media);
        mDispatcher.dispatch(MediaActionBuilder.newUploadMediaAction(payload));
    }

    private void dispatchCancelAction(@NonNull final MediaModel media, @NonNull final SiteModel site) {
        AppLog.i(AppLog.T.MEDIA, "Dispatching cancel upload action for media with local id: " + media.getId() +
                " and path: " + media.getFilePath());
        MediaPayload payload = new MediaPayload(site, media);
        mDispatcher.dispatch(MediaActionBuilder.newCancelMediaUploadAction(payload));
    }

    private void stopServiceIfUploadsComplete(){
        AppLog.i(AppLog.T.MEDIA, "Media Upload Service > completed");
        if (getUploadQueue().size() == 0) {
            AppLog.i(AppLog.T.MEDIA, "No more items pending in queue. Stopping MediaUploadService.");
            stopSelf();
        }
    }

    // FluxC events

    @SuppressWarnings("unused")
    @Subscribe(threadMode = ThreadMode.MAIN)
    public void onMediaUploaded(OnMediaUploaded event) {
        // event for unknown media, ignoring
        if (event.media == null) {
            AppLog.w(AppLog.T.MEDIA, "Media event not recognized: " + event.media);
            return;
        }

        if (event.isError()) {
            handleOnMediaUploadedError(event);
        } else {
            handleOnMediaUploadedSuccess(event);
        }
    }

    /**
     * Analytics about media being uploaded
     *
     * @param media The media being uploaded
     */
    private void trackUploadMediaEvents(AnalyticsTracker.Stat stat, MediaModel media, Map<String, Object> properties) {
        if (media == null) {
            AppLog.e(AppLog.T.MEDIA, "Cannot track media upload service events if the original media is null!!");
            return;
        }
        Map<String, Object> mediaProperties = AnalyticsUtils.getMediaProperties(this, media.isVideo(), null, media.getFilePath());
        if (properties != null) {
            mediaProperties.putAll(properties);
        }
        AnalyticsTracker.track(stat, mediaProperties);
    }
}<|MERGE_RESOLUTION|>--- conflicted
+++ resolved
@@ -20,14 +20,10 @@
 import org.wordpress.android.fluxc.store.MediaStore;
 import org.wordpress.android.fluxc.store.MediaStore.MediaPayload;
 import org.wordpress.android.fluxc.store.MediaStore.OnMediaUploaded;
-<<<<<<< HEAD
 import org.wordpress.android.fluxc.store.PostStore;
 import org.wordpress.android.fluxc.store.SiteStore;
 import org.wordpress.android.ui.posts.services.MediaUploadReadyProcessor;
-=======
-import org.wordpress.android.models.MediaUploadState;
 import org.wordpress.android.util.AnalyticsUtils;
->>>>>>> 28c3c445
 import org.wordpress.android.util.AppLog;
 import org.wordpress.android.util.DateTimeUtils;
 import org.wordpress.android.util.FluxCUtils;
@@ -117,27 +113,19 @@
         if (event.canceled) {
             // Upload canceled
             AppLog.i(AppLog.T.MEDIA, "Upload successfully canceled.");
-<<<<<<< HEAD
+            trackUploadMediaEvents(AnalyticsTracker.Stat.MEDIA_UPLOAD_CANCELED, getMediaFromQueueById(event.media.getId()), null);
             completeUploadWithId(event.media.getId());
-=======
-            trackUploadMediaEvents(AnalyticsTracker.Stat.MEDIA_UPLOAD_CANCELED, mCurrentUpload, null);
-            completeCurrentUpload();
->>>>>>> 28c3c445
             uploadNextInQueue();
         } else if (event.completed) {
             // Upload completed
             AppLog.i(AppLog.T.MEDIA, "Upload completed - localId=" + event.media.getId() + " title=" + event.media.getTitle());
-<<<<<<< HEAD
+
             // here we need to edit the corresponding post
             updatePostWithMediaUrl(event.media);
+            trackUploadMediaEvents(AnalyticsTracker.Stat.MEDIA_UPLOAD_SUCCESS, getMediaFromQueueById(event.media.getId()), null);
+
             completeUploadWithId(event.media.getId());
-=======
-            trackUploadMediaEvents(AnalyticsTracker.Stat.MEDIA_UPLOAD_SUCCESS, mCurrentUpload, null);
-            mCurrentUpload.setMediaId(event.media.getMediaId());
-            completeCurrentUpload();
->>>>>>> 28c3c445
             uploadNextInQueue();
-            stopServiceIfUploadsComplete();
         } else {
             // Upload Progress
             // TODO check if we need to re-broadcast event.media, event.progress or we're just fine with
@@ -149,23 +137,19 @@
     private void handleOnMediaUploadedError(@NonNull OnMediaUploaded event) {
         AppLog.w(AppLog.T.MEDIA, "Error uploading media: " + event.error.message);
         // TODO: Don't update the state here, it needs to be done in FluxC
-<<<<<<< HEAD
         MediaModel media = getMediaFromQueueById(event.media.getId());
         if (media != null) {
             media.setUploadState(UploadState.FAILED.name());
             mDispatcher.dispatch(MediaActionBuilder.newUpdateMediaAction(media));
         }
-        completeUploadWithId(event.media.getId());
-=======
-        mCurrentUpload.setUploadState(UploadState.FAILED.name());
-        mDispatcher.dispatch(MediaActionBuilder.newUpdateMediaAction(mCurrentUpload));
-        completeCurrentUpload();
+
         // TODO: check whether we need to broadcast the error or maybe it is enough to register for FluxC events
         // event.media, event.error
         Map<String, Object> properties = new HashMap<>();
         properties.put("error_type", event.error.type.name());
-        trackUploadMediaEvents(AnalyticsTracker.Stat.MEDIA_UPLOAD_ERROR, mCurrentUpload, properties);
->>>>>>> 28c3c445
+        trackUploadMediaEvents(AnalyticsTracker.Stat.MEDIA_UPLOAD_ERROR, media, properties);
+
+        completeUploadWithId(event.media.getId());
         uploadNextInQueue();
     }
 
@@ -215,17 +199,15 @@
             return;
         }
 
-<<<<<<< HEAD
         dispatchUploadAction(next, site);
     }
 
     private void completeUploadWithId(int id) {
-        getUploadQueue().remove(getMediaFromQueueById(id));
-        stopServiceIfUploadsComplete();
-=======
-        dispatchUploadAction(mCurrentUpload);
-        trackUploadMediaEvents(AnalyticsTracker.Stat.MEDIA_UPLOAD_STARTED, mCurrentUpload, null);
->>>>>>> 28c3c445
+        MediaModel media = getMediaFromQueueById(id);
+        if (media != null) {
+            getUploadQueue().remove(media);
+            trackUploadMediaEvents(AnalyticsTracker.Stat.MEDIA_UPLOAD_STARTED, media, null);
+        }
     }
 
     private MediaModel getMediaFromQueueById(int id) {
