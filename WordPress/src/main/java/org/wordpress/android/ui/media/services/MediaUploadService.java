--- conflicted
+++ resolved
@@ -172,8 +172,8 @@
                 new ApiHelper.UploadMediaTask.Callback() {
             @Override
             public void onSuccess(String remoteId, String remoteUrl) {
-                // once the file has been uploaded, delete the local database entry and
-                // download the new one so that we are up-to-date and so that users can edit it.
+                // once the file has been uploaded, update the local database entry (swap the id with the remote id)
+                // and download the new one
                 WordPress.wpDB.updateMediaLocalToRemoteId(blogIdStr, mediaId, remoteId);
                 EventBus.getDefault().post(new MediaEvents.MediaUploadSucceeded(blogIdStr, mediaId,
                         remoteId, remoteUrl));
@@ -196,11 +196,7 @@
 
             @Override
             public void onProgressUpdate(float progress) {
-<<<<<<< HEAD
                 EventBus.getDefault().post(new MediaEvents.MediaUploadProgress(mediaId, progress));
-=======
-                EventBus.getDefault().post(new MediaUploadEvents.MediaUploadProgress(mediaId, progress));
->>>>>>> b4f402c9
             }
         });
 
