--- conflicted
+++ resolved
@@ -78,13 +78,9 @@
 
     @Override
     public void onDestroy() {
-<<<<<<< HEAD
         for (MediaModel oneUpload : mInProgressUploads) {
             cancelUpload(oneUpload);
         }
-=======
-        cancelCurrentUpload(false);
->>>>>>> 0a088301
         mDispatcher.unregister(this);
         EventBus.getDefault().unregister(this);
         AppLog.i(T.MEDIA, "Media Upload Service > destroyed");
@@ -276,7 +272,6 @@
         }
     }
 
-<<<<<<< HEAD
     private void cancelUpload(MediaModel oneUpload) {
         if (oneUpload != null) {
             SiteModel site = mSiteStore.getSiteByLocalId(oneUpload.getLocalSiteId());
@@ -285,41 +280,6 @@
             } else {
                 AppLog.i(T.MEDIA, "Unexpected state, site is null. Skipping cancellation of " +
                         "this request - MediaUploadService.");
-=======
-    private boolean matchesInProgressMedia(final @NonNull MediaModel media) {
-        return mCurrentUpload != null && media.getLocalSiteId() == mCurrentUpload.getLocalSiteId();
-    }
-
-    private void cancelCurrentUpload(boolean delete) {
-        if (mCurrentUpload != null) {
-            dispatchCancelAction(mCurrentUpload, delete);
-            mCurrentUpload = null;
-        }
-    }
-
-    private void cancelAllUploads() {
-        mUploadQueue.clear();
-        mUploadQueueTime.clear();
-        cancelCurrentUpload(false);
-    }
-
-    private void cancelUpload(int localMediaId, boolean delete) {
-        // Cancel if it's currently uploading
-        if (mCurrentUpload != null && mCurrentUpload.getId() == localMediaId) {
-            AppLog.d(AppLog.T.MEDIA, "Cancelling current upload, id " + localMediaId);
-            cancelCurrentUpload(delete);
-            return;
-        }
-        // Remove from the queue
-        for(Iterator<MediaModel> i = mUploadQueue.iterator(); i.hasNext();) {
-            MediaModel mediaModel = i.next();
-            if (mediaModel.getId() == localMediaId) {
-                i.remove();
-                if (delete) {
-                    AppLog.d(AppLog.T.MEDIA, "Deleting media from queue with id " + localMediaId);
-                    mDispatcher.dispatch(MediaActionBuilder.newRemoveMediaAction(mediaModel));
-                }
->>>>>>> 0a088301
             }
         }
     }
@@ -335,17 +295,10 @@
         mDispatcher.dispatch(MediaActionBuilder.newUploadMediaAction(payload));
     }
 
-<<<<<<< HEAD
     private void dispatchCancelAction(@NonNull final MediaModel media, @NonNull final SiteModel site) {
         AppLog.i(T.MEDIA, "Dispatching cancel upload action for media with local id: " + media.getId() +
                 " and path: " + media.getFilePath());
-        MediaPayload payload = new MediaPayload(site, media);
-=======
-    private void dispatchCancelAction(@NonNull final MediaModel media, boolean delete) {
-        AppLog.i(AppLog.T.MEDIA, "Dispatching cancel upload action for media with local id: " + media.getId() +
-                " and path: " + media.getFilePath());
-        CancelMediaPayload payload = new CancelMediaPayload(mSite, mCurrentUpload, delete);
->>>>>>> 0a088301
+        CancelMediaPayload payload = new CancelMediaPayload(site, media);
         mDispatcher.dispatch(MediaActionBuilder.newCancelMediaUploadAction(payload));
     }
 
@@ -364,7 +317,6 @@
         if (event.post == null) {
             return;
         }
-<<<<<<< HEAD
         for (MediaModel inProgressUpload : mInProgressUploads) {
             if (inProgressUpload.getLocalPostId() == event.post.getId()) {
                 cancelUpload(inProgressUpload);
@@ -375,9 +327,6 @@
                 cancelUpload(pendingUpload);
             }
         }
-=======
-        cancelUpload(event.localMediaId, event.delete);
->>>>>>> 0a088301
     }
 
     // FluxC events
