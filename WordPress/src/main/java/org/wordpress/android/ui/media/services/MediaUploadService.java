--- conflicted
+++ resolved
@@ -14,23 +14,16 @@
 import org.wordpress.android.fluxc.generated.MediaActionBuilder;
 import org.wordpress.android.fluxc.generated.PostActionBuilder;
 import org.wordpress.android.fluxc.model.MediaModel;
-<<<<<<< HEAD
-import org.wordpress.android.fluxc.model.MediaModel.UploadState;
+import org.wordpress.android.fluxc.model.MediaModel.MediaUploadState;
 import org.wordpress.android.fluxc.model.PostModel;
-=======
-import org.wordpress.android.fluxc.model.MediaModel.MediaUploadState;
->>>>>>> 9af2a929
 import org.wordpress.android.fluxc.model.SiteModel;
 import org.wordpress.android.fluxc.store.MediaStore;
 import org.wordpress.android.fluxc.store.MediaStore.CancelMediaPayload;
 import org.wordpress.android.fluxc.store.MediaStore.MediaPayload;
 import org.wordpress.android.fluxc.store.MediaStore.OnMediaUploaded;
-<<<<<<< HEAD
 import org.wordpress.android.fluxc.store.PostStore;
 import org.wordpress.android.fluxc.store.SiteStore;
 import org.wordpress.android.ui.posts.services.MediaUploadReadyProcessor;
-=======
->>>>>>> 9af2a929
 import org.wordpress.android.ui.posts.services.PostEvents;
 import org.wordpress.android.util.AnalyticsUtils;
 import org.wordpress.android.util.AppLog;
@@ -151,18 +144,12 @@
     }
 
     private void handleOnMediaUploadedError(@NonNull OnMediaUploaded event) {
-<<<<<<< HEAD
         AppLog.w(T.MEDIA, "Error uploading media: " + event.error.message);
-        // TODO: Don't update the state here, it needs to be done in FluxC
         MediaModel media = getMediaFromInProgressQueueById(event.media.getId());
         if (media != null) {
-            media.setUploadState(UploadState.FAILED.name());
             mDispatcher.dispatch(MediaActionBuilder.newUpdateMediaAction(media));
         }
 
-=======
-        AppLog.w(AppLog.T.MEDIA, "Error uploading media: " + event.error.message);
->>>>>>> 9af2a929
         // TODO: check whether we need to broadcast the error or maybe it is enough to register for FluxC events
         // event.media, event.error
         Map<String, Object> properties = new HashMap<>();
@@ -264,7 +251,6 @@
     }
 
     private void unpackIntent(@NonNull Intent intent) {
-<<<<<<< HEAD
 
         // TODO right now, in the case we had pending uploads and the app/service was restarted,
         // we don't really have a way to tell which media was supposed to be added to which post,
@@ -291,25 +277,6 @@
 //                }
 //            }
 //        }
-=======
-        mSite = (SiteModel) intent.getSerializableExtra(WordPress.SITE);
-
-        // add local queued media from store
-        List<MediaModel> localMedia = mMediaStore.getLocalSiteMedia(mSite);
-        if (localMedia != null && !localMedia.isEmpty()) {
-            // uploading is updated to queued, queued media added to the queue, failed media added to completed list
-            for (MediaModel mediaItem : localMedia) {
-                if (MediaUploadState.UPLOADING.toString().equals(mediaItem.getUploadState())) {
-                    mediaItem.setUploadState(MediaUploadState.QUEUED);
-                    mDispatcher.dispatch(MediaActionBuilder.newUpdateMediaAction(mediaItem));
-                }
-
-                if (MediaUploadState.QUEUED.toString().equals(mediaItem.getUploadState())) {
-                    addUniqueMediaToQueue(mediaItem);
-                }
-            }
-        }
->>>>>>> 9af2a929
 
         // add new media
         @SuppressWarnings("unchecked")
@@ -336,15 +303,10 @@
     private void dispatchUploadAction(@NonNull final MediaModel media, @NonNull final SiteModel site) {
         AppLog.i(T.MEDIA, "Dispatching upload action for media with local id: " + media.getId() +
                 " and path: " + media.getFilePath());
-<<<<<<< HEAD
         mInProgressUploads.add(media);
-        media.setUploadState(UploadState.UPLOADING.name());
         mDispatcher.dispatch(MediaActionBuilder.newUpdateMediaAction(media));
 
         MediaPayload payload = new MediaPayload(site, media);
-=======
-        MediaPayload payload = new MediaPayload(mSite, media);
->>>>>>> 9af2a929
         mDispatcher.dispatch(MediaActionBuilder.newUploadMediaAction(payload));
     }
 
