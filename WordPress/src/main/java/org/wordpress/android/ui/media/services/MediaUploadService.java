package org.wordpress.android.ui.media.services;

import android.app.Service;
import android.content.Context;
import android.content.Intent;
import android.os.IBinder;
import android.support.annotation.NonNull;

import org.greenrobot.eventbus.Subscribe;
import org.greenrobot.eventbus.ThreadMode;
import org.wordpress.android.WordPress;
import org.wordpress.android.fluxc.Dispatcher;
import org.wordpress.android.fluxc.generated.MediaActionBuilder;
import org.wordpress.android.fluxc.generated.PostActionBuilder;
import org.wordpress.android.fluxc.model.MediaModel;
import org.wordpress.android.fluxc.model.MediaModel.UploadState;
import org.wordpress.android.fluxc.model.PostModel;
import org.wordpress.android.fluxc.model.SiteModel;
import org.wordpress.android.fluxc.store.MediaStore;
import org.wordpress.android.fluxc.store.MediaStore.MediaPayload;
import org.wordpress.android.fluxc.store.MediaStore.OnMediaUploaded;
import org.wordpress.android.fluxc.store.PostStore;
import org.wordpress.android.fluxc.store.SiteStore;
import org.wordpress.android.ui.posts.services.MediaUploadReadyProcessor;
import org.wordpress.android.util.AppLog;
import org.wordpress.android.util.DateTimeUtils;
import org.wordpress.android.util.FluxCUtils;
import org.wordpress.android.util.StringUtils;

import java.util.ArrayList;
import java.util.List;

import javax.inject.Inject;

/**
 * Started with explicit list of media to upload.
 */

public class MediaUploadService extends Service {
<<<<<<< HEAD
    private static final String POST_ID_KEY = "mediaPostId";
    private static final String SITE_KEY = "mediaSite";
=======
>>>>>>> 634e1374
    private static final String MEDIA_LIST_KEY = "mediaList";

    private List<MediaModel> mQueue;

    @Inject Dispatcher mDispatcher;
    @Inject MediaStore mMediaStore;
    @Inject PostStore mPostStore;
    @Inject SiteStore mSiteStore;

    public static void startService(Context context, SiteModel siteModel, ArrayList<MediaModel> mediaList) {
        if (context == null) {
            return;
        }
        Intent intent = new Intent(context, MediaUploadService.class);
        intent.putExtra(WordPress.SITE, siteModel);
        intent.putExtra(MediaUploadService.MEDIA_LIST_KEY, mediaList);
        context.startService(intent);
    }

    @Override
    public void onCreate() {
        super.onCreate();
        ((WordPress) getApplication()).component().inject(this);
        AppLog.i(AppLog.T.MEDIA, "Media Upload Service > created");
        mDispatcher.register(this);
        // TODO: recover any media that is in the MediaStore that has not yet been completely uploaded
        // or better yet, create an auxiliary table to host MediaUploadUnitInfo objects
    }

    @Override
    public void onDestroy() {
        if (mQueue != null && mQueue.size() > 0) {
            for (MediaModel oneUpload : mQueue) {
                cancelUpload(oneUpload);
            }
        }
        mDispatcher.unregister(this);
        AppLog.i(AppLog.T.MEDIA, "Media Upload Service > destroyed");
        super.onDestroy();
    }

    @Override
    public IBinder onBind(Intent intent) {
        return null;
    }

    @Override
    public int onStartCommand(Intent intent, int flags, int startId) {
        // skip this request if no site is given
        if (intent == null || !intent.hasExtra(WordPress.SITE)) {
            stopServiceIfUploadsComplete();
            return START_NOT_STICKY;
        }

        unpackIntent(intent);
        uploadNextInQueue();

        return START_REDELIVER_INTENT;
    }

    @NonNull
    private List<MediaModel> getUploadQueue() {
        if (mQueue == null) {
            mQueue = new ArrayList<>();
        }
        return mQueue;
    }

    private void handleOnMediaUploadedSuccess(@NonNull OnMediaUploaded event) {
        if (event.canceled) {
            // Upload canceled
            AppLog.i(AppLog.T.MEDIA, "Upload successfully canceled.");
            completeUploadWithId(event.media.getId());
            uploadNextInQueue();
        } else if (event.completed) {
            // Upload completed
            AppLog.i(AppLog.T.MEDIA, "Upload completed - localId=" + event.media.getId() + " title=" + event.media.getTitle());
            // here we need to edit the corresponding post
            updatePostWithMediaUrl(event.media);
            completeUploadWithId(event.media.getId());
            uploadNextInQueue();
            completed();
        } else {
            // Upload Progress
            // TODO check if we need to re-broadcast event.media, event.progress or we're just fine with
            // listening to  event.media, event.progress
            AppLog.d(AppLog.T.MEDIA, event.media.getId() + " - progressing " + event.progress);
        }
    }

    private void handleOnMediaUploadedError(@NonNull OnMediaUploaded event) {
        AppLog.w(AppLog.T.MEDIA, "Error uploading media: " + event.error.message);
        // TODO: Don't update the state here, it needs to be done in FluxC
        MediaModel media = getMediaFromQueueById(event.media.getId());
        if (media != null) {
            media.setUploadState(UploadState.FAILED.name());
            mDispatcher.dispatch(MediaActionBuilder.newUpdateMediaAction(media));
        }
        completeUploadWithId(event.media.getId());
        uploadNextInQueue();
    }

    private synchronized void updatePostWithMediaUrl(MediaModel media){
        if (media != null) {
            PostModel post = mPostStore.getPostByLocalPostId(media.getPostId());
            if (post != null) {
                String content = post.getContent();
                if (content != null) {

                    // actually replace the media ID with the media uri
                    MediaUploadReadyProcessor processor = new MediaUploadReadyProcessor();
                    PostModel modifiedPost = processor.replaceMediaFileWithUrlInPost(post, String.valueOf(media.getId()), FluxCUtils.mediaFileFromMediaModel(media));
                    if (modifiedPost != null) {
                        post = modifiedPost;
                    }

                    // we changed the post, so let’s mark this down
                    if (!post.isLocalDraft()) {
                        post.setIsLocallyChanged(true);
                    }
                    post.setDateLocallyChanged(DateTimeUtils.iso8601FromTimestamp(System.currentTimeMillis() / 1000));

                    // finally save the post
                    savePostToDb(post);
                }
            }
        }
    }

<<<<<<< HEAD
    private synchronized void savePostToDb(PostModel post) {
        mDispatcher.dispatch(PostActionBuilder.newUpdatePostAction(post));
    }

    private void uploadNextInQueue() {

        MediaModel next = getNextMediaToUpload();

        if (next == null) {
            AppLog.v(AppLog.T.MEDIA, "No more media items to upload. Skipping this request - MediaUploadService.");
            completed();
=======
        // somehow lost our reference to the site, complete this action
        if (mSite == null) {
            AppLog.i(AppLog.T.MEDIA, "Unexpected state, site is null. Skipping this request - MediaUploadService.");
            stopServiceIfUploadsComplete();
>>>>>>> 634e1374
            return;
        }

        SiteModel site = mSiteStore.getSiteByLocalId(next.getLocalSiteId());

<<<<<<< HEAD
        // somehow lost our reference to the site, complete this action
        if (site == null) {
            AppLog.i(AppLog.T.MEDIA, "Unexpected state, site is null. Skipping this request - MediaUploadService.");
            completed();
=======
        if (mCurrentUpload == null) {
            AppLog.v(AppLog.T.MEDIA, "No more media items to upload. Skipping this request - MediaUploadService.");
            stopServiceIfUploadsComplete();
>>>>>>> 634e1374
            return;
        }

        dispatchUploadAction(next, site);
    }

    private void completeUploadWithId(int id) {
        getUploadQueue().remove(getMediaFromQueueById(id));
        completed();
    }

    private MediaModel getMediaFromQueueById(int id) {
        if (mQueue != null && mQueue.size() > 0) {
            for (MediaModel media : mQueue) {
                if (media.getId() == id)
                    return media;
            }
        }
        return null;
    }

    private MediaModel getNextMediaToUpload() {
        if (!getUploadQueue().isEmpty()) {
            return getUploadQueue().get(0);
        }
        return null;
    }

    private void addUniqueMediaToQueue(MediaModel media) {
        if (media != null) {
            for (MediaModel queuedMedia : getUploadQueue()) {
                if (queuedMedia.getLocalSiteId() == media.getLocalSiteId() &&
                        StringUtils.equals(queuedMedia.getFilePath(), media.getFilePath())) {
                    return;
                }
            }

            // no match found in queue
            getUploadQueue().add(media);
        }
    }

    private void unpackIntent(@NonNull Intent intent) {
<<<<<<< HEAD
        SiteModel site = (SiteModel) intent.getSerializableExtra(SITE_KEY);
        long postId = intent.getLongExtra(POST_ID_KEY, 0);

        // TODO right now, in the case we had pending uploads and the app/service was restarted,
        // we don't really have a way to tell which media was supposed to be added to which post,
        // unless we open each draft post from the PostStore and try to see if there was any locally added media to try
        // and match their IDs.
        // So let's hold on a bit on this functionality, the service won't be recovering any
        // pending / missing / cancelled / interrupted uploads for now

//        // add local queued media from store
//        List<MediaModel> localMedia = mMediaStore.getLocalSiteMedia(site);
//        if (localMedia != null && !localMedia.isEmpty()) {
//            // uploading is updated to queued, queued media added to the queue, failed media added to completed list
//            for (MediaModel mediaItem : localMedia) {
//
//                if (MediaUploadState.UPLOADING.name().equals(mediaItem.getUploadState())) {
//                    mediaItem.setUploadState(MediaUploadState.QUEUED.name());
//                    mDispatcher.dispatch(MediaActionBuilder.newUpdateMediaAction(mediaItem));
//                }
//
//                if (MediaUploadState.QUEUED.name().equals(mediaItem.getUploadState())) {
//                    addUniqueMediaToQueue(mediaItem);
//                } else if (MediaUploadState.FAILED.name().equals(mediaItem.getUploadState())) {
//                    getCompletedItems().add(mediaItem);
//                }
//            }
//        }
=======
        mSite = (SiteModel) intent.getSerializableExtra(WordPress.SITE);

        // add local queued media from store
        List<MediaModel> localMedia = mMediaStore.getLocalSiteMedia(mSite);
        if (localMedia != null && !localMedia.isEmpty()) {
            // uploading is updated to queued, queued media added to the queue, failed media added to completed list
            for (MediaModel mediaItem : localMedia) {
                if (MediaUploadState.UPLOADING.name().equals(mediaItem.getUploadState())) {
                    mediaItem.setUploadState(MediaUploadState.QUEUED.name());
                    mDispatcher.dispatch(MediaActionBuilder.newUpdateMediaAction(mediaItem));
                }

                if (MediaUploadState.QUEUED.name().equals(mediaItem.getUploadState())) {
                    addUniqueMediaToQueue(mediaItem);
                } else if (MediaUploadState.FAILED.name().equals(mediaItem.getUploadState())) {
                    getCompletedItems().add(mediaItem);
                }
            }
        }
>>>>>>> 634e1374

        // add new media
        @SuppressWarnings("unchecked")
        List<MediaModel> mediaList = (List<MediaModel>) intent.getSerializableExtra(MEDIA_LIST_KEY);
        if (mediaList != null) {
            for (MediaModel media : mediaList) {
                addUniqueMediaToQueue(media);
            }
        }
    }

    private void cancelUpload(MediaModel oneUpload) {
        if (oneUpload != null) {
            dispatchCancelAction(oneUpload, mSiteStore.getSiteByLocalId(oneUpload.getLocalSiteId()));
        }
    }

    private void dispatchUploadAction(@NonNull final MediaModel media, @NonNull final SiteModel site) {
        if (media != null && site != null) {
            AppLog.i(AppLog.T.MEDIA, "Dispatching upload action for media with local id: " + media.getId() +
                    " and path: " + media.getFilePath());
            media.setUploadState(UploadState.UPLOADING.name());
            mDispatcher.dispatch(MediaActionBuilder.newUpdateMediaAction(media));

            MediaPayload payload = new MediaPayload(site, media);
            mDispatcher.dispatch(MediaActionBuilder.newUploadMediaAction(payload));
        }
    }

    private void dispatchCancelAction(@NonNull final MediaModel media, @NonNull final SiteModel site) {
        if (media != null && site != null) {
            AppLog.i(AppLog.T.MEDIA, "Dispatching cancel upload action for media with local id: " + media.getId() +
                    " and path: " + media.getFilePath());
            MediaPayload payload = new MediaPayload(site, media);
            mDispatcher.dispatch(MediaActionBuilder.newCancelMediaUploadAction(payload));
        }
    }

    private void stopServiceIfUploadsComplete(){
        AppLog.i(AppLog.T.MEDIA, "Media Upload Service > completed");
        if (getUploadQueue().size() == 0) {
            AppLog.i(AppLog.T.MEDIA, "No more items pending in queue. Stopping MediaUploadService.");
            stopSelf();
        }
    }

    // FluxC events

    @SuppressWarnings("unused")
    @Subscribe(threadMode = ThreadMode.MAIN)
    public void onMediaUploaded(OnMediaUploaded event) {
        // event for unknown media, ignoring
        if (event.media == null) {
            AppLog.w(AppLog.T.MEDIA, "Media event not recognized: " + event.media);
            return;
        }

        if (event.isError()) {
            handleOnMediaUploadedError(event);
        } else {
            handleOnMediaUploadedSuccess(event);
        }
    }
}<|MERGE_RESOLUTION|>--- conflicted
+++ resolved
@@ -37,11 +37,7 @@
  */
 
 public class MediaUploadService extends Service {
-<<<<<<< HEAD
     private static final String POST_ID_KEY = "mediaPostId";
-    private static final String SITE_KEY = "mediaSite";
-=======
->>>>>>> 634e1374
     private static final String MEDIA_LIST_KEY = "mediaList";
 
     private List<MediaModel> mQueue;
@@ -123,7 +119,7 @@
             updatePostWithMediaUrl(event.media);
             completeUploadWithId(event.media.getId());
             uploadNextInQueue();
-            completed();
+            stopServiceIfUploadsComplete();
         } else {
             // Upload Progress
             // TODO check if we need to re-broadcast event.media, event.progress or we're just fine with
@@ -171,7 +167,6 @@
         }
     }
 
-<<<<<<< HEAD
     private synchronized void savePostToDb(PostModel post) {
         mDispatcher.dispatch(PostActionBuilder.newUpdatePostAction(post));
     }
@@ -182,29 +177,16 @@
 
         if (next == null) {
             AppLog.v(AppLog.T.MEDIA, "No more media items to upload. Skipping this request - MediaUploadService.");
-            completed();
-=======
-        // somehow lost our reference to the site, complete this action
-        if (mSite == null) {
-            AppLog.i(AppLog.T.MEDIA, "Unexpected state, site is null. Skipping this request - MediaUploadService.");
             stopServiceIfUploadsComplete();
->>>>>>> 634e1374
             return;
         }
 
         SiteModel site = mSiteStore.getSiteByLocalId(next.getLocalSiteId());
 
-<<<<<<< HEAD
         // somehow lost our reference to the site, complete this action
         if (site == null) {
             AppLog.i(AppLog.T.MEDIA, "Unexpected state, site is null. Skipping this request - MediaUploadService.");
-            completed();
-=======
-        if (mCurrentUpload == null) {
-            AppLog.v(AppLog.T.MEDIA, "No more media items to upload. Skipping this request - MediaUploadService.");
             stopServiceIfUploadsComplete();
->>>>>>> 634e1374
-            return;
         }
 
         dispatchUploadAction(next, site);
@@ -212,7 +194,7 @@
 
     private void completeUploadWithId(int id) {
         getUploadQueue().remove(getMediaFromQueueById(id));
-        completed();
+        stopServiceIfUploadsComplete();
     }
 
     private MediaModel getMediaFromQueueById(int id) {
@@ -247,8 +229,8 @@
     }
 
     private void unpackIntent(@NonNull Intent intent) {
-<<<<<<< HEAD
-        SiteModel site = (SiteModel) intent.getSerializableExtra(SITE_KEY);
+
+        SiteModel site = (SiteModel) intent.getSerializableExtra(WordPress.SITE);
         long postId = intent.getLongExtra(POST_ID_KEY, 0);
 
         // TODO right now, in the case we had pending uploads and the app/service was restarted,
@@ -276,27 +258,6 @@
 //                }
 //            }
 //        }
-=======
-        mSite = (SiteModel) intent.getSerializableExtra(WordPress.SITE);
-
-        // add local queued media from store
-        List<MediaModel> localMedia = mMediaStore.getLocalSiteMedia(mSite);
-        if (localMedia != null && !localMedia.isEmpty()) {
-            // uploading is updated to queued, queued media added to the queue, failed media added to completed list
-            for (MediaModel mediaItem : localMedia) {
-                if (MediaUploadState.UPLOADING.name().equals(mediaItem.getUploadState())) {
-                    mediaItem.setUploadState(MediaUploadState.QUEUED.name());
-                    mDispatcher.dispatch(MediaActionBuilder.newUpdateMediaAction(mediaItem));
-                }
-
-                if (MediaUploadState.QUEUED.name().equals(mediaItem.getUploadState())) {
-                    addUniqueMediaToQueue(mediaItem);
-                } else if (MediaUploadState.FAILED.name().equals(mediaItem.getUploadState())) {
-                    getCompletedItems().add(mediaItem);
-                }
-            }
-        }
->>>>>>> 634e1374
 
         // add new media
         @SuppressWarnings("unchecked")
