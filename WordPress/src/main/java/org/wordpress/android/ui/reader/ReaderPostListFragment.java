--- conflicted
+++ resolved
@@ -464,7 +464,6 @@
                 }));
 
         mViewModel.getSnackbarEvents().observe(getViewLifecycleOwner(), event ->
-<<<<<<< HEAD
                 event.applyIfNotHandled(holder -> {
                     showSnackbar(holder);
                     return Unit.INSTANCE;
@@ -476,16 +475,6 @@
                     addWebViewCachingFragment(holder.getBlogId(), holder.getPostId());
                     return Unit.INSTANCE;
                 })
-=======
-            event.applyIfNotHandled(holder -> {
-                WPSnackbar.make(
-                        requireView(),
-                        holder.getMessageRes(),
-                        Snackbar.LENGTH_LONG
-                ).show();
-                return Unit.INSTANCE;
-            })
->>>>>>> 100eddfd
         );
 
         mViewModel.start(mReaderViewModel);
@@ -503,7 +492,7 @@
 
     private void showSnackbar(SnackbarMessageHolder holder) {
         WPSnackbar snackbar = WPSnackbar.make(
-                requireActivity().findViewById(R.id.coordinator),
+                requireView(),
                 holder.getMessageRes(),
                 Snackbar.LENGTH_LONG
         );
