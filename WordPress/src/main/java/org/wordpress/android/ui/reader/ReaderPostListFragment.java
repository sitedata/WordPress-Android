package org.wordpress.android.ui.reader;

import android.app.Activity;
import android.arch.lifecycle.Observer;
import android.arch.lifecycle.ViewModelProvider;
import android.arch.lifecycle.ViewModelProviders;
import android.content.Context;
import android.content.DialogInterface;
import android.content.DialogInterface.OnClickListener;
import android.content.Intent;
import android.graphics.drawable.Drawable;
import android.os.AsyncTask;
import android.os.Bundle;
import android.support.annotation.NonNull;
import android.support.annotation.Nullable;
import android.support.design.widget.Snackbar;
import android.support.design.widget.TabLayout;
import android.support.design.widget.TabLayout.OnTabSelectedListener;
import android.support.design.widget.TabLayout.Tab;
import android.support.v4.app.Fragment;
import android.support.v4.app.FragmentActivity;
import android.support.v4.content.ContextCompat;
import android.support.v7.app.AlertDialog;
import android.support.v7.widget.ListPopupWindow;
import android.support.v7.widget.RecyclerView;
import android.support.v7.widget.SearchView;
import android.text.Html;
import android.text.Spannable;
import android.text.SpannableStringBuilder;
import android.text.TextUtils;
import android.text.style.ImageSpan;
import android.view.Gravity;
import android.view.LayoutInflater;
import android.view.Menu;
import android.view.MenuItem;
import android.view.View;
import android.view.ViewGroup;
import android.view.animation.Animation;
import android.widget.AdapterView;
import android.widget.AutoCompleteTextView;
import android.widget.ProgressBar;

import org.greenrobot.eventbus.Subscribe;
import org.greenrobot.eventbus.ThreadMode;
import org.jetbrains.annotations.NotNull;
import org.wordpress.android.R;
import org.wordpress.android.WordPress;
import org.wordpress.android.analytics.AnalyticsTracker;
import org.wordpress.android.analytics.AnalyticsTracker.Stat;
import org.wordpress.android.datasets.ReaderBlogTable;
import org.wordpress.android.datasets.ReaderDatabase;
import org.wordpress.android.datasets.ReaderPostTable;
import org.wordpress.android.datasets.ReaderSearchTable;
import org.wordpress.android.datasets.ReaderTagTable;
import org.wordpress.android.fluxc.Dispatcher;
import org.wordpress.android.fluxc.generated.AccountActionBuilder;
import org.wordpress.android.fluxc.generated.ReaderActionBuilder;
import org.wordpress.android.fluxc.model.ReaderSiteModel;
import org.wordpress.android.fluxc.model.SiteModel;
import org.wordpress.android.fluxc.store.AccountStore;
import org.wordpress.android.fluxc.store.AccountStore.AddOrDeleteSubscriptionPayload;
import org.wordpress.android.fluxc.store.AccountStore.AddOrDeleteSubscriptionPayload.SubscriptionAction;
import org.wordpress.android.fluxc.store.AccountStore.OnSubscriptionUpdated;
import org.wordpress.android.fluxc.store.QuickStartStore;
import org.wordpress.android.fluxc.store.QuickStartStore.QuickStartTask;
import org.wordpress.android.fluxc.store.ReaderStore;
import org.wordpress.android.fluxc.store.ReaderStore.OnReaderSitesSearched;
import org.wordpress.android.fluxc.store.ReaderStore.ReaderSearchSitesPayload;
import org.wordpress.android.models.FilterCriteria;
import org.wordpress.android.models.ReaderPost;
import org.wordpress.android.models.ReaderPostDiscoverData;
import org.wordpress.android.models.ReaderTag;
import org.wordpress.android.models.ReaderTagList;
import org.wordpress.android.models.ReaderTagType;
import org.wordpress.android.models.news.NewsItem;
import org.wordpress.android.ui.ActionableEmptyView;
import org.wordpress.android.ui.ActivityLauncher;
import org.wordpress.android.ui.EmptyViewMessageType;
import org.wordpress.android.ui.FilteredRecyclerView;
import org.wordpress.android.ui.WPWebViewActivity;
import org.wordpress.android.ui.main.BottomNavController;
import org.wordpress.android.ui.main.MainToolbarFragment;
import org.wordpress.android.ui.main.WPMainActivity;
import org.wordpress.android.ui.news.NewsViewHolder.NewsCardListener;
import org.wordpress.android.ui.prefs.AppPrefs;
import org.wordpress.android.ui.quickstart.QuickStartEvent;
import org.wordpress.android.ui.reader.ReaderTypes.ReaderPostListType;
import org.wordpress.android.ui.reader.actions.ReaderActions;
import org.wordpress.android.ui.reader.actions.ReaderBlogActions;
import org.wordpress.android.ui.reader.actions.ReaderBlogActions.BlockedBlogResult;
import org.wordpress.android.ui.reader.adapters.ReaderMenuAdapter;
import org.wordpress.android.ui.reader.adapters.ReaderPostAdapter;
import org.wordpress.android.ui.reader.adapters.ReaderSearchSuggestionAdapter;
import org.wordpress.android.ui.reader.adapters.ReaderSiteSearchAdapter;
import org.wordpress.android.ui.reader.adapters.ReaderSiteSearchAdapter.SiteSearchAdapterListener;
import org.wordpress.android.ui.reader.services.post.ReaderPostServiceStarter;
import org.wordpress.android.ui.reader.services.post.ReaderPostServiceStarter.UpdateAction;
import org.wordpress.android.ui.reader.services.search.ReaderSearchServiceStarter;
import org.wordpress.android.ui.reader.services.update.ReaderUpdateLogic.UpdateTask;
import org.wordpress.android.ui.reader.services.update.ReaderUpdateServiceStarter;
import org.wordpress.android.ui.reader.utils.ReaderUtils;
import org.wordpress.android.ui.reader.viewmodels.ReaderPostListViewModel;
import org.wordpress.android.ui.reader.views.ReaderSiteHeaderView;
import org.wordpress.android.util.AccessibilityUtils;
import org.wordpress.android.util.AniUtils;
import org.wordpress.android.util.AppLog;
import org.wordpress.android.util.AppLog.T;
import org.wordpress.android.util.DateTimeUtils;
import org.wordpress.android.util.DisplayUtils;
import org.wordpress.android.util.NetworkUtils;
import org.wordpress.android.util.QuickStartUtils;
import org.wordpress.android.util.StringUtils;
import org.wordpress.android.util.ToastUtils;
import org.wordpress.android.util.WPActivityUtils;
import org.wordpress.android.util.analytics.AnalyticsUtils;
import org.wordpress.android.util.image.ImageManager;
import org.wordpress.android.widgets.RecyclerItemDecoration;

import java.util.ArrayList;
import java.util.Date;
import java.util.EnumSet;
import java.util.HashMap;
import java.util.List;
import java.util.Map;
import java.util.Stack;

import javax.inject.Inject;

import de.greenrobot.event.EventBus;

import static org.wordpress.android.fluxc.generated.AccountActionBuilder.newUpdateSubscriptionNotificationPostAction;

public class ReaderPostListFragment extends Fragment
        implements ReaderInterfaces.OnPostSelectedListener,
        ReaderInterfaces.OnPostPopupListener,
        ReaderInterfaces.OnFollowListener,
        WPMainActivity.OnActivityBackPressedListener,
        WPMainActivity.OnScrollToTopListener,
        MainToolbarFragment {
    private static final int TAB_POSTS = 0;
    private static final int TAB_SITES = 1;
    private static final int NO_POSITION = -1;

    private ReaderPostAdapter mPostAdapter;
    private ReaderSiteSearchAdapter mSiteSearchAdapter;
    private ReaderSearchSuggestionAdapter mSearchSuggestionAdapter;

    private FilteredRecyclerView mRecyclerView;
    private boolean mFirstLoad = true;

    private View mNewPostsBar;
    private ActionableEmptyView mActionableEmptyView;
    private ProgressBar mProgress;
    private TabLayout mSearchTabs;

    private SearchView mSearchView;
    private MenuItem mSettingsMenuItem;
    private MenuItem mSearchMenuItem;

    private BottomNavController mBottomNavController;

    private ReaderTag mCurrentTag;
    private long mCurrentBlogId;
    private long mCurrentFeedId;
    private String mCurrentSearchQuery;
    private ReaderPostListType mPostListType;
    private ReaderSiteModel mLastTappedSiteSearchResult;

    private int mRestorePosition;
    private int mSiteSearchRestorePosition;
    private int mPostSearchAdapterPos;
    private int mSiteSearchAdapterPos;
    private int mSearchTabsPos = NO_POSITION;

    private boolean mIsUpdating;
    private boolean mWasPaused;
    private boolean mHasUpdatedPosts;
    private boolean mIsAnimatingOutNewPostsBar;

    private static boolean mHasPurgedReaderDb;
    private static Date mLastAutoUpdateDt;

    private final HistoryStack mTagPreviewHistory = new HistoryStack("tag_preview_history");

    private AlertDialog mBookmarksSavedLocallyDialog;
    private QuickStartEvent mQuickStartEvent;

    private ReaderPostListViewModel mViewModel;

    private Observer<NewsItem> mNewsItemObserver = new Observer<NewsItem>() {
        @Override public void onChanged(@Nullable NewsItem newsItem) {
            getPostAdapter().updateNewsCardItem(newsItem);
        }
    };

    @Inject ViewModelProvider.Factory mViewModelFactory;
    @Inject AccountStore mAccountStore;
    @Inject ReaderStore mReaderStore;
    @Inject Dispatcher mDispatcher;
    @Inject ImageManager mImageManager;
    @Inject QuickStartStore mQuickStartStore;

    private enum ActionableEmptyViewButtonType {
        DISCOVER,
        FOLLOWED
    }

    private static class HistoryStack extends Stack<String> {
        private final String mKeyName;

        HistoryStack(@SuppressWarnings("SameParameterValue") String keyName) {
            mKeyName = keyName;
        }

        void restoreInstance(Bundle bundle) {
            clear();
            if (bundle.containsKey(mKeyName)) {
                ArrayList<String> history = bundle.getStringArrayList(mKeyName);
                if (history != null) {
                    this.addAll(history);
                }
            }
        }

        void saveInstance(Bundle bundle) {
            if (!isEmpty()) {
                ArrayList<String> history = new ArrayList<>();
                history.addAll(this);
                bundle.putStringArrayList(mKeyName, history);
            }
        }
    }

    public static ReaderPostListFragment newInstance() {
        ReaderTag tag = AppPrefs.getReaderTag();
        if (tag == null) {
            tag = ReaderUtils.getDefaultTag();
        }
        return newInstanceForTag(tag, ReaderPostListType.TAG_FOLLOWED);
    }

    /*
     * show posts with a specific tag (either TAG_FOLLOWED or TAG_PREVIEW)
     */
    static ReaderPostListFragment newInstanceForTag(ReaderTag tag, ReaderPostListType listType) {
        AppLog.d(T.READER, "reader post list > newInstance (tag)");

        Bundle args = new Bundle();
        args.putSerializable(ReaderConstants.ARG_TAG, tag);
        args.putSerializable(ReaderConstants.ARG_POST_LIST_TYPE, listType);

        ReaderPostListFragment fragment = new ReaderPostListFragment();
        fragment.setArguments(args);
        fragment.trackTagLoaded(tag);

        return fragment;
    }

    /*
     * show posts in a specific blog
     */
    public static ReaderPostListFragment newInstanceForBlog(long blogId) {
        AppLog.d(T.READER, "reader post list > newInstance (blog)");

        Bundle args = new Bundle();
        args.putLong(ReaderConstants.ARG_BLOG_ID, blogId);
        args.putSerializable(ReaderConstants.ARG_POST_LIST_TYPE, ReaderPostListType.BLOG_PREVIEW);

        ReaderPostListFragment fragment = new ReaderPostListFragment();
        fragment.setArguments(args);

        return fragment;
    }

    public static ReaderPostListFragment newInstanceForFeed(long feedId) {
        AppLog.d(T.READER, "reader post list > newInstance (blog)");

        Bundle args = new Bundle();
        args.putLong(ReaderConstants.ARG_FEED_ID, feedId);
        args.putLong(ReaderConstants.ARG_BLOG_ID, feedId);
        args.putSerializable(ReaderConstants.ARG_POST_LIST_TYPE, ReaderPostListType.BLOG_PREVIEW);

        ReaderPostListFragment fragment = new ReaderPostListFragment();
        fragment.setArguments(args);

        return fragment;
    }

    public @Nullable SiteModel getSelectedSite() {
        if (getActivity() instanceof WPMainActivity) {
            WPMainActivity mainActivity = (WPMainActivity) getActivity();
            return mainActivity.getSelectedSite();
        }
        return null;
    }

    @Override
    public void setArguments(Bundle args) {
        super.setArguments(args);

        if (args != null) {
            if (args.containsKey(ReaderConstants.ARG_TAG)) {
                mCurrentTag = (ReaderTag) args.getSerializable(ReaderConstants.ARG_TAG);
            }
            if (args.containsKey(ReaderConstants.ARG_POST_LIST_TYPE)) {
                mPostListType = (ReaderPostListType) args.getSerializable(ReaderConstants.ARG_POST_LIST_TYPE);
            }

            mCurrentBlogId = args.getLong(ReaderConstants.ARG_BLOG_ID);
            mCurrentFeedId = args.getLong(ReaderConstants.ARG_FEED_ID);
            mCurrentSearchQuery = args.getString(ReaderConstants.ARG_SEARCH_QUERY);

            if (getPostListType() == ReaderPostListType.TAG_PREVIEW && hasCurrentTag()) {
                mTagPreviewHistory.push(getCurrentTagName());
            }
        }
    }

    @Override
    public void onCreate(Bundle savedInstanceState) {
        super.onCreate(savedInstanceState);
        ((WordPress) getActivity().getApplication()).component().inject(this);

        if (savedInstanceState != null) {
            AppLog.d(T.READER, "reader post list > restoring instance state");
            if (savedInstanceState.containsKey(ReaderConstants.ARG_TAG)) {
                mCurrentTag = (ReaderTag) savedInstanceState.getSerializable(ReaderConstants.ARG_TAG);
            }
            if (savedInstanceState.containsKey(ReaderConstants.ARG_BLOG_ID)) {
                mCurrentBlogId = savedInstanceState.getLong(ReaderConstants.ARG_BLOG_ID);
            }
            if (savedInstanceState.containsKey(ReaderConstants.ARG_FEED_ID)) {
                mCurrentFeedId = savedInstanceState.getLong(ReaderConstants.ARG_FEED_ID);
            }
            if (savedInstanceState.containsKey(ReaderConstants.ARG_SEARCH_QUERY)) {
                mCurrentSearchQuery = savedInstanceState.getString(ReaderConstants.ARG_SEARCH_QUERY);
            }
            if (savedInstanceState.containsKey(ReaderConstants.ARG_POST_LIST_TYPE)) {
                mPostListType =
                        (ReaderPostListType) savedInstanceState.getSerializable(ReaderConstants.ARG_POST_LIST_TYPE);
            }
            if (getPostListType() == ReaderPostListType.TAG_PREVIEW) {
                mTagPreviewHistory.restoreInstance(savedInstanceState);
            }
            mRestorePosition = savedInstanceState.getInt(ReaderConstants.KEY_RESTORE_POSITION);
            mSiteSearchRestorePosition = savedInstanceState.getInt(ReaderConstants.KEY_SITE_SEARCH_RESTORE_POSITION);
            mWasPaused = savedInstanceState.getBoolean(ReaderConstants.KEY_WAS_PAUSED);
            mHasUpdatedPosts = savedInstanceState.getBoolean(ReaderConstants.KEY_ALREADY_UPDATED);
            mFirstLoad = savedInstanceState.getBoolean(ReaderConstants.KEY_FIRST_LOAD);
            mSearchTabsPos = savedInstanceState.getInt(ReaderConstants.KEY_ACTIVE_SEARCH_TAB, NO_POSITION);
            mQuickStartEvent = savedInstanceState.getParcelable(QuickStartEvent.KEY);
        }
    }

    @Override public void onActivityCreated(@Nullable Bundle savedInstanceState) {
        super.onActivityCreated(savedInstanceState);
        // we need to pass activity, since this fragment extends Android Native fragment (we can pass `this` as soon as
        // this fragment extends Support fragment.
        mViewModel = ViewModelProviders.of((FragmentActivity) getActivity(), mViewModelFactory)
                                       .get(ReaderPostListViewModel.class);
        mViewModel.start(mCurrentTag);
    }

    @Override
    public void onPause() {
        super.onPause();
        if (mBookmarksSavedLocallyDialog != null) {
            mBookmarksSavedLocallyDialog.dismiss();
        }
        mWasPaused = true;
    }

    @Override
    public void onResume() {
        super.onResume();
        checkPostAdapter();

        if (mWasPaused) {
            AppLog.d(T.READER, "reader post list > resumed from paused state");
            mWasPaused = false;

            if (getPostListType() == ReaderPostListType.TAG_FOLLOWED) {
                resumeFollowedTag();
            } else {
                refreshPosts();
            }

            // if the user tapped a site to show site preview, it's possible they also changed the follow
            // status so tell the search adapter to check whether it has the correct follow status
            if (getPostListType() == ReaderPostListType.SEARCH_RESULTS && mLastTappedSiteSearchResult != null) {
                getSiteSearchAdapter().checkFollowStatusForSite(mLastTappedSiteSearchResult);
                mLastTappedSiteSearchResult = null;
            }

            ReaderTag discoverTag = ReaderUtils.getTagFromEndpoint(ReaderTag.DISCOVER_PATH);
            ReaderTag readerTag = AppPrefs.getReaderTag();

            if (discoverTag != null && discoverTag.equals(readerTag)) {
                setCurrentTag(readerTag);
                updateCurrentTag();
            } else if (discoverTag == null) {
                AppLog.w(T.READER, "Discover tag not found; ReaderTagTable returned null");
            }
        }
    }

    /*
     * called when fragment is resumed and we're looking at posts in a followed tag
     */
    private void resumeFollowedTag() {
        Object event = EventBus.getDefault().getStickyEvent(ReaderEvents.TagAdded.class);
        if (event != null) {
            // user just added a tag so switch to it.
            String tagName = ((ReaderEvents.TagAdded) event).getTagName();
            EventBus.getDefault().removeStickyEvent(event);
            ReaderTag newTag = ReaderUtils.getTagFromTagName(tagName, ReaderTagType.FOLLOWED);
            setCurrentTag(newTag);
        } else if (!ReaderTagTable.tagExists(getCurrentTag())) {
            // current tag no longer exists, revert to default
            AppLog.d(T.READER, "reader post list > current tag no longer valid");
            ReaderTag tag = ReaderUtils.getDefaultTag();
            // it's possible the default tag won't exist if the user just changed the app's
            // language, in which case default to the first tag in the table
            if (!ReaderTagTable.tagExists(tag)) {
                tag = ReaderTagTable.getFirstTag();
            }
            setCurrentTag(tag);
        } else {
            // otherwise, refresh posts to make sure any changes are reflected and auto-update
            // posts in the current tag if it's time
            refreshPosts();
            updateCurrentTagIfTime();
        }
    }

    @Override
    @SuppressWarnings("unchecked")
    public void onAttach(Context context) {
        super.onAttach(context);

        // detect the bottom nav controller when this fragment is hosted in the main activity - this is used to
        // hide the bottom nav when the user searches from the reader
        if (context instanceof BottomNavController) {
            mBottomNavController = (BottomNavController) context;
        }
    }

    @Override
    public void onDetach() {
        super.onDetach();
        mBottomNavController = null;
    }

    @Override
    public void onStart() {
        super.onStart();
        mDispatcher.register(this);
        EventBus.getDefault().registerSticky(this);

        reloadTags();

        // purge database and update followed tags/blog if necessary - note that we don't purge unless
        // there's a connection to avoid removing posts the user would expect to see offline
        if (getPostListType() == ReaderPostListType.TAG_FOLLOWED && NetworkUtils.isNetworkAvailable(getActivity())) {
            purgeDatabaseIfNeeded();
            updateFollowedTagsAndBlogsIfNeeded();
        }
    }

    @Override
    public void onStop() {
        super.onStop();
        mDispatcher.unregister(this);
        EventBus.getDefault().unregister(this);
    }

    /*
     * ensures the adapter is created and posts are updated if they haven't already been
     */
    private void checkPostAdapter() {
        if (isAdded() && mRecyclerView.getAdapter() == null) {
            mRecyclerView.setAdapter(getPostAdapter());

            if (!mHasUpdatedPosts && NetworkUtils.isNetworkAvailable(getActivity())) {
                mHasUpdatedPosts = true;
                if (getPostListType().isTagType()) {
                    updateCurrentTagIfTime();
                } else if (getPostListType() == ReaderPostListType.BLOG_PREVIEW) {
                    updatePostsInCurrentBlogOrFeed(ReaderPostServiceStarter.UpdateAction.REQUEST_NEWER);
                }
            }
        }
    }

    /*
     * reset the post adapter to initial state and create it again using the passed list type
     */
    private void resetPostAdapter(ReaderPostListType postListType) {
        mPostListType = postListType;
        mPostAdapter = null;
        mRecyclerView.setAdapter(null);
        mRecyclerView.setAdapter(getPostAdapter());
        mRecyclerView.setSwipeToRefreshEnabled(isSwipeToRefreshSupported());
    }

    @Override
    public void setTitle(@NonNull String title) {
        // Do nothing - no title for this toolbar
    }

    @SuppressWarnings("unused")
    public void onEventMainThread(ReaderEvents.FollowedTagsChanged event) {
        if (getPostListType() == ReaderPostListType.TAG_FOLLOWED) {
            // reload the tag filter since tags have changed
            reloadTags();

            // update the current tag if the list fragment is empty - this will happen if
            // the tag table was previously empty (ie: first run)
            if (isPostAdapterEmpty()) {
                updateCurrentTag();
            }
        }
    }

    @SuppressWarnings("unused")
    public void onEventMainThread(ReaderEvents.FollowedBlogsChanged event) {
        // refresh posts if user is viewing "Followed Sites"
        if (getPostListType() == ReaderPostListType.TAG_FOLLOWED
            && hasCurrentTag()
            && getCurrentTag().isFollowedSites()) {
            refreshPosts();
        }
    }

    @SuppressWarnings("unused")
    @Subscribe(sticky = true, threadMode = ThreadMode.MAIN)
    public void onEvent(final QuickStartEvent event) {
        if (!isAdded() || getView() == null) {
            return;
        }

        mQuickStartEvent = event;
        EventBus.getDefault().removeStickyEvent(event);

        if (mQuickStartEvent.getTask() == QuickStartTask.FOLLOW_SITE) {
            Spannable title = QuickStartUtils.stylizeQuickStartPrompt(getActivity(),
                    R.string.quick_start_dialog_follow_sites_message_short_search,
                    R.drawable.ic_search_grey_24dp);

            if (getActivity() != null && getActivity() instanceof WPMainActivity) {
                ((WPMainActivity) getActivity()).showQuickStartSnackBar(title);
            }
        }
    }

    @Override
    public void onSaveInstanceState(Bundle outState) {
        AppLog.d(T.READER, "reader post list > saving instance state");

        if (mCurrentTag != null) {
            outState.putSerializable(ReaderConstants.ARG_TAG, mCurrentTag);
        }

        if (getPostListType() == ReaderPostListType.TAG_PREVIEW) {
            mTagPreviewHistory.saveInstance(outState);
        } else if (getPostListType() == ReaderPostListType.SEARCH_RESULTS
                   && mSearchView != null
                   && mSearchView.getQuery() != null) {
            String query = mSearchView.getQuery().toString();
            outState.putString(ReaderConstants.ARG_SEARCH_QUERY, query);
        }

        outState.putLong(ReaderConstants.ARG_BLOG_ID, mCurrentBlogId);
        outState.putLong(ReaderConstants.ARG_FEED_ID, mCurrentFeedId);
        outState.putBoolean(ReaderConstants.KEY_WAS_PAUSED, mWasPaused);
        outState.putBoolean(ReaderConstants.KEY_ALREADY_UPDATED, mHasUpdatedPosts);
        outState.putBoolean(ReaderConstants.KEY_FIRST_LOAD, mFirstLoad);
        outState.putBoolean(ReaderConstants.KEY_IS_REFRESHING, mRecyclerView.isRefreshing());
        outState.putInt(ReaderConstants.KEY_RESTORE_POSITION, getCurrentPosition());
        outState.putSerializable(ReaderConstants.ARG_POST_LIST_TYPE, getPostListType());
        outState.putParcelable(QuickStartEvent.KEY, mQuickStartEvent);

        if (isSearchTabsShowing()) {
            int tabPosition = getSearchTabsPosition();
            outState.putInt(ReaderConstants.KEY_ACTIVE_SEARCH_TAB, tabPosition);
            int siteSearchPosition = tabPosition == TAB_SITES ? getCurrentPosition() : mSiteSearchAdapterPos;
            outState.putInt(ReaderConstants.KEY_SITE_SEARCH_RESTORE_POSITION, siteSearchPosition);
        }

        super.onSaveInstanceState(outState);
    }

    private int getCurrentPosition() {
        if (mRecyclerView != null && hasPostAdapter()) {
            return mRecyclerView.getCurrentPosition();
        } else {
            return -1;
        }
    }

    @Override
    public View onCreateView(LayoutInflater inflater, ViewGroup container, Bundle savedInstanceState) {
        final ViewGroup rootView = (ViewGroup) inflater.inflate(R.layout.reader_fragment_post_cards, container, false);
        mRecyclerView = rootView.findViewById(R.id.reader_recycler_view);

        Context context = container.getContext();

        mActionableEmptyView = rootView.findViewById(R.id.empty_custom_view);

        mRecyclerView.setLogT(AppLog.T.READER);
        mRecyclerView.setCustomEmptyView(mActionableEmptyView);
        mRecyclerView.setFilterListener(new FilteredRecyclerView.FilterListener() {
            @Override
            public List<FilterCriteria> onLoadFilterCriteriaOptions(boolean refresh) {
                return null;
            }

            @Override
            public void onLoadFilterCriteriaOptionsAsync(
                    FilteredRecyclerView.FilterCriteriaAsyncLoaderListener listener, boolean refresh) {
                loadTags(listener);
            }

            @Override
            public void onLoadData() {
                if (!isAdded()) {
                    return;
                }
                if (!NetworkUtils.checkConnection(getActivity())) {
                    mRecyclerView.setRefreshing(false);
                    return;
                }

                if (mFirstLoad) {
                    // let onResume() take care of this logic, as the FilteredRecyclerView.FilterListener onLoadData
                    // method is called on two moments: once for first time load, and then each time the swipe to
                    // refresh gesture triggers a refresh.
                    mRecyclerView.setRefreshing(false);
                    mFirstLoad = false;
                } else {
                    switch (getPostListType()) {
                        case TAG_FOLLOWED:
                            // fall through to TAG_PREVIEW
                        case TAG_PREVIEW:
                            updatePostsWithTag(getCurrentTag(), UpdateAction.REQUEST_NEWER);
                            break;
                        case BLOG_PREVIEW:
                            updatePostsInCurrentBlogOrFeed(UpdateAction.REQUEST_NEWER);
                            break;
                        case SEARCH_RESULTS:
                            // no-op
                            break;
                    }
                    // make sure swipe-to-refresh progress shows since this is a manual refresh
                    mRecyclerView.setRefreshing(true);
                }
            }

            @Override
            public void onFilterSelected(int position, FilterCriteria criteria) {
                onTagChanged((ReaderTag) criteria);
            }

            @Override
            public FilterCriteria onRecallSelection() {
                if (hasCurrentTag()) {
                    return getCurrentTag();
                } else {
                    AppLog.w(T.READER, "reader post list > no current tag in onRecallSelection");
                    return ReaderUtils.getDefaultTag();
                }
            }

            @Override
            public String onShowEmptyViewMessage(EmptyViewMessageType emptyViewMsgType) {
                return null;
            }

            @Override
            public void onShowCustomEmptyView(EmptyViewMessageType emptyViewMsgType) {
                setEmptyTitleDescriptionAndButton(
                        EmptyViewMessageType.NETWORK_ERROR.equals(emptyViewMsgType)
                        || EmptyViewMessageType.PERMISSION_ERROR.equals(emptyViewMsgType)
                        || EmptyViewMessageType.GENERIC_ERROR.equals(emptyViewMsgType));
            }
        });

        // add the item decoration (dividers) to the recycler, skipping the first item if the first
        // item is the tag toolbar (shown when viewing posts in followed tags) - this is to avoid
        // having the tag toolbar take up more vertical space than necessary
        int spacingHorizontal = context.getResources().getDimensionPixelSize(R.dimen.reader_card_margin);
        int spacingVertical = context.getResources().getDimensionPixelSize(R.dimen.reader_card_gutters);
        mRecyclerView.addItemDecoration(new RecyclerItemDecoration(spacingHorizontal, spacingVertical, false));

        // the following will change the look and feel of the toolbar to match the current design
        mRecyclerView.setToolbarBackgroundColor(ContextCompat.getColor(context, R.color.color_primary));
        mRecyclerView.setToolbarSpinnerTextColor(ContextCompat.getColor(context, R.color.white));
        mRecyclerView.setToolbarSpinnerDrawable(R.drawable.ic_dropdown_blue_light_24dp);
        mRecyclerView.setToolbarLeftAndRightPadding(
                getResources().getDimensionPixelSize(R.dimen.margin_medium),
                getResources().getDimensionPixelSize(R.dimen.margin_extra_large));

        // add a menu to the filtered recycler's toolbar
        if (mAccountStore.hasAccessToken() && (getPostListType() == ReaderPostListType.TAG_FOLLOWED
                                               || getPostListType() == ReaderPostListType.SEARCH_RESULTS)) {
            setupRecyclerToolbar();
        }

        mRecyclerView.setSwipeToRefreshEnabled(isSwipeToRefreshSupported());

        // bar that appears at top after new posts are loaded
        mNewPostsBar = rootView.findViewById(R.id.layout_new_posts);
        mNewPostsBar.setVisibility(View.GONE);
        mNewPostsBar.setOnClickListener(new View.OnClickListener() {
            @Override
            public void onClick(View view) {
                mRecyclerView.scrollRecycleViewToPosition(0);
                refreshPosts();
            }
        });

        // progress bar that appears when loading more posts
        mProgress = rootView.findViewById(R.id.progress_footer);
        mProgress.setVisibility(View.GONE);

        if (savedInstanceState != null && savedInstanceState.getBoolean(ReaderConstants.KEY_IS_REFRESHING)) {
            mIsUpdating = true;
            mRecyclerView.setRefreshing(true);
        }

        return rootView;
    }

    /*
     * adds a menu to the recycler's toolbar containing settings & search items - only called
     * for followed tags
     */
    private void setupRecyclerToolbar() {
        Menu menu = mRecyclerView.addToolbarMenu(R.menu.reader_list);
        mSettingsMenuItem = menu.findItem(R.id.menu_reader_settings);
        mSearchMenuItem = menu.findItem(R.id.menu_reader_search);

        mSettingsMenuItem.setOnMenuItemClickListener(new MenuItem.OnMenuItemClickListener() {
            @Override
            public boolean onMenuItemClick(MenuItem item) {
                ReaderActivityLauncher.showReaderSubs(getActivity());
                return true;
            }
        });

        mSearchView = (SearchView) mSearchMenuItem.getActionView();
        mSearchView.setQueryHint(getString(R.string.reader_hint_post_search));
        mSearchView.setSubmitButtonEnabled(false);
        mSearchView.setIconifiedByDefault(true);
        mSearchView.setIconified(true);

        // force the search view to take up as much horizontal space as possible (without this
        // it looks truncated on landscape)
        int maxWidth = DisplayUtils.getDisplayPixelWidth(getActivity());
        mSearchView.setMaxWidth(maxWidth);

        // this is hacky, but we want to change the SearchView's autocomplete to show suggestions
        // after a single character is typed, and there's no less hacky way to do this...
        View view = mSearchView.findViewById(android.support.v7.appcompat.R.id.search_src_text);
        if (view instanceof AutoCompleteTextView) {
            ((AutoCompleteTextView) view).setThreshold(1);
        }

        mSearchMenuItem.setOnActionExpandListener(new MenuItem.OnActionExpandListener() {
            @Override
            public boolean onMenuItemActionExpand(MenuItem item) {
                if (getPostListType() != ReaderPostListType.SEARCH_RESULTS) {
                    AnalyticsTracker.track(AnalyticsTracker.Stat.READER_SEARCH_LOADED);
                }
                resetPostAdapter(ReaderPostListType.SEARCH_RESULTS);
                showSearchMessage();
                mSettingsMenuItem.setVisible(false);

                // hide the bottom navigation when search is active
                if (mBottomNavController != null) {
                    mBottomNavController.onRequestHideBottomNavigation();
                }

                if (getSelectedSite() != null) {
<<<<<<< HEAD
                    QuickStartUtils.completeTask(mQuickStartStore, QuickStartTask.FOLLOW_SITE, mDispatcher,
                            getSelectedSite(), mQuickStartEvent);
=======
                    QuickStartUtils.completeTaskAndRemindNextOne(mQuickStartStore, QuickStartTask.FOLLOW_SITE,
                            mDispatcher, getSelectedSite(), getContext());
>>>>>>> cf5f561d
                }

                return true;
            }

            @Override
            public boolean onMenuItemActionCollapse(MenuItem item) {
                hideSearchMessage();
                hideSearchTabs();
                resetSearchSuggestionAdapter();
                mSettingsMenuItem.setVisible(true);
                mCurrentSearchQuery = null;

                if (mBottomNavController != null) {
                    mBottomNavController.onRequestShowBottomNavigation();
                }

                // return to the followed tag that was showing prior to searching
                resetPostAdapter(ReaderPostListType.TAG_FOLLOWED);

                return true;
            }
        });

        mSearchView.setOnQueryTextListener(new SearchView.OnQueryTextListener() {
                @Override
                public boolean onQueryTextSubmit(String query) {
                    submitSearchQuery(query);
                    return true;
                }

                @Override
                public boolean onQueryTextChange(String newText) {
                    if (TextUtils.isEmpty(newText)) {
                        showSearchMessage();
                        hideSearchTabs();
                    } else {
                        populateSearchSuggestionAdapter(newText);
                    }
                    return true;
                    }
                }
        );
    }

    /*
     * start the search service to search for posts matching the current query - the passed
     * offset is used during infinite scroll, pass zero for initial search
     */
    private void updatePostsInCurrentSearch(int offset) {
        ReaderSearchServiceStarter.startService(getActivity(), mCurrentSearchQuery, offset);
    }

    /*
     * start a search for reader sites matching the current search query
     */
    private void updateSitesInCurrentSearch(int offset) {
        if (getSearchTabsPosition() == TAB_SITES) {
            if (offset == 0) {
                mRecyclerView.setRefreshing(true);
            } else {
                showLoadingProgress(true);
            }
        }
        ReaderSearchSitesPayload payload = new ReaderSearchSitesPayload(
                mCurrentSearchQuery,
                ReaderConstants.READER_MAX_SEARCH_RESULTS_TO_REQUEST,
                offset,
                false);
        mDispatcher.dispatch(ReaderActionBuilder.newReaderSearchSitesAction(payload));
    }

    private void submitSearchQuery(@NonNull String query) {
        if (!isAdded()) {
            return;
        }

        mSearchView.clearFocus(); // this will hide suggestions and the virtual keyboard
        hideSearchMessage();

        // remember this query for future suggestions
        String trimQuery = query.trim();
        ReaderSearchTable.addOrUpdateQueryString(trimQuery);

        // remove cached results for this search - search results are ephemeral so each search
        // should be treated as a "fresh" one
        ReaderTag searchTag = ReaderUtils.getTagForSearchQuery(trimQuery);
        ReaderPostTable.deletePostsWithTag(searchTag);

        mPostAdapter.setCurrentTag(searchTag);
        mCurrentSearchQuery = trimQuery;
        updatePostsInCurrentSearch(0);
        updateSitesInCurrentSearch(0);

        // track that the user performed a search
        if (!trimQuery.equals("")) {
            Map<String, Object> properties = new HashMap<>();
            properties.put("query", trimQuery);
            AnalyticsTracker.track(AnalyticsTracker.Stat.READER_SEARCH_PERFORMED, properties);
        }
    }

    @SuppressWarnings("unused")
    @Subscribe(threadMode = ThreadMode.MAIN)
    public void onReaderSitesSearched(OnReaderSitesSearched event) {
        if (!isAdded()) {
            return;
        }

        if (!isUpdating()) {
            mRecyclerView.setRefreshing(false);
        }
        showLoadingProgress(false);

        ReaderSiteSearchAdapter adapter = getSiteSearchAdapter();
        if (event.isError()) {
            adapter.clear();
        } else if (StringUtils.equals(event.searchTerm, mCurrentSearchQuery)) {
            adapter.setCanLoadMore(event.canLoadMore);
            if (event.offset == 0) {
                adapter.setSiteList(event.sites);
            } else {
                adapter.addSiteList(event.sites);
            }
            if (mSiteSearchRestorePosition > 0) {
                mRecyclerView.scrollRecycleViewToPosition(mSiteSearchRestorePosition);
            }
        }

        if (getSearchTabsPosition() == TAB_SITES && adapter.isEmpty()) {
            setEmptyTitleDescriptionAndButton(event.isError());
            showEmptyView();
        }

        mSiteSearchRestorePosition = 0;
    }

    /*
     * reuse "empty" view to let user know what they're querying
     */
    private void showSearchMessage() {
        if (!isAdded()) {
            return;
        }

        // clear posts and sites so only the empty view is visible
        getPostAdapter().clear();
        getSiteSearchAdapter().clear();

        setEmptyTitleDescriptionAndButton(false);
        showEmptyView();
    }

    private void hideSearchMessage() {
        hideEmptyView();
    }

    /*
     * create the TabLayout that separates search results between POSTS and SITES and places it below
     * the FilteredRecyclerView's toolbar
     */
    private void createSearchTabs() {
        if (mSearchTabs == null) {
            ViewGroup rootView = getView().findViewById(android.R.id.content);
            LayoutInflater inflater = LayoutInflater.from(getActivity());
            mSearchTabs = (TabLayout) inflater.inflate(R.layout.reader_search_tabs, rootView);
            mSearchTabs.setVisibility(View.GONE);
            mRecyclerView.getAppBarLayout().addView(mSearchTabs);
        }
    }

    private boolean isSearchTabsShowing() {
        return mSearchTabs != null && mSearchTabs.getVisibility() == View.VISIBLE;
    }

    private void showSearchTabs() {
        if (!isAdded()) {
            return;
        }
        if (mSearchTabs == null) {
            createSearchTabs();
        }
        if (mSearchTabs.getVisibility() != View.VISIBLE) {
            mSearchTabs.setVisibility(View.VISIBLE);

            mPostSearchAdapterPos = 0;
            mSiteSearchAdapterPos = 0;

            mSearchTabs.addOnTabSelectedListener(new OnTabSelectedListener() {
                @Override public void onTabSelected(Tab tab) {
                    if (tab.getPosition() == TAB_POSTS) {
                        mRecyclerView.setAdapter(getPostAdapter());
                        if (mPostSearchAdapterPos > 0) {
                            mRecyclerView.scrollRecycleViewToPosition(mPostSearchAdapterPos);
                        }
                        if (getPostAdapter().isEmpty()) {
                            setEmptyTitleDescriptionAndButton(false);
                            showEmptyView();
                        } else {
                            hideEmptyView();
                        }
                    } else if (tab.getPosition() == TAB_SITES) {
                        mRecyclerView.setAdapter(getSiteSearchAdapter());
                        if (mSiteSearchAdapterPos > 0) {
                            mRecyclerView.scrollRecycleViewToPosition(mSiteSearchAdapterPos);
                        }
                        if (getSiteSearchAdapter().isEmpty()) {
                            setEmptyTitleDescriptionAndButton(false);
                            showEmptyView();
                        } else {
                            hideEmptyView();
                        }
                    }
                }

                @Override public void onTabUnselected(Tab tab) {
                    if (tab.getPosition() == TAB_POSTS) {
                        mPostSearchAdapterPos = mRecyclerView.getCurrentPosition();
                    } else if (tab.getPosition() == TAB_SITES) {
                        mSiteSearchAdapterPos = mRecyclerView.getCurrentPosition();
                    }
                }

                @Override public void onTabReselected(Tab tab) {
                    mRecyclerView.smoothScrollToPosition(0);
                }
            });

            if (mSearchTabsPos != NO_POSITION && mSearchTabsPos != mSearchTabs.getSelectedTabPosition()) {
                Tab tab = mSearchTabs.getTabAt(mSearchTabsPos);
                if (tab != null) {
                    tab.select();
                }
                mSearchTabsPos = NO_POSITION;
            }
        }
    }

    private void hideSearchTabs() {
        if (isAdded() && mSearchTabs != null && mSearchTabs.getVisibility() == View.VISIBLE) {
            mSearchTabs.setVisibility(View.GONE);
            mSearchTabs.clearOnTabSelectedListeners();
            if (mSearchTabs.getSelectedTabPosition() != TAB_POSTS) {
                mSearchTabs.getTabAt(TAB_POSTS).select();
            }
            mRecyclerView.setAdapter(getPostAdapter());
            mLastTappedSiteSearchResult = null;
            showLoadingProgress(false);
        }
    }

    private int getSearchTabsPosition() {
        return isSearchTabsShowing() ? mSearchTabs.getSelectedTabPosition() : -1;
    }

    /*
     * create and assign the suggestion adapter for the search view
     */
    private void createSearchSuggestionAdapter() {
        mSearchSuggestionAdapter = new ReaderSearchSuggestionAdapter(getActivity());
        mSearchView.setSuggestionsAdapter(mSearchSuggestionAdapter);

        mSearchView.setOnSuggestionListener(new SearchView.OnSuggestionListener() {
            @Override
            public boolean onSuggestionSelect(int position) {
                return false;
            }

            @Override
            public boolean onSuggestionClick(int position) {
                String query = mSearchSuggestionAdapter.getSuggestion(position);
                if (!TextUtils.isEmpty(query)) {
                    mSearchView.setQuery(query, true);
                }
                return true;
            }
        });
    }

    private void populateSearchSuggestionAdapter(String query) {
        if (mSearchSuggestionAdapter == null) {
            createSearchSuggestionAdapter();
        }
        mSearchSuggestionAdapter.setFilter(query);
    }

    private void resetSearchSuggestionAdapter() {
        mSearchView.setSuggestionsAdapter(null);
        mSearchSuggestionAdapter = null;
    }

    /*
     * is the search input showing?
     */
    private boolean isSearchViewExpanded() {
        return mSearchView != null && !mSearchView.isIconified();
    }

    private boolean isSearchViewEmpty() {
        return mSearchView != null && mSearchView.getQuery().length() == 0;
    }

    @SuppressWarnings("unused")
    public void onEventMainThread(ReaderEvents.SearchPostsStarted event) {
        if (!isAdded()) {
            return;
        }

        UpdateAction updateAction = event.getOffset() == 0 ? UpdateAction.REQUEST_NEWER : UpdateAction.REQUEST_OLDER;
        setIsUpdating(true, updateAction);
        setEmptyTitleDescriptionAndButton(false);
    }

    @SuppressWarnings("unused")
    public void onEventMainThread(ReaderEvents.SearchPostsEnded event) {
        if (!isAdded()) {
            return;
        }

        UpdateAction updateAction = event.getOffset() == 0 ? UpdateAction.REQUEST_NEWER : UpdateAction.REQUEST_OLDER;
        setIsUpdating(false, updateAction);

        // load the results if the search succeeded and it's the current search - note that success
        // means the search didn't fail, not necessarily that is has results - which is fine because
        // if there aren't results then refreshing will show the empty message
        if (event.didSucceed()
            && getPostListType() == ReaderPostListType.SEARCH_RESULTS
            && event.getQuery().equals(mCurrentSearchQuery)) {
            refreshPosts();
            showSearchTabs();
        } else {
            hideSearchTabs();
        }
    }

    /*
     * called when user taps follow item in popup menu for a post
     */
    private void toggleFollowStatusForPost(final ReaderPost post) {
        if (post == null
            || !hasPostAdapter()
            || !NetworkUtils.checkConnection(getActivity())) {
            return;
        }

        final boolean isAskingToFollow = !ReaderPostTable.isPostFollowed(post);

        ReaderActions.ActionListener actionListener = new ReaderActions.ActionListener() {
            @Override
            public void onActionResult(boolean succeeded) {
                if (isAdded() && !succeeded) {
                    int resId = (isAskingToFollow ? R.string.reader_toast_err_follow_blog
                            : R.string.reader_toast_err_unfollow_blog);
                    ToastUtils.showToast(getActivity(), resId);
                    getPostAdapter().setFollowStatusForBlog(post.blogId, !isAskingToFollow);
                }
            }
        };

        if (ReaderBlogActions.followBlogForPost(post, isAskingToFollow, actionListener)) {
            getPostAdapter().setFollowStatusForBlog(post.blogId, isAskingToFollow);
        }
    }

    /*
     * blocks the blog associated with the passed post and removes all posts in that blog
     * from the adapter
     */
    private void blockBlogForPost(final ReaderPost post) {
        if (post == null
            || !isAdded()
            || !hasPostAdapter()
            || !NetworkUtils.checkConnection(getActivity())) {
            return;
        }

        ReaderActions.ActionListener actionListener = new ReaderActions.ActionListener() {
            @Override
            public void onActionResult(boolean succeeded) {
                if (!succeeded && isAdded()) {
                    ToastUtils.showToast(getActivity(), R.string.reader_toast_err_block_blog, ToastUtils.Duration.LONG);
                }
            }
        };

        // perform call to block this blog - returns list of posts deleted by blocking so
        // they can be restored if the user undoes the block
        final BlockedBlogResult blockResult = ReaderBlogActions.blockBlogFromReader(post.blogId, actionListener);
        AnalyticsUtils.trackWithSiteId(AnalyticsTracker.Stat.READER_BLOG_BLOCKED, post.blogId);

        // remove posts in this blog from the adapter
        getPostAdapter().removePostsInBlog(post.blogId);

        // show the undo snackbar enabling the user to undo the block
        View.OnClickListener undoListener = new View.OnClickListener() {
            @Override
            public void onClick(View v) {
                ReaderBlogActions.undoBlockBlogFromReader(blockResult);
                refreshPosts();
            }
        };
        Snackbar.make(getSnackbarParent(), getString(R.string.reader_toast_blog_blocked),
                AccessibilityUtils.getSnackbarDuration(getActivity()))
                .setAction(R.string.undo, undoListener)
                .show();
    }

    /*
     * returns the parent view for snackbars - if this fragment is hosted in the main activity we want the
     * parent to be the main activity's CoordinatorLayout
     */
    private View getSnackbarParent() {
        View coordinator = getActivity().findViewById(R.id.coordinator);
        if (coordinator != null) {
            return coordinator;
        }
        return getView();
    }

    private void setEmptyTitleDescriptionAndButton(boolean requestFailed) {
        if (!isAdded()) {
            return;
        }

        int heightToolbar = getActivity().getResources().getDimensionPixelSize(R.dimen.toolbar_height);
        int heightTabs = getActivity().getResources().getDimensionPixelSize(R.dimen.tab_height);
        mActionableEmptyView.updateLayoutForSearch(false, heightToolbar);
        boolean isSearching = false;
        String title;
        String description = null;
        ActionableEmptyViewButtonType button = null;

        if (getPostListType() == ReaderPostListType.TAG_FOLLOWED && getCurrentTag().isBookmarked()) {
            setEmptyTitleAndDescriptionForBookmarksList();
            return;
        } else if (!NetworkUtils.isNetworkAvailable(getActivity())) {
            title = getString(R.string.reader_empty_posts_no_connection);
        } else if (requestFailed) {
            if (getPostListType() == ReaderPostListType.SEARCH_RESULTS) {
                title = getString(R.string.reader_empty_search_request_failed);
            } else {
                title = getString(R.string.reader_empty_posts_request_failed);
            }
        } else if (isUpdating() && getPostListType() != ReaderPostListType.SEARCH_RESULTS) {
            title = getString(R.string.reader_empty_posts_in_tag_updating);
        } else {
            switch (getPostListType()) {
                case TAG_FOLLOWED:
                    if (getCurrentTag().isFollowedSites()) {
                        if (ReaderBlogTable.hasFollowedBlogs()) {
                            title = getString(R.string.reader_empty_followed_blogs_no_recent_posts_title);
                            description = getString(R.string.reader_empty_followed_blogs_no_recent_posts_description);
                        } else {
                            title = getString(R.string.reader_empty_followed_blogs_title);
                            description = getString(R.string.reader_empty_followed_blogs_description);
                        }

                        button = ActionableEmptyViewButtonType.DISCOVER;
                    } else if (getCurrentTag().isPostsILike()) {
                        title = getString(R.string.reader_empty_posts_liked_title);
                        description = getString(R.string.reader_empty_posts_liked_description);
                        button = ActionableEmptyViewButtonType.FOLLOWED;
                    } else if (getCurrentTag().isListTopic()) {
                        title = getString(R.string.reader_empty_posts_in_custom_list);
                    } else {
                        title = getString(R.string.reader_empty_posts_in_tag);
                    }
                    break;
                case BLOG_PREVIEW:
                    title = getString(R.string.reader_empty_posts_in_blog);
                    break;
                case SEARCH_RESULTS:
                    isSearching = true;

                    if (isSearchViewEmpty() || TextUtils.isEmpty(mCurrentSearchQuery)) {
                        title = getString(R.string.reader_label_post_search_explainer);
                        mActionableEmptyView.updateLayoutForSearch(true, heightToolbar);
                    } else if (isUpdating()) {
                        title = "";
                        mActionableEmptyView.updateLayoutForSearch(true, heightToolbar);
                    } else {
                        title = getString(R.string.reader_empty_search_title);
                        String formattedQuery = "<em>" + mCurrentSearchQuery + "</em>";
                        description = String.format(getString(R.string.reader_empty_search_description),
                                formattedQuery);
                        mActionableEmptyView.updateLayoutForSearch(true, heightToolbar + heightTabs);
                    }
                    break;
                case TAG_PREVIEW:
                    // fall through to the default case
                default:
                    title = getString(R.string.reader_empty_posts_in_tag);
                    break;
            }
        }

        setEmptyTitleDescriptionAndButton(title, description, button, isSearching);
    }

    /*
     * Currently, only local bookmarks are supported.  Show an empty view if the local database has no data.
     */
    private void setEmptyTitleAndDescriptionForBookmarksList() {
        // replace %s placeholder with bookmark outline icon
        String description = getString(R.string.reader_empty_saved_posts_description);
        SpannableStringBuilder ssb = new SpannableStringBuilder(description);
        int imagePlaceholderPosition = description.indexOf("%s");
        addBookmarkImageSpan(ssb, imagePlaceholderPosition);

        mActionableEmptyView.image.setVisibility(View.VISIBLE);
        mActionableEmptyView.title.setText(R.string.reader_empty_saved_posts_title);
        mActionableEmptyView.subtitle.setText(ssb);
        mActionableEmptyView.subtitle.setVisibility(View.VISIBLE);
        mActionableEmptyView.button.setText(R.string.reader_empty_followed_blogs_button_followed);
        mActionableEmptyView.button.setVisibility(View.VISIBLE);
        mActionableEmptyView.button.setOnClickListener(new View.OnClickListener() {
            @Override public void onClick(View view) {
                setCurrentTagFromEmptyViewButton(ActionableEmptyViewButtonType.FOLLOWED);
            }
        });
    }

    private void addBookmarkImageSpan(SpannableStringBuilder ssb, int imagePlaceholderPosition) {
        Drawable d = ContextCompat.getDrawable(getActivity(), R.drawable.ic_bookmark_grey_dark_18dp);
        d.setBounds(0, 0, (int) (d.getIntrinsicWidth() * 1.2), (int) (d.getIntrinsicHeight() * 1.2));
        ssb.setSpan(new ImageSpan(d), imagePlaceholderPosition, imagePlaceholderPosition + 2,
                Spannable.SPAN_EXCLUSIVE_EXCLUSIVE);
    }

    private void setEmptyTitleDescriptionAndButton(@NonNull String title, String description,
                                                   final ActionableEmptyViewButtonType button, boolean isSearching) {
        if (!isAdded()) {
            return;
        }

        mActionableEmptyView.image.setVisibility(!isUpdating() && !isSearching ? View.VISIBLE : View.GONE);
        mActionableEmptyView.title.setText(title);

        if (description == null) {
            mActionableEmptyView.subtitle.setVisibility(View.GONE);
        } else {
            mActionableEmptyView.subtitle.setVisibility(View.VISIBLE);

            if (description.contains("<") && description.contains(">")) {
                mActionableEmptyView.subtitle.setText(Html.fromHtml(description));
            } else {
                mActionableEmptyView.subtitle.setText(description);
            }
        }

        if (button == null) {
            mActionableEmptyView.button.setVisibility(View.GONE);
        } else {
            mActionableEmptyView.button.setVisibility(View.VISIBLE);

            switch (button) {
                case DISCOVER:
                    mActionableEmptyView.button.setText(R.string.reader_empty_followed_blogs_button_discover);
                    break;
                case FOLLOWED:
                    mActionableEmptyView.button.setText(R.string.reader_empty_followed_blogs_button_followed);
                    break;
            }

            mActionableEmptyView.button.setOnClickListener(new View.OnClickListener() {
                @Override public void onClick(View view) {
                    setCurrentTagFromEmptyViewButton(button);
                }
            });
        }
    }

    private void showEmptyView() {
        if (isAdded()) {
            mActionableEmptyView.setVisibility(View.VISIBLE);
        }
    }

    private void hideEmptyView() {
        if (isAdded()) {
            mActionableEmptyView.setVisibility(View.GONE);
        }
    }

    private boolean isEmptyViewShowing() {
        return isAdded() && mActionableEmptyView.getVisibility() == View.VISIBLE;
    }

    private void setCurrentTagFromEmptyViewButton(ActionableEmptyViewButtonType button) {
        ReaderTag tag;

        switch (button) {
            case DISCOVER:
                tag = ReaderUtils.getTagFromEndpoint(ReaderTag.DISCOVER_PATH);
                break;
            case FOLLOWED:
                tag = ReaderUtils.getTagFromEndpoint(ReaderTag.FOLLOWING_PATH);
                break;
            default:
                tag = ReaderUtils.getDefaultTag();
        }

        mRecyclerView.refreshFilterCriteriaOptions();

        if (!ReaderTagTable.tagExists(tag)) {
            tag = ReaderTagTable.getFirstTag();
        }

        setCurrentTag(tag);
    }

    /*
     * called by post adapter when data has been loaded
     */
    private final ReaderInterfaces.DataLoadedListener mDataLoadedListener = new ReaderInterfaces.DataLoadedListener() {
        @Override
        public void onDataLoaded(boolean isEmpty) {
            if (!isAdded()) {
                return;
            }
            if (isEmpty) {
                if (getPostListType() != ReaderPostListType.SEARCH_RESULTS
                    || getSearchTabsPosition() == TAB_SITES && getSiteSearchAdapter().isEmpty()
                    || getSearchTabsPosition() == TAB_POSTS && getPostAdapter().isEmpty()) {
                    setEmptyTitleDescriptionAndButton(false);
                    showEmptyView();
                }
            } else {
                hideEmptyView();
                if (mRestorePosition > 0) {
                    AppLog.d(T.READER, "reader post list > restoring position");
                    mRecyclerView.scrollRecycleViewToPosition(mRestorePosition);
                }
                if (getPostListType() == ReaderPostListType.SEARCH_RESULTS && !isSearchTabsShowing()) {
                    showSearchTabs();
                }
            }
            mRestorePosition = 0;
        }
    };

    private final ReaderInterfaces.OnPostBookmarkedListener mOnPostBookmarkedListener =
            new ReaderInterfaces.OnPostBookmarkedListener() {
                @Override public void onBookmarkedStateChanged(boolean isBookmarked, long blogId, long postId,
                                                               boolean isCachingActionRequired) {
                    if (!isAdded()) {
                        return;
                    }

                    String tag = Long.toString(blogId) + Long.toString(postId);

                    if (NetworkUtils.isNetworkAvailable(getActivity())
                        && isCachingActionRequired && isBookmarked
                        && getFragmentManager().findFragmentByTag(tag) == null) {
                        getFragmentManager().beginTransaction()
                                            .add(ReaderPostWebViewCachingFragment.newInstance(blogId, postId), tag)
                                            .commit();
                    }

                    if (isBookmarked && !isBookmarksList()) {
                        if (AppPrefs.shouldShowBookmarksSavedLocallyDialog()) {
                            AppPrefs.setBookmarksSavedLocallyDialogShown();
                            showBookmarksSavedLocallyDialog();
                        } else {
                            // show snackbar when not in saved posts list
                            showBookmarkSnackbar();
                        }
                    }
                }
            };

    private void showBookmarksSavedLocallyDialog() {
        mBookmarksSavedLocallyDialog = new AlertDialog.Builder(getActivity())
                .setTitle(getString(R.string.reader_save_posts_locally_dialog_title))
                .setMessage(getString(R.string.reader_save_posts_locally_dialog_message))
                .setPositiveButton(R.string.dialog_button_ok, new OnClickListener() {
                    @Override public void onClick(DialogInterface dialog, int which) {
                        showBookmarkSnackbar();
                    }
                })
                .setCancelable(false)
                .create();
        mBookmarksSavedLocallyDialog.show();
    }

    private boolean isBookmarksList() {
        return getPostListType() == ReaderPostListType.TAG_FOLLOWED
               && (mCurrentTag != null && mCurrentTag.isBookmarked());
    }

    private void showBookmarkSnackbar() {
        if (!isAdded()) {
            return;
        }

        Snackbar.make(getView(), R.string.reader_bookmark_snack_title,
                AccessibilityUtils.getSnackbarDuration(getActivity())).setAction(R.string.reader_bookmark_snack_btn,
                new View.OnClickListener() {
                    @Override public void onClick(View view) {
                        AnalyticsTracker
                                .track(AnalyticsTracker.Stat.READER_SAVED_LIST_VIEWED_FROM_POST_LIST_NOTICE);
                        ActivityLauncher.viewSavedPostsListInReader(getActivity());
                        if (getActivity() instanceof WPMainActivity) {
                            getActivity().overridePendingTransition(0, 0);
                        }
                    }
                })
                .show();
    }

    /*
     * called by post adapter to load older posts when user scrolls to the last post
     */
    private final ReaderActions.DataRequestedListener mDataRequestedListener =
            new ReaderActions.DataRequestedListener() {
                @Override
                public void onRequestData() {
                    // skip if update is already in progress
                    if (isUpdating()) {
                        return;
                    }

                    // request older posts unless we already have the max # to show
                    switch (getPostListType()) {
                        case TAG_FOLLOWED:
                            // fall through to TAG_PREVIEW
                        case TAG_PREVIEW:
                            if (ReaderPostTable.getNumPostsWithTag(mCurrentTag)
                                < ReaderConstants.READER_MAX_POSTS_TO_DISPLAY) {
                                // request older posts
                                updatePostsWithTag(getCurrentTag(), UpdateAction.REQUEST_OLDER);
                                AnalyticsTracker.track(AnalyticsTracker.Stat.READER_INFINITE_SCROLL);
                            }
                            break;

                        case BLOG_PREVIEW:
                            int numPosts;
                            if (mCurrentFeedId != 0) {
                                numPosts = ReaderPostTable.getNumPostsInFeed(mCurrentFeedId);
                            } else {
                                numPosts = ReaderPostTable.getNumPostsInBlog(mCurrentBlogId);
                            }
                            if (numPosts < ReaderConstants.READER_MAX_POSTS_TO_DISPLAY) {
                                updatePostsInCurrentBlogOrFeed(UpdateAction.REQUEST_OLDER);
                                AnalyticsTracker.track(AnalyticsTracker.Stat.READER_INFINITE_SCROLL);
                            }
                            break;

                        case SEARCH_RESULTS:
                            ReaderTag searchTag = ReaderUtils.getTagForSearchQuery(mCurrentSearchQuery);
                            int offset = ReaderPostTable.getNumPostsWithTag(searchTag);
                            if (offset < ReaderConstants.READER_MAX_POSTS_TO_DISPLAY) {
                                updatePostsInCurrentSearch(offset);
                                AnalyticsTracker.track(AnalyticsTracker.Stat.READER_INFINITE_SCROLL);
                            }
                            break;
                    }
                }
            };

    private final NewsCardListener mNewsCardListener = new NewsCardListener() {
        @Override public void onItemShown(@NotNull NewsItem item) {
            mViewModel.onNewsCardShown(item, getCurrentTag());
        }

        @Override public void onItemClicked(@NotNull NewsItem item) {
            mViewModel.onNewsCardExtendedInfoRequested(item);
            Activity activity = getActivity();
            if (activity != null) {
                WPWebViewActivity.openURL(activity, item.getActionUrl());
            }
        }

        @Override public void onDismissClicked(NewsItem item) {
            mViewModel.onNewsCardDismissed(item);
        }
    };

    private ReaderPostAdapter getPostAdapter() {
        if (mPostAdapter == null) {
            AppLog.d(T.READER, "reader post list > creating post adapter");
            Context context = WPActivityUtils.getThemedContext(getActivity());
            mPostAdapter = new ReaderPostAdapter(context, getPostListType(), mImageManager);
            mPostAdapter.setOnFollowListener(this);
            mPostAdapter.setOnPostSelectedListener(this);
            mPostAdapter.setOnPostPopupListener(this);
            mPostAdapter.setOnDataLoadedListener(mDataLoadedListener);
            mPostAdapter.setOnDataRequestedListener(mDataRequestedListener);
            mPostAdapter.setOnPostBookmarkedListener(mOnPostBookmarkedListener);
            mPostAdapter.setOnNewsCardListener(mNewsCardListener);
            if (getActivity() instanceof ReaderSiteHeaderView.OnBlogInfoLoadedListener) {
                mPostAdapter.setOnBlogInfoLoadedListener((ReaderSiteHeaderView.OnBlogInfoLoadedListener) getActivity());
            }
            mViewModel.getNewsDataSource().removeObserver(mNewsItemObserver);
            if (getPostListType().isTagType()) {
                mPostAdapter.setCurrentTag(getCurrentTag());
                mViewModel.getNewsDataSource().observe((FragmentActivity) getActivity(), mNewsItemObserver);
            } else if (getPostListType() == ReaderPostListType.BLOG_PREVIEW) {
                mPostAdapter.setCurrentBlogAndFeed(mCurrentBlogId, mCurrentFeedId);
            } else if (getPostListType() == ReaderPostListType.SEARCH_RESULTS) {
                ReaderTag searchTag = ReaderUtils.getTagForSearchQuery(mCurrentSearchQuery);
                mPostAdapter.setCurrentTag(searchTag);
            }
        }
        return mPostAdapter;
    }

    private ReaderSiteSearchAdapter getSiteSearchAdapter() {
        if (mSiteSearchAdapter == null) {
            mSiteSearchAdapter = new ReaderSiteSearchAdapter(new SiteSearchAdapterListener() {
                @Override
                public void onSiteClicked(@NonNull ReaderSiteModel site) {
                    mLastTappedSiteSearchResult = site;
                    ReaderActivityLauncher.showReaderBlogOrFeedPreview(
                            getActivity(), site.getSiteId(), site.getFeedId());
                }

                @Override
                public void onLoadMore(int offset) {
                    showLoadingProgress(true);
                    updateSitesInCurrentSearch(offset);
                }
            });
        }
        return mSiteSearchAdapter;
    }

    private boolean hasPostAdapter() {
        return (mPostAdapter != null);
    }

    private boolean isPostAdapterEmpty() {
        return (mPostAdapter == null || mPostAdapter.isEmpty());
    }

    private boolean isCurrentTag(final ReaderTag tag) {
        return ReaderTag.isSameTag(tag, mCurrentTag);
    }

    private boolean isCurrentTagName(String tagName) {
        return (tagName != null && tagName.equalsIgnoreCase(getCurrentTagName()));
    }

    private ReaderTag getCurrentTag() {
        return mCurrentTag;
    }

    private String getCurrentTagName() {
        return (mCurrentTag != null ? mCurrentTag.getTagSlug() : "");
    }

    private boolean hasCurrentTag() {
        return mCurrentTag != null;
    }

    private void setCurrentTag(final ReaderTag tag) {
        if (tag == null) {
            return;
        }

        // skip if this is already the current tag and the post adapter is already showing it
        if (isCurrentTag(tag)
            && hasPostAdapter()
            && getPostAdapter().isCurrentTag(tag)) {
            return;
        }

        mCurrentTag = tag;
        mViewModel.onTagChanged(tag);

        switch (getPostListType()) {
            case TAG_FOLLOWED:
                // remember this as the current tag if viewing followed tag
                AppPrefs.setReaderTag(tag);
                break;
            case TAG_PREVIEW:
                mTagPreviewHistory.push(tag.getTagSlug());
                break;
            case BLOG_PREVIEW:
                // noop
                break;
            case SEARCH_RESULTS:
                // noop
                break;
        }

        getPostAdapter().setCurrentTag(tag);
        hideNewPostsBar();
        showLoadingProgress(false);

        updateCurrentTagIfTime();
    }

    /*
     * called by the activity when user hits the back button - returns true if the back button
     * is handled here and should be ignored by the activity
     */
    @Override
    public boolean onActivityBackPressed() {
        if (isSearchViewExpanded()) {
            mSearchMenuItem.collapseActionView();
            return true;
        } else {
            return goBackInTagHistory();
        }
    }

    /*
     * when previewing posts with a specific tag, a history of previewed tags is retained so
     * the user can navigate back through them - this is faster and requires less memory
     * than creating a new fragment for each previewed tag
     */
    private boolean goBackInTagHistory() {
        if (mTagPreviewHistory.empty()) {
            return false;
        }

        String tagName = mTagPreviewHistory.pop();
        if (isCurrentTagName(tagName)) {
            if (mTagPreviewHistory.empty()) {
                return false;
            }
            tagName = mTagPreviewHistory.pop();
        }

        ReaderTag newTag = ReaderUtils.getTagFromTagName(tagName, ReaderTagType.FOLLOWED);
        setCurrentTag(newTag);

        return true;
    }

    /*
     * load tags on which the main data will be filtered
     */
    private void loadTags(FilteredRecyclerView.FilterCriteriaAsyncLoaderListener listener) {
        new LoadTagsTask(listener).executeOnExecutor(AsyncTask.THREAD_POOL_EXECUTOR);
    }

    /*
     * refresh adapter so latest posts appear
     */
    private void refreshPosts() {
        hideNewPostsBar();
        if (hasPostAdapter()) {
            getPostAdapter().refresh();
        }
    }

    /*
     * same as above but clears posts before refreshing
     */
    private void reloadPosts() {
        hideNewPostsBar();
        if (hasPostAdapter()) {
            getPostAdapter().reload();
        }
    }

    /*
     * reload the list of tags for the dropdown filter
     */
    private void reloadTags() {
        if (isAdded() && mRecyclerView != null) {
            mRecyclerView.refreshFilterCriteriaOptions();
        }
    }

    /*
     * get posts for the current blog from the server
     */
    private void updatePostsInCurrentBlogOrFeed(final UpdateAction updateAction) {
        if (!NetworkUtils.isNetworkAvailable(getActivity())) {
            AppLog.i(T.READER, "reader post list > network unavailable, canceled blog update");
            return;
        }
        if (mCurrentFeedId != 0) {
            ReaderPostServiceStarter.startServiceForFeed(getActivity(), mCurrentFeedId, updateAction);
        } else {
            ReaderPostServiceStarter.startServiceForBlog(getActivity(), mCurrentBlogId, updateAction);
        }
    }

    @SuppressWarnings("unused")
    public void onEventMainThread(ReaderEvents.UpdatePostsStarted event) {
        if (!isAdded()) {
            return;
        }

        setIsUpdating(true, event.getAction());
        setEmptyTitleDescriptionAndButton(false);
    }

    @SuppressWarnings("unused")
    public void onEventMainThread(ReaderEvents.UpdatePostsEnded event) {
        if (!isAdded()) {
            return;
        }

        setIsUpdating(false, event.getAction());
        if (event.getReaderTag() != null && !isCurrentTag(event.getReaderTag())) {
            return;
        }

        // don't show new posts if user is searching - posts will automatically
        // appear when search is exited
        if (isSearchViewExpanded()
            || getPostListType() == ReaderPostListType.SEARCH_RESULTS) {
            return;
        }

        // determine whether to show the "new posts" bar - when this is shown, the newly
        // downloaded posts aren't displayed until the user taps the bar - only appears
        // when there are new posts in a followed tag and the user has scrolled the list
        // beyond the first post
        if (event.getResult() == ReaderActions.UpdateResult.HAS_NEW
            && event.getAction() == UpdateAction.REQUEST_NEWER
            && getPostListType() == ReaderPostListType.TAG_FOLLOWED
            && !isPostAdapterEmpty()
            && (!isAdded() || !mRecyclerView.isFirstItemVisible())) {
            showNewPostsBar();
        } else if (event.getResult().isNewOrChanged()) {
            refreshPosts();
        } else {
            boolean requestFailed = (event.getResult() == ReaderActions.UpdateResult.FAILED);
            setEmptyTitleDescriptionAndButton(requestFailed);
            // if we requested posts in order to fill a gap but the request failed or didn't
            // return any posts, reload the adapter so the gap marker is reset (hiding its
            // progress bar)
            if (event.getAction() == UpdateAction.REQUEST_OLDER_THAN_GAP) {
                reloadPosts();
            }
        }
    }

    /*
     * get latest posts for this tag from the server
     */
    private void updatePostsWithTag(ReaderTag tag, UpdateAction updateAction) {
        if (!isAdded()) {
            return;
        }

        if (!NetworkUtils.isNetworkAvailable(getActivity())) {
            AppLog.i(T.READER, "reader post list > network unavailable, canceled tag update");
            return;
        }
        if (tag == null) {
            AppLog.w(T.READER, "null tag passed to updatePostsWithTag");
            return;
        }
        AppLog.d(T.READER,
                "reader post list > updating tag " + tag.getTagNameForLog() + ", updateAction=" + updateAction.name());
        ReaderPostServiceStarter.startServiceForTag(getActivity(), tag, updateAction);
    }

    private void updateCurrentTag() {
        updatePostsWithTag(getCurrentTag(), UpdateAction.REQUEST_NEWER);
    }

    /*
     * update the current tag if it's time to do so - note that the check is done in the
     * background since it can be expensive and this is called when the fragment is
     * resumed, which on slower devices can result in a janky experience
     */
    private void updateCurrentTagIfTime() {
        if (!isAdded() || !hasCurrentTag()) {
            return;
        }
        new Thread() {
            @Override
            public void run() {
                if (ReaderTagTable.shouldAutoUpdateTag(getCurrentTag()) && isAdded()) {
                    getActivity().runOnUiThread(new Runnable() {
                        @Override
                        public void run() {
                            updateCurrentTag();
                        }
                    });
                }
            }
        }.start();
    }

    private boolean isUpdating() {
        return mIsUpdating;
    }

    /*
     * show/hide progress bar which appears at the bottom of the activity when loading more posts
     */
    private void showLoadingProgress(boolean showProgress) {
        if (isAdded() && mProgress != null) {
            if (showProgress) {
                mProgress.bringToFront();
                mProgress.setVisibility(View.VISIBLE);
            } else {
                mProgress.setVisibility(View.GONE);
            }
        }
    }

    private void setIsUpdating(boolean isUpdating, UpdateAction updateAction) {
        if (!isAdded() || mIsUpdating == isUpdating) {
            return;
        }

        if (updateAction == UpdateAction.REQUEST_OLDER) {
            // show/hide progress bar at bottom if these are older posts
            showLoadingProgress(isUpdating);
        } else if (isUpdating && isPostAdapterEmpty()) {
            // show swipe-to-refresh if update started and no posts are showing
            mRecyclerView.setRefreshing(true);
        } else if (!isUpdating) {
            // hide swipe-to-refresh progress if update is complete
            mRecyclerView.setRefreshing(false);
        }
        mIsUpdating = isUpdating;

        // if swipe-to-refresh isn't active, keep it disabled during an update - this prevents
        // doing a refresh while another update is already in progress
        if (mRecyclerView != null && !mRecyclerView.isRefreshing()) {
            mRecyclerView.setSwipeToRefreshEnabled(!isUpdating && isSwipeToRefreshSupported());
        }
    }

    /*
     * swipe-to-refresh isn't supported for search results since they're really brief snapshots
     * and are unlikely to show new posts due to the way they're sorted
     */
    private boolean isSwipeToRefreshSupported() {
        return getPostListType() != ReaderPostListType.SEARCH_RESULTS;
    }

    /*
     * bar that appears at the top when new posts have been retrieved
     */
    private boolean isNewPostsBarShowing() {
        return (mNewPostsBar != null && mNewPostsBar.getVisibility() == View.VISIBLE);
    }

    /*
     * scroll listener assigned to the recycler when the "new posts" bar is shown to hide
     * it upon scrolling
     */
    private final RecyclerView.OnScrollListener mOnScrollListener = new RecyclerView.OnScrollListener() {
        @Override
        public void onScrolled(RecyclerView recyclerView, int dx, int dy) {
            super.onScrolled(recyclerView, dx, dy);
            hideNewPostsBar();
        }
    };

    private void showNewPostsBar() {
        if (!isAdded() || isNewPostsBarShowing()) {
            return;
        }

        AniUtils.startAnimation(mNewPostsBar, R.anim.reader_top_bar_in);
        mNewPostsBar.setVisibility(View.VISIBLE);

        // assign the scroll listener to hide the bar when the recycler is scrolled, but don't assign
        // it right away since the user may be scrolling when the bar appears (which would cause it
        // to disappear as soon as it's displayed)
        mRecyclerView.postDelayed(new Runnable() {
            @Override
            public void run() {
                if (isAdded() && isNewPostsBarShowing()) {
                    mRecyclerView.addOnScrollListener(mOnScrollListener);
                }
            }
        }, 1000L);

        // remove the gap marker if it's showing, since it's no longer valid
        getPostAdapter().removeGapMarker();
    }

    private void hideNewPostsBar() {
        if (!isAdded() || !isNewPostsBarShowing() || mIsAnimatingOutNewPostsBar) {
            return;
        }

        mIsAnimatingOutNewPostsBar = true;

        // remove the onScrollListener assigned in showNewPostsBar()
        mRecyclerView.removeOnScrollListener(mOnScrollListener);

        Animation.AnimationListener listener = new Animation.AnimationListener() {
            @Override
            public void onAnimationStart(Animation animation) {
            }

            @Override
            public void onAnimationEnd(Animation animation) {
                if (isAdded()) {
                    mNewPostsBar.setVisibility(View.GONE);
                    mIsAnimatingOutNewPostsBar = false;
                }
            }

            @Override
            public void onAnimationRepeat(Animation animation) {
            }
        };
        AniUtils.startAnimation(mNewPostsBar, R.anim.reader_top_bar_out, listener);
    }

    /*
     * are we showing all posts with a specific tag (followed or previewed), or all
     * posts in a specific blog?
     */
    private ReaderPostListType getPostListType() {
        return (mPostListType != null ? mPostListType : ReaderTypes.DEFAULT_POST_LIST_TYPE);
    }

    /*
     * called from adapter when user taps a post
     */
    @Override
    public void onPostSelected(ReaderPost post) {
        if (!isAdded() || post == null) {
            return;
        }

        if (post.isBookmarked) {
            if (isBookmarksList()) {
                AnalyticsTracker.track(AnalyticsTracker.Stat.READER_SAVED_POST_OPENED_FROM_SAVED_POST_LIST);
            } else {
                AnalyticsTracker.track(AnalyticsTracker.Stat.READER_SAVED_POST_OPENED_FROM_OTHER_POST_LIST);
            }
        }

        // "discover" posts that highlight another post should open the original (source) post when tapped
        if (post.isDiscoverPost()) {
            ReaderPostDiscoverData discoverData = post.getDiscoverData();
            if (discoverData != null
                && discoverData.getDiscoverType() == ReaderPostDiscoverData.DiscoverType.EDITOR_PICK) {
                if (discoverData.getBlogId() != 0 && discoverData.getPostId() != 0) {
                    ReaderActivityLauncher.showReaderPostDetail(
                            getActivity(),
                            discoverData.getBlogId(),
                            discoverData.getPostId());
                    return;
                } else if (discoverData.hasPermalink()) {
                    // if we don't have a blogId/postId, we sadly resort to showing the post
                    // in a WebView activity - this will happen for non-JP self-hosted
                    ReaderActivityLauncher.openUrl(getActivity(), discoverData.getPermaLink());
                    return;
                }
            }
        }

        // if this is a cross-post, we want to show the original post
        if (post.isXpost()) {
            ReaderActivityLauncher.showReaderPostDetail(getActivity(), post.xpostBlogId, post.xpostPostId);
            return;
        }

        ReaderPostListType type = getPostListType();

        switch (type) {
            case TAG_FOLLOWED:
                // fall through to the TAG_PREVIEW
            case TAG_PREVIEW:
                ReaderActivityLauncher.showReaderPostPagerForTag(
                        getActivity(),
                        getCurrentTag(),
                        getPostListType(),
                        post.blogId,
                        post.postId);
                break;
            case BLOG_PREVIEW:
                ReaderActivityLauncher.showReaderPostPagerForBlog(
                        getActivity(),
                        post.blogId,
                        post.postId);
                break;
            case SEARCH_RESULTS:
                AnalyticsUtils.trackWithReaderPostDetails(AnalyticsTracker.Stat.READER_SEARCH_RESULT_TAPPED, post);
                ReaderActivityLauncher.showReaderPostDetail(getActivity(), post.blogId, post.postId);
                break;
        }
    }

    /*
     * called when user selects a tag from the tag toolbar
     */
    private void onTagChanged(ReaderTag tag) {
        if (!isAdded() || isCurrentTag(tag)) {
            return;
        }
        // clear 'post removed from saved posts' undo items
        if (getPostListType() == ReaderPostListType.TAG_FOLLOWED) {
            ReaderPostTable.purgeUnbookmarkedPostsWithBookmarkTag();
        }

        trackTagLoaded(tag);
        AppLog.d(T.READER, String.format("reader post list > tag %s displayed", tag.getTagNameForLog()));
        setCurrentTag(tag);
    }

    private void trackTagLoaded(ReaderTag tag) {
        if (tag == null) {
            return;
        }

        AnalyticsTracker.Stat stat;
        if (tag.isDiscover()) {
            stat = AnalyticsTracker.Stat.READER_DISCOVER_VIEWED;
        } else if (tag.isTagTopic()) {
            stat = AnalyticsTracker.Stat.READER_TAG_LOADED;
        } else if (tag.isListTopic()) {
            stat = AnalyticsTracker.Stat.READER_LIST_LOADED;
        } else if (tag.isBookmarked()) {
            stat = AnalyticsTracker.Stat.READER_SAVED_LIST_VIEWED_FROM_FILTER;
        } else {
            return;
        }

        Map<String, String> properties = new HashMap<>();
        properties.put("tag", tag.getTagSlug());

        AnalyticsTracker.track(stat, properties);
    }

    /*
     * called when user taps "..." icon next to a post
     */
    @Override
    public void onShowPostPopup(View view, final ReaderPost post) {
        if (view == null || post == null || !isAdded()) {
            return;
        }

        List<Integer> menuItems = new ArrayList<>();

        if (ReaderPostTable.isPostFollowed(post)) {
            menuItems.add(ReaderMenuAdapter.ITEM_UNFOLLOW);

            // When blogId and feedId are not equal, post is not a feed so show notifications option.
            if (post.blogId != post.feedId) {
                if (ReaderBlogTable.isNotificationsEnabled(post.blogId)) {
                    menuItems.add(ReaderMenuAdapter.ITEM_NOTIFICATIONS_OFF);
                } else {
                    menuItems.add(ReaderMenuAdapter.ITEM_NOTIFICATIONS_ON);
                }
            }
        } else {
            menuItems.add(ReaderMenuAdapter.ITEM_FOLLOW);
        }

        menuItems.add(ReaderMenuAdapter.ITEM_SHARE);

        if (getPostListType() == ReaderPostListType.TAG_FOLLOWED) {
            menuItems.add(ReaderMenuAdapter.ITEM_BLOCK);
        }

        Context context = view.getContext();
        final ListPopupWindow listPopup = new ListPopupWindow(context);
        listPopup.setWidth(context.getResources().getDimensionPixelSize(R.dimen.menu_item_width));
        listPopup.setAdapter(new ReaderMenuAdapter(context, menuItems));
        listPopup.setDropDownGravity(Gravity.END);
        listPopup.setAnchorView(view);
        listPopup.setModal(true);
        listPopup.setOnItemClickListener(new AdapterView.OnItemClickListener() {
            @Override
            public void onItemClick(AdapterView<?> parent, View view, int position, long id) {
                if (!isAdded()) {
                    return;
                }

                listPopup.dismiss();
                switch ((int) id) {
                    case ReaderMenuAdapter.ITEM_FOLLOW:
                        onFollowTapped(getView(), post.getBlogName(), post.blogId);
                        toggleFollowStatusForPost(post);
                        break;
                    case ReaderMenuAdapter.ITEM_UNFOLLOW:
                        onFollowingTapped();
                        toggleFollowStatusForPost(post);
                        break;
                    case ReaderMenuAdapter.ITEM_BLOCK:
                        blockBlogForPost(post);
                        break;
                    case ReaderMenuAdapter.ITEM_NOTIFICATIONS_OFF:
                        AnalyticsUtils.trackWithSiteId(Stat.FOLLOWED_BLOG_NOTIFICATIONS_READER_MENU_OFF, post.blogId);
                        ReaderBlogTable.setNotificationsEnabledByBlogId(post.blogId, false);
                        updateSubscription(SubscriptionAction.DELETE, post.blogId);
                        break;
                    case ReaderMenuAdapter.ITEM_NOTIFICATIONS_ON:
                        AnalyticsUtils.trackWithSiteId(Stat.FOLLOWED_BLOG_NOTIFICATIONS_READER_MENU_ON, post.blogId);
                        ReaderBlogTable.setNotificationsEnabledByBlogId(post.blogId, true);
                        updateSubscription(SubscriptionAction.NEW, post.blogId);
                        break;
                    case ReaderMenuAdapter.ITEM_SHARE:
                        AnalyticsUtils.trackWithSiteId(Stat.SHARED_ITEM_READER, post.blogId);
                        sharePost(post);
                        break;
                }
            }
        });
        listPopup.show();
    }

    @Override
    public void onFollowTapped(View view, String blogName, final long blogId) {
        mDispatcher.dispatch(AccountActionBuilder.newFetchSubscriptionsAction());

        String blog = TextUtils.isEmpty(blogName)
                ? getString(R.string.reader_followed_blog_notifications_this)
                : blogName;

        Snackbar.make(getSnackbarParent(), Html.fromHtml(getString(R.string.reader_followed_blog_notifications,
                "<b>", blog, "</b>")), AccessibilityUtils.getSnackbarDuration(getActivity()))
                .setAction(getString(R.string.reader_followed_blog_notifications_action),
                        new View.OnClickListener() {
                            @Override public void onClick(View view) {
                                AnalyticsUtils.trackWithSiteId(Stat.FOLLOWED_BLOG_NOTIFICATIONS_READER_ENABLED, blogId);
                                AddOrDeleteSubscriptionPayload payload = new AddOrDeleteSubscriptionPayload(
                                        String.valueOf(blogId), SubscriptionAction.NEW);
                                mDispatcher.dispatch(newUpdateSubscriptionNotificationPostAction(payload));
                                ReaderBlogTable.setNotificationsEnabledByBlogId(blogId, true);
                            }
                        })
                .setActionTextColor(getResources().getColor(R.color.color_accent))
                .show();
    }

    @Override
    public void onFollowingTapped() {
        mDispatcher.dispatch(AccountActionBuilder.newFetchSubscriptionsAction());
    }

    @SuppressWarnings("unused")
    @Subscribe(threadMode = ThreadMode.MAIN)
    public void onSubscriptionUpdated(OnSubscriptionUpdated event) {
        if (event.isError()) {
            AppLog.e(T.API, ReaderPostListFragment.class.getSimpleName() + ".onSubscriptionUpdated: "
                            + event.error.type + " - " + event.error.message);
        } else {
            mDispatcher.dispatch(AccountActionBuilder.newFetchSubscriptionsAction());
        }
    }

    private void sharePost(ReaderPost post) {
        String url = (post.hasShortUrl() ? post.getShortUrl() : post.getUrl());

        Intent intent = new Intent(Intent.ACTION_SEND);
        intent.setType("text/plain");
        intent.putExtra(Intent.EXTRA_TEXT, url);
        intent.putExtra(Intent.EXTRA_SUBJECT, post.getTitle());

        try {
            startActivity(Intent.createChooser(intent, getString(R.string.share_link)));
        } catch (android.content.ActivityNotFoundException ex) {
            ToastUtils.showToast(getActivity(), R.string.reader_toast_err_share_intent);
        }
    }

    private void updateSubscription(SubscriptionAction action, long blogId) {
        AddOrDeleteSubscriptionPayload payload = new AddOrDeleteSubscriptionPayload(String.valueOf(blogId), action);
        mDispatcher.dispatch(newUpdateSubscriptionNotificationPostAction(payload));
    }

    /*
     * purge reader db if it hasn't been done yet
     */
    private void purgeDatabaseIfNeeded() {
        if (!mHasPurgedReaderDb) {
            AppLog.d(T.READER, "reader post list > purging database");
            mHasPurgedReaderDb = true;
            ReaderDatabase.purgeAsync();
        }
    }

    /*
     * start background service to get the latest followed tags and blogs if it's time to do so
     */
    private void updateFollowedTagsAndBlogsIfNeeded() {
        if (mLastAutoUpdateDt != null) {
            int minutesSinceLastUpdate = DateTimeUtils.minutesBetween(mLastAutoUpdateDt, new Date());
            if (minutesSinceLastUpdate < 120) {
                return;
            }
        }

        AppLog.d(T.READER, "reader post list > updating tags and blogs");
        mLastAutoUpdateDt = new Date();
        ReaderUpdateServiceStarter.startService(getActivity(), EnumSet.of(UpdateTask.TAGS, UpdateTask.FOLLOWED_BLOGS));
    }

    @Override
    public void onScrollToTop() {
        if (isAdded() && getCurrentPosition() > 0) {
            mRecyclerView.smoothScrollToPosition(0);
        }
    }

    // reset the timestamp that determines when followed tags/blogs are updated so they're
    // updated when the fragment is recreated (necessary after signin/disconnect)
    public static void resetLastUpdateDate() {
        mLastAutoUpdateDt = null;
    }

    private class LoadTagsTask extends AsyncTask<Void, Void, ReaderTagList> {
        private final FilteredRecyclerView.FilterCriteriaAsyncLoaderListener mFilterCriteriaLoaderListener;

        LoadTagsTask(FilteredRecyclerView.FilterCriteriaAsyncLoaderListener listener) {
            mFilterCriteriaLoaderListener = listener;
        }

        @Override
        protected ReaderTagList doInBackground(Void... voids) {
            ReaderTagList tagList = ReaderTagTable.getDefaultTags();
            tagList.addAll(ReaderTagTable.getCustomListTags());
            tagList.addAll(ReaderTagTable.getFollowedTags());
            tagList.addAll(ReaderTagTable.getBookmarkTags());
            return tagList;
        }

        @Override
        protected void onPostExecute(ReaderTagList tagList) {
            if (mFilterCriteriaLoaderListener != null) {
                //noinspection unchecked
                mFilterCriteriaLoaderListener.onFilterCriteriasLoaded((List) tagList);
            }
        }
    }
}<|MERGE_RESOLUTION|>--- conflicted
+++ resolved
@@ -782,13 +782,8 @@
                 }
 
                 if (getSelectedSite() != null) {
-<<<<<<< HEAD
-                    QuickStartUtils.completeTask(mQuickStartStore, QuickStartTask.FOLLOW_SITE, mDispatcher,
-                            getSelectedSite(), mQuickStartEvent);
-=======
                     QuickStartUtils.completeTaskAndRemindNextOne(mQuickStartStore, QuickStartTask.FOLLOW_SITE,
-                            mDispatcher, getSelectedSite(), getContext());
->>>>>>> cf5f561d
+                            mDispatcher, getSelectedSite(), mQuickStartEvent, getContext());
                 }
 
                 return true;
