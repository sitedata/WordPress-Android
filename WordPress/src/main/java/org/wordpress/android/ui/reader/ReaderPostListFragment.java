package org.wordpress.android.ui.reader;

import android.app.Activity;
import android.content.Context;
import android.content.DialogInterface;
import android.content.DialogInterface.OnClickListener;
import android.content.Intent;
import android.graphics.drawable.Drawable;
import android.os.AsyncTask;
import android.os.Bundle;
import android.text.Html;
import android.text.Spannable;
import android.text.SpannableStringBuilder;
import android.text.TextUtils;
import android.text.style.ImageSpan;
import android.view.ContextThemeWrapper;
import android.view.Gravity;
import android.view.LayoutInflater;
import android.view.Menu;
import android.view.MenuItem;
import android.view.View;
import android.view.ViewGroup;
import android.view.animation.Animation;
import android.widget.AdapterView;
import android.widget.AutoCompleteTextView;
import android.widget.ImageView;
import android.widget.ProgressBar;
import android.widget.TextView;

import androidx.annotation.NonNull;
import androidx.annotation.Nullable;
import androidx.appcompat.app.AlertDialog;
import androidx.appcompat.widget.ListPopupWindow;
import androidx.appcompat.widget.SearchView;
import androidx.core.content.ContextCompat;
import androidx.fragment.app.Fragment;
import androidx.fragment.app.FragmentActivity;
import androidx.fragment.app.FragmentManager;
import androidx.lifecycle.Observer;
import androidx.lifecycle.ViewModelProvider;
import androidx.lifecycle.ViewModelProviders;
import androidx.recyclerview.widget.RecyclerView;

import com.google.android.material.dialog.MaterialAlertDialogBuilder;
import com.google.android.material.elevation.ElevationOverlayProvider;
import com.google.android.material.appbar.AppBarLayout;
import com.google.android.material.snackbar.Snackbar;
import com.google.android.material.tabs.TabLayout;
import com.google.android.material.tabs.TabLayout.OnTabSelectedListener;
import com.google.android.material.tabs.TabLayout.Tab;

import org.greenrobot.eventbus.EventBus;
import org.greenrobot.eventbus.Subscribe;
import org.greenrobot.eventbus.ThreadMode;
import org.jetbrains.annotations.NotNull;
import org.wordpress.android.R;
import org.wordpress.android.WordPress;
import org.wordpress.android.analytics.AnalyticsTracker;
import org.wordpress.android.analytics.AnalyticsTracker.Stat;
import org.wordpress.android.datasets.ReaderBlogTable;
import org.wordpress.android.datasets.ReaderDatabase;
import org.wordpress.android.datasets.ReaderPostTable;
import org.wordpress.android.datasets.ReaderSearchTable;
import org.wordpress.android.datasets.ReaderTagTable;
import org.wordpress.android.fluxc.Dispatcher;
import org.wordpress.android.fluxc.generated.AccountActionBuilder;
import org.wordpress.android.fluxc.generated.ReaderActionBuilder;
import org.wordpress.android.fluxc.model.ReaderSiteModel;
import org.wordpress.android.fluxc.model.SiteModel;
import org.wordpress.android.fluxc.store.AccountStore;
import org.wordpress.android.fluxc.store.AccountStore.AddOrDeleteSubscriptionPayload;
import org.wordpress.android.fluxc.store.AccountStore.AddOrDeleteSubscriptionPayload.SubscriptionAction;
import org.wordpress.android.fluxc.store.AccountStore.OnSubscriptionUpdated;
import org.wordpress.android.fluxc.store.QuickStartStore;
import org.wordpress.android.fluxc.store.QuickStartStore.QuickStartTask;
import org.wordpress.android.fluxc.store.ReaderStore;
import org.wordpress.android.fluxc.store.ReaderStore.OnReaderSitesSearched;
import org.wordpress.android.fluxc.store.ReaderStore.ReaderSearchSitesPayload;
import org.wordpress.android.models.FilterCriteria;
import org.wordpress.android.models.ReaderBlog;
import org.wordpress.android.models.ReaderPost;
import org.wordpress.android.models.ReaderPostDiscoverData;
import org.wordpress.android.models.ReaderTag;
import org.wordpress.android.models.ReaderTagList;
import org.wordpress.android.models.ReaderTagType;
import org.wordpress.android.models.news.NewsItem;
import org.wordpress.android.ui.ActionableEmptyView;
import org.wordpress.android.ui.ActivityLauncher;
import org.wordpress.android.ui.EmptyViewMessageType;
import org.wordpress.android.ui.FilteredRecyclerView;
import org.wordpress.android.ui.WPWebViewActivity;
import org.wordpress.android.ui.main.BottomNavController;
import org.wordpress.android.ui.main.MainToolbarFragment;
import org.wordpress.android.ui.main.WPMainActivity;
import org.wordpress.android.ui.news.NewsViewHolder.NewsCardListener;
import org.wordpress.android.ui.prefs.AppPrefs;
import org.wordpress.android.ui.quickstart.QuickStartEvent;
import org.wordpress.android.ui.reader.ReaderTypes.ReaderPostListType;
import org.wordpress.android.ui.reader.actions.ReaderActions;
import org.wordpress.android.ui.reader.actions.ReaderBlogActions;
import org.wordpress.android.ui.reader.actions.ReaderBlogActions.BlockedBlogResult;
import org.wordpress.android.ui.reader.adapters.ReaderMenuAdapter;
import org.wordpress.android.ui.reader.adapters.ReaderPostAdapter;
import org.wordpress.android.ui.reader.adapters.ReaderSearchSuggestionAdapter;
import org.wordpress.android.ui.reader.adapters.ReaderSearchSuggestionRecyclerAdapter;
import org.wordpress.android.ui.reader.adapters.ReaderSiteSearchAdapter;
import org.wordpress.android.ui.reader.adapters.ReaderSiteSearchAdapter.SiteSearchAdapterListener;
import org.wordpress.android.ui.reader.services.post.ReaderPostServiceStarter;
import org.wordpress.android.ui.reader.services.post.ReaderPostServiceStarter.UpdateAction;
import org.wordpress.android.ui.reader.services.search.ReaderSearchServiceStarter;
import org.wordpress.android.ui.reader.services.update.ReaderUpdateLogic.UpdateTask;
import org.wordpress.android.ui.reader.services.update.ReaderUpdateServiceStarter;
import org.wordpress.android.ui.reader.services.update.TagUpdateClientUtilsProvider;
import org.wordpress.android.ui.reader.subfilter.ActionType.OpenSubsAtPage;
import org.wordpress.android.ui.reader.subfilter.SubfilterListItem.Site;
import org.wordpress.android.ui.reader.subfilter.SubfilterListItem.SiteAll;
import org.wordpress.android.ui.reader.utils.ReaderUtils;
import org.wordpress.android.ui.reader.viewmodels.ReaderModeInfo;
import org.wordpress.android.ui.reader.viewmodels.ReaderPostListViewModel;
import org.wordpress.android.ui.reader.views.ReaderSiteHeaderView;
import org.wordpress.android.ui.utils.UiHelpers;
import org.wordpress.android.util.AniUtils;
import org.wordpress.android.util.AppLog;
import org.wordpress.android.util.AppLog.T;
import org.wordpress.android.util.ContextExtensionsKt;
import org.wordpress.android.util.DateTimeUtils;
import org.wordpress.android.util.DisplayUtils;
import org.wordpress.android.util.NetworkUtils;
import org.wordpress.android.util.QuickStartUtils;
import org.wordpress.android.util.StringUtils;
import org.wordpress.android.util.ToastUtils;
import org.wordpress.android.util.WPActivityUtils;
import org.wordpress.android.util.analytics.AnalyticsUtils;
import org.wordpress.android.util.image.ImageManager;
import org.wordpress.android.viewmodel.main.WPMainActivityViewModel;
import org.wordpress.android.widgets.AppRatingDialog;
import org.wordpress.android.widgets.RecyclerItemDecoration;
import org.wordpress.android.widgets.WPDialogSnackbar;
import org.wordpress.android.widgets.WPSnackbar;

import java.util.ArrayList;
import java.util.Date;
import java.util.EnumSet;
import java.util.HashMap;
import java.util.List;
import java.util.Map;
import java.util.Stack;

import javax.inject.Inject;

import static org.wordpress.android.analytics.AnalyticsTracker.Stat.APP_REVIEWS_EVENT_INCREMENTED_BY_OPENING_READER_POST;
import static org.wordpress.android.fluxc.generated.AccountActionBuilder.newUpdateSubscriptionNotificationPostAction;

public class ReaderPostListFragment extends Fragment
        implements ReaderInterfaces.OnPostSelectedListener,
        ReaderInterfaces.OnPostPopupListener,
        ReaderInterfaces.OnFollowListener,
        WPMainActivity.OnActivityBackPressedListener,
        WPMainActivity.OnScrollToTopListener,
        MainToolbarFragment {
    private static final int TAB_POSTS = 0;
    private static final int TAB_SITES = 1;
    private static final int NO_POSITION = -1;

    private ReaderPostAdapter mPostAdapter;
    private ReaderSiteSearchAdapter mSiteSearchAdapter;
    private ReaderSearchSuggestionAdapter mSearchSuggestionAdapter;
    private ReaderSearchSuggestionRecyclerAdapter mSearchSuggestionRecyclerAdapter;

    private FilteredRecyclerView mRecyclerView;
    private boolean mFirstLoad = true;

    private View mNewPostsBar;
    private ActionableEmptyView mActionableEmptyView;
    private ProgressBar mProgress;
    private TabLayout mSearchTabs;

    private SearchView mSearchView;
    private MenuItem mSettingsMenuItem;
    private MenuItem mSearchMenuItem;

    private View mSubFilterComponent;
    private ImageView mSettingsButton;
    private View mSubFiltersListButton;
    private TextView mSubFilterTitle;
    private View mRemoveFilterButton;

    private boolean mIsTopLevel = false;
    private static final String SUBFILTER_BOTTOM_SHEET_TAG = "SUBFILTER_BOTTOM_SHEET_TAG";

    private BottomNavController mBottomNavController;

    private ReaderTag mCurrentTag;
    private long mCurrentBlogId;
    private long mCurrentFeedId;
    private String mCurrentSearchQuery;
    private ReaderPostListType mPostListType;
    private ReaderSiteModel mLastTappedSiteSearchResult;

    private int mRestorePosition;
    private int mSiteSearchRestorePosition;
    private int mPostSearchAdapterPos;
    private int mSiteSearchAdapterPos;
    private int mSearchTabsPos = NO_POSITION;

    private boolean mIsUpdating;
    private boolean mWasPaused;
    private boolean mHasUpdatedPosts;
    private boolean mIsAnimatingOutNewPostsBar;

    private static boolean mHasPurgedReaderDb;
    private static Date mLastAutoUpdateDt;

    private final HistoryStack mTagPreviewHistory = new HistoryStack("tag_preview_history");

    private AlertDialog mBookmarksSavedLocallyDialog;
    private QuickStartEvent mQuickStartEvent;

    private ReaderPostListViewModel mViewModel;
    private WPMainActivityViewModel mWPMainActivityViewModel;

    private Observer<NewsItem> mNewsItemObserver = new Observer<NewsItem>() {
        @Override public void onChanged(@Nullable NewsItem newsItem) {
            getPostAdapter().updateNewsCardItem(newsItem);
        }
    };

    @Inject ViewModelProvider.Factory mViewModelFactory;
    @Inject AccountStore mAccountStore;
    @Inject ReaderStore mReaderStore;
    @Inject Dispatcher mDispatcher;
    @Inject ImageManager mImageManager;
    @Inject QuickStartStore mQuickStartStore;
    @Inject UiHelpers mUiHelpers;
    @Inject TagUpdateClientUtilsProvider mTagUpdateClientUtilsProvider;

    private enum ActionableEmptyViewButtonType {
        DISCOVER,
        FOLLOWED
    }

    private static class HistoryStack extends Stack<String> {
        private final String mKeyName;

        HistoryStack(@SuppressWarnings("SameParameterValue") String keyName) {
            mKeyName = keyName;
        }

        void restoreInstance(Bundle bundle) {
            clear();
            if (bundle.containsKey(mKeyName)) {
                ArrayList<String> history = bundle.getStringArrayList(mKeyName);
                if (history != null) {
                    this.addAll(history);
                }
            }
        }

        void saveInstance(Bundle bundle) {
            if (!isEmpty()) {
                ArrayList<String> history = new ArrayList<>();
                history.addAll(this);
                bundle.putStringArrayList(mKeyName, history);
            }
        }
    }

    public static ReaderPostListFragment newInstance(boolean isTopLevel) {
        ReaderTag tag = AppPrefs.getReaderTag();
        if (tag == null) {
            tag = ReaderUtils.getDefaultTag();
        }
        return newInstanceForTag(tag, ReaderPostListType.TAG_FOLLOWED, isTopLevel);
    }

    /*
     * show posts with a specific tag (either TAG_FOLLOWED or TAG_PREVIEW)
     */
    static ReaderPostListFragment newInstanceForTag(ReaderTag tag, ReaderPostListType listType) {
        return newInstanceForTag(tag, listType, false);
    }

    static ReaderPostListFragment newInstanceForTag(ReaderTag tag, ReaderPostListType listType, boolean isTopLevel) {
        AppLog.d(T.READER, "reader post list > newInstance (tag)");

        Bundle args = new Bundle();
        args.putSerializable(ReaderConstants.ARG_TAG, tag);
        args.putSerializable(ReaderConstants.ARG_POST_LIST_TYPE, listType);
        args.putBoolean(ReaderConstants.ARG_IS_TOP_LEVEL, isTopLevel);

        ReaderPostListFragment fragment = new ReaderPostListFragment();
        fragment.setArguments(args);
        fragment.trackTagLoaded(tag);

        return fragment;
    }

    /*
     * show posts in a specific blog
     */
    public static ReaderPostListFragment newInstanceForBlog(long blogId) {
        AppLog.d(T.READER, "reader post list > newInstance (blog)");

        Bundle args = new Bundle();
        args.putLong(ReaderConstants.ARG_BLOG_ID, blogId);
        args.putSerializable(ReaderConstants.ARG_POST_LIST_TYPE, ReaderPostListType.BLOG_PREVIEW);

        ReaderPostListFragment fragment = new ReaderPostListFragment();
        fragment.setArguments(args);

        return fragment;
    }

    public static ReaderPostListFragment newInstanceForFeed(long feedId) {
        AppLog.d(T.READER, "reader post list > newInstance (blog)");

        Bundle args = new Bundle();
        args.putLong(ReaderConstants.ARG_FEED_ID, feedId);
        args.putLong(ReaderConstants.ARG_BLOG_ID, feedId);
        args.putSerializable(ReaderConstants.ARG_POST_LIST_TYPE, ReaderPostListType.BLOG_PREVIEW);

        ReaderPostListFragment fragment = new ReaderPostListFragment();
        fragment.setArguments(args);

        return fragment;
    }

    public @Nullable SiteModel getSelectedSite() {
        if (getActivity() instanceof WPMainActivity) {
            WPMainActivity mainActivity = (WPMainActivity) getActivity();
            return mainActivity.getSelectedSite();
        }
        return null;
    }

    @Override
    public void setArguments(Bundle args) {
        super.setArguments(args);

        if (args != null) {
            if (args.containsKey(ReaderConstants.ARG_TAG)) {
                mCurrentTag = (ReaderTag) args.getSerializable(ReaderConstants.ARG_TAG);
            }
            if (args.containsKey(ReaderConstants.ARG_POST_LIST_TYPE)) {
                mPostListType = (ReaderPostListType) args.getSerializable(ReaderConstants.ARG_POST_LIST_TYPE);
            }

            if (args.containsKey(ReaderConstants.ARG_IS_TOP_LEVEL)) {
                mIsTopLevel = args.getBoolean(ReaderConstants.ARG_IS_TOP_LEVEL);
            }

            mCurrentBlogId = args.getLong(ReaderConstants.ARG_BLOG_ID);
            mCurrentFeedId = args.getLong(ReaderConstants.ARG_FEED_ID);
            mCurrentSearchQuery = args.getString(ReaderConstants.ARG_SEARCH_QUERY);

            if (getPostListType() == ReaderPostListType.TAG_PREVIEW && hasCurrentTag()) {
                mTagPreviewHistory.push(getCurrentTagName());
            }
        }
    }

    @Override
    public void onCreate(Bundle savedInstanceState) {
        super.onCreate(savedInstanceState);
        ((WordPress) getActivity().getApplication()).component().inject(this);

        if (savedInstanceState != null) {
            AppLog.d(T.READER, "reader post list > restoring instance state");
            if (savedInstanceState.containsKey(ReaderConstants.ARG_TAG)) {
                mCurrentTag = (ReaderTag) savedInstanceState.getSerializable(ReaderConstants.ARG_TAG);
            }
            if (savedInstanceState.containsKey(ReaderConstants.ARG_BLOG_ID)) {
                mCurrentBlogId = savedInstanceState.getLong(ReaderConstants.ARG_BLOG_ID);
            }
            if (savedInstanceState.containsKey(ReaderConstants.ARG_FEED_ID)) {
                mCurrentFeedId = savedInstanceState.getLong(ReaderConstants.ARG_FEED_ID);
            }
            if (savedInstanceState.containsKey(ReaderConstants.ARG_SEARCH_QUERY)) {
                mCurrentSearchQuery = savedInstanceState.getString(ReaderConstants.ARG_SEARCH_QUERY);
            }
            if (savedInstanceState.containsKey(ReaderConstants.ARG_POST_LIST_TYPE)) {
                mPostListType =
                        (ReaderPostListType) savedInstanceState.getSerializable(ReaderConstants.ARG_POST_LIST_TYPE);
            }
            if (getPostListType() == ReaderPostListType.TAG_PREVIEW) {
                mTagPreviewHistory.restoreInstance(savedInstanceState);
            }
            if (savedInstanceState.containsKey(ReaderConstants.ARG_IS_TOP_LEVEL)) {
                mIsTopLevel = savedInstanceState.getBoolean(ReaderConstants.ARG_IS_TOP_LEVEL);
            }

            mRestorePosition = savedInstanceState.getInt(ReaderConstants.KEY_RESTORE_POSITION);
            mSiteSearchRestorePosition = savedInstanceState.getInt(ReaderConstants.KEY_SITE_SEARCH_RESTORE_POSITION);
            mWasPaused = savedInstanceState.getBoolean(ReaderConstants.KEY_WAS_PAUSED);
            mHasUpdatedPosts = savedInstanceState.getBoolean(ReaderConstants.KEY_ALREADY_UPDATED);
            mFirstLoad = savedInstanceState.getBoolean(ReaderConstants.KEY_FIRST_LOAD);
            mSearchTabsPos = savedInstanceState.getInt(ReaderConstants.KEY_ACTIVE_SEARCH_TAB, NO_POSITION);
            mQuickStartEvent = savedInstanceState.getParcelable(QuickStartEvent.KEY);
        }
    }

    @Override public void onActivityCreated(@Nullable Bundle savedInstanceState) {
        super.onActivityCreated(savedInstanceState);
        // we need to pass activity, since this fragment extends Android Native fragment (we can pass `this` as soon as
        // this fragment extends Support fragment.
        mViewModel = ViewModelProviders.of((FragmentActivity) getActivity(), mViewModelFactory)
                                       .get(ReaderPostListViewModel.class);

        if (mIsTopLevel) {
            mWPMainActivityViewModel = ViewModelProviders.of((FragmentActivity) getActivity(), mViewModelFactory)
                                                         .get(WPMainActivityViewModel.class);

            mViewModel.getCurrentSubFilter().observe(this, subfilterListItem -> {
                if (isCurrentTagManagedInFollowingTab()
                    && getPostListType() != ReaderPostListType.SEARCH_RESULTS) {
                    mViewModel.onSubfilterSelected(subfilterListItem);
                    if (shouldShowEmptyViewForSelfHostedCta()) {
                        setEmptyTitleDescriptionAndButton(false);
                        showEmptyView();
                    }
                }
            });

            mViewModel.getShouldShowSubFilters().observe(this, show -> {
                mSubFilterComponent.setVisibility(show ? View.VISIBLE : View.GONE);
                mSettingsButton.setVisibility(mAccountStore.hasAccessToken() ? View.VISIBLE : View.GONE);
            });

            mViewModel.getReaderModeInfo().observe(this, readerModeInfo -> {
                if (readerModeInfo != null) {
                    changeReaderMode(readerModeInfo, true);

                    if (readerModeInfo.getLabel() != null) {
                        mSubFilterTitle.setText(
                                mUiHelpers.getTextOfUiString(
                                        requireActivity(),
                                        readerModeInfo.getLabel()
                                )
                        );
                    }

                    if (readerModeInfo.isFiltered()) {
                        mRemoveFilterButton.setVisibility(View.VISIBLE);
                    } else {
                        mRemoveFilterButton.setVisibility(View.GONE);
                    }
                }
            });

            mViewModel.getChangeBottomSheetVisibility().observe(this, event -> {
                event.applyIfNotHandled(isShowing -> {
                    FragmentManager fm = getFragmentManager();
                    if (fm != null) {
                        SubfilterBottomSheetFragment bottomSheet =
                                (SubfilterBottomSheetFragment) fm.findFragmentByTag(SUBFILTER_BOTTOM_SHEET_TAG);
                        if (isShowing && bottomSheet == null) {
                            mViewModel.loadSubFilters();
                            bottomSheet = new SubfilterBottomSheetFragment();
                            bottomSheet.show(getFragmentManager(), SUBFILTER_BOTTOM_SHEET_TAG);
                        } else if (!isShowing && bottomSheet != null) {
                            bottomSheet.dismiss();
                        }
                    }
                    return null;
                });
            });

            mViewModel.getBottomSheetEmptyViewAction().observe(this, event -> {
                event.applyIfNotHandled(action -> {
                    if (action instanceof OpenSubsAtPage) {
                        ReaderActivityLauncher.showReaderSubs(
                                requireActivity(),
                                ((OpenSubsAtPage) action).getTabIndex()
                        );
                    } else {
                        mWPMainActivityViewModel.onOpenLoginPage();
                    }

                    return null;
                });
            });

            mViewModel.getUpdateTagsAndSites().observe(this, event -> {
                event.applyIfNotHandled(tasks -> {
                    if (NetworkUtils.isNetworkAvailable(getActivity())) {
                        ReaderUpdateServiceStarter.startService(getActivity(), tasks);
                    }
                    return null;
                });
            });
        }

        mViewModel.getShouldCollapseToolbar().observe(this, collapse -> {
            if (collapse) {
                mRecyclerView.setToolbarScrollFlags(AppBarLayout.LayoutParams.SCROLL_FLAG_SCROLL
                                                    | AppBarLayout.LayoutParams.SCROLL_FLAG_ENTER_ALWAYS);
            } else {
                mRecyclerView.setToolbarScrollFlags(0);
            }
        });

        mViewModel.start(
                mCurrentTag,
                isCurrentTagManagedInFollowingTab() && mIsTopLevel,
                mIsTopLevel
        );

        if (mIsTopLevel) {
            mViewModel.onUserComesToReader();
        }
    }

    private void changeReaderMode(ReaderModeInfo readerModeInfo, boolean onlyOnChanges) {
        boolean changesDetected = false;

        if (onlyOnChanges) {
            changesDetected = (readerModeInfo.getTag() != null
                               && mCurrentTag != null
                               && !readerModeInfo.getTag().equals(mCurrentTag))
                              || (mPostListType != readerModeInfo.getListType())
                              || (mCurrentBlogId != readerModeInfo.getBlogId())
                              || (mCurrentFeedId != readerModeInfo.getFeedId())
                              || (readerModeInfo.isFirstLoad());
        }

        if (onlyOnChanges && !changesDetected) return;

        if (readerModeInfo.getTag() != null) {
            mCurrentTag = readerModeInfo.getTag();
        }

        mPostListType = readerModeInfo.getListType();
        mCurrentBlogId = readerModeInfo.getBlogId();
        mCurrentFeedId = readerModeInfo.getFeedId();

        resetPostAdapter(mPostListType);
        if (readerModeInfo.getRequestNewerPosts()) {
            updatePosts(false);
        }
    }

    @Override
    public void onPause() {
        super.onPause();

        if (mBookmarksSavedLocallyDialog != null) {
            mBookmarksSavedLocallyDialog.dismiss();
        }
        mWasPaused = true;

        mViewModel.onFragmentPause(mIsTopLevel);
    }

    @Override
    public void onResume() {
        super.onResume();

        checkPostAdapter();

        if (mWasPaused) {
            AppLog.d(T.READER, "reader post list > resumed from paused state");
            mWasPaused = false;

            Site currentSite;

            if (getPostListType() == ReaderPostListType.TAG_FOLLOWED) {
                resumeFollowedTag();
            } else if ((currentSite = getSiteIfBlogPreview()) != null) {
                resumeFollowedSite(currentSite);
            } else {
                refreshPosts();
            }

            if (mIsTopLevel) {
                // Remove sticky event if not consumed
                EventBus.getDefault().removeStickyEvent(ReaderEvents.TagAdded.class);
            }

            // if the user tapped a site to show site preview, it's possible they also changed the follow
            // status so tell the search adapter to check whether it has the correct follow status
            if (getPostListType() == ReaderPostListType.SEARCH_RESULTS && mLastTappedSiteSearchResult != null) {
                getSiteSearchAdapter().checkFollowStatusForSite(mLastTappedSiteSearchResult);
                mLastTappedSiteSearchResult = null;
            }

            if (getPostListType() == ReaderPostListType.SEARCH_RESULTS) {
                return;
            }
            ReaderTag discoverTag = ReaderUtils.getTagFromEndpoint(ReaderTag.DISCOVER_PATH);
            ReaderTag readerTag = AppPrefs.getReaderTag();

            if (discoverTag != null && discoverTag.equals(readerTag)) {
                setCurrentTag(readerTag, mIsTopLevel);
                updateCurrentTag();
            } else if (discoverTag == null) {
                AppLog.w(T.READER, "Discover tag not found; ReaderTagTable returned null");
            }
        }

        if (shouldShowEmptyViewForSelfHostedCta()) {
            setEmptyTitleDescriptionAndButton(false);
            showEmptyView();
        }

        mViewModel.onFragmentResume(mIsTopLevel, isCurrentTagManagedInFollowingTab());
    }

    /*
     * called when fragment is resumed and we're looking at posts in a followed tag
     */
    private void resumeFollowedTag() {
        Object event = EventBus.getDefault().getStickyEvent(ReaderEvents.TagAdded.class);
        if (event != null) {
            // user just added a tag so switch to it.
            String tagName = ((ReaderEvents.TagAdded) event).getTagName();
            EventBus.getDefault().removeStickyEvent(event);
            ReaderTag newTag = ReaderUtils.getTagFromTagName(tagName, ReaderTagType.FOLLOWED);
            setCurrentTag(newTag);
            if (mIsTopLevel) {
                mViewModel.setSubfilterFromTag(newTag);
            }
        } else if (!ReaderTagTable.tagExists(getCurrentTag())) {
            // current tag no longer exists, revert to default
            AppLog.d(T.READER, "reader post list > current tag no longer valid");
            ReaderTag tag;
            tag = ReaderUtils.getDefaultTagFromDbOrCreateInMemory(requireActivity(), mTagUpdateClientUtilsProvider);

            setCurrentTag(tag);
            if (mIsTopLevel) {
                if (tag.isFollowedSites() || tag.isDefaultInMemoryTag()) {
                    mViewModel.setDefaultSubfilter();
                }
            }
        } else {
            // otherwise, refresh posts to make sure any changes are reflected and auto-update
            // posts in the current tag if it's time
            refreshPosts();
            updateCurrentTagIfTime();
        }
    }

    @Nullable
    private Site getSiteIfBlogPreview() {
        Site currentSite = null;

        if (mIsTopLevel && getPostListType() == ReaderPostListType.BLOG_PREVIEW) {
            currentSite = mViewModel.getCurrentSubfilterValue() instanceof Site ? (Site) (mViewModel
                    .getCurrentSubfilterValue()) : null;
        }

        return currentSite;
    }

    private void resumeFollowedSite(Site currentSite) {
        ReaderBlog blog = currentSite.getBlog();
        boolean isSiteStillAvailable = false;

        if (blog != null) {
            if ((blog.hasFeedUrl() && ReaderBlogTable.isFollowedFeed(blog.feedId))
                || ReaderBlogTable.isFollowedBlog(blog.blogId)) {
                isSiteStillAvailable = true;
            }
        }

        if (isSiteStillAvailable) {
            refreshPosts();
        } else {
            mViewModel.setDefaultSubfilter();
        }
    }

    @Override
    @SuppressWarnings("unchecked")
    public void onAttach(Context context) {
        super.onAttach(context);

        // detect the bottom nav controller when this fragment is hosted in the main activity - this is used to
        // hide the bottom nav when the user searches from the reader
        if (context instanceof BottomNavController) {
            mBottomNavController = (BottomNavController) context;
        }
    }

    @Override
    public void onDetach() {
        super.onDetach();
        mBottomNavController = null;
    }

    @Override
    public void onStart() {
        super.onStart();
        mDispatcher.register(this);
        EventBus.getDefault().register(this);

        reloadTags();

        // purge database and update followed tags/blog if necessary - note that we don't purge unless
        // there's a connection to avoid removing posts the user would expect to see offline
        if (getPostListType() == ReaderPostListType.TAG_FOLLOWED && NetworkUtils.isNetworkAvailable(getActivity())) {
            purgeDatabaseIfNeeded();
            updateFollowedTagsAndBlogsIfNeeded();
        }
    }

    @Override
    public void onStop() {
        super.onStop();
        mDispatcher.unregister(this);
        EventBus.getDefault().unregister(this);
    }

    /*
     * ensures the adapter is created and posts are updated if they haven't already been
     */
    private void checkPostAdapter() {
        if (isAdded() && mRecyclerView.getAdapter() == null) {
            mRecyclerView.setAdapter(getPostAdapter());

            if (!mHasUpdatedPosts && NetworkUtils.isNetworkAvailable(getActivity())) {
                mHasUpdatedPosts = true;
                if (getPostListType().isTagType()) {
                    updateCurrentTagIfTime();
                } else if (getPostListType() == ReaderPostListType.BLOG_PREVIEW) {
                    updatePostsInCurrentBlogOrFeed(ReaderPostServiceStarter.UpdateAction.REQUEST_NEWER);
                }
            }
        }
    }

    /*
     * reset the post adapter to initial state and create it again using the passed list type
     */
    private void resetPostAdapter(ReaderPostListType postListType) {
        mPostListType = postListType;
        mPostAdapter = null;
        mRecyclerView.setAdapter(null);
        mRecyclerView.setAdapter(getPostAdapter());
        mRecyclerView.setSwipeToRefreshEnabled(isSwipeToRefreshSupported());
    }

    @Override
    public void setTitle(@NonNull String title) {
        // Do nothing - no title for this toolbar
    }

    @SuppressWarnings("unused")
    @Subscribe(threadMode = ThreadMode.MAIN)
    public void onEventMainThread(ReaderEvents.FollowedTagsChanged event) {
        if (getPostListType() == ReaderPostListType.TAG_FOLLOWED) {
            // reload the tag filter since tags have changed
            reloadTags();

            // update the current tag if the list fragment is empty - this will happen if
            // the tag table was previously empty (ie: first run)
            if (isPostAdapterEmpty()) {
                updateCurrentTag();
            }
        }
    }

    @SuppressWarnings("unused")
    @Subscribe(threadMode = ThreadMode.MAIN)
    public void onEventMainThread(ReaderEvents.FollowedBlogsChanged event) {
        // refresh posts if user is viewing "Followed Sites"
        if (getPostListType() == ReaderPostListType.TAG_FOLLOWED
            && hasCurrentTag()
            && (getCurrentTag().isFollowedSites() || getCurrentTag().isDefaultInMemoryTag())) {
            refreshPosts();
        }
    }

    @SuppressWarnings("unused")
    @Subscribe(sticky = true, threadMode = ThreadMode.MAIN)
    public void onEvent(final QuickStartEvent event) {
        if (!isAdded() || getView() == null) {
            return;
        }

        mQuickStartEvent = event;
        EventBus.getDefault().removeStickyEvent(event);

        if (mQuickStartEvent.getTask() == QuickStartTask.FOLLOW_SITE
            && isAdded() && getActivity() instanceof WPMainActivity) {
            Spannable title = QuickStartUtils.stylizeQuickStartPrompt(getActivity(),
                    R.string.quick_start_dialog_follow_sites_message_short_search,
                    R.drawable.ic_search_white_24dp);

            WPDialogSnackbar snackbar = WPDialogSnackbar.make(requireActivity().findViewById(R.id.coordinator), title,
                    getResources().getInteger(R.integer.quick_start_snackbar_duration_ms));

            ((WPMainActivity) getActivity()).showQuickStartSnackBar(snackbar);
        }
    }

    @Override
    public void onSaveInstanceState(Bundle outState) {
        AppLog.d(T.READER, "reader post list > saving instance state");

        if (mCurrentTag != null) {
            outState.putSerializable(ReaderConstants.ARG_TAG, mCurrentTag);
        }

        if (getPostListType() == ReaderPostListType.TAG_PREVIEW) {
            mTagPreviewHistory.saveInstance(outState);
        } else if (getPostListType() == ReaderPostListType.SEARCH_RESULTS
                   && mSearchView != null
                   && mSearchView.getQuery() != null) {
            String query = mSearchView.getQuery().toString();
            outState.putString(ReaderConstants.ARG_SEARCH_QUERY, query);
        }

        outState.putLong(ReaderConstants.ARG_BLOG_ID, mCurrentBlogId);
        outState.putLong(ReaderConstants.ARG_FEED_ID, mCurrentFeedId);
        outState.putBoolean(ReaderConstants.KEY_WAS_PAUSED, mWasPaused);
        outState.putBoolean(ReaderConstants.KEY_ALREADY_UPDATED, mHasUpdatedPosts);
        outState.putBoolean(ReaderConstants.KEY_FIRST_LOAD, mFirstLoad);
        outState.putBoolean(ReaderConstants.KEY_IS_REFRESHING, mRecyclerView.isRefreshing());
        outState.putInt(ReaderConstants.KEY_RESTORE_POSITION, getCurrentPosition());
        outState.putSerializable(ReaderConstants.ARG_POST_LIST_TYPE, getPostListType());
        outState.putBoolean(ReaderConstants.ARG_IS_TOP_LEVEL, mIsTopLevel);
        outState.putParcelable(QuickStartEvent.KEY, mQuickStartEvent);

        if (isSearchTabsShowing()) {
            int tabPosition = getSearchTabsPosition();
            outState.putInt(ReaderConstants.KEY_ACTIVE_SEARCH_TAB, tabPosition);
            int siteSearchPosition = tabPosition == TAB_SITES ? getCurrentPosition() : mSiteSearchAdapterPos;
            outState.putInt(ReaderConstants.KEY_SITE_SEARCH_RESTORE_POSITION, siteSearchPosition);
        }

        super.onSaveInstanceState(outState);
    }

    private int getCurrentPosition() {
        if (mRecyclerView != null && hasPostAdapter()) {
            return mRecyclerView.getCurrentPosition();
        } else {
            return -1;
        }
    }

    private void updatePosts(boolean forced) {
        if (!isAdded()) {
            return;
        }

        if (!NetworkUtils.checkConnection(getActivity())) {
            mRecyclerView.setRefreshing(false);
            return;
        }

        if (mFirstLoad) {
            // let onResume() take care of this logic, as the FilteredRecyclerView.FilterListener onLoadData
            // method is called on two moments: once for first time load, and then each time the swipe to
            // refresh gesture triggers a refresh.
            mRecyclerView.setRefreshing(false);
            mFirstLoad = false;
        } else {
            UpdateAction updateAction = forced ? UpdateAction.REQUEST_REFRESH
                    : UpdateAction.REQUEST_NEWER;
            switch (getPostListType()) {
                case TAG_FOLLOWED:
                    // fall through to TAG_PREVIEW
                case TAG_PREVIEW:
                    updatePostsWithTag(getCurrentTag(), updateAction);
                    break;
                case BLOG_PREVIEW:
                    updatePostsInCurrentBlogOrFeed(updateAction);
                    break;
                case SEARCH_RESULTS:
                    // no-op
                    break;
            }
            // make sure swipe-to-refresh progress shows since this is a manual refresh
            mRecyclerView.setRefreshing(true);
        }
        if (getCurrentTag() != null && getCurrentTag().isBookmarked()) {
            ReaderPostTable.purgeUnbookmarkedPostsWithBookmarkTag();
            refreshPosts();
        }
    }

    @Override
    public View onCreateView(LayoutInflater inflater, ViewGroup container, Bundle savedInstanceState) {
        final ViewGroup rootView = (ViewGroup) inflater.inflate(R.layout.reader_fragment_post_cards, container, false);
        mRecyclerView = rootView.findViewById(R.id.reader_recycler_view);

        Context context = container.getContext();

        mActionableEmptyView = rootView.findViewById(R.id.empty_custom_view);

        mRecyclerView.setLogT(AppLog.T.READER);
        mRecyclerView.setCustomEmptyView(mActionableEmptyView);
        mRecyclerView.setFilterListener(new FilteredRecyclerView.FilterListener() {
            @Override
            public List<FilterCriteria> onLoadFilterCriteriaOptions(boolean refresh) {
                return null;
            }

            @Override
            public void onLoadFilterCriteriaOptionsAsync(
                    FilteredRecyclerView.FilterCriteriaAsyncLoaderListener listener, boolean refresh) {
                loadTags(listener);
            }

            @Override
            public void onLoadData(boolean forced) {
                updatePosts(forced);
            }

            @Override
            public void onFilterSelected(int position, FilterCriteria criteria) {
                onTagChanged((ReaderTag) criteria);
            }

            @Override
            public FilterCriteria onRecallSelection() {
                if (mIsTopLevel) {
                    if (AppPrefs.getReaderTag() == null) {
                        ReaderTag discoverTag = ReaderUtils.getTagFromEndpoint(ReaderTag.DISCOVER_PATH);
                        if (discoverTag != null) {
                            setCurrentTag(discoverTag, mIsTopLevel);
                        }
                    }
                }

                if (hasCurrentTag()) {
                    ReaderTag defaultTag;

                    defaultTag = ReaderUtils.getDefaultTagFromDbOrCreateInMemory(
                            requireActivity(),
                            mTagUpdateClientUtilsProvider
                    );

                    ReaderTag tag = ReaderUtils.getValidTagForSharedPrefs(
                            getCurrentTag(),
                            mIsTopLevel,
                            mRecyclerView,
                            defaultTag);

                    return tag;
                } else {
                    AppLog.w(T.READER, "reader post list > no current tag in onRecallSelection");
                    return ReaderUtils.getDefaultTag();
                }
            }

            @Override
            public String onShowEmptyViewMessage(EmptyViewMessageType emptyViewMsgType) {
                return null;
            }

            @Override
            public void onShowCustomEmptyView(EmptyViewMessageType emptyViewMsgType) {
                setEmptyTitleDescriptionAndButton(
                        EmptyViewMessageType.NETWORK_ERROR.equals(emptyViewMsgType)
                        || EmptyViewMessageType.PERMISSION_ERROR.equals(emptyViewMsgType)
                        || EmptyViewMessageType.GENERIC_ERROR.equals(emptyViewMsgType));
            }
        });

        // add the item decoration (dividers) to the recycler, skipping the first item if the first
        // item is the tag toolbar (shown when viewing posts in followed tags) - this is to avoid
        // having the tag toolbar take up more vertical space than necessary
        int spacingHorizontal = context.getResources().getDimensionPixelSize(R.dimen.reader_card_margin);
        int spacingVertical = context.getResources().getDimensionPixelSize(R.dimen.reader_card_gutters);
        mRecyclerView.addItemDecoration(new RecyclerItemDecoration(spacingHorizontal, spacingVertical, false));

        // the following will change the look and feel of the toolbar to match the current design
        ElevationOverlayProvider elevationOverlayProvider = new ElevationOverlayProvider(mRecyclerView.getContext());
        float appbarElevation = getResources().getDimension(R.dimen.appbar_elevation);
        int elevatedAppBarColor = elevationOverlayProvider
                .compositeOverlayIfNeeded(
                        ContextExtensionsKt.getColorFromAttribute(mRecyclerView.getContext(), R.attr.wpColorAppBar),
                        appbarElevation);
        mRecyclerView.setToolbarBackgroundColor(elevatedAppBarColor);
        mRecyclerView.setToolbarSpinnerDrawable(R.drawable.ic_dropdown_primary_30_24dp);

        if (mIsTopLevel) {
            mRecyclerView.setToolbarTitle(
                    R.string.reader_screen_title,
                    getResources().getDimensionPixelSize(R.dimen.margin_extra_large)
            );
        } else {
            mRecyclerView.setToolbarLeftAndRightPadding(
                    getResources().getDimensionPixelSize(R.dimen.margin_medium),
                    getResources().getDimensionPixelSize(R.dimen.margin_extra_large));
        }

        // add a menu to the filtered recycler's toolbar
        if (mAccountStore.hasAccessToken() && (getPostListType() == ReaderPostListType.TAG_FOLLOWED
                                               || getPostListType() == ReaderPostListType.SEARCH_RESULTS
                                               || mIsTopLevel)) {
            setupRecyclerToolbar();
        }

        mRecyclerView.setSwipeToRefreshEnabled(isSwipeToRefreshSupported());

        // bar that appears at top after new posts are loaded
        mNewPostsBar = rootView.findViewById(R.id.layout_new_posts);
        mNewPostsBar.setVisibility(View.GONE);
        mNewPostsBar.setOnClickListener(new View.OnClickListener() {
            @Override
            public void onClick(View view) {
                mRecyclerView.scrollRecycleViewToPosition(0);
                refreshPosts();
            }
        });

        // progress bar that appears when loading more posts
        mProgress = rootView.findViewById(R.id.progress_footer);
        mProgress.setVisibility(View.GONE);

        if (savedInstanceState != null && savedInstanceState.getBoolean(ReaderConstants.KEY_IS_REFRESHING)) {
            mIsUpdating = true;
            mRecyclerView.setRefreshing(true);
        }

        mSubFilterComponent = inflater.inflate(R.layout.subfilter_component, rootView, false);
        float cardElevation = getResources().getDimension(R.dimen.card_elevation);
        int elevatedCardColor = elevationOverlayProvider.compositeOverlayWithThemeSurfaceColorIfNeeded(cardElevation);
        mSubFilterComponent.setBackgroundColor(elevatedCardColor);

        if (mIsTopLevel) {
            mRecyclerView.getAppBarLayout().addView(mSubFilterComponent);

            mSettingsButton = mSubFilterComponent.findViewById(R.id.filter_settings_button);
            mSettingsButton.setOnClickListener(v -> {
                showSettings();
            });

            mSubFiltersListButton = mSubFilterComponent.findViewById(R.id.filter_selection);
            mSubFiltersListButton.setOnClickListener(v -> {
                mViewModel.onSubFiltersListButtonClicked();
            });

            mSubFilterTitle = mSubFilterComponent.findViewById(R.id.selected_filter_name);

            mRemoveFilterButton = mSubFilterComponent.findViewById(R.id.remove_filter_button);
            mRemoveFilterButton.setOnClickListener(v -> {
                mViewModel.setDefaultSubfilter();
            });
        }

        return rootView;
    }

    private void showSettings() {
        ReaderActivityLauncher.showReaderSubs(getActivity());
    }

    /*
     * adds a menu to the recycler's toolbar containing settings & search items - only called
     * for followed tags
     */
    private void setupRecyclerToolbar() {
        Menu menu = mRecyclerView.addToolbarMenu(R.menu.reader_list);
        mSettingsMenuItem = menu.findItem(R.id.menu_reader_settings);
        mSearchMenuItem = menu.findItem(R.id.menu_reader_search);

        if (mIsTopLevel) {
            mSettingsMenuItem.setVisible(false);
        } else {
            mSettingsMenuItem.setOnMenuItemClickListener(new MenuItem.OnMenuItemClickListener() {
                @Override
                public boolean onMenuItemClick(MenuItem item) {
                    showSettings();
                    return true;
                }
            });
        }

        mSearchView = (SearchView) mSearchMenuItem.getActionView();
        mSearchView.setQueryHint(getString(R.string.reader_hint_post_search));
        mSearchView.setSubmitButtonEnabled(false);
        mSearchView.setIconifiedByDefault(true);
        mSearchView.setIconified(true);

        // force the search view to take up as much horizontal space as possible (without this
        // it looks truncated on landscape)
        int maxWidth = DisplayUtils.getDisplayPixelWidth(getActivity());
        mSearchView.setMaxWidth(maxWidth);

        // this is hacky, but we want to change the SearchView's autocomplete to show suggestions
        // after a single character is typed, and there's no less hacky way to do this...
        View view = mSearchView.findViewById(androidx.appcompat.R.id.search_src_text);
        if (view instanceof AutoCompleteTextView) {
            ((AutoCompleteTextView) view).setThreshold(1);
        }

        mSearchMenuItem.setOnActionExpandListener(new MenuItem.OnActionExpandListener() {
            @Override
            public boolean onMenuItemActionExpand(MenuItem item) {
                if (getPostListType() != ReaderPostListType.SEARCH_RESULTS) {
                    AnalyticsTracker.track(AnalyticsTracker.Stat.READER_SEARCH_LOADED);
                }
                resetPostAdapter(ReaderPostListType.SEARCH_RESULTS);
                populateSearchSuggestions(null);
                showSearchMessageOrSuggestions();
                mSettingsMenuItem.setVisible(false);
                mRecyclerView.setTabLayoutVisibility(false);
                mViewModel.changeSubfiltersVisibility(false);
                if (mIsTopLevel) {
                    mViewModel.onSearchMenuCollapse(false);
                }

                // hide the bottom navigation when search is active
                if (mBottomNavController != null) {
                    mBottomNavController.onRequestHideBottomNavigation();
                }

                if (getSelectedSite() != null) {
                    QuickStartUtils.completeTaskAndRemindNextOne(mQuickStartStore, QuickStartTask.FOLLOW_SITE,
                            mDispatcher, getSelectedSite(), mQuickStartEvent, getContext());
                }

                return true;
            }

            @Override
            public boolean onMenuItemActionCollapse(MenuItem item) {
                hideSearchMessage();
                hideSearchSuggestions();
                hideSearchTabs();
                resetSearchSuggestions();
                if (!mIsTopLevel) {
                    mSettingsMenuItem.setVisible(true);
                }
                mCurrentSearchQuery = null;

                if (mBottomNavController != null) {
                    mBottomNavController.onRequestShowBottomNavigation();
                }


                if (mIsTopLevel) {
                    if (isCurrentTagManagedInFollowingTab()) {
                        mViewModel.onSubfilterReselected();
                    } else {
                        // return to the followed tag that was showing prior to searching
                        resetPostAdapter(ReaderPostListType.TAG_FOLLOWED);
                    }

                    mRecyclerView.setTabLayoutVisibility(true);
                    mViewModel.changeSubfiltersVisibility(isCurrentTagManagedInFollowingTab());
                    mViewModel.onSearchMenuCollapse(true);
                } else {
                    // return to the followed tag that was showing prior to searching
                    resetPostAdapter(ReaderPostListType.TAG_FOLLOWED);
                }

                return true;
            }
        });

        mSearchView.setOnQueryTextListener(new SearchView.OnQueryTextListener() {
<<<<<<< HEAD
                                               @Override
                                               public boolean onQueryTextSubmit(String query) {
                                                   submitSearchQuery(query);
                                                   return true;
                                               }

                                               @Override
                                               public boolean onQueryTextChange(String newText) {
                                                   if (TextUtils.isEmpty(newText)) {
                                                       showSearchMessage();
                                                       hideSearchTabs();
                                                   } else {
                                                       populateSearchSuggestionAdapter(newText);
                                                   }
                                                   return true;
                                               }
                                           }
=======
                @Override
                public boolean onQueryTextSubmit(String query) {
                    submitSearchQuery(query);
                    return true;
                }

                @Override
                public boolean onQueryTextChange(String newText) {
                    populateSearchSuggestions(newText);
                    showSearchMessageOrSuggestions();
                    return true;
                    }
                }
>>>>>>> 0c64406b
        );
    }

    private void showSearchMessageOrSuggestions() {
        boolean hasQuery = !isSearchViewEmpty();
        boolean hasPerformedSearch = !TextUtils.isEmpty(mCurrentSearchQuery);
        boolean isSearching = getPostListType() == ReaderPostListType.SEARCH_RESULTS;

        // prevents suggestions from being shown after the search view has been collapsed
        if (!isSearching) {
            return;
        }

        // prevents suggestions from being shown above search results after configuration changes
        if (mWasPaused && hasPerformedSearch) {
            return;
        }

        if (!hasQuery || !hasPerformedSearch) {
            // clear posts and sites so only the suggestions or the empty view are visible
            getPostAdapter().clear();
            getSiteSearchAdapter().clear();

            hideSearchTabs();

            // clears the last performed query
            mCurrentSearchQuery = null;

            final boolean hasSuggestions =
                    mSearchSuggestionRecyclerAdapter != null && mSearchSuggestionRecyclerAdapter.getItemCount() > 0;

            if (hasSuggestions) {
                hideSearchMessage();
                showSearchSuggestions();
            } else {
                showSearchMessage();
                hideSearchSuggestions();
            }
        }
    }

    /*
     * start the search service to search for posts matching the current query - the passed
     * offset is used during infinite scroll, pass zero for initial search
     */
    private void updatePostsInCurrentSearch(int offset) {
        ReaderSearchServiceStarter.startService(getActivity(), mCurrentSearchQuery, offset);
    }

    /*
     * start a search for reader sites matching the current search query
     */
    private void updateSitesInCurrentSearch(int offset) {
        if (getSearchTabsPosition() == TAB_SITES) {
            if (offset == 0) {
                mRecyclerView.setRefreshing(true);
            } else {
                showLoadingProgress(true);
            }
        }
        ReaderSearchSitesPayload payload = new ReaderSearchSitesPayload(
                mCurrentSearchQuery,
                ReaderConstants.READER_MAX_SEARCH_RESULTS_TO_REQUEST,
                offset,
                false);
        mDispatcher.dispatch(ReaderActionBuilder.newReaderSearchSitesAction(payload));
    }

    private void submitSearchQuery(@NonNull String query) {
        if (!isAdded()) {
            return;
        }

        mSearchView.clearFocus(); // this will hide suggestions and the virtual keyboard
        hideSearchMessage();
        hideSearchSuggestions();

        // remember this query for future suggestions
        String trimQuery = query.trim();
        ReaderSearchTable.addOrUpdateQueryString(trimQuery);

        // remove cached results for this search - search results are ephemeral so each search
        // should be treated as a "fresh" one
        ReaderTag searchTag = ReaderUtils.getTagForSearchQuery(trimQuery);
        ReaderPostTable.deletePostsWithTag(searchTag);

        mPostAdapter.setCurrentTag(searchTag);
        mCurrentSearchQuery = trimQuery;
        updatePostsInCurrentSearch(0);
        updateSitesInCurrentSearch(0);

        // track that the user performed a search
        if (!trimQuery.equals("")) {
            Map<String, Object> properties = new HashMap<>();
            properties.put("query", trimQuery);
            AnalyticsTracker.track(AnalyticsTracker.Stat.READER_SEARCH_PERFORMED, properties);
        }
    }

    @SuppressWarnings("unused")
    @Subscribe(threadMode = ThreadMode.MAIN)
    public void onReaderSitesSearched(OnReaderSitesSearched event) {
        if (!isAdded()) {
            return;
        }

        if (!isUpdating()) {
            mRecyclerView.setRefreshing(false);
        }
        showLoadingProgress(false);

        ReaderSiteSearchAdapter adapter = getSiteSearchAdapter();
        if (event.isError()) {
            adapter.clear();
        } else if (StringUtils.equals(event.searchTerm, mCurrentSearchQuery)) {
            adapter.setCanLoadMore(event.canLoadMore);
            if (event.offset == 0) {
                adapter.setSiteList(event.sites);
            } else {
                adapter.addSiteList(event.sites);
            }
            if (mSiteSearchRestorePosition > 0) {
                mRecyclerView.scrollRecycleViewToPosition(mSiteSearchRestorePosition);
            }
        }

        if (getSearchTabsPosition() == TAB_SITES && adapter.isEmpty()) {
            setEmptyTitleDescriptionAndButton(event.isError());
            showEmptyView();
        }

        mSiteSearchRestorePosition = 0;
    }

    /*
     * reuse "empty" view to let user know what they're querying
     */
    private void showSearchMessage() {
        if (!isAdded()) {
            return;
        }

        setEmptyTitleDescriptionAndButton(false);
        showEmptyView();
    }

    private void hideSearchMessage() {
        hideEmptyView();
    }

    private void showSearchSuggestions() {
        mRecyclerView.showSearchSuggestions();
    }

    private void hideSearchSuggestions() {
        mRecyclerView.hideSearchSuggestions();
    }

    /*
     * create the TabLayout that separates search results between POSTS and SITES and places it below
     * the FilteredRecyclerView's toolbar
     */
    private void createSearchTabs() {
        if (mSearchTabs == null) {
            ViewGroup rootView = getView().findViewById(android.R.id.content);
            LayoutInflater inflater = LayoutInflater.from(getActivity());
            mSearchTabs = (TabLayout) inflater.inflate(R.layout.reader_search_tabs, rootView);
            mSearchTabs.setVisibility(View.GONE);
            mRecyclerView.getAppBarLayout().addView(mSearchTabs);
        }
    }

    private boolean isSearchTabsShowing() {
        return mSearchTabs != null && mSearchTabs.getVisibility() == View.VISIBLE;
    }

    private void showSearchTabs() {
        if (!isAdded()) {
            return;
        }
        if (mSearchTabs == null) {
            createSearchTabs();
        }
        if (mSearchTabs.getVisibility() != View.VISIBLE) {
            mSearchTabs.setVisibility(View.VISIBLE);

            mPostSearchAdapterPos = 0;
            mSiteSearchAdapterPos = 0;

            mSearchTabs.addOnTabSelectedListener(new OnTabSelectedListener() {
                @Override public void onTabSelected(Tab tab) {
                    if (tab.getPosition() == TAB_POSTS) {
                        mRecyclerView.setAdapter(getPostAdapter());
                        if (mPostSearchAdapterPos > 0) {
                            mRecyclerView.scrollRecycleViewToPosition(mPostSearchAdapterPos);
                        }
                        if (getPostAdapter().isEmpty()) {
                            setEmptyTitleDescriptionAndButton(false);
                            showEmptyView();
                        } else {
                            hideEmptyView();
                        }
                    } else if (tab.getPosition() == TAB_SITES) {
                        mRecyclerView.setAdapter(getSiteSearchAdapter());
                        if (mSiteSearchAdapterPos > 0) {
                            mRecyclerView.scrollRecycleViewToPosition(mSiteSearchAdapterPos);
                        }
                        if (getSiteSearchAdapter().isEmpty()) {
                            setEmptyTitleDescriptionAndButton(false);
                            showEmptyView();
                        } else {
                            hideEmptyView();
                        }
                    }
                }

                @Override public void onTabUnselected(Tab tab) {
                    if (tab.getPosition() == TAB_POSTS) {
                        mPostSearchAdapterPos = mRecyclerView.getCurrentPosition();
                    } else if (tab.getPosition() == TAB_SITES) {
                        mSiteSearchAdapterPos = mRecyclerView.getCurrentPosition();
                    }
                }

                @Override public void onTabReselected(Tab tab) {
                    mRecyclerView.smoothScrollToPosition(0);
                }
            });

            if (mSearchTabsPos != NO_POSITION && mSearchTabsPos != mSearchTabs.getSelectedTabPosition()) {
                Tab tab = mSearchTabs.getTabAt(mSearchTabsPos);
                if (tab != null) {
                    tab.select();
                }
                mSearchTabsPos = NO_POSITION;
            }
        }
    }

    private void hideSearchTabs() {
        if (isAdded() && mSearchTabs != null && mSearchTabs.getVisibility() == View.VISIBLE) {
            mSearchTabs.setVisibility(View.GONE);
            mSearchTabs.clearOnTabSelectedListeners();
            if (mSearchTabs.getSelectedTabPosition() != TAB_POSTS) {
                mSearchTabs.getTabAt(TAB_POSTS).select();
            }
            mRecyclerView.setAdapter(getPostAdapter());
            mLastTappedSiteSearchResult = null;
            showLoadingProgress(false);
        }
    }

    private int getSearchTabsPosition() {
        return isSearchTabsShowing() ? mSearchTabs.getSelectedTabPosition() : -1;
    }

    private void populateSearchSuggestions(String query) {
        populateSearchSuggestionAdapter(query);
        populateSearchSuggestionRecyclerAdapter(null); // always passing null as there's no need to filter
    }

    private void resetSearchSuggestions() {
        resetSearchSuggestionAdapter();
        resetSearchSuggestionRecyclerAdapter();
    }

    /*
     * create and assign the suggestion adapter for the search view
     */
    private void createSearchSuggestionAdapter() {
        mSearchSuggestionAdapter = new ReaderSearchSuggestionAdapter(getActivity());
        mSearchView.setSuggestionsAdapter(mSearchSuggestionAdapter);

        mSearchView.setOnSuggestionListener(new SearchView.OnSuggestionListener() {
            @Override
            public boolean onSuggestionSelect(int position) {
                return false;
            }

            @Override
            public boolean onSuggestionClick(int position) {
                String query = mSearchSuggestionAdapter.getSuggestion(position);
                onSearchSuggestionClicked(query);
                return true;
            }
        });

        mSearchSuggestionAdapter.setOnSuggestionDeleteClickListener(this::onSearchSuggestionDeleteClicked);
        mSearchSuggestionAdapter.setOnSuggestionClearClickListener(this::onSearchSuggestionClearClicked);
    }

    private void populateSearchSuggestionAdapter(String query) {
        if (mSearchSuggestionAdapter == null) {
            createSearchSuggestionAdapter();
        }
        mSearchSuggestionAdapter.setFilter(query);
    }

    private void resetSearchSuggestionAdapter() {
        mSearchView.setSuggestionsAdapter(null);
        mSearchSuggestionAdapter = null;
    }

    private void createSearchSuggestionRecyclerAdapter() {
        mSearchSuggestionRecyclerAdapter = new ReaderSearchSuggestionRecyclerAdapter();
        mRecyclerView.setSearchSuggestionAdapter(mSearchSuggestionRecyclerAdapter);

        mSearchSuggestionRecyclerAdapter.setOnSuggestionClickListener(this::onSearchSuggestionClicked);
        mSearchSuggestionRecyclerAdapter.setOnSuggestionDeleteClickListener(this::onSearchSuggestionDeleteClicked);
        mSearchSuggestionRecyclerAdapter.setOnSuggestionClearClickListener(this::onSearchSuggestionClearClicked);
    }

    private void populateSearchSuggestionRecyclerAdapter(String query) {
        if (mSearchSuggestionRecyclerAdapter == null) {
            createSearchSuggestionRecyclerAdapter();
        }
        mSearchSuggestionRecyclerAdapter.setQuery(query);
    }

    private void resetSearchSuggestionRecyclerAdapter() {
        mRecyclerView.setSearchSuggestionAdapter(null);
        mSearchSuggestionRecyclerAdapter = null;
    }

    private void onSearchSuggestionClicked(String query) {
        if (!TextUtils.isEmpty(query)) {
            mSearchView.setQuery(query, true);
        }
    }

    private void onSearchSuggestionDeleteClicked(String query) {
        ReaderSearchTable.deleteQueryString(query);

        mSearchSuggestionAdapter.reload();
        mSearchSuggestionRecyclerAdapter.reload();

        showSearchMessageOrSuggestions();
    }

    private void onSearchSuggestionClearClicked() {
        showClearSearchSuggestionsConfirmationDialog(getContext());
    }

    private void showClearSearchSuggestionsConfirmationDialog(final Context context) {
        new AlertDialog.Builder(new ContextThemeWrapper(context, R.style.Calypso_Dialog_Alert))
                .setMessage(R.string.dlg_confirm_clear_search_history)
                .setCancelable(true)
                .setNegativeButton(R.string.no, null)
                .setPositiveButton(R.string.yes, (dialog, id) -> clearSearchSuggestions())
                .create()
                .show();
    }

    private void clearSearchSuggestions() {
        ReaderSearchTable.deleteAllQueries();

        mSearchSuggestionAdapter.swapCursor(null);
        mSearchSuggestionRecyclerAdapter.swapCursor(null);

        showSearchMessageOrSuggestions();
    }

    /*
     * is the search input showing?
     */
    private boolean isSearchViewExpanded() {
        return mSearchView != null && !mSearchView.isIconified();
    }

    private boolean isSearchViewEmpty() {
        return mSearchView != null && mSearchView.getQuery().length() == 0;
    }

    @SuppressWarnings("unused")
    @Subscribe(threadMode = ThreadMode.MAIN)
    public void onEventMainThread(ReaderEvents.SearchPostsStarted event) {
        if (!isAdded()) {
            return;
        }

        UpdateAction updateAction = event.getOffset() == 0 ? UpdateAction.REQUEST_NEWER : UpdateAction.REQUEST_OLDER;
        setIsUpdating(true, updateAction);
        setEmptyTitleDescriptionAndButton(false);
    }

    @SuppressWarnings("unused")
    @Subscribe(threadMode = ThreadMode.MAIN)
    public void onEventMainThread(ReaderEvents.SearchPostsEnded event) {
        if (!isAdded()) {
            return;
        }

        UpdateAction updateAction = event.getOffset() == 0 ? UpdateAction.REQUEST_NEWER : UpdateAction.REQUEST_OLDER;
        setIsUpdating(false, updateAction);

        // load the results if the search succeeded and it's the current search - note that success
        // means the search didn't fail, not necessarily that is has results - which is fine because
        // if there aren't results then refreshing will show the empty message
        if (event.didSucceed()
            && getPostListType() == ReaderPostListType.SEARCH_RESULTS
            && event.getQuery().equals(mCurrentSearchQuery)) {
            refreshPosts();
            showSearchTabs();
        } else {
            hideSearchTabs();
        }
    }

    /*
     * called when user taps follow item in popup menu for a post
     */
    private void toggleFollowStatusForPost(final ReaderPost post) {
        if (post == null
            || !hasPostAdapter()
            || !NetworkUtils.checkConnection(getActivity())) {
            return;
        }

        final boolean isAskingToFollow = !ReaderPostTable.isPostFollowed(post);

        ReaderActions.ActionListener actionListener = new ReaderActions.ActionListener() {
            @Override
            public void onActionResult(boolean succeeded) {
                if (isAdded() && !succeeded) {
                    int resId = (isAskingToFollow ? R.string.reader_toast_err_follow_blog
                            : R.string.reader_toast_err_unfollow_blog);
                    ToastUtils.showToast(getActivity(), resId);
                    getPostAdapter().setFollowStatusForBlog(post.blogId, !isAskingToFollow);
                }
            }
        };

        if (ReaderBlogActions.followBlogForPost(post, isAskingToFollow, actionListener)) {
            getPostAdapter().setFollowStatusForBlog(post.blogId, isAskingToFollow);
        }
    }

    /*
     * blocks the blog associated with the passed post and removes all posts in that blog
     * from the adapter
     */
    private void blockBlogForPost(final ReaderPost post) {
        if (post == null
            || !isAdded()
            || !hasPostAdapter()
            || !NetworkUtils.checkConnection(getActivity())) {
            return;
        }

        ReaderActions.ActionListener actionListener = new ReaderActions.ActionListener() {
            @Override
            public void onActionResult(boolean succeeded) {
                if (!succeeded && isAdded()) {
                    ToastUtils.showToast(getActivity(), R.string.reader_toast_err_block_blog, ToastUtils.Duration.LONG);
                }
            }
        };

        // perform call to block this blog - returns list of posts deleted by blocking so
        // they can be restored if the user undoes the block
        final BlockedBlogResult blockResult = ReaderBlogActions.blockBlogFromReader(post.blogId, actionListener);
        AnalyticsUtils.trackWithSiteId(AnalyticsTracker.Stat.READER_BLOG_BLOCKED, post.blogId);

        // remove posts in this blog from the adapter
        getPostAdapter().removePostsInBlog(post.blogId);

        // show the undo snackbar enabling the user to undo the block
        View.OnClickListener undoListener = new View.OnClickListener() {
            @Override
            public void onClick(View v) {
                ReaderBlogActions.undoBlockBlogFromReader(blockResult);
                refreshPosts();
            }
        };
        WPSnackbar.make(getSnackbarParent(), getString(R.string.reader_toast_blog_blocked), Snackbar.LENGTH_LONG)
                  .setAction(R.string.undo, undoListener)
                  .show();
    }

    /*
     * returns the parent view for snackbars - if this fragment is hosted in the main activity we want the
     * parent to be the main activity's CoordinatorLayout
     */
    private View getSnackbarParent() {
        View coordinator = getActivity().findViewById(R.id.coordinator);
        if (coordinator != null) {
            return coordinator;
        }
        return getView();
    }

    private int getEmptyViewTopMargin() {
        int totalMargin = getActivity().getResources().getDimensionPixelSize(R.dimen.toolbar_height);

        if (mIsTopLevel) {
            totalMargin += getActivity().getResources().getDimensionPixelSize(R.dimen.tab_height);
            if (isCurrentTagManagedInFollowingTab()) {
                totalMargin += getActivity().getResources()
                                            .getDimensionPixelSize(R.dimen.reader_subfilter_component_height);
            }
        }

        return totalMargin;
    }

    private void setEmptyTitleDescriptionAndButton(boolean requestFailed) {
        if (!isAdded()) {
            return;
        }

        int heightToolbar = getActivity().getResources().getDimensionPixelSize(R.dimen.toolbar_height);
        int heightTabs = getActivity().getResources().getDimensionPixelSize(R.dimen.tab_height);
        mActionableEmptyView.updateLayoutForSearch(false, getEmptyViewTopMargin());
        mActionableEmptyView.subtitle.setContentDescription(null);
        boolean isSearching = false;
        String title;
        String description = null;
        ActionableEmptyViewButtonType button = null;

        if (shouldShowEmptyViewForSelfHostedCta()) {
            setEmptyTitleAndDescriptionForSelfHostedCta();
            return;
        } else if (getPostListType() == ReaderPostListType.TAG_FOLLOWED && getCurrentTag().isBookmarked()) {
            setEmptyTitleAndDescriptionForBookmarksList();
            return;
        } else if (!NetworkUtils.isNetworkAvailable(getActivity())) {
            title = getString(R.string.reader_empty_posts_no_connection);
        } else if (requestFailed) {
            if (getPostListType() == ReaderPostListType.SEARCH_RESULTS) {
                title = getString(R.string.reader_empty_search_request_failed);
            } else {
                title = getString(R.string.reader_empty_posts_request_failed);
            }
        } else if (isUpdating() && getPostListType() != ReaderPostListType.SEARCH_RESULTS) {
            title = getString(R.string.reader_empty_posts_in_tag_updating);
        } else {
            switch (getPostListType()) {
                case TAG_FOLLOWED:
                    if (getCurrentTag().isFollowedSites() || getCurrentTag().isDefaultInMemoryTag()) {
                        if (ReaderBlogTable.hasFollowedBlogs()) {
                            title = getString(R.string.reader_empty_followed_blogs_no_recent_posts_title);
                            description = getString(R.string.reader_empty_followed_blogs_no_recent_posts_description);
                        } else {
                            title = getString(R.string.reader_empty_followed_blogs_title);
                            description = getString(R.string.reader_empty_followed_blogs_description);
                        }

                        button = ActionableEmptyViewButtonType.DISCOVER;
                    } else if (getCurrentTag().isPostsILike()) {
                        title = getString(R.string.reader_empty_posts_liked_title);
                        description = getString(R.string.reader_empty_posts_liked_description);
                        button = ActionableEmptyViewButtonType.FOLLOWED;
                    } else if (getCurrentTag().isListTopic()) {
                        title = getString(R.string.reader_empty_posts_in_custom_list);
                    } else {
                        title = getString(R.string.reader_empty_posts_in_tag);
                    }
                    break;
                case BLOG_PREVIEW:
                    title = getString(R.string.reader_empty_posts_in_blog);
                    break;
                case SEARCH_RESULTS:
                    isSearching = true;

                    if (isSearchViewEmpty() || TextUtils.isEmpty(mCurrentSearchQuery)) {
                        title = getString(R.string.reader_label_post_search_explainer);
                        mActionableEmptyView.updateLayoutForSearch(true, heightToolbar);
                    } else if (isUpdating()) {
                        title = "";
                        mActionableEmptyView.updateLayoutForSearch(true, heightToolbar);
                    } else {
                        title = getString(R.string.reader_empty_search_title);
                        String formattedQuery = "<em>" + mCurrentSearchQuery + "</em>";
                        description = String.format(getString(R.string.reader_empty_search_description),
                                formattedQuery);
                        mActionableEmptyView.updateLayoutForSearch(true, heightToolbar + heightTabs);
                    }
                    break;
                case TAG_PREVIEW:
                    // fall through to the default case
                default:
                    title = getString(R.string.reader_empty_posts_in_tag);
                    break;
            }
        }

        setEmptyTitleDescriptionAndButton(title, description, button, isSearching);
    }

    /*
     * Currently, only local bookmarks are supported.  Show an empty view if the local database has no data.
     */
    private void setEmptyTitleAndDescriptionForBookmarksList() {
        // replace %s placeholder with bookmark outline icon
        String description = getString(R.string.reader_empty_saved_posts_description);
        SpannableStringBuilder ssb = new SpannableStringBuilder(description);
        int imagePlaceholderPosition = description.indexOf("%s");
        addBookmarkImageSpan(ssb, imagePlaceholderPosition);

        mActionableEmptyView.image.setVisibility(View.VISIBLE);
        mActionableEmptyView.title.setText(R.string.reader_empty_saved_posts_title);
        mActionableEmptyView.subtitle.setText(ssb);
        mActionableEmptyView.subtitle
                .setContentDescription(getString(R.string.reader_empty_saved_posts_content_description));
        mActionableEmptyView.subtitle.setVisibility(View.VISIBLE);
        mActionableEmptyView.button.setText(R.string.reader_empty_followed_blogs_button_followed);
        mActionableEmptyView.button.setVisibility(View.VISIBLE);
        mActionableEmptyView.button.setOnClickListener(new View.OnClickListener() {
            @Override public void onClick(View view) {
                setCurrentTagFromEmptyViewButton(ActionableEmptyViewButtonType.FOLLOWED);
            }
        });
    }

    private boolean shouldShowEmptyViewForSelfHostedCta() {
        return mIsTopLevel
               && !mAccountStore.hasAccessToken() && mViewModel.getCurrentSubfilterValue() instanceof SiteAll
               && isCurrentTagManagedInFollowingTab();
    }

    private void setEmptyTitleAndDescriptionForSelfHostedCta() {
        if (!isAdded()) {
            return;
        }

        mActionableEmptyView.image.setVisibility(View.VISIBLE);
        mActionableEmptyView.title.setText(getString(R.string.reader_self_hosted_select_filter));
        mActionableEmptyView.subtitle.setVisibility(View.GONE);
        mActionableEmptyView.button.setVisibility(View.GONE);
    }

    private void addBookmarkImageSpan(SpannableStringBuilder ssb, int imagePlaceholderPosition) {
        Drawable d = ContextCompat.getDrawable(getActivity(), R.drawable.ic_bookmark_grey_dark_18dp);
        d.setBounds(0, 0, (int) (d.getIntrinsicWidth() * 1.2), (int) (d.getIntrinsicHeight() * 1.2));
        ssb.setSpan(new ImageSpan(d), imagePlaceholderPosition, imagePlaceholderPosition + 2,
                Spannable.SPAN_EXCLUSIVE_EXCLUSIVE);
    }

    private void setEmptyTitleDescriptionAndButton(@NonNull String title, String description,
                                                   final ActionableEmptyViewButtonType button, boolean isSearching) {
        if (!isAdded()) {
            return;
        }

        mActionableEmptyView.image.setVisibility(!isUpdating() && !isSearching ? View.VISIBLE : View.GONE);
        mActionableEmptyView.title.setText(title);

        if (description == null) {
            mActionableEmptyView.subtitle.setVisibility(View.GONE);
        } else {
            mActionableEmptyView.subtitle.setVisibility(View.VISIBLE);

            if (description.contains("<") && description.contains(">")) {
                mActionableEmptyView.subtitle.setText(Html.fromHtml(description));
            } else {
                mActionableEmptyView.subtitle.setText(description);
            }
        }

        if (button == null) {
            mActionableEmptyView.button.setVisibility(View.GONE);
        } else {
            mActionableEmptyView.button.setVisibility(View.VISIBLE);

            switch (button) {
                case DISCOVER:
                    mActionableEmptyView.button.setText(R.string.reader_empty_followed_blogs_button_discover);
                    break;
                case FOLLOWED:
                    mActionableEmptyView.button.setText(R.string.reader_empty_followed_blogs_button_followed);
                    break;
            }

            mActionableEmptyView.button.setOnClickListener(new View.OnClickListener() {
                @Override public void onClick(View view) {
                    setCurrentTagFromEmptyViewButton(button);
                }
            });
        }
    }

    private void showEmptyView() {
        if (isAdded()) {
            mActionableEmptyView.setVisibility(View.VISIBLE);
            mActionableEmptyView.announceEmptyStateForAccessibility();
        }
    }

    private void hideEmptyView() {
        if (isAdded()) {
            mActionableEmptyView.setVisibility(View.GONE);
        }
    }

    private boolean isEmptyViewShowing() {
        return isAdded() && mActionableEmptyView.getVisibility() == View.VISIBLE;
    }

    private void setCurrentTagFromEmptyViewButton(ActionableEmptyViewButtonType button) {
        ReaderTag tag;

        switch (button) {
            case DISCOVER:
                tag = ReaderUtils.getTagFromEndpoint(ReaderTag.DISCOVER_PATH);
                break;
            case FOLLOWED:
                tag = ReaderUtils.getTagFromEndpoint(ReaderTag.FOLLOWING_PATH);
                break;
            default:
                tag = ReaderUtils.getDefaultTag();
        }

        mRecyclerView.refreshFilterCriteriaOptions();

        if (!ReaderTagTable.tagExists(tag)) {
            tag = ReaderUtils.getDefaultTagFromDbOrCreateInMemory(
                    requireActivity(),
                    mTagUpdateClientUtilsProvider
            );
        }

        setCurrentTag(tag, mIsTopLevel);
        mViewModel.changeSubfiltersVisibility(
                mIsTopLevel
                && (tag.isFollowedSites() || tag.isDefaultInMemoryTag()));
    }

    /*
     * called by post adapter when data has been loaded
     */
    private final ReaderInterfaces.DataLoadedListener mDataLoadedListener = new ReaderInterfaces.DataLoadedListener() {
        @Override
        public void onDataLoaded(boolean isEmpty) {
            if (!isAdded()) {
                return;
            }
            if (isEmpty) {
                if (getPostListType() != ReaderPostListType.SEARCH_RESULTS
                    || getSearchTabsPosition() == TAB_SITES && getSiteSearchAdapter().isEmpty()
                    || getSearchTabsPosition() == TAB_POSTS && getPostAdapter().isEmpty()) {
                    setEmptyTitleDescriptionAndButton(false);
                    showEmptyView();
                }
            } else {
                hideEmptyView();
                announceListStateForAccessibility();
                if (mRestorePosition > 0) {
                    AppLog.d(T.READER, "reader post list > restoring position");
                    mRecyclerView.scrollRecycleViewToPosition(mRestorePosition);
                }
                if (getPostListType() == ReaderPostListType.SEARCH_RESULTS && !isSearchTabsShowing()) {
                    showSearchTabs();
                }
            }
            mRestorePosition = 0;
        }
    };

    private final ReaderInterfaces.OnPostBookmarkedListener mOnPostBookmarkedListener =
            new ReaderInterfaces.OnPostBookmarkedListener() {
                @Override public void onBookmarkedStateChanged(boolean isBookmarked, long blogId, long postId,
                                                               boolean isCachingActionRequired) {
                    if (!isAdded()) {
                        return;
                    }

                    String tag = Long.toString(blogId) + Long.toString(postId);

                    if (NetworkUtils.isNetworkAvailable(getActivity())
                        && isCachingActionRequired && isBookmarked
                        && getFragmentManager().findFragmentByTag(tag) == null) {
                        getFragmentManager().beginTransaction()
                                            .add(ReaderPostWebViewCachingFragment.newInstance(blogId, postId), tag)
                                            .commit();
                    }

                    if (isBookmarked && !isBookmarksList()) {
                        if (AppPrefs.shouldShowBookmarksSavedLocallyDialog()) {
                            AppPrefs.setBookmarksSavedLocallyDialogShown();
                            showBookmarksSavedLocallyDialog();
                        } else {
                            // show snackbar when not in saved posts list
                            showBookmarkSnackbar();
                        }
                    }
                }
            };

    private void announceListStateForAccessibility() {
        if (getView() != null) {
            getView().announceForAccessibility(getString(R.string.reader_acessibility_list_loaded,
                    getPostAdapter().getItemCount()));
        }
    }

    private void showBookmarksSavedLocallyDialog() {
        mBookmarksSavedLocallyDialog = new MaterialAlertDialogBuilder(getActivity())
                .setTitle(getString(R.string.reader_save_posts_locally_dialog_title))
                .setMessage(getString(R.string.reader_save_posts_locally_dialog_message))
                .setPositiveButton(R.string.dialog_button_ok, new OnClickListener() {
                    @Override public void onClick(DialogInterface dialog, int which) {
                        showBookmarkSnackbar();
                    }
                })
                .setCancelable(false)
                .create();
        mBookmarksSavedLocallyDialog.show();
    }

    private boolean isBookmarksList() {
        return getPostListType() == ReaderPostListType.TAG_FOLLOWED
               && (mCurrentTag != null && mCurrentTag.isBookmarked());
    }

    private void showBookmarkSnackbar() {
        if (!isAdded()) {
            return;
        }

        WPSnackbar.make(getView(), R.string.reader_bookmark_snack_title, Snackbar.LENGTH_LONG)
                  .setAction(R.string.reader_bookmark_snack_btn,
                          new View.OnClickListener() {
                              @Override public void onClick(View view) {
                                  AnalyticsTracker
                                          .track(AnalyticsTracker.Stat.READER_SAVED_LIST_VIEWED_FROM_POST_LIST_NOTICE);
                                  ActivityLauncher.viewSavedPostsListInReader(getActivity());
                                  if (getActivity() instanceof WPMainActivity) {
                                      getActivity().overridePendingTransition(0, 0);
                                  }
                              }
                          })
                  .show();
    }

    /*
     * called by post adapter to load older posts when user scrolls to the last post
     */
    private final ReaderActions.DataRequestedListener mDataRequestedListener =
            new ReaderActions.DataRequestedListener() {
                @Override
                public void onRequestData() {
                    // skip if update is already in progress
                    if (isUpdating()) {
                        return;
                    }

                    // request older posts unless we already have the max # to show
                    switch (getPostListType()) {
                        case TAG_FOLLOWED:
                            // fall through to TAG_PREVIEW
                        case TAG_PREVIEW:
                            if (ReaderPostTable.getNumPostsWithTag(mCurrentTag)
                                < ReaderConstants.READER_MAX_POSTS_TO_DISPLAY) {
                                // request older posts
                                updatePostsWithTag(getCurrentTag(), UpdateAction.REQUEST_OLDER);
                                AnalyticsTracker.track(AnalyticsTracker.Stat.READER_INFINITE_SCROLL);
                            }
                            break;

                        case BLOG_PREVIEW:
                            int numPosts;
                            if (mCurrentFeedId != 0) {
                                numPosts = ReaderPostTable.getNumPostsInFeed(mCurrentFeedId);
                            } else {
                                numPosts = ReaderPostTable.getNumPostsInBlog(mCurrentBlogId);
                            }
                            if (numPosts < ReaderConstants.READER_MAX_POSTS_TO_DISPLAY) {
                                updatePostsInCurrentBlogOrFeed(UpdateAction.REQUEST_OLDER);
                                AnalyticsTracker.track(AnalyticsTracker.Stat.READER_INFINITE_SCROLL);
                            }
                            break;

                        case SEARCH_RESULTS:
                            ReaderTag searchTag = ReaderUtils.getTagForSearchQuery(mCurrentSearchQuery);
                            int offset = ReaderPostTable.getNumPostsWithTag(searchTag);
                            if (offset < ReaderConstants.READER_MAX_POSTS_TO_DISPLAY) {
                                updatePostsInCurrentSearch(offset);
                                AnalyticsTracker.track(AnalyticsTracker.Stat.READER_INFINITE_SCROLL);
                            }
                            break;
                    }
                }
            };

    private final NewsCardListener mNewsCardListener = new NewsCardListener() {
        @Override public void onItemShown(@NotNull NewsItem item) {
            mViewModel.onNewsCardShown(item, getCurrentTag());
        }

        @Override public void onItemClicked(@NotNull NewsItem item) {
            mViewModel.onNewsCardExtendedInfoRequested(item);
            Activity activity = getActivity();
            if (activity != null) {
                WPWebViewActivity.openURL(activity, item.getActionUrl());
            }
        }

        @Override public void onDismissClicked(NewsItem item) {
            mViewModel.onNewsCardDismissed(item);
        }
    };

    private ReaderPostAdapter getPostAdapter() {
        if (mPostAdapter == null) {
            AppLog.d(T.READER, "reader post list > creating post adapter");
            Context context = WPActivityUtils.getThemedContext(getActivity());
            mPostAdapter = new ReaderPostAdapter(
                    context,
                    getPostListType(),
                    mImageManager,
                    mIsTopLevel
            );
            mPostAdapter.setOnFollowListener(this);
            mPostAdapter.setOnPostSelectedListener(this);
            mPostAdapter.setOnPostPopupListener(this);
            mPostAdapter.setOnDataLoadedListener(mDataLoadedListener);
            mPostAdapter.setOnDataRequestedListener(mDataRequestedListener);
            mPostAdapter.setOnPostBookmarkedListener(mOnPostBookmarkedListener);
            mPostAdapter.setOnNewsCardListener(mNewsCardListener);
            if (getActivity() instanceof ReaderSiteHeaderView.OnBlogInfoLoadedListener) {
                mPostAdapter.setOnBlogInfoLoadedListener((ReaderSiteHeaderView.OnBlogInfoLoadedListener) getActivity());
            }
            mViewModel.getNewsDataSource().removeObserver(mNewsItemObserver);
            if (getPostListType().isTagType()) {
                mPostAdapter.setCurrentTag(getCurrentTag());
                mViewModel.getNewsDataSource().observe((FragmentActivity) getActivity(), mNewsItemObserver);
            } else if (getPostListType() == ReaderPostListType.BLOG_PREVIEW) {
                mPostAdapter.setCurrentBlogAndFeed(mCurrentBlogId, mCurrentFeedId);
            } else if (getPostListType() == ReaderPostListType.SEARCH_RESULTS) {
                ReaderTag searchTag = ReaderUtils.getTagForSearchQuery(mCurrentSearchQuery);
                mPostAdapter.setCurrentTag(searchTag);
            }
        }
        return mPostAdapter;
    }

    private ReaderSiteSearchAdapter getSiteSearchAdapter() {
        if (mSiteSearchAdapter == null) {
            mSiteSearchAdapter = new ReaderSiteSearchAdapter(new SiteSearchAdapterListener() {
                @Override
                public void onSiteClicked(@NonNull ReaderSiteModel site) {
                    mLastTappedSiteSearchResult = site;
                    ReaderActivityLauncher.showReaderBlogOrFeedPreview(
                            getActivity(), site.getSiteId(), site.getFeedId());
                }

                @Override
                public void onLoadMore(int offset) {
                    showLoadingProgress(true);
                    updateSitesInCurrentSearch(offset);
                }
            });
        }
        return mSiteSearchAdapter;
    }

    private boolean hasPostAdapter() {
        return (mPostAdapter != null);
    }

    private boolean isPostAdapterEmpty() {
        return (mPostAdapter == null || mPostAdapter.isEmpty());
    }

    private boolean isCurrentTag(final ReaderTag tag) {
        return ReaderTag.isSameTag(tag, mCurrentTag);
    }

    private boolean isCurrentTagName(String tagName) {
        return (tagName != null && tagName.equalsIgnoreCase(getCurrentTagName()));
    }

    private ReaderTag getCurrentTag() {
        return mCurrentTag;
    }

    private String getCurrentTagName() {
        return (mCurrentTag != null ? mCurrentTag.getTagSlug() : "");
    }

    private boolean hasCurrentTag() {
        return mCurrentTag != null;
    }

    private void setCurrentTag(final ReaderTag tag) {
        setCurrentTag(tag, false);
    }

    private void setCurrentTag(final ReaderTag tag, boolean manageSubfilter) {
        if (tag == null) {
            return;
        }

        // skip if this is already the current tag and the post adapter is already showing it
        if (isCurrentTag(tag)
            && hasPostAdapter()
            && getPostAdapter().isCurrentTag(tag)) {
            return;
        }

        mCurrentTag = tag;

        if (manageSubfilter) {
            if (mCurrentTag.isFollowedSites() || mCurrentTag.isDefaultInMemoryTag()) {
                mViewModel.onSubfilterReselected();
            } else {
                changeReaderMode(new ReaderModeInfo(
                                tag,
                                ReaderPostListType.TAG_FOLLOWED,
                                0,
                                0,
                                false,
                                null,
                                false,
                                mRemoveFilterButton.getVisibility() == View.VISIBLE),
                        false
                );
            }
        }

        mViewModel.onTagChanged(mCurrentTag);

        ReaderTag validTag;

        validTag = ReaderUtils.getValidTagForSharedPrefs(
                tag,
                mIsTopLevel,
                mRecyclerView,
                ReaderUtils.getDefaultTagFromDbOrCreateInMemory(
                        requireActivity(),
                        mTagUpdateClientUtilsProvider
                )
        );

        switch (getPostListType()) {
            case TAG_FOLLOWED:
                // remember this as the current tag if viewing followed tag
                AppPrefs.setReaderTag(validTag);

                break;
            case TAG_PREVIEW:
                mTagPreviewHistory.push(tag.getTagSlug());
                break;
            case BLOG_PREVIEW:
                if (mIsTopLevel) {
                    AppPrefs.setReaderTag(validTag);
                }
                // noop
                break;
            case SEARCH_RESULTS:
                // noop
                break;
        }

        getPostAdapter().setCurrentTag(mCurrentTag);
        mViewModel.changeSubfiltersVisibility(mIsTopLevel && isCurrentTagManagedInFollowingTab());
        hideNewPostsBar();
        showLoadingProgress(false);
        updateCurrentTagIfTime();
    }

    /*
     * called by the activity when user hits the back button - returns true if the back button
     * is handled here and should be ignored by the activity
     */
    @Override
    public boolean onActivityBackPressed() {
        if (isSearchViewExpanded()) {
            mSearchMenuItem.collapseActionView();
            return true;
        } else {
            return goBackInTagHistory();
        }
    }

    /*
     * when previewing posts with a specific tag, a history of previewed tags is retained so
     * the user can navigate back through them - this is faster and requires less memory
     * than creating a new fragment for each previewed tag
     */
    private boolean goBackInTagHistory() {
        if (mTagPreviewHistory.empty()) {
            return false;
        }

        String tagName = mTagPreviewHistory.pop();
        if (isCurrentTagName(tagName)) {
            if (mTagPreviewHistory.empty()) {
                return false;
            }
            tagName = mTagPreviewHistory.pop();
        }

        ReaderTag newTag = ReaderUtils.getTagFromTagName(tagName, ReaderTagType.FOLLOWED);
        setCurrentTag(newTag);

        return true;
    }

    /*
     * load tags on which the main data will be filtered
     */
    private void loadTags(FilteredRecyclerView.FilterCriteriaAsyncLoaderListener listener) {
        ReaderTag defaultTag = null;

        defaultTag = ReaderUtils.getDefaultTagFromDbOrCreateInMemory(
                requireActivity(),
                mTagUpdateClientUtilsProvider
        );

        new LoadTagsTask(listener, defaultTag).executeOnExecutor(AsyncTask.THREAD_POOL_EXECUTOR);
    }

    /*
     * refresh adapter so latest posts appear
     */
    private void refreshPosts() {
        hideNewPostsBar();
        if (hasPostAdapter()) {
            getPostAdapter().refresh();
        }
    }

    /*
     * same as above but clears posts before refreshing
     */
    private void reloadPosts() {
        hideNewPostsBar();
        if (hasPostAdapter()) {
            getPostAdapter().reload();
        }
    }

    /*
     * reload the list of tags for the dropdown filter
     */
    private void reloadTags() {
        if (isAdded() && mRecyclerView != null) {
            mRecyclerView.refreshFilterCriteriaOptions();
        }
    }

    /*
     * get posts for the current blog from the server
     */
    private void updatePostsInCurrentBlogOrFeed(final UpdateAction updateAction) {
        if (!NetworkUtils.isNetworkAvailable(getActivity())) {
            AppLog.i(T.READER, "reader post list > network unavailable, canceled blog update");
            return;
        }
        if (mCurrentFeedId != 0) {
            ReaderPostServiceStarter.startServiceForFeed(getActivity(), mCurrentFeedId, updateAction);
        } else {
            ReaderPostServiceStarter.startServiceForBlog(getActivity(), mCurrentBlogId, updateAction);
        }
    }

    @SuppressWarnings("unused")
    @Subscribe(threadMode = ThreadMode.MAIN)
    public void onEventMainThread(ReaderEvents.UpdatePostsStarted event) {
        if (!isAdded()) {
            return;
        }

        setIsUpdating(true, event.getAction());
        setEmptyTitleDescriptionAndButton(false);
    }

    @SuppressWarnings("unused")
    @Subscribe(threadMode = ThreadMode.MAIN)
    public void onEventMainThread(ReaderEvents.UpdatePostsEnded event) {
        if (!isAdded()) {
            return;
        }

        setIsUpdating(false, event.getAction());
        if (event.getReaderTag() != null && !isCurrentTag(event.getReaderTag())) {
            return;
        }

        // don't show new posts if user is searching - posts will automatically
        // appear when search is exited
        if (isSearchViewExpanded()
            || getPostListType() == ReaderPostListType.SEARCH_RESULTS) {
            return;
        }

        // determine whether to show the "new posts" bar - when this is shown, the newly
        // downloaded posts aren't displayed until the user taps the bar - only appears
        // when there are new posts in a followed tag and the user has scrolled the list
        // beyond the first post
        if (event.getResult() == ReaderActions.UpdateResult.HAS_NEW
            && event.getAction() == UpdateAction.REQUEST_NEWER
            && getPostListType() == ReaderPostListType.TAG_FOLLOWED
            && !isPostAdapterEmpty()
            && (!isAdded() || !mRecyclerView.isFirstItemVisible())) {
            showNewPostsBar();
        } else if (event.getResult().isNewOrChanged()
                   || event.getAction() == UpdateAction.REQUEST_REFRESH) {
            refreshPosts();
        } else {
            boolean requestFailed = (event.getResult() == ReaderActions.UpdateResult.FAILED);
            setEmptyTitleDescriptionAndButton(requestFailed);
            // if we requested posts in order to fill a gap but the request failed or didn't
            // return any posts, reload the adapter so the gap marker is reset (hiding its
            // progress bar)
            if (event.getAction() == UpdateAction.REQUEST_OLDER_THAN_GAP) {
                reloadPosts();
            }
        }
    }

    /*
     * get latest posts for this tag from the server
     */
    private void updatePostsWithTag(ReaderTag tag, UpdateAction updateAction) {
        if (!isAdded()) {
            return;
        }

        if (!NetworkUtils.isNetworkAvailable(getActivity())) {
            AppLog.i(T.READER, "reader post list > network unavailable, canceled tag update");
            return;
        }
        if (tag == null) {
            AppLog.w(T.READER, "null tag passed to updatePostsWithTag");
            return;
        }
        AppLog.d(T.READER,
                "reader post list > updating tag " + tag.getTagNameForLog() + ", updateAction=" + updateAction.name());
        ReaderPostServiceStarter.startServiceForTag(getActivity(), tag, updateAction);
    }

    private void updateCurrentTag() {
        updatePostsWithTag(getCurrentTag(), UpdateAction.REQUEST_NEWER);
    }

    /*
     * update the current tag if it's time to do so - note that the check is done in the
     * background since it can be expensive and this is called when the fragment is
     * resumed, which on slower devices can result in a janky experience
     */
    private void updateCurrentTagIfTime() {
        if (!isAdded() || !hasCurrentTag()) {
            return;
        }
        new Thread() {
            @Override
            public void run() {
                if (ReaderTagTable.shouldAutoUpdateTag(getCurrentTag()) && isAdded()) {
                    getActivity().runOnUiThread(new Runnable() {
                        @Override
                        public void run() {
                            updateCurrentTag();
                        }
                    });
                }
            }
        }.start();
    }

    private boolean isUpdating() {
        return mIsUpdating;
    }

    /*
     * show/hide progress bar which appears at the bottom of the activity when loading more posts
     */
    private void showLoadingProgress(boolean showProgress) {
        if (isAdded() && mProgress != null) {
            if (showProgress) {
                mProgress.bringToFront();
                mProgress.setVisibility(View.VISIBLE);
            } else {
                mProgress.setVisibility(View.GONE);
            }
        }
    }

    private void setIsUpdating(boolean isUpdating, UpdateAction updateAction) {
        if (!isAdded() || mIsUpdating == isUpdating) {
            return;
        }

        if (updateAction == UpdateAction.REQUEST_OLDER) {
            // show/hide progress bar at bottom if these are older posts
            showLoadingProgress(isUpdating);
        } else if (isUpdating && isPostAdapterEmpty()) {
            // show swipe-to-refresh if update started and no posts are showing
            mRecyclerView.setRefreshing(true);
        } else if (!isUpdating) {
            // hide swipe-to-refresh progress if update is complete
            mRecyclerView.setRefreshing(false);
        }
        mIsUpdating = isUpdating;

        // if swipe-to-refresh isn't active, keep it disabled during an update - this prevents
        // doing a refresh while another update is already in progress
        if (mRecyclerView != null && !mRecyclerView.isRefreshing()) {
            mRecyclerView.setSwipeToRefreshEnabled(!isUpdating && isSwipeToRefreshSupported());
        }
    }

    /*
     * swipe-to-refresh isn't supported for search results since they're really brief snapshots
     * and are unlikely to show new posts due to the way they're sorted
     */
    private boolean isSwipeToRefreshSupported() {
        return getPostListType() != ReaderPostListType.SEARCH_RESULTS;
    }

    /*
     * bar that appears at the top when new posts have been retrieved
     */
    private boolean isNewPostsBarShowing() {
        return (mNewPostsBar != null && mNewPostsBar.getVisibility() == View.VISIBLE);
    }

    /*
     * scroll listener assigned to the recycler when the "new posts" bar is shown to hide
     * it upon scrolling
     */
    private final RecyclerView.OnScrollListener mOnScrollListener = new RecyclerView.OnScrollListener() {
        @Override
        public void onScrolled(RecyclerView recyclerView, int dx, int dy) {
            super.onScrolled(recyclerView, dx, dy);
            hideNewPostsBar();
        }
    };

    private void showNewPostsBar() {
        if (!isAdded() || isNewPostsBarShowing()) {
            return;
        }

        AniUtils.startAnimation(mNewPostsBar, R.anim.reader_top_bar_in);
        mNewPostsBar.setVisibility(View.VISIBLE);

        // assign the scroll listener to hide the bar when the recycler is scrolled, but don't assign
        // it right away since the user may be scrolling when the bar appears (which would cause it
        // to disappear as soon as it's displayed)
        mRecyclerView.postDelayed(new Runnable() {
            @Override
            public void run() {
                if (isAdded() && isNewPostsBarShowing()) {
                    mRecyclerView.addOnScrollListener(mOnScrollListener);
                }
            }
        }, 1000L);

        // remove the gap marker if it's showing, since it's no longer valid
        getPostAdapter().removeGapMarker();
    }

    private void hideNewPostsBar() {
        if (!isAdded() || !isNewPostsBarShowing() || mIsAnimatingOutNewPostsBar) {
            return;
        }

        mIsAnimatingOutNewPostsBar = true;

        // remove the onScrollListener assigned in showNewPostsBar()
        mRecyclerView.removeOnScrollListener(mOnScrollListener);

        Animation.AnimationListener listener = new Animation.AnimationListener() {
            @Override
            public void onAnimationStart(Animation animation) {
            }

            @Override
            public void onAnimationEnd(Animation animation) {
                if (isAdded()) {
                    mNewPostsBar.setVisibility(View.GONE);
                    mIsAnimatingOutNewPostsBar = false;
                }
            }

            @Override
            public void onAnimationRepeat(Animation animation) {
            }
        };
        AniUtils.startAnimation(mNewPostsBar, R.anim.reader_top_bar_out, listener);
    }

    /*
     * are we showing all posts with a specific tag (followed or previewed), or all
     * posts in a specific blog?
     */
    private ReaderPostListType getPostListType() {
        return (mPostListType != null ? mPostListType : ReaderTypes.DEFAULT_POST_LIST_TYPE);
    }

    /*
     * called from adapter when user taps a post
     */
    @Override
    public void onPostSelected(ReaderPost post) {
        if (!isAdded() || post == null) {
            return;
        }

        AppRatingDialog.INSTANCE.incrementInteractions(APP_REVIEWS_EVENT_INCREMENTED_BY_OPENING_READER_POST);

        if (post.isBookmarked) {
            if (isBookmarksList()) {
                AnalyticsTracker.track(AnalyticsTracker.Stat.READER_SAVED_POST_OPENED_FROM_SAVED_POST_LIST);
            } else {
                AnalyticsTracker.track(AnalyticsTracker.Stat.READER_SAVED_POST_OPENED_FROM_OTHER_POST_LIST);
            }
        }

        // "discover" posts that highlight another post should open the original (source) post when tapped
        if (post.isDiscoverPost()) {
            ReaderPostDiscoverData discoverData = post.getDiscoverData();
            if (discoverData != null
                && discoverData.getDiscoverType() == ReaderPostDiscoverData.DiscoverType.EDITOR_PICK) {
                if (discoverData.getBlogId() != 0 && discoverData.getPostId() != 0) {
                    ReaderActivityLauncher.showReaderPostDetail(
                            getActivity(),
                            discoverData.getBlogId(),
                            discoverData.getPostId());
                    return;
                } else if (discoverData.hasPermalink()) {
                    // if we don't have a blogId/postId, we sadly resort to showing the post
                    // in a WebView activity - this will happen for non-JP self-hosted
                    ReaderActivityLauncher.openUrl(getActivity(), discoverData.getPermaLink());
                    return;
                }
            }
        }

        // if this is a cross-post, we want to show the original post
        if (post.isXpost()) {
            ReaderActivityLauncher.showReaderPostDetail(getActivity(), post.xpostBlogId, post.xpostPostId);
            return;
        }

        ReaderPostListType type = getPostListType();

        switch (type) {
            case TAG_FOLLOWED:
                // fall through to the TAG_PREVIEW
            case TAG_PREVIEW:
                ReaderActivityLauncher.showReaderPostPagerForTag(
                        getActivity(),
                        getCurrentTag(),
                        getPostListType(),
                        post.blogId,
                        post.postId);
                break;
            case BLOG_PREVIEW:
                ReaderActivityLauncher.showReaderPostPagerForBlog(
                        getActivity(),
                        post.blogId,
                        post.postId);
                break;
            case SEARCH_RESULTS:
                AnalyticsUtils.trackWithReaderPostDetails(AnalyticsTracker.Stat.READER_SEARCH_RESULT_TAPPED, post);
                ReaderActivityLauncher.showReaderPostDetail(getActivity(), post.blogId, post.postId);
                break;
        }
    }

    /*
     * called when user selects a tag from the tag toolbar
     */
    private void onTagChanged(ReaderTag tag) {
        if (!isAdded() || isCurrentTag(tag)) {
            return;
        }
        // clear 'post removed from saved posts' undo items
        if (getPostListType() == ReaderPostListType.TAG_FOLLOWED) {
            ReaderPostTable.purgeUnbookmarkedPostsWithBookmarkTag();
        }

        trackTagLoaded(tag);
        AppLog.d(T.READER, String.format("reader post list > tag %s displayed", tag.getTagNameForLog()));
        setCurrentTag(tag, mIsTopLevel);
    }

    private void trackTagLoaded(ReaderTag tag) {
        if (tag == null) {
            return;
        }

        AnalyticsTracker.Stat stat;
        if (tag.isDiscover()) {
            stat = AnalyticsTracker.Stat.READER_DISCOVER_VIEWED;
        } else if (tag.isTagTopic()) {
            stat = AnalyticsTracker.Stat.READER_TAG_LOADED;
        } else if (tag.isListTopic()) {
            stat = AnalyticsTracker.Stat.READER_LIST_LOADED;
        } else if (tag.isBookmarked()) {
            stat = AnalyticsTracker.Stat.READER_SAVED_LIST_VIEWED_FROM_FILTER;
        } else {
            return;
        }

        Map<String, String> properties = new HashMap<>();
        properties.put("tag", tag.getTagSlug());

        AnalyticsTracker.track(stat, properties);
    }

    /*
     * called when user taps "..." icon next to a post
     */
    @Override
    public void onShowPostPopup(View view, final ReaderPost post) {
        if (view == null || post == null || !isAdded()) {
            return;
        }

        List<Integer> menuItems = new ArrayList<>();

        if (ReaderPostTable.isPostFollowed(post)) {
            menuItems.add(ReaderMenuAdapter.ITEM_UNFOLLOW);

            // When blogId and feedId are not equal, post is not a feed so show notifications option.
            if (post.blogId != post.feedId) {
                if (ReaderBlogTable.isNotificationsEnabled(post.blogId)) {
                    menuItems.add(ReaderMenuAdapter.ITEM_NOTIFICATIONS_OFF);
                } else {
                    menuItems.add(ReaderMenuAdapter.ITEM_NOTIFICATIONS_ON);
                }
            }
        } else {
            menuItems.add(ReaderMenuAdapter.ITEM_FOLLOW);
        }

        menuItems.add(ReaderMenuAdapter.ITEM_SHARE);

        if (getPostListType() == ReaderPostListType.TAG_FOLLOWED) {
            menuItems.add(ReaderMenuAdapter.ITEM_BLOCK);
        }

        Context context = view.getContext();
        final ListPopupWindow listPopup = new ListPopupWindow(context);
        listPopup.setWidth(context.getResources().getDimensionPixelSize(R.dimen.menu_item_width));
        listPopup.setAdapter(new ReaderMenuAdapter(context, menuItems));
        listPopup.setDropDownGravity(Gravity.END);
        listPopup.setAnchorView(view);
        listPopup.setModal(true);
        listPopup.setOnItemClickListener(new AdapterView.OnItemClickListener() {
            @Override
            public void onItemClick(AdapterView<?> parent, View view, int position, long id) {
                if (!isAdded()) {
                    return;
                }

                listPopup.dismiss();
                switch ((int) id) {
                    case ReaderMenuAdapter.ITEM_FOLLOW:
                        onFollowTapped(getView(), post.getBlogName(), post.blogId);
                        toggleFollowStatusForPost(post);
                        break;
                    case ReaderMenuAdapter.ITEM_UNFOLLOW:
                        onFollowingTapped();
                        toggleFollowStatusForPost(post);
                        break;
                    case ReaderMenuAdapter.ITEM_BLOCK:
                        blockBlogForPost(post);
                        break;
                    case ReaderMenuAdapter.ITEM_NOTIFICATIONS_OFF:
                        AnalyticsUtils.trackWithSiteId(Stat.FOLLOWED_BLOG_NOTIFICATIONS_READER_MENU_OFF, post.blogId);
                        ReaderBlogTable.setNotificationsEnabledByBlogId(post.blogId, false);
                        updateSubscription(SubscriptionAction.DELETE, post.blogId);
                        break;
                    case ReaderMenuAdapter.ITEM_NOTIFICATIONS_ON:
                        AnalyticsUtils.trackWithSiteId(Stat.FOLLOWED_BLOG_NOTIFICATIONS_READER_MENU_ON, post.blogId);
                        ReaderBlogTable.setNotificationsEnabledByBlogId(post.blogId, true);
                        updateSubscription(SubscriptionAction.NEW, post.blogId);
                        break;
                    case ReaderMenuAdapter.ITEM_SHARE:
                        AnalyticsUtils.trackWithSiteId(Stat.SHARED_ITEM_READER, post.blogId);
                        sharePost(post);
                        break;
                }
            }
        });
        listPopup.show();
    }

    @Override
    public void onFollowTapped(View view, String blogName, final long blogId) {
        mDispatcher.dispatch(AccountActionBuilder.newFetchSubscriptionsAction());

        String blog = TextUtils.isEmpty(blogName)
                ? getString(R.string.reader_followed_blog_notifications_this)
                : blogName;

        WPSnackbar.make(getSnackbarParent(), Html.fromHtml(getString(R.string.reader_followed_blog_notifications,
                "<b>", blog, "</b>")), Snackbar.LENGTH_LONG)
                  .setAction(getString(R.string.reader_followed_blog_notifications_action),
                          new View.OnClickListener() {
                              @Override public void onClick(View view) {
                                  AnalyticsUtils
                                          .trackWithSiteId(Stat.FOLLOWED_BLOG_NOTIFICATIONS_READER_ENABLED, blogId);
                                  AddOrDeleteSubscriptionPayload payload = new AddOrDeleteSubscriptionPayload(
                                          String.valueOf(blogId), SubscriptionAction.NEW);
                                  mDispatcher.dispatch(newUpdateSubscriptionNotificationPostAction(payload));
                                  ReaderBlogTable.setNotificationsEnabledByBlogId(blogId, true);
                              }
                          })
                  .show();
    }

    @Override
    public void onFollowingTapped() {
        mDispatcher.dispatch(AccountActionBuilder.newFetchSubscriptionsAction());
    }

    @SuppressWarnings("unused")
    @Subscribe(threadMode = ThreadMode.MAIN)
    public void onSubscriptionUpdated(OnSubscriptionUpdated event) {
        if (event.isError()) {
            AppLog.e(T.API, ReaderPostListFragment.class.getSimpleName() + ".onSubscriptionUpdated: "
                            + event.error.type + " - " + event.error.message);
        } else {
            mDispatcher.dispatch(AccountActionBuilder.newFetchSubscriptionsAction());
        }
    }

    private void sharePost(ReaderPost post) {
        String url = (post.hasShortUrl() ? post.getShortUrl() : post.getUrl());

        Intent intent = new Intent(Intent.ACTION_SEND);
        intent.setType("text/plain");
        intent.putExtra(Intent.EXTRA_TEXT, url);
        intent.putExtra(Intent.EXTRA_SUBJECT, post.getTitle());

        try {
            startActivity(Intent.createChooser(intent, getString(R.string.share_link)));
        } catch (android.content.ActivityNotFoundException ex) {
            ToastUtils.showToast(getActivity(), R.string.reader_toast_err_share_intent);
        }
    }

    private void updateSubscription(SubscriptionAction action, long blogId) {
        AddOrDeleteSubscriptionPayload payload = new AddOrDeleteSubscriptionPayload(String.valueOf(blogId), action);
        mDispatcher.dispatch(newUpdateSubscriptionNotificationPostAction(payload));
    }

    /*
     * purge reader db if it hasn't been done yet
     */
    private void purgeDatabaseIfNeeded() {
        if (!mHasPurgedReaderDb) {
            AppLog.d(T.READER, "reader post list > purging database");
            mHasPurgedReaderDb = true;
            ReaderDatabase.purgeAsync();
        }
    }

    /*
     * start background service to get the latest followed tags and blogs if it's time to do so
     */
    private void updateFollowedTagsAndBlogsIfNeeded() {
        if (mLastAutoUpdateDt != null) {
            int minutesSinceLastUpdate = DateTimeUtils.minutesBetween(mLastAutoUpdateDt, new Date());
            if (minutesSinceLastUpdate < 120) {
                return;
            }
        }

        AppLog.d(T.READER, "reader post list > updating tags and blogs");
        mLastAutoUpdateDt = new Date();
        ReaderUpdateServiceStarter.startService(getActivity(), EnumSet.of(UpdateTask.TAGS, UpdateTask.FOLLOWED_BLOGS));
    }

    @Override
    public void onScrollToTop() {
        if (isAdded() && getCurrentPosition() > 0) {
            mRecyclerView.smoothScrollToPosition(0);
        }
    }

    // reset the timestamp that determines when followed tags/blogs are updated so they're
    // updated when the fragment is recreated (necessary after signin/disconnect)
    public static void resetLastUpdateDate() {
        mLastAutoUpdateDt = null;
    }

<<<<<<< HEAD
=======
    private boolean isCurrentTagManagedInFollowingTab() {
        return ReaderUtils.isTagManagedInFollowingTab(
                mCurrentTag,
                mIsTopLevel,
                mRecyclerView
        );
    }

>>>>>>> 0c64406b
    private class LoadTagsTask extends AsyncTask<Void, Void, ReaderTagList> {
        private final FilteredRecyclerView.FilterCriteriaAsyncLoaderListener mFilterCriteriaLoaderListener;
        private ReaderTag mDefaultTag;

        LoadTagsTask(FilteredRecyclerView.FilterCriteriaAsyncLoaderListener listener, ReaderTag defaultTag) {
            mFilterCriteriaLoaderListener = listener;
            mDefaultTag = defaultTag;
        }

        @Override
        protected ReaderTagList doInBackground(Void... voids) {
            ReaderTagList tagList = ReaderTagTable.getDefaultTags();

            tagList.addAll(ReaderTagTable.getCustomListTags());

            if (!mIsTopLevel) {
                tagList.addAll(ReaderTagTable.getFollowedTags());
            }

            tagList.addAll(ReaderTagTable.getBookmarkTags());

            if (mIsTopLevel) {
                if (!tagList.containsFollowingTag()) {
                    tagList.add(mDefaultTag);
                }
            }

            return mIsTopLevel ? ReaderUtils.getOrderedTagsList(tagList, ReaderUtils.getDefaultTagInfo()) : tagList;
        }

        @Override
        protected void onPostExecute(ReaderTagList tagList) {
            if (mFilterCriteriaLoaderListener != null && isAdded()) {
                //noinspection unchecked
                mFilterCriteriaLoaderListener.onFilterCriteriasLoaded((List) tagList);
            }
        }
    }
}<|MERGE_RESOLUTION|>--- conflicted
+++ resolved
@@ -1154,7 +1154,6 @@
         });
 
         mSearchView.setOnQueryTextListener(new SearchView.OnQueryTextListener() {
-<<<<<<< HEAD
                                                @Override
                                                public boolean onQueryTextSubmit(String query) {
                                                    submitSearchQuery(query);
@@ -1163,30 +1162,11 @@
 
                                                @Override
                                                public boolean onQueryTextChange(String newText) {
-                                                   if (TextUtils.isEmpty(newText)) {
-                                                       showSearchMessage();
-                                                       hideSearchTabs();
-                                                   } else {
-                                                       populateSearchSuggestionAdapter(newText);
-                                                   }
+                                                   populateSearchSuggestions(newText);
+                                                   showSearchMessageOrSuggestions();
                                                    return true;
                                                }
                                            }
-=======
-                @Override
-                public boolean onQueryTextSubmit(String query) {
-                    submitSearchQuery(query);
-                    return true;
-                }
-
-                @Override
-                public boolean onQueryTextChange(String newText) {
-                    populateSearchSuggestions(newText);
-                    showSearchMessageOrSuggestions();
-                    return true;
-                    }
-                }
->>>>>>> 0c64406b
         );
     }
 
@@ -2870,8 +2850,6 @@
         mLastAutoUpdateDt = null;
     }
 
-<<<<<<< HEAD
-=======
     private boolean isCurrentTagManagedInFollowingTab() {
         return ReaderUtils.isTagManagedInFollowingTab(
                 mCurrentTag,
@@ -2880,7 +2858,6 @@
         );
     }
 
->>>>>>> 0c64406b
     private class LoadTagsTask extends AsyncTask<Void, Void, ReaderTagList> {
         private final FilteredRecyclerView.FilterCriteriaAsyncLoaderListener mFilterCriteriaLoaderListener;
         private ReaderTag mDefaultTag;
