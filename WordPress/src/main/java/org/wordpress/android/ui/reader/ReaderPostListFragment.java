package org.wordpress.android.ui.reader;

import android.app.Activity;
import android.content.Context;
import android.content.DialogInterface;
import android.content.DialogInterface.OnClickListener;
import android.content.Intent;
import android.graphics.drawable.Drawable;
import android.os.AsyncTask;
import android.os.Bundle;
import android.text.Html;
import android.text.Spannable;
import android.text.SpannableStringBuilder;
import android.text.TextUtils;
import android.text.style.ImageSpan;
import android.view.ContextThemeWrapper;
import android.view.Gravity;
import android.view.LayoutInflater;
import android.view.Menu;
import android.view.MenuItem;
import android.view.View;
import android.view.ViewGroup;
import android.view.animation.Animation;
import android.widget.AdapterView;
import android.widget.AutoCompleteTextView;
import android.widget.ImageView;
import android.widget.ProgressBar;
import android.widget.TextView;

import androidx.annotation.NonNull;
import androidx.annotation.Nullable;
import androidx.appcompat.app.AlertDialog;
import androidx.appcompat.widget.ListPopupWindow;
import androidx.appcompat.widget.SearchView;
import androidx.core.content.ContextCompat;
import androidx.fragment.app.Fragment;
import androidx.fragment.app.FragmentActivity;
import androidx.fragment.app.FragmentManager;
import androidx.lifecycle.Observer;
import androidx.lifecycle.ViewModelProvider;
import androidx.lifecycle.ViewModelProviders;
import androidx.recyclerview.widget.RecyclerView;

import com.google.android.material.appbar.AppBarLayout;
import com.google.android.material.snackbar.Snackbar;
import com.google.android.material.tabs.TabLayout;
import com.google.android.material.tabs.TabLayout.OnTabSelectedListener;
import com.google.android.material.tabs.TabLayout.Tab;

import org.greenrobot.eventbus.EventBus;
import org.greenrobot.eventbus.Subscribe;
import org.greenrobot.eventbus.ThreadMode;
import org.jetbrains.annotations.NotNull;
import org.wordpress.android.R;
import org.wordpress.android.WordPress;
import org.wordpress.android.analytics.AnalyticsTracker;
import org.wordpress.android.analytics.AnalyticsTracker.Stat;
import org.wordpress.android.datasets.ReaderBlogTable;
import org.wordpress.android.datasets.ReaderDatabase;
import org.wordpress.android.datasets.ReaderPostTable;
import org.wordpress.android.datasets.ReaderSearchTable;
import org.wordpress.android.datasets.ReaderTagTable;
import org.wordpress.android.fluxc.Dispatcher;
import org.wordpress.android.fluxc.generated.AccountActionBuilder;
import org.wordpress.android.fluxc.generated.ReaderActionBuilder;
import org.wordpress.android.fluxc.model.ReaderSiteModel;
import org.wordpress.android.fluxc.model.SiteModel;
import org.wordpress.android.fluxc.store.AccountStore;
import org.wordpress.android.fluxc.store.AccountStore.AddOrDeleteSubscriptionPayload;
import org.wordpress.android.fluxc.store.AccountStore.AddOrDeleteSubscriptionPayload.SubscriptionAction;
import org.wordpress.android.fluxc.store.AccountStore.OnSubscriptionUpdated;
import org.wordpress.android.fluxc.store.QuickStartStore;
import org.wordpress.android.fluxc.store.QuickStartStore.QuickStartTask;
import org.wordpress.android.fluxc.store.ReaderStore;
import org.wordpress.android.fluxc.store.ReaderStore.OnReaderSitesSearched;
import org.wordpress.android.fluxc.store.ReaderStore.ReaderSearchSitesPayload;
import org.wordpress.android.models.FilterCriteria;
import org.wordpress.android.models.ReaderBlog;
import org.wordpress.android.models.ReaderPost;
import org.wordpress.android.models.ReaderPostDiscoverData;
import org.wordpress.android.models.ReaderTag;
import org.wordpress.android.models.ReaderTagList;
import org.wordpress.android.models.ReaderTagType;
import org.wordpress.android.models.news.NewsItem;
import org.wordpress.android.ui.ActionableEmptyView;
import org.wordpress.android.ui.ActivityLauncher;
import org.wordpress.android.ui.EmptyViewMessageType;
import org.wordpress.android.ui.FilteredRecyclerView;
import org.wordpress.android.ui.RequestCodes;
import org.wordpress.android.ui.WPWebViewActivity;
import org.wordpress.android.ui.main.BottomNavController;
import org.wordpress.android.ui.main.MainToolbarFragment;
import org.wordpress.android.ui.main.SitePickerActivity;
import org.wordpress.android.ui.main.WPMainActivity;
import org.wordpress.android.ui.news.NewsViewHolder.NewsCardListener;
import org.wordpress.android.ui.prefs.AppPrefs;
import org.wordpress.android.ui.quickstart.QuickStartEvent;
import org.wordpress.android.ui.reader.ReaderInterfaces.ReblogActionListener;
import org.wordpress.android.ui.reader.ReaderTypes.ReaderPostListType;
import org.wordpress.android.ui.reader.actions.ReaderActions;
import org.wordpress.android.ui.reader.actions.ReaderBlogActions;
import org.wordpress.android.ui.reader.actions.ReaderBlogActions.BlockedBlogResult;
import org.wordpress.android.ui.reader.adapters.ReaderMenuAdapter;
import org.wordpress.android.ui.reader.adapters.ReaderPostAdapter;
import org.wordpress.android.ui.reader.adapters.ReaderSearchSuggestionAdapter;
import org.wordpress.android.ui.reader.adapters.ReaderSearchSuggestionRecyclerAdapter;
import org.wordpress.android.ui.reader.adapters.ReaderSiteSearchAdapter;
import org.wordpress.android.ui.reader.adapters.ReaderSiteSearchAdapter.SiteSearchAdapterListener;
import org.wordpress.android.ui.reader.reblog.NoSite;
import org.wordpress.android.ui.reader.reblog.PostEditor;
import org.wordpress.android.ui.reader.reblog.SitePicker;
import org.wordpress.android.ui.reader.services.post.ReaderPostServiceStarter;
import org.wordpress.android.ui.reader.services.post.ReaderPostServiceStarter.UpdateAction;
import org.wordpress.android.ui.reader.services.search.ReaderSearchServiceStarter;
import org.wordpress.android.ui.reader.services.update.ReaderUpdateLogic.UpdateTask;
import org.wordpress.android.ui.reader.services.update.ReaderUpdateServiceStarter;
import org.wordpress.android.ui.reader.services.update.TagUpdateClientUtilsProvider;
import org.wordpress.android.ui.reader.subfilter.ActionType.OpenSubsAtPage;
import org.wordpress.android.ui.reader.subfilter.SubfilterListItem.Site;
import org.wordpress.android.ui.reader.subfilter.SubfilterListItem.SiteAll;
import org.wordpress.android.ui.reader.utils.ReaderUtils;
import org.wordpress.android.ui.reader.viewmodels.ReaderModeInfo;
import org.wordpress.android.ui.reader.viewmodels.ReaderPostListViewModel;
import org.wordpress.android.ui.reader.views.ReaderSiteHeaderView;
import org.wordpress.android.ui.utils.UiHelpers;
import org.wordpress.android.util.AniUtils;
import org.wordpress.android.util.AppLog;
import org.wordpress.android.util.AppLog.T;
import org.wordpress.android.util.DateTimeUtils;
import org.wordpress.android.util.DisplayUtils;
import org.wordpress.android.util.NetworkUtils;
import org.wordpress.android.util.QuickStartUtils;
import org.wordpress.android.util.StringUtils;
import org.wordpress.android.util.ToastUtils;
import org.wordpress.android.util.WPActivityUtils;
import org.wordpress.android.util.analytics.AnalyticsUtils;
import org.wordpress.android.util.image.ImageManager;
import org.wordpress.android.viewmodel.main.WPMainActivityViewModel;
import org.wordpress.android.widgets.AppRatingDialog;
import org.wordpress.android.widgets.RecyclerItemDecoration;
import org.wordpress.android.widgets.WPDialogSnackbar;
import org.wordpress.android.widgets.WPSnackbar;

import java.util.ArrayList;
import java.util.Date;
import java.util.EnumSet;
import java.util.HashMap;
import java.util.List;
import java.util.Map;
import java.util.Stack;

import javax.inject.Inject;

import static org.wordpress.android.analytics.AnalyticsTracker.Stat.APP_REVIEWS_EVENT_INCREMENTED_BY_OPENING_READER_POST;
import static org.wordpress.android.fluxc.generated.AccountActionBuilder.newUpdateSubscriptionNotificationPostAction;

public class ReaderPostListFragment extends Fragment
        implements ReaderInterfaces.OnPostSelectedListener,
        ReaderInterfaces.OnPostPopupListener,
        ReaderInterfaces.OnFollowListener,
        WPMainActivity.OnActivityBackPressedListener,
        WPMainActivity.OnScrollToTopListener,
        MainToolbarFragment,
        ReblogActionListener {
    private static final int TAB_POSTS = 0;
    private static final int TAB_SITES = 1;
    private static final int NO_POSITION = -1;

    private ReaderPostAdapter mPostAdapter;
    private ReaderSiteSearchAdapter mSiteSearchAdapter;
    private ReaderSearchSuggestionAdapter mSearchSuggestionAdapter;
    private ReaderSearchSuggestionRecyclerAdapter mSearchSuggestionRecyclerAdapter;

    private FilteredRecyclerView mRecyclerView;
    private boolean mFirstLoad = true;

    private View mNewPostsBar;
    private ActionableEmptyView mActionableEmptyView;
    private ProgressBar mProgress;
    private TabLayout mSearchTabs;

    private SearchView mSearchView;
    private MenuItem mSettingsMenuItem;
    private MenuItem mSearchMenuItem;

    private View mSubFilterComponent;
    private ImageView mSettingsButton;
    private View mSubFiltersListButton;
    private TextView mSubFilterTitle;
    private View mRemoveFilterButton;

    private boolean mIsTopLevel = false;
    private static final String SUBFILTER_BOTTOM_SHEET_TAG = "SUBFILTER_BOTTOM_SHEET_TAG";

    private BottomNavController mBottomNavController;

    private ReaderTag mCurrentTag;
    private long mCurrentBlogId;
    private long mCurrentFeedId;
    private String mCurrentSearchQuery;
    private ReaderPostListType mPostListType;
    private ReaderSiteModel mLastTappedSiteSearchResult;

    private int mRestorePosition;
    private int mSiteSearchRestorePosition;
    private int mPostSearchAdapterPos;
    private int mSiteSearchAdapterPos;
    private int mSearchTabsPos = NO_POSITION;

    private boolean mIsUpdating;
    private boolean mWasPaused;
    private boolean mHasUpdatedPosts;
    private boolean mIsAnimatingOutNewPostsBar;

    private static boolean mHasPurgedReaderDb;
    private static Date mLastAutoUpdateDt;

    private final HistoryStack mTagPreviewHistory = new HistoryStack("tag_preview_history");

    private AlertDialog mBookmarksSavedLocallyDialog;
    private QuickStartEvent mQuickStartEvent;

    private ReaderPostListViewModel mViewModel;
    private WPMainActivityViewModel mWPMainActivityViewModel;

    private Observer<NewsItem> mNewsItemObserver = new Observer<NewsItem>() {
        @Override public void onChanged(@Nullable NewsItem newsItem) {
            getPostAdapter().updateNewsCardItem(newsItem);
        }
    };

    @Inject ViewModelProvider.Factory mViewModelFactory;
    @Inject AccountStore mAccountStore;
    @Inject ReaderStore mReaderStore;
    @Inject Dispatcher mDispatcher;
    @Inject ImageManager mImageManager;
    @Inject QuickStartStore mQuickStartStore;
    @Inject UiHelpers mUiHelpers;
    @Inject TagUpdateClientUtilsProvider mTagUpdateClientUtilsProvider;

    private enum ActionableEmptyViewButtonType {
        DISCOVER,
        FOLLOWED
    }

    private static class HistoryStack extends Stack<String> {
        private final String mKeyName;

        HistoryStack(@SuppressWarnings("SameParameterValue") String keyName) {
            mKeyName = keyName;
        }

        void restoreInstance(Bundle bundle) {
            clear();
            if (bundle.containsKey(mKeyName)) {
                ArrayList<String> history = bundle.getStringArrayList(mKeyName);
                if (history != null) {
                    this.addAll(history);
                }
            }
        }

        void saveInstance(Bundle bundle) {
            if (!isEmpty()) {
                ArrayList<String> history = new ArrayList<>();
                history.addAll(this);
                bundle.putStringArrayList(mKeyName, history);
            }
        }
    }

    public static ReaderPostListFragment newInstance(boolean isTopLevel) {
        ReaderTag tag = AppPrefs.getReaderTag();
        if (tag == null) {
            tag = ReaderUtils.getDefaultTag();
        }
        return newInstanceForTag(tag, ReaderPostListType.TAG_FOLLOWED, isTopLevel);
    }

    /*
     * show posts with a specific tag (either TAG_FOLLOWED or TAG_PREVIEW)
     */
    static ReaderPostListFragment newInstanceForTag(ReaderTag tag, ReaderPostListType listType) {
        return newInstanceForTag(tag, listType, false);
    }

    static ReaderPostListFragment newInstanceForTag(ReaderTag tag, ReaderPostListType listType, boolean isTopLevel) {
        AppLog.d(T.READER, "reader post list > newInstance (tag)");

        Bundle args = new Bundle();
        args.putSerializable(ReaderConstants.ARG_TAG, tag);
        args.putSerializable(ReaderConstants.ARG_POST_LIST_TYPE, listType);
        args.putBoolean(ReaderConstants.ARG_IS_TOP_LEVEL, isTopLevel);

        ReaderPostListFragment fragment = new ReaderPostListFragment();
        fragment.setArguments(args);
        fragment.trackTagLoaded(tag);

        return fragment;
    }

    /*
     * show posts in a specific blog
     */
    public static ReaderPostListFragment newInstanceForBlog(long blogId) {
        AppLog.d(T.READER, "reader post list > newInstance (blog)");

        Bundle args = new Bundle();
        args.putLong(ReaderConstants.ARG_BLOG_ID, blogId);
        args.putSerializable(ReaderConstants.ARG_POST_LIST_TYPE, ReaderPostListType.BLOG_PREVIEW);

        ReaderPostListFragment fragment = new ReaderPostListFragment();
        fragment.setArguments(args);

        return fragment;
    }

    public static ReaderPostListFragment newInstanceForFeed(long feedId) {
        AppLog.d(T.READER, "reader post list > newInstance (blog)");

        Bundle args = new Bundle();
        args.putLong(ReaderConstants.ARG_FEED_ID, feedId);
        args.putLong(ReaderConstants.ARG_BLOG_ID, feedId);
        args.putSerializable(ReaderConstants.ARG_POST_LIST_TYPE, ReaderPostListType.BLOG_PREVIEW);

        ReaderPostListFragment fragment = new ReaderPostListFragment();
        fragment.setArguments(args);

        return fragment;
    }

    public @Nullable SiteModel getSelectedSite() {
        if (getActivity() instanceof WPMainActivity) {
            WPMainActivity mainActivity = (WPMainActivity) getActivity();
            return mainActivity.getSelectedSite();
        }
        return null;
    }

    @Override
    public void setArguments(Bundle args) {
        super.setArguments(args);

        if (args != null) {
            if (args.containsKey(ReaderConstants.ARG_TAG)) {
                mCurrentTag = (ReaderTag) args.getSerializable(ReaderConstants.ARG_TAG);
            }
            if (args.containsKey(ReaderConstants.ARG_POST_LIST_TYPE)) {
                mPostListType = (ReaderPostListType) args.getSerializable(ReaderConstants.ARG_POST_LIST_TYPE);
            }

            if (args.containsKey(ReaderConstants.ARG_IS_TOP_LEVEL)) {
                mIsTopLevel = args.getBoolean(ReaderConstants.ARG_IS_TOP_LEVEL);
            }

            mCurrentBlogId = args.getLong(ReaderConstants.ARG_BLOG_ID);
            mCurrentFeedId = args.getLong(ReaderConstants.ARG_FEED_ID);
            mCurrentSearchQuery = args.getString(ReaderConstants.ARG_SEARCH_QUERY);

            if (getPostListType() == ReaderPostListType.TAG_PREVIEW && hasCurrentTag()) {
                mTagPreviewHistory.push(getCurrentTagName());
            }
        }
    }

    @Override
    public void onCreate(Bundle savedInstanceState) {
        super.onCreate(savedInstanceState);
        ((WordPress) getActivity().getApplication()).component().inject(this);

        if (savedInstanceState != null) {
            AppLog.d(T.READER, "reader post list > restoring instance state");
            if (savedInstanceState.containsKey(ReaderConstants.ARG_TAG)) {
                mCurrentTag = (ReaderTag) savedInstanceState.getSerializable(ReaderConstants.ARG_TAG);
            }
            if (savedInstanceState.containsKey(ReaderConstants.ARG_BLOG_ID)) {
                mCurrentBlogId = savedInstanceState.getLong(ReaderConstants.ARG_BLOG_ID);
            }
            if (savedInstanceState.containsKey(ReaderConstants.ARG_FEED_ID)) {
                mCurrentFeedId = savedInstanceState.getLong(ReaderConstants.ARG_FEED_ID);
            }
            if (savedInstanceState.containsKey(ReaderConstants.ARG_SEARCH_QUERY)) {
                mCurrentSearchQuery = savedInstanceState.getString(ReaderConstants.ARG_SEARCH_QUERY);
            }
            if (savedInstanceState.containsKey(ReaderConstants.ARG_POST_LIST_TYPE)) {
                mPostListType =
                        (ReaderPostListType) savedInstanceState.getSerializable(ReaderConstants.ARG_POST_LIST_TYPE);
            }
            if (getPostListType() == ReaderPostListType.TAG_PREVIEW) {
                mTagPreviewHistory.restoreInstance(savedInstanceState);
            }
            if (savedInstanceState.containsKey(ReaderConstants.ARG_IS_TOP_LEVEL)) {
                mIsTopLevel = savedInstanceState.getBoolean(ReaderConstants.ARG_IS_TOP_LEVEL);
            }

            mRestorePosition = savedInstanceState.getInt(ReaderConstants.KEY_RESTORE_POSITION);
            mSiteSearchRestorePosition = savedInstanceState.getInt(ReaderConstants.KEY_SITE_SEARCH_RESTORE_POSITION);
            mWasPaused = savedInstanceState.getBoolean(ReaderConstants.KEY_WAS_PAUSED);
            mHasUpdatedPosts = savedInstanceState.getBoolean(ReaderConstants.KEY_ALREADY_UPDATED);
            mFirstLoad = savedInstanceState.getBoolean(ReaderConstants.KEY_FIRST_LOAD);
            mSearchTabsPos = savedInstanceState.getInt(ReaderConstants.KEY_ACTIVE_SEARCH_TAB, NO_POSITION);
            mQuickStartEvent = savedInstanceState.getParcelable(QuickStartEvent.KEY);
        }
    }

    @Override public void onActivityCreated(@Nullable Bundle savedInstanceState) {
        super.onActivityCreated(savedInstanceState);
        // we need to pass activity, since this fragment extends Android Native fragment (we can pass `this` as soon as
        // this fragment extends Support fragment.
        mViewModel = ViewModelProviders.of((FragmentActivity) getActivity(), mViewModelFactory)
                                       .get(ReaderPostListViewModel.class);

        if (mIsTopLevel) {
            mWPMainActivityViewModel = ViewModelProviders.of((FragmentActivity) getActivity(), mViewModelFactory)
                                                         .get(WPMainActivityViewModel.class);

            mViewModel.getCurrentSubFilter().observe(this, subfilterListItem -> {
                if (isCurrentTagManagedInFollowingTab()
                    && getPostListType() != ReaderPostListType.SEARCH_RESULTS) {
                    mViewModel.onSubfilterSelected(subfilterListItem);
                    if (shouldShowEmptyViewForSelfHostedCta()) {
                        setEmptyTitleDescriptionAndButton(false);
                        showEmptyView();
                    }
                }
            });

            mViewModel.getShouldShowSubFilters().observe(this, show -> {
                mSubFilterComponent.setVisibility(show ? View.VISIBLE : View.GONE);
                mSettingsButton.setVisibility(mAccountStore.hasAccessToken() ? View.VISIBLE : View.GONE);
            });

            mViewModel.getReaderModeInfo().observe(this, readerModeInfo -> {
                if (readerModeInfo != null) {
                    changeReaderMode(readerModeInfo, true);

                    if (readerModeInfo.getLabel() != null) {
                        mSubFilterTitle.setText(
                                mUiHelpers.getTextOfUiString(
                                        requireActivity(),
                                        readerModeInfo.getLabel()
                                )
                        );
                    }

                    if (readerModeInfo.isFiltered()) {
                        mRemoveFilterButton.setVisibility(View.VISIBLE);
                    } else {
                        mRemoveFilterButton.setVisibility(View.GONE);
                    }
                }
            });

            mViewModel.getChangeBottomSheetVisibility().observe(this, event -> {
                event.applyIfNotHandled(isShowing -> {
                    FragmentManager fm = getFragmentManager();
                    if (fm != null) {
                        SubfilterBottomSheetFragment bottomSheet =
                                (SubfilterBottomSheetFragment) fm.findFragmentByTag(SUBFILTER_BOTTOM_SHEET_TAG);
                        if (isShowing && bottomSheet == null) {
                            mViewModel.loadSubFilters();
                            bottomSheet = new SubfilterBottomSheetFragment();
                            bottomSheet.show(getFragmentManager(), SUBFILTER_BOTTOM_SHEET_TAG);
                        } else if (!isShowing && bottomSheet != null) {
                            bottomSheet.dismiss();
                        }
                    }
                    return null;
                });
            });

            mViewModel.getBottomSheetEmptyViewAction().observe(this, event -> {
                event.applyIfNotHandled(action -> {
                    if (action instanceof OpenSubsAtPage) {
                        ReaderActivityLauncher.showReaderSubs(
                                requireActivity(),
                                ((OpenSubsAtPage) action).getTabIndex()
                        );
                    } else {
                        mWPMainActivityViewModel.onOpenLoginPage();
                    }

                    return null;
                });
            });

            mViewModel.getUpdateTagsAndSites().observe(this, event -> {
                event.applyIfNotHandled(tasks -> {
                    if (NetworkUtils.isNetworkAvailable(getActivity())) {
                        ReaderUpdateServiceStarter.startService(getActivity(), tasks);
                    }
                    return null;
                });
            });
        }

        mViewModel.getShouldCollapseToolbar().observe(this, collapse -> {
            if (collapse) {
                mRecyclerView.setToolbarScrollFlags(AppBarLayout.LayoutParams.SCROLL_FLAG_SCROLL
                                                    | AppBarLayout.LayoutParams.SCROLL_FLAG_ENTER_ALWAYS);
            } else {
                mRecyclerView.setToolbarScrollFlags(0);
            }
        });

        handleReblogStateChanges();

        mViewModel.start(
                mCurrentTag,
                isCurrentTagManagedInFollowingTab() && mIsTopLevel,
                mIsTopLevel
        );

        if (mIsTopLevel) {
            mViewModel.onUserComesToReader();
        }
    }

    private void changeReaderMode(ReaderModeInfo readerModeInfo, boolean onlyOnChanges) {
        boolean changesDetected = false;

        if (onlyOnChanges) {
            changesDetected = (readerModeInfo.getTag() != null
                               && mCurrentTag != null
                               && !readerModeInfo.getTag().equals(mCurrentTag))
                              || (mPostListType != readerModeInfo.getListType())
                              || (mCurrentBlogId != readerModeInfo.getBlogId())
                              || (mCurrentFeedId != readerModeInfo.getFeedId())
                              || (readerModeInfo.isFirstLoad());

            if (changesDetected && !readerModeInfo.isFirstLoad()) {
                trackTagLoaded(readerModeInfo.getTag());
            }
        }

        if (onlyOnChanges && !changesDetected) return;

        if (readerModeInfo.getTag() != null) {
            mCurrentTag = readerModeInfo.getTag();
        }

        mPostListType = readerModeInfo.getListType();
        mCurrentBlogId = readerModeInfo.getBlogId();
        mCurrentFeedId = readerModeInfo.getFeedId();

        resetPostAdapter(mPostListType);
        if (readerModeInfo.getRequestNewerPosts()) {
            updatePosts(false);
        }
    }

    @Override
    public void onPause() {
        super.onPause();

        if (mBookmarksSavedLocallyDialog != null) {
            mBookmarksSavedLocallyDialog.dismiss();
        }
        mWasPaused = true;

        mViewModel.onFragmentPause(mIsTopLevel);
    }

    @Override
    public void onResume() {
        super.onResume();

        checkPostAdapter();

        if (mWasPaused) {
            AppLog.d(T.READER, "reader post list > resumed from paused state");
            mWasPaused = false;

            Site currentSite;

            if (getPostListType() == ReaderPostListType.TAG_FOLLOWED) {
                resumeFollowedTag();
            } else if ((currentSite = getSiteIfBlogPreview()) != null) {
                resumeFollowedSite(currentSite);
            } else {
                refreshPosts();
            }

            if (mIsTopLevel) {
                // Remove sticky event if not consumed
                EventBus.getDefault().removeStickyEvent(ReaderEvents.TagAdded.class);
            }

            // if the user tapped a site to show site preview, it's possible they also changed the follow
            // status so tell the search adapter to check whether it has the correct follow status
            if (getPostListType() == ReaderPostListType.SEARCH_RESULTS && mLastTappedSiteSearchResult != null) {
                getSiteSearchAdapter().checkFollowStatusForSite(mLastTappedSiteSearchResult);
                mLastTappedSiteSearchResult = null;
            }

            if (getPostListType() == ReaderPostListType.SEARCH_RESULTS) {
                return;
            }
            ReaderTag discoverTag = ReaderUtils.getTagFromEndpoint(ReaderTag.DISCOVER_PATH);
            ReaderTag readerTag = AppPrefs.getReaderTag();

            if (discoverTag != null && discoverTag.equals(readerTag)) {
                setCurrentTag(readerTag, mIsTopLevel);
                updateCurrentTag();
            } else if (discoverTag == null) {
                AppLog.w(T.READER, "Discover tag not found; ReaderTagTable returned null");
            }
        }

        if (shouldShowEmptyViewForSelfHostedCta()) {
            setEmptyTitleDescriptionAndButton(false);
            showEmptyView();
        }

        mViewModel.onFragmentResume(mIsTopLevel, isCurrentTagManagedInFollowingTab());
    }

    /*
     * called when fragment is resumed and we're looking at posts in a followed tag
     */
    private void resumeFollowedTag() {
        Object event = EventBus.getDefault().getStickyEvent(ReaderEvents.TagAdded.class);
        if (event != null) {
            // user just added a tag so switch to it.
            String tagName = ((ReaderEvents.TagAdded) event).getTagName();
            EventBus.getDefault().removeStickyEvent(event);
            ReaderTag newTag = ReaderUtils.getTagFromTagName(tagName, ReaderTagType.FOLLOWED);
            setCurrentTag(newTag);
            if (mIsTopLevel) {
                mViewModel.setSubfilterFromTag(newTag);
            }
        } else if (!ReaderTagTable.tagExists(getCurrentTag())) {
            // current tag no longer exists, revert to default
            AppLog.d(T.READER, "reader post list > current tag no longer valid");
            ReaderTag tag;
            tag = ReaderUtils.getDefaultTagFromDbOrCreateInMemory(requireActivity(), mTagUpdateClientUtilsProvider);

            setCurrentTag(tag);
            if (mIsTopLevel) {
                if (tag.isFollowedSites() || tag.isDefaultInMemoryTag()) {
                    mViewModel.setDefaultSubfilter();
                }
            }
        } else {
            // otherwise, refresh posts to make sure any changes are reflected and auto-update
            // posts in the current tag if it's time
            refreshPosts();
            updateCurrentTagIfTime();
        }
    }

    @Nullable
    private Site getSiteIfBlogPreview() {
        Site currentSite = null;

        if (mIsTopLevel && getPostListType() == ReaderPostListType.BLOG_PREVIEW) {
            currentSite = mViewModel.getCurrentSubfilterValue() instanceof Site ? (Site) (mViewModel
                    .getCurrentSubfilterValue()) : null;
        }

        return currentSite;
    }

    private void resumeFollowedSite(Site currentSite) {
        ReaderBlog blog = currentSite.getBlog();
        boolean isSiteStillAvailable = false;

        if (blog != null) {
            if ((blog.hasFeedUrl() && ReaderBlogTable.isFollowedFeed(blog.feedId))
                || ReaderBlogTable.isFollowedBlog(blog.blogId)) {
                isSiteStillAvailable = true;
            }
        }

        if (isSiteStillAvailable) {
            refreshPosts();
        } else {
            mViewModel.setDefaultSubfilter();
        }
    }

    @Override
    @SuppressWarnings("unchecked")
    public void onAttach(Context context) {
        super.onAttach(context);

        // detect the bottom nav controller when this fragment is hosted in the main activity - this is used to
        // hide the bottom nav when the user searches from the reader
        if (context instanceof BottomNavController) {
            mBottomNavController = (BottomNavController) context;
        }
    }

    @Override
    public void onDetach() {
        super.onDetach();
        mBottomNavController = null;
    }

    @Override
    public void onStart() {
        super.onStart();
        mDispatcher.register(this);
        EventBus.getDefault().register(this);

        reloadTags();

        // purge database and update followed tags/blog if necessary - note that we don't purge unless
        // there's a connection to avoid removing posts the user would expect to see offline
        if (getPostListType() == ReaderPostListType.TAG_FOLLOWED && NetworkUtils.isNetworkAvailable(getActivity())) {
            purgeDatabaseIfNeeded();
            updateFollowedTagsAndBlogsIfNeeded();
        }
    }

    @Override
    public void onStop() {
        super.onStop();
        mDispatcher.unregister(this);
        EventBus.getDefault().unregister(this);
    }

    /*
     * ensures the adapter is created and posts are updated if they haven't already been
     */
    private void checkPostAdapter() {
        if (isAdded() && mRecyclerView.getAdapter() == null) {
            mRecyclerView.setAdapter(getPostAdapter());

            if (!mHasUpdatedPosts && NetworkUtils.isNetworkAvailable(getActivity())) {
                mHasUpdatedPosts = true;
                if (getPostListType().isTagType()) {
                    updateCurrentTagIfTime();
                } else if (getPostListType() == ReaderPostListType.BLOG_PREVIEW) {
                    updatePostsInCurrentBlogOrFeed(ReaderPostServiceStarter.UpdateAction.REQUEST_NEWER);
                }
            }
        }
    }

    /*
     * reset the post adapter to initial state and create it again using the passed list type
     */
    private void resetPostAdapter(ReaderPostListType postListType) {
        mPostListType = postListType;
        mPostAdapter = null;
        mRecyclerView.setAdapter(null);
        mRecyclerView.setAdapter(getPostAdapter());
        mRecyclerView.setSwipeToRefreshEnabled(isSwipeToRefreshSupported());
    }

    @Override
    public void setTitle(@NonNull String title) {
        // Do nothing - no title for this toolbar
    }

    @SuppressWarnings("unused")
    @Subscribe(threadMode = ThreadMode.MAIN)
    public void onEventMainThread(ReaderEvents.FollowedTagsChanged event) {
        if (getPostListType() == ReaderPostListType.TAG_FOLLOWED) {
            // reload the tag filter since tags have changed
            reloadTags();

            // update the current tag if the list fragment is empty - this will happen if
            // the tag table was previously empty (ie: first run)
            if (isPostAdapterEmpty()) {
                updateCurrentTag();
            }
        }
    }

    @SuppressWarnings("unused")
    @Subscribe(threadMode = ThreadMode.MAIN)
    public void onEventMainThread(ReaderEvents.FollowedBlogsChanged event) {
        // refresh posts if user is viewing "Followed Sites"
        if (getPostListType() == ReaderPostListType.TAG_FOLLOWED
            && hasCurrentTag()
            && (getCurrentTag().isFollowedSites() || getCurrentTag().isDefaultInMemoryTag())) {
            refreshPosts();
        }
    }

    @SuppressWarnings("unused")
    @Subscribe(sticky = true, threadMode = ThreadMode.MAIN)
    public void onEvent(final QuickStartEvent event) {
        if (!isAdded() || getView() == null) {
            return;
        }

        mQuickStartEvent = event;
        EventBus.getDefault().removeStickyEvent(event);

        if (mQuickStartEvent.getTask() == QuickStartTask.FOLLOW_SITE
            && isAdded() && getActivity() instanceof WPMainActivity) {
            Spannable title = QuickStartUtils.stylizeQuickStartPrompt(getActivity(),
                    R.string.quick_start_dialog_follow_sites_message_short_search,
                    R.drawable.ic_search_white_24dp);

            WPDialogSnackbar snackbar = WPDialogSnackbar.make(requireActivity().findViewById(R.id.coordinator), title,
                    getResources().getInteger(R.integer.quick_start_snackbar_duration_ms));

            ((WPMainActivity) getActivity()).showQuickStartSnackBar(snackbar);
        }
    }

    @Override
    public void onSaveInstanceState(Bundle outState) {
        AppLog.d(T.READER, "reader post list > saving instance state");

        if (mCurrentTag != null) {
            outState.putSerializable(ReaderConstants.ARG_TAG, mCurrentTag);
        }

        if (getPostListType() == ReaderPostListType.TAG_PREVIEW) {
            mTagPreviewHistory.saveInstance(outState);
        } else if (getPostListType() == ReaderPostListType.SEARCH_RESULTS
                   && mSearchView != null
                   && mSearchView.getQuery() != null) {
            String query = mSearchView.getQuery().toString();
            outState.putString(ReaderConstants.ARG_SEARCH_QUERY, query);
        }

        outState.putLong(ReaderConstants.ARG_BLOG_ID, mCurrentBlogId);
        outState.putLong(ReaderConstants.ARG_FEED_ID, mCurrentFeedId);
        outState.putBoolean(ReaderConstants.KEY_WAS_PAUSED, mWasPaused);
        outState.putBoolean(ReaderConstants.KEY_ALREADY_UPDATED, mHasUpdatedPosts);
        outState.putBoolean(ReaderConstants.KEY_FIRST_LOAD, mFirstLoad);
        outState.putBoolean(ReaderConstants.KEY_IS_REFRESHING, mRecyclerView.isRefreshing());
        outState.putInt(ReaderConstants.KEY_RESTORE_POSITION, getCurrentPosition());
        outState.putSerializable(ReaderConstants.ARG_POST_LIST_TYPE, getPostListType());
        outState.putBoolean(ReaderConstants.ARG_IS_TOP_LEVEL, mIsTopLevel);
        outState.putParcelable(QuickStartEvent.KEY, mQuickStartEvent);

        if (isSearchTabsShowing()) {
            int tabPosition = getSearchTabsPosition();
            outState.putInt(ReaderConstants.KEY_ACTIVE_SEARCH_TAB, tabPosition);
            int siteSearchPosition = tabPosition == TAB_SITES ? getCurrentPosition() : mSiteSearchAdapterPos;
            outState.putInt(ReaderConstants.KEY_SITE_SEARCH_RESTORE_POSITION, siteSearchPosition);
        }

        super.onSaveInstanceState(outState);
    }

    private int getCurrentPosition() {
        if (mRecyclerView != null && hasPostAdapter()) {
            return mRecyclerView.getCurrentPosition();
        } else {
            return -1;
        }
    }

    private void updatePosts(boolean forced) {
        if (!isAdded()) {
            return;
        }

        if (!NetworkUtils.checkConnection(getActivity())) {
            mRecyclerView.setRefreshing(false);
            return;
        }

        if (mFirstLoad) {
            // let onResume() take care of this logic, as the FilteredRecyclerView.FilterListener onLoadData
            // method is called on two moments: once for first time load, and then each time the swipe to
            // refresh gesture triggers a refresh.
            mRecyclerView.setRefreshing(false);
            mFirstLoad = false;
        } else {
            UpdateAction updateAction = forced ? UpdateAction.REQUEST_REFRESH
                    : UpdateAction.REQUEST_NEWER;
            switch (getPostListType()) {
                case TAG_FOLLOWED:
                    // fall through to TAG_PREVIEW
                case TAG_PREVIEW:
                    updatePostsWithTag(getCurrentTag(), updateAction);
                    break;
                case BLOG_PREVIEW:
                    updatePostsInCurrentBlogOrFeed(updateAction);
                    break;
                case SEARCH_RESULTS:
                    // no-op
                    break;
            }
            // make sure swipe-to-refresh progress shows since this is a manual refresh
            mRecyclerView.setRefreshing(true);
        }
        if (getCurrentTag() != null && getCurrentTag().isBookmarked()) {
            ReaderPostTable.purgeUnbookmarkedPostsWithBookmarkTag();
            refreshPosts();
        }
    }

    @Override
    public View onCreateView(LayoutInflater inflater, ViewGroup container, Bundle savedInstanceState) {
        final ViewGroup rootView = (ViewGroup) inflater.inflate(R.layout.reader_fragment_post_cards, container, false);
        mRecyclerView = rootView.findViewById(R.id.reader_recycler_view);

        mActionableEmptyView = rootView.findViewById(R.id.empty_custom_view);

        mRecyclerView.setLogT(AppLog.T.READER);
        mRecyclerView.setCustomEmptyView(mActionableEmptyView);
        mRecyclerView.setFilterListener(new FilteredRecyclerView.FilterListener() {
            @Override
            public List<FilterCriteria> onLoadFilterCriteriaOptions(boolean refresh) {
                return null;
            }

            @Override
            public void onLoadFilterCriteriaOptionsAsync(
                    FilteredRecyclerView.FilterCriteriaAsyncLoaderListener listener, boolean refresh) {
                loadTags(listener);
            }

            @Override
            public void onLoadData(boolean forced) {
                updatePosts(forced);
            }

            @Override
            public void onFilterSelected(int position, FilterCriteria criteria) {
                onTagChanged((ReaderTag) criteria);
            }

            @Override
            public FilterCriteria onRecallSelection() {
                if (mIsTopLevel) {
                    if (AppPrefs.getReaderTag() == null) {
                        ReaderTag discoverTag = ReaderUtils.getTagFromEndpoint(ReaderTag.DISCOVER_PATH);
                        String discoverLabel = requireActivity().getString(R.string.reader_discover_display_name);

                        if (discoverTag != null && discoverTag.getTagDisplayName().equals(discoverLabel)) {
                            setCurrentTag(discoverTag, mIsTopLevel);
                        }
                    }
                }

                if (hasCurrentTag()) {
                    ReaderTag defaultTag;

                    defaultTag = ReaderUtils.getDefaultTagFromDbOrCreateInMemory(
                            requireActivity(),
                            mTagUpdateClientUtilsProvider
                    );

                    ReaderTag tag = ReaderUtils.getValidTagForSharedPrefs(
                            getCurrentTag(),
                            mIsTopLevel,
                            mRecyclerView,
                            defaultTag);

                    return tag;
                } else {
                    AppLog.w(T.READER, "reader post list > no current tag in onRecallSelection");
                    return ReaderUtils.getDefaultTag();
                }
            }

            @Override
            public String onShowEmptyViewMessage(EmptyViewMessageType emptyViewMsgType) {
                return null;
            }

            @Override
            public void onShowCustomEmptyView(EmptyViewMessageType emptyViewMsgType) {
                setEmptyTitleDescriptionAndButton(
                        EmptyViewMessageType.NETWORK_ERROR.equals(emptyViewMsgType)
                        || EmptyViewMessageType.PERMISSION_ERROR.equals(emptyViewMsgType)
                        || EmptyViewMessageType.GENERIC_ERROR.equals(emptyViewMsgType));
            }
        });

        // add the item decoration (dividers) to the recycler, skipping the first item if the first
        // item is the tag toolbar (shown when viewing posts in followed tags) - this is to avoid
        // having the tag toolbar take up more vertical space than necessary
        int spacingHorizontal = getResources().getDimensionPixelSize(R.dimen.reader_card_margin);
        int spacingVertical = getResources().getDimensionPixelSize(R.dimen.reader_card_gutters);
        mRecyclerView.addItemDecoration(new RecyclerItemDecoration(spacingHorizontal, spacingVertical, false));

        // the following will change the look and feel of the toolbar to match the current design
        mRecyclerView.setToolbarBackgroundColor(ContextCompat.getColor(getContext(), R.color.primary));
        mRecyclerView.setToolbarSpinnerTextColor(ContextCompat.getColor(getContext(), android.R.color.white));
        mRecyclerView.setToolbarSpinnerDrawable(R.drawable.ic_dropdown_primary_30_24dp);

        if (mIsTopLevel) {
            mRecyclerView.setToolbarTitle(
                    R.string.reader_screen_title,
                    getResources().getDimensionPixelSize(R.dimen.margin_extra_large)
            );
        } else {
            mRecyclerView.setToolbarLeftAndRightPadding(
                    getResources().getDimensionPixelSize(R.dimen.margin_medium),
                    getResources().getDimensionPixelSize(R.dimen.margin_extra_large));
        }

        // add a menu to the filtered recycler's toolbar
        if (mAccountStore.hasAccessToken() && (getPostListType() == ReaderPostListType.TAG_FOLLOWED
                                               || getPostListType() == ReaderPostListType.SEARCH_RESULTS
                                               || mIsTopLevel)) {
            setupRecyclerToolbar();
        }

        mRecyclerView.setSwipeToRefreshEnabled(isSwipeToRefreshSupported());

        // bar that appears at top after new posts are loaded
        mNewPostsBar = rootView.findViewById(R.id.layout_new_posts);
        mNewPostsBar.setVisibility(View.GONE);
        mNewPostsBar.setOnClickListener(new View.OnClickListener() {
            @Override
            public void onClick(View view) {
                mRecyclerView.scrollRecycleViewToPosition(0);
                refreshPosts();
            }
        });

        // progress bar that appears when loading more posts
        mProgress = rootView.findViewById(R.id.progress_footer);
        mProgress.setVisibility(View.GONE);

        if (savedInstanceState != null && savedInstanceState.getBoolean(ReaderConstants.KEY_IS_REFRESHING)) {
            mIsUpdating = true;
            mRecyclerView.setRefreshing(true);
        }

        mSubFilterComponent = inflater.inflate(R.layout.subfilter_component, rootView, false);

        if (mIsTopLevel) {
            mRecyclerView.getAppBarLayout().addView(mSubFilterComponent);

            mSettingsButton = mSubFilterComponent.findViewById(R.id.filter_settings_button);
            mSettingsButton.setOnClickListener(v -> {
                showSettings();
            });

            mSubFiltersListButton = mSubFilterComponent.findViewById(R.id.filter_selection);
            mSubFiltersListButton.setOnClickListener(v -> {
                mViewModel.onSubFiltersListButtonClicked();
            });

            mSubFilterTitle = mSubFilterComponent.findViewById(R.id.selected_filter_name);

            mRemoveFilterButton = mSubFilterComponent.findViewById(R.id.remove_filter_button);
            mRemoveFilterButton.setOnClickListener(v -> {
                mViewModel.setDefaultSubfilter();
            });
        }

        return rootView;
    }

    private void showSettings() {
        ReaderActivityLauncher.showReaderSubs(getActivity());
    }

    /*
     * adds a menu to the recycler's toolbar containing settings & search items - only called
     * for followed tags
     */
    private void setupRecyclerToolbar() {
        Menu menu = mRecyclerView.addToolbarMenu(R.menu.reader_list);
        mSettingsMenuItem = menu.findItem(R.id.menu_reader_settings);
        mSearchMenuItem = menu.findItem(R.id.menu_reader_search);

        if (mIsTopLevel) {
            mSettingsMenuItem.setVisible(false);
        } else {
           mSettingsMenuItem.setOnMenuItemClickListener(new MenuItem.OnMenuItemClickListener() {
                @Override
                public boolean onMenuItemClick(MenuItem item) {
                    showSettings();
                    return true;
                }
            });
        }

        mSearchView = (SearchView) mSearchMenuItem.getActionView();
        mSearchView.setQueryHint(getString(R.string.reader_hint_post_search));
        mSearchView.setSubmitButtonEnabled(false);
        mSearchView.setIconifiedByDefault(true);
        mSearchView.setIconified(true);

        // force the search view to take up as much horizontal space as possible (without this
        // it looks truncated on landscape)
        int maxWidth = DisplayUtils.getDisplayPixelWidth(getActivity());
        mSearchView.setMaxWidth(maxWidth);

        // this is hacky, but we want to change the SearchView's autocomplete to show suggestions
        // after a single character is typed, and there's no less hacky way to do this...
        View view = mSearchView.findViewById(androidx.appcompat.R.id.search_src_text);
        if (view instanceof AutoCompleteTextView) {
            ((AutoCompleteTextView) view).setThreshold(1);
        }

        mSearchMenuItem.setOnActionExpandListener(new MenuItem.OnActionExpandListener() {
            @Override
            public boolean onMenuItemActionExpand(MenuItem item) {
                if (getPostListType() != ReaderPostListType.SEARCH_RESULTS) {
                    AnalyticsTracker.track(AnalyticsTracker.Stat.READER_SEARCH_LOADED);
                }
                resetPostAdapter(ReaderPostListType.SEARCH_RESULTS);
                populateSearchSuggestions(null);
                showSearchMessageOrSuggestions();
                mSettingsMenuItem.setVisible(false);
                mRecyclerView.setTabLayoutVisibility(false);
                mViewModel.changeSubfiltersVisibility(false);
                if (mIsTopLevel) {
                    mViewModel.onSearchMenuCollapse(false);
                }

                // hide the bottom navigation when search is active
                if (mBottomNavController != null) {
                    mBottomNavController.onRequestHideBottomNavigation();
                }

                if (getSelectedSite() != null) {
                    QuickStartUtils.completeTaskAndRemindNextOne(mQuickStartStore, QuickStartTask.FOLLOW_SITE,
                            mDispatcher, getSelectedSite(), mQuickStartEvent, getContext());
                }

                return true;
            }

            @Override
            public boolean onMenuItemActionCollapse(MenuItem item) {
                hideSearchMessage();
                hideSearchSuggestions();
                hideSearchTabs();
                resetSearchSuggestions();
                if (!mIsTopLevel) {
                    mSettingsMenuItem.setVisible(true);
                }
                mCurrentSearchQuery = null;

                if (mBottomNavController != null) {
                    mBottomNavController.onRequestShowBottomNavigation();
                }


                if (mIsTopLevel) {
                    if (isCurrentTagManagedInFollowingTab()) {
                        mViewModel.onSubfilterReselected();
                    } else {
                        // return to the followed tag that was showing prior to searching
                        resetPostAdapter(ReaderPostListType.TAG_FOLLOWED);
                    }

                    mRecyclerView.setTabLayoutVisibility(true);
                    mViewModel.changeSubfiltersVisibility(isCurrentTagManagedInFollowingTab());
                    mViewModel.onSearchMenuCollapse(true);
                } else {
                    // return to the followed tag that was showing prior to searching
                    resetPostAdapter(ReaderPostListType.TAG_FOLLOWED);
                }

                return true;
            }
        });

        mSearchView.setOnQueryTextListener(new SearchView.OnQueryTextListener() {
                @Override
                public boolean onQueryTextSubmit(String query) {
                    submitSearchQuery(query);
                    return true;
                }

                @Override
                public boolean onQueryTextChange(String newText) {
                    populateSearchSuggestions(newText);
                    showSearchMessageOrSuggestions();
                    return true;
                    }
                }
        );
    }

    private void showSearchMessageOrSuggestions() {
        boolean hasQuery = !isSearchViewEmpty();
        boolean hasPerformedSearch = !TextUtils.isEmpty(mCurrentSearchQuery);
        boolean isSearching = getPostListType() == ReaderPostListType.SEARCH_RESULTS;

        // prevents suggestions from being shown after the search view has been collapsed
        if (!isSearching) {
            return;
        }

        // prevents suggestions from being shown above search results after configuration changes
        if (mWasPaused && hasPerformedSearch) {
            return;
        }

        if (!hasQuery || !hasPerformedSearch) {
            // clear posts and sites so only the suggestions or the empty view are visible
            getPostAdapter().clear();
            getSiteSearchAdapter().clear();

            hideSearchTabs();

            // clears the last performed query
            mCurrentSearchQuery = null;

            final boolean hasSuggestions =
                    mSearchSuggestionRecyclerAdapter != null && mSearchSuggestionRecyclerAdapter.getItemCount() > 0;

            if (hasSuggestions) {
                hideSearchMessage();
                showSearchSuggestions();
            } else {
                showSearchMessage();
                hideSearchSuggestions();
            }
        }
    }

    /*
     * start the search service to search for posts matching the current query - the passed
     * offset is used during infinite scroll, pass zero for initial search
     */
    private void updatePostsInCurrentSearch(int offset) {
        ReaderSearchServiceStarter.startService(getActivity(), mCurrentSearchQuery, offset);
    }

    /*
     * start a search for reader sites matching the current search query
     */
    private void updateSitesInCurrentSearch(int offset) {
        if (getSearchTabsPosition() == TAB_SITES) {
            if (offset == 0) {
                mRecyclerView.setRefreshing(true);
            } else {
                showLoadingProgress(true);
            }
        }
        ReaderSearchSitesPayload payload = new ReaderSearchSitesPayload(
                mCurrentSearchQuery,
                ReaderConstants.READER_MAX_SEARCH_RESULTS_TO_REQUEST,
                offset,
                false);
        mDispatcher.dispatch(ReaderActionBuilder.newReaderSearchSitesAction(payload));
    }

    private void submitSearchQuery(@NonNull String query) {
        if (!isAdded()) {
            return;
        }

        mSearchView.clearFocus(); // this will hide suggestions and the virtual keyboard
        hideSearchMessage();
        hideSearchSuggestions();

        // remember this query for future suggestions
        String trimQuery = query.trim();
        ReaderSearchTable.addOrUpdateQueryString(trimQuery);

        // remove cached results for this search - search results are ephemeral so each search
        // should be treated as a "fresh" one
        ReaderTag searchTag = ReaderUtils.getTagForSearchQuery(trimQuery);
        ReaderPostTable.deletePostsWithTag(searchTag);

        mPostAdapter.setCurrentTag(searchTag);
        mCurrentSearchQuery = trimQuery;
        updatePostsInCurrentSearch(0);
        updateSitesInCurrentSearch(0);

        // track that the user performed a search
        if (!trimQuery.equals("")) {
            Map<String, Object> properties = new HashMap<>();
            properties.put("query", trimQuery);
            AnalyticsTracker.track(AnalyticsTracker.Stat.READER_SEARCH_PERFORMED, properties);
        }
    }

    @SuppressWarnings("unused")
    @Subscribe(threadMode = ThreadMode.MAIN)
    public void onReaderSitesSearched(OnReaderSitesSearched event) {
        if (!isAdded()) {
            return;
        }

        if (!isUpdating()) {
            mRecyclerView.setRefreshing(false);
        }
        showLoadingProgress(false);

        ReaderSiteSearchAdapter adapter = getSiteSearchAdapter();
        if (event.isError()) {
            adapter.clear();
        } else if (StringUtils.equals(event.searchTerm, mCurrentSearchQuery)) {
            adapter.setCanLoadMore(event.canLoadMore);
            if (event.offset == 0) {
                adapter.setSiteList(event.sites);
            } else {
                adapter.addSiteList(event.sites);
            }
            if (mSiteSearchRestorePosition > 0) {
                mRecyclerView.scrollRecycleViewToPosition(mSiteSearchRestorePosition);
            }
        }

        if (getSearchTabsPosition() == TAB_SITES && adapter.isEmpty()) {
            setEmptyTitleDescriptionAndButton(event.isError());
            showEmptyView();
        }

        mSiteSearchRestorePosition = 0;
    }

    /*
     * reuse "empty" view to let user know what they're querying
     */
    private void showSearchMessage() {
        if (!isAdded()) {
            return;
        }

        setEmptyTitleDescriptionAndButton(false);
        showEmptyView();
    }

    private void hideSearchMessage() {
        hideEmptyView();
    }

    private void showSearchSuggestions() {
        mRecyclerView.showSearchSuggestions();
    }

    private void hideSearchSuggestions() {
        mRecyclerView.hideSearchSuggestions();
    }

    /*
     * create the TabLayout that separates search results between POSTS and SITES and places it below
     * the FilteredRecyclerView's toolbar
     */
    private void createSearchTabs() {
        if (mSearchTabs == null) {
            ViewGroup rootView = getView().findViewById(android.R.id.content);
            LayoutInflater inflater = LayoutInflater.from(getActivity());
            mSearchTabs = (TabLayout) inflater.inflate(R.layout.reader_search_tabs, rootView);
            mSearchTabs.setVisibility(View.GONE);
            mRecyclerView.getAppBarLayout().addView(mSearchTabs);
        }
    }

    private boolean isSearchTabsShowing() {
        return mSearchTabs != null && mSearchTabs.getVisibility() == View.VISIBLE;
    }

    private void showSearchTabs() {
        if (!isAdded()) {
            return;
        }
        if (mSearchTabs == null) {
            createSearchTabs();
        }
        if (mSearchTabs.getVisibility() != View.VISIBLE) {
            mSearchTabs.setVisibility(View.VISIBLE);

            mPostSearchAdapterPos = 0;
            mSiteSearchAdapterPos = 0;

            mSearchTabs.addOnTabSelectedListener(new OnTabSelectedListener() {
                @Override public void onTabSelected(Tab tab) {
                    if (tab.getPosition() == TAB_POSTS) {
                        mRecyclerView.setAdapter(getPostAdapter());
                        if (mPostSearchAdapterPos > 0) {
                            mRecyclerView.scrollRecycleViewToPosition(mPostSearchAdapterPos);
                        }
                        if (getPostAdapter().isEmpty()) {
                            setEmptyTitleDescriptionAndButton(false);
                            showEmptyView();
                        } else {
                            hideEmptyView();
                        }
                    } else if (tab.getPosition() == TAB_SITES) {
                        mRecyclerView.setAdapter(getSiteSearchAdapter());
                        if (mSiteSearchAdapterPos > 0) {
                            mRecyclerView.scrollRecycleViewToPosition(mSiteSearchAdapterPos);
                        }
                        if (getSiteSearchAdapter().isEmpty()) {
                            setEmptyTitleDescriptionAndButton(false);
                            showEmptyView();
                        } else {
                            hideEmptyView();
                        }
                    }
                }

                @Override public void onTabUnselected(Tab tab) {
                    if (tab.getPosition() == TAB_POSTS) {
                        mPostSearchAdapterPos = mRecyclerView.getCurrentPosition();
                    } else if (tab.getPosition() == TAB_SITES) {
                        mSiteSearchAdapterPos = mRecyclerView.getCurrentPosition();
                    }
                }

                @Override public void onTabReselected(Tab tab) {
                    mRecyclerView.smoothScrollToPosition(0);
                }
            });

            if (mSearchTabsPos != NO_POSITION && mSearchTabsPos != mSearchTabs.getSelectedTabPosition()) {
                Tab tab = mSearchTabs.getTabAt(mSearchTabsPos);
                if (tab != null) {
                    tab.select();
                }
                mSearchTabsPos = NO_POSITION;
            }
        }
    }

    private void hideSearchTabs() {
        if (isAdded() && mSearchTabs != null && mSearchTabs.getVisibility() == View.VISIBLE) {
            mSearchTabs.setVisibility(View.GONE);
            mSearchTabs.clearOnTabSelectedListeners();
            if (mSearchTabs.getSelectedTabPosition() != TAB_POSTS) {
                mSearchTabs.getTabAt(TAB_POSTS).select();
            }
            mRecyclerView.setAdapter(getPostAdapter());
            mLastTappedSiteSearchResult = null;
            showLoadingProgress(false);
        }
    }

    private int getSearchTabsPosition() {
        return isSearchTabsShowing() ? mSearchTabs.getSelectedTabPosition() : -1;
    }

    private void populateSearchSuggestions(String query) {
        populateSearchSuggestionAdapter(query);
        populateSearchSuggestionRecyclerAdapter(null); // always passing null as there's no need to filter
    }

    private void resetSearchSuggestions() {
        resetSearchSuggestionAdapter();
        resetSearchSuggestionRecyclerAdapter();
    }

    /*
     * create and assign the suggestion adapter for the search view
     */
    private void createSearchSuggestionAdapter() {
        mSearchSuggestionAdapter = new ReaderSearchSuggestionAdapter(getActivity());
        mSearchView.setSuggestionsAdapter(mSearchSuggestionAdapter);

        mSearchView.setOnSuggestionListener(new SearchView.OnSuggestionListener() {
            @Override
            public boolean onSuggestionSelect(int position) {
                return false;
            }

            @Override
            public boolean onSuggestionClick(int position) {
                String query = mSearchSuggestionAdapter.getSuggestion(position);
                onSearchSuggestionClicked(query);
                return true;
            }
        });

        mSearchSuggestionAdapter.setOnSuggestionDeleteClickListener(this::onSearchSuggestionDeleteClicked);
        mSearchSuggestionAdapter.setOnSuggestionClearClickListener(this::onSearchSuggestionClearClicked);
    }

    private void populateSearchSuggestionAdapter(String query) {
        if (mSearchSuggestionAdapter == null) {
            createSearchSuggestionAdapter();
        }
        mSearchSuggestionAdapter.setFilter(query);
    }

    private void resetSearchSuggestionAdapter() {
        mSearchView.setSuggestionsAdapter(null);
        mSearchSuggestionAdapter = null;
    }

    private void createSearchSuggestionRecyclerAdapter() {
        mSearchSuggestionRecyclerAdapter = new ReaderSearchSuggestionRecyclerAdapter();
        mRecyclerView.setSearchSuggestionAdapter(mSearchSuggestionRecyclerAdapter);

        mSearchSuggestionRecyclerAdapter.setOnSuggestionClickListener(this::onSearchSuggestionClicked);
        mSearchSuggestionRecyclerAdapter.setOnSuggestionDeleteClickListener(this::onSearchSuggestionDeleteClicked);
        mSearchSuggestionRecyclerAdapter.setOnSuggestionClearClickListener(this::onSearchSuggestionClearClicked);
    }

    private void populateSearchSuggestionRecyclerAdapter(String query) {
        if (mSearchSuggestionRecyclerAdapter == null) {
            createSearchSuggestionRecyclerAdapter();
        }
        mSearchSuggestionRecyclerAdapter.setQuery(query);
    }

    private void resetSearchSuggestionRecyclerAdapter() {
        mRecyclerView.setSearchSuggestionAdapter(null);
        mSearchSuggestionRecyclerAdapter = null;
    }

    private void onSearchSuggestionClicked(String query) {
        if (!TextUtils.isEmpty(query)) {
            mSearchView.setQuery(query, true);
        }
    }

    private void onSearchSuggestionDeleteClicked(String query) {
        ReaderSearchTable.deleteQueryString(query);

        mSearchSuggestionAdapter.reload();
        mSearchSuggestionRecyclerAdapter.reload();

        showSearchMessageOrSuggestions();
    }

    private void onSearchSuggestionClearClicked() {
        showClearSearchSuggestionsConfirmationDialog(getContext());
    }

    private void showClearSearchSuggestionsConfirmationDialog(final Context context) {
        new AlertDialog.Builder(new ContextThemeWrapper(context, R.style.Calypso_Dialog_Alert))
                .setMessage(R.string.dlg_confirm_clear_search_history)
                .setCancelable(true)
                .setNegativeButton(R.string.no, null)
                .setPositiveButton(R.string.yes, (dialog, id) -> clearSearchSuggestions())
                .create()
                .show();
    }

    private void clearSearchSuggestions() {
        ReaderSearchTable.deleteAllQueries();

        mSearchSuggestionAdapter.swapCursor(null);
        mSearchSuggestionRecyclerAdapter.swapCursor(null);

        showSearchMessageOrSuggestions();
    }

    /*
     * is the search input showing?
     */
    private boolean isSearchViewExpanded() {
        return mSearchView != null && !mSearchView.isIconified();
    }

    private boolean isSearchViewEmpty() {
        return mSearchView != null && mSearchView.getQuery().length() == 0;
    }

    @SuppressWarnings("unused")
    @Subscribe(threadMode = ThreadMode.MAIN)
    public void onEventMainThread(ReaderEvents.SearchPostsStarted event) {
        if (!isAdded()) {
            return;
        }

        UpdateAction updateAction = event.getOffset() == 0 ? UpdateAction.REQUEST_NEWER : UpdateAction.REQUEST_OLDER;
        setIsUpdating(true, updateAction);
        setEmptyTitleDescriptionAndButton(false);
    }

    @SuppressWarnings("unused")
    @Subscribe(threadMode = ThreadMode.MAIN)
    public void onEventMainThread(ReaderEvents.SearchPostsEnded event) {
        if (!isAdded()) {
            return;
        }

        UpdateAction updateAction = event.getOffset() == 0 ? UpdateAction.REQUEST_NEWER : UpdateAction.REQUEST_OLDER;
        setIsUpdating(false, updateAction);

        // load the results if the search succeeded and it's the current search - note that success
        // means the search didn't fail, not necessarily that is has results - which is fine because
        // if there aren't results then refreshing will show the empty message
        if (event.didSucceed()
            && getPostListType() == ReaderPostListType.SEARCH_RESULTS
            && event.getQuery().equals(mCurrentSearchQuery)) {
            refreshPosts();
            showSearchTabs();
        } else {
            hideSearchTabs();
        }
    }

    /*
     * called when user taps follow item in popup menu for a post
     */
    private void toggleFollowStatusForPost(final ReaderPost post) {
        if (post == null
            || !hasPostAdapter()
            || !NetworkUtils.checkConnection(getActivity())) {
            return;
        }

        final boolean isAskingToFollow = !ReaderPostTable.isPostFollowed(post);

        ReaderActions.ActionListener actionListener = new ReaderActions.ActionListener() {
            @Override
            public void onActionResult(boolean succeeded) {
                if (isAdded() && !succeeded) {
                    int resId = (isAskingToFollow ? R.string.reader_toast_err_follow_blog
                            : R.string.reader_toast_err_unfollow_blog);
                    ToastUtils.showToast(getActivity(), resId);
                    getPostAdapter().setFollowStatusForBlog(post.blogId, !isAskingToFollow);
                }
            }
        };

        if (ReaderBlogActions.followBlogForPost(post, isAskingToFollow, actionListener)) {
            getPostAdapter().setFollowStatusForBlog(post.blogId, isAskingToFollow);
        }
    }

    /*
     * blocks the blog associated with the passed post and removes all posts in that blog
     * from the adapter
     */
    private void blockBlogForPost(final ReaderPost post) {
        if (post == null
            || !isAdded()
            || !hasPostAdapter()
            || !NetworkUtils.checkConnection(getActivity())) {
            return;
        }

        ReaderActions.ActionListener actionListener = new ReaderActions.ActionListener() {
            @Override
            public void onActionResult(boolean succeeded) {
                if (!succeeded && isAdded()) {
                    ToastUtils.showToast(getActivity(), R.string.reader_toast_err_block_blog, ToastUtils.Duration.LONG);
                }
            }
        };

        // perform call to block this blog - returns list of posts deleted by blocking so
        // they can be restored if the user undoes the block
        final BlockedBlogResult blockResult = ReaderBlogActions.blockBlogFromReader(post.blogId, actionListener);
        AnalyticsUtils.trackWithSiteId(AnalyticsTracker.Stat.READER_BLOG_BLOCKED, post.blogId);

        // remove posts in this blog from the adapter
        getPostAdapter().removePostsInBlog(post.blogId);

        // show the undo snackbar enabling the user to undo the block
        View.OnClickListener undoListener = new View.OnClickListener() {
            @Override
            public void onClick(View v) {
                ReaderBlogActions.undoBlockBlogFromReader(blockResult);
                refreshPosts();
            }
        };
        WPSnackbar.make(getSnackbarParent(), getString(R.string.reader_toast_blog_blocked), Snackbar.LENGTH_LONG)
                .setAction(R.string.undo, undoListener)
                .show();
    }

    /*
     * returns the parent view for snackbars - if this fragment is hosted in the main activity we want the
     * parent to be the main activity's CoordinatorLayout
     */
    private View getSnackbarParent() {
        View coordinator = getActivity().findViewById(R.id.coordinator);
        if (coordinator != null) {
            return coordinator;
        }
        return getView();
    }

    private int getEmptyViewTopMargin() {
        int totalMargin = getActivity().getResources().getDimensionPixelSize(R.dimen.toolbar_height);

        if (mIsTopLevel) {
            totalMargin += getActivity().getResources().getDimensionPixelSize(R.dimen.tab_height);
            if (isCurrentTagManagedInFollowingTab()) {
                totalMargin += getActivity().getResources()
                                            .getDimensionPixelSize(R.dimen.reader_subfilter_component_height);
            }
        }

        return totalMargin;
    }

    private void setEmptyTitleDescriptionAndButton(boolean requestFailed) {
        if (!isAdded()) {
            return;
        }

        int heightToolbar = getActivity().getResources().getDimensionPixelSize(R.dimen.toolbar_height);
        int heightTabs = getActivity().getResources().getDimensionPixelSize(R.dimen.tab_height);
        mActionableEmptyView.updateLayoutForSearch(false, getEmptyViewTopMargin());
        mActionableEmptyView.subtitle.setContentDescription(null);
        boolean isSearching = false;
        String title;
        String description = null;
        ActionableEmptyViewButtonType button = null;

        if (shouldShowEmptyViewForSelfHostedCta()) {
            setEmptyTitleAndDescriptionForSelfHostedCta();
            return;
        } else if (getPostListType() == ReaderPostListType.TAG_FOLLOWED && getCurrentTag().isBookmarked()) {
            setEmptyTitleAndDescriptionForBookmarksList();
            return;
        } else if (!NetworkUtils.isNetworkAvailable(getActivity())) {
            title = getString(R.string.reader_empty_posts_no_connection);
        } else if (requestFailed) {
            if (getPostListType() == ReaderPostListType.SEARCH_RESULTS) {
                title = getString(R.string.reader_empty_search_request_failed);
            } else {
                title = getString(R.string.reader_empty_posts_request_failed);
            }
        } else if (isUpdating() && getPostListType() != ReaderPostListType.SEARCH_RESULTS) {
            title = getString(R.string.reader_empty_posts_in_tag_updating);
        } else {
            switch (getPostListType()) {
                case TAG_FOLLOWED:
                    if (getCurrentTag().isFollowedSites() || getCurrentTag().isDefaultInMemoryTag()) {
                        if (ReaderBlogTable.hasFollowedBlogs()) {
                            title = getString(R.string.reader_empty_followed_blogs_no_recent_posts_title);
                            description = getString(R.string.reader_empty_followed_blogs_no_recent_posts_description);
                        } else {
                            title = getString(R.string.reader_empty_followed_blogs_title);
                            description = getString(R.string.reader_empty_followed_blogs_description);
                        }

                        button = ActionableEmptyViewButtonType.DISCOVER;
                    } else if (getCurrentTag().isPostsILike()) {
                        title = getString(R.string.reader_empty_posts_liked_title);
                        description = getString(R.string.reader_empty_posts_liked_description);
                        button = ActionableEmptyViewButtonType.FOLLOWED;
                    } else if (getCurrentTag().isListTopic()) {
                        title = getString(R.string.reader_empty_posts_in_custom_list);
                    } else {
                        title = getString(R.string.reader_empty_posts_in_tag);
                    }
                    break;
                case BLOG_PREVIEW:
                    title = getString(R.string.reader_empty_posts_in_blog);
                    break;
                case SEARCH_RESULTS:
                    isSearching = true;

                    if (isSearchViewEmpty() || TextUtils.isEmpty(mCurrentSearchQuery)) {
                        title = getString(R.string.reader_label_post_search_explainer);
                        mActionableEmptyView.updateLayoutForSearch(true, heightToolbar);
                    } else if (isUpdating()) {
                        title = "";
                        mActionableEmptyView.updateLayoutForSearch(true, heightToolbar);
                    } else {
                        title = getString(R.string.reader_empty_search_title);
                        String formattedQuery = "<em>" + mCurrentSearchQuery + "</em>";
                        description = String.format(getString(R.string.reader_empty_search_description),
                                formattedQuery);
                        mActionableEmptyView.updateLayoutForSearch(true, heightToolbar + heightTabs);
                    }
                    break;
                case TAG_PREVIEW:
                    // fall through to the default case
                default:
                    title = getString(R.string.reader_empty_posts_in_tag);
                    break;
            }
        }

        setEmptyTitleDescriptionAndButton(title, description, button, isSearching);
    }

    /*
     * Currently, only local bookmarks are supported.  Show an empty view if the local database has no data.
     */
    private void setEmptyTitleAndDescriptionForBookmarksList() {
        // replace %s placeholder with bookmark outline icon
        String description = getString(R.string.reader_empty_saved_posts_description);
        SpannableStringBuilder ssb = new SpannableStringBuilder(description);
        int imagePlaceholderPosition = description.indexOf("%s");
        addBookmarkImageSpan(ssb, imagePlaceholderPosition);

        mActionableEmptyView.image.setVisibility(View.VISIBLE);
        mActionableEmptyView.title.setText(R.string.reader_empty_saved_posts_title);
        mActionableEmptyView.subtitle.setText(ssb);
        mActionableEmptyView.subtitle
                .setContentDescription(getString(R.string.reader_empty_saved_posts_content_description));
        mActionableEmptyView.subtitle.setVisibility(View.VISIBLE);
        mActionableEmptyView.button.setText(R.string.reader_empty_followed_blogs_button_followed);
        mActionableEmptyView.button.setVisibility(View.VISIBLE);
        mActionableEmptyView.button.setOnClickListener(new View.OnClickListener() {
            @Override public void onClick(View view) {
                setCurrentTagFromEmptyViewButton(ActionableEmptyViewButtonType.FOLLOWED);
            }
        });
    }

    private boolean shouldShowEmptyViewForSelfHostedCta() {
        return mIsTopLevel
               && !mAccountStore.hasAccessToken() && mViewModel.getCurrentSubfilterValue() instanceof SiteAll
               && isCurrentTagManagedInFollowingTab();
    }

    private void setEmptyTitleAndDescriptionForSelfHostedCta() {
        if (!isAdded()) {
            return;
        }

        mActionableEmptyView.image.setVisibility(View.VISIBLE);
        mActionableEmptyView.title.setText(getString(R.string.reader_self_hosted_select_filter));
        mActionableEmptyView.subtitle.setVisibility(View.GONE);
        mActionableEmptyView.button.setVisibility(View.GONE);
    }

    private void addBookmarkImageSpan(SpannableStringBuilder ssb, int imagePlaceholderPosition) {
        Drawable d = ContextCompat.getDrawable(getActivity(), R.drawable.ic_bookmark_grey_dark_18dp);
        d.setBounds(0, 0, (int) (d.getIntrinsicWidth() * 1.2), (int) (d.getIntrinsicHeight() * 1.2));
        ssb.setSpan(new ImageSpan(d), imagePlaceholderPosition, imagePlaceholderPosition + 2,
                Spannable.SPAN_EXCLUSIVE_EXCLUSIVE);
    }

    private void setEmptyTitleDescriptionAndButton(@NonNull String title, String description,
                                                   final ActionableEmptyViewButtonType button, boolean isSearching) {
        if (!isAdded()) {
            return;
        }

        mActionableEmptyView.image.setVisibility(!isUpdating() && !isSearching ? View.VISIBLE : View.GONE);
        mActionableEmptyView.title.setText(title);

        if (description == null) {
            mActionableEmptyView.subtitle.setVisibility(View.GONE);
        } else {
            mActionableEmptyView.subtitle.setVisibility(View.VISIBLE);

            if (description.contains("<") && description.contains(">")) {
                mActionableEmptyView.subtitle.setText(Html.fromHtml(description));
            } else {
                mActionableEmptyView.subtitle.setText(description);
            }
        }

        if (button == null) {
            mActionableEmptyView.button.setVisibility(View.GONE);
        } else {
            mActionableEmptyView.button.setVisibility(View.VISIBLE);

            switch (button) {
                case DISCOVER:
                    mActionableEmptyView.button.setText(R.string.reader_empty_followed_blogs_button_discover);
                    break;
                case FOLLOWED:
                    mActionableEmptyView.button.setText(R.string.reader_empty_followed_blogs_button_followed);
                    break;
            }

            mActionableEmptyView.button.setOnClickListener(new View.OnClickListener() {
                @Override public void onClick(View view) {
                    setCurrentTagFromEmptyViewButton(button);
                }
            });
        }
    }

    private void showEmptyView() {
        if (isAdded()) {
            mActionableEmptyView.setVisibility(View.VISIBLE);
            mActionableEmptyView.announceEmptyStateForAccessibility();
        }
    }

    private void hideEmptyView() {
        if (isAdded()) {
            mActionableEmptyView.setVisibility(View.GONE);
        }
    }

    private boolean isEmptyViewShowing() {
        return isAdded() && mActionableEmptyView.getVisibility() == View.VISIBLE;
    }

    private void setCurrentTagFromEmptyViewButton(ActionableEmptyViewButtonType button) {
        ReaderTag tag;

        switch (button) {
            case DISCOVER:
                tag = ReaderUtils.getTagFromEndpoint(ReaderTag.DISCOVER_PATH);
                break;
            case FOLLOWED:
                tag = ReaderUtils.getTagFromEndpoint(ReaderTag.FOLLOWING_PATH);
                break;
            default:
                tag = ReaderUtils.getDefaultTag();
        }

        mRecyclerView.refreshFilterCriteriaOptions();

        if (!ReaderTagTable.tagExists(tag)) {
            tag = ReaderUtils.getDefaultTagFromDbOrCreateInMemory(
                    requireActivity(),
                    mTagUpdateClientUtilsProvider
            );
        }

        setCurrentTag(tag, mIsTopLevel);
        mViewModel.changeSubfiltersVisibility(
                mIsTopLevel
                && (tag.isFollowedSites() || tag.isDefaultInMemoryTag()));
    }

    /*
     * called by post adapter when data has been loaded
     */
    private final ReaderInterfaces.DataLoadedListener mDataLoadedListener = new ReaderInterfaces.DataLoadedListener() {
        @Override
        public void onDataLoaded(boolean isEmpty) {
            if (!isAdded()) {
                return;
            }
            if (isEmpty) {
                if (getPostListType() != ReaderPostListType.SEARCH_RESULTS
                    || getSearchTabsPosition() == TAB_SITES && getSiteSearchAdapter().isEmpty()
                    || getSearchTabsPosition() == TAB_POSTS && getPostAdapter().isEmpty()) {
                    setEmptyTitleDescriptionAndButton(false);
                    showEmptyView();
                }
            } else {
                hideEmptyView();
                announceListStateForAccessibility();
                if (mRestorePosition > 0) {
                    AppLog.d(T.READER, "reader post list > restoring position");
                    mRecyclerView.scrollRecycleViewToPosition(mRestorePosition);
                }
                if (getPostListType() == ReaderPostListType.SEARCH_RESULTS && !isSearchTabsShowing()) {
                    showSearchTabs();
                }
            }
            mRestorePosition = 0;
        }
    };

    private final ReaderInterfaces.OnPostBookmarkedListener mOnPostBookmarkedListener =
            new ReaderInterfaces.OnPostBookmarkedListener() {
                @Override public void onBookmarkedStateChanged(boolean isBookmarked, long blogId, long postId,
                                                               boolean isCachingActionRequired) {
                    if (!isAdded()) {
                        return;
                    }

                    String tag = Long.toString(blogId) + Long.toString(postId);

                    if (NetworkUtils.isNetworkAvailable(getActivity())
                        && isCachingActionRequired && isBookmarked
                        && getFragmentManager().findFragmentByTag(tag) == null) {
                        getFragmentManager().beginTransaction()
                                            .add(ReaderPostWebViewCachingFragment.newInstance(blogId, postId), tag)
                                            .commit();
                    }

                    if (isBookmarked && !isBookmarksList()) {
                        if (AppPrefs.shouldShowBookmarksSavedLocallyDialog()) {
                            AppPrefs.setBookmarksSavedLocallyDialogShown();
                            showBookmarksSavedLocallyDialog();
                        } else {
                            // show snackbar when not in saved posts list
                            showBookmarkSnackbar();
                        }
                    }
                }
            };

    private void announceListStateForAccessibility() {
        if (getView() != null) {
            getView().announceForAccessibility(getString(R.string.reader_acessibility_list_loaded,
                    getPostAdapter().getItemCount()));
        }
    }

    private void showBookmarksSavedLocallyDialog() {
        mBookmarksSavedLocallyDialog = new AlertDialog.Builder(getActivity())
                .setTitle(getString(R.string.reader_save_posts_locally_dialog_title))
                .setMessage(getString(R.string.reader_save_posts_locally_dialog_message))
                .setPositiveButton(R.string.dialog_button_ok, new OnClickListener() {
                    @Override public void onClick(DialogInterface dialog, int which) {
                        showBookmarkSnackbar();
                    }
                })
                .setCancelable(false)
                .create();
        mBookmarksSavedLocallyDialog.show();
    }

    private boolean isBookmarksList() {
        return getPostListType() == ReaderPostListType.TAG_FOLLOWED
               && (mCurrentTag != null && mCurrentTag.isBookmarked());
    }

    private void showBookmarkSnackbar() {
        if (!isAdded()) {
            return;
        }

        WPSnackbar.make(getView(), R.string.reader_bookmark_snack_title, Snackbar.LENGTH_LONG)
                .setAction(R.string.reader_bookmark_snack_btn,
                    new View.OnClickListener() {
                        @Override public void onClick(View view) {
                            AnalyticsTracker
                                    .track(AnalyticsTracker.Stat.READER_SAVED_LIST_VIEWED_FROM_POST_LIST_NOTICE);
                            ActivityLauncher.viewSavedPostsListInReader(getActivity());
                            if (getActivity() instanceof WPMainActivity) {
                                getActivity().overridePendingTransition(0, 0);
                            }
                        }
                    })
                .show();
    }

    /*
     * called by post adapter to load older posts when user scrolls to the last post
     */
    private final ReaderActions.DataRequestedListener mDataRequestedListener =
            new ReaderActions.DataRequestedListener() {
                @Override
                public void onRequestData() {
                    // skip if update is already in progress
                    if (isUpdating()) {
                        return;
                    }

                    // request older posts unless we already have the max # to show
                    switch (getPostListType()) {
                        case TAG_FOLLOWED:
                            // fall through to TAG_PREVIEW
                        case TAG_PREVIEW:
                            if (ReaderPostTable.getNumPostsWithTag(mCurrentTag)
                                < ReaderConstants.READER_MAX_POSTS_TO_DISPLAY) {
                                // request older posts
                                updatePostsWithTag(getCurrentTag(), UpdateAction.REQUEST_OLDER);
                                AnalyticsTracker.track(AnalyticsTracker.Stat.READER_INFINITE_SCROLL);
                            }
                            break;

                        case BLOG_PREVIEW:
                            int numPosts;
                            if (mCurrentFeedId != 0) {
                                numPosts = ReaderPostTable.getNumPostsInFeed(mCurrentFeedId);
                            } else {
                                numPosts = ReaderPostTable.getNumPostsInBlog(mCurrentBlogId);
                            }
                            if (numPosts < ReaderConstants.READER_MAX_POSTS_TO_DISPLAY) {
                                updatePostsInCurrentBlogOrFeed(UpdateAction.REQUEST_OLDER);
                                AnalyticsTracker.track(AnalyticsTracker.Stat.READER_INFINITE_SCROLL);
                            }
                            break;

                        case SEARCH_RESULTS:
                            ReaderTag searchTag = ReaderUtils.getTagForSearchQuery(mCurrentSearchQuery);
                            int offset = ReaderPostTable.getNumPostsWithTag(searchTag);
                            if (offset < ReaderConstants.READER_MAX_POSTS_TO_DISPLAY) {
                                updatePostsInCurrentSearch(offset);
                                AnalyticsTracker.track(AnalyticsTracker.Stat.READER_INFINITE_SCROLL);
                            }
                            break;
                    }
                }
            };

    private final NewsCardListener mNewsCardListener = new NewsCardListener() {
        @Override public void onItemShown(@NotNull NewsItem item) {
            mViewModel.onNewsCardShown(item, getCurrentTag());
        }

        @Override public void onItemClicked(@NotNull NewsItem item) {
            mViewModel.onNewsCardExtendedInfoRequested(item);
            Activity activity = getActivity();
            if (activity != null) {
                WPWebViewActivity.openURL(activity, item.getActionUrl());
            }
        }

        @Override public void onDismissClicked(NewsItem item) {
            mViewModel.onNewsCardDismissed(item);
        }
    };

    private ReaderPostAdapter getPostAdapter() {
        if (mPostAdapter == null) {
            AppLog.d(T.READER, "reader post list > creating post adapter");
            Context context = WPActivityUtils.getThemedContext(getActivity());
            mPostAdapter = new ReaderPostAdapter(
                    context,
                    getPostListType(),
                    mImageManager,
                    mIsTopLevel
            );
            mPostAdapter.setOnFollowListener(this);
            mPostAdapter.setReblogActionListener(this);
            mPostAdapter.setOnPostSelectedListener(this);
            mPostAdapter.setOnPostPopupListener(this);
            mPostAdapter.setOnDataLoadedListener(mDataLoadedListener);
            mPostAdapter.setOnDataRequestedListener(mDataRequestedListener);
            mPostAdapter.setOnPostBookmarkedListener(mOnPostBookmarkedListener);
            mPostAdapter.setOnNewsCardListener(mNewsCardListener);
            if (getActivity() instanceof ReaderSiteHeaderView.OnBlogInfoLoadedListener) {
                mPostAdapter.setOnBlogInfoLoadedListener((ReaderSiteHeaderView.OnBlogInfoLoadedListener) getActivity());
            }
            mViewModel.getNewsDataSource().removeObserver(mNewsItemObserver);
            if (getPostListType().isTagType()) {
                mPostAdapter.setCurrentTag(getCurrentTag());
                mViewModel.getNewsDataSource().observe((FragmentActivity) getActivity(), mNewsItemObserver);
            } else if (getPostListType() == ReaderPostListType.BLOG_PREVIEW) {
                mPostAdapter.setCurrentBlogAndFeed(mCurrentBlogId, mCurrentFeedId);
            } else if (getPostListType() == ReaderPostListType.SEARCH_RESULTS) {
                ReaderTag searchTag = ReaderUtils.getTagForSearchQuery(mCurrentSearchQuery);
                mPostAdapter.setCurrentTag(searchTag);
            }
        }
        return mPostAdapter;
    }

    private ReaderSiteSearchAdapter getSiteSearchAdapter() {
        if (mSiteSearchAdapter == null) {
            mSiteSearchAdapter = new ReaderSiteSearchAdapter(new SiteSearchAdapterListener() {
                @Override
                public void onSiteClicked(@NonNull ReaderSiteModel site) {
                    mLastTappedSiteSearchResult = site;
                    ReaderActivityLauncher.showReaderBlogOrFeedPreview(
                            getActivity(), site.getSiteId(), site.getFeedId());
                }

                @Override
                public void onLoadMore(int offset) {
                    showLoadingProgress(true);
                    updateSitesInCurrentSearch(offset);
                }
            });
        }
        return mSiteSearchAdapter;
    }

    private boolean hasPostAdapter() {
        return (mPostAdapter != null);
    }

    private boolean isPostAdapterEmpty() {
        return (mPostAdapter == null || mPostAdapter.isEmpty());
    }

    private boolean isCurrentTag(final ReaderTag tag) {
        return ReaderTag.isSameTag(tag, mCurrentTag);
    }

    private boolean isCurrentTagName(String tagName) {
        return (tagName != null && tagName.equalsIgnoreCase(getCurrentTagName()));
    }

    private ReaderTag getCurrentTag() {
        return mCurrentTag;
    }

    private String getCurrentTagName() {
        return (mCurrentTag != null ? mCurrentTag.getTagSlug() : "");
    }

    private boolean hasCurrentTag() {
        return mCurrentTag != null;
    }

    private void setCurrentTag(final ReaderTag tag) {
        setCurrentTag(tag, false);
    }

    private void setCurrentTag(final ReaderTag tag, boolean manageSubfilter) {
        if (tag == null) {
            return;
        }

        // skip if this is already the current tag and the post adapter is already showing it
        if (isCurrentTag(tag)
            && hasPostAdapter()
            && getPostAdapter().isCurrentTag(tag)) {
            return;
        }

        mCurrentTag = tag;

        if (manageSubfilter) {
            if (mCurrentTag.isFollowedSites() || mCurrentTag.isDefaultInMemoryTag()) {
                mViewModel.onSubfilterReselected();
            } else {
                changeReaderMode(new ReaderModeInfo(
                        tag,
                        ReaderPostListType.TAG_FOLLOWED,
                        0,
                        0,
                        false,
                        null,
                        false,
                         mRemoveFilterButton.getVisibility() == View.VISIBLE),
                        false
                );
            }
        }

        mViewModel.onTagChanged(mCurrentTag);

        ReaderTag validTag;

        validTag = ReaderUtils.getValidTagForSharedPrefs(
                tag,
                mIsTopLevel,
                mRecyclerView,
                ReaderUtils.getDefaultTagFromDbOrCreateInMemory(
                        requireActivity(),
                        mTagUpdateClientUtilsProvider
                )
        );

        switch (getPostListType()) {
            case TAG_FOLLOWED:
                // remember this as the current tag if viewing followed tag
                AppPrefs.setReaderTag(validTag);

                break;
            case TAG_PREVIEW:
                mTagPreviewHistory.push(tag.getTagSlug());
                break;
            case BLOG_PREVIEW:
                if (mIsTopLevel) {
                    AppPrefs.setReaderTag(validTag);
                }
                // noop
                break;
            case SEARCH_RESULTS:
                // noop
                break;
        }

        getPostAdapter().setCurrentTag(mCurrentTag);
        mViewModel.changeSubfiltersVisibility(mIsTopLevel && isCurrentTagManagedInFollowingTab());
        hideNewPostsBar();
        showLoadingProgress(false);
        updateCurrentTagIfTime();
    }

    /*
     * called by the activity when user hits the back button - returns true if the back button
     * is handled here and should be ignored by the activity
     */
    @Override
    public boolean onActivityBackPressed() {
        if (isSearchViewExpanded()) {
            mSearchMenuItem.collapseActionView();
            return true;
        } else {
            return goBackInTagHistory();
        }
    }

    /*
     * when previewing posts with a specific tag, a history of previewed tags is retained so
     * the user can navigate back through them - this is faster and requires less memory
     * than creating a new fragment for each previewed tag
     */
    private boolean goBackInTagHistory() {
        if (mTagPreviewHistory.empty()) {
            return false;
        }

        String tagName = mTagPreviewHistory.pop();
        if (isCurrentTagName(tagName)) {
            if (mTagPreviewHistory.empty()) {
                return false;
            }
            tagName = mTagPreviewHistory.pop();
        }

        ReaderTag newTag = ReaderUtils.getTagFromTagName(tagName, ReaderTagType.FOLLOWED);
        setCurrentTag(newTag);

        return true;
    }

    /*
     * load tags on which the main data will be filtered
     */
    private void loadTags(FilteredRecyclerView.FilterCriteriaAsyncLoaderListener listener) {
        ReaderTag defaultTag = null;

        defaultTag = ReaderUtils.getDefaultTagFromDbOrCreateInMemory(
                requireActivity(),
                mTagUpdateClientUtilsProvider
        );

        new LoadTagsTask(listener, defaultTag).executeOnExecutor(AsyncTask.THREAD_POOL_EXECUTOR);
    }

    /*
     * refresh adapter so latest posts appear
     */
    private void refreshPosts() {
        hideNewPostsBar();
        if (hasPostAdapter()) {
            getPostAdapter().refresh();
        }
    }

    /*
     * same as above but clears posts before refreshing
     */
    private void reloadPosts() {
        hideNewPostsBar();
        if (hasPostAdapter()) {
            getPostAdapter().reload();
        }
    }

    /*
     * reload the list of tags for the dropdown filter
     */
    private void reloadTags() {
        if (isAdded() && mRecyclerView != null) {
            mRecyclerView.refreshFilterCriteriaOptions();
        }
    }

    /*
     * get posts for the current blog from the server
     */
    private void updatePostsInCurrentBlogOrFeed(final UpdateAction updateAction) {
        if (!NetworkUtils.isNetworkAvailable(getActivity())) {
            AppLog.i(T.READER, "reader post list > network unavailable, canceled blog update");
            return;
        }
        if (mCurrentFeedId != 0) {
            ReaderPostServiceStarter.startServiceForFeed(getActivity(), mCurrentFeedId, updateAction);
        } else {
            ReaderPostServiceStarter.startServiceForBlog(getActivity(), mCurrentBlogId, updateAction);
        }
    }

    @SuppressWarnings("unused")
    @Subscribe(threadMode = ThreadMode.MAIN)
    public void onEventMainThread(ReaderEvents.UpdatePostsStarted event) {
        if (!isAdded()) {
            return;
        }

        setIsUpdating(true, event.getAction());
        setEmptyTitleDescriptionAndButton(false);
    }

    @SuppressWarnings("unused")
    @Subscribe(threadMode = ThreadMode.MAIN)
    public void onEventMainThread(ReaderEvents.UpdatePostsEnded event) {
        if (!isAdded()) {
            return;
        }

        setIsUpdating(false, event.getAction());
        if (event.getReaderTag() != null && !isCurrentTag(event.getReaderTag())) {
            return;
        }

        // don't show new posts if user is searching - posts will automatically
        // appear when search is exited
        if (isSearchViewExpanded()
            || getPostListType() == ReaderPostListType.SEARCH_RESULTS) {
            return;
        }

        // determine whether to show the "new posts" bar - when this is shown, the newly
        // downloaded posts aren't displayed until the user taps the bar - only appears
        // when there are new posts in a followed tag and the user has scrolled the list
        // beyond the first post
        if (event.getResult() == ReaderActions.UpdateResult.HAS_NEW
            && event.getAction() == UpdateAction.REQUEST_NEWER
            && getPostListType() == ReaderPostListType.TAG_FOLLOWED
            && !isPostAdapterEmpty()
            && (!isAdded() || !mRecyclerView.isFirstItemVisible())) {
            showNewPostsBar();
        } else if (event.getResult().isNewOrChanged()
                   || event.getAction() == UpdateAction.REQUEST_REFRESH) {
            refreshPosts();
        } else {
            boolean requestFailed = (event.getResult() == ReaderActions.UpdateResult.FAILED);
            setEmptyTitleDescriptionAndButton(requestFailed);
            // if we requested posts in order to fill a gap but the request failed or didn't
            // return any posts, reload the adapter so the gap marker is reset (hiding its
            // progress bar)
            if (event.getAction() == UpdateAction.REQUEST_OLDER_THAN_GAP) {
                reloadPosts();
            }
        }
    }

    /*
     * get latest posts for this tag from the server
     */
    private void updatePostsWithTag(ReaderTag tag, UpdateAction updateAction) {
        if (!isAdded()) {
            return;
        }

        if (!NetworkUtils.isNetworkAvailable(getActivity())) {
            AppLog.i(T.READER, "reader post list > network unavailable, canceled tag update");
            return;
        }
        if (tag == null) {
            AppLog.w(T.READER, "null tag passed to updatePostsWithTag");
            return;
        }
        AppLog.d(T.READER,
                "reader post list > updating tag " + tag.getTagNameForLog() + ", updateAction=" + updateAction.name());
        ReaderPostServiceStarter.startServiceForTag(getActivity(), tag, updateAction);
    }

    private void updateCurrentTag() {
        updatePostsWithTag(getCurrentTag(), UpdateAction.REQUEST_NEWER);
    }

    /*
     * update the current tag if it's time to do so - note that the check is done in the
     * background since it can be expensive and this is called when the fragment is
     * resumed, which on slower devices can result in a janky experience
     */
    private void updateCurrentTagIfTime() {
        if (!isAdded() || !hasCurrentTag()) {
            return;
        }
        new Thread() {
            @Override
            public void run() {
                if (ReaderTagTable.shouldAutoUpdateTag(getCurrentTag()) && isAdded()) {
                    getActivity().runOnUiThread(new Runnable() {
                        @Override
                        public void run() {
                            updateCurrentTag();
                        }
                    });
                }
            }
        }.start();
    }

    private boolean isUpdating() {
        return mIsUpdating;
    }

    /*
     * show/hide progress bar which appears at the bottom of the activity when loading more posts
     */
    private void showLoadingProgress(boolean showProgress) {
        if (isAdded() && mProgress != null) {
            if (showProgress) {
                mProgress.bringToFront();
                mProgress.setVisibility(View.VISIBLE);
            } else {
                mProgress.setVisibility(View.GONE);
            }
        }
    }

    private void setIsUpdating(boolean isUpdating, UpdateAction updateAction) {
        if (!isAdded() || mIsUpdating == isUpdating) {
            return;
        }

        if (updateAction == UpdateAction.REQUEST_OLDER) {
            // show/hide progress bar at bottom if these are older posts
            showLoadingProgress(isUpdating);
        } else if (isUpdating && isPostAdapterEmpty()) {
            // show swipe-to-refresh if update started and no posts are showing
            mRecyclerView.setRefreshing(true);
        } else if (!isUpdating) {
            // hide swipe-to-refresh progress if update is complete
            mRecyclerView.setRefreshing(false);
        }
        mIsUpdating = isUpdating;

        // if swipe-to-refresh isn't active, keep it disabled during an update - this prevents
        // doing a refresh while another update is already in progress
        if (mRecyclerView != null && !mRecyclerView.isRefreshing()) {
            mRecyclerView.setSwipeToRefreshEnabled(!isUpdating && isSwipeToRefreshSupported());
        }
    }

    /*
     * swipe-to-refresh isn't supported for search results since they're really brief snapshots
     * and are unlikely to show new posts due to the way they're sorted
     */
    private boolean isSwipeToRefreshSupported() {
        return getPostListType() != ReaderPostListType.SEARCH_RESULTS;
    }

    /*
     * bar that appears at the top when new posts have been retrieved
     */
    private boolean isNewPostsBarShowing() {
        return (mNewPostsBar != null && mNewPostsBar.getVisibility() == View.VISIBLE);
    }

    /*
     * scroll listener assigned to the recycler when the "new posts" bar is shown to hide
     * it upon scrolling
     */
    private final RecyclerView.OnScrollListener mOnScrollListener = new RecyclerView.OnScrollListener() {
        @Override
        public void onScrolled(RecyclerView recyclerView, int dx, int dy) {
            super.onScrolled(recyclerView, dx, dy);
            hideNewPostsBar();
        }
    };

    private void showNewPostsBar() {
        if (!isAdded() || isNewPostsBarShowing()) {
            return;
        }

        AniUtils.startAnimation(mNewPostsBar, R.anim.reader_top_bar_in);
        mNewPostsBar.setVisibility(View.VISIBLE);

        // assign the scroll listener to hide the bar when the recycler is scrolled, but don't assign
        // it right away since the user may be scrolling when the bar appears (which would cause it
        // to disappear as soon as it's displayed)
        mRecyclerView.postDelayed(new Runnable() {
            @Override
            public void run() {
                if (isAdded() && isNewPostsBarShowing()) {
                    mRecyclerView.addOnScrollListener(mOnScrollListener);
                }
            }
        }, 1000L);

        // remove the gap marker if it's showing, since it's no longer valid
        getPostAdapter().removeGapMarker();
    }

    private void hideNewPostsBar() {
        if (!isAdded() || !isNewPostsBarShowing() || mIsAnimatingOutNewPostsBar) {
            return;
        }

        mIsAnimatingOutNewPostsBar = true;

        // remove the onScrollListener assigned in showNewPostsBar()
        mRecyclerView.removeOnScrollListener(mOnScrollListener);

        Animation.AnimationListener listener = new Animation.AnimationListener() {
            @Override
            public void onAnimationStart(Animation animation) {
            }

            @Override
            public void onAnimationEnd(Animation animation) {
                if (isAdded()) {
                    mNewPostsBar.setVisibility(View.GONE);
                    mIsAnimatingOutNewPostsBar = false;
                }
            }

            @Override
            public void onAnimationRepeat(Animation animation) {
            }
        };
        AniUtils.startAnimation(mNewPostsBar, R.anim.reader_top_bar_out, listener);
    }

    /*
     * are we showing all posts with a specific tag (followed or previewed), or all
     * posts in a specific blog?
     */
    private ReaderPostListType getPostListType() {
        return (mPostListType != null ? mPostListType : ReaderTypes.DEFAULT_POST_LIST_TYPE);
    }

    /*
     * called from adapter when user taps a post
     */
    @Override
    public void onPostSelected(ReaderPost post) {
        if (!isAdded() || post == null) {
            return;
        }

        AppRatingDialog.INSTANCE.incrementInteractions(APP_REVIEWS_EVENT_INCREMENTED_BY_OPENING_READER_POST);

        if (post.isBookmarked) {
            if (isBookmarksList()) {
                AnalyticsTracker.track(AnalyticsTracker.Stat.READER_SAVED_POST_OPENED_FROM_SAVED_POST_LIST);
            } else {
                AnalyticsTracker.track(AnalyticsTracker.Stat.READER_SAVED_POST_OPENED_FROM_OTHER_POST_LIST);
            }
        }

        // "discover" posts that highlight another post should open the original (source) post when tapped
        if (post.isDiscoverPost()) {
            ReaderPostDiscoverData discoverData = post.getDiscoverData();
            if (discoverData != null
                && discoverData.getDiscoverType() == ReaderPostDiscoverData.DiscoverType.EDITOR_PICK) {
                if (discoverData.getBlogId() != 0 && discoverData.getPostId() != 0) {
                    ReaderActivityLauncher.showReaderPostDetail(
                            getActivity(),
                            discoverData.getBlogId(),
                            discoverData.getPostId());
                    return;
                } else if (discoverData.hasPermalink()) {
                    // if we don't have a blogId/postId, we sadly resort to showing the post
                    // in a WebView activity - this will happen for non-JP self-hosted
                    ReaderActivityLauncher.openUrl(getActivity(), discoverData.getPermaLink());
                    return;
                }
            }
        }

        // if this is a cross-post, we want to show the original post
        if (post.isXpost()) {
            ReaderActivityLauncher.showReaderPostDetail(getActivity(), post.xpostBlogId, post.xpostPostId);
            return;
        }

        ReaderPostListType type = getPostListType();

        switch (type) {
            case TAG_FOLLOWED:
                // fall through to the TAG_PREVIEW
            case TAG_PREVIEW:
                ReaderActivityLauncher.showReaderPostPagerForTag(
                        getActivity(),
                        getCurrentTag(),
                        getPostListType(),
                        post.blogId,
                        post.postId);
                break;
            case BLOG_PREVIEW:
                ReaderActivityLauncher.showReaderPostPagerForBlog(
                        getActivity(),
                        post.blogId,
                        post.postId);
                break;
            case SEARCH_RESULTS:
                AnalyticsUtils.trackWithReaderPostDetails(AnalyticsTracker.Stat.READER_SEARCH_RESULT_TAPPED, post);
                ReaderActivityLauncher.showReaderPostDetail(getActivity(), post.blogId, post.postId);
                break;
        }
    }

    /*
     * called when user selects a tag from the tag toolbar
     */
    private void onTagChanged(ReaderTag tag) {
        if (!isAdded() || isCurrentTag(tag)) {
            return;
        }
        // clear 'post removed from saved posts' undo items
        if (getPostListType() == ReaderPostListType.TAG_FOLLOWED) {
            ReaderPostTable.purgeUnbookmarkedPostsWithBookmarkTag();
        }

        trackTagLoaded(tag);
        AppLog.d(T.READER, String.format("reader post list > tag %s displayed", tag.getTagNameForLog()));
        setCurrentTag(tag, mIsTopLevel);
    }

    private void trackTagLoaded(ReaderTag tag) {
        if (tag == null) {
            return;
        }

        AnalyticsTracker.Stat stat;
        if (tag.isDiscover()) {
            stat = AnalyticsTracker.Stat.READER_DISCOVER_VIEWED;
        } else if (tag.isTagTopic()) {
            stat = AnalyticsTracker.Stat.READER_TAG_LOADED;
        } else if (tag.isListTopic()) {
            stat = AnalyticsTracker.Stat.READER_LIST_LOADED;
        } else if (tag.isBookmarked()) {
            stat = AnalyticsTracker.Stat.READER_SAVED_LIST_VIEWED_FROM_FILTER;
        } else {
            return;
        }

        Map<String, String> properties = new HashMap<>();
        properties.put("tag", tag.getTagSlug());

        AnalyticsTracker.track(stat, properties);
    }

    /*
     * called when user taps "..." icon next to a post
     */
    @Override
    public void onShowPostPopup(View view, final ReaderPost post) {
        if (view == null || post == null || !isAdded()) {
            return;
        }

        List<Integer> menuItems = new ArrayList<>();

        if (ReaderPostTable.isPostFollowed(post)) {
            menuItems.add(ReaderMenuAdapter.ITEM_UNFOLLOW);

            // When blogId and feedId are not equal, post is not a feed so show notifications option.
            if (post.blogId != post.feedId) {
                if (ReaderBlogTable.isNotificationsEnabled(post.blogId)) {
                    menuItems.add(ReaderMenuAdapter.ITEM_NOTIFICATIONS_OFF);
                } else {
                    menuItems.add(ReaderMenuAdapter.ITEM_NOTIFICATIONS_ON);
                }
            }
        } else {
            menuItems.add(ReaderMenuAdapter.ITEM_FOLLOW);
        }

        menuItems.add(ReaderMenuAdapter.ITEM_SHARE);

        if (getPostListType() == ReaderPostListType.TAG_FOLLOWED) {
            menuItems.add(ReaderMenuAdapter.ITEM_BLOCK);
        }

        Context context = view.getContext();
        final ListPopupWindow listPopup = new ListPopupWindow(context);
        listPopup.setWidth(context.getResources().getDimensionPixelSize(R.dimen.menu_item_width));
        listPopup.setAdapter(new ReaderMenuAdapter(context, menuItems));
        listPopup.setDropDownGravity(Gravity.END);
        listPopup.setAnchorView(view);
        listPopup.setModal(true);
        listPopup.setOnItemClickListener(new AdapterView.OnItemClickListener() {
            @Override
            public void onItemClick(AdapterView<?> parent, View view, int position, long id) {
                if (!isAdded()) {
                    return;
                }

                listPopup.dismiss();
                switch ((int) id) {
                    case ReaderMenuAdapter.ITEM_FOLLOW:
                        onFollowTapped(getView(), post.getBlogName(), post.blogId);
                        toggleFollowStatusForPost(post);
                        break;
                    case ReaderMenuAdapter.ITEM_UNFOLLOW:
                        onFollowingTapped();
                        toggleFollowStatusForPost(post);
                        break;
                    case ReaderMenuAdapter.ITEM_BLOCK:
                        blockBlogForPost(post);
                        break;
                    case ReaderMenuAdapter.ITEM_NOTIFICATIONS_OFF:
                        AnalyticsUtils.trackWithSiteId(Stat.FOLLOWED_BLOG_NOTIFICATIONS_READER_MENU_OFF, post.blogId);
                        ReaderBlogTable.setNotificationsEnabledByBlogId(post.blogId, false);
                        updateSubscription(SubscriptionAction.DELETE, post.blogId);
                        break;
                    case ReaderMenuAdapter.ITEM_NOTIFICATIONS_ON:
                        AnalyticsUtils.trackWithSiteId(Stat.FOLLOWED_BLOG_NOTIFICATIONS_READER_MENU_ON, post.blogId);
                        ReaderBlogTable.setNotificationsEnabledByBlogId(post.blogId, true);
                        updateSubscription(SubscriptionAction.NEW, post.blogId);
                        break;
                    case ReaderMenuAdapter.ITEM_SHARE:
                        AnalyticsUtils.trackWithSiteId(Stat.SHARED_ITEM_READER, post.blogId);
                        sharePost(post);
                        break;
                }
            }
        });
        listPopup.show();
    }

    @Override
    public void onFollowTapped(View view, String blogName, final long blogId) {
        mDispatcher.dispatch(AccountActionBuilder.newFetchSubscriptionsAction());

        String blog = TextUtils.isEmpty(blogName)
                ? getString(R.string.reader_followed_blog_notifications_this)
                : blogName;

        WPSnackbar.make(getSnackbarParent(), Html.fromHtml(getString(R.string.reader_followed_blog_notifications,
                "<b>", blog, "</b>")), Snackbar.LENGTH_LONG)
                .setAction(getString(R.string.reader_followed_blog_notifications_action),
                        new View.OnClickListener() {
                            @Override public void onClick(View view) {
                                AnalyticsUtils.trackWithSiteId(Stat.FOLLOWED_BLOG_NOTIFICATIONS_READER_ENABLED, blogId);
                                AddOrDeleteSubscriptionPayload payload = new AddOrDeleteSubscriptionPayload(
                                        String.valueOf(blogId), SubscriptionAction.NEW);
                                mDispatcher.dispatch(newUpdateSubscriptionNotificationPostAction(payload));
                                ReaderBlogTable.setNotificationsEnabledByBlogId(blogId, true);
                            }
                        })
                .show();
    }

    @Override
    public void onFollowingTapped() {
        mDispatcher.dispatch(AccountActionBuilder.newFetchSubscriptionsAction());
    }

    @SuppressWarnings("unused")
    @Subscribe(threadMode = ThreadMode.MAIN)
    public void onSubscriptionUpdated(OnSubscriptionUpdated event) {
        if (event.isError()) {
            AppLog.e(T.API, ReaderPostListFragment.class.getSimpleName() + ".onSubscriptionUpdated: "
                            + event.error.type + " - " + event.error.message);
        } else {
            mDispatcher.dispatch(AccountActionBuilder.newFetchSubscriptionsAction());
        }
    }

    private void sharePost(ReaderPost post) {
        String url = (post.hasShortUrl() ? post.getShortUrl() : post.getUrl());

        Intent intent = new Intent(Intent.ACTION_SEND);
        intent.setType("text/plain");
        intent.putExtra(Intent.EXTRA_TEXT, url);
        intent.putExtra(Intent.EXTRA_SUBJECT, post.getTitle());

        try {
            startActivity(Intent.createChooser(intent, getString(R.string.share_link)));
        } catch (android.content.ActivityNotFoundException ex) {
            ToastUtils.showToast(getActivity(), R.string.reader_toast_err_share_intent);
        }
    }

    private void updateSubscription(SubscriptionAction action, long blogId) {
        AddOrDeleteSubscriptionPayload payload = new AddOrDeleteSubscriptionPayload(String.valueOf(blogId), action);
        mDispatcher.dispatch(newUpdateSubscriptionNotificationPostAction(payload));
    }

    /*
     * purge reader db if it hasn't been done yet
     */
    private void purgeDatabaseIfNeeded() {
        if (!mHasPurgedReaderDb) {
            AppLog.d(T.READER, "reader post list > purging database");
            mHasPurgedReaderDb = true;
            ReaderDatabase.purgeAsync();
        }
    }

    /*
     * start background service to get the latest followed tags and blogs if it's time to do so
     */
    private void updateFollowedTagsAndBlogsIfNeeded() {
        if (mLastAutoUpdateDt != null) {
            int minutesSinceLastUpdate = DateTimeUtils.minutesBetween(mLastAutoUpdateDt, new Date());
            if (minutesSinceLastUpdate < 120) {
                return;
            }
        }

        AppLog.d(T.READER, "reader post list > updating tags and blogs");
        mLastAutoUpdateDt = new Date();
        ReaderUpdateServiceStarter.startService(getActivity(), EnumSet.of(UpdateTask.TAGS, UpdateTask.FOLLOWED_BLOGS));
    }

    @Override
    public void onScrollToTop() {
        if (isAdded() && getCurrentPosition() > 0) {
            mRecyclerView.smoothScrollToPosition(0);
        }
    }

    // reset the timestamp that determines when followed tags/blogs are updated so they're
    // updated when the fragment is recreated (necessary after signin/disconnect)
    public static void resetLastUpdateDate() {
        mLastAutoUpdateDt = null;
    }

    private boolean isCurrentTagManagedInFollowingTab() {
        return ReaderUtils.isTagManagedInFollowingTab(
                mCurrentTag,
                mIsTopLevel,
                mRecyclerView
        );
    }

    private class LoadTagsTask extends AsyncTask<Void, Void, ReaderTagList> {
        private final FilteredRecyclerView.FilterCriteriaAsyncLoaderListener mFilterCriteriaLoaderListener;
        private ReaderTag mDefaultTag;

        LoadTagsTask(FilteredRecyclerView.FilterCriteriaAsyncLoaderListener listener, ReaderTag defaultTag) {
            mFilterCriteriaLoaderListener = listener;
            mDefaultTag = defaultTag;
        }

        @Override
        protected ReaderTagList doInBackground(Void... voids) {
            ReaderTagList tagList = ReaderTagTable.getDefaultTags();

            tagList.addAll(ReaderTagTable.getCustomListTags());

            if (!mIsTopLevel) {
                tagList.addAll(ReaderTagTable.getFollowedTags());
            }

            tagList.addAll(ReaderTagTable.getBookmarkTags());

            if (mIsTopLevel) {
                if (!tagList.containsFollowingTag()) {
                    tagList.add(mDefaultTag);
                }
            }

            return mIsTopLevel ? ReaderUtils.getOrderedTagsList(tagList, ReaderUtils.getDefaultTagInfo()) : tagList;
        }

        @Override
        protected void onPostExecute(ReaderTagList tagList) {
            if (mFilterCriteriaLoaderListener != null && isAdded()) {
                //noinspection unchecked
                mFilterCriteriaLoaderListener.onFilterCriteriasLoaded((List) tagList);
            }
        }
    }

    /**
     * Handles reblog state changes and triggers reblog actions
     */
    private void handleReblogStateChanges() {
        mViewModel.getReblogAction().observe(this, event -> {
            event.applyIfNotHandled(state -> {
                if (state instanceof NoSite) {
                    ToastUtils.showToast(getActivity(), R.string.reader_no_site_to_reblog);
                } else if (state instanceof SitePicker) {
                    ActivityLauncher.showSitePickerForResult(this, state.getSite());
                } else if (state instanceof PostEditor) {
                    ActivityLauncher.openEditorForReblog(getActivity(), state.getSite(), state.getPost());
                } else { // Error
                    ToastUtils.showToast(getActivity(), R.string.reader_reblog_error);
                }
                return null;
            });
        });
    }

    @Override
    public void reblog(ReaderPost post) {
<<<<<<< HEAD
        List<SiteModel> sites = mSiteStore.getVisibleSites();
        switch (sites.size()) {
            case 0:
                ReaderActivityLauncher.showNoSiteToReblog(getActivity());
                break;
            case 1:
                ActivityLauncher.openEditorForReblog(getActivity(), getSelectedSite(), this.mPostToReblog);
                break;
            default:
                this.mPostToReblog = post; // Stores the post to be handled in the onActivityResult after site selection
                ActivityLauncher.showSitePickerForResult(this, getSelectedSite());
                break;
        }
=======
        mViewModel.onReblogButtonClicked(post);
>>>>>>> e5be5a22
    }

    @Override public void onActivityResult(int requestCode, int resultCode, Intent data) {
        super.onActivityResult(requestCode, resultCode, data);
        if (requestCode == RequestCodes.SITE_PICKER && resultCode == Activity.RESULT_OK) {
            int siteLocalId = data.getIntExtra(SitePickerActivity.KEY_LOCAL_ID, -1);
            mViewModel.selectedSiteToReblog(siteLocalId);
        }
    }
}<|MERGE_RESOLUTION|>--- conflicted
+++ resolved
@@ -2906,7 +2906,7 @@
         mViewModel.getReblogAction().observe(this, event -> {
             event.applyIfNotHandled(state -> {
                 if (state instanceof NoSite) {
-                    ToastUtils.showToast(getActivity(), R.string.reader_no_site_to_reblog);
+                    ReaderActivityLauncher.showNoSiteToReblog(getActivity());
                 } else if (state instanceof SitePicker) {
                     ActivityLauncher.showSitePickerForResult(this, state.getSite());
                 } else if (state instanceof PostEditor) {
@@ -2921,26 +2921,11 @@
 
     @Override
     public void reblog(ReaderPost post) {
-<<<<<<< HEAD
-        List<SiteModel> sites = mSiteStore.getVisibleSites();
-        switch (sites.size()) {
-            case 0:
-                ReaderActivityLauncher.showNoSiteToReblog(getActivity());
-                break;
-            case 1:
-                ActivityLauncher.openEditorForReblog(getActivity(), getSelectedSite(), this.mPostToReblog);
-                break;
-            default:
-                this.mPostToReblog = post; // Stores the post to be handled in the onActivityResult after site selection
-                ActivityLauncher.showSitePickerForResult(this, getSelectedSite());
-                break;
-        }
-=======
         mViewModel.onReblogButtonClicked(post);
->>>>>>> e5be5a22
-    }
-
-    @Override public void onActivityResult(int requestCode, int resultCode, Intent data) {
+    }
+
+    @Override
+    public void onActivityResult(int requestCode, int resultCode, Intent data) {
         super.onActivityResult(requestCode, resultCode, data);
         if (requestCode == RequestCodes.SITE_PICKER && resultCode == Activity.RESULT_OK) {
             int siteLocalId = data.getIntExtra(SitePickerActivity.KEY_LOCAL_ID, -1);
