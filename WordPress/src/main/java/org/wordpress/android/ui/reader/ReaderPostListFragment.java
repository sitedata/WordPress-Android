--- conflicted
+++ resolved
@@ -168,19 +168,15 @@
     private MenuItem mSettingsMenuItem;
     private MenuItem mSearchMenuItem;
 
-<<<<<<< HEAD
     private View mSubFilterComponent;
     private ImageView mSettingsButton;
     private View mSubFiltersListButton;
     private TextView mSubFilterTitle;
     private SubfilterBottomSheetFragment mBottomSheet;
 
-    private boolean mIsMainReader = false;
+    private boolean mIsTopLevel = false;
     private static final String SUBFILTER_BOTTOM_SHEET_TAG = "SUBFILTER_BOTTOM_SHEET_TAG";
 
-=======
-    private boolean mIsTopLevel = false;
->>>>>>> db5bb6df
     private BottomNavController mBottomNavController;
 
     private ReaderTag mCurrentTag;
@@ -396,9 +392,9 @@
         mViewModel = ViewModelProviders.of((FragmentActivity) getActivity(), mViewModelFactory)
                                        .get(ReaderPostListViewModel.class);
 
-        if (BuildConfig.INFORMATION_ARCHITECTURE_AVAILABLE && mIsMainReader) {
+        if (BuildConfig.INFORMATION_ARCHITECTURE_AVAILABLE && mIsTopLevel) {
             mViewModel.getCurrentSubFilter().observe(getActivity(), subfilterListItem -> {
-                if (ReaderUtils.isFollowing(mCurrentTag, mIsMainReader, mRecyclerView)) {
+                if (ReaderUtils.isFollowing(mCurrentTag, mIsTopLevel, mRecyclerView)) {
                     setCurrentSubfilter(subfilterListItem, true);
                 }
             });
@@ -410,8 +406,8 @@
 
         mViewModel.start(
                 mCurrentTag,
-                ReaderUtils.isFollowing(mCurrentTag, mIsMainReader, mRecyclerView)
-                && BuildConfig.INFORMATION_ARCHITECTURE_AVAILABLE && mIsMainReader
+                ReaderUtils.isFollowing(mCurrentTag, mIsTopLevel, mRecyclerView)
+                && BuildConfig.INFORMATION_ARCHITECTURE_AVAILABLE && mIsTopLevel
         );
     }
 
@@ -540,7 +536,7 @@
             EventBus.getDefault().removeStickyEvent(event);
             ReaderTag newTag = ReaderUtils.getTagFromTagName(tagName, ReaderTagType.FOLLOWED);
             setCurrentTag(newTag);
-            if (BuildConfig.INFORMATION_ARCHITECTURE_AVAILABLE && mIsMainReader) {
+            if (BuildConfig.INFORMATION_ARCHITECTURE_AVAILABLE && mIsTopLevel) {
                 mViewModel.setSubfilterFromTag(newTag);
             }
         } else if (!ReaderTagTable.tagExists(getCurrentTag())) {
@@ -553,7 +549,7 @@
                 tag = ReaderTagTable.getFirstTag();
             }
             setCurrentTag(tag);
-            if (BuildConfig.INFORMATION_ARCHITECTURE_AVAILABLE && mIsMainReader) {
+            if (BuildConfig.INFORMATION_ARCHITECTURE_AVAILABLE && mIsTopLevel) {
                 if (tag.isFollowedSites()) {
                     mViewModel.setDefaultSubfilter();
                 }
@@ -815,7 +811,7 @@
                 if (hasCurrentTag()) {
                     ReaderTag tag = getCurrentTag();
 
-                    if (ReaderUtils.isValidTagForSharedPrefs(tag, mIsMainReader, mRecyclerView)) {
+                    if (ReaderUtils.isValidTagForSharedPrefs(tag, mIsTopLevel, mRecyclerView)) {
                         return tag;
                     } else {
                         return ReaderUtils.getDefaultTag();
@@ -866,7 +862,7 @@
         // add a menu to the filtered recycler's toolbar
         if (mAccountStore.hasAccessToken() && (getPostListType() == ReaderPostListType.TAG_FOLLOWED
                                                || getPostListType() == ReaderPostListType.SEARCH_RESULTS
-                                               || mIsMainReader)) {
+                                               || mIsTopLevel)) {
             setupRecyclerToolbar();
         }
 
@@ -894,7 +890,7 @@
 
         mSubFilterComponent = inflater.inflate(R.layout.subfilter_component, rootView, false);
 
-        if (BuildConfig.INFORMATION_ARCHITECTURE_AVAILABLE && mIsMainReader) {
+        if (BuildConfig.INFORMATION_ARCHITECTURE_AVAILABLE && mIsTopLevel) {
             mRecyclerView.getAppBarLayout().addView(mSubFilterComponent);
 
             mSettingsButton = mSubFilterComponent.findViewById(R.id.filter_settings_button);
@@ -927,7 +923,7 @@
         mSettingsMenuItem = menu.findItem(R.id.menu_reader_settings);
         mSearchMenuItem = menu.findItem(R.id.menu_reader_search);
 
-        if (BuildConfig.INFORMATION_ARCHITECTURE_AVAILABLE && mIsMainReader) {
+        if (BuildConfig.INFORMATION_ARCHITECTURE_AVAILABLE && mIsTopLevel) {
             mSettingsMenuItem.setVisible(false);
         } else {
            mSettingsMenuItem.setOnMenuItemClickListener(new MenuItem.OnMenuItemClickListener() {
@@ -987,7 +983,7 @@
                 hideSearchMessage();
                 hideSearchTabs();
                 resetSearchSuggestionAdapter();
-                if (!BuildConfig.INFORMATION_ARCHITECTURE_AVAILABLE || !mIsMainReader) {
+                if (!BuildConfig.INFORMATION_ARCHITECTURE_AVAILABLE || !mIsTopLevel) {
                     mSettingsMenuItem.setVisible(true);
                 }
                 mCurrentSearchQuery = null;
@@ -997,21 +993,17 @@
                 }
 
 
-<<<<<<< HEAD
-                if (BuildConfig.INFORMATION_ARCHITECTURE_AVAILABLE && mIsMainReader) {
-                    if (ReaderUtils.isFollowing(mCurrentTag, mIsMainReader, mRecyclerView)) {
+                if (BuildConfig.INFORMATION_ARCHITECTURE_AVAILABLE && mIsTopLevel) {
+                    if (ReaderUtils.isFollowing(mCurrentTag, mIsTopLevel, mRecyclerView)) {
                         setCurrentSubfilter(mViewModel.getCurrentSubfilterValue(), false);
                     } else {
                         // return to the followed tag that was showing prior to searching
                         resetPostAdapter(ReaderPostListType.TAG_FOLLOWED);
                     }
 
-=======
-                if (BuildConfig.INFORMATION_ARCHITECTURE_AVAILABLE && mIsTopLevel) {
->>>>>>> db5bb6df
                     mRecyclerView.setTabLayoutVisibility(true);
                     mViewModel.setSubfiltersVisibility(
-                            ReaderUtils.isFollowing(mCurrentTag, mIsMainReader, mRecyclerView)
+                            ReaderUtils.isFollowing(mCurrentTag, mIsTopLevel, mRecyclerView)
                     );
                 } else {
                     // return to the followed tag that was showing prior to searching
@@ -1421,9 +1413,9 @@
     private int getEmptyViewTopMargin() {
         int totalMargin = getActivity().getResources().getDimensionPixelSize(R.dimen.toolbar_height);
 
-        if (BuildConfig.INFORMATION_ARCHITECTURE_AVAILABLE && mIsMainReader) {
+        if (BuildConfig.INFORMATION_ARCHITECTURE_AVAILABLE && mIsTopLevel) {
             totalMargin += getActivity().getResources().getDimensionPixelSize(R.dimen.tab_height);
-            if (ReaderUtils.isFollowing(mCurrentTag, mIsMainReader, mRecyclerView)) {
+            if (ReaderUtils.isFollowing(mCurrentTag, mIsTopLevel, mRecyclerView)) {
                 totalMargin += mSubFilterComponent.getHeight();
             }
         }
@@ -1620,10 +1612,10 @@
             tag = ReaderTagTable.getFirstTag();
         }
 
-        setCurrentTag(tag, BuildConfig.INFORMATION_ARCHITECTURE_AVAILABLE && mIsMainReader);
+        setCurrentTag(tag, BuildConfig.INFORMATION_ARCHITECTURE_AVAILABLE && mIsTopLevel);
         mViewModel.setSubfiltersVisibility(
                 BuildConfig.INFORMATION_ARCHITECTURE_AVAILABLE
-                && mIsMainReader
+                && mIsTopLevel
                 && tag.isFollowedSites());
     }
 
@@ -1802,7 +1794,7 @@
                     context,
                     getPostListType(),
                     mImageManager,
-                    BuildConfig.INFORMATION_ARCHITECTURE_AVAILABLE && mIsMainReader
+                    BuildConfig.INFORMATION_ARCHITECTURE_AVAILABLE && mIsTopLevel
             );
             mPostAdapter.setOnFollowListener(this);
             mPostAdapter.setOnPostSelectedListener(this);
@@ -1907,7 +1899,7 @@
         switch (getPostListType()) {
             case TAG_FOLLOWED:
                 // remember this as the current tag if viewing followed tag
-                if (ReaderUtils.isValidTagForSharedPrefs(tag, mIsMainReader, mRecyclerView)) {
+                if (ReaderUtils.isValidTagForSharedPrefs(tag, mIsTopLevel, mRecyclerView)) {
                     AppPrefs.setReaderTag(tag);
                 }
                 break;
@@ -1923,7 +1915,7 @@
         }
 
         getPostAdapter().setCurrentTag(mCurrentTag);
-        mViewModel.setSubfiltersVisibility(ReaderUtils.isFollowing(mCurrentTag, mIsMainReader, mRecyclerView));
+        mViewModel.setSubfiltersVisibility(ReaderUtils.isFollowing(mCurrentTag, mIsTopLevel, mRecyclerView));
         hideNewPostsBar();
         showLoadingProgress(false);
         updateCurrentTagIfTime();
@@ -2338,7 +2330,7 @@
 
         trackTagLoaded(tag);
         AppLog.d(T.READER, String.format("reader post list > tag %s displayed", tag.getTagNameForLog()));
-        setCurrentTag(tag, BuildConfig.INFORMATION_ARCHITECTURE_AVAILABLE && mIsMainReader);
+        setCurrentTag(tag, BuildConfig.INFORMATION_ARCHITECTURE_AVAILABLE && mIsTopLevel);
     }
 
     private void trackTagLoaded(ReaderTag tag) {
@@ -2555,13 +2547,13 @@
             ReaderTagList tagList = ReaderTagTable.getDefaultTags();
             tagList.addAll(ReaderTagTable.getCustomListTags());
 
-            if (!BuildConfig.INFORMATION_ARCHITECTURE_AVAILABLE || !mIsMainReader) {
+            if (!BuildConfig.INFORMATION_ARCHITECTURE_AVAILABLE || !mIsTopLevel) {
                 tagList.addAll(ReaderTagTable.getFollowedTags());
             }
 
             tagList.addAll(ReaderTagTable.getBookmarkTags());
 
-            return (BuildConfig.INFORMATION_ARCHITECTURE_AVAILABLE && mIsMainReader)
+            return (BuildConfig.INFORMATION_ARCHITECTURE_AVAILABLE && mIsTopLevel)
                     ? ReaderUtils.getOrderedTagsList(tagList, ReaderUtils.getDefaultTagInfo()) : tagList;
         }
 
