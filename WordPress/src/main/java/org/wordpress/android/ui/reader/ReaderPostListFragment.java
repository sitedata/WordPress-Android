--- conflicted
+++ resolved
@@ -4,22 +4,21 @@
 import android.annotation.SuppressLint;
 import android.app.Activity;
 import android.app.Fragment;
-import android.content.BroadcastReceiver;
 import android.content.Context;
-import android.content.Intent;
-import android.content.IntentFilter;
 import android.os.Build;
 import android.os.Bundle;
 import android.os.Handler;
 import android.os.Parcelable;
-import android.support.v4.content.LocalBroadcastManager;
 import android.support.v4.widget.SwipeRefreshLayout;
+import android.support.v7.app.ActionBarActivity;
 import android.support.v7.widget.LinearLayoutManager;
 import android.support.v7.widget.Toolbar;
 import android.text.Html;
 import android.text.TextUtils;
 import android.view.Gravity;
 import android.view.LayoutInflater;
+import android.view.Menu;
+import android.view.MenuInflater;
 import android.view.MenuItem;
 import android.view.View;
 import android.view.ViewAnimationUtils;
@@ -46,11 +45,9 @@
 import org.wordpress.android.models.ReaderPost;
 import org.wordpress.android.models.ReaderTag;
 import org.wordpress.android.models.ReaderTagType;
-import org.wordpress.android.ui.RequestCodes;
-import org.wordpress.android.ui.WPMainActivity;
 import org.wordpress.android.ui.prefs.AppPrefs;
 import org.wordpress.android.ui.reader.ReaderTypes.ReaderPostListType;
-import org.wordpress.android.ui.reader.ReaderTypes.ReaderRefreshType;
+import org.wordpress.android.ui.reader.ReaderTypes.RefreshType;
 import org.wordpress.android.ui.reader.actions.ReaderActions;
 import org.wordpress.android.ui.reader.actions.ReaderActions.RequestDataAction;
 import org.wordpress.android.ui.reader.actions.ReaderBlogActions;
@@ -58,7 +55,6 @@
 import org.wordpress.android.ui.reader.actions.ReaderTagActions;
 import org.wordpress.android.ui.reader.adapters.ReaderPostAdapter;
 import org.wordpress.android.ui.reader.adapters.ReaderTagSpinnerAdapter;
-import org.wordpress.android.ui.reader.services.ReaderUpdateService;
 import org.wordpress.android.ui.reader.views.ReaderBlogInfoView;
 import org.wordpress.android.ui.reader.views.ReaderFollowButton;
 import org.wordpress.android.ui.reader.views.ReaderRecyclerView;
@@ -66,7 +62,6 @@
 import org.wordpress.android.util.AniUtils;
 import org.wordpress.android.util.AppLog;
 import org.wordpress.android.util.AppLog.T;
-import org.wordpress.android.util.DateTimeUtils;
 import org.wordpress.android.util.HtmlUtils;
 import org.wordpress.android.util.NetworkUtils;
 import org.wordpress.android.util.ToastUtils;
@@ -75,35 +70,20 @@
 import org.wordpress.android.util.ptr.SwipeToRefreshHelper.RefreshListener;
 
 import java.util.ArrayList;
-import java.util.Date;
-import java.util.EnumSet;
 import java.util.HashMap;
 import java.util.Map;
 import java.util.Stack;
 
-/**
- * Displays a list of reader posts, relies on the post list type to determine which posts are shown:
- *
- *  TAG_FOLLOWED - posts in a followed tag, displayed as a ViewPager tab inside the main activity
- *  with a fragment toolbar containing a spinner that enables switching tags
- *
- *  TAG_PREVIEW - posts with a specific tag, displayed in ReaderPostListActivity when user taps
- *  a tag in a post, adds a "Follow" button to the activity toolbar to enable easily following
- *
- *  BLOG_PREVIEW - similar to TAG_PREVIEW except it shows posts in a specific blog
- *
- */
-public class ReaderPostListFragment extends Fragment
-    implements ReaderInterfaces.OnReaderPostSelectedListener,
-               ReaderInterfaces.OnReaderTagSelectedListener,
-               ReaderInterfaces.OnPostPopupListener,
-               WPMainActivity.FragmentVisibilityListener {
+public class ReaderPostListFragment extends Fragment {
 
     private Spinner mSpinner;
     private ReaderTagSpinnerAdapter mSpinnerAdapter;
 
     private ReaderPostAdapter mPostAdapter;
     private ReaderRecyclerView mRecyclerView;
+
+    private ReaderInterfaces.OnPostSelectedListener mPostSelectedListener;
+    private ReaderInterfaces.OnTagSelectedListener mOnTagSelectedListener;
 
     private SwipeToRefreshHelper mSwipeToRefreshHelper;
     private View mNewPostsBar;
@@ -120,10 +100,10 @@
     private ReaderPostListType mPostListType;
 
     private int mRestorePosition;
+
     private boolean mIsUpdating;
     private boolean mWasPaused;
     private boolean mIsAnimatingOutNewPostsBar;
-    private Date mLastFollowedUpdate;
 
     private final HistoryStack mTagPreviewHistory = new HistoryStack("tag_preview_history");
 
@@ -151,26 +131,9 @@
     }
 
     /*
-<<<<<<< HEAD
-     * show posts with the last selected followed tag
-     */
-    public static ReaderPostListFragment newInstance() {
-        ReaderTag tag = AppPrefs.getReaderTag();
-        if (!ReaderTagTable.tagExists(tag)) {
-            tag = ReaderTag.getDefaultTag();
-        }
-        return newInstance(tag, ReaderPostListType.TAG_FOLLOWED);
-    }
-
-    /*
-     * show posts with a specific tag
-     */
-    public static ReaderPostListFragment newInstance(ReaderTag tag, ReaderPostListType listType) {
-=======
      * show posts with a specific tag (either TAG_FOLLOWED or TAG_PREVIEW)
      */
     static ReaderPostListFragment newInstanceForTag(ReaderTag tag, ReaderPostListType listType) {
->>>>>>> 9a1fd124
         AppLog.d(T.READER, "reader post list > newInstance (tag)");
 
         Bundle args = new Bundle();
@@ -258,12 +221,6 @@
             mRestorePosition = savedInstanceState.getInt(ReaderConstants.KEY_RESTORE_POSITION);
             mWasPaused = savedInstanceState.getBoolean(ReaderConstants.KEY_WAS_PAUSED);
         }
-    }
-
-    @Override
-    public void onDestroy() {
-        super.onDestroy();
-        AppLog.d(T.READER, "reader post list > onDestroy");
     }
 
     @Override
@@ -284,23 +241,14 @@
             refreshPosts();
             // likewise for tags
             refreshTags();
-        }
-    }
-
-    /*
-     * called by the main activity when the page containing this fragment is
-     * shown/hidden - only occurs when the postListType is TAG_FOLLOWED
-     */
-    @Override
-    public void onVisibilityChanged(boolean isVisible) {
-        AppLog.d(T.READER, "reader post list > onVisibilityChanged " + isVisible);
-
-        if (isVisible) {
-            updateReaderFollowedIfTime();
-            updateCurrentTagIfTime();
-            registerReceiver();
-        } else {
-            unregisterReceiver();
+
+            // auto-update the current tag if it's time
+            if (!isUpdating()
+                    && getPostListType() == ReaderPostListType.TAG_FOLLOWED
+                    && ReaderTagTable.shouldAutoUpdateTag(mCurrentTag)) {
+                AppLog.i(T.READER, "reader post list > auto-updating current tag after resume");
+                updatePostsWithTag(getCurrentTag(), RequestDataAction.LOAD_NEWER, RefreshType.AUTOMATIC);
+            }
         }
     }
 
@@ -335,13 +283,6 @@
     @Override
     public View onCreateView(LayoutInflater inflater, ViewGroup container, Bundle savedInstanceState) {
         final ViewGroup rootView = (ViewGroup) inflater.inflate(R.layout.reader_fragment_post_cards, container, false);
-
-        // fragment toolbar (not to be mistaken for the activity toolbar) contains the tag spinner
-        // when viewing followed tag, otherwise it's hidden
-        if (getPostListType() == ReaderPostListType.TAG_FOLLOWED) {
-            setupFragmentToolbar(rootView);
-        }
-
         mRecyclerView = (ReaderRecyclerView) rootView.findViewById(R.id.recycler_view);
 
         Context context = container.getContext();
@@ -401,7 +342,7 @@
                         switch (getPostListType()) {
                             case TAG_FOLLOWED:
                             case TAG_PREVIEW:
-                                updatePostsWithTag(getCurrentTag(), RequestDataAction.LOAD_NEWER, ReaderRefreshType.MANUAL);
+                                updatePostsWithTag(getCurrentTag(), RequestDataAction.LOAD_NEWER, RefreshType.MANUAL);
                                 break;
                             case BLOG_PREVIEW:
                                 updatePostsInCurrentBlogOrFeed(RequestDataAction.LOAD_NEWER);
@@ -414,6 +355,18 @@
         );
 
         return rootView;
+    }
+
+    @Override
+    public void onAttach(Activity activity) {
+        super.onAttach(activity);
+
+        if (activity instanceof ReaderInterfaces.OnPostSelectedListener) {
+            mPostSelectedListener = (ReaderInterfaces.OnPostSelectedListener) activity;
+        }
+        if (activity instanceof ReaderInterfaces.OnTagSelectedListener) {
+            mOnTagSelectedListener = (ReaderInterfaces.OnTagSelectedListener) activity;
+        }
     }
 
     /*
@@ -463,13 +416,23 @@
     public void onActivityCreated(Bundle savedInstanceState) {
         super.onActivityCreated(savedInstanceState);
 
-        setHasOptionsMenu(false);
-
+        setHasOptionsMenu(true);
+        setupActionBar();
+
+        boolean adapterAlreadyExists = hasPostAdapter();
         mRecyclerView.setAdapter(getPostAdapter());
 
-        if (getPostListType().isTagType()) {
+        // if adapter didn't already exist, populate it now then update the tag - this
+        // check is important since without it the adapter would be reset and posts would
+        // be updated every time the user moves between fragments
+        if (!adapterAlreadyExists && getPostListType().isTagType()) {
+            boolean isRecreated = (savedInstanceState != null);
             getPostAdapter().setCurrentTag(mCurrentTag);
-        }
+            if (!isRecreated && ReaderTagTable.shouldAutoUpdateTag(mCurrentTag)) {
+                updatePostsWithTag(getCurrentTag(), RequestDataAction.LOAD_NEWER, RefreshType.AUTOMATIC);
+            }
+        }
+
         if (getPostListType().isPreviewType()) {
             createFollowButton();
         }
@@ -481,49 +444,23 @@
                 break;
             case TAG_PREVIEW:
                 updateTagPreviewHeader();
-                updateCurrentTagIfTime();
                 animateHeader();
                 break;
         }
 
-        getPostAdapter().setOnPostSelectedListener(this);
-        getPostAdapter().setOnTagSelectedListener(this);
-        getPostAdapter().setOnPostPopupListener(this);
-    }
-
-    /*
-     * start background service to get the latest reader followed tags and blogs
-     * if we haven't done this in the past hour
-     */
-    void updateReaderFollowedIfTime() {
-        if (!isAdded()) {
-            return;
-        }
-
-        if (mLastFollowedUpdate != null) {
-            Date dtNow = new Date();
-            int minutes = DateTimeUtils.minutesBetween(dtNow, mLastFollowedUpdate);
-            if (minutes < 60) {
-                return;
-            }
-        }
-
-        AppLog.d(AppLog.T.READER, "updating reader followed tags and blogs");
-        ReaderUpdateService.startService(getActivity(),
-                EnumSet.of(ReaderUpdateService.UpdateTask.TAGS,
-                           ReaderUpdateService.UpdateTask.FOLLOWED_BLOGS));
-        mLastFollowedUpdate = new Date();
-    }
-
-    /*
-     * adds a follow button to the activity toolbar (not the fragment toolbar!) for tag/blog preview
+        getPostAdapter().setOnTagSelectedListener(mOnTagSelectedListener);
+        getPostAdapter().setOnPostPopupListener(mOnPostPopupListener);
+    }
+
+    /*
+     * adds a follow button to the toolbar for tag/blog preview
      */
     private void createFollowButton() {
         if (!isAdded()) {
             return;
         }
 
-        final Toolbar toolbar = (Toolbar) getActivity().findViewById(R.id.toolbar);
+        Toolbar toolbar = (Toolbar) getActivity().findViewById(R.id.toolbar);
         if (toolbar == null) {
             return;
         }
@@ -578,43 +515,39 @@
         mFollowButton.setIsFollowed(isFollowing);
     }
 
-    /*
-     * called from WPMainActivity.onActivityResult() for reader-related request codes
-     */
-    public void handleActivityResult(int requestCode, int resultCode, Intent data) {
-        if (resultCode != Activity.RESULT_OK || data == null) {
-            return;
-        }
-
-        switch (requestCode) {
-            // user just returned from the tag editor
-            case RequestCodes.READER_SUBS:
-                if (getPostListType() == ReaderPostListType.TAG_FOLLOWED) {
-                    if (data.getBooleanExtra(ReaderSubsActivity.KEY_TAGS_CHANGED, false)) {
-                        // reload tags if they were changed, and set the last tag added as the current one
-                        String lastAddedTag = data.getStringExtra(ReaderSubsActivity.KEY_LAST_ADDED_TAG_NAME);
-                        doTagsChanged(lastAddedTag);
-                    } else if (data.getBooleanExtra(ReaderSubsActivity.KEY_BLOGS_CHANGED, false)) {
-                        // update posts if any blog was followed or unfollowed and user is viewing "Blogs I Follow"
-                        if (ReaderTag.TAG_NAME_FOLLOWING.equals(getCurrentTagName())) {
-                            updatePostsWithTag(
-                                    getCurrentTag(),
-                                    ReaderActions.RequestDataAction.LOAD_NEWER,
-                                    ReaderRefreshType.AUTOMATIC);
-                        }
-                    }
-                }
-                break;
-
-            // user just returned from reblogging activity, reload the displayed post if reblogging
-            // succeeded
-            case RequestCodes.READER_REBLOG:
-                long blogId = data.getLongExtra(ReaderConstants.ARG_BLOG_ID, 0);
-                long postId = data.getLongExtra(ReaderConstants.ARG_POST_ID, 0);
-                reloadPost(ReaderPostTable.getPost(blogId, postId, true));
-                break;
-        }
-    }
+    @Override
+    public void onCreateOptionsMenu(Menu menu, MenuInflater inflater) {
+        super.onCreateOptionsMenu(menu, inflater);
+        // only followed tag list has a menu
+        if (getPostListType() == ReaderPostListType.TAG_FOLLOWED) {
+            inflater.inflate(R.menu.reader_native, menu);
+            setupActionBar();
+        }
+    }
+
+    /*
+     * called when user taps dropdown arrow icon next to a post - shows a popup menu
+     * that enables blocking the blog the post is in
+     */
+    private final ReaderInterfaces.OnPostPopupListener mOnPostPopupListener = new ReaderInterfaces.OnPostPopupListener() {
+        @Override
+        public void onShowPostPopup(View view, final ReaderPost post) {
+            if (view == null || post == null) {
+                return;
+            }
+
+            PopupMenu popup = new PopupMenu(getActivity(), view);
+            MenuItem menuItem = popup.getMenu().add(getString(R.string.reader_menu_block_blog));
+            menuItem.setOnMenuItemClickListener(new MenuItem.OnMenuItemClickListener() {
+                @Override
+                public boolean onMenuItemClick(MenuItem item) {
+                    blockBlogForPost(post);
+                    return true;
+                }
+            });
+            popup.show();
+        }
+    };
 
     /*
      * blocks the blog associated with the passed post and removes all posts in that blog
@@ -671,29 +604,40 @@
     }
 
     /*
-     * sets up the toolbar that appears above the list fragement when showing a followed tag
-     */
-    private void setupFragmentToolbar(View rootView) {
+     * ensures that the toolbar is correctly configured based on the type of list
+     */
+    private void setupActionBar() {
+        if (!isAdded() || !(getActivity() instanceof ActionBarActivity)) {
+            return;
+        }
+        final android.support.v7.app.ActionBar actionBar = ((ActionBarActivity)getActivity()).getSupportActionBar();
+        if (actionBar == null) {
+            return;
+        }
+
+        if (getPostListType().equals(ReaderPostListType.TAG_FOLLOWED)) {
+            actionBar.setDisplayShowTitleEnabled(false);
+            actionBar.setDisplayHomeAsUpEnabled(false);
+            if (mSpinner == null) {
+                setupSpinner();
+            }
+            selectTagInSpinner(getCurrentTag());
+        } else {
+            actionBar.setDisplayShowTitleEnabled(true);
+            actionBar.setDisplayHomeAsUpEnabled(true);
+        }
+    }
+
+    private void setupSpinner() {
         if (!isAdded()) return;
 
-        Toolbar toolbar = (Toolbar) rootView.findViewById(R.id.toolbar_reader);
-        toolbar.setVisibility(View.VISIBLE);
-
-        toolbar.inflateMenu(R.menu.reader_menu);
-        toolbar.setOnMenuItemClickListener(new Toolbar.OnMenuItemClickListener() {
-            @Override
-            public boolean onMenuItemClick(MenuItem item) {
-                switch (item.getItemId()) {
-                    case R.id.menu_tags:
-                        ReaderActivityLauncher.showReaderSubsForResult(getActivity());
-                        return true;
-                    default:
-                        return false;
-                }
-            }
-        });
-
-        mSpinner = (Spinner) toolbar.findViewById(R.id.reader_spinner);
+        final Toolbar toolbar = (Toolbar) getActivity().findViewById(R.id.toolbar);
+        if (toolbar == null) {
+            return;
+        }
+
+        View view = View.inflate(getActivity(), R.layout.reader_spinner, toolbar);
+        mSpinner = (Spinner) view.findViewById(R.id.action_bar_spinner);
         mSpinner.setAdapter(getSpinnerAdapter());
         mSpinner.setOnItemSelectedListener(new AdapterView.OnItemSelectedListener() {
             @Override
@@ -710,7 +654,7 @@
                         AnalyticsTracker.track(AnalyticsTracker.Stat.READER_LOADED_FRESHLY_PRESSED);
                     }
                 }
-                setCurrentTag(tag, true);
+                setCurrentTag(tag);
                 AppLog.d(T.READER, String.format("reader post list > tag %s displayed", tag.getTagNameForLog()));
             }
 
@@ -832,7 +776,7 @@
                 case TAG_PREVIEW:
                     if (ReaderPostTable.getNumPostsWithTag(mCurrentTag) < ReaderConstants.READER_MAX_POSTS_TO_DISPLAY) {
                         // request older posts
-                        updatePostsWithTag(getCurrentTag(), RequestDataAction.LOAD_OLDER, ReaderRefreshType.MANUAL);
+                        updatePostsWithTag(getCurrentTag(), RequestDataAction.LOAD_OLDER, RefreshType.MANUAL);
                         AnalyticsTracker.track(AnalyticsTracker.Stat.READER_INFINITE_SCROLL);
                     }
                     break;
@@ -870,6 +814,7 @@
             AppLog.d(T.READER, "reader post list > creating post adapter");
             Context context = WPActivityUtils.getThemedContext(getActivity());
             mPostAdapter = new ReaderPostAdapter(context, getPostListType());
+            mPostAdapter.setOnPostSelectedListener(mPostSelectedListener);
             mPostAdapter.setOnDataLoadedListener(mDataLoadedListener);
             mPostAdapter.setOnDataRequestedListener(mDataRequestedListener);
             mPostAdapter.setOnReblogRequestedListener(mRequestReblogListener);
@@ -881,7 +826,7 @@
         return (mPostAdapter != null);
     }
 
-    boolean isEmpty() {
+    boolean isPostAdapterEmpty() {
         return (mPostAdapter == null || mPostAdapter.isEmpty());
     }
 
@@ -904,6 +849,18 @@
         return mCurrentTag != null;
     }
 
+    void setCurrentTagName(String tagName) {
+        setCurrentTagName(tagName, true);
+    }
+    void setCurrentTagName(String tagName, boolean allowAutoUpdate) {
+        if (TextUtils.isEmpty(tagName)) {
+            return;
+        }
+        setCurrentTag(new ReaderTag(tagName, ReaderTagType.FOLLOWED), allowAutoUpdate);
+    }
+    void setCurrentTag(final ReaderTag tag) {
+        setCurrentTag(tag, true);
+    }
     void setCurrentTag(final ReaderTag tag, boolean allowAutoUpdate) {
         if (tag == null) {
             return;
@@ -940,8 +897,9 @@
             updateFollowButton();
         }
 
-        if (allowAutoUpdate) {
-            updateCurrentTagIfTime();
+        // update posts in this tag if it's time to do so
+        if (allowAutoUpdate && ReaderTagTable.shouldAutoUpdateTag(tag)) {
+            updatePostsWithTag(tag, RequestDataAction.LOAD_NEWER, RefreshType.AUTOMATIC);
         }
     }
 
@@ -955,16 +913,15 @@
             return false;
         }
 
-        String tagName = mTagPreviewHistory.pop();
-        if (isCurrentTagName(tagName)) {
+        String tag = mTagPreviewHistory.pop();
+        if (isCurrentTagName(tag)) {
             if (mTagPreviewHistory.empty()) {
                 return false;
             }
-            tagName = mTagPreviewHistory.pop();
-        }
-
-        ReaderTag tag = new ReaderTag(tagName, ReaderTagType.FOLLOWED);
-        setCurrentTag(tag, false);
+            tag = mTagPreviewHistory.pop();
+        }
+
+        setCurrentTagName(tag, false);
         updateFollowButton();
 
         return true;
@@ -1025,7 +982,7 @@
                 setIsUpdating(false, updateAction);
                 if (result.isNewOrChanged()) {
                     refreshPosts();
-                } else if (isEmpty()) {
+                } else if (isPostAdapterEmpty()) {
                     setEmptyTitleAndDescription();
                 }
             }
@@ -1037,16 +994,8 @@
         }
     }
 
-    private void updateCurrentTagIfTime() {
-        if (!isUpdating()
-                && getPostListType().isTagType()
-                && ReaderTagTable.shouldAutoUpdateTag(getCurrentTag())) {
-            updateCurrentTag();
-        }
-    }
-
     void updateCurrentTag() {
-        updatePostsWithTag(getCurrentTag(), RequestDataAction.LOAD_NEWER, ReaderRefreshType.AUTOMATIC);
+        updatePostsWithTag(getCurrentTag(), RequestDataAction.LOAD_NEWER, RefreshType.AUTOMATIC);
     }
 
     /*
@@ -1054,7 +1003,7 @@
      */
     void updatePostsWithTag(final ReaderTag tag,
                             final RequestDataAction updateAction,
-                            final ReaderRefreshType refreshType) {
+                            final RefreshType refreshType) {
         if (tag == null) {
             return;
         }
@@ -1079,7 +1028,7 @@
 
         // if this is "Posts I Like" or "Blogs I Follow" and it's a manual refresh (user tapped refresh icon),
         // refresh the posts so posts that were unliked/unfollowed no longer appear
-        if (refreshType == ReaderRefreshType.MANUAL && isCurrentTag(tag)) {
+        if (refreshType == RefreshType.MANUAL && isCurrentTag(tag)) {
             if (tag.getTagName().equals(ReaderTag.TAG_NAME_LIKED) || tag.getTagName().equals(ReaderTag.TAG_NAME_FOLLOWING))
                 refreshPosts();
         }
@@ -1101,7 +1050,7 @@
 
                 // show "new posts" bar only if there are new posts and the list isn't empty
                 if (result == ReaderActions.UpdateResult.HAS_NEW
-                        && !isEmpty()
+                        && !isPostAdapterEmpty()
                         && updateAction == RequestDataAction.LOAD_NEWER) {
                     showNewPostsBar();
                     refreshPosts();
@@ -1148,7 +1097,7 @@
         if (updateAction == RequestDataAction.LOAD_OLDER) {
             // show/hide progress bar at bottom if these are older posts
             showLoadingProgress(isUpdating);
-        } else if (isUpdating && isEmpty()) {
+        } else if (isUpdating && isPostAdapterEmpty()) {
             // show swipe-to-refresh if update started and no posts are showing
             showSwipeToRefreshProgress(true);
         } else if (!isUpdating) {
@@ -1228,14 +1177,13 @@
     }
 
     /*
-     * called after user adds/removes tags
+     * called from host activity after user adds/removes tags
      */
     void doTagsChanged(final String newCurrentTag) {
         checkCurrentTag();
         getSpinnerAdapter().reloadTags();
         if (!TextUtils.isEmpty(newCurrentTag)) {
-            ReaderTag tag = new ReaderTag(newCurrentTag, ReaderTagType.FOLLOWED);
-            setCurrentTag(tag, true);
+            setCurrentTagName(newCurrentTag);
         }
     }
 
@@ -1292,25 +1240,6 @@
     private void loadBlogOrFeedInfo() {
         if (mBlogInfoView != null && mBlogInfoView.isEmpty()) {
             AppLog.d(T.READER, "reader post list > loading blogInfo");
-<<<<<<< HEAD
-            mBlogInfoView.loadBlogInfo(
-                    mCurrentBlogId,
-                    mCurrentBlogUrl,
-                    new ReaderBlogInfoView.BlogInfoListener() {
-                        @Override
-                        public void onBlogInfoLoaded(ReaderBlog blogInfo) {
-                            if (isAdded()) {
-                                mCurrentBlogId = blogInfo.blogId;
-                                mCurrentBlogUrl = blogInfo.getUrl();
-                                if (isEmpty()) {
-                                    getPostAdapter().setCurrentBlog(mCurrentBlogId);
-                                    updatePostsInCurrentBlog(RequestDataAction.LOAD_NEWER);
-                                }
-                                if (mFollowButton != null) {
-                                    mFollowButton.setIsFollowed(blogInfo.isFollowing);
-                                }
-                            }
-=======
             ReaderBlogInfoView.BlogInfoListener listener = new ReaderBlogInfoView.BlogInfoListener() {
                 @Override
                 public void onBlogInfoLoaded(ReaderBlog blogInfo) {
@@ -1320,7 +1249,6 @@
                         if (isPostAdapterEmpty()) {
                             getPostAdapter().setCurrentBlog(mCurrentBlogId);
                             updatePostsInCurrentBlogOrFeed(RequestDataAction.LOAD_NEWER);
->>>>>>> 9a1fd124
                         }
                         if (mFollowButton != null) {
                             mFollowButton.setIsFollowed(blogInfo.isFollowing);
@@ -1343,7 +1271,7 @@
     }
 
     /*
-    * user tapped follow button to follow/unfollow the current blog
+    * user tapped follow button in toolbar to follow/unfollow the current blog
     */
     private void toggleBlogFollowStatus() {
         if (!isAdded() || mFollowButton == null) {
@@ -1387,99 +1315,4 @@
         ReaderTagActions.TagAction action = (isAskingToFollow ? ReaderTagActions.TagAction.ADD : ReaderTagActions.TagAction.DELETE);
         ReaderTagActions.performTagAction(getCurrentTag(), action, null);
     }
-
-    @Override
-    public void onReaderPostSelected(long blogId, long postId) {
-        if (!isAdded()) return;
-
-        switch (getPostListType()) {
-            case TAG_FOLLOWED:
-            case TAG_PREVIEW:
-                ReaderActivityLauncher.showReaderPostPagerForTag(
-                        getActivity(),
-                        getCurrentTag(),
-                        getPostListType(),
-                        blogId,
-                        postId);
-                break;
-            case BLOG_PREVIEW:
-                ReaderActivityLauncher.showReaderPostPagerForBlog(
-                        getActivity(),
-                        blogId,
-                        postId);
-                break;
-        }
-    }
-
-    @Override
-    public void onReaderTagSelected(String tagName) {
-        if (!isAdded()) return;
-
-        ReaderTag tag = new ReaderTag(tagName, ReaderTagType.FOLLOWED);
-        if (getPostListType().equals(ReaderTypes.ReaderPostListType.TAG_PREVIEW)) {
-            // user is already previewing a tag, so change current tag in existing preview
-            setCurrentTag(tag, true);
-        } else {
-            // user isn't previewing a tag, so open in tag preview
-            ReaderActivityLauncher.showReaderTagPreview(getActivity(), tag);
-        }
-    }
-
-    /*
-     * called when user taps dropdown arrow icon next to a post - shows a popup menu
-     * that enables blocking the blog the post is in
-     */
-    @Override
-    public void onShowPostPopup(View view, final ReaderPost post) {
-        if (!isAdded() || view == null || post == null) {
-            return;
-        }
-
-        PopupMenu popup = new PopupMenu(getActivity(), view);
-        MenuItem menuItem = popup.getMenu().add(getString(R.string.reader_menu_block_blog));
-        menuItem.setOnMenuItemClickListener(new MenuItem.OnMenuItemClickListener() {
-            @Override
-            public boolean onMenuItemClick(MenuItem item) {
-                blockBlogForPost(post);
-                return true;
-            }
-        });
-        popup.show();
-    }
-
-    /*
-     * listen for changes to followed tags/blogs - only used for TAG_FOLLOWED
-     */
-    private void registerReceiver() {
-        if (!isAdded()) {
-            return;
-        }
-        IntentFilter filter = new IntentFilter();
-        filter.addAction(ReaderUpdateService.ACTION_FOLLOWED_TAGS_CHANGED);
-        LocalBroadcastManager lbm = LocalBroadcastManager.getInstance(getActivity());
-        lbm.registerReceiver(mReceiver, filter);
-    }
-
-    private void unregisterReceiver() {
-        if (!isAdded()) {
-            return;
-        }
-        try {
-            LocalBroadcastManager lbm = LocalBroadcastManager.getInstance(getActivity());
-            lbm.unregisterReceiver(mReceiver);
-        } catch (IllegalArgumentException e) {
-            // exception occurs if receiver already unregistered (safe to ignore)
-        }
-    }
-
-    private final BroadcastReceiver mReceiver = new BroadcastReceiver() {
-        @Override
-        public void onReceive(Context context, Intent intent) {
-            // followed tags have changed so update tag list
-            refreshTags();
-            if (isEmpty()) {
-                updateCurrentTag();
-            }
-        }
-    };
 }