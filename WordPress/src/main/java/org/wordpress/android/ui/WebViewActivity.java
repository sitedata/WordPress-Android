package org.wordpress.android.ui;

import android.os.Bundle;
import android.support.v7.app.ActionBar;
import android.support.v7.widget.Toolbar;
import android.view.MenuItem;
import android.view.View;
import android.view.Window;
import android.webkit.WebView;

import org.wordpress.android.BaseActivity;
import org.wordpress.android.R;

import java.util.Map;

/**
 * Basic activity for displaying a WebView.
 */
<<<<<<< HEAD
public abstract class WebViewActivity extends BaseActivity {
    /** Primary webview used to display content. */
=======
public abstract class WebViewActivity extends AppCompatActivity {
    /**
     * Primary webview used to display content.
     */
>>>>>>> 02725d75

    private static final String URL = "url";

    protected WebView mWebView;

    @Override
    public void onCreate(Bundle savedInstanceState) {
        supportRequestWindowFeature(Window.FEATURE_PROGRESS);

        super.onCreate(savedInstanceState);

        // clear title text so there's no title until actual web page title can be shown
        // this is done here rather than in the manifest to automatically handle descendants
        // such as AuthenticatedWebViewActivity
        setTitle("");

        configureView();

        // note: do NOT call mWebView.getSettings().setUserAgentString(WordPress.getUserAgent())
        // here since it causes problems with the browser-sniffing that some sites rely on to
        // format the page for mobile display
        mWebView = (WebView) findViewById(R.id.webView);
        mWebView.setScrollBarStyle(View.SCROLLBARS_INSIDE_OVERLAY);
        configureWebView();

        if (savedInstanceState == null) {
            loadContent();
        }
    }

    /*
     * load the desired content - only done on initial activity creation (ie: when savedInstanceState
     * is null) since onSaveInstanceState() and onRestoreInstanceState() will take care of saving
     * and restoring the correct URL when the activity is recreated - note that descendants should
     * override this w/o calling super() to load a different URL.
     */
    protected void loadContent() {
        String url = getIntent().getStringExtra(URL);
        if (url != null) {
            loadUrl(url);
        }
    }

    /*
     * save the webView state with the bundle so it can be restored
     */
    @Override
    protected void onSaveInstanceState(Bundle outState) {
        mWebView.saveState(outState);
        super.onSaveInstanceState(outState);
    }

    /*
     * restore the webView state saved above
     */
    @Override
    protected void onRestoreInstanceState(Bundle savedInstanceState) {
        super.onRestoreInstanceState(savedInstanceState);
        mWebView.restoreState(savedInstanceState);
    }

    @Override
    protected void onPause() {
        super.onPause();
        // Flash video may keep playing if the webView isn't paused here
        pauseWebView();
    }

    @Override
    protected void onResume() {
        super.onResume();
        resumeWebView();
    }

    public void configureView() {
        setContentView(R.layout.webview);

        Toolbar toolbar = (Toolbar) findViewById(R.id.toolbar);
        if (toolbar != null) {
            setSupportActionBar(toolbar);
        }

        ActionBar actionBar = getSupportActionBar();
        if (actionBar != null) {
            actionBar.setDisplayShowTitleEnabled(true);
            actionBar.setDisplayHomeAsUpEnabled(true);
        }
    }

    /*
     * descendants should override this to set a WebViewClient, WebChromeClient, and anything
     * else necessary to configure the webView prior to navigation
     */
    protected void configureWebView() {
        // noop
    }

    private void pauseWebView() {
        if (mWebView != null) {
            mWebView.onPause();
        }
    }

    private void resumeWebView() {
        if (mWebView != null) {
            mWebView.onResume();
        }
    }

    /**
     * Load the specified URL in the webview.
     *
     * @param url URL to load in the webview.
     */
    protected void loadUrl(String url) {
        mWebView.loadUrl(url);
    }

    public void loadUrl(String url, Map<String, String> additionalHttpHeaders) {
        mWebView.loadUrl(url, additionalHttpHeaders);
    }

    @Override
    public void onBackPressed() {
        if (mWebView != null && mWebView.canGoBack()) {
            mWebView.goBack();
        } else {
            cancel();
            super.onBackPressed();
        }
    }

    @Override
    public boolean onOptionsItemSelected(final MenuItem item) {
        if (item.getItemId() == android.R.id.home) {
            cancel();
            finish();
            return true;
        }
        return super.onOptionsItemSelected(item);
    }

    protected void cancel() {
        // nop
    }
}<|MERGE_RESOLUTION|>--- conflicted
+++ resolved
@@ -16,15 +16,10 @@
 /**
  * Basic activity for displaying a WebView.
  */
-<<<<<<< HEAD
 public abstract class WebViewActivity extends BaseActivity {
-    /** Primary webview used to display content. */
-=======
-public abstract class WebViewActivity extends AppCompatActivity {
     /**
      * Primary webview used to display content.
      */
->>>>>>> 02725d75
 
     private static final String URL = "url";
 
