--- conflicted
+++ resolved
@@ -2042,12 +2042,8 @@
                                 themeBundle,
                                 WordPress.getUserAgent(),
                                 mTenorFeatureConfig.isEnabled(),
-<<<<<<< HEAD
-                                mSite.isJetpackConnected(),
+                                isUnsupportedBlockEditorEnabled,
                                 mGutenbergMentionsFeatureConfig.isEnabled()
-=======
-                                isUnsupportedBlockEditorEnabled
->>>>>>> fc6732a9
                         );
                     } else {
                         // If gutenberg editor is not selected, default to Aztec.
