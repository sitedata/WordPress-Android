package org.wordpress.android.ui.posts;

import android.annotation.TargetApi;
import android.app.Activity;
import android.app.Fragment;
import android.app.FragmentManager;
import android.content.Context;
import android.content.DialogInterface;
import android.content.Intent;
import android.content.res.Configuration;
import android.database.Cursor;
import android.graphics.Bitmap;
import android.media.ThumbnailUtils;
import android.net.Uri;
import android.os.AsyncTask;
import android.os.Build;
import android.os.Bundle;
import android.os.Environment;
import android.os.Handler;
import android.preference.PreferenceManager;
import android.support.annotation.NonNull;
import android.support.v13.app.FragmentPagerAdapter;
import android.support.v4.app.ActivityCompat;
import android.support.v4.app.FragmentTransaction;
import android.support.v4.content.CursorLoader;
import android.support.v4.view.ViewPager;
import android.support.v7.app.ActionBar;
import android.support.v7.app.AlertDialog;
import android.support.v7.app.AppCompatActivity;
import android.text.SpannableStringBuilder;
import android.text.Spanned;
import android.text.TextUtils;
import android.text.style.CharacterStyle;
import android.text.style.SuggestionSpan;
import android.view.DragEvent;
import android.view.Menu;
import android.view.MenuInflater;
import android.view.MenuItem;
import android.view.View;
import android.view.ViewGroup;
import android.view.inputmethod.InputMethodManager;
import android.webkit.MimeTypeMap;
import android.widget.Toast;

import org.greenrobot.eventbus.Subscribe;
import org.greenrobot.eventbus.ThreadMode;
import org.wordpress.android.BuildConfig;
import org.wordpress.android.JavaScriptException;
import org.wordpress.android.R;
import org.wordpress.android.WordPress;
import org.wordpress.android.analytics.AnalyticsTracker;
import org.wordpress.android.analytics.AnalyticsTracker.Stat;
import org.wordpress.android.editor.AztecEditorFragment;
import org.wordpress.android.editor.EditorFragment;
import org.wordpress.android.editor.EditorFragment.IllegalEditorStateException;
import org.wordpress.android.editor.EditorFragmentAbstract;
import org.wordpress.android.editor.EditorFragmentAbstract.EditorDragAndDropListener;
import org.wordpress.android.editor.EditorFragmentAbstract.EditorFragmentListener;
import org.wordpress.android.editor.EditorFragmentAbstract.TrackableEvent;
import org.wordpress.android.editor.EditorMediaUploadListener;
import org.wordpress.android.editor.EditorWebViewAbstract.ErrorListener;
import org.wordpress.android.editor.EditorWebViewCompatibility;
import org.wordpress.android.editor.EditorWebViewCompatibility.ReflectionException;
import org.wordpress.android.editor.ImageSettingsDialogFragment;
import org.wordpress.android.editor.LegacyEditorFragment;
import org.wordpress.android.fluxc.Dispatcher;
import org.wordpress.android.fluxc.action.AccountAction;
import org.wordpress.android.fluxc.generated.AccountActionBuilder;
import org.wordpress.android.fluxc.generated.MediaActionBuilder;
import org.wordpress.android.fluxc.generated.PostActionBuilder;
import org.wordpress.android.fluxc.model.AccountModel;
import org.wordpress.android.fluxc.model.MediaModel;
import org.wordpress.android.fluxc.model.MediaModel.MediaUploadState;
import org.wordpress.android.fluxc.model.PostModel;
import org.wordpress.android.fluxc.model.SiteModel;
import org.wordpress.android.fluxc.model.post.PostStatus;
import org.wordpress.android.fluxc.store.AccountStore;
import org.wordpress.android.fluxc.store.AccountStore.OnAccountChanged;
import org.wordpress.android.fluxc.store.MediaStore;
import org.wordpress.android.fluxc.store.MediaStore.FetchMediaListPayload;
import org.wordpress.android.fluxc.store.MediaStore.MediaPayload;
import org.wordpress.android.fluxc.store.MediaStore.OnMediaChanged;
import org.wordpress.android.fluxc.store.PostStore;
import org.wordpress.android.fluxc.store.SiteStore;
import org.wordpress.android.fluxc.tools.FluxCImageLoader;
import org.wordpress.android.ui.ActivityId;
import org.wordpress.android.ui.ActivityLauncher;
import org.wordpress.android.ui.RequestCodes;
import org.wordpress.android.ui.media.MediaBrowserActivity;
import org.wordpress.android.ui.media.WordPressMediaUtils;
import org.wordpress.android.ui.media.services.MediaUploadService;
import org.wordpress.android.ui.notifications.utils.PendingDraftsNotificationsUtils;
import org.wordpress.android.ui.photopicker.PhotoPickerFragment;
import org.wordpress.android.ui.photopicker.PhotoPickerFragment.PhotoPickerIcon;
import org.wordpress.android.ui.photopicker.PhotoPickerFragment.PhotoPickerOption;
import org.wordpress.android.ui.posts.InsertMediaDialog.InsertMediaCallback;
import org.wordpress.android.ui.posts.services.AztecImageLoader;
import org.wordpress.android.ui.posts.services.PostEvents;
import org.wordpress.android.ui.posts.services.PostUploadService;
import org.wordpress.android.ui.prefs.AppPrefs;
import org.wordpress.android.ui.prefs.SiteSettingsInterface;
import org.wordpress.android.util.AnalyticsUtils;
import org.wordpress.android.util.AniUtils;
import org.wordpress.android.util.AppLog;
import org.wordpress.android.util.AppLog.T;
import org.wordpress.android.util.AutolinkUtils;
import org.wordpress.android.util.CrashlyticsUtils;
import org.wordpress.android.util.DateTimeUtils;
import org.wordpress.android.util.DisplayUtils;
import org.wordpress.android.util.FluxCUtils;
import org.wordpress.android.util.ImageUtils;
import org.wordpress.android.util.ListUtils;
import org.wordpress.android.util.MediaUtils;
import org.wordpress.android.util.NetworkUtils;
import org.wordpress.android.util.PermissionUtils;
import org.wordpress.android.util.SiteUtils;
import org.wordpress.android.util.StringUtils;
import org.wordpress.android.util.ToastUtils;
import org.wordpress.android.util.ToastUtils.Duration;
import org.wordpress.android.util.WPHtml;
import org.wordpress.android.util.WPMediaUtils;
import org.wordpress.android.util.WPPermissionUtils;
import org.wordpress.android.util.WPUrlUtils;
import org.wordpress.android.util.helpers.MediaFile;
import org.wordpress.android.util.helpers.MediaGallery;
import org.wordpress.android.util.helpers.MediaGalleryImageSpan;
import org.wordpress.android.util.helpers.WPImageSpan;
import org.wordpress.android.widgets.WPViewPager;
import org.wordpress.passcodelock.AppLockManager;

import java.io.File;
import java.io.FileOutputStream;
import java.io.IOException;
import java.util.ArrayList;
import java.util.Arrays;
import java.util.EnumSet;
import java.util.HashMap;
import java.util.List;
import java.util.Locale;
import java.util.Map;
import java.util.regex.Matcher;
import java.util.regex.Pattern;

import javax.inject.Inject;

import de.greenrobot.event.EventBus;

public class EditPostActivity extends AppCompatActivity implements EditorFragmentListener, EditorDragAndDropListener,
        ActivityCompat.OnRequestPermissionsResultCallback, EditorWebViewCompatibility.ReflectionFailureListener,
        PhotoPickerFragment.PhotoPickerListener {
    public static final String EXTRA_POST_LOCAL_ID = "postModelLocalId";
    public static final String EXTRA_IS_PAGE = "isPage";
    public static final String EXTRA_IS_QUICKPRESS = "isQuickPress";
    public static final String EXTRA_QUICKPRESS_BLOG_ID = "quickPressBlogId";
    public static final String EXTRA_SAVED_AS_LOCAL_DRAFT = "savedAsLocalDraft";
    public static final String EXTRA_HAS_UNFINISHED_MEDIA = "hasUnfinishedMedia";
    public static final String EXTRA_HAS_CHANGES = "hasChanges";
    private static final String STATE_KEY_CURRENT_POST = "stateKeyCurrentPost";
    private static final String STATE_KEY_ORIGINAL_POST = "stateKeyOriginalPost";
    private static final String STATE_KEY_EDITOR_FRAGMENT = "editorFragment";
    private static final String STATE_KEY_DROPPED_MEDIA_URIS = "stateKeyDroppedMediaUri";

    private static int PAGE_CONTENT = 0;
    private static int PAGE_SETTINGS = 1;
    private static int PAGE_PREVIEW = 2;

    private static final int AUTOSAVE_INTERVAL_MILLIS = 60000;

    private static final String PHOTO_PICKER_TAG = "photo_picker";

    private Handler mHandler;
    private boolean mShowAztecEditor;
    private boolean mShowNewEditor;

    private List<String> mPendingVideoPressInfoRequests;

    /**
     * The {@link android.support.v4.view.PagerAdapter} that will provide
     * fragments for each of the sections. We use a
     * {@link FragmentPagerAdapter} derivative, which will keep every
     * loaded fragment in memory. If this becomes too memory intensive, it
     * may be best to switch to a
     * {@link android.support.v13.app.FragmentStatePagerAdapter}.
     */
    SectionsPagerAdapter mSectionsPagerAdapter;

    /**
     * The {@link ViewPager} that will host the section contents.
     */
    WPViewPager mViewPager;

    private PostModel mPost;
    private PostModel mOriginalPost;

    private AztecEditorFragment mAztecEditorFragment;
    private EditorFragmentAbstract mEditorFragment;
    private EditPostSettingsFragment mEditPostSettingsFragment;
    private EditPostPreviewFragment mEditPostPreviewFragment;

    private EditorMediaUploadListener mEditorMediaUploadListener;

    private boolean mIsNewPost;
    private boolean mIsPage;
    private boolean mHasSetPostContent;

    private View mPhotoPickerContainer;
    private PhotoPickerFragment mPhotoPickerFragment;
    private int mPhotoPickerOrientation = Configuration.ORIENTATION_UNDEFINED;

    // For opening the context menu after permissions have been granted
    private View mMenuView = null;

    @Inject Dispatcher mDispatcher;
    @Inject AccountStore mAccountStore;
    @Inject SiteStore mSiteStore;
    @Inject PostStore mPostStore;
    @Inject MediaStore mMediaStore;
    @Inject FluxCImageLoader mImageLoader;

    private SiteModel mSite;

    // for keeping the media uri while asking for permissions
    private ArrayList<Uri> mDroppedMediaUris;

    private Runnable mFetchMediaRunnable = new Runnable() {
        @Override
        public void run() {
            if (mDroppedMediaUris != null) {
                final List<Uri> mediaUris = mDroppedMediaUris;
                mDroppedMediaUris = null;
                EditPostActivity.this.addAllMedia(mediaUris);
            }
        }
    };

    @Override
    protected void onCreate(Bundle savedInstanceState) {
        super.onCreate(savedInstanceState);
        ((WordPress) getApplication()).component().inject(this);
        mDispatcher.register(this);
        setContentView(R.layout.new_edit_post_activity);

        if (savedInstanceState == null) {
            mSite = (SiteModel) getIntent().getSerializableExtra(WordPress.SITE);
        } else {
            mSite = (SiteModel) savedInstanceState.getSerializable(WordPress.SITE);
        }

        // Check whether to show the visual editor
        PreferenceManager.setDefaultValues(this, R.xml.account_settings, false);
        //AppPrefs.setAztecEditorAvailable(true);
        //AppPrefs.setAztecEditorEnabled(true);
        mShowAztecEditor = AppPrefs.isAztecEditorEnabled();
        mShowNewEditor = AppPrefs.isVisualEditorEnabled();

        // Set up the action bar.
        final ActionBar actionBar = getSupportActionBar();
        if (actionBar != null) {
            actionBar.setDisplayHomeAsUpEnabled(true);
        }

        FragmentManager fragmentManager = getFragmentManager();
        Bundle extras = getIntent().getExtras();
        String action = getIntent().getAction();
        if (savedInstanceState == null) {
            if (!getIntent().hasExtra(EXTRA_POST_LOCAL_ID)
                    || Intent.ACTION_SEND.equals(action)
                    || Intent.ACTION_SEND_MULTIPLE.equals(action)
                    || NEW_MEDIA_POST.equals(action)
                    || getIntent().hasExtra(EXTRA_IS_QUICKPRESS)) {
                if (getIntent().hasExtra(EXTRA_QUICKPRESS_BLOG_ID)) {
                    // QuickPress might want to use a different blog than the current blog
                    int localSiteId = getIntent().getIntExtra(EXTRA_QUICKPRESS_BLOG_ID, -1);
                    mSite = mSiteStore.getSiteByLocalId(localSiteId);
                }

                if (extras != null) {
                    mIsPage = extras.getBoolean(EXTRA_IS_PAGE);
                }
                mIsNewPost = true;

                if (mSite == null) {
                    showErrorAndFinish(R.string.blog_not_found);
                    return;
                }
                if (!mSite.isVisible()) {
                    showErrorAndFinish(R.string.error_blog_hidden);
                    return;
                }

                // Create a new post
                List<Long> categories = new ArrayList<>();
                String postFormat = "";
                if (mSite.isWPCom() || mSite.isJetpackConnected()) {
                    // TODO: replace SiteSettingsInterface.getX by calls to mSite.getDefaultCategory
                    // and mSite.getDefaultFormat. We can get these from /me/sites endpoint for .com/jetpack sites.
                    // There might be a way to get that information from a XMLRPC request as well.
                    categories.add((long) SiteSettingsInterface.getDefaultCategory(WordPress.getContext()));
                    postFormat = SiteSettingsInterface.getDefaultFormat(WordPress.getContext());
                }
                mPost = mPostStore.instantiatePostModel(mSite, mIsPage, categories, postFormat);
            } else if (extras != null) {
                // Load post passed in extras
                mPost = mPostStore.getPostByLocalPostId(extras.getInt(EXTRA_POST_LOCAL_ID));
                if (mPost != null) {
                    mOriginalPost = mPost.clone();
                    mIsPage = mPost.isPage();
                }
            }
        } else {
            mDroppedMediaUris = savedInstanceState.getParcelable(STATE_KEY_DROPPED_MEDIA_URIS);

            if (savedInstanceState.containsKey(STATE_KEY_ORIGINAL_POST)) {
                try {
                    mPost = (PostModel) savedInstanceState.getSerializable(STATE_KEY_CURRENT_POST);
                    mOriginalPost = (PostModel) savedInstanceState.getSerializable(STATE_KEY_ORIGINAL_POST);
                } catch (ClassCastException e) {
                    mPost = null;
                }
            }
            mEditorFragment = (EditorFragmentAbstract) fragmentManager.getFragment(savedInstanceState, STATE_KEY_EDITOR_FRAGMENT);

            if (mEditorFragment instanceof EditorMediaUploadListener) {
                mEditorMediaUploadListener = (EditorMediaUploadListener) mEditorFragment;
            }
        }

        if (mSite == null) {
            ToastUtils.showToast(this, R.string.blog_not_found, ToastUtils.Duration.SHORT);
            finish();
            return;
        }

        if (mHasSetPostContent = mEditorFragment != null) {
            mEditorFragment.setImageLoader(mImageLoader);
        }

        // Ensure we have a valid post
        if (mPost == null) {
            showErrorAndFinish(R.string.post_not_found);
            return;
        }

        if (mIsNewPost) {
            trackEditorCreatedPost(action, getIntent());
        }

        setTitle(StringUtils.unescapeHTML(SiteUtils.getSiteNameOrHomeURL(mSite)));
        mSectionsPagerAdapter = new SectionsPagerAdapter(fragmentManager);

        // Set up the ViewPager with the sections adapter.
        mViewPager = (WPViewPager) findViewById(R.id.pager);
        mViewPager.setAdapter(mSectionsPagerAdapter);
        mViewPager.setOffscreenPageLimit(2);
        mViewPager.setPagingEnabled(false);

        // When swiping between different sections, select the corresponding
        // tab. We can also use ActionBar.Tab#select() to do this if we have
        // a reference to the Tab.
        mViewPager.setOnPageChangeListener(new ViewPager.SimpleOnPageChangeListener() {
            @Override
            public void onPageSelected(int position) {
                invalidateOptionsMenu();
                if (position == PAGE_CONTENT) {
                    setTitle(StringUtils.unescapeHTML(SiteUtils.getSiteNameOrHomeURL(mSite)));
                } else if (position == PAGE_SETTINGS) {
                    setTitle(mPost.isPage() ? R.string.page_settings : R.string.post_settings);
                    hidePhotoPicker();
                } else if (position == PAGE_PREVIEW) {
                    setTitle(mPost.isPage() ? R.string.preview_page : R.string.preview_post);
                    hidePhotoPicker();
                    savePostAsync(new AfterSavePostListener() {
                        @Override
                        public void onPostSave() {
                            if (mEditPostPreviewFragment != null) {
                                runOnUiThread(new Runnable() {
                                    @Override
                                    public void run() {
                                        if (mEditPostPreviewFragment != null) {
                                            mEditPostPreviewFragment.loadPost(mPost);
                                        }
                                    }
                                });
                            }
                        }
                    });
                }
            }
        });

        ActivityId.trackLastActivity(ActivityId.POST_EDITOR);
    }

    private Runnable mAutoSave = new Runnable() {
        @Override
        public void run() {
            new Thread(new Runnable() {
                @Override
                public void run() {
                    try {
                        updatePostObject(true);
                    } catch (IllegalEditorStateException e) {
                        AppLog.e(T.EDITOR, "Impossible to save the post, we weren't able to update it.");
                        return;
                    }
                    savePostToDb();
                    if (mHandler != null) {
                        mHandler.postDelayed(mAutoSave, AUTOSAVE_INTERVAL_MILLIS);
                    }
                }
            }).start();
        }
    };

    @Override
    protected void onResume() {
        super.onResume();
        mHandler = new Handler();
        mHandler.postDelayed(mAutoSave, AUTOSAVE_INTERVAL_MILLIS);
    }

    @Override
    protected void onPause() {
        super.onPause();

        mHandler.removeCallbacks(mAutoSave);
        mHandler = null;
    }

    @Override
    protected void onDestroy() {
        AnalyticsTracker.track(AnalyticsTracker.Stat.EDITOR_CLOSED);
        mDispatcher.unregister(this);
        super.onDestroy();
    }

    @Override
    protected void onSaveInstanceState(Bundle outState) {
        super.onSaveInstanceState(outState);
        // Saves both post objects so we can restore them in onCreate()
        savePostAsync(null);
        outState.putSerializable(STATE_KEY_CURRENT_POST, mPost);
        outState.putSerializable(STATE_KEY_ORIGINAL_POST, mOriginalPost);
        outState.putSerializable(WordPress.SITE, mSite);

        outState.putParcelableArrayList(STATE_KEY_DROPPED_MEDIA_URIS, mDroppedMediaUris);

        if (mEditorFragment != null) {
            getFragmentManager().putFragment(outState, STATE_KEY_EDITOR_FRAGMENT, mEditorFragment);
        }
    }

    @Override
    public void onConfigurationChanged(Configuration newConfig) {
        super.onConfigurationChanged(newConfig);

        // resize the photo picker if the user rotated the device
        int orientation = newConfig.orientation;
        if (orientation != mPhotoPickerOrientation) {
            resizePhotoPicker();
        }
    }

    private String getSaveButtonText() {
        if (!userCanPublishPosts()) {
            return getString(R.string.submit_for_review);
        }

        switch (PostStatus.fromPost(mPost)) {
            case SCHEDULED:
                return getString(R.string.schedule_verb);
            case PUBLISHED:
            case UNKNOWN:
                if (mPost.isLocalDraft()) {
                    return getString(R.string.post_status_publish_post);
                } else {
                    return getString(R.string.update_verb);
                }
            default:
                if (mPost.isLocalDraft()) {
                    return getString(R.string.save);
                } else {
                    return getString(R.string.update_verb);
                }
        }
    }

    private boolean isPhotoPickerShowing() {
        return mPhotoPickerContainer != null
                && mPhotoPickerContainer.getVisibility() == View.VISIBLE;
    }

    /*
     * resizes the photo picker based on device orientation - full height in landscape, half
     * height in portrait
     */
    private void resizePhotoPicker() {
        if (mPhotoPickerContainer == null) return;

        if (DisplayUtils.isLandscape(this)) {
            mPhotoPickerOrientation = Configuration.ORIENTATION_LANDSCAPE;
            mPhotoPickerContainer.getLayoutParams().height = ViewGroup.LayoutParams.MATCH_PARENT;
        } else {
            mPhotoPickerOrientation = Configuration.ORIENTATION_PORTRAIT;
            int displayHeight = DisplayUtils.getDisplayPixelHeight(this);
            int containerHeight = (int) (displayHeight * 0.5f);
            mPhotoPickerContainer.getLayoutParams().height = containerHeight;
        }

        if (mPhotoPickerFragment != null) {
            mPhotoPickerFragment.reload();
        }
    }

    /*
     * loads the photo picker fragment, which is hidden until the user taps the media icon
     */
    private void initPhotoPicker() {
        mPhotoPickerContainer = findViewById(R.id.photo_fragment_container);

        // size the picker before creating the fragment to avoid having it load media now
        resizePhotoPicker();

        EnumSet<PhotoPickerOption> options =
                EnumSet.of(PhotoPickerOption.ALLOW_MULTI_SELECT);
        mPhotoPickerFragment = PhotoPickerFragment.newInstance(this, options);

        getFragmentManager()
                .beginTransaction()
                .add(R.id.photo_fragment_container, mPhotoPickerFragment, PHOTO_PICKER_TAG)
                .commit();
    }

    /*
     * user has requested to show the photo picker
     */
    private void showPhotoPicker() {
        // make sure we initialized the photo picker
        if (mPhotoPickerFragment == null) {
            initPhotoPicker();
        }

        // hide soft keyboard
        View view = getCurrentFocus();
        if (view != null) {
            InputMethodManager imm = (InputMethodManager)getSystemService(Context.INPUT_METHOD_SERVICE);
            imm.hideSoftInputFromWindow(view.getWindowToken(), 0);
        }

        // slide in the photo picker
        if (!isPhotoPickerShowing()) {
            AniUtils.animateBottomBar(mPhotoPickerContainer, true, AniUtils.Duration.MEDIUM);
            mPhotoPickerFragment.refresh();
        }

        // fade in the overlay atop the editor, which effectively disables the editor
        // until the picker is closed
        View overlay = findViewById(R.id.view_overlay);
        if (overlay.getVisibility() != View.VISIBLE) {
            AniUtils.fadeIn(overlay, AniUtils.Duration.MEDIUM);
        }

        if (mAztecEditorFragment != null) {
            mAztecEditorFragment.enableMediaMode(true);
        }
    }

    private void hidePhotoPicker() {
        if (isPhotoPickerShowing()) {
            mPhotoPickerFragment.finishActionMode();
            AniUtils.animateBottomBar(mPhotoPickerContainer, false);
        }

        View overlay = findViewById(R.id.view_overlay);
        if (overlay.getVisibility() == View.VISIBLE) {
            AniUtils.fadeOut(overlay, AniUtils.Duration.MEDIUM);
        }

        if (mAztecEditorFragment != null) {
            mAztecEditorFragment.enableMediaMode(false);
        }
    }

    /*
     * called by PhotoPickerFragment when media is selected - may be a single item or a list of items
     */
    @Override
    public void onPhotoPickerMediaChosen(@NonNull List<Uri> uriList) {
        hidePhotoPicker();
        for (Uri uri: uriList) {
            if (addMedia(uri)) {
                boolean isVideo = MediaUtils.isVideo(uri.toString());
                trackAddMediaFromDeviceEvents(false, isVideo, uri);
            }
        }
    }

    /*
     * called by PhotoPickerFragment when user clicks an icon to launch the camera, native
     * picker, or WP media picker
     */
    @Override
    public void onPhotoPickerIconClicked(@NonNull PhotoPickerIcon icon) {
        hidePhotoPicker();
        switch (icon) {
            case ANDROID_CAPTURE_PHOTO:
                launchCamera();
                break;
            case ANDROID_CAPTURE_VIDEO:
                launchVideoCamera();
                break;
            case ANDROID_CHOOSE_PHOTO:
                launchPictureLibrary();
                break;
            case ANDROID_CHOOSE_VIDEO:
                launchVideoLibrary();
                break;
            case WP_MEDIA:
                ActivityLauncher.viewMediaPickerForResult(this, mSite);
                break;
        }
    }

    @Override
    public boolean onCreateOptionsMenu(Menu menu) {
        super.onCreateOptionsMenu(menu);
        MenuInflater inflater = getMenuInflater();
        if (mShowNewEditor || mShowAztecEditor) {
            inflater.inflate(R.menu.edit_post, menu);
        } else {
            inflater.inflate(R.menu.edit_post_legacy, menu);
        }

        return true;
    }

    @Override
    public boolean onPrepareOptionsMenu(Menu menu) {
        boolean showMenuItems = true;
        if (mViewPager != null && mViewPager.getCurrentItem() > PAGE_CONTENT) {
            showMenuItems = false;
        }

        MenuItem previewMenuItem = menu.findItem(R.id.menu_preview_post);
        MenuItem settingsMenuItem = menu.findItem(R.id.menu_post_settings);

        if (previewMenuItem != null) {
            previewMenuItem.setVisible(showMenuItems);
        }

        if (settingsMenuItem != null) {
            settingsMenuItem.setVisible(showMenuItems);
        }

        // Set text of the save button in the ActionBar
        if (mPost != null) {
            MenuItem saveMenuItem = menu.findItem(R.id.menu_save_post);
            if (saveMenuItem != null) {
                saveMenuItem.setTitle(getSaveButtonText());
            }
        }

        return super.onPrepareOptionsMenu(menu);
    }

    @Override
    public void onRequestPermissionsResult(int requestCode,
                                           @NonNull String permissions[],
                                           @NonNull int[] grantResults) {
        boolean allGranted = WPPermissionUtils.setPermissionListAsked(
                this, requestCode, permissions, grantResults, true);

        if (allGranted) {
            switch (requestCode) {
                case WPPermissionUtils.EDITOR_MEDIA_PERMISSION_REQUEST_CODE:
                    if (mMenuView != null) {
                        super.openContextMenu(mMenuView);
                        mMenuView = null;
                    }
                    break;
                case WPPermissionUtils.EDITOR_DRAG_DROP_PERMISSION_REQUEST_CODE:
                    runOnUiThread(mFetchMediaRunnable);
                    break;
            }
        }
    }

    private boolean handleBackPressed() {
        Fragment fragment = getFragmentManager().findFragmentByTag(
                ImageSettingsDialogFragment.IMAGE_SETTINGS_DIALOG_TAG);
        if (fragment != null && fragment.isVisible()) {
            return false;
        }
        if (mViewPager.getCurrentItem() > PAGE_CONTENT) {
            if (mViewPager.getCurrentItem() == PAGE_SETTINGS) {
                mPost.setFeaturedImageId(mEditPostSettingsFragment.getFeaturedImageId());
                mEditorFragment.setFeaturedImageId(mPost.getFeaturedImageId());
            }
            mViewPager.setCurrentItem(PAGE_CONTENT);
            invalidateOptionsMenu();
        } else {
            savePostAndFinish();
        }
        return true;
    }

    // Menu actions
    @Override
    public boolean onOptionsItemSelected(final MenuItem item) {
        hidePhotoPicker();

        int itemId = item.getItemId();

        if (itemId == android.R.id.home) {
<<<<<<< HEAD
            Fragment fragment = getFragmentManager().findFragmentByTag(
                    ImageSettingsDialogFragment.IMAGE_SETTINGS_DIALOG_TAG);
            if (fragment != null && fragment.isVisible()) {
                return false;
            }
            if (mViewPager.getCurrentItem() > PAGE_CONTENT) {
                if (mViewPager.getCurrentItem() == PAGE_SETTINGS) {
                    mEditorFragment.setFeaturedImageId(mPost.getFeaturedImageId());
                }
                mViewPager.setCurrentItem(PAGE_CONTENT);
                invalidateOptionsMenu();
            } else {
                savePostAndFinish();
            }
            return true;
=======
            return handleBackPressed();
>>>>>>> f83d69cb
        }

        // Disable format bar buttons while a media upload is in progress
        if (mEditorFragment.isUploadingMedia() || mEditorFragment.isActionInProgress()) {
            ToastUtils.showToast(this, R.string.editor_toast_uploading_please_wait, Duration.SHORT);
            return false;
        }

        if (itemId == R.id.menu_save_post) {
            publishPost();
        } else if (itemId == R.id.menu_preview_post) {
            mViewPager.setCurrentItem(PAGE_PREVIEW);
        } else if (itemId == R.id.menu_post_settings) {
            InputMethodManager imm = ((InputMethodManager) getSystemService(Context.INPUT_METHOD_SERVICE));
            imm.hideSoftInputFromWindow(getWindow().getDecorView().getWindowToken(), 0);
            mViewPager.setCurrentItem(PAGE_SETTINGS);
        }
        return false;
    }

    private void savePostOnlineAndFinishAsync(boolean isFirstTimePublish) {
        new SavePostOnlineAndFinishTask(isFirstTimePublish).executeOnExecutor(AsyncTask.THREAD_POOL_EXECUTOR);
    }

    private void onUploadSuccess(MediaModel media) {
        if (mEditorMediaUploadListener != null && media != null) {
            mEditorMediaUploadListener.onMediaUploadSucceeded(String.valueOf(media.getId()),
                    FluxCUtils.mediaFileFromMediaModel(media));
        }
        removeMediaFromPendingList(media);
    }

    private void onUploadCanceled(MediaModel media) {
        removeMediaFromPendingList(media);
    }

    private void onUploadError(MediaModel media, MediaStore.MediaError error) {
        String localMediaId = String.valueOf(media.getId());

        Map<String, Object> properties = null;
        MediaFile mf = FluxCUtils.mediaFileFromMediaModel(media);
        if (mf != null) {
            properties = AnalyticsUtils.getMediaProperties(this, mf.isVideo(), null, mf.getFilePath());
            properties.put("error_type", error.type.name());
        }
        AnalyticsTracker.track(Stat.EDITOR_UPLOAD_MEDIA_FAILED, properties);

        // Display custom error depending on error type
        String errorMessage;
        switch (error.type) {
            case AUTHORIZATION_REQUIRED:
                errorMessage = getString(R.string.media_error_no_permission_upload);
                break;
            case REQUEST_TOO_LARGE:
                errorMessage = getString(R.string.media_error_too_large_upload);
                break;
            case SERVER_ERROR:
                errorMessage = getString(R.string.media_error_internal_server_error);
                break;
            case TIMEOUT:
                errorMessage = getString(R.string.media_error_timeout);
                break;
            case GENERIC_ERROR:
            default:
                errorMessage = TextUtils.isEmpty(error.message) ? getString(R.string.tap_to_try_again) : error.message;
        }
        if (mEditorMediaUploadListener != null) {
            mEditorMediaUploadListener.onMediaUploadFailed(localMediaId, errorMessage);
        }

        removeMediaFromPendingList(media);
    }

    private void onUploadProgress(MediaModel media, float progress) {
        String localMediaId = String.valueOf(media.getId());
        if (mEditorMediaUploadListener != null) {
            mEditorMediaUploadListener.onMediaUploadProgress(localMediaId, progress);
        }
    }

    private void removeMediaFromPendingList(MediaModel mediaToClear) {
        if (mediaToClear == null) {
            return;
        }
        for (MediaModel pendingUpload : mPendingUploads) {
            if (pendingUpload.getId() == mediaToClear.getId()) {
                mPendingUploads.remove(pendingUpload);
                break;
            }
        }
    }

    private void launchPictureLibrary() {
        WordPressMediaUtils.launchPictureLibrary(this);
        AppLockManager.getInstance().setExtendedTimeout();
    }

    private void launchVideoLibrary() {
        WordPressMediaUtils.launchVideoLibrary(this);
        AppLockManager.getInstance().setExtendedTimeout();
    }

    private void launchVideoCamera() {
        WordPressMediaUtils.launchVideoCamera(this);
        AppLockManager.getInstance().setExtendedTimeout();
    }

    private void showErrorAndFinish(int errorMessageId) {
        Toast.makeText(this, getResources().getText(errorMessageId), Toast.LENGTH_LONG).show();
        finish();
    }

    private void trackEditorCreatedPost(String action, Intent intent) {
        Map<String, Object> properties = new HashMap<>();
        // Post created from the post list (new post button).
        String normalizedSourceName = "post-list";
        if (Intent.ACTION_SEND.equals(action) || Intent.ACTION_SEND_MULTIPLE.equals(action)) {
            // Post created with share with WordPress
            normalizedSourceName = "shared-from-external-app";
        }
        if (EditPostActivity.NEW_MEDIA_POST.equals(
                action)) {
            // Post created from the media library
            normalizedSourceName = "media-library";
        }
        if (intent != null && intent.hasExtra(EXTRA_IS_QUICKPRESS)) {
            // Quick press
            normalizedSourceName = "quick-press";
        }
        properties.put("created_post_source", normalizedSourceName);
        AnalyticsUtils.trackWithSiteDetails(
                AnalyticsTracker.Stat.EDITOR_CREATED_POST,
                mSiteStore.getSiteByLocalId(mPost.getLocalSiteId()),
                properties
        );
    }

    private synchronized void updatePostObject(boolean isAutosave) throws IllegalEditorStateException {
        if (mPost == null) {
            AppLog.e(AppLog.T.POSTS, "Attempted to save an invalid Post.");
            return;
        }

        // Update post object from fragment fields
        if (mEditorFragment != null) {
            if (mShowNewEditor || mShowAztecEditor) {
                updatePostContentNewEditor(isAutosave, (String) mEditorFragment.getTitle(),
                        (String) mEditorFragment.getContent());
            } else {
                // TODO: Remove when legacy editor is dropped
                updatePostContent(isAutosave);
            }
        }

        if (mEditPostSettingsFragment != null) {
            mEditPostSettingsFragment.updatePostSettings(mPost);
        }
        PostUtils.updatePublishDateIfShouldBePublishedImmediately(mPost);

        mPost.setDateLocallyChanged(DateTimeUtils.iso8601FromTimestamp(System.currentTimeMillis() / 1000));
    }

    private void savePostAsync(final AfterSavePostListener listener) {
        new Thread(new Runnable() {
            @Override
            public void run() {
                try {
                    updatePostObject(false);
                } catch (IllegalEditorStateException e) {
                    AppLog.e(T.EDITOR, "Impossible to save the post, we weren't able to update it.");
                    return;
                }
                savePostToDb();
                if (listener != null) {
                    listener.onPostSave();
                }
            }
        }).start();
    }

    private interface AfterSavePostListener {
        void onPostSave();
    }

    private synchronized void savePostToDb() {
        mDispatcher.dispatch(PostActionBuilder.newUpdatePostAction(mPost));

        // update the original post object, so we'll know of new changes
        mOriginalPost = mPost.clone();
    }

    @Override
    public void onBackPressed() {
        if (isPhotoPickerShowing()) {
            hidePhotoPicker();
            return;
        }

<<<<<<< HEAD
        Fragment imageSettingsFragment = getFragmentManager().findFragmentByTag(
                ImageSettingsDialogFragment.IMAGE_SETTINGS_DIALOG_TAG);
        if (imageSettingsFragment != null && imageSettingsFragment.isVisible()) {
            ((ImageSettingsDialogFragment) imageSettingsFragment).dismissFragment();
            return;
        }

        if (mViewPager.getCurrentItem() > PAGE_CONTENT) {
            if (mViewPager.getCurrentItem() == PAGE_SETTINGS) {
                mEditorFragment.setFeaturedImageId(mPost.getFeaturedImageId());
            }
            mViewPager.setCurrentItem(PAGE_CONTENT);
            invalidateOptionsMenu();
            return;
        }

        if (mEditorFragment != null && !mEditorFragment.onBackPressed()) {
            savePostAndFinish();
        }
=======
        handleBackPressed();
>>>>>>> f83d69cb
    }

    private boolean isNewPost() {
        return mIsNewPost;
    }

    /*
     * returns true if the user has permission to publish the post - assumed to be true for
     * dot.org sites because we can't retrieve their capabilities
     */
    private boolean userCanPublishPosts() {
        if (SiteUtils.isAccessedViaWPComRest(mSite)) {
            return mSite.getHasCapabilityPublishPosts();
        } else {
            return true;
        }
    }

    private class SavePostOnlineAndFinishTask extends AsyncTask<Void, Void, Void> {

        boolean isFirstTimePublish;

        SavePostOnlineAndFinishTask(boolean isFirstTimePublish) {
            this.isFirstTimePublish = isFirstTimePublish;
        }

        @Override
        protected Void doInBackground(Void... params) {
            // mark as pending if the user doesn't have publishing rights
            if (!userCanPublishPosts()) {
               if (PostStatus.fromPost(mPost) != PostStatus.DRAFT && PostStatus.fromPost(mPost) != PostStatus.PENDING) {
                   mPost.setStatus(PostStatus.PENDING.toString());
               }
            }

            PostUtils.trackSavePostAnalytics(mPost, mSiteStore.getSiteByLocalId(mPost.getLocalSiteId()));

            if (isFirstTimePublish) {
                PostUploadService.addPostToUploadAndTrackAnalytics(mPost);
            } else {
                PostUploadService.addPostToUpload(mPost);
            }
            PostUploadService.setLegacyMode(!mShowNewEditor && !mShowAztecEditor);
            startService(new Intent(EditPostActivity.this, PostUploadService.class));
            PendingDraftsNotificationsUtils.cancelPendingDraftAlarms(EditPostActivity.this, mPost.getId());

            return null;
        }

        @Override
        protected void onPostExecute(Void saved) {
            saveResult(true, false);
            finish();
        }
    }

    private class SavePostLocallyAndFinishTask extends AsyncTask<Void, Void, Boolean> {

        @Override
        protected Boolean doInBackground(Void... params) {

            if (mOriginalPost != null && !PostUtils.postHasEdits(mOriginalPost, mPost)) {
                // If no changes have been made to the post, set it back to the original - don't save it
                mDispatcher.dispatch(PostActionBuilder.newUpdatePostAction(mOriginalPost));
                return false;
            } else {
                // Changes have been made - save the post and ask for the post list to refresh
                // We consider this being "manual save", it will replace some Android "spans" by an html
                // or a shortcode replacement (for instance for images and galleries)
                if (mShowNewEditor || mShowAztecEditor) {
                    // Update the post object directly, without re-fetching the fields from the EditorFragment
                    updatePostContentNewEditor(false, mPost.getTitle(), mPost.getContent());
                }

                savePostToDb();

                // now set the pending notification alarm to be triggered in the next day, week, and month
                PendingDraftsNotificationsUtils.scheduleNextNotifications(EditPostActivity.this, mPost);
            }

            return true;
        }

        @Override
        protected void onPostExecute(Boolean saved) {
            saveResult(saved, true);
            finish();
        }
    }

    private void saveResult(boolean saved, boolean savedLocally) {
        Intent i = getIntent();
        i.putExtra(EXTRA_SAVED_AS_LOCAL_DRAFT, savedLocally);
        i.putExtra(EXTRA_HAS_UNFINISHED_MEDIA, hasUnfinishedMedia());
        i.putExtra(EXTRA_IS_PAGE, mIsPage);
        i.putExtra(EXTRA_HAS_CHANGES, saved);
        i.putExtra(EXTRA_POST_LOCAL_ID, mPost.getId());
        setResult(RESULT_OK, i);
    }

    private void publishPost() {
        AccountModel account = mAccountStore.getAccount();
        // prompt user to verify e-mail before publishing
        if (!account.getEmailVerified()) {
            String message = TextUtils.isEmpty(account.getEmail())
                    ? getString(R.string.editor_confirm_email_prompt_message)
                    : String.format(getString(R.string.editor_confirm_email_prompt_message_with_email), account.getEmail());

            AlertDialog.Builder builder = new AlertDialog.Builder(this);
            builder.setTitle(R.string.editor_confirm_email_prompt_title)
                    .setMessage(message)
                    .setPositiveButton(android.R.string.ok,
                            new DialogInterface.OnClickListener() {
                                public void onClick(DialogInterface dialog, int id) {
                                    ToastUtils.showToast(EditPostActivity.this, getString(R.string.toast_saving_post_as_draft));
                                    savePostAndFinish();
                                }
                            })
                    .setNegativeButton(R.string.editor_confirm_email_prompt_negative,
                            new DialogInterface.OnClickListener() {
                                public void onClick(DialogInterface dialog, int id) {
                                    mDispatcher.dispatch(AccountActionBuilder.newSendVerificationEmailAction());
                                }
                            });
            builder.create().show();
            return;
        }

        boolean postUpdateSuccessful = updatePostObject();
        if (!postUpdateSuccessful) {
            // just return, since the only case updatePostObject() can fail is when the editor
            // fragment is not added to the activity
            return;
        }

        // Update post, save to db and publish in its own Thread, because 1. update can be pretty slow with a lot of
        // text 2. better not to call `updatePostObject()` from the UI thread due to weird thread blocking behavior
        // on API 16 (and 21) with the visual editor.
        new Thread(new Runnable() {
            @Override
            public void run() {
                boolean isFirstTimePublish = isFirstTimePublish();

                boolean postUpdateSuccessful = updatePostObject();
                if (!postUpdateSuccessful) {
                    // just return, since the only case updatePostObject() can fail is when the editor
                    // fragment is not added to the activity
                    return;
                }

                boolean isPublishable = PostUtils.isPublishable(mPost);

                // if post was modified or has unsaved local changes and is publishable, save it
                saveResult(isPublishable, false);

                if (isPublishable) {
                    if (NetworkUtils.isNetworkAvailable(getBaseContext())) {
                        // Show an Alert Dialog asking the user if they want to remove all failed media before upload
                        if (mEditorFragment.hasFailedMediaUploads()) {
                            EditPostActivity.this.runOnUiThread(new Runnable() {
                                @Override
                                public void run() {
                                    showRemoveFailedUploadsDialog();
                                }
                            });
                        } else {
                            savePostOnlineAndFinishAsync(isFirstTimePublish);
                        }
                    } else {
                        savePostLocallyAndFinishAsync();
                    }
                } else {
                    EditPostActivity.this.runOnUiThread(new Runnable() {
                        @Override
                        public void run() {
                            ToastUtils.showToast(EditPostActivity.this, R.string.error_publish_empty_post, Duration.SHORT);
                        }
                    });
                }
            }
        }).start();
    }

    private void showRemoveFailedUploadsDialog() {
        AlertDialog.Builder builder = new AlertDialog.Builder(this);
        builder.setMessage(R.string.editor_toast_failed_uploads)
                .setPositiveButton(R.string.editor_remove_failed_uploads, new DialogInterface.OnClickListener() {
                    public void onClick(DialogInterface dialog, int id) {
                        // Clear failed uploads
                        mEditorFragment.removeAllFailedMediaUploads();
                    }
                }).setNegativeButton(android.R.string.cancel, null);
        builder.create().show();
    }

    private void savePostAndFinish() {
        // Update post, save to db and post online in its own Thread, because 1. update can be pretty slow with a lot of
        // text 2. better not to call `updatePostObject()` from the UI thread due to weird thread blocking behavior
        // on API 16 (and 21) with the visual editor.
        new Thread(new Runnable() {
            @Override
            public void run() {
                // check if the opened post had some unsaved local changes
                boolean hasLocalChanges = mPost.isLocallyChanged() || mPost.isLocalDraft();
                boolean isFirstTimePublish = isFirstTimePublish();

                boolean postUpdateSuccessful = updatePostObject();
                if (!postUpdateSuccessful) {
                    // just return, since the only case updatePostObject() can fail is when the editor
                    // fragment is not added to the activity
                    return;
                }

                boolean hasChanges = PostUtils.postHasEdits(mOriginalPost, mPost);
                boolean isPublishable = PostUtils.isPublishable(mPost);
                boolean hasUnpublishedLocalDraftChanges = PostStatus.fromPost(mPost) == PostStatus.DRAFT &&
                        isPublishable && hasLocalChanges;

                // if post was modified or has unpublished local changes, save it
                boolean shouldSave = hasChanges || hasUnpublishedLocalDraftChanges;
                // if post is publishable or not new, sync it
                boolean shouldSync = isPublishable || !isNewPost();

                saveResult(shouldSave && shouldSync, false);

                if (shouldSave) {
                    if (isNewPost()) {
                        // new post - user just left the editor without publishing, they probably want
                        // to keep the post as a draft
                        mPost.setStatus(PostStatus.DRAFT.toString());
                        if (mEditPostSettingsFragment != null) {
                            runOnUiThread(new Runnable() {
                                @Override
                                public void run() {
                                    mEditPostSettingsFragment.updateStatusTextView();
                                }
                            });
                        }
                    }

                    if (PostStatus.fromPost(mPost) == PostStatus.DRAFT && isPublishable && !hasUnfinishedMedia()
                            && NetworkUtils.isNetworkAvailable(getBaseContext())) {
                        savePostOnlineAndFinishAsync(isFirstTimePublish);
                    } else {
                        savePostLocallyAndFinishAsync();
                    }
                } else {
                    // discard post if new & empty
                    if (!isPublishable && isNewPost()) {
                        mDispatcher.dispatch(PostActionBuilder.newRemovePostAction(mPost));
                    }
                    finish();
                }
            }
        }).start();
    }

    private boolean isFirstTimePublish() {
        return PostStatus.fromPost(mPost) == PostStatus.PUBLISHED &&
                (mPost.isLocalDraft() || PostStatus.fromPost(mOriginalPost) == PostStatus.DRAFT);
    }

    private boolean hasUnfinishedMedia() {
        return mEditorFragment.isUploadingMedia() || mEditorFragment.isActionInProgress() ||
                mEditorFragment.hasFailedMediaUploads();
    }

    private boolean updatePostObject() {
        try {
            updatePostObject(false);
        } catch (IllegalEditorStateException e) {
            AppLog.e(T.EDITOR, "Impossible to save and publish the post, we weren't able to update it.");
            return false;
        }

        return true;
    }

    private void savePostLocallyAndFinishAsync() {
        new SavePostLocallyAndFinishTask().executeOnExecutor(AsyncTask.THREAD_POOL_EXECUTOR);
    }

    /**
     * Disable visual editor mode and log the exception if we get a Reflection failure when the webview is being
     * initialized.
     */
    @Override
    public void onReflectionFailure(ReflectionException e) {
        CrashlyticsUtils.logException(e, T.EDITOR, "Reflection Failure on Visual Editor init");
        // Disable visual editor and show an error message
        AppPrefs.setVisualEditorEnabled(false);
        ToastUtils.showToast(this, R.string.new_editor_reflection_error, Duration.LONG);
        // Restart the activity (will start the legacy editor)
        finish();
        startActivity(getIntent());
    }

    /**
     * A {@link FragmentPagerAdapter} that returns a fragment corresponding to
     * one of the sections/tabs/pages.
     */
    public class SectionsPagerAdapter extends FragmentPagerAdapter {
        // Show two pages for the visual editor, and add a third page for the EditPostPreviewFragment for legacy
        private static final int NUM_PAGES_VISUAL_EDITOR = 2;
        private static final int NUM_PAGES_LEGACY_EDITOR = 3;

        public SectionsPagerAdapter(FragmentManager fm) {
            super(fm);
        }

        @Override
        public Fragment getItem(int position) {
            // getItem is called to instantiate the fragment for the given page.
            switch (position) {
                case 0:
                    // TODO: Remove editor options after testing.
                    if (mShowAztecEditor) {
                        mAztecEditorFragment = AztecEditorFragment.newInstance("", "");
                        mAztecEditorFragment.setImageLoader(new AztecImageLoader(getBaseContext()));
                        return mAztecEditorFragment;
                    } else if (mShowNewEditor) {
                        EditorWebViewCompatibility.setReflectionFailureListener(EditPostActivity.this);
                        return new EditorFragment();
                    } else {
                        return new LegacyEditorFragment();
                    }
                case 1:
                    return EditPostSettingsFragment.newInstance(mSite, mPost.getId());
                default:
                    return EditPostPreviewFragment.newInstance(mSite);
            }
        }

        @Override
        public Object instantiateItem(ViewGroup container, int position) {
            Fragment fragment = (Fragment) super.instantiateItem(container, position);
            switch (position) {
                case 0:
                    mEditorFragment = (EditorFragmentAbstract) fragment;
                    mEditorFragment.setImageLoader(mImageLoader);

                    if (mEditorFragment instanceof EditorMediaUploadListener) {
                        mEditorMediaUploadListener = (EditorMediaUploadListener) mEditorFragment;

                        // Set up custom headers for the visual editor's internal WebView
                        mEditorFragment.setCustomHttpHeader("User-Agent", WordPress.getUserAgent());
                    }
                    break;
                case 1:
                    mEditPostSettingsFragment = (EditPostSettingsFragment) fragment;
                    break;
                case 2:
                    mEditPostPreviewFragment = (EditPostPreviewFragment) fragment;
                    break;
            }
            return fragment;
        }

        @Override
        public int getCount() {
            return ((mShowNewEditor || mShowAztecEditor) ? NUM_PAGES_VISUAL_EDITOR : NUM_PAGES_LEGACY_EDITOR);
        }
    }

    // Moved from EditPostContentFragment
    public static final String NEW_MEDIA_POST = "NEW_MEDIA_POST";
    public static final String NEW_MEDIA_POST_EXTRA_IDS = "NEW_MEDIA_POST_EXTRA_IDS";
    private String mMediaCapturePath = "";
    private int mMaxThumbWidth = 0;

    private int getMaximumThumbnailWidthForEditor() {
        if (mMaxThumbWidth == 0) {
            mMaxThumbWidth = ImageUtils.getMaximumThumbnailWidthForEditor(this);
        }
        return mMaxThumbWidth;
    }

    private void addExistingMediaToEditor(long mediaId) {
        MediaModel media = mMediaStore.getSiteMediaWithId(mSite, mediaId);
        if (media != null) {
            MediaFile mediaFile = FluxCUtils.mediaFileFromMediaModel(media);
            trackAddMediaFromWPLibraryEvents(mediaFile.isVideo(), media.getMediaId());
            String urlToUse = TextUtils.isEmpty(media.getUrl()) ? media.getFilePath() : media.getUrl();
            mEditorFragment.appendMediaFile(mediaFile, urlToUse, mImageLoader);
        }
    }

    private class LoadPostContentTask extends AsyncTask<String, Spanned, Spanned> {
        @Override
        protected Spanned doInBackground(String... params) {
            if (params.length < 1 || mPost == null) {
                return null;
            }

            String content = StringUtils.notNullStr(params[0]);
            return WPHtml.fromHtml(content, EditPostActivity.this, mPost, getMaximumThumbnailWidthForEditor());
        }

        @Override
        protected void onPostExecute(Spanned spanned) {
            if (spanned != null) {
                mEditorFragment.setContent(spanned);
            }
        }
    }

    private String getUploadErrorHtml(String mediaId, String path) {
        String replacement;
        if (Build.VERSION.SDK_INT >= 19) {
            replacement = String.format(Locale.US,
                    "<span id=\"img_container_%s\" class=\"img_container failed\" data-failed=\"%s\"><progress " +
                            "id=\"progress_%s\" value=\"0\" class=\"wp_media_indicator failed\" contenteditable=\"false\">" +
                            "</progress><img data-wpid=\"%s\" src=\"%s\" alt=\"\" class=\"failed\"></span>",
                    mediaId, getString(R.string.tap_to_try_again), mediaId, mediaId, path);
        } else {
            // Before API 19, the WebView didn't support progress tags. Use an upload overlay instead of a progress bar
            replacement = String.format(Locale.US,
                    "<span id=\"img_container_%s\" class=\"img_container compat failed\" contenteditable=\"false\" " +
                            "data-failed=\"%s\"><span class=\"upload-overlay failed\" " +
                            "contenteditable=\"false\">Uploading…</span><span class=\"upload-overlay-bg\"></span>" +
                            "<img data-wpid=\"%s\" src=\"%s\" alt=\"\" class=\"failed\"></span>",
                    mediaId, getString(R.string.tap_to_try_again), mediaId, path);
        }
        return replacement;
    }

    private String migrateLegacyDraft(String content) {
        if (content.contains("<img src=\"null\" android-uri=\"")) {
            // We must replace image tags specific to the legacy editor local drafts:
            // <img src="null" android-uri="file:///..." />
            // And trigger an upload action for the specific image / video
            Pattern pattern = Pattern.compile("<img src=\"null\" android-uri=\"([^\"]*)\".*>");
            Matcher matcher = pattern.matcher(content);
            StringBuffer stringBuffer = new StringBuffer();
            while (matcher.find()) {
                String stringUri = matcher.group(1);
                Uri uri = Uri.parse(stringUri);
                MediaFile mediaFile = FluxCUtils.mediaFileFromMediaModel(queueFileForUpload(uri,
                        getContentResolver().getType(uri), MediaUploadState.FAILED));
                if (mediaFile == null) {
                    continue;
                }
                String replacement = getUploadErrorHtml(String.valueOf(mediaFile.getId()), mediaFile.getFilePath());
                matcher.appendReplacement(stringBuffer, replacement);
            }
            matcher.appendTail(stringBuffer);
            content = stringBuffer.toString();
        }
        if (content.contains("[caption")) {
            // Convert old legacy post caption formatting to new format, to avoid being stripped by the visual editor
            Pattern pattern = Pattern.compile("(\\[caption[^]]*caption=\"([^\"]*)\"[^]]*].+?)(\\[\\/caption])");
            Matcher matcher = pattern.matcher(content);
            StringBuffer stringBuffer = new StringBuffer();
            while (matcher.find()) {
                String replacement = matcher.group(1) + matcher.group(2) + matcher.group(3);
                matcher.appendReplacement(stringBuffer, replacement);
            }
            matcher.appendTail(stringBuffer);
            content = stringBuffer.toString();
        }
        return content;
    }

    private void fillContentEditorFields() {
        // Needed blog settings needed by the editor
        mEditorFragment.setFeaturedImageSupported(mSite.isFeaturedImageSupported());

        // Set up the placeholder text
        mEditorFragment.setContentPlaceholder(getString(R.string.editor_content_placeholder));
        mEditorFragment.setTitlePlaceholder(getString(mIsPage ? R.string.editor_page_title_placeholder :
                R.string.editor_post_title_placeholder));

        // Set post title and content
        if (mPost != null) {
            if (!TextUtils.isEmpty(mPost.getContent()) && !mHasSetPostContent) {
                mHasSetPostContent = true;
                if (mPost.isLocalDraft() && !mShowNewEditor && !mShowAztecEditor) {
                    // TODO: Unnecessary for new editor, as all images are uploaded right away, even for local drafts
                    // Load local post content in the background, as it may take time to generate images
                    new LoadPostContentTask().executeOnExecutor(AsyncTask.THREAD_POOL_EXECUTOR,
                            mPost.getContent().replaceAll("\uFFFC", ""));
                } else {
                    // TODO: Might be able to drop .replaceAll() when legacy editor is removed
                    String content = mPost.getContent().replaceAll("\uFFFC", "");
                    // Prepare eventual legacy editor local draft for the new editor
                    content = migrateLegacyDraft(content);
                    mEditorFragment.setContent(content);
                }
            }
            if (!TextUtils.isEmpty(mPost.getTitle())) {
                mEditorFragment.setTitle(mPost.getTitle());
            }
            // TODO: postSettingsButton.setText(post.isPage() ? R.string.page_settings : R.string.post_settings);
            mEditorFragment.setLocalDraft(mPost.isLocalDraft());

            mEditorFragment.setFeaturedImageId(mPost.getFeaturedImageId());
        }

        // Special actions
        String action = getIntent().getAction();
        if (Intent.ACTION_SEND.equals(action) || Intent.ACTION_SEND_MULTIPLE.equals(action)) {
            setPostContentFromShareAction();
        } else if (NEW_MEDIA_POST.equals(action)) {
            prepareMediaPost();
        }
    }

    private void launchCamera() {
        WordPressMediaUtils.launchCamera(this, BuildConfig.APPLICATION_ID,
                new WordPressMediaUtils.LaunchCameraCallback() {
                    @Override
                    public void onMediaCapturePathReady(String mediaCapturePath) {
                        mMediaCapturePath = mediaCapturePath;
                        AppLockManager.getInstance().setExtendedTimeout();
                    }
                });
    }

    protected void setPostContentFromShareAction() {
        Intent intent = getIntent();

        // Check for shared text
        String text = intent.getStringExtra(Intent.EXTRA_TEXT);
        String title = intent.getStringExtra(Intent.EXTRA_SUBJECT);
        if (text != null) {
            if (title != null) {
                mEditorFragment.setTitle(title);
            }
            // Create an <a href> element around links
            text = AutolinkUtils.autoCreateLinks(text);
            if (mEditorFragment instanceof LegacyEditorFragment) {
                mEditorFragment.setContent(WPHtml.fromHtml(StringUtils.addPTags(text), this, mPost,
                        getMaximumThumbnailWidthForEditor()));
            } else {
                mEditorFragment.setContent(text);
            }
        }

        // Check for shared media
        if (intent.hasExtra(Intent.EXTRA_STREAM)) {
            String action = intent.getAction();
            String type = intent.getType();
            ArrayList<Uri> sharedUris;

            if (Intent.ACTION_SEND_MULTIPLE.equals(action)) {
                sharedUris = intent.getParcelableArrayListExtra((Intent.EXTRA_STREAM));
            } else {
                // For a single media share, we only allow images and video types
                if (type != null && (type.startsWith("image") || type.startsWith("video"))) {
                    sharedUris = new ArrayList<Uri>();
                    sharedUris.add((Uri) intent.getParcelableExtra(Intent.EXTRA_STREAM));
                } else {
                    return;
                }
            }

            if (sharedUris != null) {
                for (Uri uri : sharedUris) {
                    addMedia(uri);
                }
            }
        }
    }

    private void prepareMediaPost() {
        long[] idsArray = getIntent().getLongArrayExtra(NEW_MEDIA_POST_EXTRA_IDS);
        ArrayList<Long> idsList = ListUtils.fromLongArray(idsArray);
        for (Long id: idsList) {
            addExistingMediaToEditor(id);
        }
    }

    // TODO: Replace with contents of the updatePostContentNewEditor() method when legacy editor is dropped
    /**
     * Updates post object with content of this fragment
     */
    public void updatePostContent(boolean isAutoSave) throws IllegalEditorStateException {
        if (mPost == null) {
            return;
        }
        String title = StringUtils.notNullStr((String) mEditorFragment.getTitle());
        SpannableStringBuilder postContent;
        if (mEditorFragment.getSpannedContent() != null) {
            // needed by the legacy editor to save local drafts
            try {
                postContent = new SpannableStringBuilder(mEditorFragment.getSpannedContent());
            } catch (RuntimeException e) {
                // A core android bug might cause an out of bounds exception, if so we'll just use the current editable
                // See https://code.google.com/p/android/issues/detail?id=5164
                postContent = new SpannableStringBuilder(StringUtils.notNullStr((String) mEditorFragment.getContent()));
            }
        } else {
            postContent = new SpannableStringBuilder(StringUtils.notNullStr((String) mEditorFragment.getContent()));
        }

        String content;
        if (mPost.isLocalDraft()) {
            // remove suggestion spans, they cause craziness in WPHtml.toHTML().
            CharacterStyle[] characterStyles = postContent.getSpans(0, postContent.length(), CharacterStyle.class);
            for (CharacterStyle characterStyle : characterStyles) {
                if (characterStyle instanceof SuggestionSpan) {
                    postContent.removeSpan(characterStyle);
                }
            }
            content = WPHtml.toHtml(postContent);
            // replace duplicate <p> tags so there's not duplicates, trac #86
            content = content.replace("<p><p>", "<p>");
            content = content.replace("</p></p>", "</p>");
            content = content.replace("<br><br>", "<br>");
            // sometimes the editor creates extra tags
            content = content.replace("</strong><strong>", "").replace("</em><em>", "").replace("</u><u>", "")
                    .replace("</strike><strike>", "").replace("</blockquote><blockquote>", "");
        } else {
            if (!isAutoSave) {
                // Add gallery shortcode
                MediaGalleryImageSpan[] gallerySpans = postContent.getSpans(0, postContent.length(),
                        MediaGalleryImageSpan.class);
                for (MediaGalleryImageSpan gallerySpan : gallerySpans) {
                    int start = postContent.getSpanStart(gallerySpan);
                    postContent.removeSpan(gallerySpan);
                    postContent.insert(start, WPHtml.getGalleryShortcode(gallerySpan));
                }
            }

            WPImageSpan[] imageSpans = postContent.getSpans(0, postContent.length(), WPImageSpan.class);
            if (imageSpans.length != 0) {
                for (WPImageSpan wpIS : imageSpans) {
                    MediaFile mediaFile = wpIS.getMediaFile();
                    if (mediaFile == null) {
                        continue;
                    }

                    if (mediaFile.getMediaId() != null) {
                        updateMediaFileOnServer(mediaFile);
                    } else {
                        mediaFile.setFileName(wpIS.getImageSource().toString());
                        mediaFile.setFilePath(wpIS.getImageSource().toString());
                    }

                    int tagStart = postContent.getSpanStart(wpIS);
                    if (!isAutoSave) {
                        postContent.removeSpan(wpIS);

                        // network image has a mediaId
                        if (mediaFile.getMediaId() != null && mediaFile.getMediaId().length() > 0) {
                            postContent.insert(tagStart, WPHtml.getContent(wpIS));
                        } else {
                            // local image for upload
                            postContent.insert(tagStart,
                                    "<img android-uri=\"" + wpIS.getImageSource().toString() + "\" />");
                        }
                    }
                }
            }
            content = postContent.toString();
        }

        mPost.setTitle(title);
        mPost.setContent(content);

        if (!mPost.isLocalDraft()) {
            mPost.setIsLocallyChanged(true);
        }
    }

    /**
     * Updates post object with given title and content
     */
    public void updatePostContentNewEditor(boolean isAutoSave, String title, String content) {
        if (mPost == null) {
            return;
        }

        if (!isAutoSave) {
            // TODO: Shortcode handling, media handling
        }

        mPost.setTitle(title);
        mPost.setContent(content);

        if (!mPost.isLocalDraft()) {
            mPost.setIsLocallyChanged(true);
        }

        mPost.setDateLocallyChanged(DateTimeUtils.iso8601FromTimestamp(System.currentTimeMillis() / 1000));
    }

    private void updateMediaFileOnServer(MediaFile mediaFile) {
        if (mediaFile == null) {
            return;
        }

        MediaPayload payload = new MediaPayload(mSite, FluxCUtils.mediaModelFromMediaFile(mediaFile));
        mDispatcher.dispatch(MediaActionBuilder.newPushMediaAction(payload));
    }

    /**
     * Analytics about media from device
     *
     * @param isNew Whether is a fresh media
     * @param isVideo Whether is a video or not
     * @param uri The URI of the media on the device, or null
     */
    private void trackAddMediaFromDeviceEvents(boolean isNew, boolean isVideo, Uri uri) {
        if (uri == null) {
            AppLog.e(T.MEDIA, "Cannot track new media events if both path and mediaURI are null!!");
            return;
        }

        Map<String, Object> properties = AnalyticsUtils.getMediaProperties(this, isVideo, uri, null);
        Stat currentStat;
        if (isVideo) {
            if (isNew) {
                currentStat = Stat.EDITOR_ADDED_VIDEO_NEW;
            } else {
                currentStat = Stat.EDITOR_ADDED_VIDEO_VIA_DEVICE_LIBRARY;
            }
        } else {
            if (isNew) {
                currentStat = Stat.EDITOR_ADDED_PHOTO_NEW;
            } else {
                currentStat = Stat.EDITOR_ADDED_PHOTO_VIA_DEVICE_LIBRARY;
            }
        }

        AnalyticsUtils.trackWithSiteDetails(currentStat, mSite, properties);
    }

    /**
     * Analytics about media already available in the blog's library.
     *
     * @param isVideo Whether is a video or not
     * @param mediaId The ID of the media in the WP blog's library, or null if device media.
     */
    private void trackAddMediaFromWPLibraryEvents(boolean isVideo, long mediaId) {
        if (mediaId == 0) {
            AppLog.e(T.MEDIA, "Cannot track media events if mediaId is 0");
            return;
        }

        if (isVideo) {
            AnalyticsUtils.trackWithSiteDetails(Stat.EDITOR_ADDED_VIDEO_VIA_WP_MEDIA_LIBRARY, mSite,  null);
        } else {
            AnalyticsUtils.trackWithSiteDetails(Stat.EDITOR_ADDED_PHOTO_VIA_WP_MEDIA_LIBRARY, mSite,  null);
        }
    }

    public boolean addMedia(Uri mediaUri) {
        if (mediaUri != null && !MediaUtils.isInMediaStore(mediaUri) && !mediaUri.toString().startsWith("/")
                && !mediaUri.toString().startsWith("file://") ) {
            mediaUri = MediaUtils.downloadExternalMedia(this, mediaUri);
        }

        if (mediaUri == null) {
            return false;
        }

        boolean isVideo = MediaUtils.isVideo(mediaUri.toString());

        if (mShowNewEditor || mShowAztecEditor) {
            return addMediaVisualEditor(mediaUri, isVideo);
        } else {
            return addMediaLegacyEditor(mediaUri, isVideo);
        }
    }

    private boolean addMediaVisualEditor(Uri uri, boolean isVideo) {
        String path = MediaUtils.getRealPathFromURI(this, uri);

        if (path == null) {
            ToastUtils.showToast(this, R.string.file_not_found, Duration.SHORT);
            return false;
        }

        // Video optimization -> API18 or higher
        if (isVideo && WPMediaUtils.isVideoOptimizationEnabled(this, mSite)) {
            // Setting up the lister that's called when the video optimization finishes
            EditPostActivityVideoHelper.IVideoOptimizationListener listener = new EditPostActivityVideoHelper.IVideoOptimizationListener() {
                @Override
                public void done(String path) {
                    android.net.Uri uri = android.net.Uri.parse(path);
                    MediaModel media = queueFileForUpload(uri, getContentResolver().getType(uri));
                    MediaFile mediaFile = FluxCUtils.mediaFileFromMediaModel(media);
                    if (media != null) {
                        mEditorFragment.appendMediaFile(mediaFile, path, mImageLoader);
                    }
                }
            };
            EditPostActivityVideoHelper vHelper = new EditPostActivityVideoHelper(this, listener, path);
            boolean videoOptimizationStarted = vHelper.startVideoOptimization(mSite);
            // This is true only when video optimization can be started. In this case we just need to wait until it finishes
            if (videoOptimizationStarted) {
                return true;
            }
        }
        Uri optimizedMedia = WPMediaUtils.getOptimizedMedia(this, mSite, path, isVideo);
        if (optimizedMedia != null) {
            uri = optimizedMedia;
            path = MediaUtils.getRealPathFromURI(this, uri);
        } else {
            // Fix for the rotation issue https://github.com/wordpress-mobile/WordPress-Android/issues/5737
            if (!mSite.isWPCom()) {
                // If it's not wpcom we must rotate the picture locally
                Uri rotatedMedia = WPMediaUtils.fixOrientationIssue(this, path, isVideo);
                if (rotatedMedia != null) {
                    uri = rotatedMedia;
                    path = MediaUtils.getRealPathFromURI(this, uri);
                }
            } else {
                // It's a wpcom site. Just create a version of the picture rotated for the old visual editor
                // All the other editors read EXIF data
                if (mShowNewEditor) {
                    Uri rotatedMedia = WPMediaUtils.fixOrientationIssue(this, path, isVideo);
                    if (rotatedMedia != null) {
                        // The uri variable should remain the same since wpcom rotates the picture server side
                        path = MediaUtils.getRealPathFromURI(this, rotatedMedia);
                    }
                }
            }
        }

        MediaModel media = queueFileForUpload(uri, getContentResolver().getType(uri));
        MediaFile mediaFile = FluxCUtils.mediaFileFromMediaModel(media);
        if (media != null) {
            mEditorFragment.appendMediaFile(mediaFile, path, mImageLoader);
        }

        return true;
    }

    private boolean addMediaLegacyEditor(Uri mediaUri, boolean isVideo) {
        MediaModel mediaModel = buildMediaModel(mediaUri, getContentResolver().getType(mediaUri),
                MediaUploadState.QUEUED);
        if (isVideo) {
            mediaModel.setTitle(getResources().getString(R.string.video));
        } else {
            mediaModel.setTitle(ImageUtils.getTitleForWPImageSpan(this, mediaUri.getEncodedPath()));
        }
        mediaModel.setLocalPostId(mPost.getId());

        mDispatcher.dispatch(MediaActionBuilder.newUpdateMediaAction(mediaModel));

        MediaFile mediaFile = FluxCUtils.mediaFileFromMediaModel(mediaModel);
        mEditorFragment.appendMediaFile(mediaFile, mediaFile.getFilePath(), mImageLoader);
        return true;
    }

    @Override
    public void onActivityResult(int requestCode, int resultCode, Intent data) {
        super.onActivityResult(requestCode, resultCode, data);

        if (resultCode != Activity.RESULT_OK) {
            return;
        }

        if (data != null || ((requestCode == RequestCodes.TAKE_PHOTO || requestCode == RequestCodes.TAKE_VIDEO))) {
            switch (requestCode) {
                case RequestCodes.MULTI_SELECT_MEDIA_PICKER:
                    handleMediaPickerResult(data);
                    // No need to bump analytics here. Bumped later in handleMediaPickerResult-> addExistingMediaToEditor
                    break;
                case RequestCodes.PICTURE_LIBRARY:
                    Uri imageUri = data.getData();
                    fetchMedia(imageUri);
                    trackAddMediaFromDeviceEvents(false, false, imageUri);
                    break;
                case RequestCodes.TAKE_PHOTO:
                    try {
                        WordPressMediaUtils.scanMediaFile(this, mMediaCapturePath);
                        File f = new File(mMediaCapturePath);
                        Uri capturedImageUri = Uri.fromFile(f);
                        if (!addMedia(capturedImageUri)) {
                            ToastUtils.showToast(this, R.string.gallery_error, Duration.SHORT);
                        } else {
                            trackAddMediaFromDeviceEvents(true, false, capturedImageUri);
                        }
                        this.sendBroadcast(new Intent(Intent.ACTION_MEDIA_MOUNTED, Uri.parse("file://"
                                + Environment.getExternalStorageDirectory())));
                    } catch (RuntimeException e) {
                        AppLog.e(T.POSTS, e);
                    } catch (OutOfMemoryError e) {
                        AppLog.e(T.POSTS, e);
                    }
                    break;
                case RequestCodes.VIDEO_LIBRARY:
                    Uri videoUri = data.getData();
                    List<Uri> mediaUris = Arrays.asList(videoUri);
                    for (Uri mediaUri : mediaUris) {
                        trackAddMediaFromDeviceEvents(false, true, mediaUri);
                    }
                    addAllMedia(mediaUris);
                    break;
                case RequestCodes.TAKE_VIDEO:
                    Uri capturedVideoUri = MediaUtils.getLastRecordedVideoUri(this);
                    if (!addMedia(capturedVideoUri)) {
                        ToastUtils.showToast(this, R.string.gallery_error, Duration.SHORT);
                    } else {
                        AnalyticsTracker.track(Stat.EDITOR_ADDED_VIDEO_NEW);
                        trackAddMediaFromDeviceEvents(true, true, capturedVideoUri);
                    }
                    break;
            }
        }
    }

    private ArrayList<MediaModel> mPendingUploads = new ArrayList<>();

    private void fetchMedia(Uri mediaUri) {
        if (!MediaUtils.isInMediaStore(mediaUri)) {
            // Do not download the file in async task. See https://github.com/wordpress-mobile/WordPress-Android/issues/5818
            Uri downloadedUri = null;
            try {
                downloadedUri = MediaUtils.downloadExternalMedia(EditPostActivity.this, mediaUri);
            } catch (IllegalStateException e) {
                // Ref: https://github.com/wordpress-mobile/WordPress-Android/issues/5823
                AppLog.e(AppLog.T.UTILS, "Can't download the image at: " + mediaUri.toString(), e);
                CrashlyticsUtils.logException(e, AppLog.T.MEDIA, "Can't download the image at: " + mediaUri.toString() +
                        " See issue #5823");
            }
            if (downloadedUri != null) {
                addMedia(downloadedUri);
            } else {
                Toast.makeText(EditPostActivity.this, getString(R.string.error_downloading_image),
                        Toast.LENGTH_SHORT).show();
            }
        } else {
            addMedia(mediaUri);
        }
    }

    /**
     * Media
     */
    private void addAllMedia(List<Uri> mediaUris) {
        boolean isErrorAddingMedia = false;
        for (Uri mediaUri : mediaUris) {
            if (mediaUri == null || !addMedia(mediaUri)) {
                isErrorAddingMedia = true;
            }
        }
        if (isErrorAddingMedia) {
            Toast.makeText(EditPostActivity.this, getResources().getText(R.string.gallery_error),
                    Toast.LENGTH_SHORT).show();
        }
    }

    private String getRealPathFromURI(Uri uri) {
        String path;
        if ("content".equals(uri.getScheme())) {
            path = getRealPathFromContentURI(uri);
        } else if ("file".equals(uri.getScheme())) {
            path = uri.getPath();
        } else {
            path = uri.toString();
        }
        return path;
    }

    private String getRealPathFromContentURI(Uri contentUri) {
        if (contentUri == null)
            return null;

        String[] proj = { android.provider.MediaStore.Images.Media.DATA };
        CursorLoader loader = new CursorLoader(this, contentUri, proj, null, null, null);
        Cursor cursor = loader.loadInBackground();

        if (cursor == null)
            return null;

        int column_index = cursor.getColumnIndex(proj[0]);
        if (column_index == -1) {
            cursor.close();
            return null;
        }

        String path;
        if (cursor.moveToFirst()) {
            path = cursor.getString(column_index);
        } else {
            path = null;
        }

        cursor.close();
        return path;
    }

    private void handleMediaPickerResult(Intent data) {
        ArrayList<Long> ids = ListUtils.fromLongArray(data.getLongArrayExtra(MediaBrowserActivity.RESULT_IDS));
        if (ids == null || ids.size() == 0) {
            return;
        }

        // if only one item was chosen insert it as a media object, otherwise show the insert
        // media dialog so the user can choose how to insert the items
        if (ids.size() == 1) {
            long mediaId = ids.get(0);
            addExistingMediaToEditor(mediaId);
        } else {
            showInsertMediaDialog(ids);
        }
    }

    /*
     * called after user selects multiple photos from WP media library
     */
    private void showInsertMediaDialog(final ArrayList<Long> mediaIds) {
        InsertMediaCallback callback = new InsertMediaCallback() {
            @Override
            public void onCompleted(@NonNull InsertMediaDialog dialog) {
                switch (dialog.getInsertType()) {
                    case GALLERY:
                        MediaGallery gallery = new MediaGallery();
                        gallery.setType(dialog.getGalleryType().toString());
                        gallery.setNumColumns(dialog.getNumColumns());
                        gallery.setIds(mediaIds);
                        mEditorFragment.appendGallery(gallery);
                        break;
                    case INDIVIDUALLY:
                        for (Long id: mediaIds) {
                            addExistingMediaToEditor(id);
                        }
                        break;
                }
            }
        };
        InsertMediaDialog dialog = InsertMediaDialog.newInstance(callback, mSite);
        FragmentTransaction ft = getSupportFragmentManager().beginTransaction();
        ft.add(dialog, "insert_media");
        ft.commitAllowingStateLoss();
    }

    private void refreshBlogMedia() {
        if (NetworkUtils.isNetworkAvailable(this)) {
            FetchMediaListPayload payload = new FetchMediaListPayload(mSite, false);
            mDispatcher.dispatch(MediaActionBuilder.newFetchMediaListAction(payload));
        } else {
            ToastUtils.showToast(this, R.string.error_media_refresh_no_connection, ToastUtils.Duration.SHORT);
        }
    }

    @SuppressWarnings("unused")
    @Subscribe(threadMode = ThreadMode.MAIN)
    public void onAccountChanged(OnAccountChanged event) {
        if (event.causeOfChange == AccountAction.SEND_VERIFICATION_EMAIL) {
            if (!event.isError()) {
                ToastUtils.showToast(this, getString(R.string.toast_verification_email_sent));
            } else {
                ToastUtils.showToast(this, getString(R.string.toast_verification_email_send_error));
            }
        }
    }

    @SuppressWarnings("unused")
    @Subscribe(threadMode = ThreadMode.MAIN)
    public void onMediaChanged(OnMediaChanged event) {
        if (event.isError()) {
            final String errorMessage;
            switch (event.error.type) {
                case FS_READ_PERMISSION_DENIED:
                    errorMessage = getString(R.string.error_media_insufficient_fs_permissions);
                    break;
                case NOT_FOUND:
                    errorMessage = getString(R.string.error_media_not_found);
                    break;
                case AUTHORIZATION_REQUIRED:
                    errorMessage = getString(R.string.error_media_unauthorized);
                    break;
                case PARSE_ERROR:
                    errorMessage = getString(R.string.error_media_parse_error);
                    break;
                case MALFORMED_MEDIA_ARG:
                case NULL_MEDIA_ARG:
                case GENERIC_ERROR:
                default:
                    errorMessage = getString(R.string.error_refresh_media);
                    break;
            }
            if (!TextUtils.isEmpty(errorMessage)) {
                ToastUtils.showToast(EditPostActivity.this, errorMessage, ToastUtils.Duration.SHORT);
            }
        } else {
            if (mPendingVideoPressInfoRequests != null && !mPendingVideoPressInfoRequests.isEmpty()) {
                // If there are pending requests for video URLs from VideoPress ids, query the DB for
                // them again and notify the editor
                for (String videoId : mPendingVideoPressInfoRequests) {
                    String videoUrl = mMediaStore.
                            getUrlForSiteVideoWithVideoPressGuid(mSite, videoId);
                    String posterUrl = WordPressMediaUtils.getVideoPressVideoPosterFromURL(videoUrl);

                    mEditorFragment.setUrlForVideoPressId(videoId, videoUrl, posterUrl);
                }

                mPendingVideoPressInfoRequests.clear();
            }
        }
    }

    /**
     * Starts the upload service to upload selected media.
     */
    private void startMediaUploadService() {
        if (mPendingUploads != null && !mPendingUploads.isEmpty()) {
            ArrayList<MediaModel> mediaList = new ArrayList<>();
            for (MediaModel media : mPendingUploads) {
                if (MediaUploadState.QUEUED.toString().equals(media.getUploadState())) {
                    mediaList.add(media);
                }
            }
            MediaUploadService.startService(this, mSite, mediaList);
        }
    }

    private String getVideoThumbnail(String videoPath) {
        String thumbnailPath = null;
        try {
            File outputFile = File.createTempFile("thumb", ".png", getCacheDir());
            FileOutputStream outputStream = new FileOutputStream(outputFile);
            Bitmap thumb = ThumbnailUtils.createVideoThumbnail(videoPath,
                    android.provider.MediaStore.Images.Thumbnails.MINI_KIND);
            if (thumb != null) {
                thumb.compress(Bitmap.CompressFormat.PNG, 75, outputStream);
                thumbnailPath = outputFile.getAbsolutePath();
            }
        } catch (IOException e) {
            AppLog.i(T.MEDIA, "Can't create thumbnail for video: " + videoPath);
        }
        return thumbnailPath;
    }

    /**
     * Queues a media file for upload and starts the MediaUploadService. Toasts will alert the user
     * if there are issues with the file.
     */
    private MediaModel queueFileForUpload(Uri uri, String mimeType) {
        return queueFileForUpload(uri, mimeType, MediaUploadState.QUEUED);
    }

    private MediaModel queueFileForUpload(Uri uri, String mimeType, MediaUploadState startingState) {
        String path = getRealPathFromURI(uri);

        // Invalid file path
        if (TextUtils.isEmpty(path)) {
            Toast.makeText(this, R.string.editor_toast_invalid_path, Toast.LENGTH_SHORT).show();
            return null;
        }

        // File not found
        File file = new File(path);
        if (!file.exists()) {
            Toast.makeText(this, R.string.file_not_found, Toast.LENGTH_SHORT).show();
            return null;
        }

        MediaModel media = buildMediaModel(uri, mimeType, startingState);
        mDispatcher.dispatch(MediaActionBuilder.newUpdateMediaAction(media));
        mPendingUploads.add(media);
        startMediaUploadService();

        return media;
    }

    private MediaModel buildMediaModel(Uri uri, String mimeType, MediaUploadState startingState) {
        String path = getRealPathFromURI(uri);

        MediaModel media = mMediaStore.instantiateMediaModel();
        AppLog.i(T.MEDIA, "New media instantiated localId=" + media.getId());
        String filename = org.wordpress.android.fluxc.utils.MediaUtils.getFileName(path);
        String fileExtension = org.wordpress.android.fluxc.utils.MediaUtils.getExtension(path);

        // Try to get mimetype if none was passed to this method
        if (mimeType == null) {
            mimeType = getContentResolver().getType(uri);
            if (mimeType == null) {
                mimeType = MimeTypeMap.getSingleton().getMimeTypeFromExtension(fileExtension);
            }
            if (mimeType == null) {
                // Default to image jpeg
                mimeType = "image/jpeg";
            }
        }
        // If file extension is null, upload won't work on wordpress.com
        if (fileExtension == null) {
            fileExtension = MimeTypeMap.getSingleton().getExtensionFromMimeType(mimeType);
            filename += "." + fileExtension;
        }

        if (org.wordpress.android.fluxc.utils.MediaUtils.isVideoMimeType(mimeType)) {
            media.setThumbnailUrl(getVideoThumbnail(path));
        }

        media.setFileName(filename);
        media.setFilePath(path);
        media.setLocalSiteId(mSite.getId());
        media.setFileExtension(fileExtension);
        media.setMimeType(mimeType);
        media.setUploadState(startingState);
        media.setUploadDate(DateTimeUtils.iso8601UTCFromTimestamp(System.currentTimeMillis() / 1000));
        if (!mPost.isLocalDraft()) {
            media.setPostId(mPost.getRemotePostId());
        }

        return media;
    }

    /**
     * EditorFragmentListener methods
     */

    @Override
    public void onSettingsClicked() {
        mViewPager.setCurrentItem(PAGE_SETTINGS);
    }

    @Override
    public void onAddMediaClicked() {
        if (!isPhotoPickerShowing()) {
            showPhotoPicker();
        } else {
            hidePhotoPicker();
        }
    }

    @Override
    public void onMediaDropped(final ArrayList<Uri> mediaUris) {
        mDroppedMediaUris = mediaUris;
        if (PermissionUtils.checkAndRequestStoragePermission(this, WPPermissionUtils.EDITOR_DRAG_DROP_PERMISSION_REQUEST_CODE)) {
            runOnUiThread(mFetchMediaRunnable);
        }
    }

    @Override
    public void onRequestDragAndDropPermissions(DragEvent dragEvent) {
        if (Build.VERSION.SDK_INT >= Build.VERSION_CODES.N) {
            requestTemporaryPermissions(dragEvent);
        }
    }

    @TargetApi(Build.VERSION_CODES.N)
    private void requestTemporaryPermissions(DragEvent dragEvent) {
        requestDragAndDropPermissions(dragEvent);
    }

    @Override
    public void onMediaRetryClicked(String mediaId) {
        if (TextUtils.isEmpty(mediaId)) {
            AppLog.e(T.MEDIA, "Invalid media id passed to onMediaRetryClicked");
            return;
        }
        MediaModel media = mMediaStore.getMediaWithLocalId(StringUtils.stringToInt(mediaId));
        if (media == null) {
            AppLog.e(T.MEDIA, "Can't find media with local id: " + mediaId);
            return;
        }

        if (media.getUploadState().equals(MediaUploadState.UPLOADED.toString())) {
            // Note: we should actually do this when the editor fragment starts instead of waiting for user input.
            // Notify the editor fragment upload was successful and it should replace the local url by the remote url.
            if (mEditorMediaUploadListener != null) {
                mEditorMediaUploadListener.onMediaUploadSucceeded(String.valueOf(media.getId()),
                        FluxCUtils.mediaFileFromMediaModel(media));
            }
        } else {
            media.setUploadState(MediaUploadState.QUEUED);
            mDispatcher.dispatch(MediaActionBuilder.newUpdateMediaAction(media));
            mPendingUploads.add(media);
            startMediaUploadService();
        }

        AnalyticsTracker.track(Stat.EDITOR_UPLOAD_MEDIA_RETRIED);
    }

    @Override
    public void onMediaUploadCancelClicked(String mediaId, boolean delete) {
        if (!TextUtils.isEmpty(mediaId)) {
            int localMediaId = Integer.valueOf(mediaId);
            EventBus.getDefault().post(new PostEvents.PostMediaCanceled(localMediaId, delete));
        } else {
            // Passed mediaId is incorrect: cancel all uploads
            ToastUtils.showToast(this, getString(R.string.error_all_media_upload_canceled));
            EventBus.getDefault().post(new PostEvents.PostMediaCanceled(true));
        }
    }

    @Override
    public void onFeaturedImageChanged(long mediaId) {
        mPost.setFeaturedImageId(mediaId);
        mEditPostSettingsFragment.updateFeaturedImage(mediaId);
    }

    @Override
    public void onVideoPressInfoRequested(final String videoId) {
        String videoUrl = mMediaStore.
                getUrlForSiteVideoWithVideoPressGuid(mSite, videoId);

        if (videoUrl.isEmpty()) {
            if (PermissionUtils.checkAndRequestCameraAndStoragePermissions(this, WPPermissionUtils.EDITOR_MEDIA_PERMISSION_REQUEST_CODE)) {
                runOnUiThread(new Runnable() {
                    @Override
                    public void run() {
                        if (mPendingVideoPressInfoRequests == null) {
                            mPendingVideoPressInfoRequests = new ArrayList<>();
                        }
                        mPendingVideoPressInfoRequests.add(videoId);
                        refreshBlogMedia();
                    }
                });
            } else {
                AppLockManager.getInstance().setExtendedTimeout();
            }
        }

        String posterUrl = WordPressMediaUtils.getVideoPressVideoPosterFromURL(videoUrl);

        mEditorFragment.setUrlForVideoPressId(videoId, videoUrl, posterUrl);
    }

    @Override
    public String onAuthHeaderRequested(String url) {
        String authHeader = "";
        String token = mAccountStore.getAccessToken();
        if (mSite.isPrivate() && WPUrlUtils.safeToAddWordPressComAuthToken(url)
                && !TextUtils.isEmpty(token)) {
            authHeader = "Bearer " + token;
        }
        return authHeader;
    }

    @Override
    public void onEditorFragmentInitialized() {
        fillContentEditorFields();
        // Set the error listener
        if (mEditorFragment instanceof EditorFragment) {
            mEditorFragment.setDebugModeEnabled(BuildConfig.DEBUG);
            ((EditorFragment) mEditorFragment).setWebViewErrorListener(new ErrorListener() {
                @Override
                public void onJavaScriptError(String sourceFile, int lineNumber, String message) {
                    CrashlyticsUtils.logException(new JavaScriptException(sourceFile, lineNumber, message),
                            T.EDITOR,
                            String.format(Locale.US, "%s:%d: %s", sourceFile, lineNumber, message));
                }

                @Override
                public void onJavaScriptAlert(String url, String message) {
                    // no op
                }
            });
        }
    }

    @Override
    public void saveMediaFile(MediaFile mediaFile) {
    }

    @Override
    public void onTrackableEvent(TrackableEvent event) {
        switch (event) {
            case HTML_BUTTON_TAPPED:
                AnalyticsTracker.track(Stat.EDITOR_TAPPED_HTML);
                hidePhotoPicker();
                break;
            case MEDIA_BUTTON_TAPPED:
                AnalyticsTracker.track(Stat.EDITOR_TAPPED_IMAGE);
                break;
            case UNLINK_BUTTON_TAPPED:
                AnalyticsTracker.track(Stat.EDITOR_TAPPED_UNLINK);
                break;
            case LINK_BUTTON_TAPPED:
                AnalyticsTracker.track(Stat.EDITOR_TAPPED_LINK);
                hidePhotoPicker();
                break;
            case IMAGE_EDITED:
                AnalyticsTracker.track(Stat.EDITOR_EDITED_IMAGE);
                break;
            case BOLD_BUTTON_TAPPED:
                AnalyticsTracker.track(Stat.EDITOR_TAPPED_BOLD);
                break;
            case ITALIC_BUTTON_TAPPED:
                AnalyticsTracker.track(Stat.EDITOR_TAPPED_ITALIC);
                break;
            case OL_BUTTON_TAPPED:
                AnalyticsTracker.track(Stat.EDITOR_TAPPED_ORDERED_LIST);
                break;
            case UL_BUTTON_TAPPED:
                AnalyticsTracker.track(Stat.EDITOR_TAPPED_UNORDERED_LIST);
                break;
            case BLOCKQUOTE_BUTTON_TAPPED:
                AnalyticsTracker.track(Stat.EDITOR_TAPPED_BLOCKQUOTE);
                break;
            case STRIKETHROUGH_BUTTON_TAPPED:
                AnalyticsTracker.track(Stat.EDITOR_TAPPED_STRIKETHROUGH);
                break;
            case UNDERLINE_BUTTON_TAPPED:
                AnalyticsTracker.track(Stat.EDITOR_TAPPED_UNDERLINE);
                break;
            case MORE_BUTTON_TAPPED:
                AnalyticsTracker.track(Stat.EDITOR_TAPPED_MORE);
                break;
        }
    }

    // FluxC events

    @SuppressWarnings("unused")
    @Subscribe(threadMode = ThreadMode.MAIN)
    public void onMediaUploaded(MediaStore.OnMediaUploaded event) {
        if (isFinishing()) return;
        // event for unknown media, ignoring
        if (event.media == null) {
            AppLog.w(AppLog.T.MEDIA, "Media event not recognized: " + event.media);
            return;
        }

        if (event.isError()) {
            onUploadError(event.media, event.error);
        }
        else
        if (event.canceled) {
            onUploadCanceled(event.media);
        }
        else
        if (event.completed) {
            onUploadSuccess(event.media);
        }
        else {
            onUploadProgress(event.media, event.progress);
        }
    }
}<|MERGE_RESOLUTION|>--- conflicted
+++ resolved
@@ -693,7 +693,6 @@
         }
         if (mViewPager.getCurrentItem() > PAGE_CONTENT) {
             if (mViewPager.getCurrentItem() == PAGE_SETTINGS) {
-                mPost.setFeaturedImageId(mEditPostSettingsFragment.getFeaturedImageId());
                 mEditorFragment.setFeaturedImageId(mPost.getFeaturedImageId());
             }
             mViewPager.setCurrentItem(PAGE_CONTENT);
@@ -712,25 +711,7 @@
         int itemId = item.getItemId();
 
         if (itemId == android.R.id.home) {
-<<<<<<< HEAD
-            Fragment fragment = getFragmentManager().findFragmentByTag(
-                    ImageSettingsDialogFragment.IMAGE_SETTINGS_DIALOG_TAG);
-            if (fragment != null && fragment.isVisible()) {
-                return false;
-            }
-            if (mViewPager.getCurrentItem() > PAGE_CONTENT) {
-                if (mViewPager.getCurrentItem() == PAGE_SETTINGS) {
-                    mEditorFragment.setFeaturedImageId(mPost.getFeaturedImageId());
-                }
-                mViewPager.setCurrentItem(PAGE_CONTENT);
-                invalidateOptionsMenu();
-            } else {
-                savePostAndFinish();
-            }
-            return true;
-=======
             return handleBackPressed();
->>>>>>> f83d69cb
         }
 
         // Disable format bar buttons while a media upload is in progress
@@ -929,29 +910,7 @@
             return;
         }
 
-<<<<<<< HEAD
-        Fragment imageSettingsFragment = getFragmentManager().findFragmentByTag(
-                ImageSettingsDialogFragment.IMAGE_SETTINGS_DIALOG_TAG);
-        if (imageSettingsFragment != null && imageSettingsFragment.isVisible()) {
-            ((ImageSettingsDialogFragment) imageSettingsFragment).dismissFragment();
-            return;
-        }
-
-        if (mViewPager.getCurrentItem() > PAGE_CONTENT) {
-            if (mViewPager.getCurrentItem() == PAGE_SETTINGS) {
-                mEditorFragment.setFeaturedImageId(mPost.getFeaturedImageId());
-            }
-            mViewPager.setCurrentItem(PAGE_CONTENT);
-            invalidateOptionsMenu();
-            return;
-        }
-
-        if (mEditorFragment != null && !mEditorFragment.onBackPressed()) {
-            savePostAndFinish();
-        }
-=======
         handleBackPressed();
->>>>>>> f83d69cb
     }
 
     private boolean isNewPost() {
