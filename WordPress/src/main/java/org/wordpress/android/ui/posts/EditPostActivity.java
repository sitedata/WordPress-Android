package org.wordpress.android.ui.posts;

import android.annotation.TargetApi;
import android.app.Activity;
import android.app.ProgressDialog;
import android.content.Intent;
import android.content.res.Configuration;
import android.graphics.drawable.Drawable;
import android.net.Uri;
import android.os.Build;
import android.os.Bundle;
import android.os.Handler;
import android.preference.PreferenceManager;
import android.text.TextUtils;
import android.view.DragEvent;
import android.view.Menu;
import android.view.MenuInflater;
import android.view.MenuItem;
import android.view.View;
import android.view.ViewGroup;
import android.webkit.MimeTypeMap;

import androidx.annotation.NonNull;
import androidx.annotation.Nullable;
import androidx.annotation.StringRes;
import androidx.appcompat.app.ActionBar;
import androidx.appcompat.app.AlertDialog;
import androidx.appcompat.widget.Toolbar;
import androidx.core.app.ActivityCompat.OnRequestPermissionsResultCallback;
import androidx.core.util.Consumer;
import androidx.fragment.app.Fragment;
import androidx.fragment.app.FragmentManager;
import androidx.fragment.app.FragmentPagerAdapter;
import androidx.fragment.app.FragmentStatePagerAdapter;
import androidx.fragment.app.FragmentTransaction;
import androidx.lifecycle.ViewModelProvider;
import androidx.lifecycle.ViewModelProviders;
import androidx.viewpager.widget.PagerAdapter;
import androidx.viewpager.widget.ViewPager;

import com.google.android.material.dialog.MaterialAlertDialogBuilder;
import com.google.android.material.snackbar.Snackbar;

import org.greenrobot.eventbus.EventBus;
import org.greenrobot.eventbus.Subscribe;
import org.greenrobot.eventbus.ThreadMode;
import org.jetbrains.annotations.NotNull;
import org.wordpress.android.BuildConfig;
import org.wordpress.android.R;
import org.wordpress.android.WordPress;
import org.wordpress.android.analytics.AnalyticsTracker;
import org.wordpress.android.analytics.AnalyticsTracker.Stat;
import org.wordpress.android.editor.AztecEditorFragment;
import org.wordpress.android.editor.EditorEditMediaListener;
import org.wordpress.android.editor.EditorFragmentAbstract;
import org.wordpress.android.editor.EditorFragmentAbstract.EditorDragAndDropListener;
import org.wordpress.android.editor.EditorFragmentAbstract.EditorFragmentListener;
import org.wordpress.android.editor.EditorFragmentAbstract.EditorFragmentNotAddedException;
import org.wordpress.android.editor.EditorFragmentAbstract.TrackableEvent;
import org.wordpress.android.editor.EditorFragmentActivity;
import org.wordpress.android.editor.EditorImageMetaData;
import org.wordpress.android.editor.EditorImagePreviewListener;
import org.wordpress.android.editor.EditorImageSettingsListener;
import org.wordpress.android.editor.EditorMediaUploadListener;
import org.wordpress.android.editor.EditorMediaUtils;
import org.wordpress.android.editor.GutenbergEditorFragment;
import org.wordpress.android.editor.ImageSettingsDialogFragment;
import org.wordpress.android.fluxc.Dispatcher;
import org.wordpress.android.fluxc.action.AccountAction;
import org.wordpress.android.fluxc.generated.AccountActionBuilder;
import org.wordpress.android.fluxc.generated.PostActionBuilder;
import org.wordpress.android.fluxc.generated.SiteActionBuilder;
import org.wordpress.android.fluxc.model.AccountModel;
import org.wordpress.android.fluxc.model.CauseOfOnPostChanged;
import org.wordpress.android.fluxc.model.CauseOfOnPostChanged.RemoteAutoSavePost;
import org.wordpress.android.fluxc.model.MediaModel;
import org.wordpress.android.fluxc.model.MediaModel.MediaUploadState;
import org.wordpress.android.fluxc.model.PostImmutableModel;
import org.wordpress.android.fluxc.model.PostModel;
import org.wordpress.android.fluxc.model.SiteModel;
import org.wordpress.android.fluxc.model.post.PostStatus;
import org.wordpress.android.fluxc.network.rest.wpcom.site.PrivateAtomicCookie;
import org.wordpress.android.fluxc.store.AccountStore;
import org.wordpress.android.fluxc.store.AccountStore.OnAccountChanged;
import org.wordpress.android.fluxc.store.MediaStore;
import org.wordpress.android.fluxc.store.MediaStore.MediaError;
import org.wordpress.android.fluxc.store.MediaStore.MediaErrorType;
import org.wordpress.android.fluxc.store.MediaStore.OnMediaChanged;
import org.wordpress.android.fluxc.store.MediaStore.OnMediaUploaded;
import org.wordpress.android.fluxc.store.PostStore;
import org.wordpress.android.fluxc.store.PostStore.OnPostChanged;
import org.wordpress.android.fluxc.store.PostStore.OnPostUploaded;
import org.wordpress.android.fluxc.store.PostStore.RemotePostPayload;
import org.wordpress.android.fluxc.store.QuickStartStore;
import org.wordpress.android.fluxc.store.SiteStore;
import org.wordpress.android.fluxc.store.SiteStore.FetchPrivateAtomicCookiePayload;
import org.wordpress.android.fluxc.store.SiteStore.OnPrivateAtomicCookieFetched;
import org.wordpress.android.fluxc.store.UploadStore;
import org.wordpress.android.fluxc.tools.FluxCImageLoader;
import org.wordpress.android.imageeditor.preview.PreviewImageFragment.Companion.EditImageData;
import org.wordpress.android.ui.ActivityId;
import org.wordpress.android.ui.ActivityLauncher;
import org.wordpress.android.ui.LocaleAwareActivity;
import org.wordpress.android.ui.PagePostCreationSourcesDetail;
import org.wordpress.android.ui.PrivateAtCookieRefreshProgressDialog;
import org.wordpress.android.ui.PrivateAtCookieRefreshProgressDialog.PrivateAtCookieProgressDialogOnDismissListener;
import org.wordpress.android.ui.RequestCodes;
import org.wordpress.android.ui.Shortcut;
import org.wordpress.android.ui.gif.GifPickerActivity;
import org.wordpress.android.ui.history.HistoryListItem.Revision;
import org.wordpress.android.ui.media.MediaBrowserActivity;
import org.wordpress.android.ui.media.MediaBrowserType;
import org.wordpress.android.ui.media.MediaPreviewActivity;
import org.wordpress.android.ui.media.MediaSettingsActivity;
import org.wordpress.android.ui.pages.SnackbarMessageHolder;
import org.wordpress.android.ui.photopicker.PhotoPickerActivity;
import org.wordpress.android.ui.photopicker.PhotoPickerFragment;
import org.wordpress.android.ui.photopicker.PhotoPickerFragment.PhotoPickerIcon;
import org.wordpress.android.ui.posts.EditPostRepository.UpdatePostResult;
import org.wordpress.android.ui.posts.EditPostSettingsFragment.EditPostSettingsCallback;
import org.wordpress.android.ui.posts.InsertMediaDialog.InsertMediaCallback;
import org.wordpress.android.ui.posts.PostEditorAnalyticsSession.Editor;
import org.wordpress.android.ui.posts.PostEditorAnalyticsSession.Outcome;
import org.wordpress.android.ui.posts.RemotePreviewLogicHelper.PreviewLogicOperationResult;
import org.wordpress.android.ui.posts.editor.EditorActionsProvider;
import org.wordpress.android.ui.posts.editor.EditorPhotoPicker;
import org.wordpress.android.ui.posts.editor.EditorPhotoPickerListener;
import org.wordpress.android.ui.posts.editor.EditorTracker;
import org.wordpress.android.ui.posts.editor.ImageEditorTracker;
import org.wordpress.android.ui.posts.editor.PostLoadingState;
import org.wordpress.android.ui.posts.editor.PrimaryEditorAction;
import org.wordpress.android.ui.posts.editor.SecondaryEditorAction;
import org.wordpress.android.ui.posts.editor.StorePostViewModel;
import org.wordpress.android.ui.posts.editor.StorePostViewModel.ActivityFinishState;
import org.wordpress.android.ui.posts.editor.StorePostViewModel.UpdateFromEditor;
import org.wordpress.android.ui.posts.editor.StorePostViewModel.UpdateFromEditor.PostFields;
import org.wordpress.android.ui.posts.editor.media.EditorMedia;
import org.wordpress.android.ui.posts.editor.media.EditorMedia.AddExistingMediaSource;
import org.wordpress.android.ui.posts.editor.media.EditorMediaListener;
import org.wordpress.android.ui.posts.reactnative.ReactNativeRequestHandler;
import org.wordpress.android.ui.posts.services.AztecImageLoader;
import org.wordpress.android.ui.posts.services.AztecVideoLoader;
import org.wordpress.android.ui.prefs.AppPrefs;
import org.wordpress.android.ui.reader.utils.ReaderUtilsWrapper;
import org.wordpress.android.ui.stockmedia.StockMediaPickerActivity;
import org.wordpress.android.ui.uploads.PostEvents;
import org.wordpress.android.ui.uploads.UploadService;
import org.wordpress.android.ui.uploads.UploadUtils;
import org.wordpress.android.ui.uploads.UploadUtilsWrapper;
import org.wordpress.android.ui.uploads.VideoOptimizer;
import org.wordpress.android.ui.utils.AuthenticationUtils;
import org.wordpress.android.ui.utils.UiHelpers;
import org.wordpress.android.util.ActivityUtils;
import org.wordpress.android.util.AniUtils;
import org.wordpress.android.util.AppLog;
import org.wordpress.android.util.AppLog.T;
import org.wordpress.android.util.AutolinkUtils;
import org.wordpress.android.util.CrashLoggingUtils;
import org.wordpress.android.util.DateTimeUtilsWrapper;
import org.wordpress.android.util.DisplayUtils;
import org.wordpress.android.util.FluxCUtils;
import org.wordpress.android.util.ListUtils;
import org.wordpress.android.util.LocaleManager;
import org.wordpress.android.util.LocaleManagerWrapper;
import org.wordpress.android.util.MediaUtils;
import org.wordpress.android.util.PermissionUtils;
import org.wordpress.android.util.ShortcutUtils;
import org.wordpress.android.util.SiteUtils;
import org.wordpress.android.util.StringUtils;
import org.wordpress.android.util.ToastUtils;
import org.wordpress.android.util.ToastUtils.Duration;
import org.wordpress.android.util.UrlUtils;
import org.wordpress.android.util.WPMediaUtils;
import org.wordpress.android.util.WPPermissionUtils;
import org.wordpress.android.util.WPUrlUtils;
import org.wordpress.android.util.analytics.AnalyticsUtils;
import org.wordpress.android.util.analytics.AnalyticsUtils.BlockEditorEnabledSource;
import org.wordpress.android.util.helpers.MediaFile;
import org.wordpress.android.util.helpers.MediaGallery;
import org.wordpress.android.util.image.ImageManager;
import org.wordpress.android.viewmodel.helpers.ToastMessageHolder;
import org.wordpress.android.widgets.AppRatingDialog;
import org.wordpress.android.widgets.WPSnackbar;
import org.wordpress.android.widgets.WPViewPager;
import org.wordpress.aztec.exceptions.DynamicLayoutGetBlockIndexOutOfBoundsException;
import org.wordpress.aztec.util.AztecLog;

import java.io.File;
import java.util.ArrayList;
import java.util.Collections;
import java.util.HashMap;
import java.util.HashSet;
import java.util.List;
import java.util.Locale;
import java.util.Map;
import java.util.Objects;
import java.util.Set;
import java.util.regex.Matcher;
import java.util.regex.Pattern;

import javax.inject.Inject;

import static org.wordpress.android.analytics.AnalyticsTracker.Stat.APP_REVIEWS_EVENT_INCREMENTED_BY_PUBLISHING_POST_OR_PAGE;
import static org.wordpress.android.imageeditor.preview.PreviewImageFragment.PREVIEW_IMAGE_REDUCED_SIZE_FACTOR;
import static org.wordpress.android.ui.PagePostCreationSourcesDetail.CREATED_POST_SOURCE_DETAIL_KEY;
import static org.wordpress.android.ui.history.HistoryDetailContainerFragment.KEY_REVISION;

import kotlin.Unit;
import kotlin.jvm.functions.Function0;

public class EditPostActivity extends LocaleAwareActivity implements
        EditorFragmentActivity,
        EditorImageSettingsListener,
        EditorImagePreviewListener,
        EditorEditMediaListener,
        EditorDragAndDropListener,
        EditorFragmentListener,
        OnRequestPermissionsResultCallback,
        PhotoPickerFragment.PhotoPickerListener,
        EditorPhotoPickerListener,
        EditorMediaListener,
        EditPostSettingsFragment.EditPostActivityHook,
        BasicFragmentDialog.BasicDialogPositiveClickInterface,
        BasicFragmentDialog.BasicDialogNegativeClickInterface,
        PostSettingsListDialogFragment.OnPostSettingsDialogFragmentListener,
        HistoryListFragment.HistoryItemClickInterface,
        EditPostSettingsCallback,
        PrivateAtCookieProgressDialogOnDismissListener {
    public static final String EXTRA_POST_LOCAL_ID = "postModelLocalId";
    public static final String EXTRA_LOAD_AUTO_SAVE_REVISION = "loadAutosaveRevision";
    public static final String EXTRA_POST_REMOTE_ID = "postModelRemoteId";
    public static final String EXTRA_IS_PAGE = "isPage";
    public static final String EXTRA_IS_PROMO = "isPromo";
    public static final String EXTRA_IS_QUICKPRESS = "isQuickPress";
    public static final String EXTRA_QUICKPRESS_BLOG_ID = "quickPressBlogId";
    public static final String EXTRA_UPLOAD_NOT_STARTED = "savedAsLocalDraft";
    public static final String EXTRA_HAS_FAILED_MEDIA = "hasFailedMedia";
    public static final String EXTRA_HAS_CHANGES = "hasChanges";
    public static final String EXTRA_RESTART_EDITOR = "isSwitchingEditors";
    public static final String EXTRA_INSERT_MEDIA = "insertMedia";
    public static final String EXTRA_IS_NEW_POST = "isNewPost";
    public static final String EXTRA_CREATION_SOURCE_DETAIL = "creationSourceDetail";
    private static final String STATE_KEY_EDITOR_FRAGMENT = "editorFragment";
    private static final String STATE_KEY_DROPPED_MEDIA_URIS = "stateKeyDroppedMediaUri";
    private static final String STATE_KEY_POST_LOCAL_ID = "stateKeyPostModelLocalId";
    private static final String STATE_KEY_POST_REMOTE_ID = "stateKeyPostModelRemoteId";
    private static final String STATE_KEY_POST_LOADING_STATE = "stateKeyPostLoadingState";
    private static final String STATE_KEY_IS_NEW_POST = "stateKeyIsNewPost";
    private static final String STATE_KEY_IS_PHOTO_PICKER_VISIBLE = "stateKeyPhotoPickerVisible";
    private static final String STATE_KEY_HTML_MODE_ON = "stateKeyHtmlModeOn";
    private static final String STATE_KEY_REVISION = "stateKeyRevision";
    private static final String STATE_KEY_EDITOR_SESSION_DATA = "stateKeyEditorSessionData";
    private static final String STATE_KEY_GUTENBERG_IS_SHOWN = "stateKeyGutenbergIsShown";
    private static final String TAG_PUBLISH_CONFIRMATION_DIALOG = "tag_publish_confirmation_dialog";
    private static final String TAG_UPDATE_CONFIRMATION_DIALOG = "tag_update_confirmation_dialog";
    private static final String TAG_GB_INFORMATIVE_DIALOG = "tag_gb_informative_dialog";
    private static final String TAG_GB_ROLLOUT_V2_INFORMATIVE_DIALOG = "tag_gb_rollout_v2_informative_dialog";

    private static final int PAGE_CONTENT = 0;
    private static final int PAGE_SETTINGS = 1;
    private static final int PAGE_PUBLISH_SETTINGS = 2;
    private static final int PAGE_HISTORY = 3;

    private AztecImageLoader mAztecImageLoader;

    enum RestartEditorOptions {
        NO_RESTART,
        RESTART_SUPPRESS_GUTENBERG,
        RESTART_DONT_SUPPRESS_GUTENBERG,
    }

    private RestartEditorOptions mRestartEditorOption = RestartEditorOptions.NO_RESTART;

    private boolean mShowAztecEditor;
    private boolean mShowGutenbergEditor;

    private List<String> mPendingVideoPressInfoRequests;

    private PostEditorAnalyticsSession mPostEditorAnalyticsSession;
    private boolean mIsConfigChange = false;

    /**
     * The {@link PagerAdapter} that will provide
     * fragments for each of the sections. We use a
     * {@link FragmentPagerAdapter} derivative, which will keep every
     * loaded fragment in memory. If this becomes too memory intensive, it
     * may be best to switch to a
     * {@link FragmentStatePagerAdapter}.
     */
    SectionsPagerAdapter mSectionsPagerAdapter;

    /**
     * The {@link ViewPager} that will host the section contents.
     */
    WPViewPager mViewPager;

    private Revision mRevision;

    private EditorFragmentAbstract mEditorFragment;
    private EditPostSettingsFragment mEditPostSettingsFragment;
    private EditorMediaUploadListener mEditorMediaUploadListener;
    private EditorPhotoPicker mEditorPhotoPicker;

    private ProgressDialog mProgressDialog;
    private ProgressDialog mAddingMediaToEditorProgressDialog;

    private boolean mIsNewPost;
    private boolean mIsPage;
    private boolean mHasSetPostContent;
    private PostLoadingState mPostLoadingState = PostLoadingState.NONE;

    // For opening the context menu after permissions have been granted
    private View mMenuView = null;

    private boolean mHtmlModeMenuStateOn = false;

    @Inject Dispatcher mDispatcher;
    @Inject AccountStore mAccountStore;
    @Inject SiteStore mSiteStore;
    @Inject PostStore mPostStore;
    @Inject MediaStore mMediaStore;
    @Inject UploadStore mUploadStore;
    @Inject FluxCImageLoader mImageLoader;
    @Inject ShortcutUtils mShortcutUtils;
    @Inject QuickStartStore mQuickStartStore;
    @Inject ImageManager mImageManager;
    @Inject UiHelpers mUiHelpers;
    @Inject RemotePreviewLogicHelper mRemotePreviewLogicHelper;
    @Inject ProgressDialogHelper mProgressDialogHelper;
    @Inject FeaturedImageHelper mFeaturedImageHelper;
    @Inject ReactNativeRequestHandler mReactNativeRequestHandler;
    @Inject EditorMedia mEditorMedia;
    @Inject LocaleManagerWrapper mLocaleManagerWrapper;
    @Inject EditPostRepository mEditPostRepository;
    @Inject PostUtilsWrapper mPostUtils;
    @Inject EditorTracker mEditorTracker;
    @Inject UploadUtilsWrapper mUploadUtilsWrapper;
    @Inject EditorActionsProvider mEditorActionsProvider;
    @Inject DateTimeUtilsWrapper mDateTimeUtils;
    @Inject ViewModelProvider.Factory mViewModelFactory;
    @Inject ReaderUtilsWrapper mReaderUtilsWrapper;
<<<<<<< HEAD
    @Inject ImageEditorTracker mImageEditorTracker;
=======
    @Inject protected PrivateAtomicCookie mPrivateAtomicCookie;
>>>>>>> 727cb621

    private StorePostViewModel mViewModel;

    private SiteModel mSite;

    public static boolean checkToRestart(@NonNull Intent data) {
        return data.hasExtra(EditPostActivity.EXTRA_RESTART_EDITOR)
               && RestartEditorOptions.valueOf(data.getStringExtra(EditPostActivity.EXTRA_RESTART_EDITOR))
                  != RestartEditorOptions.NO_RESTART;
    }

    private void newPostSetup() {
        mIsNewPost = true;

        if (mSite == null) {
            showErrorAndFinish(R.string.blog_not_found);
            return;
        }
        if (!mSite.isVisible()) {
            showErrorAndFinish(R.string.error_blog_hidden);
            return;
        }

        // Create a new post
        mEditPostRepository.set(() -> {
            PostModel post = mPostStore.instantiatePostModel(mSite, mIsPage, null, null);
            post.setStatus(PostStatus.DRAFT.toString());
            return post;
        });
        mEditPostRepository.savePostSnapshot();
        EventBus.getDefault().postSticky(
                new PostEvents.PostOpenedInEditor(mEditPostRepository.getLocalSiteId(), mEditPostRepository.getId()));
        mShortcutUtils.reportShortcutUsed(Shortcut.CREATE_NEW_POST);
    }

    private void createPostEditorAnalyticsSessionTracker(boolean showGutenbergEditor, PostImmutableModel post,
                                                         SiteModel site, boolean isNewPost) {
        if (mPostEditorAnalyticsSession == null) {
            mPostEditorAnalyticsSession = new PostEditorAnalyticsSession(
                    showGutenbergEditor ? Editor.GUTENBERG : Editor.CLASSIC,
                    post, site, isNewPost);
        }
    }

    @Override
    protected void onCreate(Bundle savedInstanceState) {
        super.onCreate(savedInstanceState);
        ((WordPress) getApplication()).component().inject(this);
        mDispatcher.register(this);
        mViewModel =
                ViewModelProviders.of(this, mViewModelFactory).get(StorePostViewModel.class);
        setContentView(R.layout.new_edit_post_activity);

        if (savedInstanceState == null) {
            mSite = (SiteModel) getIntent().getSerializableExtra(WordPress.SITE);
        } else {
            mSite = (SiteModel) savedInstanceState.getSerializable(WordPress.SITE);
        }

        // FIXME: Make sure to use the latest fresh info about the site we've in the DB
        // set only the editor setting for now.
        if (mSite != null) {
            SiteModel refreshedSite = mSiteStore.getSiteByLocalId(mSite.getId());
            if (refreshedSite != null) {
                mSite.setMobileEditor(refreshedSite.getMobileEditor());
            }
        }

        // Check whether to show the visual editor
        PreferenceManager.setDefaultValues(this, R.xml.account_settings, false);
        mShowAztecEditor = AppPrefs.isAztecEditorEnabled();
        mEditorPhotoPicker = new EditorPhotoPicker(this, this, this, mShowAztecEditor);

        // TODO when aztec is the only editor, remove this part and set the overlay bottom margin in xml
        if (mShowAztecEditor) {
            View overlay = findViewById(R.id.view_overlay);
            ViewGroup.MarginLayoutParams layoutParams = (ViewGroup.MarginLayoutParams) overlay.getLayoutParams();
            layoutParams.bottomMargin = getResources().getDimensionPixelOffset(R.dimen.aztec_format_bar_height);
            overlay.setLayoutParams(layoutParams);
        }

        // Set up the action bar.
        Toolbar toolbar = findViewById(R.id.toolbar_main);
        setSupportActionBar(toolbar);
        final ActionBar actionBar = getSupportActionBar();
        if (actionBar != null) {
            actionBar.setDisplayHomeAsUpEnabled(true);
        }

        FragmentManager fragmentManager = getSupportFragmentManager();
        Bundle extras = getIntent().getExtras();
        String action = getIntent().getAction();
        boolean isRestarting = !RestartEditorOptions.NO_RESTART.name().equals(extras.getString(EXTRA_RESTART_EDITOR));
        if (savedInstanceState == null) {
            if (!getIntent().hasExtra(EXTRA_POST_LOCAL_ID)
                || Intent.ACTION_SEND.equals(action)
                || Intent.ACTION_SEND_MULTIPLE.equals(action)
                || NEW_MEDIA_POST.equals(action)
                || getIntent().hasExtra(EXTRA_IS_QUICKPRESS)) {
                if (getIntent().hasExtra(EXTRA_QUICKPRESS_BLOG_ID)) {
                    // QuickPress might want to use a different blog than the current blog
                    int localSiteId = getIntent().getIntExtra(EXTRA_QUICKPRESS_BLOG_ID, -1);
                    mSite = mSiteStore.getSiteByLocalId(localSiteId);
                }

                mIsPage = extras.getBoolean(EXTRA_IS_PAGE);
                newPostSetup();
            } else {
                mEditPostRepository.loadPostByLocalPostId(extras.getInt(EXTRA_POST_LOCAL_ID));
                // Load post from extra)s

                if (mEditPostRepository.hasPost()) {
                    if (extras.getBoolean(EXTRA_LOAD_AUTO_SAVE_REVISION)) {
                        mEditPostRepository.update(postModel -> {
                            boolean updateTitle = !TextUtils.isEmpty(postModel.getAutoSaveTitle());
                            if (updateTitle) {
                                postModel.setTitle(postModel.getAutoSaveTitle());
                            }
                            boolean updateContent = !TextUtils.isEmpty(postModel.getAutoSaveContent());
                            if (updateContent) {
                                postModel.setContent(postModel.getAutoSaveContent());
                            }
                            boolean updateExcerpt = !TextUtils.isEmpty(postModel.getAutoSaveExcerpt());
                            if (updateExcerpt) {
                                postModel.setExcerpt(postModel.getAutoSaveExcerpt());
                            }
                            return updateTitle || updateContent || updateExcerpt;
                        });
                        mEditPostRepository.savePostSnapshot();
                    }

                    initializePostObject();
                } else if (isRestarting) {
                    newPostSetup();
                }
            }

            // retrieve Editor session data if switched editors
            if (isRestarting && extras.getSerializable(STATE_KEY_EDITOR_SESSION_DATA) != null) {
                mPostEditorAnalyticsSession =
                        (PostEditorAnalyticsSession) extras.getSerializable(STATE_KEY_EDITOR_SESSION_DATA);
            }
        } else {
            mEditorMedia.setDroppedMediaUris(savedInstanceState.getParcelableArrayList(STATE_KEY_DROPPED_MEDIA_URIS));
            mIsNewPost = savedInstanceState.getBoolean(STATE_KEY_IS_NEW_POST, false);
            updatePostLoadingAndDialogState(PostLoadingState.fromInt(
                    savedInstanceState.getInt(STATE_KEY_POST_LOADING_STATE, 0)));
            mRevision = savedInstanceState.getParcelable(STATE_KEY_REVISION);
            mPostEditorAnalyticsSession =
                    (PostEditorAnalyticsSession) savedInstanceState.getSerializable(STATE_KEY_EDITOR_SESSION_DATA);

            // if we have a remote id saved, let's first try that, as the local Id might have changed after FETCH_POSTS
            if (savedInstanceState.containsKey(STATE_KEY_POST_REMOTE_ID)) {
                mEditPostRepository.loadPostByRemotePostId(savedInstanceState.getLong(STATE_KEY_POST_REMOTE_ID), mSite);
                initializePostObject();
            } else if (savedInstanceState.containsKey(STATE_KEY_POST_LOCAL_ID)) {
                mEditPostRepository.loadPostByLocalPostId(savedInstanceState.getInt(STATE_KEY_POST_LOCAL_ID));
                initializePostObject();
            }

            mEditorFragment =
                    (EditorFragmentAbstract) fragmentManager.getFragment(savedInstanceState, STATE_KEY_EDITOR_FRAGMENT);

            if (mEditorFragment instanceof EditorMediaUploadListener) {
                mEditorMediaUploadListener = (EditorMediaUploadListener) mEditorFragment;
            }
        }

        if (mSite == null) {
            ToastUtils.showToast(this, R.string.blog_not_found, ToastUtils.Duration.SHORT);
            finish();
            return;
        }

        // Ensure we have a valid post
        if (!mEditPostRepository.hasPost()) {
            showErrorAndFinish(R.string.post_not_found);
            return;
        }

        mEditorMedia.start(mSite, this);
        startObserving();

        if (mHasSetPostContent = mEditorFragment != null) {
            mEditorFragment.setImageLoader(mImageLoader);
        }

        // Ensure that this check happens when mPost is set
        if (savedInstanceState == null) {
            String restartEditorOptionName = getIntent().getStringExtra(EXTRA_RESTART_EDITOR);
            RestartEditorOptions restartEditorOption =
                    restartEditorOptionName == null ? RestartEditorOptions.RESTART_DONT_SUPPRESS_GUTENBERG
                            : RestartEditorOptions.valueOf(restartEditorOptionName);

            mShowGutenbergEditor =
                    PostUtils.shouldShowGutenbergEditor(mIsNewPost, mEditPostRepository.getContent(), mSite)
                    && restartEditorOption != RestartEditorOptions.RESTART_SUPPRESS_GUTENBERG;
        } else {
            mShowGutenbergEditor = savedInstanceState.getBoolean(STATE_KEY_GUTENBERG_IS_SHOWN);
        }

        // ok now we are sure to have both a valid Post and showGutenberg flag, let's start the editing session tracker
        createPostEditorAnalyticsSessionTracker(mShowGutenbergEditor, mEditPostRepository.getPost(), mSite, mIsNewPost);

        // Bump post created analytics only once, first time the editor is opened
        if (mIsNewPost && savedInstanceState == null) {
            trackEditorCreatedPost(action, getIntent());
        }

        if (!mIsNewPost) {
            // if we are opening a Post for which an error notification exists, we need to remove it from the dashboard
            // to prevent the user from tapping RETRY on a Post that is being currently edited
            UploadService.cancelFinalNotification(this, mEditPostRepository.getPost());
            resetUploadingMediaToFailedIfPostHasNotMediaInProgressOrQueued();
        }

        setTitle(SiteUtils.getSiteNameOrHomeURL(mSite));
        mSectionsPagerAdapter = new SectionsPagerAdapter(fragmentManager);

        // we need to make sure AT cookie is available when trying to edit post on private AT site
        if (mSite.isPrivateWPComAtomic() && mPrivateAtomicCookie.isCookieRefreshRequired()) {
            PrivateAtCookieRefreshProgressDialog.Companion.showIfNecessary(fragmentManager);
            mDispatcher.dispatch(SiteActionBuilder.newFetchPrivateAtomicCookieAction(
                    new FetchPrivateAtomicCookiePayload(mSite.getSiteId())));
        } else {
            setupViewPager();
        }
        ActivityId.trackLastActivity(ActivityId.POST_EDITOR);
    }

    @SuppressWarnings("unused")
    @Subscribe(threadMode = ThreadMode.MAIN)
    public void onPrivateAtomicCookieFetched(OnPrivateAtomicCookieFetched event) {
        // if the dialog is not showing by the time cookie fetched it means that it was dismissed and content was loaded
        if (PrivateAtCookieRefreshProgressDialog.Companion.isShowing(getSupportFragmentManager())) {
            setupViewPager();
            PrivateAtCookieRefreshProgressDialog.Companion.dismissIfNecessary(getSupportFragmentManager());
        }
        if (event.isError()) {
            AppLog.e(AppLog.T.EDITOR,
                    "Failed to load private AT cookie. " + event.error.type + " - " + event.error.message);
            WPSnackbar.make(findViewById(R.id.editor_activity), R.string.media_accessing_failed, Snackbar.LENGTH_LONG)
                      .show();
        }
    }

    @Override
    public void onCookieProgressDialogCancelled() {
        WPSnackbar.make(findViewById(R.id.editor_activity), R.string.media_accessing_failed, Snackbar.LENGTH_LONG)
                  .show();
        setupViewPager();
    }

    private void setupViewPager() {
        // Set up the ViewPager with the sections adapter.
        mViewPager = findViewById(R.id.pager);
        mViewPager.setAdapter(mSectionsPagerAdapter);
        mViewPager.setOffscreenPageLimit(4);
        mViewPager.setPagingEnabled(false);

        // When swiping between different sections, select the corresponding tab. We can also use ActionBar.Tab#select()
        // to do this if we have a reference to the Tab.
        mViewPager.clearOnPageChangeListeners();
        mViewPager.addOnPageChangeListener(new ViewPager.SimpleOnPageChangeListener() {
            @Override
            public void onPageSelected(int position) {
                invalidateOptionsMenu();
                if (position == PAGE_CONTENT) {
                    setTitle(SiteUtils.getSiteNameOrHomeURL(mSite));
                } else if (position == PAGE_SETTINGS) {
                    setTitle(mEditPostRepository.isPage() ? R.string.page_settings : R.string.post_settings);
                    mEditorPhotoPicker.hidePhotoPicker();
                } else if (position == PAGE_PUBLISH_SETTINGS) {
                    setTitle(R.string.publish_date);
                    mEditorPhotoPicker.hidePhotoPicker();
                } else if (position == PAGE_HISTORY) {
                    setTitle(R.string.history_title);
                    mEditorPhotoPicker.hidePhotoPicker();
                }
            }
        });
    }

    private void startObserving() {
        mEditorMedia.getUiState().observe(this, uiState -> {
            if (uiState != null) {
                updateAddingMediaToEditorProgressDialogState(uiState.getProgressDialogUiState());
                if (uiState.getEditorOverlayVisibility()) {
                    showOverlay(false);
                } else {
                    hideOverlay();
                }
            }
        });
        mEditorMedia.getSnackBarMessage().observe(this, event -> {
            SnackbarMessageHolder messageHolder = event.getContentIfNotHandled();
            if (messageHolder != null) {
                WPSnackbar
                        .make(findViewById(R.id.editor_activity), messageHolder.getMessageRes(), Snackbar.LENGTH_SHORT)
                        .show();
            }
        });
        mEditorMedia.getToastMessage().observe(this, event -> {
            ToastMessageHolder contentIfNotHandled = event.getContentIfNotHandled();
            if (contentIfNotHandled != null) {
                contentIfNotHandled.show(this);
            }
        });
        mViewModel.getOnSavePostTriggered().observe(this, unitEvent -> unitEvent.applyIfNotHandled(unit -> {
            updateAndSavePostAsync();
            return null;
        }));
        mViewModel.getOnFinish().observe(this, finishEvent -> finishEvent.applyIfNotHandled(activityFinishState -> {
            switch (activityFinishState) {
                case SAVED_ONLINE:
                    saveResult(true, false);
                    break;
                case SAVED_LOCALLY:
                    saveResult(true, true);
                    break;
                case CANCELLED:
                    saveResult(false, true);
                    break;
            }
            removePostOpenInEditorStickyEvent();
            mEditorMedia.definitelyDeleteBackspaceDeletedMediaItemsAsync();
            finish();
            return null;
        }));
        mEditPostRepository.getPostChanged().observe(this, postEvent -> postEvent.applyIfNotHandled(post -> {
            mViewModel.savePostToDb(this, mEditPostRepository, mSite);
            return null;
        }));
    }

    private void initializePostObject() {
        if (mEditPostRepository.hasPost()) {
            mEditPostRepository.savePostSnapshotWhenEditorOpened();
            mEditPostRepository.replace(UploadService::updatePostWithCurrentlyCompletedUploads);
            mIsPage = mEditPostRepository.isPage();

            EventBus.getDefault().postSticky(new PostEvents.PostOpenedInEditor(mEditPostRepository.getLocalSiteId(),
                    mEditPostRepository.getId()));

            mEditorMedia.purgeMediaToPostAssociationsIfNotInPostAnymoreAsync();
        }
    }

    // this method aims at recovering the current state of media items if they're inconsistent within the PostModel.
    private void resetUploadingMediaToFailedIfPostHasNotMediaInProgressOrQueued() {
        boolean useAztec = AppPrefs.isAztecEditorEnabled();

        if (!useAztec || UploadService.hasPendingOrInProgressMediaUploadsForPost(mEditPostRepository.getPost())) {
            return;
        }
        mEditPostRepository.updateAsync(postModel -> {
            String oldContent = postModel.getContent();
            if (!AztecEditorFragment.hasMediaItemsMarkedUploading(EditPostActivity.this, oldContent)
                // we need to make sure items marked failed are still failed or not as well
                && !AztecEditorFragment.hasMediaItemsMarkedFailed(EditPostActivity.this, oldContent)) {
                return false;
            }

            String newContent = AztecEditorFragment.resetUploadingMediaToFailed(EditPostActivity.this, oldContent);

            if (!TextUtils.isEmpty(oldContent) && newContent != null && oldContent.compareTo(newContent) != 0) {
                postModel.setContent(newContent);
                return true;
            }
            return false;
        }, null);
    }

    @Override
    protected void onResume() {
        super.onResume();

        EventBus.getDefault().register(this);

        reattachUploadingMediaForAztec();

        // Bump editor opened event every time the activity is resumed, to match the EDITOR_CLOSED event onPause
        PostUtils.trackOpenEditorAnalytics(mEditPostRepository.getPost(), mSite);

        mIsConfigChange = false;
    }

    private void reattachUploadingMediaForAztec() {
        if (mEditorMediaUploadListener != null) {
            mEditorMedia.reattachUploadingMediaForAztec(
                    mEditPostRepository,
                    mEditorFragment instanceof AztecEditorFragment,
                    mEditorMediaUploadListener
            );
        }
    }

    @Override
    protected void onPause() {
        super.onPause();

        EventBus.getDefault().unregister(this);

        AnalyticsTracker.track(AnalyticsTracker.Stat.EDITOR_CLOSED);
    }

    @Override protected void onStop() {
        super.onStop();
        if (mAztecImageLoader != null && isFinishing()) {
            mAztecImageLoader.clearTargets();
            mAztecImageLoader = null;
        }
    }

    @Override
    protected void onDestroy() {
        if (!mIsConfigChange && (mRestartEditorOption == RestartEditorOptions.NO_RESTART)) {
            if (mPostEditorAnalyticsSession != null) {
                mPostEditorAnalyticsSession.end();
            }
        }

        mDispatcher.unregister(this);
        mEditorMedia.cancelAddMediaToEditorActions();
        removePostOpenInEditorStickyEvent();
        if (mEditorFragment instanceof AztecEditorFragment) {
            ((AztecEditorFragment) mEditorFragment).disableContentLogOnCrashes();
        }

        if (mReactNativeRequestHandler != null) {
            mReactNativeRequestHandler.destroy();
        }

        super.onDestroy();
    }

    private void removePostOpenInEditorStickyEvent() {
        PostEvents.PostOpenedInEditor stickyEvent =
                EventBus.getDefault().getStickyEvent(PostEvents.PostOpenedInEditor.class);
        if (stickyEvent != null) {
            // "Consume" the sticky event
            EventBus.getDefault().removeStickyEvent(stickyEvent);
        }
    }

    @Override
    protected void onSaveInstanceState(Bundle outState) {
        super.onSaveInstanceState(outState);
        // Saves both post objects so we can restore them in onCreate()
        updateAndSavePostAsync();
        outState.putInt(STATE_KEY_POST_LOCAL_ID, mEditPostRepository.getId());
        if (!mEditPostRepository.isLocalDraft()) {
            outState.putLong(STATE_KEY_POST_REMOTE_ID, mEditPostRepository.getRemotePostId());
        }
        outState.putInt(STATE_KEY_POST_LOADING_STATE, mPostLoadingState.getValue());
        outState.putBoolean(STATE_KEY_IS_NEW_POST, mIsNewPost);
        outState.putBoolean(STATE_KEY_IS_PHOTO_PICKER_VISIBLE, mEditorPhotoPicker.isPhotoPickerShowing());
        outState.putBoolean(STATE_KEY_HTML_MODE_ON, mHtmlModeMenuStateOn);
        outState.putSerializable(WordPress.SITE, mSite);
        outState.putParcelable(STATE_KEY_REVISION, mRevision);

        outState.putSerializable(STATE_KEY_EDITOR_SESSION_DATA, mPostEditorAnalyticsSession);
        mIsConfigChange = true; // don't call sessionData.end() in onDestroy() if this is an Android config change

        outState.putBoolean(STATE_KEY_GUTENBERG_IS_SHOWN, mShowGutenbergEditor);

        outState.putParcelableArrayList(STATE_KEY_DROPPED_MEDIA_URIS, mEditorMedia.getDroppedMediaUris());

        if (mEditorFragment != null) {
            getSupportFragmentManager().putFragment(outState, STATE_KEY_EDITOR_FRAGMENT, mEditorFragment);
        }
    }

    @Override
    protected void onRestoreInstanceState(Bundle savedInstanceState) {
        super.onRestoreInstanceState(savedInstanceState);

        mHtmlModeMenuStateOn = savedInstanceState.getBoolean(STATE_KEY_HTML_MODE_ON);
        if (savedInstanceState.getBoolean(STATE_KEY_IS_PHOTO_PICKER_VISIBLE, false)) {
            mEditorPhotoPicker.showPhotoPicker(mSite);
        }
    }

    @Override
    public void onConfigurationChanged(Configuration newConfig) {
        super.onConfigurationChanged(newConfig);

        mEditorPhotoPicker.onOrientationChanged(newConfig.orientation);
    }

    private PrimaryEditorAction getPrimaryAction() {
        return mEditorActionsProvider
                .getPrimaryAction(mEditPostRepository.getStatus(), UploadUtils.userCanPublish(mSite));
    }

    private String getPrimaryActionText() {
        return getString(getPrimaryAction().getTitleResource());
    }

    private SecondaryEditorAction getSecondaryAction() {
        return mEditorActionsProvider
                .getSecondaryAction(mEditPostRepository.getStatus(), UploadUtils.userCanPublish(mSite));
    }

    private @Nullable String getSecondaryActionText() {
        @StringRes Integer titleResource = getSecondaryAction().getTitleResource();
        return titleResource != null ? getString(titleResource) : null;
    }

    private boolean shouldSwitchToGutenbergBeVisible(
            EditorFragmentAbstract editorFragment,
            SiteModel site
    ) {
        // Some guard conditions
        if (!mEditPostRepository.hasPost()) {
            AppLog.w(T.EDITOR, "shouldSwitchToGutenbergBeVisible got a null post parameter.");
            return false;
        }

        if (editorFragment == null) {
            AppLog.w(T.EDITOR, "shouldSwitchToGutenbergBeVisible got a null editorFragment parameter.");
            return false;
        }

        // Check whether the content has blocks.
        boolean hasBlocks = false;
        boolean isEmpty = false;
        try {
            final String content = (String) editorFragment.getContent(mEditPostRepository.getContent());
            hasBlocks = PostUtils.contentContainsGutenbergBlocks(content);
            isEmpty = TextUtils.isEmpty(content);
        } catch (EditorFragmentNotAddedException e) {
            // legacy exception; just ignore.
        }

        // if content has blocks or empty, offer the switch to Gutenberg. The block editor doesn't have good
        //  "Classic Block" support yet so, don't offer a switch to it if content doesn't have blocks. If the post
        //  is empty but the user hasn't enabled "Use Gutenberg for new posts" in Site Setting,
        //  don't offer the switch.
        return hasBlocks || (SiteUtils.isBlockEditorDefaultForNewPost(site) && isEmpty);
    }

    /*
     * shows/hides the overlay which appears atop the editor, which effectively disables it
     */
    private void showOverlay(boolean animate) {
        View overlay = findViewById(R.id.view_overlay);
        if (animate) {
            AniUtils.fadeIn(overlay, AniUtils.Duration.MEDIUM);
        } else {
            overlay.setVisibility(View.VISIBLE);
        }
    }

    private void hideOverlay() {
        View overlay = findViewById(R.id.view_overlay);
        overlay.setVisibility(View.GONE);
    }

    @Override
    public void onPhotoPickerShown() {
        // animate in the editor overlay
        showOverlay(true);

        if (mEditorFragment instanceof AztecEditorFragment) {
            ((AztecEditorFragment) mEditorFragment).enableMediaMode(true);
        }
    }

    @Override
    public void onPhotoPickerHidden() {
        hideOverlay();

        if (mEditorFragment instanceof AztecEditorFragment) {
            ((AztecEditorFragment) mEditorFragment).enableMediaMode(false);
        }
    }

    /*
     * called by PhotoPickerFragment when media is selected - may be a single item or a list of items
     */
    @Override
    public void onPhotoPickerMediaChosen(@NonNull final List<Uri> uriList) {
        mEditorPhotoPicker.hidePhotoPicker();
        mEditorMedia.onPhotoPickerMediaChosen(uriList);
    }

    /*
     * called by PhotoPickerFragment when user clicks an icon to launch the camera, native
     * picker, or WP media picker
     */
    @Override
    public void onPhotoPickerIconClicked(@NonNull PhotoPickerIcon icon, boolean allowMultipleSelection) {
        mEditorPhotoPicker.hidePhotoPicker();
        if (!icon.requiresUploadPermission() || WPMediaUtils.currentUserCanUploadMedia(mSite)) {
            mEditorPhotoPicker.setAllowMultipleSelection(allowMultipleSelection);
            switch (icon) {
                case ANDROID_CAPTURE_PHOTO:
                    launchCamera();
                    break;
                case ANDROID_CAPTURE_VIDEO:
                    launchVideoCamera();
                    break;
                case ANDROID_CHOOSE_PHOTO_OR_VIDEO:
                    WPMediaUtils.launchMediaLibrary(this, allowMultipleSelection);
                    break;
                case ANDROID_CHOOSE_PHOTO:
                    launchPictureLibrary();
                    break;
                case ANDROID_CHOOSE_VIDEO:
                    launchVideoLibrary();
                    break;
                case WP_MEDIA:
                    ActivityLauncher.viewMediaPickerForResult(this, mSite, MediaBrowserType.EDITOR_PICKER);
                    break;
                case STOCK_MEDIA:
                    ActivityLauncher.showStockMediaPickerForResult(
                            this, mSite, RequestCodes.STOCK_MEDIA_PICKER_MULTI_SELECT);
                    break;
                case GIF:
                    ActivityLauncher.showGifPickerForResult(this, mSite, RequestCodes.GIF_PICKER);
                    break;
            }
        } else {
            WPSnackbar.make(findViewById(R.id.editor_activity), R.string.media_error_no_permission_upload,
                            Snackbar.LENGTH_SHORT).show();
        }
    }

    @Override
    public boolean onCreateOptionsMenu(Menu menu) {
        super.onCreateOptionsMenu(menu);
        MenuInflater inflater = getMenuInflater();
        inflater.inflate(R.menu.edit_post, menu);
        return true;
    }

    @Override
    public boolean onPrepareOptionsMenu(Menu menu) {
        boolean showMenuItems = true;
        if (mViewPager != null && mViewPager.getCurrentItem() > PAGE_CONTENT) {
            showMenuItems = false;
        }

        MenuItem secondaryAction = menu.findItem(R.id.menu_secondary_action);
        MenuItem previewMenuItem = menu.findItem(R.id.menu_preview_post);
        MenuItem viewHtmlModeMenuItem = menu.findItem(R.id.menu_html_mode);
        MenuItem historyMenuItem = menu.findItem(R.id.menu_history);
        MenuItem settingsMenuItem = menu.findItem(R.id.menu_post_settings);

        if (secondaryAction != null && mEditPostRepository.hasPost()) {
            secondaryAction.setVisible(showMenuItems && getSecondaryAction().isVisible());
            secondaryAction.setTitle(getSecondaryActionText());
        }

        if (previewMenuItem != null) {
            previewMenuItem.setVisible(showMenuItems);
        }

        if (viewHtmlModeMenuItem != null) {
            viewHtmlModeMenuItem.setVisible(((mEditorFragment instanceof AztecEditorFragment)
                                             || (mEditorFragment instanceof GutenbergEditorFragment)) && showMenuItems);
            viewHtmlModeMenuItem.setTitle(mHtmlModeMenuStateOn ? R.string.menu_visual_mode : R.string.menu_html_mode);
        }

        if (historyMenuItem != null) {
            boolean hasHistory = !mIsNewPost && mSite.isUsingWpComRestApi();
            historyMenuItem.setVisible(showMenuItems && hasHistory);
        }

        if (settingsMenuItem != null) {
            settingsMenuItem.setTitle(mIsPage ? R.string.page_settings : R.string.post_settings);
            settingsMenuItem.setVisible(showMenuItems);
        }

        // Set text of the primary action button in the ActionBar
        if (mEditPostRepository.hasPost()) {
            MenuItem primaryAction = menu.findItem(R.id.menu_primary_action);
            if (primaryAction != null) {
                primaryAction.setTitle(getPrimaryActionText());
                primaryAction.setVisible(mViewPager != null && mViewPager.getCurrentItem() != PAGE_HISTORY
                                         && mViewPager.getCurrentItem() != PAGE_PUBLISH_SETTINGS);
            }
        }

        MenuItem switchToAztecMenuItem = menu.findItem(R.id.menu_switch_to_aztec);
        MenuItem switchToGutenbergMenuItem = menu.findItem(R.id.menu_switch_to_gutenberg);

        // The following null checks should basically be redundant but were added to manage
        // an odd behaviour recorded with Android 8.0.0
        // (see https://github.com/wordpress-mobile/WordPress-Android/issues/9748 for more information)
        if (switchToAztecMenuItem != null && switchToGutenbergMenuItem != null) {
            if (mShowGutenbergEditor) {
                // we're showing Gutenberg so, just offer the Aztec switch
                switchToAztecMenuItem.setVisible(true);
                switchToGutenbergMenuItem.setVisible(false);
            } else {
                // we're showing Aztec so, hide the "Switch to Aztec" menu
                switchToAztecMenuItem.setVisible(false);

                switchToGutenbergMenuItem.setVisible(
                        shouldSwitchToGutenbergBeVisible(mEditorFragment, mSite)
                );
            }
        }

        return super.onPrepareOptionsMenu(menu);
    }

    @Override
    public void onRequestPermissionsResult(int requestCode,
                                           @NonNull String[] permissions,
                                           @NonNull int[] grantResults) {
        super.onRequestPermissionsResult(requestCode, permissions, grantResults);
        boolean allGranted = WPPermissionUtils.setPermissionListAsked(
                this, requestCode, permissions, grantResults, true);

        if (allGranted) {
            switch (requestCode) {
                case WPPermissionUtils.EDITOR_MEDIA_PERMISSION_REQUEST_CODE:
                    if (mMenuView != null) {
                        super.openContextMenu(mMenuView);
                        mMenuView = null;
                    }
                    break;
                case WPPermissionUtils.EDITOR_DRAG_DROP_PERMISSION_REQUEST_CODE:
                    mEditorMedia.addNewMediaItemsToEditorAsync(mEditorMedia.getDroppedMediaUris(), false);
                    mEditorMedia.getDroppedMediaUris().clear();
                    break;
            }
        }
    }

    private boolean handleBackPressed() {
        Fragment fragment = getSupportFragmentManager().findFragmentByTag(
                ImageSettingsDialogFragment.IMAGE_SETTINGS_DIALOG_TAG);
        if (fragment != null && fragment.isVisible()) {
            if (fragment instanceof ImageSettingsDialogFragment) {
                ImageSettingsDialogFragment imFragment = (ImageSettingsDialogFragment) fragment;
                imFragment.dismissFragment();
            }

            return false;
        }

        if (mViewPager.getCurrentItem() == PAGE_PUBLISH_SETTINGS) {
            mViewPager.setCurrentItem(PAGE_SETTINGS);
            invalidateOptionsMenu();
        } else if (mViewPager.getCurrentItem() > PAGE_CONTENT) {
            if (mViewPager.getCurrentItem() == PAGE_SETTINGS) {
                mEditorFragment.setFeaturedImageId(mEditPostRepository.getFeaturedImageId());
            }

            mViewPager.setCurrentItem(PAGE_CONTENT);
            invalidateOptionsMenu();
        } else if (mEditorPhotoPicker.isPhotoPickerShowing()) {
            mEditorPhotoPicker.hidePhotoPicker();
        } else {
            savePostAndOptionallyFinish(true, false);
        }

        return true;
    }

    private RemotePreviewLogicHelper.RemotePreviewHelperFunctions getEditPostActivityStrategyFunctions() {
        return new RemotePreviewLogicHelper.RemotePreviewHelperFunctions() {
            @Override
            public boolean notifyUploadInProgress(@NotNull PostImmutableModel post) {
                if (UploadService.hasInProgressMediaUploadsForPost(post)) {
                    ToastUtils.showToast(EditPostActivity.this,
                            getString(R.string.editor_toast_uploading_please_wait), Duration.SHORT);
                    return true;
                } else {
                    return false;
                }
            }

            @Override
            public void notifyEmptyDraft() {
                ToastUtils.showToast(EditPostActivity.this,
                        getString(R.string.error_preview_empty_draft), Duration.SHORT);
            }

            @Override
            public void startUploading(boolean isRemoteAutoSave, @Nullable PostImmutableModel post) {
                if (isRemoteAutoSave) {
                    updatePostLoadingAndDialogState(PostLoadingState.REMOTE_AUTO_SAVING_FOR_PREVIEW, post);
                    savePostAndOptionallyFinish(false, true);
                } else {
                    updatePostLoadingAndDialogState(PostLoadingState.UPLOADING_FOR_PREVIEW, post);
                    savePostAndOptionallyFinish(false, false);
                }
            }

            @Override
            public void notifyEmptyPost() {
                String message =
                        getString(mIsPage ? R.string.error_preview_empty_page : R.string.error_preview_empty_post);
                ToastUtils.showToast(EditPostActivity.this, message, Duration.SHORT);
            }
        };
    }

    // Menu actions
    @Override
    public boolean onOptionsItemSelected(final MenuItem item) {
        int itemId = item.getItemId();

        if (itemId == android.R.id.home) {
            return handleBackPressed();
        }

        mEditorPhotoPicker.hidePhotoPicker();

        if (itemId == R.id.menu_primary_action) {
            performPrimaryAction();
        } else {
            // Disable other action bar buttons while a media upload is in progress
            // (unnecessary for Aztec since it supports progress reattachment)
            if (!(mShowAztecEditor || mShowGutenbergEditor)
                && (mEditorFragment.isUploadingMedia() || mEditorFragment.isActionInProgress())) {
                ToastUtils.showToast(this, R.string.editor_toast_uploading_please_wait, Duration.SHORT);
                return false;
            }

            if (itemId == R.id.menu_history) {
                AnalyticsTracker.track(Stat.REVISIONS_LIST_VIEWED);
                ActivityUtils.hideKeyboard(this);
                mViewPager.setCurrentItem(PAGE_HISTORY);
            } else if (itemId == R.id.menu_preview_post) {
                PreviewLogicOperationResult opResult = mRemotePreviewLogicHelper.runPostPreviewLogic(
                        this,
                        mSite,
                        Objects.requireNonNull(mEditPostRepository.getPost()),
                        getEditPostActivityStrategyFunctions());
                if (opResult == PreviewLogicOperationResult.MEDIA_UPLOAD_IN_PROGRESS
                    || opResult == PreviewLogicOperationResult.CANNOT_SAVE_EMPTY_DRAFT
                    || opResult == PreviewLogicOperationResult.CANNOT_REMOTE_AUTO_SAVE_EMPTY_POST
                ) {
                    return false;
                } else if (opResult == PreviewLogicOperationResult.OPENING_PREVIEW) {
                    updatePostLoadingAndDialogState(PostLoadingState.PREVIEWING, mEditPostRepository.getPost());
                }
            } else if (itemId == R.id.menu_post_settings) {
                if (mEditPostSettingsFragment != null) {
                    mEditPostSettingsFragment.refreshViews();
                }
                ActivityUtils.hideKeyboard(this);
                mViewPager.setCurrentItem(PAGE_SETTINGS);
            } else if (itemId == R.id.menu_secondary_action) {
                return performSecondaryAction();
            } else if (itemId == R.id.menu_html_mode) {
                // toggle HTML mode
                if (mEditorFragment instanceof AztecEditorFragment) {
                    ((AztecEditorFragment) mEditorFragment).onToolbarHtmlButtonClicked();
                    toggledHtmlModeSnackbar(view -> {
                        // switch back
                        ((AztecEditorFragment) mEditorFragment).onToolbarHtmlButtonClicked();
                    });
                } else if (mEditorFragment instanceof GutenbergEditorFragment) {
                    ((GutenbergEditorFragment) mEditorFragment).onToggleHtmlMode();
                    toggledHtmlModeSnackbar(view -> {
                        // switch back
                        ((GutenbergEditorFragment) mEditorFragment).onToggleHtmlMode();
                    });
                }
            } else if (itemId == R.id.menu_switch_to_aztec) {
                // The following boolean check should be always redundant but was added to manage
                // an odd behaviour recorded with Android 8.0.0
                // (see https://github.com/wordpress-mobile/WordPress-Android/issues/9748 for more information)
                if (mShowGutenbergEditor) {
                    // let's finish this editing instance and start again, but not letting Gutenberg be used
                    mRestartEditorOption = RestartEditorOptions.RESTART_SUPPRESS_GUTENBERG;
                    mPostEditorAnalyticsSession.switchEditor(Editor.CLASSIC);
                    mPostEditorAnalyticsSession.setOutcome(Outcome.SAVE);
                    mViewModel.finish(ActivityFinishState.SAVED_LOCALLY);
                } else {
                    logWrongMenuState("Wrong state in menu_switch_to_aztec: menu should not be visible.");
                }
            } else if (itemId == R.id.menu_switch_to_gutenberg) {
                // The following boolean check should be always redundant but was added to manage
                // an odd behaviour recorded with Android 8.0.0
                // (see https://github.com/wordpress-mobile/WordPress-Android/issues/9748 for more information)
                if (shouldSwitchToGutenbergBeVisible(mEditorFragment, mSite)) {
                    // let's finish this editing instance and start again, but let GB be used
                    mRestartEditorOption = RestartEditorOptions.RESTART_DONT_SUPPRESS_GUTENBERG;
                    mPostEditorAnalyticsSession.switchEditor(Editor.GUTENBERG);
                    mPostEditorAnalyticsSession.setOutcome(Outcome.SAVE);
                    mViewModel.finish(ActivityFinishState.SAVED_LOCALLY);
                } else {
                    logWrongMenuState("Wrong state in menu_switch_to_gutenberg: menu should not be visible.");
                }
            }
        }
        return false;
    }

    private void logWrongMenuState(String logMsg) {
        AppLog.w(T.EDITOR, logMsg);
        // Lets record this event in Sentry
        CrashLoggingUtils.logException(new IllegalStateException(logMsg), T.EDITOR);
    }

    private void showEmptyPostErrorForSecondaryAction() {
        String message = getString(mIsPage ? R.string.error_publish_empty_page : R.string.error_publish_empty_post);
        if (getSecondaryAction() == SecondaryEditorAction.SAVE_AS_DRAFT
            || getSecondaryAction() == SecondaryEditorAction.SAVE) {
            message = getString(R.string.error_save_empty_draft);
        }
        ToastUtils.showToast(EditPostActivity.this, message, Duration.SHORT);
    }

    private void saveAsDraft() {
        mEditPostSettingsFragment.updatePostStatus(PostStatus.DRAFT);
        ToastUtils.showToast(EditPostActivity.this,
                getString(R.string.editor_post_converted_back_to_draft), Duration.SHORT);
        mUploadUtilsWrapper.showSnackbar(
                findViewById(R.id.editor_activity),
                R.string.editor_uploading_post);
        savePostAndOptionallyFinish(false, false);
    }

    private boolean performSecondaryAction() {
        if (UploadService.hasInProgressMediaUploadsForPost(mEditPostRepository.getPost())) {
            ToastUtils.showToast(EditPostActivity.this,
                    getString(R.string.editor_toast_uploading_please_wait), Duration.SHORT);
            return false;
        }

        if (isDiscardable()) {
            showEmptyPostErrorForSecondaryAction();
            return false;
        }

        switch (getSecondaryAction()) {
            case SAVE_AS_DRAFT:
                // Force the new Draft status
                saveAsDraft();
                return true;
            case SAVE:
                uploadPost(false);
                return true;
            case PUBLISH_NOW:
                showPublishConfirmationDialogAndPublishPost();
                return true;
            case NONE:
                throw new IllegalStateException("Switch in `secondaryAction` shouldn't go through the NONE case");
        }
        return false;
    }

    private void toggledHtmlModeSnackbar(View.OnClickListener onUndoClickListener) {
        mUploadUtilsWrapper.showSnackbarSuccessActionOrange(findViewById(R.id.editor_activity),
                mHtmlModeMenuStateOn ? R.string.menu_html_mode_done_snackbar
                        : R.string.menu_visual_mode_done_snackbar,
                R.string.menu_undo_snackbar_action,
                onUndoClickListener);
    }

    private void refreshEditorContent() {
        mHasSetPostContent = false;
        fillContentEditorFields();
    }

    private void setPreviewingInEditorSticky(boolean enable, @Nullable PostImmutableModel post) {
        if (enable) {
            if (post != null) {
                EventBus.getDefault().postSticky(
                        new PostEvents.PostPreviewingInEditor(post.getLocalSiteId(), post.getId()));
            }
        } else {
            PostEvents.PostPreviewingInEditor stickyEvent =
                    EventBus.getDefault().getStickyEvent(PostEvents.PostPreviewingInEditor.class);
            if (stickyEvent != null) {
                EventBus.getDefault().removeStickyEvent(stickyEvent);
            }
        }
    }

    private void managePostLoadingStateTransitions(PostLoadingState postLoadingState,
                                                   @Nullable PostImmutableModel post) {
        switch (postLoadingState) {
            case NONE:
                setPreviewingInEditorSticky(false, post);
                break;
            case UPLOADING_FOR_PREVIEW:
            case REMOTE_AUTO_SAVING_FOR_PREVIEW:
            case PREVIEWING:
            case REMOTE_AUTO_SAVE_PREVIEW_ERROR:
                setPreviewingInEditorSticky(true, post);
                break;
            case LOADING_REVISION:
                // nothing to do
                break;
        }
    }

    private void updatePostLoadingAndDialogState(PostLoadingState postLoadingState) {
        updatePostLoadingAndDialogState(postLoadingState, null);
    }

    private void updatePostLoadingAndDialogState(PostLoadingState postLoadingState, @Nullable PostImmutableModel post) {
        // We need only transitions, so...
        if (mPostLoadingState == postLoadingState) return;

        AppLog.d(
                AppLog.T.POSTS,
                "Editor post loading state machine: transition from " + mPostLoadingState + " to " + postLoadingState
        );

        // update the state
        mPostLoadingState = postLoadingState;

        // take care of exit actions on state transition
        managePostLoadingStateTransitions(postLoadingState, post);

        // update the progress dialog state
        mProgressDialog = mProgressDialogHelper.updateProgressDialogState(
                this,
                mProgressDialog,
                mPostLoadingState.getProgressDialogUiState(),
                mUiHelpers);
    }

    private void toggleHtmlModeOnMenu() {
        mHtmlModeMenuStateOn = !mHtmlModeMenuStateOn;
        trackPostSessionEditorModeSwitch();
        invalidateOptionsMenu();
    }

    private void trackPostSessionEditorModeSwitch() {
        boolean isGutenberg = mEditorFragment instanceof GutenbergEditorFragment;
        mPostEditorAnalyticsSession.switchEditor(
                mHtmlModeMenuStateOn ? Editor.HTML : (isGutenberg ? Editor.GUTENBERG : Editor.CLASSIC));
    }

    private void showUpdateConfirmationDialogAndUploadPost() {
        showConfirmationDialogAndUploadPost(TAG_UPDATE_CONFIRMATION_DIALOG,
                getString(R.string.dialog_confirm_update_title),
                mEditPostRepository.isPage() ? getString(R.string.dialog_confirm_update_message_page)
                        : getString(R.string.dialog_confirm_update_message_post),
                getString(R.string.dialog_confirm_update_yes),
                getString(R.string.keep_editing));
    }

    private void showPublishConfirmationDialogAndPublishPost() {
        showConfirmationDialogAndUploadPost(TAG_PUBLISH_CONFIRMATION_DIALOG,
                getString(R.string.dialog_confirm_publish_title),
                mEditPostRepository.isPage() ? getString(R.string.dialog_confirm_publish_message_page)
                        : getString(R.string.dialog_confirm_publish_message_post),
                getString(R.string.dialog_confirm_publish_yes),
                getString(R.string.keep_editing));
    }

    private void showConfirmationDialogAndUploadPost(@NonNull String identifier, @NonNull String title,
                                                     @NonNull String description, @NonNull String positiveButton,
                                                     @NonNull String negativeButton) {
        BasicFragmentDialog publishConfirmationDialog = new BasicFragmentDialog();
        publishConfirmationDialog.initialize(identifier, title, description, positiveButton, negativeButton, null);
        publishConfirmationDialog.show(getSupportFragmentManager(), identifier);
    }

    private void performPrimaryAction() {
        switch (getPrimaryAction()) {
            case UPDATE:
                showUpdateConfirmationDialogAndUploadPost();
                return;
            case PUBLISH_NOW:
                showPublishConfirmationDialogAndPublishPost();
                return;
            // In other cases, we'll upload the post without changing its status
            case SCHEDULE:
            case SUBMIT_FOR_REVIEW:
            case SAVE:
                uploadPost(false);
                break;
        }
    }

    private void showGutenbergInformativeDialog() {
        // Show the GB informative dialog on editing GB posts
        final PromoDialog gbInformativeDialog = new PromoDialog();
        gbInformativeDialog.initialize(TAG_GB_INFORMATIVE_DIALOG,
                getString(R.string.dialog_gutenberg_informative_title),
                mEditPostRepository.isPage() ? getString(R.string.dialog_gutenberg_informative_description_page)
                        : getString(R.string.dialog_gutenberg_informative_description_post),
                getString(org.wordpress.android.editor.R.string.dialog_button_ok));

        gbInformativeDialog.show(getSupportFragmentManager(), TAG_GB_INFORMATIVE_DIALOG);
        AppPrefs.setGutenbergInfoPopupDisplayed(mSite.getUrl(), true);
    }

    private void showGutenbergRolloutV2InformativeDialog() {
        // Show the GB informative dialog on editing GB posts
        final PromoDialog gbInformativeDialog = new PromoDialog();
        gbInformativeDialog.initialize(TAG_GB_ROLLOUT_V2_INFORMATIVE_DIALOG,
                getString(R.string.dialog_gutenberg_informative_title),
                getString(R.string.dialog_gutenberg_informative_description_v2),
                getString(org.wordpress.android.editor.R.string.dialog_button_ok));

        gbInformativeDialog.show(getSupportFragmentManager(), TAG_GB_ROLLOUT_V2_INFORMATIVE_DIALOG);
        AppPrefs.setGutenbergInfoPopupDisplayed(mSite.getUrl(), true);
    }

    private void setGutenbergEnabledIfNeeded() {
        if (AppPrefs.isGutenbergInfoPopupDisplayed(mSite.getUrl())) {
            return;
        }

        boolean showPopup = AppPrefs.shouldShowGutenbergInfoPopupForTheNewPosts(mSite.getUrl());
        boolean showRolloutPopupPhase2 = AppPrefs.shouldShowGutenbergInfoPopupPhase2ForNewPosts(mSite.getUrl());

        if (TextUtils.isEmpty(mSite.getMobileEditor()) && !mIsNewPost) {
            SiteUtils.enableBlockEditor(mDispatcher, mSite);
            AnalyticsUtils.trackWithSiteDetails(Stat.EDITOR_GUTENBERG_ENABLED, mSite,
                    BlockEditorEnabledSource.ON_BLOCK_POST_OPENING.asPropertyMap());
        }

        if (showPopup) {
            showGutenbergInformativeDialog();
        } else if (showRolloutPopupPhase2) {
            showGutenbergRolloutV2InformativeDialog();
        }
    }

    private ActivityFinishState savePostOnline(boolean isFirstTimePublish) {
        return mViewModel.savePostOnline(isFirstTimePublish, this, mEditPostRepository, mSite);
    }

    private void onUploadSuccess(MediaModel media) {
        // TODO Should this statement check media.getLocalPostId() == mEditPostRepository.getId()?
        if (media != null && !media.getMarkedLocallyAsFeatured() && mEditorMediaUploadListener != null) {
            mEditorMediaUploadListener.onMediaUploadSucceeded(String.valueOf(media.getId()),
                    FluxCUtils.mediaFileFromMediaModel(media));
        } else if (media != null && media.getMarkedLocallyAsFeatured() && media.getLocalPostId() == mEditPostRepository
                .getId()) {
            setFeaturedImageId(media.getMediaId());
        }
    }

    private void onUploadError(MediaModel media, MediaError error) {
        String localMediaId = String.valueOf(media.getId());

        Map<String, Object> properties = null;
        MediaFile mf = FluxCUtils.mediaFileFromMediaModel(media);
        if (mf != null) {
            properties = AnalyticsUtils.getMediaProperties(this, mf.isVideo(), null, mf.getFilePath());
            properties.put("error_type", error.type.name());
        }
        AnalyticsTracker.track(Stat.EDITOR_UPLOAD_MEDIA_FAILED, properties);

        // Display custom error depending on error type
        String errorMessage = WPMediaUtils.getErrorMessage(this, media, error);
        if (errorMessage == null) {
            errorMessage = TextUtils.isEmpty(error.message) ? getString(R.string.tap_to_try_again) : error.message;
        }

        if (mEditorMediaUploadListener != null) {
            mEditorMediaUploadListener.onMediaUploadFailed(localMediaId,
                    EditorFragmentAbstract.getEditorMimeType(mf), errorMessage);
        }
    }

    private void onUploadProgress(MediaModel media, float progress) {
        String localMediaId = String.valueOf(media.getId());
        if (mEditorMediaUploadListener != null) {
            mEditorMediaUploadListener.onMediaUploadProgress(localMediaId, progress);
        }
    }

    private void launchPictureLibrary() {
        WPMediaUtils.launchPictureLibrary(this, mEditorPhotoPicker.getAllowMultipleSelection());
    }

    private void launchVideoLibrary() {
        WPMediaUtils.launchVideoLibrary(this, mEditorPhotoPicker.getAllowMultipleSelection());
    }

    private void launchVideoCamera() {
        WPMediaUtils.launchVideoCamera(this);
    }

    private void showErrorAndFinish(int errorMessageId) {
        ToastUtils.showToast(this, errorMessageId, ToastUtils.Duration.LONG);
        finish();
    }

    private void trackEditorCreatedPost(String action, Intent intent) {
        Map<String, Object> properties = new HashMap<>();
        // Post created from the post list (new post button).
        String normalizedSourceName = "post-list";

        if (Intent.ACTION_SEND.equals(action) || Intent.ACTION_SEND_MULTIPLE.equals(action)) {
            // Post created with share with WordPress
            normalizedSourceName = "shared-from-external-app";
        }
        if (EditPostActivity.NEW_MEDIA_POST.equals(
                action)) {
            // Post created from the media library
            normalizedSourceName = "media-library";
        }
        if (intent != null && intent.hasExtra(EXTRA_IS_QUICKPRESS)) {
            // Quick press
            normalizedSourceName = "quick-press";
        }
        PostUtils.addPostTypeToAnalyticsProperties(mEditPostRepository.getPost(), properties);
        properties.put("created_post_source", normalizedSourceName);

        if (intent != null
            && intent.hasExtra(EXTRA_CREATION_SOURCE_DETAIL)
            && normalizedSourceName == "post-list") {
            PagePostCreationSourcesDetail source =
                    (PagePostCreationSourcesDetail) intent.getSerializableExtra(EXTRA_CREATION_SOURCE_DETAIL);
            properties.put(
                    CREATED_POST_SOURCE_DETAIL_KEY,
                    source != null ? source.getLabel() : PagePostCreationSourcesDetail.NO_DETAIL.getLabel()
            );
        } else {
            properties.put(
                    CREATED_POST_SOURCE_DETAIL_KEY,
                    PagePostCreationSourcesDetail.NO_DETAIL.getLabel()
            );
        }

        AnalyticsUtils.trackWithSiteDetails(
                AnalyticsTracker.Stat.EDITOR_CREATED_POST,
                mSiteStore.getSiteByLocalId(mEditPostRepository.getLocalSiteId()),
                properties
        );
    }

    private void updateAndSavePostAsync() {
        mViewModel.updatePostObjectWithUIAsync(mEditPostRepository, this::updateFromEditor, null);
    }

    private void updateAndSavePostAsync(final OnPostUpdatedFromUIListener listener) {
        if (mEditorFragment == null) {
            AppLog.e(AppLog.T.POSTS, "Fragment not initialized");
            return;
        }
        mViewModel.updatePostObjectWithUIAsync(mEditPostRepository,
                this::updateFromEditor,
                (post, result) -> {
                    // Ignore the result as we want to invoke the listener even when the PostModel was up-to-date
                    if (listener != null) {
                        listener.onPostUpdatedFromUI();
                    }
                    return null;
                });
    }

    private UpdateFromEditor updateFromEditor(String oldContent) {
        try {
            String title = (String) mEditorFragment.getTitle();
            String content = (String) mEditorFragment.getContent(oldContent);
            return new PostFields(title, content);
        } catch (EditorFragmentNotAddedException e) {
            AppLog.e(T.EDITOR, "Impossible to save the post, we weren't able to update it.");
            return new UpdateFromEditor.Failed(e);
        }
    }

    @Override
    public void initializeEditorFragment() {
        if (mEditorFragment instanceof AztecEditorFragment) {
            AztecEditorFragment aztecEditorFragment = (AztecEditorFragment) mEditorFragment;
            aztecEditorFragment.setEditorImageSettingsListener(EditPostActivity.this);
            aztecEditorFragment.setMediaToolbarButtonClickListener(mEditorPhotoPicker);

            // Here we should set the max width for media, but the default size is already OK. No need
            // to customize it further

            Drawable loadingImagePlaceholder = EditorMediaUtils.getAztecPlaceholderDrawableFromResID(
                    this,
                    org.wordpress.android.editor.R.drawable.ic_gridicons_image,
                    aztecEditorFragment.getMaxMediaSize()
            );
            mAztecImageLoader = new AztecImageLoader(getBaseContext(), mImageManager, loadingImagePlaceholder);
            aztecEditorFragment.setAztecImageLoader(mAztecImageLoader);
            aztecEditorFragment.setLoadingImagePlaceholder(loadingImagePlaceholder);

            Drawable loadingVideoPlaceholder = EditorMediaUtils.getAztecPlaceholderDrawableFromResID(
                    this,
                    org.wordpress.android.editor.R.drawable.ic_gridicons_video_camera,
                    aztecEditorFragment.getMaxMediaSize()
            );
            aztecEditorFragment.setAztecVideoLoader(new AztecVideoLoader(getBaseContext(), loadingVideoPlaceholder));
            aztecEditorFragment.setLoadingVideoPlaceholder(loadingVideoPlaceholder);

            if (getSite() != null && getSite().isWPCom() && !getSite().isPrivate()) {
                // Add the content reporting for wpcom blogs that are not private
                aztecEditorFragment.enableContentLogOnCrashes(
                        throwable -> {
                            // Do not log private or password protected post
                            return mEditPostRepository.hasPost() && TextUtils.isEmpty(mEditPostRepository.getPassword())
                                   && !mEditPostRepository.hasStatus(PostStatus.PRIVATE);
                        }
                );
            }

            if (mEditPostRepository.hasPost() && AppPrefs
                    .isPostWithHWAccelerationOff(mEditPostRepository.getLocalSiteId(), mEditPostRepository.getId())) {
                // We need to disable HW Acc. on this post
                aztecEditorFragment.disableHWAcceleration();
            }
            aztecEditorFragment.setExternalLogger(new AztecLog.ExternalLogger() {
                // This method handles the custom Exception thrown by Aztec to notify the parent app of the error #8828
                // We don't need to log the error, since it was already logged by Aztec, instead we need to write the
                // prefs to disable HW acceleration for it.
                private boolean isError8828(@NotNull Throwable throwable) {
                    if (!(throwable instanceof DynamicLayoutGetBlockIndexOutOfBoundsException)) {
                        return false;
                    }
                    if (!mEditPostRepository.hasPost()) {
                        return false;
                    }
                    AppPrefs.addPostWithHWAccelerationOff(mEditPostRepository.getLocalSiteId(),
                            mEditPostRepository.getId());
                    return true;
                }

                @Override
                public void log(@NotNull String s) {
                    // For now, we're wrapping up the actual log into an exception to reduce possibility
                    // of information not travelling to our Crash Logging Service.
                    // For more info: http://bit.ly/2oJHMG7 and http://bit.ly/2oPOtFX
                    CrashLoggingUtils.logException(new AztecEditorFragment.AztecLoggingException(s), T.EDITOR);
                }

                @Override
                public void logException(@NotNull Throwable throwable) {
                    if (isError8828(throwable)) {
                        return;
                    }
                    CrashLoggingUtils.logException(new AztecEditorFragment.AztecLoggingException(throwable), T.EDITOR);
                }

                @Override
                public void logException(@NotNull Throwable throwable, String s) {
                    if (isError8828(throwable)) {
                        return;
                    }
                    CrashLoggingUtils.logException(
                            new AztecEditorFragment.AztecLoggingException(throwable), T.EDITOR, s);
                }
            });
        }
    }

    @Override
    public void onImageSettingsRequested(EditorImageMetaData editorImageMetaData) {
        MediaSettingsActivity.showForResult(this, mSite, editorImageMetaData);
    }


    @Override public void onImagePreviewRequested(String mediaUrl) {
        MediaPreviewActivity.showPreview(this, mSite, mediaUrl);
    }

    @Override public void onMediaEditorRequested(String mediaUrl) {
        String imageUrl = UrlUtils.removeQuery(StringUtils.notNullStr(mediaUrl));

        // We're using a separate cache in WPAndroid and RN's Gutenberg editor so we need to reload the image
        // in the preview screen using WPAndroid's image loader. We create a resized url using Photon service and
        // device's max width to display a smaller image that can load faster and act as a placeholder.
        int displayWidth = Math.max(DisplayUtils.getDisplayPixelWidth(getBaseContext()),
                DisplayUtils.getDisplayPixelHeight(getBaseContext()));

        int margin = getResources().getDimensionPixelSize(R.dimen.preview_image_view_margin);
        int maxWidth = displayWidth - (margin * 2);

        int reducedSizeWidth = (int) (maxWidth * PREVIEW_IMAGE_REDUCED_SIZE_FACTOR);
        String resizedImageUrl = mReaderUtilsWrapper.getResizedImageUrl(
                mediaUrl,
                reducedSizeWidth,
                0,
                !SiteUtils.isPhotonCapable(mSite),
                mSite.isWPComAtomic()
        );

        String outputFileExtension = MimeTypeMap.getFileExtensionFromUrl(imageUrl);

        ArrayList<EditImageData.InputData> inputData = new ArrayList<>(1);
        inputData.add(new EditImageData.InputData(
                imageUrl,
                StringUtils.notNullStr(resizedImageUrl),
                outputFileExtension
        ));
        ActivityLauncher.openImageEditor(this, inputData);
    }

    @Override
    public void onNegativeClicked(@NonNull String instanceTag) {
        switch (instanceTag) {
            case TAG_PUBLISH_CONFIRMATION_DIALOG:
            case TAG_UPDATE_CONFIRMATION_DIALOG:
                break;
            default:
                AppLog.e(T.EDITOR, "Dialog instanceTag is not recognized");
                throw new UnsupportedOperationException("Dialog instanceTag is not recognized");
        }
    }

    @Override
    public void onPositiveClicked(@NonNull String instanceTag) {
        switch (instanceTag) {
            case TAG_UPDATE_CONFIRMATION_DIALOG:
                uploadPost(false);
                break;
            case TAG_PUBLISH_CONFIRMATION_DIALOG:
                uploadPost(true);
                AppRatingDialog.INSTANCE
                        .incrementInteractions(APP_REVIEWS_EVENT_INCREMENTED_BY_PUBLISHING_POST_OR_PAGE);
                break;
            case TAG_GB_INFORMATIVE_DIALOG:
                // no op
                break;
            case TAG_GB_ROLLOUT_V2_INFORMATIVE_DIALOG:
                // no op
                break;
            default:
                AppLog.e(T.EDITOR, "Dialog instanceTag is not recognized");
                throw new UnsupportedOperationException("Dialog instanceTag is not recognized");
        }
    }

    /*
     * user clicked OK on a settings list dialog displayed from the settings fragment - pass the event
     * along to the settings fragment
     */
    @Override
    public void onPostSettingsFragmentPositiveButtonClicked(@NonNull PostSettingsListDialogFragment dialog) {
        if (mEditPostSettingsFragment != null) {
            mEditPostSettingsFragment.onPostSettingsFragmentPositiveButtonClicked(dialog);
        }
    }

    public interface OnPostUpdatedFromUIListener {
        void onPostUpdatedFromUI();
    }

    @Override
    public void onBackPressed() {
        handleBackPressed();
    }

    @Override
    public void onHistoryItemClicked(@NonNull Revision revision, @NonNull List<Revision> revisions) {
        AnalyticsTracker.track(Stat.REVISIONS_DETAIL_VIEWED_FROM_LIST);
        mRevision = revision;

        ActivityLauncher.viewHistoryDetailForResult(this, mRevision, revisions);
    }

    private void loadRevision() {
        updatePostLoadingAndDialogState(PostLoadingState.LOADING_REVISION);
        mEditPostRepository.saveForUndo();
        mEditPostRepository.updateAsync(postModel -> {
            postModel.setTitle(Objects.requireNonNull(mRevision.getPostTitle()));
            postModel.setContent(Objects.requireNonNull(mRevision.getPostContent()));
            return true;
        }, (postModel, result) -> {
            if (result == UpdatePostResult.Updated.INSTANCE) {
                refreshEditorContent();
                WPSnackbar.make(mViewPager, getString(R.string.history_loaded_revision), 4000)
                          .setAction(getString(R.string.undo), view -> {
                              AnalyticsTracker.track(Stat.REVISIONS_LOAD_UNDONE);
                              RemotePostPayload payload =
                                      new RemotePostPayload(mEditPostRepository.getPostForUndo(), mSite);
                              mDispatcher.dispatch(PostActionBuilder.newFetchPostAction(payload));
                              mEditPostRepository.undo();
                              refreshEditorContent();
                          })
                          .show();

                updatePostLoadingAndDialogState(PostLoadingState.NONE);
            }
            return null;
        });
    }

    private boolean isNewPost() {
        return mIsNewPost;
    }

    private void saveResult(boolean saved, boolean uploadNotStarted) {
        Intent i = getIntent();
        i.putExtra(EXTRA_UPLOAD_NOT_STARTED, uploadNotStarted);
        i.putExtra(EXTRA_HAS_FAILED_MEDIA, hasFailedMedia());
        i.putExtra(EXTRA_IS_PAGE, mIsPage);
        i.putExtra(EXTRA_HAS_CHANGES, saved);
        i.putExtra(EXTRA_POST_LOCAL_ID, mEditPostRepository.getId());
        i.putExtra(EXTRA_POST_REMOTE_ID, mEditPostRepository.getRemotePostId());
        i.putExtra(EXTRA_RESTART_EDITOR, mRestartEditorOption.name());
        i.putExtra(STATE_KEY_EDITOR_SESSION_DATA, mPostEditorAnalyticsSession);
        i.putExtra(EXTRA_IS_NEW_POST, mIsNewPost);
        setResult(RESULT_OK, i);
    }

    private void uploadPost(final boolean publishPost) {
        AccountModel account = mAccountStore.getAccount();
        // prompt user to verify e-mail before publishing
        if (!account.getEmailVerified()) {
            String message = TextUtils.isEmpty(account.getEmail())
                    ? getString(R.string.editor_confirm_email_prompt_message)
                    : String.format(getString(R.string.editor_confirm_email_prompt_message_with_email),
                                    account.getEmail());

            AlertDialog.Builder builder = new MaterialAlertDialogBuilder(this);
            builder.setTitle(R.string.editor_confirm_email_prompt_title)
                   .setMessage(message)
                   .setPositiveButton(android.R.string.ok,
                           (dialog, id) -> {
                               ToastUtils.showToast(EditPostActivity.this,
                                                    getString(R.string.toast_saving_post_as_draft));
                               savePostAndOptionallyFinish(true, false);
                           })
                   .setNegativeButton(R.string.editor_confirm_email_prompt_negative,
                           (dialog, id) -> mDispatcher
                                   .dispatch(AccountActionBuilder.newSendVerificationEmailAction()));
            builder.create().show();
            return;
        }
        if (!mPostUtils.isPublishable(mEditPostRepository.getPost())) {
            // TODO we don't want to show "publish" message when the user clicked on eg. save
            mEditPostRepository.updateStatusFromPostSnapshotWhenEditorOpened();
            EditPostActivity.this.runOnUiThread(() -> {
                String message = getString(
                        mIsPage ? R.string.error_publish_empty_page : R.string.error_publish_empty_post);
                ToastUtils.showToast(EditPostActivity.this, message, Duration.SHORT);
            });
            return;
        }

        // Loading the content from the GB HTML editor can take time on long posts.
        // Let's show a progress dialog for now. Ref: https://github.com/wordpress-mobile/gutenberg-mobile/issues/713
        mEditorFragment.showSavingProgressDialogIfNeeded();

        boolean isFirstTimePublish = isFirstTimePublish(publishPost);
        mEditPostRepository.updateAsync(postModel -> {
            if (publishPost) {
                // now set status to PUBLISHED - only do this AFTER we have run the isFirstTimePublish() check,
                // otherwise we'd have an incorrect value
                // also re-set the published date in case it was SCHEDULED and they want to publish NOW
                if (postModel.getStatus().equals(PostStatus.SCHEDULED.toString())) {
                    postModel.setDateCreated(mDateTimeUtils.currentTimeInIso8601());
                }
                postModel.setStatus(PostStatus.PUBLISHED.toString());
                mPostEditorAnalyticsSession.setOutcome(Outcome.PUBLISH);
            } else {
                mPostEditorAnalyticsSession.setOutcome(Outcome.SAVE);
            }

            AppLog.d(T.POSTS, "User explicitly confirmed changes. Post Title: " + postModel.getTitle());
            // the user explicitly confirmed an intention to upload the post
            postModel.setChangesConfirmedContentHashcode(postModel.contentHashcode());

            // Hide the progress dialog now
            mEditorFragment.hideSavingProgressDialog();
            return true;
        }, (postModel, result) -> {
            if (result == UpdatePostResult.Updated.INSTANCE) {
                ActivityFinishState activityFinishState = savePostOnline(isFirstTimePublish);
                mViewModel.finish(activityFinishState);
            }
            return null;
        });
    }

    private void savePostAndOptionallyFinish(final boolean doFinish, final boolean forceSave) {
        if (mEditorFragment == null || !mEditorFragment.isAdded()) {
            AppLog.e(AppLog.T.POSTS, "Fragment not initialized");
            return;
        }
        // check if the opened post had some unsaved local changes
        boolean isFirstTimePublish = isFirstTimePublish(false);

        // if post was modified during this editing session, save it
        boolean shouldSave = shouldSavePost() || forceSave;

        mPostEditorAnalyticsSession.setOutcome(Outcome.SAVE);
        ActivityFinishState activityFinishState = ActivityFinishState.CANCELLED;
        if (shouldSave) {
            /*
             * Remote-auto-save isn't supported on self-hosted sites. We can save the post online (as draft)
             * only when it doesn't exist in the remote yet. When it does exist in the remote, we can upload
             * it only when the user explicitly confirms the changes - eg. clicks on save/publish/submit. The
             * user didn't confirm the changes in this code path.
             */
            boolean isWpComOrIsLocalDraft = mSite.isUsingWpComRestApi() || mEditPostRepository.isLocalDraft();
            if (isWpComOrIsLocalDraft) {
                activityFinishState = savePostOnline(isFirstTimePublish);
            } else if (forceSave) {
                activityFinishState = savePostOnline(false);
            } else {
                activityFinishState = ActivityFinishState.SAVED_LOCALLY;
            }
        }
        // discard post if new & empty
        if (isDiscardable()) {
            mDispatcher.dispatch(PostActionBuilder.newRemovePostAction(mEditPostRepository.getEditablePost()));
            mPostEditorAnalyticsSession.setOutcome(Outcome.CANCEL);
            activityFinishState = ActivityFinishState.CANCELLED;
        }
        if (doFinish) {
            mViewModel.finish(activityFinishState);
        }
    }

    private boolean shouldSavePost() {
        boolean hasChanges = mEditPostRepository.postWasChangedInCurrentSession();
        boolean isPublishable = mEditPostRepository.isPostPublishable();

        boolean existingPostWithChanges = mEditPostRepository.hasPostSnapshotWhenEditorOpened() && hasChanges;
        // if post was modified during this editing session, save it
        return isPublishable && (existingPostWithChanges || isNewPost());
    }


    private boolean isDiscardable() {
        return !mEditPostRepository.isPostPublishable() && isNewPost();
    }

    private boolean isFirstTimePublish(final boolean publishPost) {
        final PostStatus originalStatus = mEditPostRepository.getStatus();
        return ((originalStatus == PostStatus.DRAFT || originalStatus == PostStatus.UNKNOWN) && publishPost)
               || (originalStatus == PostStatus.SCHEDULED && publishPost)
               || (originalStatus == PostStatus.PUBLISHED && mEditPostRepository.isLocalDraft())
               || (originalStatus == PostStatus.PUBLISHED && mEditPostRepository.getRemotePostId() == 0);
    }

    /**
     * Can be dropped and replaced by mEditorFragment.hasFailedMediaUploads() when we drop the visual editor.
     * mEditorFragment.isActionInProgress() was added to address a timing issue when adding media and immediately
     * publishing or exiting the visual editor. It's not safe to upload the post in this state.
     * See https://github.com/wordpress-mobile/WordPress-Editor-Android/issues/294
     */
    private boolean hasFailedMedia() {
        return mEditorFragment.hasFailedMediaUploads() || mEditorFragment.isActionInProgress();
    }

    /**
     * A {@link FragmentPagerAdapter} that returns a fragment corresponding to
     * one of the sections/tabs/pages.
     */
    public class SectionsPagerAdapter extends FragmentPagerAdapter {
        private static final int NUM_PAGES_EDITOR = 4;
        SectionsPagerAdapter(FragmentManager fm) {
            super(fm);
        }

        @Override
        public Fragment getItem(int position) {
            // getItem is called to instantiate the fragment for the given page.
            switch (position) {
                case PAGE_CONTENT:
                    if (mShowGutenbergEditor) {
                        // Enable gutenberg on the site & show the informative popup upon opening
                        // the GB editor the first time when the remote setting value is still null
                        setGutenbergEnabledIfNeeded();
                        String postType = mIsPage ? "page" : "post";
                        String languageString = LocaleManager.getLanguage(EditPostActivity.this);
                        String wpcomLocaleSlug = languageString.replace("_", "-").toLowerCase(Locale.ENGLISH);
                        boolean supportsStockPhotos = mSite.isUsingWpComRestApi();
                        return GutenbergEditorFragment.newInstance("",
                                "",
                                postType,
                                mIsNewPost,
                                wpcomLocaleSlug,
                                supportsStockPhotos);
                    } else {
                        // If gutenberg editor is not selected, default to Aztec.
                        return AztecEditorFragment.newInstance("", "", AppPrefs.isAztecEditorToolbarExpanded());
                    }
                case PAGE_SETTINGS:
                    return EditPostSettingsFragment.newInstance();
                case PAGE_PUBLISH_SETTINGS:
                    return EditPostPublishSettingsFragment.Companion.newInstance();
                case PAGE_HISTORY:
                    return HistoryListFragment.Companion.newInstance(mEditPostRepository.getId(), mSite);
                default:
                    throw new IllegalArgumentException("Unexpected page type");
            }
        }

        @Override
        public @NotNull Object instantiateItem(@NotNull ViewGroup container, int position) {
            Fragment fragment = (Fragment) super.instantiateItem(container, position);
            switch (position) {
                case PAGE_CONTENT:
                    mEditorFragment = (EditorFragmentAbstract) fragment;
                    mEditorFragment.setImageLoader(mImageLoader);

                    mEditorFragment.getTitleOrContentChanged().observe(EditPostActivity.this, editable -> {
                        mViewModel.savePostWithDelay();
                    });

                    if (mEditorFragment instanceof EditorMediaUploadListener) {
                        mEditorMediaUploadListener = (EditorMediaUploadListener) mEditorFragment;

                        // Set up custom headers for the visual editor's internal WebView
                        mEditorFragment.setCustomHttpHeader("User-Agent", WordPress.getUserAgent());

                        reattachUploadingMediaForAztec();
                    }
                    break;
                case PAGE_SETTINGS:
                    mEditPostSettingsFragment = (EditPostSettingsFragment) fragment;
                    break;
            }
            return fragment;
        }

        @Override
        public int getCount() {
            return NUM_PAGES_EDITOR;
        }
    }

    // Moved from EditPostContentFragment
    public static final String NEW_MEDIA_POST = "NEW_MEDIA_POST";
    public static final String NEW_MEDIA_POST_EXTRA_IDS = "NEW_MEDIA_POST_EXTRA_IDS";
    private String mMediaCapturePath = "";

    private String getUploadErrorHtml(String mediaId, String path) {
        return String.format(Locale.US,
                "<span id=\"img_container_%s\" class=\"img_container failed\" data-failed=\"%s\">"
                + "<progress id=\"progress_%s\" value=\"0\" class=\"wp_media_indicator failed\" "
                + "contenteditable=\"false\"></progress>"
                + "<img data-wpid=\"%s\" src=\"%s\" alt=\"\" class=\"failed\"></span>",
                mediaId, getString(R.string.tap_to_try_again), mediaId, mediaId, path);
    }

    private String migrateLegacyDraft(String content) {
        if (content.contains("<img src=\"null\" android-uri=\"")) {
            // We must replace image tags specific to the legacy editor local drafts:
            // <img src="null" android-uri="file:///..." />
            // And trigger an upload action for the specific image / video
            Pattern pattern = Pattern.compile("<img src=\"null\" android-uri=\"([^\"]*)\".*>");
            Matcher matcher = pattern.matcher(content);
            StringBuffer stringBuffer = new StringBuffer();
            while (matcher.find()) {
                String stringUri = matcher.group(1);
                Uri uri = Uri.parse(stringUri);
                MediaFile mediaFile = FluxCUtils.mediaFileFromMediaModel(mEditorMedia
                        .updateMediaUploadStateBlocking(uri, MediaUploadState.FAILED));
                if (mediaFile == null) {
                    continue;
                }
                String replacement = getUploadErrorHtml(String.valueOf(mediaFile.getId()), mediaFile.getFilePath());
                matcher.appendReplacement(stringBuffer, replacement);
            }
            matcher.appendTail(stringBuffer);
            content = stringBuffer.toString();
        }
        if (content.contains("[caption")) {
            // Convert old legacy post caption formatting to new format, to avoid being stripped by the visual editor
            Pattern pattern = Pattern.compile("(\\[caption[^]]*caption=\"([^\"]*)\"[^]]*].+?)(\\[\\/caption])");
            Matcher matcher = pattern.matcher(content);
            StringBuffer stringBuffer = new StringBuffer();
            while (matcher.find()) {
                String replacement = matcher.group(1) + matcher.group(2) + matcher.group(3);
                matcher.appendReplacement(stringBuffer, replacement);
            }
            matcher.appendTail(stringBuffer);
            content = stringBuffer.toString();
        }
        return content;
    }

    private String migrateToGutenbergEditor(String content) {
        return "<!-- wp:paragraph --><p>" + content + "</p><!-- /wp:paragraph -->";
    }

    private void fillContentEditorFields() {
        // Needed blog settings needed by the editor
        mEditorFragment.setFeaturedImageSupported(mSite.isFeaturedImageSupported());

        // Special actions - these only make sense for empty posts that are going to be populated now
        if (TextUtils.isEmpty(mEditPostRepository.getContent())) {
            String action = getIntent().getAction();
            if (Intent.ACTION_SEND.equals(action) || Intent.ACTION_SEND_MULTIPLE.equals(action)) {
                setPostContentFromShareAction();
            } else if (NEW_MEDIA_POST.equals(action)) {
                mEditorMedia.addExistingMediaToEditorAsync(AddExistingMediaSource.WP_MEDIA_LIBRARY,
                        getIntent().getLongArrayExtra(NEW_MEDIA_POST_EXTRA_IDS));
            }
        }

        // Set post title and content
        if (mEditPostRepository.hasPost()) {
            // don't avoid calling setContent() for GutenbergEditorFragment so RN gets initialized
            if ((!TextUtils.isEmpty(mEditPostRepository.getContent())
                 || mEditorFragment instanceof GutenbergEditorFragment)
                && !mHasSetPostContent) {
                mHasSetPostContent = true;
                // TODO: Might be able to drop .replaceAll() when legacy editor is removed
                String content = mEditPostRepository.getContent().replaceAll("\uFFFC", "");
                // Prepare eventual legacy editor local draft for the new editor
                content = migrateLegacyDraft(content);
                mEditorFragment.setContent(content);
            }
            if (!TextUtils.isEmpty(mEditPostRepository.getTitle())) {
                mEditorFragment.setTitle(mEditPostRepository.getTitle());
            } else if (mEditorFragment instanceof GutenbergEditorFragment) {
                // don't avoid calling setTitle() for GutenbergEditorFragment so RN gets initialized
                mEditorFragment.setTitle("");
            }

            // TODO: postSettingsButton.setText(post.isPage() ? R.string.page_settings : R.string.post_settings);
            mEditorFragment.setFeaturedImageId(mEditPostRepository.getFeaturedImageId());
        }
    }

    private void launchCamera() {
        WPMediaUtils.launchCamera(this, BuildConfig.APPLICATION_ID,
                mediaCapturePath -> mMediaCapturePath = mediaCapturePath);
    }

    protected void setPostContentFromShareAction() {
        Intent intent = getIntent();

        // Check for shared text
        final String text = intent.getStringExtra(Intent.EXTRA_TEXT);
        final String title = intent.getStringExtra(Intent.EXTRA_SUBJECT);
        if (text != null) {
            mHasSetPostContent = true;
            mEditPostRepository.updateAsync(postModel -> {
                if (title != null) {
                    postModel.setTitle(title);
                }
                // Create an <a href> element around links
                String updatedContent = AutolinkUtils.autoCreateLinks(text);

                // If editor is Gutenberg, add Gutenberg block around content
                if (mShowGutenbergEditor) {
                    updatedContent = migrateToGutenbergEditor(updatedContent);
                }

                // update PostModel
                postModel.setContent(updatedContent);
                mEditPostRepository.updatePublishDateIfShouldBePublishedImmediately(postModel);
                return true;
            }, (postModel, result) -> {
                if (result == UpdatePostResult.Updated.INSTANCE) {
                    mEditorFragment.setTitle(postModel.getTitle());
                    mEditorFragment.setContent(postModel.getContent());
                }
                return null;
            });
        }

        // Check for shared media
        if (intent.hasExtra(Intent.EXTRA_STREAM)) {
            String action = intent.getAction();
            String type = intent.getType();
            ArrayList<Uri> sharedUris;

            if (Intent.ACTION_SEND_MULTIPLE.equals(action)) {
                sharedUris = intent.getParcelableArrayListExtra((Intent.EXTRA_STREAM));
            } else {
                // For a single media share, we only allow images and video types
                if (type != null && (type.startsWith("image") || type.startsWith("video"))) {
                    sharedUris = new ArrayList<>();
                    sharedUris.add(intent.getParcelableExtra(Intent.EXTRA_STREAM));
                } else {
                    sharedUris = null;
                }
            }

            if (sharedUris != null) {
                // removing this from the intent so it doesn't insert the media items again on each Activity re-creation
                getIntent().removeExtra(Intent.EXTRA_STREAM);
                mEditorMedia.addNewMediaItemsToEditorAsync(sharedUris, false);
            }
        }
    }

    private void setFeaturedImageId(final long mediaId) {
        if (mEditPostSettingsFragment != null) {
            mEditPostSettingsFragment.updateFeaturedImage(mediaId);
        }
    }

    @Override
    public void onActivityResult(int requestCode, int resultCode, Intent data) {
        super.onActivityResult(requestCode, resultCode, data);

        // In case of Remote Preview we need to change state even if (resultCode != Activity.RESULT_OK)
        // so placing this here before the check
        if (requestCode == RequestCodes.REMOTE_PREVIEW_POST) {
            updatePostLoadingAndDialogState(PostLoadingState.NONE);
            return;
        }

        if (resultCode != Activity.RESULT_OK) {
            // for all media related intents, let editor fragment know about cancellation
            switch (requestCode) {
                case RequestCodes.MULTI_SELECT_MEDIA_PICKER:
                case RequestCodes.SINGLE_SELECT_MEDIA_PICKER:
                case RequestCodes.PHOTO_PICKER:
                case RequestCodes.STOCK_MEDIA_PICKER_SINGLE_SELECT:
                case RequestCodes.MEDIA_LIBRARY:
                case RequestCodes.PICTURE_LIBRARY:
                case RequestCodes.TAKE_PHOTO:
                case RequestCodes.VIDEO_LIBRARY:
                case RequestCodes.TAKE_VIDEO:
                case RequestCodes.STOCK_MEDIA_PICKER_MULTI_SELECT:
                    mEditorFragment.mediaSelectionCancelled();
                    return;
                default:
                    // noop
                    return;
            }
        }

        if (data != null || ((requestCode == RequestCodes.TAKE_PHOTO || requestCode == RequestCodes.TAKE_VIDEO
                              || requestCode == RequestCodes.PHOTO_PICKER))) {
            switch (requestCode) {
                case RequestCodes.MULTI_SELECT_MEDIA_PICKER:
                case RequestCodes.SINGLE_SELECT_MEDIA_PICKER:
                    handleMediaPickerResult(data);
                    // No need to bump analytics here. Bumped later in
                    // handleMediaPickerResult -> addExistingMediaToEditorAndSave
                    break;
                case RequestCodes.PHOTO_PICKER:
                case RequestCodes.STOCK_MEDIA_PICKER_SINGLE_SELECT:
                    // user chose a featured image
                    if (data.hasExtra(PhotoPickerActivity.EXTRA_MEDIA_ID)) {
                        long mediaId = data.getLongExtra(PhotoPickerActivity.EXTRA_MEDIA_ID, 0);
                        setFeaturedImageId(mediaId);
                    } else if (data.hasExtra(PhotoPickerActivity.EXTRA_MEDIA_QUEUED)) {
                        if (mEditPostSettingsFragment != null) {
                            mEditPostSettingsFragment.refreshViews();
                        }
                    } else if (data.hasExtra(PhotoPickerActivity.EXTRA_MEDIA_URIS)) {
                        List<Uri> uris = convertStringArrayIntoUrisList(
                                data.getStringArrayExtra(PhotoPickerActivity.EXTRA_MEDIA_URIS));
                        mEditorMedia.addNewMediaItemsToEditorAsync(uris, false);
                    } else if (data.getIntExtra(PhotoPickerActivity.CHILD_REQUEST_CODE, -1)
                               == RequestCodes.TAKE_VIDEO) {
                        mEditorMedia.addFreshlyTakenVideoToEditor();
                    }
                    break;
                case RequestCodes.MEDIA_LIBRARY:
                case RequestCodes.PICTURE_LIBRARY:
                    mEditorMedia.advertiseImageOptimisationAndAddMedia(WPMediaUtils.retrieveMediaUris(data));
                    break;
                case RequestCodes.TAKE_PHOTO:
                    if (WPMediaUtils.shouldAdvertiseImageOptimization(this)) {
                        WPMediaUtils.advertiseImageOptimization(this, this::addLastTakenPicture);
                    } else {
                        addLastTakenPicture();
                    }
                    break;
                case RequestCodes.VIDEO_LIBRARY:
                    mEditorMedia.addNewMediaItemsToEditorAsync(WPMediaUtils.retrieveMediaUris(data), false);
                    break;
                case RequestCodes.TAKE_VIDEO:
                    mEditorMedia.addFreshlyTakenVideoToEditor();
                    break;
                case RequestCodes.MEDIA_SETTINGS:
                    if (mEditorFragment instanceof AztecEditorFragment) {
                        mEditorFragment.onActivityResult(AztecEditorFragment.EDITOR_MEDIA_SETTINGS,
                                                         Activity.RESULT_OK, data);
                    }
                    break;
                case RequestCodes.STOCK_MEDIA_PICKER_MULTI_SELECT:
                    if (data.hasExtra(StockMediaPickerActivity.KEY_UPLOADED_MEDIA_IDS)) {
                        long[] mediaIds = data.getLongArrayExtra(StockMediaPickerActivity.KEY_UPLOADED_MEDIA_IDS);
                        mEditorMedia
                                .addExistingMediaToEditorAsync(AddExistingMediaSource.STOCK_PHOTO_LIBRARY, mediaIds);
                    }
                    break;
                case RequestCodes.GIF_PICKER:
                    if (data.hasExtra(GifPickerActivity.KEY_SAVED_MEDIA_MODEL_LOCAL_IDS)) {
                        int[] localIds = data.getIntArrayExtra(GifPickerActivity.KEY_SAVED_MEDIA_MODEL_LOCAL_IDS);
                        mEditorMedia.addGifMediaToPostAsync(localIds);
                    }
                    break;
                case RequestCodes.HISTORY_DETAIL:
                    if (data.hasExtra(KEY_REVISION)) {
                        mViewPager.setCurrentItem(PAGE_CONTENT);

                        mRevision = data.getParcelableExtra(KEY_REVISION);
                        new Handler().postDelayed(this::loadRevision,
                                getResources().getInteger(R.integer.full_screen_dialog_animation_duration));
                    }
                    break;
                case RequestCodes.IMAGE_EDITOR_EDIT_IMAGE:
                    List<Uri> uris = WPMediaUtils.retrieveImageEditorResult(data);
                    mImageEditorTracker.trackAddPhoto(uris);
                    for (Uri item : uris) {
                        mEditorMedia.addNewMediaToEditorAsync(item, false);
                    }
                    break;
            }
        }
    }

    private List<Uri> convertStringArrayIntoUrisList(String[] stringArray) {
        List<Uri> uris = new ArrayList<>(stringArray.length);
        for (String stringUri : stringArray) {
            uris.add(Uri.parse(stringUri));
        }
        return uris;
    }

    private void addLastTakenPicture() {
        try {
            // TODO why do we scan the file twice? Also how come it can result in OOM?
            WPMediaUtils.scanMediaFile(this, mMediaCapturePath);
            File f = new File(mMediaCapturePath);
            Uri capturedImageUri = Uri.fromFile(f);
            if (capturedImageUri != null) {
                mEditorMedia.addNewMediaToEditorAsync(capturedImageUri, true);
                final Intent scanIntent = new Intent(Intent.ACTION_MEDIA_SCANNER_SCAN_FILE);
                scanIntent.setData(capturedImageUri);
                sendBroadcast(scanIntent);
            } else {
                ToastUtils.showToast(this, R.string.gallery_error, Duration.SHORT);
            }
        } catch (RuntimeException | OutOfMemoryError e) {
            AppLog.e(T.EDITOR, e);
        }
    }

    private void handleMediaPickerResult(Intent data) {
        // TODO move this to EditorMedia
        ArrayList<Long> ids = ListUtils.fromLongArray(data.getLongArrayExtra(MediaBrowserActivity.RESULT_IDS));
        if (ids == null || ids.size() == 0) {
            return;
        }

        boolean allAreImages = true;
        for (Long id : ids) {
            MediaModel media = mMediaStore.getSiteMediaWithId(mSite, id);
            if (media != null && !MediaUtils.isValidImage(media.getUrl())) {
                allAreImages = false;
                break;
            }
        }

        // if the user selected multiple items and they're all images, show the insert media
        // dialog so the user can choose whether to insert them individually or as a gallery
        if (ids.size() > 1 && allAreImages && !mShowGutenbergEditor) {
            showInsertMediaDialog(ids);
        } else {
            // if allowMultipleSelection and gutenberg editor, pass all ids to addExistingMediaToEditor at once
            mEditorMedia.addExistingMediaToEditorAsync(AddExistingMediaSource.WP_MEDIA_LIBRARY, ids);
            if (mShowGutenbergEditor && mEditorPhotoPicker.getAllowMultipleSelection()) {
                mEditorPhotoPicker.setAllowMultipleSelection(false);
            }
        }
    }

    /*
     * called after user selects multiple photos from WP media library
     */
    private void showInsertMediaDialog(final ArrayList<Long> mediaIds) {
        InsertMediaCallback callback = dialog -> {
            switch (dialog.getInsertType()) {
                case GALLERY:
                    MediaGallery gallery = new MediaGallery();
                    gallery.setType(dialog.getGalleryType().toString());
                    gallery.setNumColumns(dialog.getNumColumns());
                    gallery.setIds(mediaIds);
                    mEditorFragment.appendGallery(gallery);
                    break;
                case INDIVIDUALLY:
                    mEditorMedia.addExistingMediaToEditorAsync(AddExistingMediaSource.WP_MEDIA_LIBRARY, mediaIds);
                    break;
            }
        };
        InsertMediaDialog dialog = InsertMediaDialog.newInstance(callback, mSite);
        FragmentTransaction ft = getSupportFragmentManager().beginTransaction();
        ft.add(dialog, "insert_media");
        ft.commitAllowingStateLoss();
    }

    @SuppressWarnings("unused")
    @Subscribe(threadMode = ThreadMode.MAIN)
    public void onAccountChanged(OnAccountChanged event) {
        if (event.causeOfChange == AccountAction.SEND_VERIFICATION_EMAIL) {
            if (!event.isError()) {
                ToastUtils.showToast(this, getString(R.string.toast_verification_email_sent));
            } else {
                ToastUtils.showToast(this, getString(R.string.toast_verification_email_send_error));
            }
        }
    }

    @SuppressWarnings("unused")
    @Subscribe(threadMode = ThreadMode.MAIN)
    public void onMediaChanged(OnMediaChanged event) {
        if (event.isError()) {
            final String errorMessage;
            switch (event.error.type) {
                case FS_READ_PERMISSION_DENIED:
                    errorMessage = getString(R.string.error_media_insufficient_fs_permissions);
                    break;
                case NOT_FOUND:
                    errorMessage = getString(R.string.error_media_not_found);
                    break;
                case AUTHORIZATION_REQUIRED:
                    errorMessage = getString(R.string.error_media_unauthorized);
                    break;
                case PARSE_ERROR:
                    errorMessage = getString(R.string.error_media_parse_error);
                    break;
                case MALFORMED_MEDIA_ARG:
                case NULL_MEDIA_ARG:
                case GENERIC_ERROR:
                default:
                    errorMessage = getString(R.string.error_refresh_media);
                    break;
            }
            if (!TextUtils.isEmpty(errorMessage)) {
                ToastUtils.showToast(EditPostActivity.this, errorMessage, ToastUtils.Duration.SHORT);
            }
        } else {
            if (mPendingVideoPressInfoRequests != null && !mPendingVideoPressInfoRequests.isEmpty()) {
                // If there are pending requests for video URLs from VideoPress ids, query the DB for
                // them again and notify the editor
                for (String videoId : mPendingVideoPressInfoRequests) {
                    String videoUrl = mMediaStore.
                                                         getUrlForSiteVideoWithVideoPressGuid(mSite, videoId);
                    String posterUrl = WPMediaUtils.getVideoPressVideoPosterFromURL(videoUrl);

                    mEditorFragment.setUrlForVideoPressId(videoId, videoUrl, posterUrl);
                }

                mPendingVideoPressInfoRequests.clear();
            }
        }
    }

    @Override
    public void onEditPostPublishedSettingsClick() {
        mViewPager.setCurrentItem(PAGE_PUBLISH_SETTINGS);
    }

    /**
     * EditorFragmentListener methods
     */

    @Override
    public void onAddMediaClicked() {
        if (mEditorPhotoPicker.isPhotoPickerShowing()) {
            mEditorPhotoPicker.hidePhotoPicker();
         } else if (WPMediaUtils.currentUserCanUploadMedia(mSite)) {
            mEditorPhotoPicker.showPhotoPicker(mSite);
        } else {
            // show the WP media library instead of the photo picker if the user doesn't have upload permission
            ActivityLauncher.viewMediaPickerForResult(this, mSite, MediaBrowserType.EDITOR_PICKER);
        }
    }

    @Override
    public void onAddMediaImageClicked(boolean allowMultipleSelection) {
        mEditorPhotoPicker.setAllowMultipleSelection(allowMultipleSelection);
        ActivityLauncher.viewMediaPickerForResult(this, mSite, MediaBrowserType.GUTENBERG_IMAGE_PICKER);
    }

    @Override
    public void onAddMediaVideoClicked(boolean allowMultipleSelection) {
        mEditorPhotoPicker.setAllowMultipleSelection(allowMultipleSelection);
        ActivityLauncher.viewMediaPickerForResult(this, mSite, MediaBrowserType.GUTENBERG_VIDEO_PICKER);
    }

    @Override
    public void onAddLibraryMediaClicked(boolean allowMultipleSelection) {
        mEditorPhotoPicker.setAllowMultipleSelection(allowMultipleSelection);
        if (allowMultipleSelection) {
            ActivityLauncher.viewMediaPickerForResult(this, mSite, MediaBrowserType.EDITOR_PICKER);
        } else {
            ActivityLauncher.viewMediaPickerForResult(this, mSite, MediaBrowserType.GUTENBERG_SINGLE_MEDIA_PICKER);
        }
    }

    @Override
    public void onAddPhotoClicked(boolean allowMultipleSelection) {
        if (allowMultipleSelection) {
            ActivityLauncher.showPhotoPickerForResult(this, MediaBrowserType.GUTENBERG_IMAGE_PICKER, mSite,
                    mEditPostRepository.getId());
        } else {
            ActivityLauncher.showPhotoPickerForResult(this, MediaBrowserType.GUTENBERG_SINGLE_IMAGE_PICKER, mSite,
                    mEditPostRepository.getId());
        }
    }

    @Override
    public void onCapturePhotoClicked() {
        onPhotoPickerIconClicked(PhotoPickerIcon.ANDROID_CAPTURE_PHOTO, false);
    }

    @Override
    public void onAddVideoClicked(boolean allowMultipleSelection) {
        if (allowMultipleSelection) {
            ActivityLauncher.showPhotoPickerForResult(this, MediaBrowserType.GUTENBERG_VIDEO_PICKER, mSite,
                    mEditPostRepository.getId());
        } else {
            ActivityLauncher.showPhotoPickerForResult(this, MediaBrowserType.GUTENBERG_SINGLE_VIDEO_PICKER, mSite,
                    mEditPostRepository.getId());
        }
    }

    @Override
    public void onAddDeviceMediaClicked(boolean allowMultipleSelection) {
        if (allowMultipleSelection) {
            ActivityLauncher.showPhotoPickerForResult(this, MediaBrowserType.GUTENBERG_MEDIA_PICKER, mSite,
                    mEditPostRepository.getId());
        } else {
            ActivityLauncher.showPhotoPickerForResult(this, MediaBrowserType.GUTENBERG_SINGLE_MEDIA_PICKER, mSite,
                    mEditPostRepository.getId());
        }
    }

    @Override
    public void onAddStockMediaClicked(boolean allowMultipleSelection) {
        onPhotoPickerIconClicked(PhotoPickerIcon.STOCK_MEDIA, allowMultipleSelection);
    }

    @Override
    public void onPerformFetch(String path, Consumer<String> onResult, Consumer<Bundle> onError) {
        if (mSite != null) {
            mReactNativeRequestHandler.performGetRequest(path, mSite, onResult, onError);
        }
    }

    @Override
    public void onCaptureVideoClicked() {
        onPhotoPickerIconClicked(PhotoPickerIcon.ANDROID_CAPTURE_VIDEO, false);
    }

    @Override
    public void onMediaDropped(final ArrayList<Uri> mediaUris) {
        mEditorMedia.setDroppedMediaUris(mediaUris);
        if (PermissionUtils
                .checkAndRequestStoragePermission(this, WPPermissionUtils.EDITOR_DRAG_DROP_PERMISSION_REQUEST_CODE)) {
            mEditorMedia.addNewMediaItemsToEditorAsync(mEditorMedia.getDroppedMediaUris(), false);
            mEditorMedia.getDroppedMediaUris().clear();
        }
    }

    @Override
    public void onRequestDragAndDropPermissions(DragEvent dragEvent) {
        if (Build.VERSION.SDK_INT >= Build.VERSION_CODES.N) {
            requestTemporaryPermissions(dragEvent);
        }
    }

    @TargetApi(Build.VERSION_CODES.N)
    private void requestTemporaryPermissions(DragEvent dragEvent) {
        requestDragAndDropPermissions(dragEvent);
    }

    @Override
    public void onMediaRetryAllClicked(Set<String> failedMediaIds) {
        UploadService.cancelFinalNotification(this, mEditPostRepository.getPost());
        UploadService.cancelFinalNotificationForMedia(this, mSite);
        ArrayList<Integer> localMediaIds = new ArrayList<>();
        for (String idString : failedMediaIds) {
            localMediaIds.add(Integer.valueOf(idString));
        }
        mEditorMedia.retryFailedMediaAsync(localMediaIds);
    }

    @Override
    public boolean onMediaRetryClicked(final String mediaId) {
        if (TextUtils.isEmpty(mediaId)) {
            AppLog.e(T.MEDIA, "Invalid media id passed to onMediaRetryClicked");
            return false;
        }
        MediaModel media = mMediaStore.getMediaWithLocalId(StringUtils.stringToInt(mediaId));
        if (media == null) {
            AppLog.e(T.MEDIA, "Can't find media with local id: " + mediaId);
            AlertDialog.Builder builder = new MaterialAlertDialogBuilder(this);
            builder.setTitle(getString(R.string.cannot_retry_deleted_media_item));
            builder.setPositiveButton(R.string.yes, (dialog, id) -> {
                runOnUiThread(() -> mEditorFragment.removeMedia(mediaId));
                dialog.dismiss();
            });

            builder.setNegativeButton(getString(R.string.no), (dialog, id) -> dialog.dismiss());

            AlertDialog dialog = builder.create();
            dialog.show();

            return false;
        }

        if (media.getUrl() != null && media.getUploadState().equals(MediaUploadState.UPLOADED.toString())) {
            // Note: we should actually do this when the editor fragment starts instead of waiting for user input.
            // Notify the editor fragment upload was successful and it should replace the local url by the remote url.
            if (mEditorMediaUploadListener != null) {
                mEditorMediaUploadListener.onMediaUploadSucceeded(String.valueOf(media.getId()),
                        FluxCUtils.mediaFileFromMediaModel(media));
            }
        } else {
            UploadService.cancelFinalNotification(this, mEditPostRepository.getPost());
            UploadService.cancelFinalNotificationForMedia(this, mSite);
            mEditorMedia.retryFailedMediaAsync(Collections.singletonList(media.getId()));
        }

        AnalyticsTracker.track(Stat.EDITOR_UPLOAD_MEDIA_RETRIED);
        return true;
    }

    @Override
    public void onMediaUploadCancelClicked(String localMediaId) {
        if (!TextUtils.isEmpty(localMediaId)) {
            mEditorMedia.cancelMediaUploadAsync(StringUtils.stringToInt(localMediaId), true);
        } else {
            // Passed mediaId is incorrect: cancel all uploads for this post
            ToastUtils.showToast(this, getString(R.string.error_all_media_upload_canceled));
            EventBus.getDefault().post(new PostEvents.PostMediaCanceled(mEditPostRepository.getEditablePost()));
        }
    }

    @Override
    public void onMediaDeleted(String localMediaId) {
        if (!TextUtils.isEmpty(localMediaId)) {
            mEditorMedia.onMediaDeleted(mShowAztecEditor, mShowGutenbergEditor, localMediaId);
        }
    }

    @Override
    public void onUndoMediaCheck(final String undoedContent) {
        // here we check which elements tagged UPLOADING are there in undoedContent,
        // and check for the ones that ARE NOT being uploaded or queued in the UploadService.
        // These are the CANCELED ONES, so mark them FAILED now to retry.

        List<MediaModel> currentlyUploadingMedia =
                UploadService.getPendingOrInProgressMediaUploadsForPost(mEditPostRepository.getPost());
        List<String> mediaMarkedUploading =
                AztecEditorFragment.getMediaMarkedUploadingInPostContent(EditPostActivity.this, undoedContent);

        // go through the list of items marked UPLOADING within the Post content, and look in the UploadService
        // to see whether they're really being uploaded or not. If an item is not really being uploaded,
        // mark that item failed
        for (String mediaId : mediaMarkedUploading) {
            boolean found = false;
            for (MediaModel media : currentlyUploadingMedia) {
                if (StringUtils.stringToInt(mediaId) == media.getId()) {
                    found = true;
                    break;
                }
            }

            if (!found) {
                if (mEditorFragment instanceof AztecEditorFragment) {
                    mEditorMedia.updateDeletedMediaItemIds(mediaId);
                    ((AztecEditorFragment) mEditorFragment).setMediaToFailed(mediaId);
                }
            }
        }
    }

    @Override
    public void onVideoPressInfoRequested(final String videoId) {
        String videoUrl = mMediaStore.getUrlForSiteVideoWithVideoPressGuid(mSite, videoId);

        if (videoUrl == null) {
            AppLog.w(T.EDITOR, "The editor wants more info about the following VideoPress code: " + videoId
                               + " but it's not available in the current site " + mSite.getUrl()
                               + " Maybe it's from another site?");
            return;
        }

        if (videoUrl.isEmpty()) {
            if (PermissionUtils.checkAndRequestCameraAndStoragePermissions(
                    this, WPPermissionUtils.EDITOR_MEDIA_PERMISSION_REQUEST_CODE)) {
                runOnUiThread(() -> {
                    if (mPendingVideoPressInfoRequests == null) {
                        mPendingVideoPressInfoRequests = new ArrayList<>();
                    }
                    mPendingVideoPressInfoRequests.add(videoId);
                    mEditorMedia.refreshBlogMedia();
                });
            }
        }

        String posterUrl = WPMediaUtils.getVideoPressVideoPosterFromURL(videoUrl);

        mEditorFragment.setUrlForVideoPressId(videoId, videoUrl, posterUrl);
    }

    @Override
    public Map<String, String> onAuthHeaderRequested(String url) {
        Map<String, String> authHeaders = new HashMap<>();

        String token = mAccountStore.getAccessToken();
        if (mSite.isPrivate() && WPUrlUtils.safeToAddWordPressComAuthToken(url)
            && !TextUtils.isEmpty(token)) {
            authHeaders.put(AuthenticationUtils.AUTHORIZATION_HEADER_NAME, "Bearer " + token);
        }

        if (mSite.isPrivateWPComAtomic() && mPrivateAtomicCookie.exists() && WPUrlUtils
                .safeToAddPrivateAtCookie(url, mPrivateAtomicCookie.getDomain())) {
            authHeaders.put(AuthenticationUtils.COOKIE_HEADER_NAME, mPrivateAtomicCookie.getCookieContent());
        }
        return authHeaders;
    }

    @Override
    public void onEditorFragmentInitialized() {
        boolean shouldFinishInit = true;
        // now that we have the Post object initialized,
        // check whether we have media items to insert from the WRITE POST with media functionality
        if (getIntent().hasExtra(EXTRA_INSERT_MEDIA)) {
            // Bump analytics
            AnalyticsTracker.track(Stat.NOTIFICATION_UPLOAD_MEDIA_SUCCESS_WRITE_POST);

            List<MediaModel> mediaList = (List<MediaModel>) getIntent().getSerializableExtra(EXTRA_INSERT_MEDIA);
            // removing this from the intent so it doesn't insert the media items again on each Activity re-creation
            getIntent().removeExtra(EXTRA_INSERT_MEDIA);
            if (mediaList != null && !mediaList.isEmpty()) {
                mEditorMedia.addExistingMediaToEditorAsync(mediaList, AddExistingMediaSource.WP_MEDIA_LIBRARY);
            }
        }

        onEditorFinalTouchesBeforeShowing();
    }

    private void onEditorFinalTouchesBeforeShowing() {
        refreshEditorContent();
        // probably here is best for Gutenberg to start interacting with
        if (mShowGutenbergEditor && mEditorFragment instanceof GutenbergEditorFragment) {
            List<MediaModel> failedMedia =
                    mMediaStore.getMediaForPostWithState(mEditPostRepository.getPost(), MediaUploadState.FAILED);
            if (failedMedia != null && !failedMedia.isEmpty()) {
                HashSet<Integer> mediaIds = new HashSet<>();
                for (MediaModel media : failedMedia) {
                    // featured image isn't in the editor but in the Post Settings fragment, so we want to skip it
                    if (!media.getMarkedLocallyAsFeatured()) {
                        mediaIds.add(media.getId());
                    }
                }
                ((GutenbergEditorFragment) mEditorFragment).resetUploadingMediaToFailed(mediaIds);
            }
        } else if (mShowAztecEditor && mEditorFragment instanceof AztecEditorFragment) {
            mPostEditorAnalyticsSession.start(null);
        }
    }

    @Override
    public void onEditorFragmentContentReady(ArrayList<Object> unsupportedBlocksList) {
        // Note that this method is also used to track startup performance
        // It assumes this is being called when the editor has finished loading
        // If you need to refactor this, please ensure that the startup_time_ms property
        // is still reflecting the actual startup time of the editor
        mPostEditorAnalyticsSession.start(unsupportedBlocksList);
    }

    @Override public void onGutenbergEditorSessionTemplateApplyTracked(String template) {
        mPostEditorAnalyticsSession.applyTemplate(template);
    }

    @Override public void onGutenbergEditorSessionTemplatePreviewTracked(String template) {
        mPostEditorAnalyticsSession.previewTemplate(template);
    }

    @Override
    public void onHtmlModeToggledInToolbar() {
        toggleHtmlModeOnMenu();
    }

    @Override
    public void onTrackableEvent(TrackableEvent event) throws IllegalArgumentException {
        mEditorTracker.trackEditorEvent(event, mEditorFragment.getEditorName());
        switch (event) {
            case ELLIPSIS_COLLAPSE_BUTTON_TAPPED:
                AppPrefs.setAztecEditorToolbarExpanded(false);
                break;
            case ELLIPSIS_EXPAND_BUTTON_TAPPED:
                AppPrefs.setAztecEditorToolbarExpanded(true);
                break;
            case HTML_BUTTON_TAPPED:
            case LINK_ADDED_BUTTON_TAPPED:
                mEditorPhotoPicker.hidePhotoPicker();
                break;
        }
    }

    // FluxC events

    @SuppressWarnings("unused")
    @Subscribe(threadMode = ThreadMode.MAIN)
    public void onMediaUploaded(OnMediaUploaded event) {
        if (isFinishing()) {
            return;
        }

        // event for unknown media, ignoring
        if (event.media == null) {
            AppLog.w(AppLog.T.MEDIA, "Media event carries null media object, not recognized");
            return;
        }

        if (event.isError()) {
            onUploadError(event.media, event.error);
        } else if (event.completed) {
            // if the remote url on completed is null, we consider this upload wasn't successful
            if (event.media.getUrl() == null) {
                MediaError error = new MediaError(MediaErrorType.GENERIC_ERROR);
                onUploadError(event.media, error);
            } else {
                onUploadSuccess(event.media);
            }
        } else {
            onUploadProgress(event.media, event.progress);
        }
    }

    // FluxC events

    @SuppressWarnings("unused")
    @Subscribe(threadMode = ThreadMode.MAIN)
    public void onPostChanged(OnPostChanged event) {
        if (event.causeOfChange instanceof CauseOfOnPostChanged.UpdatePost) {
            if (!event.isError()) {
                // here update the menu if it's not a draft anymore
                invalidateOptionsMenu();
            } else {
                updatePostLoadingAndDialogState(PostLoadingState.NONE);
                AppLog.e(AppLog.T.POSTS, "UPDATE_POST failed: " + event.error.type + " - " + event.error.message);
            }
        } else if (event.causeOfChange instanceof CauseOfOnPostChanged.RemoteAutoSavePost) {
            if (!mEditPostRepository.hasPost() || (mEditPostRepository.getId()
                                                   != ((RemoteAutoSavePost) event.causeOfChange).getLocalPostId())) {
                AppLog.e(T.POSTS,
                        "Ignoring REMOTE_AUTO_SAVE_POST in EditPostActivity as mPost is null or id of the opened post"
                        + " doesn't match the event.");
                return;
            }
            if (event.isError()) {
                AppLog.e(T.POSTS, "REMOTE_AUTO_SAVE_POST failed: " + event.error.type + " - " + event.error.message);
            }
            mEditPostRepository.loadPostByLocalPostId(mEditPostRepository.getId());
            mEditPostRepository.replace(postModel -> handleRemoteAutoSave(event.isError(), postModel));
        }
    }

    private boolean isRemotePreviewingFromEditor() {
        return mPostLoadingState == PostLoadingState.UPLOADING_FOR_PREVIEW
                || mPostLoadingState == PostLoadingState.REMOTE_AUTO_SAVING_FOR_PREVIEW
                || mPostLoadingState == PostLoadingState.PREVIEWING
                || mPostLoadingState == PostLoadingState.REMOTE_AUTO_SAVE_PREVIEW_ERROR;
    }

    private boolean isUploadingPostForPreview() {
        return mPostLoadingState == PostLoadingState.UPLOADING_FOR_PREVIEW
                || mPostLoadingState == PostLoadingState.REMOTE_AUTO_SAVING_FOR_PREVIEW;
    }

    private void updateOnSuccessfulUpload() {
        mIsNewPost = false;
        invalidateOptionsMenu();
    }

    private boolean isRemoteAutoSaveError() {
        return mPostLoadingState == PostLoadingState.REMOTE_AUTO_SAVE_PREVIEW_ERROR;
    }

    @Nullable
    private PostModel handleRemoteAutoSave(boolean isError, PostModel post) {
        // We are in the process of remote previewing a post from the editor
        if (!isError && isUploadingPostForPreview()) {
            // We were uploading post for preview and we got no error:
            // update post status and preview it in the internal browser
            updateOnSuccessfulUpload();
            ActivityLauncher.previewPostOrPageForResult(
                    EditPostActivity.this,
                    mSite,
                    post,
                    mPostLoadingState == PostLoadingState.UPLOADING_FOR_PREVIEW
                            ? RemotePreviewLogicHelper.RemotePreviewType.REMOTE_PREVIEW
                            : RemotePreviewLogicHelper.RemotePreviewType.REMOTE_PREVIEW_WITH_REMOTE_AUTO_SAVE
                                                       );
            updatePostLoadingAndDialogState(PostLoadingState.PREVIEWING, post);
        } else if (isError || isRemoteAutoSaveError()) {
            // We got an error from the uploading or from the remote auto save of a post: show snackbar error
            updatePostLoadingAndDialogState(PostLoadingState.NONE);
            mUploadUtilsWrapper.showSnackbarError(findViewById(R.id.editor_activity),
                    getString(R.string.remote_preview_operation_error));
        }
        return post;
    }

    @SuppressWarnings("unused")
    @Subscribe(threadMode = ThreadMode.MAIN)
    public void onPostUploaded(OnPostUploaded event) {
        final PostModel post = event.post;
        if (post != null && post.getId() == mEditPostRepository.getId()) {
            if (!isRemotePreviewingFromEditor()) {
                // We are not remote previewing a post: show snackbar and update post status if needed
                View snackbarAttachView = findViewById(R.id.editor_activity);
                mUploadUtilsWrapper.onPostUploadedSnackbarHandler(this, snackbarAttachView, event.isError(), post,
                        event.isError() ? event.error.message : null, getSite());
                if (!event.isError()) {
                    mEditPostRepository.set(() -> {
                        updateOnSuccessfulUpload();
                        return post;
                    });
                }
            } else {
                mEditPostRepository.set(() -> handleRemoteAutoSave(event.isError(), post));
            }
        }
    }

    @SuppressWarnings("unused")
    @Subscribe(threadMode = ThreadMode.MAIN)
    public void onEventMainThread(VideoOptimizer.ProgressEvent event) {
        if (!isFinishing()) {
            // use upload progress rather than optimizer progress since the former includes upload+optimization
            float progress = UploadService.getUploadProgressForMedia(event.media);
            onUploadProgress(event.media, progress);
        }
    }

    @SuppressWarnings("unused")
    @Subscribe(threadMode = ThreadMode.MAIN)
    public void onEventMainThread(UploadService.UploadMediaRetryEvent event) {
        if (!isFinishing()
            && event.mediaModelList != null
            && mEditorMediaUploadListener != null) {
            for (MediaModel media : event.mediaModelList) {
                String localMediaId = String.valueOf(media.getId());
                EditorFragmentAbstract.MediaType mediaType = media.isVideo()
                        ? EditorFragmentAbstract.MediaType.VIDEO : EditorFragmentAbstract.MediaType.IMAGE;
                mEditorMediaUploadListener.onMediaUploadRetry(localMediaId, mediaType);
            }
        }
    }

    // EditPostActivityHook methods

    @Override
    public EditPostRepository getEditPostRepository() {
        return mEditPostRepository;
    }

    @Override
    public SiteModel getSite() {
        return mSite;
    }


    // External Access to the Image Loader
    public AztecImageLoader getAztecImageLoader() {
        return mAztecImageLoader;
    }

    @Override
    public boolean onMenuOpened(int featureId, Menu menu) {
        // This is a workaround for bag discovered on Chromebooks, where Enter key will not work in the toolbar menu
        // Editor fragments are messing with window focus, which causes keyboard events to get ignored

        // this fixes issue with GB editor
        View editorFragmentView = mEditorFragment.getView();
        if (editorFragmentView != null) {
            editorFragmentView.requestFocus();
        }

        // this fixes issue with Aztec editor
        if (mEditorFragment instanceof AztecEditorFragment) {
            ((AztecEditorFragment) mEditorFragment).requestContentAreaFocus();
        }
        return super.onMenuOpened(featureId, menu);
    }

    // EditorMediaListener
    @Override
    public void appendMediaFiles(@NotNull Map<String, ? extends MediaFile> mediaFiles) {
        mEditorFragment.appendMediaFiles((Map<String, MediaFile>) mediaFiles);
    }

    @NotNull @Override
    public PostImmutableModel getImmutablePost() {
        return Objects.requireNonNull(mEditPostRepository.getPost());
    }

    @Override
    public void syncPostObjectWithUiAndSaveIt(@Nullable OnPostUpdatedFromUIListener listener) {
        updateAndSavePostAsync(listener);
    }

    @Override public void advertiseImageOptimization(@NotNull Function0<Unit> listener) {
        WPMediaUtils.advertiseImageOptimization(this, listener::invoke);
    }

    private void updateAddingMediaToEditorProgressDialogState(ProgressDialogUiState uiState) {
        mAddingMediaToEditorProgressDialog = mProgressDialogHelper
                .updateProgressDialogState(this, mAddingMediaToEditorProgressDialog, uiState, mUiHelpers);
    }
}<|MERGE_RESOLUTION|>--- conflicted
+++ resolved
@@ -339,11 +339,8 @@
     @Inject DateTimeUtilsWrapper mDateTimeUtils;
     @Inject ViewModelProvider.Factory mViewModelFactory;
     @Inject ReaderUtilsWrapper mReaderUtilsWrapper;
-<<<<<<< HEAD
+    @Inject protected PrivateAtomicCookie mPrivateAtomicCookie;
     @Inject ImageEditorTracker mImageEditorTracker;
-=======
-    @Inject protected PrivateAtomicCookie mPrivateAtomicCookie;
->>>>>>> 727cb621
 
     private StorePostViewModel mViewModel;
 
@@ -969,7 +966,7 @@
             }
         } else {
             WPSnackbar.make(findViewById(R.id.editor_activity), R.string.media_error_no_permission_upload,
-                            Snackbar.LENGTH_SHORT).show();
+                    Snackbar.LENGTH_SHORT).show();
         }
     }
 
@@ -1850,7 +1847,7 @@
             String message = TextUtils.isEmpty(account.getEmail())
                     ? getString(R.string.editor_confirm_email_prompt_message)
                     : String.format(getString(R.string.editor_confirm_email_prompt_message_with_email),
-                                    account.getEmail());
+                            account.getEmail());
 
             AlertDialog.Builder builder = new MaterialAlertDialogBuilder(this);
             builder.setTitle(R.string.editor_confirm_email_prompt_title)
@@ -1858,7 +1855,7 @@
                    .setPositiveButton(android.R.string.ok,
                            (dialog, id) -> {
                                ToastUtils.showToast(EditPostActivity.this,
-                                                    getString(R.string.toast_saving_post_as_draft));
+                                       getString(R.string.toast_saving_post_as_draft));
                                savePostAndOptionallyFinish(true, false);
                            })
                    .setNegativeButton(R.string.editor_confirm_email_prompt_negative,
@@ -2308,7 +2305,7 @@
                 case RequestCodes.MEDIA_SETTINGS:
                     if (mEditorFragment instanceof AztecEditorFragment) {
                         mEditorFragment.onActivityResult(AztecEditorFragment.EDITOR_MEDIA_SETTINGS,
-                                                         Activity.RESULT_OK, data);
+                                Activity.RESULT_OK, data);
                     }
                     break;
                 case RequestCodes.STOCK_MEDIA_PICKER_MULTI_SELECT:
@@ -2494,7 +2491,7 @@
     public void onAddMediaClicked() {
         if (mEditorPhotoPicker.isPhotoPickerShowing()) {
             mEditorPhotoPicker.hidePhotoPicker();
-         } else if (WPMediaUtils.currentUserCanUploadMedia(mSite)) {
+        } else if (WPMediaUtils.currentUserCanUploadMedia(mSite)) {
             mEditorPhotoPicker.showPhotoPicker(mSite);
         } else {
             // show the WP media library instead of the photo picker if the user doesn't have upload permission
@@ -2890,14 +2887,14 @@
 
     private boolean isRemotePreviewingFromEditor() {
         return mPostLoadingState == PostLoadingState.UPLOADING_FOR_PREVIEW
-                || mPostLoadingState == PostLoadingState.REMOTE_AUTO_SAVING_FOR_PREVIEW
-                || mPostLoadingState == PostLoadingState.PREVIEWING
-                || mPostLoadingState == PostLoadingState.REMOTE_AUTO_SAVE_PREVIEW_ERROR;
+               || mPostLoadingState == PostLoadingState.REMOTE_AUTO_SAVING_FOR_PREVIEW
+               || mPostLoadingState == PostLoadingState.PREVIEWING
+               || mPostLoadingState == PostLoadingState.REMOTE_AUTO_SAVE_PREVIEW_ERROR;
     }
 
     private boolean isUploadingPostForPreview() {
         return mPostLoadingState == PostLoadingState.UPLOADING_FOR_PREVIEW
-                || mPostLoadingState == PostLoadingState.REMOTE_AUTO_SAVING_FOR_PREVIEW;
+               || mPostLoadingState == PostLoadingState.REMOTE_AUTO_SAVING_FOR_PREVIEW;
     }
 
     private void updateOnSuccessfulUpload() {
@@ -2923,7 +2920,7 @@
                     mPostLoadingState == PostLoadingState.UPLOADING_FOR_PREVIEW
                             ? RemotePreviewLogicHelper.RemotePreviewType.REMOTE_PREVIEW
                             : RemotePreviewLogicHelper.RemotePreviewType.REMOTE_PREVIEW_WITH_REMOTE_AUTO_SAVE
-                                                       );
+            );
             updatePostLoadingAndDialogState(PostLoadingState.PREVIEWING, post);
         } else if (isError || isRemoteAutoSaveError()) {
             // We got an error from the uploading or from the remote auto save of a post: show snackbar error
