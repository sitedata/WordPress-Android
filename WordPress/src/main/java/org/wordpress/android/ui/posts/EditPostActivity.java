--- conflicted
+++ resolved
@@ -422,7 +422,7 @@
             case EditPostSettingsFragment.PERMISSION_REQUEST_LOCATION:
                 if (grantResults.length == 1 && grantResults[0] == PackageManager.PERMISSION_GRANTED) {
                     // Permission request was granted, show Location buttons in Settings
-                    mEditPostSettingsFragment.initLocation();
+                    mEditPostSettingsFragment.showLocationSearch();
                     return;
                 }
                 break;
@@ -1656,19 +1656,4 @@
     public void saveMediaFile(MediaFile mediaFile) {
         WordPress.wpDB.saveMediaFile(mediaFile);
     }
-<<<<<<< HEAD
-
-    @Override
-    public void onRequestPermissionsResult(int requestCode, String[] permissions, int[] grantResults) {
-        if (requestCode == EditPostSettingsFragment.PERMISSION_REQUEST_LOCATION) {
-            if (grantResults.length == 1 && grantResults[0] == PackageManager.PERMISSION_GRANTED) {
-                // Permission request was granted, show Location buttons in Settings
-                mEditPostSettingsFragment.showLocationSearch();
-                return;
-            }
-            // Permission request was denied, do nothing
-        }
-    }
-=======
->>>>>>> c70e8a24
 }