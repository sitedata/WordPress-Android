package org.wordpress.android.ui.posts;

import android.annotation.TargetApi;
import android.app.Activity;
import android.app.ProgressDialog;
import android.content.Intent;
import android.content.res.Configuration;
import android.graphics.drawable.Drawable;
import android.net.Uri;
import android.os.Build;
import android.os.Bundle;
import android.os.Handler;
import android.preference.PreferenceManager;
import android.text.TextUtils;
import android.view.DragEvent;
import android.view.Menu;
import android.view.MenuInflater;
import android.view.MenuItem;
import android.view.View;
import android.view.ViewGroup;
import android.webkit.MimeTypeMap;

import androidx.annotation.NonNull;
import androidx.annotation.Nullable;
import androidx.annotation.StringRes;
import androidx.appcompat.app.ActionBar;
import androidx.appcompat.app.AlertDialog;
import androidx.appcompat.widget.Toolbar;
import androidx.core.app.ActivityCompat.OnRequestPermissionsResultCallback;
import androidx.core.util.Consumer;
import androidx.fragment.app.Fragment;
import androidx.fragment.app.FragmentManager;
import androidx.fragment.app.FragmentPagerAdapter;
import androidx.fragment.app.FragmentStatePagerAdapter;
import androidx.fragment.app.FragmentTransaction;
import androidx.lifecycle.ViewModelProvider;
import androidx.lifecycle.ViewModelProviders;
import androidx.viewpager.widget.PagerAdapter;
import androidx.viewpager.widget.ViewPager;

import com.google.android.material.dialog.MaterialAlertDialogBuilder;
import com.google.android.material.snackbar.Snackbar;
import com.yalantis.ucrop.UCrop;

import org.greenrobot.eventbus.EventBus;
import org.greenrobot.eventbus.Subscribe;
import org.greenrobot.eventbus.ThreadMode;
import org.jetbrains.annotations.NotNull;
import org.wordpress.android.BuildConfig;
import org.wordpress.android.R;
import org.wordpress.android.WordPress;
import org.wordpress.android.analytics.AnalyticsTracker;
import org.wordpress.android.analytics.AnalyticsTracker.Stat;
import org.wordpress.android.editor.AztecEditorFragment;
import org.wordpress.android.editor.EditorEditMediaListener;
import org.wordpress.android.editor.EditorFragmentAbstract;
import org.wordpress.android.editor.EditorFragmentAbstract.EditorDragAndDropListener;
import org.wordpress.android.editor.EditorFragmentAbstract.EditorFragmentListener;
import org.wordpress.android.editor.EditorFragmentAbstract.EditorFragmentNotAddedException;
import org.wordpress.android.editor.EditorFragmentAbstract.TrackableEvent;
import org.wordpress.android.editor.EditorFragmentActivity;
import org.wordpress.android.editor.EditorImageMetaData;
import org.wordpress.android.editor.EditorImagePreviewListener;
import org.wordpress.android.editor.EditorImageSettingsListener;
import org.wordpress.android.editor.EditorMediaUploadListener;
import org.wordpress.android.editor.EditorMediaUtils;
import org.wordpress.android.editor.GutenbergEditorFragment;
import org.wordpress.android.editor.ImageSettingsDialogFragment;
import org.wordpress.android.fluxc.Dispatcher;
import org.wordpress.android.fluxc.action.AccountAction;
import org.wordpress.android.fluxc.generated.AccountActionBuilder;
import org.wordpress.android.fluxc.generated.PostActionBuilder;
import org.wordpress.android.fluxc.generated.SiteActionBuilder;
import org.wordpress.android.fluxc.model.AccountModel;
import org.wordpress.android.fluxc.model.CauseOfOnPostChanged;
import org.wordpress.android.fluxc.model.CauseOfOnPostChanged.RemoteAutoSavePost;
import org.wordpress.android.fluxc.model.MediaModel;
import org.wordpress.android.fluxc.model.MediaModel.MediaUploadState;
import org.wordpress.android.fluxc.model.PostImmutableModel;
import org.wordpress.android.fluxc.model.PostModel;
import org.wordpress.android.fluxc.model.SiteModel;
import org.wordpress.android.fluxc.model.post.PostStatus;
import org.wordpress.android.fluxc.network.rest.wpcom.site.PrivateAtomicCookie;
import org.wordpress.android.fluxc.store.AccountStore;
import org.wordpress.android.fluxc.store.AccountStore.OnAccountChanged;
import org.wordpress.android.fluxc.store.MediaStore;
import org.wordpress.android.fluxc.store.MediaStore.MediaError;
import org.wordpress.android.fluxc.store.MediaStore.MediaErrorType;
import org.wordpress.android.fluxc.store.MediaStore.OnMediaChanged;
import org.wordpress.android.fluxc.store.MediaStore.OnMediaUploaded;
import org.wordpress.android.fluxc.store.PostStore;
import org.wordpress.android.fluxc.store.PostStore.OnPostChanged;
import org.wordpress.android.fluxc.store.PostStore.OnPostUploaded;
import org.wordpress.android.fluxc.store.PostStore.RemotePostPayload;
import org.wordpress.android.fluxc.store.QuickStartStore;
import org.wordpress.android.fluxc.store.SiteStore;
import org.wordpress.android.fluxc.store.SiteStore.FetchPrivateAtomicCookiePayload;
import org.wordpress.android.fluxc.store.SiteStore.OnPrivateAtomicCookieFetched;
import org.wordpress.android.fluxc.store.UploadStore;
import org.wordpress.android.fluxc.tools.FluxCImageLoader;
import org.wordpress.android.ui.ActivityId;
import org.wordpress.android.ui.ActivityLauncher;
import org.wordpress.android.ui.LocaleAwareActivity;
import org.wordpress.android.ui.PagePostCreationSourcesDetail;
import org.wordpress.android.ui.PrivateAtCookieRefreshProgressDialog;
import org.wordpress.android.ui.PrivateAtCookieRefreshProgressDialog.PrivateAtCookieProgressDialogOnDismissListener;
import org.wordpress.android.ui.RequestCodes;
import org.wordpress.android.ui.Shortcut;
import org.wordpress.android.ui.gif.GifPickerActivity;
import org.wordpress.android.ui.history.HistoryListItem.Revision;
import org.wordpress.android.ui.media.MediaBrowserActivity;
import org.wordpress.android.ui.media.MediaBrowserType;
import org.wordpress.android.ui.media.MediaPreviewActivity;
import org.wordpress.android.ui.media.MediaSettingsActivity;
import org.wordpress.android.ui.pages.SnackbarMessageHolder;
import org.wordpress.android.ui.photopicker.PhotoPickerActivity;
import org.wordpress.android.ui.photopicker.PhotoPickerFragment;
import org.wordpress.android.ui.photopicker.PhotoPickerFragment.PhotoPickerIcon;
import org.wordpress.android.ui.posts.EditPostRepository.UpdatePostResult;
import org.wordpress.android.ui.posts.EditPostSettingsFragment.EditPostSettingsCallback;
import org.wordpress.android.ui.posts.InsertMediaDialog.InsertMediaCallback;
import org.wordpress.android.ui.posts.PostEditorAnalyticsSession.Editor;
import org.wordpress.android.ui.posts.PostEditorAnalyticsSession.Outcome;
import org.wordpress.android.ui.posts.RemotePreviewLogicHelper.PreviewLogicOperationResult;
import org.wordpress.android.ui.posts.editor.EditorActionsProvider;
import org.wordpress.android.ui.posts.editor.EditorPhotoPicker;
import org.wordpress.android.ui.posts.editor.EditorPhotoPickerListener;
import org.wordpress.android.ui.posts.editor.EditorTracker;
import org.wordpress.android.ui.posts.editor.PostLoadingState;
import org.wordpress.android.ui.posts.editor.PrimaryEditorAction;
import org.wordpress.android.ui.posts.editor.SecondaryEditorAction;
import org.wordpress.android.ui.posts.editor.StorePostViewModel;
import org.wordpress.android.ui.posts.editor.StorePostViewModel.ActivityFinishState;
import org.wordpress.android.ui.posts.editor.StorePostViewModel.UpdateFromEditor;
import org.wordpress.android.ui.posts.editor.StorePostViewModel.UpdateFromEditor.PostFields;
import org.wordpress.android.ui.posts.editor.media.EditorMedia;
import org.wordpress.android.ui.posts.editor.media.EditorMedia.AddExistingMediaSource;
import org.wordpress.android.ui.posts.editor.media.EditorMediaListener;
import org.wordpress.android.ui.posts.reactnative.ReactNativeRequestHandler;
import org.wordpress.android.ui.posts.services.AztecImageLoader;
import org.wordpress.android.ui.posts.services.AztecVideoLoader;
import org.wordpress.android.ui.prefs.AppPrefs;
import org.wordpress.android.ui.reader.utils.ReaderUtilsWrapper;
import org.wordpress.android.ui.stockmedia.StockMediaPickerActivity;
import org.wordpress.android.ui.uploads.PostEvents;
import org.wordpress.android.ui.uploads.UploadService;
import org.wordpress.android.ui.uploads.UploadUtils;
import org.wordpress.android.ui.uploads.UploadUtilsWrapper;
import org.wordpress.android.ui.uploads.VideoOptimizer;
import org.wordpress.android.ui.utils.AuthenticationUtils;
import org.wordpress.android.ui.utils.UiHelpers;
import org.wordpress.android.util.ActivityUtils;
import org.wordpress.android.util.AniUtils;
import org.wordpress.android.util.AppLog;
import org.wordpress.android.util.AppLog.T;
import org.wordpress.android.util.AutolinkUtils;
import org.wordpress.android.util.CrashLoggingUtils;
import org.wordpress.android.util.DateTimeUtilsWrapper;
import org.wordpress.android.util.DisplayUtils;
import org.wordpress.android.util.FluxCUtils;
import org.wordpress.android.util.ListUtils;
import org.wordpress.android.util.LocaleManager;
import org.wordpress.android.util.LocaleManagerWrapper;
import org.wordpress.android.util.MediaUtils;
import org.wordpress.android.util.PermissionUtils;
import org.wordpress.android.util.ReblogUtils;
import org.wordpress.android.util.ShortcutUtils;
import org.wordpress.android.util.SiteUtils;
import org.wordpress.android.util.StringUtils;
import org.wordpress.android.util.ToastUtils;
import org.wordpress.android.util.ToastUtils.Duration;
import org.wordpress.android.util.UrlUtils;
import org.wordpress.android.util.WPMediaUtils;
import org.wordpress.android.util.WPPermissionUtils;
import org.wordpress.android.util.WPUrlUtils;
import org.wordpress.android.util.analytics.AnalyticsUtils;
import org.wordpress.android.util.analytics.AnalyticsUtils.BlockEditorEnabledSource;
import org.wordpress.android.util.helpers.MediaFile;
import org.wordpress.android.util.helpers.MediaGallery;
import org.wordpress.android.util.image.ImageManager;
import org.wordpress.android.viewmodel.helpers.ToastMessageHolder;
import org.wordpress.android.widgets.AppRatingDialog;
import org.wordpress.android.widgets.WPSnackbar;
import org.wordpress.android.widgets.WPViewPager;
import org.wordpress.aztec.exceptions.DynamicLayoutGetBlockIndexOutOfBoundsException;
import org.wordpress.aztec.util.AztecLog;

import java.io.File;
import java.util.ArrayList;
import java.util.Collections;
import java.util.HashMap;
import java.util.HashSet;
import java.util.List;
import java.util.Locale;
import java.util.Map;
import java.util.Objects;
import java.util.Set;
import java.util.regex.Matcher;
import java.util.regex.Pattern;

import javax.inject.Inject;

import static org.wordpress.android.analytics.AnalyticsTracker.Stat.APP_REVIEWS_EVENT_INCREMENTED_BY_PUBLISHING_POST_OR_PAGE;
import static org.wordpress.android.imageeditor.preview.PreviewImageFragment.PREVIEW_IMAGE_REDUCED_SIZE_FACTOR;
import static org.wordpress.android.ui.PagePostCreationSourcesDetail.CREATED_POST_SOURCE_DETAIL_KEY;
import static org.wordpress.android.ui.history.HistoryDetailContainerFragment.KEY_REVISION;

import kotlin.Unit;
import kotlin.jvm.functions.Function0;

public class EditPostActivity extends LocaleAwareActivity implements
        EditorFragmentActivity,
        EditorImageSettingsListener,
        EditorImagePreviewListener,
        EditorEditMediaListener,
        EditorDragAndDropListener,
        EditorFragmentListener,
        OnRequestPermissionsResultCallback,
        PhotoPickerFragment.PhotoPickerListener,
        EditorPhotoPickerListener,
        EditorMediaListener,
        EditPostSettingsFragment.EditPostActivityHook,
        BasicFragmentDialog.BasicDialogPositiveClickInterface,
        BasicFragmentDialog.BasicDialogNegativeClickInterface,
        PostSettingsListDialogFragment.OnPostSettingsDialogFragmentListener,
        HistoryListFragment.HistoryItemClickInterface,
<<<<<<< HEAD
        EditPostSettingsCallback {
    public static final String ACTION_REBLOG = "reblogAction";
=======
        EditPostSettingsCallback,
        PrivateAtCookieProgressDialogOnDismissListener {
>>>>>>> d534adf0
    public static final String EXTRA_POST_LOCAL_ID = "postModelLocalId";
    public static final String EXTRA_LOAD_AUTO_SAVE_REVISION = "loadAutosaveRevision";
    public static final String EXTRA_POST_REMOTE_ID = "postModelRemoteId";
    public static final String EXTRA_IS_PAGE = "isPage";
    public static final String EXTRA_IS_PROMO = "isPromo";
    public static final String EXTRA_IS_QUICKPRESS = "isQuickPress";
    public static final String EXTRA_QUICKPRESS_BLOG_ID = "quickPressBlogId";
    public static final String EXTRA_UPLOAD_NOT_STARTED = "savedAsLocalDraft";
    public static final String EXTRA_HAS_FAILED_MEDIA = "hasFailedMedia";
    public static final String EXTRA_HAS_CHANGES = "hasChanges";
    public static final String EXTRA_RESTART_EDITOR = "isSwitchingEditors";
    public static final String EXTRA_INSERT_MEDIA = "insertMedia";
    public static final String EXTRA_IS_NEW_POST = "isNewPost";
    public static final String EXTRA_CREATION_SOURCE_DETAIL = "creationSourceDetail";
    public static final String EXTRA_REBLOG_POST_TITLE = "reblogPostTitle";
    public static final String EXTRA_REBLOG_POST_IMAGE = "reblogPostImage";
    public static final String EXTRA_REBLOG_POST_QUOTE = "reblogPostQuote";
    public static final String EXTRA_REBLOG_POST_CITATION = "reblogPostCitation";
    private static final String STATE_KEY_EDITOR_FRAGMENT = "editorFragment";
    private static final String STATE_KEY_DROPPED_MEDIA_URIS = "stateKeyDroppedMediaUri";
    private static final String STATE_KEY_POST_LOCAL_ID = "stateKeyPostModelLocalId";
    private static final String STATE_KEY_POST_REMOTE_ID = "stateKeyPostModelRemoteId";
    private static final String STATE_KEY_POST_LOADING_STATE = "stateKeyPostLoadingState";
    private static final String STATE_KEY_IS_NEW_POST = "stateKeyIsNewPost";
    private static final String STATE_KEY_IS_PHOTO_PICKER_VISIBLE = "stateKeyPhotoPickerVisible";
    private static final String STATE_KEY_HTML_MODE_ON = "stateKeyHtmlModeOn";
    private static final String STATE_KEY_REVISION = "stateKeyRevision";
    private static final String STATE_KEY_EDITOR_SESSION_DATA = "stateKeyEditorSessionData";
    private static final String STATE_KEY_GUTENBERG_IS_SHOWN = "stateKeyGutenbergIsShown";
    private static final String TAG_PUBLISH_CONFIRMATION_DIALOG = "tag_publish_confirmation_dialog";
    private static final String TAG_UPDATE_CONFIRMATION_DIALOG = "tag_update_confirmation_dialog";
    private static final String TAG_GB_INFORMATIVE_DIALOG = "tag_gb_informative_dialog";
    private static final String TAG_GB_ROLLOUT_V2_INFORMATIVE_DIALOG = "tag_gb_rollout_v2_informative_dialog";

    private static final int PAGE_CONTENT = 0;
    private static final int PAGE_SETTINGS = 1;
    private static final int PAGE_PUBLISH_SETTINGS = 2;
    private static final int PAGE_HISTORY = 3;

    private AztecImageLoader mAztecImageLoader;

    enum RestartEditorOptions {
        NO_RESTART,
        RESTART_SUPPRESS_GUTENBERG,
        RESTART_DONT_SUPPRESS_GUTENBERG,
    }

    private RestartEditorOptions mRestartEditorOption = RestartEditorOptions.NO_RESTART;

    private boolean mShowAztecEditor;
    private boolean mShowGutenbergEditor;

    private List<String> mPendingVideoPressInfoRequests;

    private PostEditorAnalyticsSession mPostEditorAnalyticsSession;
    private boolean mIsConfigChange = false;

    /**
     * The {@link PagerAdapter} that will provide
     * fragments for each of the sections. We use a
     * {@link FragmentPagerAdapter} derivative, which will keep every
     * loaded fragment in memory. If this becomes too memory intensive, it
     * may be best to switch to a
     * {@link FragmentStatePagerAdapter}.
     */
    SectionsPagerAdapter mSectionsPagerAdapter;

    /**
     * The {@link ViewPager} that will host the section contents.
     */
    WPViewPager mViewPager;

    private Revision mRevision;

    private EditorFragmentAbstract mEditorFragment;
    private EditPostSettingsFragment mEditPostSettingsFragment;
    private EditorMediaUploadListener mEditorMediaUploadListener;
    private EditorPhotoPicker mEditorPhotoPicker;

    private ProgressDialog mProgressDialog;
    private ProgressDialog mAddingMediaToEditorProgressDialog;

    private boolean mIsNewPost;
    private boolean mIsPage;
    private boolean mHasSetPostContent;
    private PostLoadingState mPostLoadingState = PostLoadingState.NONE;

    // For opening the context menu after permissions have been granted
    private View mMenuView = null;

    private boolean mHtmlModeMenuStateOn = false;

    @Inject Dispatcher mDispatcher;
    @Inject AccountStore mAccountStore;
    @Inject SiteStore mSiteStore;
    @Inject PostStore mPostStore;
    @Inject MediaStore mMediaStore;
    @Inject UploadStore mUploadStore;
    @Inject FluxCImageLoader mImageLoader;
    @Inject ShortcutUtils mShortcutUtils;
    @Inject QuickStartStore mQuickStartStore;
    @Inject ImageManager mImageManager;
    @Inject UiHelpers mUiHelpers;
    @Inject RemotePreviewLogicHelper mRemotePreviewLogicHelper;
    @Inject ProgressDialogHelper mProgressDialogHelper;
    @Inject FeaturedImageHelper mFeaturedImageHelper;
    @Inject ReactNativeRequestHandler mReactNativeRequestHandler;
    @Inject EditorMedia mEditorMedia;
    @Inject LocaleManagerWrapper mLocaleManagerWrapper;
    @Inject EditPostRepository mEditPostRepository;
    @Inject PostUtilsWrapper mPostUtils;
    @Inject EditorTracker mEditorTracker;
    @Inject UploadUtilsWrapper mUploadUtilsWrapper;
    @Inject EditorActionsProvider mEditorActionsProvider;
    @Inject DateTimeUtilsWrapper mDateTimeUtils;
    @Inject ViewModelProvider.Factory mViewModelFactory;
<<<<<<< HEAD
    @Inject ReblogUtils mReblogUtils;
=======
    @Inject ReaderUtilsWrapper mReaderUtilsWrapper;
    @Inject protected PrivateAtomicCookie mPrivateAtomicCookie;
>>>>>>> d534adf0

    private StorePostViewModel mViewModel;

    private SiteModel mSite;

    public static boolean checkToRestart(@NonNull Intent data) {
        return data.hasExtra(EditPostActivity.EXTRA_RESTART_EDITOR)
               && RestartEditorOptions.valueOf(data.getStringExtra(EditPostActivity.EXTRA_RESTART_EDITOR))
                  != RestartEditorOptions.NO_RESTART;
    }

    private void newPostSetup() {
        mIsNewPost = true;

        if (mSite == null) {
            showErrorAndFinish(R.string.blog_not_found);
            return;
        }
        if (!mSite.isVisible()) {
            showErrorAndFinish(R.string.error_blog_hidden);
            return;
        }

        // Create a new post
        mEditPostRepository.set(() -> {
            PostModel post = mPostStore.instantiatePostModel(mSite, mIsPage, null, null);
            post.setStatus(PostStatus.DRAFT.toString());
            return post;
        });
        mEditPostRepository.savePostSnapshot();
        EventBus.getDefault().postSticky(
                new PostEvents.PostOpenedInEditor(mEditPostRepository.getLocalSiteId(), mEditPostRepository.getId()));
        mShortcutUtils.reportShortcutUsed(Shortcut.CREATE_NEW_POST);
    }

    private void createPostEditorAnalyticsSessionTracker(boolean showGutenbergEditor, PostImmutableModel post,
                                                         SiteModel site, boolean isNewPost) {
        if (mPostEditorAnalyticsSession == null) {
            mPostEditorAnalyticsSession = new PostEditorAnalyticsSession(
                    showGutenbergEditor ? Editor.GUTENBERG : Editor.CLASSIC,
                    post, site, isNewPost);
        }
    }

    @Override
    protected void onCreate(Bundle savedInstanceState) {
        super.onCreate(savedInstanceState);
        ((WordPress) getApplication()).component().inject(this);
        mDispatcher.register(this);
        mViewModel =
                ViewModelProviders.of(this, mViewModelFactory).get(StorePostViewModel.class);
        setContentView(R.layout.new_edit_post_activity);

        if (savedInstanceState == null) {
            mSite = (SiteModel) getIntent().getSerializableExtra(WordPress.SITE);
        } else {
            mSite = (SiteModel) savedInstanceState.getSerializable(WordPress.SITE);
        }

        // FIXME: Make sure to use the latest fresh info about the site we've in the DB
        // set only the editor setting for now.
        if (mSite != null) {
            SiteModel refreshedSite = mSiteStore.getSiteByLocalId(mSite.getId());
            if (refreshedSite != null) {
                mSite.setMobileEditor(refreshedSite.getMobileEditor());
            }
        }

        // Check whether to show the visual editor
        PreferenceManager.setDefaultValues(this, R.xml.account_settings, false);
        mShowAztecEditor = AppPrefs.isAztecEditorEnabled();
        mEditorPhotoPicker = new EditorPhotoPicker(this, this, this, mShowAztecEditor);

        // TODO when aztec is the only editor, remove this part and set the overlay bottom margin in xml
        if (mShowAztecEditor) {
            View overlay = findViewById(R.id.view_overlay);
            ViewGroup.MarginLayoutParams layoutParams = (ViewGroup.MarginLayoutParams) overlay.getLayoutParams();
            layoutParams.bottomMargin = getResources().getDimensionPixelOffset(R.dimen.aztec_format_bar_height);
            overlay.setLayoutParams(layoutParams);
        }

        // Set up the action bar.
        Toolbar toolbar = findViewById(R.id.toolbar_main);
        setSupportActionBar(toolbar);
        final ActionBar actionBar = getSupportActionBar();
        if (actionBar != null) {
            actionBar.setDisplayHomeAsUpEnabled(true);
        }

        FragmentManager fragmentManager = getSupportFragmentManager();
        Bundle extras = getIntent().getExtras();
        String action = getIntent().getAction();
        boolean isRestarting = !RestartEditorOptions.NO_RESTART.name().equals(extras.getString(EXTRA_RESTART_EDITOR));
        if (savedInstanceState == null) {
            if (!getIntent().hasExtra(EXTRA_POST_LOCAL_ID)
                || Intent.ACTION_SEND.equals(action)
                || Intent.ACTION_SEND_MULTIPLE.equals(action)
                || NEW_MEDIA_POST.equals(action)
                || getIntent().hasExtra(EXTRA_IS_QUICKPRESS)) {
                if (getIntent().hasExtra(EXTRA_QUICKPRESS_BLOG_ID)) {
                    // QuickPress might want to use a different blog than the current blog
                    int localSiteId = getIntent().getIntExtra(EXTRA_QUICKPRESS_BLOG_ID, -1);
                    mSite = mSiteStore.getSiteByLocalId(localSiteId);
                }

                mIsPage = extras.getBoolean(EXTRA_IS_PAGE);
                newPostSetup();
            } else {
                mEditPostRepository.loadPostByLocalPostId(extras.getInt(EXTRA_POST_LOCAL_ID));
                // Load post from extra)s

                if (mEditPostRepository.hasPost()) {
                    if (extras.getBoolean(EXTRA_LOAD_AUTO_SAVE_REVISION)) {
                        mEditPostRepository.update(postModel -> {
                            boolean updateTitle = !TextUtils.isEmpty(postModel.getAutoSaveTitle());
                            if (updateTitle) {
                                postModel.setTitle(postModel.getAutoSaveTitle());
                            }
                            boolean updateContent = !TextUtils.isEmpty(postModel.getAutoSaveContent());
                            if (updateContent) {
                                postModel.setContent(postModel.getAutoSaveContent());
                            }
                            boolean updateExcerpt = !TextUtils.isEmpty(postModel.getAutoSaveExcerpt());
                            if (updateExcerpt) {
                                postModel.setExcerpt(postModel.getAutoSaveExcerpt());
                            }
                            return updateTitle || updateContent || updateExcerpt;
                        });
                        mEditPostRepository.savePostSnapshot();
                    }

                    initializePostObject();
                } else if (isRestarting) {
                    newPostSetup();
                }
            }

            // retrieve Editor session data if switched editors
            if (isRestarting && extras.getSerializable(STATE_KEY_EDITOR_SESSION_DATA) != null) {
                mPostEditorAnalyticsSession =
                        (PostEditorAnalyticsSession) extras.getSerializable(STATE_KEY_EDITOR_SESSION_DATA);
            }
        } else {
            mEditorMedia.setDroppedMediaUris(savedInstanceState.getParcelableArrayList(STATE_KEY_DROPPED_MEDIA_URIS));
            mIsNewPost = savedInstanceState.getBoolean(STATE_KEY_IS_NEW_POST, false);
            updatePostLoadingAndDialogState(PostLoadingState.fromInt(
                    savedInstanceState.getInt(STATE_KEY_POST_LOADING_STATE, 0)));
            mRevision = savedInstanceState.getParcelable(STATE_KEY_REVISION);
            mPostEditorAnalyticsSession =
                    (PostEditorAnalyticsSession) savedInstanceState.getSerializable(STATE_KEY_EDITOR_SESSION_DATA);

            // if we have a remote id saved, let's first try that, as the local Id might have changed after FETCH_POSTS
            if (savedInstanceState.containsKey(STATE_KEY_POST_REMOTE_ID)) {
                mEditPostRepository.loadPostByRemotePostId(savedInstanceState.getLong(STATE_KEY_POST_REMOTE_ID), mSite);
                initializePostObject();
            } else if (savedInstanceState.containsKey(STATE_KEY_POST_LOCAL_ID)) {
                mEditPostRepository.loadPostByLocalPostId(savedInstanceState.getInt(STATE_KEY_POST_LOCAL_ID));
                initializePostObject();
            }

            mEditorFragment =
                    (EditorFragmentAbstract) fragmentManager.getFragment(savedInstanceState, STATE_KEY_EDITOR_FRAGMENT);

            if (mEditorFragment instanceof EditorMediaUploadListener) {
                mEditorMediaUploadListener = (EditorMediaUploadListener) mEditorFragment;
            }
        }

        if (mSite == null) {
            ToastUtils.showToast(this, R.string.blog_not_found, ToastUtils.Duration.SHORT);
            finish();
            return;
        }

        // Ensure we have a valid post
        if (!mEditPostRepository.hasPost()) {
            showErrorAndFinish(R.string.post_not_found);
            return;
        }

        mEditorMedia.start(mSite, this);
        startObserving();

        if (mHasSetPostContent = mEditorFragment != null) {
            mEditorFragment.setImageLoader(mImageLoader);
        }

        // Ensure that this check happens when mPost is set
        if (savedInstanceState == null) {
            String restartEditorOptionName = getIntent().getStringExtra(EXTRA_RESTART_EDITOR);
            RestartEditorOptions restartEditorOption =
                    restartEditorOptionName == null ? RestartEditorOptions.RESTART_DONT_SUPPRESS_GUTENBERG
                            : RestartEditorOptions.valueOf(restartEditorOptionName);

            mShowGutenbergEditor =
                    PostUtils.shouldShowGutenbergEditor(mIsNewPost, mEditPostRepository.getContent(), mSite)
                    && restartEditorOption != RestartEditorOptions.RESTART_SUPPRESS_GUTENBERG;
        } else {
            mShowGutenbergEditor = savedInstanceState.getBoolean(STATE_KEY_GUTENBERG_IS_SHOWN);
        }

        // ok now we are sure to have both a valid Post and showGutenberg flag, let's start the editing session tracker
        createPostEditorAnalyticsSessionTracker(mShowGutenbergEditor, mEditPostRepository.getPost(), mSite, mIsNewPost);

        // Bump post created analytics only once, first time the editor is opened
        if (mIsNewPost && savedInstanceState == null) {
            trackEditorCreatedPost(action, getIntent());
        }

        if (!mIsNewPost) {
            // if we are opening a Post for which an error notification exists, we need to remove it from the dashboard
            // to prevent the user from tapping RETRY on a Post that is being currently edited
            UploadService.cancelFinalNotification(this, mEditPostRepository.getPost());
            resetUploadingMediaToFailedIfPostHasNotMediaInProgressOrQueued();
        }

        setTitle(SiteUtils.getSiteNameOrHomeURL(mSite));
        mSectionsPagerAdapter = new SectionsPagerAdapter(fragmentManager);

        // we need to make sure AT cookie is available when trying to edit post on private AT site
        if (mSite.isPrivateWPComAtomic() && mPrivateAtomicCookie.isCookieRefreshRequired()) {
            PrivateAtCookieRefreshProgressDialog.Companion.showIfNecessary(fragmentManager);
            mDispatcher.dispatch(SiteActionBuilder.newFetchPrivateAtomicCookieAction(
                    new FetchPrivateAtomicCookiePayload(mSite.getSiteId())));
        } else {
            setupViewPager();
        }
        ActivityId.trackLastActivity(ActivityId.POST_EDITOR);
    }

    @SuppressWarnings("unused")
    @Subscribe(threadMode = ThreadMode.MAIN)
    public void onPrivateAtomicCookieFetched(OnPrivateAtomicCookieFetched event) {
        // if the dialog is not showing by the time cookie fetched it means that it was dismissed and content was loaded
        if (PrivateAtCookieRefreshProgressDialog.Companion.isShowing(getSupportFragmentManager())) {
            setupViewPager();
            PrivateAtCookieRefreshProgressDialog.Companion.dismissIfNecessary(getSupportFragmentManager());
        }
        if (event.isError()) {
            AppLog.e(AppLog.T.EDITOR,
                    "Failed to load private AT cookie. " + event.error.type + " - " + event.error.message);
            WPSnackbar.make(findViewById(R.id.editor_activity), R.string.media_accessing_failed, Snackbar.LENGTH_LONG)
                      .show();
        }
    }

    @Override
    public void onCookieProgressDialogCancelled() {
        WPSnackbar.make(findViewById(R.id.editor_activity), R.string.media_accessing_failed, Snackbar.LENGTH_LONG)
                  .show();
        setupViewPager();
    }

    private void setupViewPager() {
        // Set up the ViewPager with the sections adapter.
        mViewPager = findViewById(R.id.pager);
        mViewPager.setAdapter(mSectionsPagerAdapter);
        mViewPager.setOffscreenPageLimit(4);
        mViewPager.setPagingEnabled(false);

        // When swiping between different sections, select the corresponding tab. We can also use ActionBar.Tab#select()
        // to do this if we have a reference to the Tab.
        mViewPager.clearOnPageChangeListeners();
        mViewPager.addOnPageChangeListener(new ViewPager.SimpleOnPageChangeListener() {
            @Override
            public void onPageSelected(int position) {
                invalidateOptionsMenu();
                if (position == PAGE_CONTENT) {
                    setTitle(SiteUtils.getSiteNameOrHomeURL(mSite));
                } else if (position == PAGE_SETTINGS) {
                    setTitle(mEditPostRepository.isPage() ? R.string.page_settings : R.string.post_settings);
                    mEditorPhotoPicker.hidePhotoPicker();
                } else if (position == PAGE_PUBLISH_SETTINGS) {
                    setTitle(R.string.publish_date);
                    mEditorPhotoPicker.hidePhotoPicker();
                } else if (position == PAGE_HISTORY) {
                    setTitle(R.string.history_title);
                    mEditorPhotoPicker.hidePhotoPicker();
                }
            }
        });
    }

    private void startObserving() {
        mEditorMedia.getUiState().observe(this, uiState -> {
            if (uiState != null) {
                updateAddingMediaToEditorProgressDialogState(uiState.getProgressDialogUiState());
                if (uiState.getEditorOverlayVisibility()) {
                    showOverlay(false);
                } else {
                    hideOverlay();
                }
            }
        });
        mEditorMedia.getSnackBarMessage().observe(this, event -> {
            SnackbarMessageHolder messageHolder = event.getContentIfNotHandled();
            if (messageHolder != null) {
                WPSnackbar
                        .make(findViewById(R.id.editor_activity), messageHolder.getMessageRes(), Snackbar.LENGTH_SHORT)
                        .show();
            }
        });
        mEditorMedia.getToastMessage().observe(this, event -> {
            ToastMessageHolder contentIfNotHandled = event.getContentIfNotHandled();
            if (contentIfNotHandled != null) {
                contentIfNotHandled.show(this);
            }
        });
        mViewModel.getOnSavePostTriggered().observe(this, unitEvent -> unitEvent.applyIfNotHandled(unit -> {
            updateAndSavePostAsync();
            return null;
        }));
        mViewModel.getOnFinish().observe(this, finishEvent -> finishEvent.applyIfNotHandled(activityFinishState -> {
            switch (activityFinishState) {
                case SAVED_ONLINE:
                    saveResult(true, false);
                    break;
                case SAVED_LOCALLY:
                    saveResult(true, true);
                    break;
                case CANCELLED:
                    saveResult(false, true);
                    break;
            }
            removePostOpenInEditorStickyEvent();
            mEditorMedia.definitelyDeleteBackspaceDeletedMediaItemsAsync();
            finish();
            return null;
        }));
        mEditPostRepository.getPostChanged().observe(this, postEvent -> postEvent.applyIfNotHandled(post -> {
            mViewModel.savePostToDb(this, mEditPostRepository, mSite);
            return null;
        }));
    }

    private void initializePostObject() {
        if (mEditPostRepository.hasPost()) {
            mEditPostRepository.savePostSnapshotWhenEditorOpened();
            mEditPostRepository.replace(UploadService::updatePostWithCurrentlyCompletedUploads);
            mIsPage = mEditPostRepository.isPage();

            EventBus.getDefault().postSticky(new PostEvents.PostOpenedInEditor(mEditPostRepository.getLocalSiteId(),
                    mEditPostRepository.getId()));

            mEditorMedia.purgeMediaToPostAssociationsIfNotInPostAnymoreAsync();
        }
    }

    // this method aims at recovering the current state of media items if they're inconsistent within the PostModel.
    private void resetUploadingMediaToFailedIfPostHasNotMediaInProgressOrQueued() {
        boolean useAztec = AppPrefs.isAztecEditorEnabled();

        if (!useAztec || UploadService.hasPendingOrInProgressMediaUploadsForPost(mEditPostRepository.getPost())) {
            return;
        }
        mEditPostRepository.updateAsync(postModel -> {
            String oldContent = postModel.getContent();
            if (!AztecEditorFragment.hasMediaItemsMarkedUploading(EditPostActivity.this, oldContent)
                // we need to make sure items marked failed are still failed or not as well
                && !AztecEditorFragment.hasMediaItemsMarkedFailed(EditPostActivity.this, oldContent)) {
                return false;
            }

            String newContent = AztecEditorFragment.resetUploadingMediaToFailed(EditPostActivity.this, oldContent);

            if (!TextUtils.isEmpty(oldContent) && newContent != null && oldContent.compareTo(newContent) != 0) {
                postModel.setContent(newContent);
                return true;
            }
            return false;
        }, null);
    }

    @Override
    protected void onResume() {
        super.onResume();

        EventBus.getDefault().register(this);

        reattachUploadingMediaForAztec();

        // Bump editor opened event every time the activity is resumed, to match the EDITOR_CLOSED event onPause
        PostUtils.trackOpenEditorAnalytics(mEditPostRepository.getPost(), mSite);

        mIsConfigChange = false;
    }

    private void reattachUploadingMediaForAztec() {
        if (mEditorMediaUploadListener != null) {
            mEditorMedia.reattachUploadingMediaForAztec(
                    mEditPostRepository,
                    mEditorFragment instanceof AztecEditorFragment,
                    mEditorMediaUploadListener
            );
        }
    }

    @Override
    protected void onPause() {
        super.onPause();

        EventBus.getDefault().unregister(this);

        AnalyticsTracker.track(AnalyticsTracker.Stat.EDITOR_CLOSED);
    }

    @Override protected void onStop() {
        super.onStop();
        if (mAztecImageLoader != null && isFinishing()) {
            mAztecImageLoader.clearTargets();
            mAztecImageLoader = null;
        }
    }

    @Override
    protected void onDestroy() {
        if (!mIsConfigChange && (mRestartEditorOption == RestartEditorOptions.NO_RESTART)) {
            if (mPostEditorAnalyticsSession != null) {
                mPostEditorAnalyticsSession.end();
            }
        }

        mDispatcher.unregister(this);
        mEditorMedia.cancelAddMediaToEditorActions();
        removePostOpenInEditorStickyEvent();
        if (mEditorFragment instanceof AztecEditorFragment) {
            ((AztecEditorFragment) mEditorFragment).disableContentLogOnCrashes();
        }

        if (mReactNativeRequestHandler != null) {
            mReactNativeRequestHandler.destroy();
        }

        super.onDestroy();
    }

    private void removePostOpenInEditorStickyEvent() {
        PostEvents.PostOpenedInEditor stickyEvent =
                EventBus.getDefault().getStickyEvent(PostEvents.PostOpenedInEditor.class);
        if (stickyEvent != null) {
            // "Consume" the sticky event
            EventBus.getDefault().removeStickyEvent(stickyEvent);
        }
    }

    @Override
    protected void onSaveInstanceState(Bundle outState) {
        super.onSaveInstanceState(outState);
        // Saves both post objects so we can restore them in onCreate()
        updateAndSavePostAsync();
        outState.putInt(STATE_KEY_POST_LOCAL_ID, mEditPostRepository.getId());
        if (!mEditPostRepository.isLocalDraft()) {
            outState.putLong(STATE_KEY_POST_REMOTE_ID, mEditPostRepository.getRemotePostId());
        }
        outState.putInt(STATE_KEY_POST_LOADING_STATE, mPostLoadingState.getValue());
        outState.putBoolean(STATE_KEY_IS_NEW_POST, mIsNewPost);
        outState.putBoolean(STATE_KEY_IS_PHOTO_PICKER_VISIBLE, mEditorPhotoPicker.isPhotoPickerShowing());
        outState.putBoolean(STATE_KEY_HTML_MODE_ON, mHtmlModeMenuStateOn);
        outState.putSerializable(WordPress.SITE, mSite);
        outState.putParcelable(STATE_KEY_REVISION, mRevision);

        outState.putSerializable(STATE_KEY_EDITOR_SESSION_DATA, mPostEditorAnalyticsSession);
        mIsConfigChange = true; // don't call sessionData.end() in onDestroy() if this is an Android config change

        outState.putBoolean(STATE_KEY_GUTENBERG_IS_SHOWN, mShowGutenbergEditor);

        outState.putParcelableArrayList(STATE_KEY_DROPPED_MEDIA_URIS, mEditorMedia.getDroppedMediaUris());

        if (mEditorFragment != null) {
            getSupportFragmentManager().putFragment(outState, STATE_KEY_EDITOR_FRAGMENT, mEditorFragment);
        }
    }

    @Override
    protected void onRestoreInstanceState(Bundle savedInstanceState) {
        super.onRestoreInstanceState(savedInstanceState);

        mHtmlModeMenuStateOn = savedInstanceState.getBoolean(STATE_KEY_HTML_MODE_ON);
        if (savedInstanceState.getBoolean(STATE_KEY_IS_PHOTO_PICKER_VISIBLE, false)) {
            mEditorPhotoPicker.showPhotoPicker(mSite);
        }
    }

    @Override
    public void onConfigurationChanged(Configuration newConfig) {
        super.onConfigurationChanged(newConfig);

        mEditorPhotoPicker.onOrientationChanged(newConfig.orientation);
    }

    private PrimaryEditorAction getPrimaryAction() {
        return mEditorActionsProvider
                .getPrimaryAction(mEditPostRepository.getStatus(), UploadUtils.userCanPublish(mSite));
    }

    private String getPrimaryActionText() {
        return getString(getPrimaryAction().getTitleResource());
    }

    private SecondaryEditorAction getSecondaryAction() {
        return mEditorActionsProvider
                .getSecondaryAction(mEditPostRepository.getStatus(), UploadUtils.userCanPublish(mSite));
    }

    private @Nullable String getSecondaryActionText() {
        @StringRes Integer titleResource = getSecondaryAction().getTitleResource();
        return titleResource != null ? getString(titleResource) : null;
    }

    private boolean shouldSwitchToGutenbergBeVisible(
            EditorFragmentAbstract editorFragment,
            SiteModel site
    ) {
        // Some guard conditions
        if (!mEditPostRepository.hasPost()) {
            AppLog.w(T.EDITOR, "shouldSwitchToGutenbergBeVisible got a null post parameter.");
            return false;
        }

        if (editorFragment == null) {
            AppLog.w(T.EDITOR, "shouldSwitchToGutenbergBeVisible got a null editorFragment parameter.");
            return false;
        }

        // Check whether the content has blocks.
        boolean hasBlocks = false;
        boolean isEmpty = false;
        try {
            final String content = (String) editorFragment.getContent(mEditPostRepository.getContent());
            hasBlocks = PostUtils.contentContainsGutenbergBlocks(content);
            isEmpty = TextUtils.isEmpty(content);
        } catch (EditorFragmentNotAddedException e) {
            // legacy exception; just ignore.
        }

        // if content has blocks or empty, offer the switch to Gutenberg. The block editor doesn't have good
        //  "Classic Block" support yet so, don't offer a switch to it if content doesn't have blocks. If the post
        //  is empty but the user hasn't enabled "Use Gutenberg for new posts" in Site Setting,
        //  don't offer the switch.
        return hasBlocks || (SiteUtils.isBlockEditorDefaultForNewPost(site) && isEmpty);
    }

    /*
     * shows/hides the overlay which appears atop the editor, which effectively disables it
     */
    private void showOverlay(boolean animate) {
        View overlay = findViewById(R.id.view_overlay);
        if (animate) {
            AniUtils.fadeIn(overlay, AniUtils.Duration.MEDIUM);
        } else {
            overlay.setVisibility(View.VISIBLE);
        }
    }

    private void hideOverlay() {
        View overlay = findViewById(R.id.view_overlay);
        overlay.setVisibility(View.GONE);
    }

    @Override
    public void onPhotoPickerShown() {
        // animate in the editor overlay
        showOverlay(true);

        if (mEditorFragment instanceof AztecEditorFragment) {
            ((AztecEditorFragment) mEditorFragment).enableMediaMode(true);
        }
    }

    @Override
    public void onPhotoPickerHidden() {
        hideOverlay();

        if (mEditorFragment instanceof AztecEditorFragment) {
            ((AztecEditorFragment) mEditorFragment).enableMediaMode(false);
        }
    }

    /*
     * called by PhotoPickerFragment when media is selected - may be a single item or a list of items
     */
    @Override
    public void onPhotoPickerMediaChosen(@NonNull final List<Uri> uriList) {
        mEditorPhotoPicker.hidePhotoPicker();
        mEditorMedia.onPhotoPickerMediaChosen(uriList);
    }

    /*
     * called by PhotoPickerFragment when user clicks an icon to launch the camera, native
     * picker, or WP media picker
     */
    @Override
    public void onPhotoPickerIconClicked(@NonNull PhotoPickerIcon icon, boolean allowMultipleSelection) {
        mEditorPhotoPicker.hidePhotoPicker();
        if (!icon.requiresUploadPermission() || WPMediaUtils.currentUserCanUploadMedia(mSite)) {
            mEditorPhotoPicker.setAllowMultipleSelection(allowMultipleSelection);
            switch (icon) {
                case ANDROID_CAPTURE_PHOTO:
                    launchCamera();
                    break;
                case ANDROID_CAPTURE_VIDEO:
                    launchVideoCamera();
                    break;
                case ANDROID_CHOOSE_PHOTO_OR_VIDEO:
                    WPMediaUtils.launchMediaLibrary(this, allowMultipleSelection);
                    break;
                case ANDROID_CHOOSE_PHOTO:
                    launchPictureLibrary();
                    break;
                case ANDROID_CHOOSE_VIDEO:
                    launchVideoLibrary();
                    break;
                case WP_MEDIA:
                    ActivityLauncher.viewMediaPickerForResult(this, mSite, MediaBrowserType.EDITOR_PICKER);
                    break;
                case STOCK_MEDIA:
                    ActivityLauncher.showStockMediaPickerForResult(
                            this, mSite, RequestCodes.STOCK_MEDIA_PICKER_MULTI_SELECT);
                    break;
                case GIF:
                    ActivityLauncher.showGifPickerForResult(this, mSite, RequestCodes.GIF_PICKER);
                    break;
            }
        } else {
            WPSnackbar.make(findViewById(R.id.editor_activity), R.string.media_error_no_permission_upload,
                            Snackbar.LENGTH_SHORT).show();
        }
    }

    @Override
    public boolean onCreateOptionsMenu(Menu menu) {
        super.onCreateOptionsMenu(menu);
        MenuInflater inflater = getMenuInflater();
        inflater.inflate(R.menu.edit_post, menu);
        return true;
    }

    @Override
    public boolean onPrepareOptionsMenu(Menu menu) {
        boolean showMenuItems = true;
        if (mViewPager != null && mViewPager.getCurrentItem() > PAGE_CONTENT) {
            showMenuItems = false;
        }

        MenuItem secondaryAction = menu.findItem(R.id.menu_secondary_action);
        MenuItem previewMenuItem = menu.findItem(R.id.menu_preview_post);
        MenuItem viewHtmlModeMenuItem = menu.findItem(R.id.menu_html_mode);
        MenuItem historyMenuItem = menu.findItem(R.id.menu_history);
        MenuItem settingsMenuItem = menu.findItem(R.id.menu_post_settings);

        if (secondaryAction != null && mEditPostRepository.hasPost()) {
            secondaryAction.setVisible(showMenuItems && getSecondaryAction().isVisible());
            secondaryAction.setTitle(getSecondaryActionText());
        }

        if (previewMenuItem != null) {
            previewMenuItem.setVisible(showMenuItems);
        }

        if (viewHtmlModeMenuItem != null) {
            viewHtmlModeMenuItem.setVisible(((mEditorFragment instanceof AztecEditorFragment)
                                             || (mEditorFragment instanceof GutenbergEditorFragment)) && showMenuItems);
            viewHtmlModeMenuItem.setTitle(mHtmlModeMenuStateOn ? R.string.menu_visual_mode : R.string.menu_html_mode);
        }

        if (historyMenuItem != null) {
            boolean hasHistory = !mIsNewPost && mSite.isUsingWpComRestApi();
            historyMenuItem.setVisible(showMenuItems && hasHistory);
        }

        if (settingsMenuItem != null) {
            settingsMenuItem.setTitle(mIsPage ? R.string.page_settings : R.string.post_settings);
            settingsMenuItem.setVisible(showMenuItems);
        }

        // Set text of the primary action button in the ActionBar
        if (mEditPostRepository.hasPost()) {
            MenuItem primaryAction = menu.findItem(R.id.menu_primary_action);
            if (primaryAction != null) {
                primaryAction.setTitle(getPrimaryActionText());
                primaryAction.setVisible(mViewPager != null && mViewPager.getCurrentItem() != PAGE_HISTORY
                                         && mViewPager.getCurrentItem() != PAGE_PUBLISH_SETTINGS);
            }
        }

        MenuItem switchToAztecMenuItem = menu.findItem(R.id.menu_switch_to_aztec);
        MenuItem switchToGutenbergMenuItem = menu.findItem(R.id.menu_switch_to_gutenberg);

        // The following null checks should basically be redundant but were added to manage
        // an odd behaviour recorded with Android 8.0.0
        // (see https://github.com/wordpress-mobile/WordPress-Android/issues/9748 for more information)
        if (switchToAztecMenuItem != null && switchToGutenbergMenuItem != null) {
            if (mShowGutenbergEditor) {
                // we're showing Gutenberg so, just offer the Aztec switch
                switchToAztecMenuItem.setVisible(true);
                switchToGutenbergMenuItem.setVisible(false);
            } else {
                // we're showing Aztec so, hide the "Switch to Aztec" menu
                switchToAztecMenuItem.setVisible(false);

                switchToGutenbergMenuItem.setVisible(
                        shouldSwitchToGutenbergBeVisible(mEditorFragment, mSite)
                );
            }
        }

        return super.onPrepareOptionsMenu(menu);
    }

    @Override
    public void onRequestPermissionsResult(int requestCode,
                                           @NonNull String[] permissions,
                                           @NonNull int[] grantResults) {
        super.onRequestPermissionsResult(requestCode, permissions, grantResults);
        boolean allGranted = WPPermissionUtils.setPermissionListAsked(
                this, requestCode, permissions, grantResults, true);

        if (allGranted) {
            switch (requestCode) {
                case WPPermissionUtils.EDITOR_MEDIA_PERMISSION_REQUEST_CODE:
                    if (mMenuView != null) {
                        super.openContextMenu(mMenuView);
                        mMenuView = null;
                    }
                    break;
                case WPPermissionUtils.EDITOR_DRAG_DROP_PERMISSION_REQUEST_CODE:
                    mEditorMedia.addNewMediaItemsToEditorAsync(mEditorMedia.getDroppedMediaUris(), false);
                    mEditorMedia.getDroppedMediaUris().clear();
                    break;
            }
        }
    }

    private boolean handleBackPressed() {
        Fragment fragment = getSupportFragmentManager().findFragmentByTag(
                ImageSettingsDialogFragment.IMAGE_SETTINGS_DIALOG_TAG);
        if (fragment != null && fragment.isVisible()) {
            if (fragment instanceof ImageSettingsDialogFragment) {
                ImageSettingsDialogFragment imFragment = (ImageSettingsDialogFragment) fragment;
                imFragment.dismissFragment();
            }

            return false;
        }

        if (mViewPager.getCurrentItem() == PAGE_PUBLISH_SETTINGS) {
            mViewPager.setCurrentItem(PAGE_SETTINGS);
            invalidateOptionsMenu();
        } else if (mViewPager.getCurrentItem() > PAGE_CONTENT) {
            if (mViewPager.getCurrentItem() == PAGE_SETTINGS) {
                mEditorFragment.setFeaturedImageId(mEditPostRepository.getFeaturedImageId());
            }

            mViewPager.setCurrentItem(PAGE_CONTENT);
            invalidateOptionsMenu();
        } else if (mEditorPhotoPicker.isPhotoPickerShowing()) {
            mEditorPhotoPicker.hidePhotoPicker();
        } else {
            savePostAndOptionallyFinish(true, false);
        }

        return true;
    }

    private RemotePreviewLogicHelper.RemotePreviewHelperFunctions getEditPostActivityStrategyFunctions() {
        return new RemotePreviewLogicHelper.RemotePreviewHelperFunctions() {
            @Override
            public boolean notifyUploadInProgress(@NotNull PostImmutableModel post) {
                if (UploadService.hasInProgressMediaUploadsForPost(post)) {
                    ToastUtils.showToast(EditPostActivity.this,
                            getString(R.string.editor_toast_uploading_please_wait), Duration.SHORT);
                    return true;
                } else {
                    return false;
                }
            }

            @Override
            public void notifyEmptyDraft() {
                ToastUtils.showToast(EditPostActivity.this,
                        getString(R.string.error_preview_empty_draft), Duration.SHORT);
            }

            @Override
            public void startUploading(boolean isRemoteAutoSave, @Nullable PostImmutableModel post) {
                if (isRemoteAutoSave) {
                    updatePostLoadingAndDialogState(PostLoadingState.REMOTE_AUTO_SAVING_FOR_PREVIEW, post);
                    savePostAndOptionallyFinish(false, true);
                } else {
                    updatePostLoadingAndDialogState(PostLoadingState.UPLOADING_FOR_PREVIEW, post);
                    savePostAndOptionallyFinish(false, false);
                }
            }

            @Override
            public void notifyEmptyPost() {
                String message =
                        getString(mIsPage ? R.string.error_preview_empty_page : R.string.error_preview_empty_post);
                ToastUtils.showToast(EditPostActivity.this, message, Duration.SHORT);
            }
        };
    }

    // Menu actions
    @Override
    public boolean onOptionsItemSelected(final MenuItem item) {
        int itemId = item.getItemId();

        if (itemId == android.R.id.home) {
            return handleBackPressed();
        }

        mEditorPhotoPicker.hidePhotoPicker();

        if (itemId == R.id.menu_primary_action) {
            performPrimaryAction();
        } else {
            // Disable other action bar buttons while a media upload is in progress
            // (unnecessary for Aztec since it supports progress reattachment)
            if (!(mShowAztecEditor || mShowGutenbergEditor)
                && (mEditorFragment.isUploadingMedia() || mEditorFragment.isActionInProgress())) {
                ToastUtils.showToast(this, R.string.editor_toast_uploading_please_wait, Duration.SHORT);
                return false;
            }

            if (itemId == R.id.menu_history) {
                AnalyticsTracker.track(Stat.REVISIONS_LIST_VIEWED);
                ActivityUtils.hideKeyboard(this);
                mViewPager.setCurrentItem(PAGE_HISTORY);
            } else if (itemId == R.id.menu_preview_post) {
                PreviewLogicOperationResult opResult = mRemotePreviewLogicHelper.runPostPreviewLogic(
                        this,
                        mSite,
                        Objects.requireNonNull(mEditPostRepository.getPost()),
                        getEditPostActivityStrategyFunctions());
                if (opResult == PreviewLogicOperationResult.MEDIA_UPLOAD_IN_PROGRESS
                    || opResult == PreviewLogicOperationResult.CANNOT_SAVE_EMPTY_DRAFT
                    || opResult == PreviewLogicOperationResult.CANNOT_REMOTE_AUTO_SAVE_EMPTY_POST
                ) {
                    return false;
                } else if (opResult == PreviewLogicOperationResult.OPENING_PREVIEW) {
                    updatePostLoadingAndDialogState(PostLoadingState.PREVIEWING, mEditPostRepository.getPost());
                }
            } else if (itemId == R.id.menu_post_settings) {
                if (mEditPostSettingsFragment != null) {
                    mEditPostSettingsFragment.refreshViews();
                }
                ActivityUtils.hideKeyboard(this);
                mViewPager.setCurrentItem(PAGE_SETTINGS);
            } else if (itemId == R.id.menu_secondary_action) {
                return performSecondaryAction();
            } else if (itemId == R.id.menu_html_mode) {
                // toggle HTML mode
                if (mEditorFragment instanceof AztecEditorFragment) {
                    ((AztecEditorFragment) mEditorFragment).onToolbarHtmlButtonClicked();
                    toggledHtmlModeSnackbar(view -> {
                        // switch back
                        ((AztecEditorFragment) mEditorFragment).onToolbarHtmlButtonClicked();
                    });
                } else if (mEditorFragment instanceof GutenbergEditorFragment) {
                    ((GutenbergEditorFragment) mEditorFragment).onToggleHtmlMode();
                    toggledHtmlModeSnackbar(view -> {
                        // switch back
                        ((GutenbergEditorFragment) mEditorFragment).onToggleHtmlMode();
                    });
                }
            } else if (itemId == R.id.menu_switch_to_aztec) {
                // The following boolean check should be always redundant but was added to manage
                // an odd behaviour recorded with Android 8.0.0
                // (see https://github.com/wordpress-mobile/WordPress-Android/issues/9748 for more information)
                if (mShowGutenbergEditor) {
                    // let's finish this editing instance and start again, but not letting Gutenberg be used
                    mRestartEditorOption = RestartEditorOptions.RESTART_SUPPRESS_GUTENBERG;
                    mPostEditorAnalyticsSession.switchEditor(Editor.CLASSIC);
                    mPostEditorAnalyticsSession.setOutcome(Outcome.SAVE);
                    mViewModel.finish(ActivityFinishState.SAVED_LOCALLY);
                } else {
                    logWrongMenuState("Wrong state in menu_switch_to_aztec: menu should not be visible.");
                }
            } else if (itemId == R.id.menu_switch_to_gutenberg) {
                // The following boolean check should be always redundant but was added to manage
                // an odd behaviour recorded with Android 8.0.0
                // (see https://github.com/wordpress-mobile/WordPress-Android/issues/9748 for more information)
                if (shouldSwitchToGutenbergBeVisible(mEditorFragment, mSite)) {
                    // let's finish this editing instance and start again, but let GB be used
                    mRestartEditorOption = RestartEditorOptions.RESTART_DONT_SUPPRESS_GUTENBERG;
                    mPostEditorAnalyticsSession.switchEditor(Editor.GUTENBERG);
                    mPostEditorAnalyticsSession.setOutcome(Outcome.SAVE);
                    mViewModel.finish(ActivityFinishState.SAVED_LOCALLY);
                } else {
                    logWrongMenuState("Wrong state in menu_switch_to_gutenberg: menu should not be visible.");
                }
            }
        }
        return false;
    }

    private void logWrongMenuState(String logMsg) {
        AppLog.w(T.EDITOR, logMsg);
        // Lets record this event in Sentry
        CrashLoggingUtils.logException(new IllegalStateException(logMsg), T.EDITOR);
    }

    private void showEmptyPostErrorForSecondaryAction() {
        String message = getString(mIsPage ? R.string.error_publish_empty_page : R.string.error_publish_empty_post);
        if (getSecondaryAction() == SecondaryEditorAction.SAVE_AS_DRAFT
            || getSecondaryAction() == SecondaryEditorAction.SAVE) {
            message = getString(R.string.error_save_empty_draft);
        }
        ToastUtils.showToast(EditPostActivity.this, message, Duration.SHORT);
    }

    private void saveAsDraft() {
        mEditPostSettingsFragment.updatePostStatus(PostStatus.DRAFT);
        ToastUtils.showToast(EditPostActivity.this,
                getString(R.string.editor_post_converted_back_to_draft), Duration.SHORT);
        mUploadUtilsWrapper.showSnackbar(
                findViewById(R.id.editor_activity),
                R.string.editor_uploading_post);
        savePostAndOptionallyFinish(false, false);
    }

    private boolean performSecondaryAction() {
        if (UploadService.hasInProgressMediaUploadsForPost(mEditPostRepository.getPost())) {
            ToastUtils.showToast(EditPostActivity.this,
                    getString(R.string.editor_toast_uploading_please_wait), Duration.SHORT);
            return false;
        }

        if (isDiscardable()) {
            showEmptyPostErrorForSecondaryAction();
            return false;
        }

        switch (getSecondaryAction()) {
            case SAVE_AS_DRAFT:
                // Force the new Draft status
                saveAsDraft();
                return true;
            case SAVE:
                uploadPost(false);
                return true;
            case PUBLISH_NOW:
                showPublishConfirmationDialogAndPublishPost();
                return true;
            case NONE:
                throw new IllegalStateException("Switch in `secondaryAction` shouldn't go through the NONE case");
        }
        return false;
    }

    private void toggledHtmlModeSnackbar(View.OnClickListener onUndoClickListener) {
        mUploadUtilsWrapper.showSnackbarSuccessActionOrange(findViewById(R.id.editor_activity),
                mHtmlModeMenuStateOn ? R.string.menu_html_mode_done_snackbar
                        : R.string.menu_visual_mode_done_snackbar,
                R.string.menu_undo_snackbar_action,
                onUndoClickListener);
    }

    private void refreshEditorContent() {
        mHasSetPostContent = false;
        fillContentEditorFields();
    }

    private void setPreviewingInEditorSticky(boolean enable, @Nullable PostImmutableModel post) {
        if (enable) {
            if (post != null) {
                EventBus.getDefault().postSticky(
                        new PostEvents.PostPreviewingInEditor(post.getLocalSiteId(), post.getId()));
            }
        } else {
            PostEvents.PostPreviewingInEditor stickyEvent =
                    EventBus.getDefault().getStickyEvent(PostEvents.PostPreviewingInEditor.class);
            if (stickyEvent != null) {
                EventBus.getDefault().removeStickyEvent(stickyEvent);
            }
        }
    }

    private void managePostLoadingStateTransitions(PostLoadingState postLoadingState,
                                                   @Nullable PostImmutableModel post) {
        switch (postLoadingState) {
            case NONE:
                setPreviewingInEditorSticky(false, post);
                break;
            case UPLOADING_FOR_PREVIEW:
            case REMOTE_AUTO_SAVING_FOR_PREVIEW:
            case PREVIEWING:
            case REMOTE_AUTO_SAVE_PREVIEW_ERROR:
                setPreviewingInEditorSticky(true, post);
                break;
            case LOADING_REVISION:
                // nothing to do
                break;
        }
    }

    private void updatePostLoadingAndDialogState(PostLoadingState postLoadingState) {
        updatePostLoadingAndDialogState(postLoadingState, null);
    }

    private void updatePostLoadingAndDialogState(PostLoadingState postLoadingState, @Nullable PostImmutableModel post) {
        // We need only transitions, so...
        if (mPostLoadingState == postLoadingState) return;

        AppLog.d(
                AppLog.T.POSTS,
                "Editor post loading state machine: transition from " + mPostLoadingState + " to " + postLoadingState
        );

        // update the state
        mPostLoadingState = postLoadingState;

        // take care of exit actions on state transition
        managePostLoadingStateTransitions(postLoadingState, post);

        // update the progress dialog state
        mProgressDialog = mProgressDialogHelper.updateProgressDialogState(
                this,
                mProgressDialog,
                mPostLoadingState.getProgressDialogUiState(),
                mUiHelpers);
    }

    private void toggleHtmlModeOnMenu() {
        mHtmlModeMenuStateOn = !mHtmlModeMenuStateOn;
        trackPostSessionEditorModeSwitch();
        invalidateOptionsMenu();
    }

    private void trackPostSessionEditorModeSwitch() {
        boolean isGutenberg = mEditorFragment instanceof GutenbergEditorFragment;
        mPostEditorAnalyticsSession.switchEditor(
                mHtmlModeMenuStateOn ? Editor.HTML : (isGutenberg ? Editor.GUTENBERG : Editor.CLASSIC));
    }

    private void showUpdateConfirmationDialogAndUploadPost() {
        showConfirmationDialogAndUploadPost(TAG_UPDATE_CONFIRMATION_DIALOG,
                getString(R.string.dialog_confirm_update_title),
                mEditPostRepository.isPage() ? getString(R.string.dialog_confirm_update_message_page)
                        : getString(R.string.dialog_confirm_update_message_post),
                getString(R.string.dialog_confirm_update_yes),
                getString(R.string.keep_editing));
    }

    private void showPublishConfirmationDialogAndPublishPost() {
        showConfirmationDialogAndUploadPost(TAG_PUBLISH_CONFIRMATION_DIALOG,
                getString(R.string.dialog_confirm_publish_title),
                mEditPostRepository.isPage() ? getString(R.string.dialog_confirm_publish_message_page)
                        : getString(R.string.dialog_confirm_publish_message_post),
                getString(R.string.dialog_confirm_publish_yes),
                getString(R.string.keep_editing));
    }

    private void showConfirmationDialogAndUploadPost(@NonNull String identifier, @NonNull String title,
                                                     @NonNull String description, @NonNull String positiveButton,
                                                     @NonNull String negativeButton) {
        BasicFragmentDialog publishConfirmationDialog = new BasicFragmentDialog();
        publishConfirmationDialog.initialize(identifier, title, description, positiveButton, negativeButton, null);
        publishConfirmationDialog.show(getSupportFragmentManager(), identifier);
    }

    private void performPrimaryAction() {
        switch (getPrimaryAction()) {
            case UPDATE:
                showUpdateConfirmationDialogAndUploadPost();
                return;
            case PUBLISH_NOW:
                showPublishConfirmationDialogAndPublishPost();
                return;
            // In other cases, we'll upload the post without changing its status
            case SCHEDULE:
            case SUBMIT_FOR_REVIEW:
            case SAVE:
                uploadPost(false);
                break;
        }
    }

    private void showGutenbergInformativeDialog() {
        // Show the GB informative dialog on editing GB posts
        final PromoDialog gbInformativeDialog = new PromoDialog();
        gbInformativeDialog.initialize(TAG_GB_INFORMATIVE_DIALOG,
                getString(R.string.dialog_gutenberg_informative_title),
                mEditPostRepository.isPage() ? getString(R.string.dialog_gutenberg_informative_description_page)
                        : getString(R.string.dialog_gutenberg_informative_description_post),
                getString(org.wordpress.android.editor.R.string.dialog_button_ok));

        gbInformativeDialog.show(getSupportFragmentManager(), TAG_GB_INFORMATIVE_DIALOG);
        AppPrefs.setGutenbergInfoPopupDisplayed(mSite.getUrl(), true);
    }

    private void showGutenbergRolloutV2InformativeDialog() {
        // Show the GB informative dialog on editing GB posts
        final PromoDialog gbInformativeDialog = new PromoDialog();
        gbInformativeDialog.initialize(TAG_GB_ROLLOUT_V2_INFORMATIVE_DIALOG,
                getString(R.string.dialog_gutenberg_informative_title),
                getString(R.string.dialog_gutenberg_informative_description_v2),
                getString(org.wordpress.android.editor.R.string.dialog_button_ok));

        gbInformativeDialog.show(getSupportFragmentManager(), TAG_GB_ROLLOUT_V2_INFORMATIVE_DIALOG);
        AppPrefs.setGutenbergInfoPopupDisplayed(mSite.getUrl(), true);
    }

    private void setGutenbergEnabledIfNeeded() {
        if (AppPrefs.isGutenbergInfoPopupDisplayed(mSite.getUrl())) {
            return;
        }

        boolean showPopup = AppPrefs.shouldShowGutenbergInfoPopupForTheNewPosts(mSite.getUrl());
        boolean showRolloutPopupPhase2 = AppPrefs.shouldShowGutenbergInfoPopupPhase2ForNewPosts(mSite.getUrl());

        if (TextUtils.isEmpty(mSite.getMobileEditor()) && !mIsNewPost) {
            SiteUtils.enableBlockEditor(mDispatcher, mSite);
            AnalyticsUtils.trackWithSiteDetails(Stat.EDITOR_GUTENBERG_ENABLED, mSite,
                    BlockEditorEnabledSource.ON_BLOCK_POST_OPENING.asPropertyMap());
        }

        if (showPopup) {
            showGutenbergInformativeDialog();
        } else if (showRolloutPopupPhase2) {
            showGutenbergRolloutV2InformativeDialog();
        }
    }

    private ActivityFinishState savePostOnline(boolean isFirstTimePublish) {
        return mViewModel.savePostOnline(isFirstTimePublish, this, mEditPostRepository, mSite);
    }

    private void onUploadSuccess(MediaModel media) {
        // TODO Should this statement check media.getLocalPostId() == mEditPostRepository.getId()?
        if (media != null && !media.getMarkedLocallyAsFeatured() && mEditorMediaUploadListener != null) {
            mEditorMediaUploadListener.onMediaUploadSucceeded(String.valueOf(media.getId()),
                    FluxCUtils.mediaFileFromMediaModel(media));
        } else if (media != null && media.getMarkedLocallyAsFeatured() && media.getLocalPostId() == mEditPostRepository
                .getId()) {
            setFeaturedImageId(media.getMediaId());
        }
    }

    private void onUploadError(MediaModel media, MediaError error) {
        String localMediaId = String.valueOf(media.getId());

        Map<String, Object> properties = null;
        MediaFile mf = FluxCUtils.mediaFileFromMediaModel(media);
        if (mf != null) {
            properties = AnalyticsUtils.getMediaProperties(this, mf.isVideo(), null, mf.getFilePath());
            properties.put("error_type", error.type.name());
        }
        AnalyticsTracker.track(Stat.EDITOR_UPLOAD_MEDIA_FAILED, properties);

        // Display custom error depending on error type
        String errorMessage = WPMediaUtils.getErrorMessage(this, media, error);
        if (errorMessage == null) {
            errorMessage = TextUtils.isEmpty(error.message) ? getString(R.string.tap_to_try_again) : error.message;
        }

        if (mEditorMediaUploadListener != null) {
            mEditorMediaUploadListener.onMediaUploadFailed(localMediaId,
                    EditorFragmentAbstract.getEditorMimeType(mf), errorMessage);
        }
    }

    private void onUploadProgress(MediaModel media, float progress) {
        String localMediaId = String.valueOf(media.getId());
        if (mEditorMediaUploadListener != null) {
            mEditorMediaUploadListener.onMediaUploadProgress(localMediaId, progress);
        }
    }

    private void launchPictureLibrary() {
        WPMediaUtils.launchPictureLibrary(this, mEditorPhotoPicker.getAllowMultipleSelection());
    }

    private void launchVideoLibrary() {
        WPMediaUtils.launchVideoLibrary(this, mEditorPhotoPicker.getAllowMultipleSelection());
    }

    private void launchVideoCamera() {
        WPMediaUtils.launchVideoCamera(this);
    }

    private void showErrorAndFinish(int errorMessageId) {
        ToastUtils.showToast(this, errorMessageId, ToastUtils.Duration.LONG);
        finish();
    }

    private void trackEditorCreatedPost(String action, Intent intent) {
        Map<String, Object> properties = new HashMap<>();
        // Post created from the post list (new post button).
        String normalizedSourceName = "post-list";

        if (Intent.ACTION_SEND.equals(action) || Intent.ACTION_SEND_MULTIPLE.equals(action)) {
            // Post created with share with WordPress
            normalizedSourceName = "shared-from-external-app";
        }
        if (EditPostActivity.NEW_MEDIA_POST.equals(
                action)) {
            // Post created from the media library
            normalizedSourceName = "media-library";
        }
        if (intent != null && intent.hasExtra(EXTRA_IS_QUICKPRESS)) {
            // Quick press
            normalizedSourceName = "quick-press";
        }
        PostUtils.addPostTypeToAnalyticsProperties(mEditPostRepository.getPost(), properties);
        properties.put("created_post_source", normalizedSourceName);

        if (intent != null
            && intent.hasExtra(EXTRA_CREATION_SOURCE_DETAIL)
            && normalizedSourceName == "post-list") {
            PagePostCreationSourcesDetail source =
                    (PagePostCreationSourcesDetail) intent.getSerializableExtra(EXTRA_CREATION_SOURCE_DETAIL);
            properties.put(
                    CREATED_POST_SOURCE_DETAIL_KEY,
                    source != null ? source.getLabel() : PagePostCreationSourcesDetail.NO_DETAIL.getLabel()
            );
        } else {
            properties.put(
                    CREATED_POST_SOURCE_DETAIL_KEY,
                    PagePostCreationSourcesDetail.NO_DETAIL.getLabel()
            );
        }

        AnalyticsUtils.trackWithSiteDetails(
                AnalyticsTracker.Stat.EDITOR_CREATED_POST,
                mSiteStore.getSiteByLocalId(mEditPostRepository.getLocalSiteId()),
                properties
        );
    }

    private void updateAndSavePostAsync() {
        mViewModel.updatePostObjectWithUIAsync(mEditPostRepository, this::updateFromEditor, null);
    }

    private void updateAndSavePostAsync(final OnPostUpdatedFromUIListener listener) {
        if (mEditorFragment == null) {
            AppLog.e(AppLog.T.POSTS, "Fragment not initialized");
            return;
        }
        mViewModel.updatePostObjectWithUIAsync(mEditPostRepository,
                this::updateFromEditor,
                (post, result) -> {
                    // Ignore the result as we want to invoke the listener even when the PostModel was up-to-date
                    if (listener != null) {
                        listener.onPostUpdatedFromUI();
                    }
                    return null;
                });
    }

    private UpdateFromEditor updateFromEditor(String oldContent) {
        try {
            String title = (String) mEditorFragment.getTitle();
            String content = (String) mEditorFragment.getContent(oldContent);
            return new PostFields(title, content);
        } catch (EditorFragmentNotAddedException e) {
            AppLog.e(T.EDITOR, "Impossible to save the post, we weren't able to update it.");
            return new UpdateFromEditor.Failed(e);
        }
    }

    @Override
    public void initializeEditorFragment() {
        if (mEditorFragment instanceof AztecEditorFragment) {
            AztecEditorFragment aztecEditorFragment = (AztecEditorFragment) mEditorFragment;
            aztecEditorFragment.setEditorImageSettingsListener(EditPostActivity.this);
            aztecEditorFragment.setMediaToolbarButtonClickListener(mEditorPhotoPicker);

            // Here we should set the max width for media, but the default size is already OK. No need
            // to customize it further

            Drawable loadingImagePlaceholder = EditorMediaUtils.getAztecPlaceholderDrawableFromResID(
                    this,
                    org.wordpress.android.editor.R.drawable.ic_gridicons_image,
                    aztecEditorFragment.getMaxMediaSize()
            );
            mAztecImageLoader = new AztecImageLoader(getBaseContext(), mImageManager, loadingImagePlaceholder);
            aztecEditorFragment.setAztecImageLoader(mAztecImageLoader);
            aztecEditorFragment.setLoadingImagePlaceholder(loadingImagePlaceholder);

            Drawable loadingVideoPlaceholder = EditorMediaUtils.getAztecPlaceholderDrawableFromResID(
                    this,
                    org.wordpress.android.editor.R.drawable.ic_gridicons_video_camera,
                    aztecEditorFragment.getMaxMediaSize()
            );
            aztecEditorFragment.setAztecVideoLoader(new AztecVideoLoader(getBaseContext(), loadingVideoPlaceholder));
            aztecEditorFragment.setLoadingVideoPlaceholder(loadingVideoPlaceholder);

            if (getSite() != null && getSite().isWPCom() && !getSite().isPrivate()) {
                // Add the content reporting for wpcom blogs that are not private
                aztecEditorFragment.enableContentLogOnCrashes(
                        throwable -> {
                            // Do not log private or password protected post
                            return mEditPostRepository.hasPost() && TextUtils.isEmpty(mEditPostRepository.getPassword())
                                   && !mEditPostRepository.hasStatus(PostStatus.PRIVATE);
                        }
                );
            }

            if (mEditPostRepository.hasPost() && AppPrefs
                    .isPostWithHWAccelerationOff(mEditPostRepository.getLocalSiteId(), mEditPostRepository.getId())) {
                // We need to disable HW Acc. on this post
                aztecEditorFragment.disableHWAcceleration();
            }
            aztecEditorFragment.setExternalLogger(new AztecLog.ExternalLogger() {
                // This method handles the custom Exception thrown by Aztec to notify the parent app of the error #8828
                // We don't need to log the error, since it was already logged by Aztec, instead we need to write the
                // prefs to disable HW acceleration for it.
                private boolean isError8828(@NotNull Throwable throwable) {
                    if (!(throwable instanceof DynamicLayoutGetBlockIndexOutOfBoundsException)) {
                        return false;
                    }
                    if (!mEditPostRepository.hasPost()) {
                        return false;
                    }
                    AppPrefs.addPostWithHWAccelerationOff(mEditPostRepository.getLocalSiteId(),
                            mEditPostRepository.getId());
                    return true;
                }

                @Override
                public void log(@NotNull String s) {
                    // For now, we're wrapping up the actual log into an exception to reduce possibility
                    // of information not travelling to our Crash Logging Service.
                    // For more info: http://bit.ly/2oJHMG7 and http://bit.ly/2oPOtFX
                    CrashLoggingUtils.logException(new AztecEditorFragment.AztecLoggingException(s), T.EDITOR);
                }

                @Override
                public void logException(@NotNull Throwable throwable) {
                    if (isError8828(throwable)) {
                        return;
                    }
                    CrashLoggingUtils.logException(new AztecEditorFragment.AztecLoggingException(throwable), T.EDITOR);
                }

                @Override
                public void logException(@NotNull Throwable throwable, String s) {
                    if (isError8828(throwable)) {
                        return;
                    }
                    CrashLoggingUtils.logException(
                            new AztecEditorFragment.AztecLoggingException(throwable), T.EDITOR, s);
                }
            });
        }
    }

    @Override
    public void onImageSettingsRequested(EditorImageMetaData editorImageMetaData) {
        MediaSettingsActivity.showForResult(this, mSite, editorImageMetaData);
    }


    @Override public void onImagePreviewRequested(String mediaUrl) {
        MediaPreviewActivity.showPreview(this, mSite, mediaUrl);
    }

    @Override public void onMediaEditorRequested(String mediaUrl) {
        String imageUrl = UrlUtils.removeQuery(StringUtils.notNullStr(mediaUrl));

        // We're using a separate cache in WPAndroid and RN's Gutenberg editor so we need to reload the image
        // in the preview screen using WPAndroid's image loader. We create a resized url using Photon service and
        // device's max width to display a smaller image that can load faster and act as a placeholder.
        int displayWidth = Math.max(DisplayUtils.getDisplayPixelWidth(getBaseContext()),
                DisplayUtils.getDisplayPixelHeight(getBaseContext()));

        int margin = getResources().getDimensionPixelSize(R.dimen.preview_image_view_margin);
        int maxWidth = displayWidth - (margin * 2);

        int reducedSizeWidth = (int) (maxWidth * PREVIEW_IMAGE_REDUCED_SIZE_FACTOR);
        String resizedImageUrl = mReaderUtilsWrapper.getResizedImageUrl(
                mediaUrl,
                reducedSizeWidth,
                0,
                !SiteUtils.isPhotonCapable(mSite),
                mSite.isWPComAtomic()
        );

        String outputFileExtension = MimeTypeMap.getFileExtensionFromUrl(imageUrl);

        AnalyticsTracker.track(Stat.MEDIA_EDITOR_SHOWN);
        ActivityLauncher.openImageEditor(this, resizedImageUrl, imageUrl, outputFileExtension);
    }

    @Override
    public void onNegativeClicked(@NonNull String instanceTag) {
        switch (instanceTag) {
            case TAG_PUBLISH_CONFIRMATION_DIALOG:
            case TAG_UPDATE_CONFIRMATION_DIALOG:
                break;
            default:
                AppLog.e(T.EDITOR, "Dialog instanceTag is not recognized");
                throw new UnsupportedOperationException("Dialog instanceTag is not recognized");
        }
    }

    @Override
    public void onPositiveClicked(@NonNull String instanceTag) {
        switch (instanceTag) {
            case TAG_UPDATE_CONFIRMATION_DIALOG:
                uploadPost(false);
                break;
            case TAG_PUBLISH_CONFIRMATION_DIALOG:
                uploadPost(true);
                AppRatingDialog.INSTANCE
                        .incrementInteractions(APP_REVIEWS_EVENT_INCREMENTED_BY_PUBLISHING_POST_OR_PAGE);
                break;
            case TAG_GB_INFORMATIVE_DIALOG:
                // no op
                break;
            case TAG_GB_ROLLOUT_V2_INFORMATIVE_DIALOG:
                // no op
                break;
            default:
                AppLog.e(T.EDITOR, "Dialog instanceTag is not recognized");
                throw new UnsupportedOperationException("Dialog instanceTag is not recognized");
        }
    }

    /*
     * user clicked OK on a settings list dialog displayed from the settings fragment - pass the event
     * along to the settings fragment
     */
    @Override
    public void onPostSettingsFragmentPositiveButtonClicked(@NonNull PostSettingsListDialogFragment dialog) {
        if (mEditPostSettingsFragment != null) {
            mEditPostSettingsFragment.onPostSettingsFragmentPositiveButtonClicked(dialog);
        }
    }

    public interface OnPostUpdatedFromUIListener {
        void onPostUpdatedFromUI();
    }

    @Override
    public void onBackPressed() {
        handleBackPressed();
    }

    @Override
    public void onHistoryItemClicked(@NonNull Revision revision, @NonNull List<Revision> revisions) {
        AnalyticsTracker.track(Stat.REVISIONS_DETAIL_VIEWED_FROM_LIST);
        mRevision = revision;

        ActivityLauncher.viewHistoryDetailForResult(this, mRevision, revisions);
    }

    private void loadRevision() {
        updatePostLoadingAndDialogState(PostLoadingState.LOADING_REVISION);
        mEditPostRepository.saveForUndo();
        mEditPostRepository.updateAsync(postModel -> {
            postModel.setTitle(Objects.requireNonNull(mRevision.getPostTitle()));
            postModel.setContent(Objects.requireNonNull(mRevision.getPostContent()));
            return true;
        }, (postModel, result) -> {
            if (result == UpdatePostResult.Updated.INSTANCE) {
                refreshEditorContent();
                WPSnackbar.make(mViewPager, getString(R.string.history_loaded_revision), 4000)
                          .setAction(getString(R.string.undo), view -> {
                              AnalyticsTracker.track(Stat.REVISIONS_LOAD_UNDONE);
                              RemotePostPayload payload =
                                      new RemotePostPayload(mEditPostRepository.getPostForUndo(), mSite);
                              mDispatcher.dispatch(PostActionBuilder.newFetchPostAction(payload));
                              mEditPostRepository.undo();
                              refreshEditorContent();
                          })
                          .show();

                updatePostLoadingAndDialogState(PostLoadingState.NONE);
            }
            return null;
        });
    }

    private boolean isNewPost() {
        return mIsNewPost;
    }

    private void saveResult(boolean saved, boolean uploadNotStarted) {
        Intent i = getIntent();
        i.putExtra(EXTRA_UPLOAD_NOT_STARTED, uploadNotStarted);
        i.putExtra(EXTRA_HAS_FAILED_MEDIA, hasFailedMedia());
        i.putExtra(EXTRA_IS_PAGE, mIsPage);
        i.putExtra(EXTRA_HAS_CHANGES, saved);
        i.putExtra(EXTRA_POST_LOCAL_ID, mEditPostRepository.getId());
        i.putExtra(EXTRA_POST_REMOTE_ID, mEditPostRepository.getRemotePostId());
        i.putExtra(EXTRA_RESTART_EDITOR, mRestartEditorOption.name());
        i.putExtra(STATE_KEY_EDITOR_SESSION_DATA, mPostEditorAnalyticsSession);
        i.putExtra(EXTRA_IS_NEW_POST, mIsNewPost);
        setResult(RESULT_OK, i);
    }

    private void uploadPost(final boolean publishPost) {
        AccountModel account = mAccountStore.getAccount();
        // prompt user to verify e-mail before publishing
        if (!account.getEmailVerified()) {
            String message = TextUtils.isEmpty(account.getEmail())
                    ? getString(R.string.editor_confirm_email_prompt_message)
                    : String.format(getString(R.string.editor_confirm_email_prompt_message_with_email),
                                    account.getEmail());

            AlertDialog.Builder builder = new MaterialAlertDialogBuilder(this);
            builder.setTitle(R.string.editor_confirm_email_prompt_title)
                   .setMessage(message)
                   .setPositiveButton(android.R.string.ok,
                           (dialog, id) -> {
                               ToastUtils.showToast(EditPostActivity.this,
                                                    getString(R.string.toast_saving_post_as_draft));
                               savePostAndOptionallyFinish(true, false);
                           })
                   .setNegativeButton(R.string.editor_confirm_email_prompt_negative,
                           (dialog, id) -> mDispatcher
                                   .dispatch(AccountActionBuilder.newSendVerificationEmailAction()));
            builder.create().show();
            return;
        }
        if (!mPostUtils.isPublishable(mEditPostRepository.getPost())) {
            // TODO we don't want to show "publish" message when the user clicked on eg. save
            mEditPostRepository.updateStatusFromPostSnapshotWhenEditorOpened();
            EditPostActivity.this.runOnUiThread(() -> {
                String message = getString(
                        mIsPage ? R.string.error_publish_empty_page : R.string.error_publish_empty_post);
                ToastUtils.showToast(EditPostActivity.this, message, Duration.SHORT);
            });
            return;
        }

        // Loading the content from the GB HTML editor can take time on long posts.
        // Let's show a progress dialog for now. Ref: https://github.com/wordpress-mobile/gutenberg-mobile/issues/713
        mEditorFragment.showSavingProgressDialogIfNeeded();

        boolean isFirstTimePublish = isFirstTimePublish(publishPost);
        mEditPostRepository.updateAsync(postModel -> {
            if (publishPost) {
                // now set status to PUBLISHED - only do this AFTER we have run the isFirstTimePublish() check,
                // otherwise we'd have an incorrect value
                // also re-set the published date in case it was SCHEDULED and they want to publish NOW
                if (postModel.getStatus().equals(PostStatus.SCHEDULED.toString())) {
                    postModel.setDateCreated(mDateTimeUtils.currentTimeInIso8601());
                }
                postModel.setStatus(PostStatus.PUBLISHED.toString());
                mPostEditorAnalyticsSession.setOutcome(Outcome.PUBLISH);
            } else {
                mPostEditorAnalyticsSession.setOutcome(Outcome.SAVE);
            }

            AppLog.d(T.POSTS, "User explicitly confirmed changes. Post Title: " + postModel.getTitle());
            // the user explicitly confirmed an intention to upload the post
            postModel.setChangesConfirmedContentHashcode(postModel.contentHashcode());

            // Hide the progress dialog now
            mEditorFragment.hideSavingProgressDialog();
            return true;
        }, (postModel, result) -> {
            if (result == UpdatePostResult.Updated.INSTANCE) {
                ActivityFinishState activityFinishState = savePostOnline(isFirstTimePublish);
                mViewModel.finish(activityFinishState);
            }
            return null;
        });
    }

    private void savePostAndOptionallyFinish(final boolean doFinish, final boolean forceSave) {
        if (mEditorFragment == null || !mEditorFragment.isAdded()) {
            AppLog.e(AppLog.T.POSTS, "Fragment not initialized");
            return;
        }
        // check if the opened post had some unsaved local changes
        boolean isFirstTimePublish = isFirstTimePublish(false);

        // if post was modified during this editing session, save it
        boolean shouldSave = shouldSavePost() || forceSave;

        mPostEditorAnalyticsSession.setOutcome(Outcome.SAVE);
        ActivityFinishState activityFinishState = ActivityFinishState.CANCELLED;
        if (shouldSave) {
            /*
             * Remote-auto-save isn't supported on self-hosted sites. We can save the post online (as draft)
             * only when it doesn't exist in the remote yet. When it does exist in the remote, we can upload
             * it only when the user explicitly confirms the changes - eg. clicks on save/publish/submit. The
             * user didn't confirm the changes in this code path.
             */
            boolean isWpComOrIsLocalDraft = mSite.isUsingWpComRestApi() || mEditPostRepository.isLocalDraft();
            if (isWpComOrIsLocalDraft) {
                activityFinishState = savePostOnline(isFirstTimePublish);
            } else if (forceSave) {
                activityFinishState = savePostOnline(false);
            } else {
                activityFinishState = ActivityFinishState.SAVED_LOCALLY;
            }
        }
        // discard post if new & empty
        if (isDiscardable()) {
            mDispatcher.dispatch(PostActionBuilder.newRemovePostAction(mEditPostRepository.getEditablePost()));
            mPostEditorAnalyticsSession.setOutcome(Outcome.CANCEL);
            activityFinishState = ActivityFinishState.CANCELLED;
        }
        if (doFinish) {
            mViewModel.finish(activityFinishState);
        }
    }

    private boolean shouldSavePost() {
        boolean hasChanges = mEditPostRepository.postWasChangedInCurrentSession();
        boolean isPublishable = mEditPostRepository.isPostPublishable();

        boolean existingPostWithChanges = mEditPostRepository.hasPostSnapshotWhenEditorOpened() && hasChanges;
        // if post was modified during this editing session, save it
        return isPublishable && (existingPostWithChanges || isNewPost());
    }


    private boolean isDiscardable() {
        return !mEditPostRepository.isPostPublishable() && isNewPost();
    }

    private boolean isFirstTimePublish(final boolean publishPost) {
        final PostStatus originalStatus = mEditPostRepository.getStatus();
        return ((originalStatus == PostStatus.DRAFT || originalStatus == PostStatus.UNKNOWN) && publishPost)
               || (originalStatus == PostStatus.SCHEDULED && publishPost)
               || (originalStatus == PostStatus.PUBLISHED && mEditPostRepository.isLocalDraft())
               || (originalStatus == PostStatus.PUBLISHED && mEditPostRepository.getRemotePostId() == 0);
    }

    /**
     * Can be dropped and replaced by mEditorFragment.hasFailedMediaUploads() when we drop the visual editor.
     * mEditorFragment.isActionInProgress() was added to address a timing issue when adding media and immediately
     * publishing or exiting the visual editor. It's not safe to upload the post in this state.
     * See https://github.com/wordpress-mobile/WordPress-Editor-Android/issues/294
     */
    private boolean hasFailedMedia() {
        return mEditorFragment.hasFailedMediaUploads() || mEditorFragment.isActionInProgress();
    }

    /**
     * A {@link FragmentPagerAdapter} that returns a fragment corresponding to
     * one of the sections/tabs/pages.
     */
    public class SectionsPagerAdapter extends FragmentPagerAdapter {
        private static final int NUM_PAGES_EDITOR = 4;
        SectionsPagerAdapter(FragmentManager fm) {
            super(fm);
        }

        @Override
        public Fragment getItem(int position) {
            // getItem is called to instantiate the fragment for the given page.
            switch (position) {
                case PAGE_CONTENT:
                    if (mShowGutenbergEditor) {
                        // Enable gutenberg on the site & show the informative popup upon opening
                        // the GB editor the first time when the remote setting value is still null
                        setGutenbergEnabledIfNeeded();
                        String postType = mIsPage ? "page" : "post";
                        String languageString = LocaleManager.getLanguage(EditPostActivity.this);
                        String wpcomLocaleSlug = languageString.replace("_", "-").toLowerCase(Locale.ENGLISH);
                        boolean supportsStockPhotos = mSite.isUsingWpComRestApi();
                        return GutenbergEditorFragment.newInstance("",
                                "",
                                postType,
                                mIsNewPost,
                                wpcomLocaleSlug,
                                supportsStockPhotos);
                    } else {
                        // If gutenberg editor is not selected, default to Aztec.
                        return AztecEditorFragment.newInstance("", "", AppPrefs.isAztecEditorToolbarExpanded());
                    }
                case PAGE_SETTINGS:
                    return EditPostSettingsFragment.newInstance();
                case PAGE_PUBLISH_SETTINGS:
                    return EditPostPublishSettingsFragment.Companion.newInstance();
                case PAGE_HISTORY:
                    return HistoryListFragment.Companion.newInstance(mEditPostRepository.getId(), mSite);
                default:
                    throw new IllegalArgumentException("Unexpected page type");
            }
        }

        @Override
        public @NotNull Object instantiateItem(@NotNull ViewGroup container, int position) {
            Fragment fragment = (Fragment) super.instantiateItem(container, position);
            switch (position) {
                case PAGE_CONTENT:
                    mEditorFragment = (EditorFragmentAbstract) fragment;
                    mEditorFragment.setImageLoader(mImageLoader);

                    mEditorFragment.getTitleOrContentChanged().observe(EditPostActivity.this, editable -> {
                        mViewModel.savePostWithDelay();
                    });

                    if (mEditorFragment instanceof EditorMediaUploadListener) {
                        mEditorMediaUploadListener = (EditorMediaUploadListener) mEditorFragment;

                        // Set up custom headers for the visual editor's internal WebView
                        mEditorFragment.setCustomHttpHeader("User-Agent", WordPress.getUserAgent());

                        reattachUploadingMediaForAztec();
                    }
                    break;
                case PAGE_SETTINGS:
                    mEditPostSettingsFragment = (EditPostSettingsFragment) fragment;
                    break;
            }
            return fragment;
        }

        @Override
        public int getCount() {
            return NUM_PAGES_EDITOR;
        }
    }

    // Moved from EditPostContentFragment
    public static final String NEW_MEDIA_POST = "NEW_MEDIA_POST";
    public static final String NEW_MEDIA_POST_EXTRA_IDS = "NEW_MEDIA_POST_EXTRA_IDS";
    private String mMediaCapturePath = "";

    private String getUploadErrorHtml(String mediaId, String path) {
        return String.format(Locale.US,
                "<span id=\"img_container_%s\" class=\"img_container failed\" data-failed=\"%s\">"
                + "<progress id=\"progress_%s\" value=\"0\" class=\"wp_media_indicator failed\" "
                + "contenteditable=\"false\"></progress>"
                + "<img data-wpid=\"%s\" src=\"%s\" alt=\"\" class=\"failed\"></span>",
                mediaId, getString(R.string.tap_to_try_again), mediaId, mediaId, path);
    }

    private String migrateLegacyDraft(String content) {
        if (content.contains("<img src=\"null\" android-uri=\"")) {
            // We must replace image tags specific to the legacy editor local drafts:
            // <img src="null" android-uri="file:///..." />
            // And trigger an upload action for the specific image / video
            Pattern pattern = Pattern.compile("<img src=\"null\" android-uri=\"([^\"]*)\".*>");
            Matcher matcher = pattern.matcher(content);
            StringBuffer stringBuffer = new StringBuffer();
            while (matcher.find()) {
                String stringUri = matcher.group(1);
                Uri uri = Uri.parse(stringUri);
                MediaFile mediaFile = FluxCUtils.mediaFileFromMediaModel(mEditorMedia
                        .updateMediaUploadStateBlocking(uri, MediaUploadState.FAILED));
                if (mediaFile == null) {
                    continue;
                }
                String replacement = getUploadErrorHtml(String.valueOf(mediaFile.getId()), mediaFile.getFilePath());
                matcher.appendReplacement(stringBuffer, replacement);
            }
            matcher.appendTail(stringBuffer);
            content = stringBuffer.toString();
        }
        if (content.contains("[caption")) {
            // Convert old legacy post caption formatting to new format, to avoid being stripped by the visual editor
            Pattern pattern = Pattern.compile("(\\[caption[^]]*caption=\"([^\"]*)\"[^]]*].+?)(\\[\\/caption])");
            Matcher matcher = pattern.matcher(content);
            StringBuffer stringBuffer = new StringBuffer();
            while (matcher.find()) {
                String replacement = matcher.group(1) + matcher.group(2) + matcher.group(3);
                matcher.appendReplacement(stringBuffer, replacement);
            }
            matcher.appendTail(stringBuffer);
            content = stringBuffer.toString();
        }
        return content;
    }

    private String migrateToGutenbergEditor(String content) {
        return "<!-- wp:paragraph --><p>" + content + "</p><!-- /wp:paragraph -->";
    }

    private void fillContentEditorFields() {
        // Needed blog settings needed by the editor
        mEditorFragment.setFeaturedImageSupported(mSite.isFeaturedImageSupported());

        // Special actions - these only make sense for empty posts that are going to be populated now
        if (TextUtils.isEmpty(mEditPostRepository.getContent())) {
            String action = getIntent().getAction();
            if (Intent.ACTION_SEND.equals(action) || Intent.ACTION_SEND_MULTIPLE.equals(action)) {
                setPostContentFromShareAction();
            } else if (NEW_MEDIA_POST.equals(action)) {
                mEditorMedia.addExistingMediaToEditorAsync(AddExistingMediaSource.WP_MEDIA_LIBRARY,
                        getIntent().getLongArrayExtra(NEW_MEDIA_POST_EXTRA_IDS));
            } else if (ACTION_REBLOG.equals(action)) {
                setPostContentFromReblogAction();
            }
        }

        // Set post title and content
        if (mEditPostRepository.hasPost()) {
            // don't avoid calling setContent() for GutenbergEditorFragment so RN gets initialized
            if ((!TextUtils.isEmpty(mEditPostRepository.getContent())
                 || mEditorFragment instanceof GutenbergEditorFragment)
                && !mHasSetPostContent) {
                mHasSetPostContent = true;
                // TODO: Might be able to drop .replaceAll() when legacy editor is removed
                String content = mEditPostRepository.getContent().replaceAll("\uFFFC", "");
                // Prepare eventual legacy editor local draft for the new editor
                content = migrateLegacyDraft(content);
                mEditorFragment.setContent(content);
            }
            if (!TextUtils.isEmpty(mEditPostRepository.getTitle())) {
                mEditorFragment.setTitle(mEditPostRepository.getTitle());
            } else if (mEditorFragment instanceof GutenbergEditorFragment) {
                // don't avoid calling setTitle() for GutenbergEditorFragment so RN gets initialized
                mEditorFragment.setTitle("");
            }

            // TODO: postSettingsButton.setText(post.isPage() ? R.string.page_settings : R.string.post_settings);
            mEditorFragment.setFeaturedImageId(mEditPostRepository.getFeaturedImageId());
        }
    }

    private void launchCamera() {
        WPMediaUtils.launchCamera(this, BuildConfig.APPLICATION_ID,
                mediaCapturePath -> mMediaCapturePath = mediaCapturePath);
    }

    protected void setPostContentFromShareAction() {
        Intent intent = getIntent();

        // Check for shared text
        final String text = intent.getStringExtra(Intent.EXTRA_TEXT);
        final String title = intent.getStringExtra(Intent.EXTRA_SUBJECT);
        if (text != null) {
            mHasSetPostContent = true;
            mEditPostRepository.updateAsync(postModel -> {
                if (title != null) {
                    postModel.setTitle(title);
                }
                // Create an <a href> element around links
                String updatedContent = AutolinkUtils.autoCreateLinks(text);

                // If editor is Gutenberg, add Gutenberg block around content
                if (mShowGutenbergEditor) {
                    updatedContent = migrateToGutenbergEditor(updatedContent);
                }

                // update PostModel
                postModel.setContent(updatedContent);
                mEditPostRepository.updatePublishDateIfShouldBePublishedImmediately(postModel);
                return true;
            }, (postModel, result) -> {
                if (result == UpdatePostResult.Updated.INSTANCE) {
                    mEditorFragment.setTitle(postModel.getTitle());
                    mEditorFragment.setContent(postModel.getContent());
                }
                return null;
            });
        }

        // Check for shared media
        if (intent.hasExtra(Intent.EXTRA_STREAM)) {
            String action = intent.getAction();
            String type = intent.getType();
            ArrayList<Uri> sharedUris;

            if (Intent.ACTION_SEND_MULTIPLE.equals(action)) {
                sharedUris = intent.getParcelableArrayListExtra((Intent.EXTRA_STREAM));
            } else {
                // For a single media share, we only allow images and video types
                if (type != null && (type.startsWith("image") || type.startsWith("video"))) {
                    sharedUris = new ArrayList<>();
                    sharedUris.add(intent.getParcelableExtra(Intent.EXTRA_STREAM));
                } else {
                    sharedUris = null;
                }
            }

            if (sharedUris != null) {
                // removing this from the intent so it doesn't insert the media items again on each Activity re-creation
                getIntent().removeExtra(Intent.EXTRA_STREAM);
                mEditorMedia.addNewMediaItemsToEditorAsync(sharedUris, false);
            }
        }
    }

    private void setFeaturedImageId(final long mediaId) {
        if (mEditPostSettingsFragment != null) {
            mEditPostSettingsFragment.updateFeaturedImage(mediaId);
        }
    }

    /**
     * Sets the content of the reblogged post
     */
    private void setPostContentFromReblogAction() {
        Intent intent = getIntent();
        final String title = intent.getStringExtra(EXTRA_REBLOG_POST_TITLE);
        final String quote = intent.getStringExtra(EXTRA_REBLOG_POST_QUOTE);
        final String citation = intent.getStringExtra(EXTRA_REBLOG_POST_CITATION);
        final String image = intent.getStringExtra(EXTRA_REBLOG_POST_IMAGE);
        if (title != null && quote != null) {
            mHasSetPostContent = true;
            mEditPostRepository.updateAsync(postModel -> {
                postModel.setTitle(title + "\n" + mSite.getDescription());
                String content = mReblogUtils.reblogContent(image, quote, title, citation, mShowGutenbergEditor);
                postModel.setContent(content);
                mEditPostRepository.updatePublishDateIfShouldBePublishedImmediately(postModel);
                return true;
            }, (postModel, result) -> {
                if (result == UpdatePostResult.Updated.INSTANCE) {
                    mEditorFragment.setTitle(postModel.getTitle());
                    mEditorFragment.setContent(postModel.getContent());
                }
                return null;
            });
        }
    }

    @Override
    public void onActivityResult(int requestCode, int resultCode, Intent data) {
        super.onActivityResult(requestCode, resultCode, data);

        // In case of Remote Preview we need to change state even if (resultCode != Activity.RESULT_OK)
        // so placing this here before the check
        if (requestCode == RequestCodes.REMOTE_PREVIEW_POST) {
            updatePostLoadingAndDialogState(PostLoadingState.NONE);
            return;
        }

        if (resultCode != Activity.RESULT_OK) {
            // for all media related intents, let editor fragment know about cancellation
            switch (requestCode) {
                case RequestCodes.MULTI_SELECT_MEDIA_PICKER:
                case RequestCodes.SINGLE_SELECT_MEDIA_PICKER:
                case RequestCodes.PHOTO_PICKER:
                case RequestCodes.STOCK_MEDIA_PICKER_SINGLE_SELECT:
                case RequestCodes.MEDIA_LIBRARY:
                case RequestCodes.PICTURE_LIBRARY:
                case RequestCodes.TAKE_PHOTO:
                case RequestCodes.VIDEO_LIBRARY:
                case RequestCodes.TAKE_VIDEO:
                case RequestCodes.STOCK_MEDIA_PICKER_MULTI_SELECT:
                    mEditorFragment.mediaSelectionCancelled();
                    return;
                default:
                    // noop
                    return;
            }
        }

        if (data != null || ((requestCode == RequestCodes.TAKE_PHOTO || requestCode == RequestCodes.TAKE_VIDEO
                              || requestCode == RequestCodes.PHOTO_PICKER))) {
            switch (requestCode) {
                case RequestCodes.MULTI_SELECT_MEDIA_PICKER:
                case RequestCodes.SINGLE_SELECT_MEDIA_PICKER:
                    handleMediaPickerResult(data);
                    // No need to bump analytics here. Bumped later in
                    // handleMediaPickerResult -> addExistingMediaToEditorAndSave
                    break;
                case RequestCodes.PHOTO_PICKER:
                case RequestCodes.STOCK_MEDIA_PICKER_SINGLE_SELECT:
                    // user chose a featured image
                    if (data.hasExtra(PhotoPickerActivity.EXTRA_MEDIA_ID)) {
                        long mediaId = data.getLongExtra(PhotoPickerActivity.EXTRA_MEDIA_ID, 0);
                        setFeaturedImageId(mediaId);
                    } else if (data.hasExtra(PhotoPickerActivity.EXTRA_MEDIA_QUEUED)) {
                        if (mEditPostSettingsFragment != null) {
                            mEditPostSettingsFragment.refreshViews();
                        }
                    } else if (data.hasExtra(PhotoPickerActivity.EXTRA_MEDIA_URIS)) {
                        List<Uri> uris = convertStringArrayIntoUrisList(
                                data.getStringArrayExtra(PhotoPickerActivity.EXTRA_MEDIA_URIS));
                        mEditorMedia.addNewMediaItemsToEditorAsync(uris, false);
                    } else if (data.getIntExtra(PhotoPickerActivity.CHILD_REQUEST_CODE, -1)
                               == RequestCodes.TAKE_VIDEO) {
                        mEditorMedia.addFreshlyTakenVideoToEditor();
                    }
                    break;
                case RequestCodes.MEDIA_LIBRARY:
                case RequestCodes.PICTURE_LIBRARY:
                    mEditorMedia.advertiseImageOptimisationAndAddMedia(WPMediaUtils.retrieveMediaUris(data));
                    break;
                case RequestCodes.TAKE_PHOTO:
                    if (WPMediaUtils.shouldAdvertiseImageOptimization(this)) {
                        WPMediaUtils.advertiseImageOptimization(this, this::addLastTakenPicture);
                    } else {
                        addLastTakenPicture();
                    }
                    break;
                case RequestCodes.VIDEO_LIBRARY:
                    mEditorMedia.addNewMediaItemsToEditorAsync(WPMediaUtils.retrieveMediaUris(data), false);
                    break;
                case RequestCodes.TAKE_VIDEO:
                    mEditorMedia.addFreshlyTakenVideoToEditor();
                    break;
                case RequestCodes.MEDIA_SETTINGS:
                    if (mEditorFragment instanceof AztecEditorFragment) {
                        mEditorFragment.onActivityResult(AztecEditorFragment.EDITOR_MEDIA_SETTINGS,
                                                         Activity.RESULT_OK, data);
                    }
                    break;
                case RequestCodes.STOCK_MEDIA_PICKER_MULTI_SELECT:
                    if (data.hasExtra(StockMediaPickerActivity.KEY_UPLOADED_MEDIA_IDS)) {
                        long[] mediaIds = data.getLongArrayExtra(StockMediaPickerActivity.KEY_UPLOADED_MEDIA_IDS);
                        mEditorMedia
                                .addExistingMediaToEditorAsync(AddExistingMediaSource.STOCK_PHOTO_LIBRARY, mediaIds);
                    }
                    break;
                case RequestCodes.GIF_PICKER:
                    if (data.hasExtra(GifPickerActivity.KEY_SAVED_MEDIA_MODEL_LOCAL_IDS)) {
                        int[] localIds = data.getIntArrayExtra(GifPickerActivity.KEY_SAVED_MEDIA_MODEL_LOCAL_IDS);
                        mEditorMedia.addGifMediaToPostAsync(localIds);
                    }
                    break;
                case RequestCodes.HISTORY_DETAIL:
                    if (data.hasExtra(KEY_REVISION)) {
                        mViewPager.setCurrentItem(PAGE_CONTENT);

                        mRevision = data.getParcelableExtra(KEY_REVISION);
                        new Handler().postDelayed(this::loadRevision,
                                getResources().getInteger(R.integer.full_screen_dialog_animation_duration));
                    }
                    break;
                case RequestCodes.IMAGE_EDITOR_EDIT_IMAGE:
                    if (data.hasExtra(UCrop.EXTRA_OUTPUT_URI)) {
                        Uri imageUri = data.getParcelableExtra(UCrop.EXTRA_OUTPUT_URI);
                        if (imageUri != null) {
                            Map<String, String> properties = new HashMap<>();
                            properties.put("actions", "crop");
                            AnalyticsTracker.track(Stat.MEDIA_EDITOR_USED, properties);

                            mEditorMedia.addNewMediaToEditorAsync(imageUri, true);
                        }
                    }
                    break;
            }
        }
    }

    private List<Uri> convertStringArrayIntoUrisList(String[] stringArray) {
        List<Uri> uris = new ArrayList<>(stringArray.length);
        for (String stringUri : stringArray) {
            uris.add(Uri.parse(stringUri));
        }
        return uris;
    }

    private void addLastTakenPicture() {
        try {
            // TODO why do we scan the file twice? Also how come it can result in OOM?
            WPMediaUtils.scanMediaFile(this, mMediaCapturePath);
            File f = new File(mMediaCapturePath);
            Uri capturedImageUri = Uri.fromFile(f);
            if (capturedImageUri != null) {
                mEditorMedia.addNewMediaToEditorAsync(capturedImageUri, true);
                final Intent scanIntent = new Intent(Intent.ACTION_MEDIA_SCANNER_SCAN_FILE);
                scanIntent.setData(capturedImageUri);
                sendBroadcast(scanIntent);
            } else {
                ToastUtils.showToast(this, R.string.gallery_error, Duration.SHORT);
            }
        } catch (RuntimeException | OutOfMemoryError e) {
            AppLog.e(T.EDITOR, e);
        }
    }

    private void handleMediaPickerResult(Intent data) {
        // TODO move this to EditorMedia
        ArrayList<Long> ids = ListUtils.fromLongArray(data.getLongArrayExtra(MediaBrowserActivity.RESULT_IDS));
        if (ids == null || ids.size() == 0) {
            return;
        }

        boolean allAreImages = true;
        for (Long id : ids) {
            MediaModel media = mMediaStore.getSiteMediaWithId(mSite, id);
            if (media != null && !MediaUtils.isValidImage(media.getUrl())) {
                allAreImages = false;
                break;
            }
        }

        // if the user selected multiple items and they're all images, show the insert media
        // dialog so the user can choose whether to insert them individually or as a gallery
        if (ids.size() > 1 && allAreImages && !mShowGutenbergEditor) {
            showInsertMediaDialog(ids);
        } else {
            // if allowMultipleSelection and gutenberg editor, pass all ids to addExistingMediaToEditor at once
            mEditorMedia.addExistingMediaToEditorAsync(AddExistingMediaSource.WP_MEDIA_LIBRARY, ids);
            if (mShowGutenbergEditor && mEditorPhotoPicker.getAllowMultipleSelection()) {
                mEditorPhotoPicker.setAllowMultipleSelection(false);
            }
        }
    }

    /*
     * called after user selects multiple photos from WP media library
     */
    private void showInsertMediaDialog(final ArrayList<Long> mediaIds) {
        InsertMediaCallback callback = dialog -> {
            switch (dialog.getInsertType()) {
                case GALLERY:
                    MediaGallery gallery = new MediaGallery();
                    gallery.setType(dialog.getGalleryType().toString());
                    gallery.setNumColumns(dialog.getNumColumns());
                    gallery.setIds(mediaIds);
                    mEditorFragment.appendGallery(gallery);
                    break;
                case INDIVIDUALLY:
                    mEditorMedia.addExistingMediaToEditorAsync(AddExistingMediaSource.WP_MEDIA_LIBRARY, mediaIds);
                    break;
            }
        };
        InsertMediaDialog dialog = InsertMediaDialog.newInstance(callback, mSite);
        FragmentTransaction ft = getSupportFragmentManager().beginTransaction();
        ft.add(dialog, "insert_media");
        ft.commitAllowingStateLoss();
    }

    @SuppressWarnings("unused")
    @Subscribe(threadMode = ThreadMode.MAIN)
    public void onAccountChanged(OnAccountChanged event) {
        if (event.causeOfChange == AccountAction.SEND_VERIFICATION_EMAIL) {
            if (!event.isError()) {
                ToastUtils.showToast(this, getString(R.string.toast_verification_email_sent));
            } else {
                ToastUtils.showToast(this, getString(R.string.toast_verification_email_send_error));
            }
        }
    }

    @SuppressWarnings("unused")
    @Subscribe(threadMode = ThreadMode.MAIN)
    public void onMediaChanged(OnMediaChanged event) {
        if (event.isError()) {
            final String errorMessage;
            switch (event.error.type) {
                case FS_READ_PERMISSION_DENIED:
                    errorMessage = getString(R.string.error_media_insufficient_fs_permissions);
                    break;
                case NOT_FOUND:
                    errorMessage = getString(R.string.error_media_not_found);
                    break;
                case AUTHORIZATION_REQUIRED:
                    errorMessage = getString(R.string.error_media_unauthorized);
                    break;
                case PARSE_ERROR:
                    errorMessage = getString(R.string.error_media_parse_error);
                    break;
                case MALFORMED_MEDIA_ARG:
                case NULL_MEDIA_ARG:
                case GENERIC_ERROR:
                default:
                    errorMessage = getString(R.string.error_refresh_media);
                    break;
            }
            if (!TextUtils.isEmpty(errorMessage)) {
                ToastUtils.showToast(EditPostActivity.this, errorMessage, ToastUtils.Duration.SHORT);
            }
        } else {
            if (mPendingVideoPressInfoRequests != null && !mPendingVideoPressInfoRequests.isEmpty()) {
                // If there are pending requests for video URLs from VideoPress ids, query the DB for
                // them again and notify the editor
                for (String videoId : mPendingVideoPressInfoRequests) {
                    String videoUrl = mMediaStore.
                                                         getUrlForSiteVideoWithVideoPressGuid(mSite, videoId);
                    String posterUrl = WPMediaUtils.getVideoPressVideoPosterFromURL(videoUrl);

                    mEditorFragment.setUrlForVideoPressId(videoId, videoUrl, posterUrl);
                }

                mPendingVideoPressInfoRequests.clear();
            }
        }
    }

    @Override
    public void onEditPostPublishedSettingsClick() {
        mViewPager.setCurrentItem(PAGE_PUBLISH_SETTINGS);
    }

    /**
     * EditorFragmentListener methods
     */

    @Override
    public void onAddMediaClicked() {
        if (mEditorPhotoPicker.isPhotoPickerShowing()) {
            mEditorPhotoPicker.hidePhotoPicker();
         } else if (WPMediaUtils.currentUserCanUploadMedia(mSite)) {
            mEditorPhotoPicker.showPhotoPicker(mSite);
        } else {
            // show the WP media library instead of the photo picker if the user doesn't have upload permission
            ActivityLauncher.viewMediaPickerForResult(this, mSite, MediaBrowserType.EDITOR_PICKER);
        }
    }

    @Override
    public void onAddMediaImageClicked(boolean allowMultipleSelection) {
        mEditorPhotoPicker.setAllowMultipleSelection(allowMultipleSelection);
        ActivityLauncher.viewMediaPickerForResult(this, mSite, MediaBrowserType.GUTENBERG_IMAGE_PICKER);
    }

    @Override
    public void onAddMediaVideoClicked(boolean allowMultipleSelection) {
        mEditorPhotoPicker.setAllowMultipleSelection(allowMultipleSelection);
        ActivityLauncher.viewMediaPickerForResult(this, mSite, MediaBrowserType.GUTENBERG_VIDEO_PICKER);
    }

    @Override
    public void onAddLibraryMediaClicked(boolean allowMultipleSelection) {
        mEditorPhotoPicker.setAllowMultipleSelection(allowMultipleSelection);
        if (allowMultipleSelection) {
            ActivityLauncher.viewMediaPickerForResult(this, mSite, MediaBrowserType.EDITOR_PICKER);
        } else {
            ActivityLauncher.viewMediaPickerForResult(this, mSite, MediaBrowserType.GUTENBERG_SINGLE_MEDIA_PICKER);
        }
    }

    @Override
    public void onAddPhotoClicked(boolean allowMultipleSelection) {
        if (allowMultipleSelection) {
            ActivityLauncher.showPhotoPickerForResult(this, MediaBrowserType.GUTENBERG_IMAGE_PICKER, mSite,
                    mEditPostRepository.getId());
        } else {
            ActivityLauncher.showPhotoPickerForResult(this, MediaBrowserType.GUTENBERG_SINGLE_IMAGE_PICKER, mSite,
                    mEditPostRepository.getId());
        }
    }

    @Override
    public void onCapturePhotoClicked() {
        onPhotoPickerIconClicked(PhotoPickerIcon.ANDROID_CAPTURE_PHOTO, false);
    }

    @Override
    public void onAddVideoClicked(boolean allowMultipleSelection) {
        if (allowMultipleSelection) {
            ActivityLauncher.showPhotoPickerForResult(this, MediaBrowserType.GUTENBERG_VIDEO_PICKER, mSite,
                    mEditPostRepository.getId());
        } else {
            ActivityLauncher.showPhotoPickerForResult(this, MediaBrowserType.GUTENBERG_SINGLE_VIDEO_PICKER, mSite,
                    mEditPostRepository.getId());
        }
    }

    @Override
    public void onAddDeviceMediaClicked(boolean allowMultipleSelection) {
        if (allowMultipleSelection) {
            ActivityLauncher.showPhotoPickerForResult(this, MediaBrowserType.GUTENBERG_MEDIA_PICKER, mSite,
                    mEditPostRepository.getId());
        } else {
            ActivityLauncher.showPhotoPickerForResult(this, MediaBrowserType.GUTENBERG_SINGLE_MEDIA_PICKER, mSite,
                    mEditPostRepository.getId());
        }
    }

    @Override
    public void onAddStockMediaClicked(boolean allowMultipleSelection) {
        onPhotoPickerIconClicked(PhotoPickerIcon.STOCK_MEDIA, allowMultipleSelection);
    }

    @Override
    public void onPerformFetch(String path, Consumer<String> onResult, Consumer<Bundle> onError) {
        if (mSite != null) {
            mReactNativeRequestHandler.performGetRequest(path, mSite, onResult, onError);
        }
    }

    @Override
    public void onCaptureVideoClicked() {
        onPhotoPickerIconClicked(PhotoPickerIcon.ANDROID_CAPTURE_VIDEO, false);
    }

    @Override
    public void onMediaDropped(final ArrayList<Uri> mediaUris) {
        mEditorMedia.setDroppedMediaUris(mediaUris);
        if (PermissionUtils
                .checkAndRequestStoragePermission(this, WPPermissionUtils.EDITOR_DRAG_DROP_PERMISSION_REQUEST_CODE)) {
            mEditorMedia.addNewMediaItemsToEditorAsync(mEditorMedia.getDroppedMediaUris(), false);
            mEditorMedia.getDroppedMediaUris().clear();
        }
    }

    @Override
    public void onRequestDragAndDropPermissions(DragEvent dragEvent) {
        if (Build.VERSION.SDK_INT >= Build.VERSION_CODES.N) {
            requestTemporaryPermissions(dragEvent);
        }
    }

    @TargetApi(Build.VERSION_CODES.N)
    private void requestTemporaryPermissions(DragEvent dragEvent) {
        requestDragAndDropPermissions(dragEvent);
    }

    @Override
    public void onMediaRetryAllClicked(Set<String> failedMediaIds) {
        UploadService.cancelFinalNotification(this, mEditPostRepository.getPost());
        UploadService.cancelFinalNotificationForMedia(this, mSite);
        ArrayList<Integer> localMediaIds = new ArrayList<>();
        for (String idString : failedMediaIds) {
            localMediaIds.add(Integer.valueOf(idString));
        }
        mEditorMedia.retryFailedMediaAsync(localMediaIds);
    }

    @Override
    public boolean onMediaRetryClicked(final String mediaId) {
        if (TextUtils.isEmpty(mediaId)) {
            AppLog.e(T.MEDIA, "Invalid media id passed to onMediaRetryClicked");
            return false;
        }
        MediaModel media = mMediaStore.getMediaWithLocalId(StringUtils.stringToInt(mediaId));
        if (media == null) {
            AppLog.e(T.MEDIA, "Can't find media with local id: " + mediaId);
            AlertDialog.Builder builder = new MaterialAlertDialogBuilder(this);
            builder.setTitle(getString(R.string.cannot_retry_deleted_media_item));
            builder.setPositiveButton(R.string.yes, (dialog, id) -> {
                runOnUiThread(() -> mEditorFragment.removeMedia(mediaId));
                dialog.dismiss();
            });

            builder.setNegativeButton(getString(R.string.no), (dialog, id) -> dialog.dismiss());

            AlertDialog dialog = builder.create();
            dialog.show();

            return false;
        }

        if (media.getUrl() != null && media.getUploadState().equals(MediaUploadState.UPLOADED.toString())) {
            // Note: we should actually do this when the editor fragment starts instead of waiting for user input.
            // Notify the editor fragment upload was successful and it should replace the local url by the remote url.
            if (mEditorMediaUploadListener != null) {
                mEditorMediaUploadListener.onMediaUploadSucceeded(String.valueOf(media.getId()),
                        FluxCUtils.mediaFileFromMediaModel(media));
            }
        } else {
            UploadService.cancelFinalNotification(this, mEditPostRepository.getPost());
            UploadService.cancelFinalNotificationForMedia(this, mSite);
            mEditorMedia.retryFailedMediaAsync(Collections.singletonList(media.getId()));
        }

        AnalyticsTracker.track(Stat.EDITOR_UPLOAD_MEDIA_RETRIED);
        return true;
    }

    @Override
    public void onMediaUploadCancelClicked(String localMediaId) {
        if (!TextUtils.isEmpty(localMediaId)) {
            mEditorMedia.cancelMediaUploadAsync(StringUtils.stringToInt(localMediaId), true);
        } else {
            // Passed mediaId is incorrect: cancel all uploads for this post
            ToastUtils.showToast(this, getString(R.string.error_all_media_upload_canceled));
            EventBus.getDefault().post(new PostEvents.PostMediaCanceled(mEditPostRepository.getEditablePost()));
        }
    }

    @Override
    public void onMediaDeleted(String localMediaId) {
        if (!TextUtils.isEmpty(localMediaId)) {
            mEditorMedia.onMediaDeleted(mShowAztecEditor, mShowGutenbergEditor, localMediaId);
        }
    }

    @Override
    public void onUndoMediaCheck(final String undoedContent) {
        // here we check which elements tagged UPLOADING are there in undoedContent,
        // and check for the ones that ARE NOT being uploaded or queued in the UploadService.
        // These are the CANCELED ONES, so mark them FAILED now to retry.

        List<MediaModel> currentlyUploadingMedia =
                UploadService.getPendingOrInProgressMediaUploadsForPost(mEditPostRepository.getPost());
        List<String> mediaMarkedUploading =
                AztecEditorFragment.getMediaMarkedUploadingInPostContent(EditPostActivity.this, undoedContent);

        // go through the list of items marked UPLOADING within the Post content, and look in the UploadService
        // to see whether they're really being uploaded or not. If an item is not really being uploaded,
        // mark that item failed
        for (String mediaId : mediaMarkedUploading) {
            boolean found = false;
            for (MediaModel media : currentlyUploadingMedia) {
                if (StringUtils.stringToInt(mediaId) == media.getId()) {
                    found = true;
                    break;
                }
            }

            if (!found) {
                if (mEditorFragment instanceof AztecEditorFragment) {
                    mEditorMedia.updateDeletedMediaItemIds(mediaId);
                    ((AztecEditorFragment) mEditorFragment).setMediaToFailed(mediaId);
                }
            }
        }
    }

    @Override
    public void onVideoPressInfoRequested(final String videoId) {
        String videoUrl = mMediaStore.getUrlForSiteVideoWithVideoPressGuid(mSite, videoId);

        if (videoUrl == null) {
            AppLog.w(T.EDITOR, "The editor wants more info about the following VideoPress code: " + videoId
                               + " but it's not available in the current site " + mSite.getUrl()
                               + " Maybe it's from another site?");
            return;
        }

        if (videoUrl.isEmpty()) {
            if (PermissionUtils.checkAndRequestCameraAndStoragePermissions(
                    this, WPPermissionUtils.EDITOR_MEDIA_PERMISSION_REQUEST_CODE)) {
                runOnUiThread(() -> {
                    if (mPendingVideoPressInfoRequests == null) {
                        mPendingVideoPressInfoRequests = new ArrayList<>();
                    }
                    mPendingVideoPressInfoRequests.add(videoId);
                    mEditorMedia.refreshBlogMedia();
                });
            }
        }

        String posterUrl = WPMediaUtils.getVideoPressVideoPosterFromURL(videoUrl);

        mEditorFragment.setUrlForVideoPressId(videoId, videoUrl, posterUrl);
    }

    @Override
    public Map<String, String> onAuthHeaderRequested(String url) {
        Map<String, String> authHeaders = new HashMap<>();

        String token = mAccountStore.getAccessToken();
        if (mSite.isPrivate() && WPUrlUtils.safeToAddWordPressComAuthToken(url)
            && !TextUtils.isEmpty(token)) {
            authHeaders.put(AuthenticationUtils.AUTHORIZATION_HEADER_NAME, "Bearer " + token);
        }

        if (mSite.isPrivateWPComAtomic() && mPrivateAtomicCookie.exists() && WPUrlUtils
                .safeToAddPrivateAtCookie(url, mPrivateAtomicCookie.getDomain())) {
            authHeaders.put(AuthenticationUtils.COOKIE_HEADER_NAME, mPrivateAtomicCookie.getCookieContent());
        }
        return authHeaders;
    }

    @Override
    public void onEditorFragmentInitialized() {
        boolean shouldFinishInit = true;
        // now that we have the Post object initialized,
        // check whether we have media items to insert from the WRITE POST with media functionality
        if (getIntent().hasExtra(EXTRA_INSERT_MEDIA)) {
            // Bump analytics
            AnalyticsTracker.track(Stat.NOTIFICATION_UPLOAD_MEDIA_SUCCESS_WRITE_POST);

            List<MediaModel> mediaList = (List<MediaModel>) getIntent().getSerializableExtra(EXTRA_INSERT_MEDIA);
            // removing this from the intent so it doesn't insert the media items again on each Activity re-creation
            getIntent().removeExtra(EXTRA_INSERT_MEDIA);
            if (mediaList != null && !mediaList.isEmpty()) {
                mEditorMedia.addExistingMediaToEditorAsync(mediaList, AddExistingMediaSource.WP_MEDIA_LIBRARY);
            }
        }

        onEditorFinalTouchesBeforeShowing();
    }

    private void onEditorFinalTouchesBeforeShowing() {
        refreshEditorContent();
        // probably here is best for Gutenberg to start interacting with
        if (mShowGutenbergEditor && mEditorFragment instanceof GutenbergEditorFragment) {
            List<MediaModel> failedMedia =
                    mMediaStore.getMediaForPostWithState(mEditPostRepository.getPost(), MediaUploadState.FAILED);
            if (failedMedia != null && !failedMedia.isEmpty()) {
                HashSet<Integer> mediaIds = new HashSet<>();
                for (MediaModel media : failedMedia) {
                    // featured image isn't in the editor but in the Post Settings fragment, so we want to skip it
                    if (!media.getMarkedLocallyAsFeatured()) {
                        mediaIds.add(media.getId());
                    }
                }
                ((GutenbergEditorFragment) mEditorFragment).resetUploadingMediaToFailed(mediaIds);
            }
        } else if (mShowAztecEditor && mEditorFragment instanceof AztecEditorFragment) {
            mPostEditorAnalyticsSession.start(null);
        }
    }

    @Override
    public void onEditorFragmentContentReady(ArrayList<Object> unsupportedBlocksList) {
        // Note that this method is also used to track startup performance
        // It assumes this is being called when the editor has finished loading
        // If you need to refactor this, please ensure that the startup_time_ms property
        // is still reflecting the actual startup time of the editor
        mPostEditorAnalyticsSession.start(unsupportedBlocksList);
    }

    @Override public void onGutenbergEditorSessionTemplateApplyTracked(String template) {
        mPostEditorAnalyticsSession.applyTemplate(template);
    }

    @Override public void onGutenbergEditorSessionTemplatePreviewTracked(String template) {
        mPostEditorAnalyticsSession.previewTemplate(template);
    }

    @Override
    public void onHtmlModeToggledInToolbar() {
        toggleHtmlModeOnMenu();
    }

    @Override
    public void onTrackableEvent(TrackableEvent event) throws IllegalArgumentException {
        mEditorTracker.trackEditorEvent(event, mEditorFragment.getEditorName());
        switch (event) {
            case ELLIPSIS_COLLAPSE_BUTTON_TAPPED:
                AppPrefs.setAztecEditorToolbarExpanded(false);
                break;
            case ELLIPSIS_EXPAND_BUTTON_TAPPED:
                AppPrefs.setAztecEditorToolbarExpanded(true);
                break;
            case HTML_BUTTON_TAPPED:
            case LINK_ADDED_BUTTON_TAPPED:
                mEditorPhotoPicker.hidePhotoPicker();
                break;
        }
    }

    // FluxC events

    @SuppressWarnings("unused")
    @Subscribe(threadMode = ThreadMode.MAIN)
    public void onMediaUploaded(OnMediaUploaded event) {
        if (isFinishing()) {
            return;
        }

        // event for unknown media, ignoring
        if (event.media == null) {
            AppLog.w(AppLog.T.MEDIA, "Media event carries null media object, not recognized");
            return;
        }

        if (event.isError()) {
            onUploadError(event.media, event.error);
        } else if (event.completed) {
            // if the remote url on completed is null, we consider this upload wasn't successful
            if (event.media.getUrl() == null) {
                MediaError error = new MediaError(MediaErrorType.GENERIC_ERROR);
                onUploadError(event.media, error);
            } else {
                onUploadSuccess(event.media);
            }
        } else {
            onUploadProgress(event.media, event.progress);
        }
    }

    // FluxC events

    @SuppressWarnings("unused")
    @Subscribe(threadMode = ThreadMode.MAIN)
    public void onPostChanged(OnPostChanged event) {
        if (event.causeOfChange instanceof CauseOfOnPostChanged.UpdatePost) {
            if (!event.isError()) {
                // here update the menu if it's not a draft anymore
                invalidateOptionsMenu();
            } else {
                updatePostLoadingAndDialogState(PostLoadingState.NONE);
                AppLog.e(AppLog.T.POSTS, "UPDATE_POST failed: " + event.error.type + " - " + event.error.message);
            }
        } else if (event.causeOfChange instanceof CauseOfOnPostChanged.RemoteAutoSavePost) {
            if (!mEditPostRepository.hasPost() || (mEditPostRepository.getId()
                                                   != ((RemoteAutoSavePost) event.causeOfChange).getLocalPostId())) {
                AppLog.e(T.POSTS,
                        "Ignoring REMOTE_AUTO_SAVE_POST in EditPostActivity as mPost is null or id of the opened post"
                        + " doesn't match the event.");
                return;
            }
            if (event.isError()) {
                AppLog.e(T.POSTS, "REMOTE_AUTO_SAVE_POST failed: " + event.error.type + " - " + event.error.message);
            }
            mEditPostRepository.loadPostByLocalPostId(mEditPostRepository.getId());
            mEditPostRepository.replace(postModel -> handleRemoteAutoSave(event.isError(), postModel));
        }
    }

    private boolean isRemotePreviewingFromEditor() {
        return mPostLoadingState == PostLoadingState.UPLOADING_FOR_PREVIEW
                || mPostLoadingState == PostLoadingState.REMOTE_AUTO_SAVING_FOR_PREVIEW
                || mPostLoadingState == PostLoadingState.PREVIEWING
                || mPostLoadingState == PostLoadingState.REMOTE_AUTO_SAVE_PREVIEW_ERROR;
    }

    private boolean isUploadingPostForPreview() {
        return mPostLoadingState == PostLoadingState.UPLOADING_FOR_PREVIEW
                || mPostLoadingState == PostLoadingState.REMOTE_AUTO_SAVING_FOR_PREVIEW;
    }

    private void updateOnSuccessfulUpload() {
        mIsNewPost = false;
        invalidateOptionsMenu();
    }

    private boolean isRemoteAutoSaveError() {
        return mPostLoadingState == PostLoadingState.REMOTE_AUTO_SAVE_PREVIEW_ERROR;
    }

    @Nullable
    private PostModel handleRemoteAutoSave(boolean isError, PostModel post) {
        // We are in the process of remote previewing a post from the editor
        if (!isError && isUploadingPostForPreview()) {
            // We were uploading post for preview and we got no error:
            // update post status and preview it in the internal browser
            updateOnSuccessfulUpload();
            ActivityLauncher.previewPostOrPageForResult(
                    EditPostActivity.this,
                    mSite,
                    post,
                    mPostLoadingState == PostLoadingState.UPLOADING_FOR_PREVIEW
                            ? RemotePreviewLogicHelper.RemotePreviewType.REMOTE_PREVIEW
                            : RemotePreviewLogicHelper.RemotePreviewType.REMOTE_PREVIEW_WITH_REMOTE_AUTO_SAVE
                                                       );
            updatePostLoadingAndDialogState(PostLoadingState.PREVIEWING, post);
        } else if (isError || isRemoteAutoSaveError()) {
            // We got an error from the uploading or from the remote auto save of a post: show snackbar error
            updatePostLoadingAndDialogState(PostLoadingState.NONE);
            mUploadUtilsWrapper.showSnackbarError(findViewById(R.id.editor_activity),
                    getString(R.string.remote_preview_operation_error));
        }
        return post;
    }

    @SuppressWarnings("unused")
    @Subscribe(threadMode = ThreadMode.MAIN)
    public void onPostUploaded(OnPostUploaded event) {
        final PostModel post = event.post;
        if (post != null && post.getId() == mEditPostRepository.getId()) {
            if (!isRemotePreviewingFromEditor()) {
                // We are not remote previewing a post: show snackbar and update post status if needed
                View snackbarAttachView = findViewById(R.id.editor_activity);
                mUploadUtilsWrapper.onPostUploadedSnackbarHandler(this, snackbarAttachView, event.isError(), post,
                        event.isError() ? event.error.message : null, getSite());
                if (!event.isError()) {
                    mEditPostRepository.set(() -> {
                        updateOnSuccessfulUpload();
                        return post;
                    });
                }
            } else {
                mEditPostRepository.set(() -> handleRemoteAutoSave(event.isError(), post));
            }
        }
    }

    @SuppressWarnings("unused")
    @Subscribe(threadMode = ThreadMode.MAIN)
    public void onEventMainThread(VideoOptimizer.ProgressEvent event) {
        if (!isFinishing()) {
            // use upload progress rather than optimizer progress since the former includes upload+optimization
            float progress = UploadService.getUploadProgressForMedia(event.media);
            onUploadProgress(event.media, progress);
        }
    }

    @SuppressWarnings("unused")
    @Subscribe(threadMode = ThreadMode.MAIN)
    public void onEventMainThread(UploadService.UploadMediaRetryEvent event) {
        if (!isFinishing()
            && event.mediaModelList != null
            && mEditorMediaUploadListener != null) {
            for (MediaModel media : event.mediaModelList) {
                String localMediaId = String.valueOf(media.getId());
                EditorFragmentAbstract.MediaType mediaType = media.isVideo()
                        ? EditorFragmentAbstract.MediaType.VIDEO : EditorFragmentAbstract.MediaType.IMAGE;
                mEditorMediaUploadListener.onMediaUploadRetry(localMediaId, mediaType);
            }
        }
    }

    // EditPostActivityHook methods

    @Override
    public EditPostRepository getEditPostRepository() {
        return mEditPostRepository;
    }

    @Override
    public SiteModel getSite() {
        return mSite;
    }


    // External Access to the Image Loader
    public AztecImageLoader getAztecImageLoader() {
        return mAztecImageLoader;
    }

    @Override
    public boolean onMenuOpened(int featureId, Menu menu) {
        // This is a workaround for bag discovered on Chromebooks, where Enter key will not work in the toolbar menu
        // Editor fragments are messing with window focus, which causes keyboard events to get ignored

        // this fixes issue with GB editor
        View editorFragmentView = mEditorFragment.getView();
        if (editorFragmentView != null) {
            editorFragmentView.requestFocus();
        }

        // this fixes issue with Aztec editor
        if (mEditorFragment instanceof AztecEditorFragment) {
            ((AztecEditorFragment) mEditorFragment).requestContentAreaFocus();
        }
        return super.onMenuOpened(featureId, menu);
    }

    // EditorMediaListener
    @Override
    public void appendMediaFiles(@NotNull Map<String, ? extends MediaFile> mediaFiles) {
        mEditorFragment.appendMediaFiles((Map<String, MediaFile>) mediaFiles);
    }

    @NotNull @Override
    public PostImmutableModel getImmutablePost() {
        return Objects.requireNonNull(mEditPostRepository.getPost());
    }

    @Override
    public void syncPostObjectWithUiAndSaveIt(@Nullable OnPostUpdatedFromUIListener listener) {
        updateAndSavePostAsync(listener);
    }

    @Override public void advertiseImageOptimization(@NotNull Function0<Unit> listener) {
        WPMediaUtils.advertiseImageOptimization(this, listener::invoke);
    }

    private void updateAddingMediaToEditorProgressDialogState(ProgressDialogUiState uiState) {
        mAddingMediaToEditorProgressDialog = mProgressDialogHelper
                .updateProgressDialogState(this, mAddingMediaToEditorProgressDialog, uiState, mUiHelpers);
    }
}<|MERGE_RESOLUTION|>--- conflicted
+++ resolved
@@ -224,13 +224,9 @@
         BasicFragmentDialog.BasicDialogNegativeClickInterface,
         PostSettingsListDialogFragment.OnPostSettingsDialogFragmentListener,
         HistoryListFragment.HistoryItemClickInterface,
-<<<<<<< HEAD
-        EditPostSettingsCallback {
-    public static final String ACTION_REBLOG = "reblogAction";
-=======
         EditPostSettingsCallback,
         PrivateAtCookieProgressDialogOnDismissListener {
->>>>>>> d534adf0
+    public static final String ACTION_REBLOG = "reblogAction";		
     public static final String EXTRA_POST_LOCAL_ID = "postModelLocalId";
     public static final String EXTRA_LOAD_AUTO_SAVE_REVISION = "loadAutosaveRevision";
     public static final String EXTRA_POST_REMOTE_ID = "postModelRemoteId";
@@ -347,12 +343,9 @@
     @Inject EditorActionsProvider mEditorActionsProvider;
     @Inject DateTimeUtilsWrapper mDateTimeUtils;
     @Inject ViewModelProvider.Factory mViewModelFactory;
-<<<<<<< HEAD
-    @Inject ReblogUtils mReblogUtils;
-=======
     @Inject ReaderUtilsWrapper mReaderUtilsWrapper;
     @Inject protected PrivateAtomicCookie mPrivateAtomicCookie;
->>>>>>> d534adf0
+    @Inject ReblogUtils mReblogUtils;	
 
     private StorePostViewModel mViewModel;
 
