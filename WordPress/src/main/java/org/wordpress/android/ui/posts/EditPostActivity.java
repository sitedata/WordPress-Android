--- conflicted
+++ resolved
@@ -383,13 +383,8 @@
         PreferenceManager.setDefaultValues(this, R.xml.account_settings, false);
         mShowAztecEditor = AppPrefs.isAztecEditorEnabled();
         mEditorPhotoPicker = new EditorPhotoPicker(this, this, this, mShowAztecEditor);
-<<<<<<< HEAD
-        // TODO: Make sure local id doesn't change and if it does make it a part of the media listener and same
-        // TODO: thing for isLocalDraft
         mEditorMedia = new EditorMedia(this, mSite, this, mDispatcher, mMediaStore, mainDispatcher, bgDispatcher);
-=======
-        mEditorMedia = new EditorMedia(this, mSite, this, mDispatcher, mMediaStore);
->>>>>>> f89f32f0
+
 
         // TODO when aztec is the only editor, remove this part and set the overlay bottom margin in xml
         if (mShowAztecEditor) {
