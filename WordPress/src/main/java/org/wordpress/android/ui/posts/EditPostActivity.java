package org.wordpress.android.ui.posts;

import android.Manifest;
import android.annotation.TargetApi;
import android.app.Activity;
import android.app.Fragment;
import android.app.FragmentManager;
import android.content.Context;
import android.content.DialogInterface;
import android.content.Intent;
import android.content.pm.PackageManager;
import android.content.res.Configuration;
import android.database.Cursor;
import android.graphics.Bitmap;
import android.media.ThumbnailUtils;
import android.net.Uri;
import android.os.AsyncTask;
import android.os.Build;
import android.os.Bundle;
import android.os.Environment;
import android.os.Handler;
import android.preference.PreferenceManager;
import android.support.annotation.NonNull;
import android.support.v13.app.FragmentPagerAdapter;
import android.support.v4.app.ActivityCompat;
import android.support.v4.app.FragmentTransaction;
import android.support.v4.content.CursorLoader;
import android.support.v4.view.ViewPager;
import android.support.v7.app.ActionBar;
import android.support.v7.app.AlertDialog;
import android.support.v7.app.AppCompatActivity;
import android.text.SpannableStringBuilder;
import android.text.Spanned;
import android.text.TextUtils;
import android.text.style.CharacterStyle;
import android.text.style.SuggestionSpan;
import android.view.DragEvent;
import android.view.Menu;
import android.view.MenuInflater;
import android.view.MenuItem;
import android.view.View;
import android.view.ViewGroup;
import android.view.inputmethod.InputMethodManager;
import android.webkit.MimeTypeMap;
import android.widget.Toast;

import org.greenrobot.eventbus.Subscribe;
import org.greenrobot.eventbus.ThreadMode;
import org.wordpress.android.BuildConfig;
import org.wordpress.android.JavaScriptException;
import org.wordpress.android.R;
import org.wordpress.android.WordPress;
import org.wordpress.android.analytics.AnalyticsTracker;
import org.wordpress.android.analytics.AnalyticsTracker.Stat;
import org.wordpress.android.editor.AztecEditorFragment;
import org.wordpress.android.editor.EditorFragment;
import org.wordpress.android.editor.EditorFragment.IllegalEditorStateException;
import org.wordpress.android.editor.EditorFragmentAbstract;
import org.wordpress.android.editor.EditorFragmentAbstract.EditorDragAndDropListener;
import org.wordpress.android.editor.EditorFragmentAbstract.EditorFragmentListener;
import org.wordpress.android.editor.EditorFragmentAbstract.TrackableEvent;
import org.wordpress.android.editor.EditorMediaUploadListener;
import org.wordpress.android.editor.EditorWebViewAbstract.ErrorListener;
import org.wordpress.android.editor.EditorWebViewCompatibility;
import org.wordpress.android.editor.EditorWebViewCompatibility.ReflectionException;
import org.wordpress.android.editor.ImageSettingsDialogFragment;
import org.wordpress.android.editor.LegacyEditorFragment;
import org.wordpress.android.fluxc.Dispatcher;
import org.wordpress.android.fluxc.action.AccountAction;
import org.wordpress.android.fluxc.generated.AccountActionBuilder;
import org.wordpress.android.fluxc.generated.MediaActionBuilder;
import org.wordpress.android.fluxc.generated.PostActionBuilder;
import org.wordpress.android.fluxc.model.AccountModel;
import org.wordpress.android.fluxc.model.MediaModel;
import org.wordpress.android.fluxc.model.MediaModel.UploadState;
import org.wordpress.android.fluxc.model.PostModel;
import org.wordpress.android.fluxc.model.SiteModel;
import org.wordpress.android.fluxc.model.post.PostStatus;
import org.wordpress.android.fluxc.store.AccountStore;
import org.wordpress.android.fluxc.store.AccountStore.OnAccountChanged;
import org.wordpress.android.fluxc.store.MediaStore;
import org.wordpress.android.fluxc.store.MediaStore.FetchMediaListPayload;
import org.wordpress.android.fluxc.store.MediaStore.MediaPayload;
import org.wordpress.android.fluxc.store.MediaStore.OnMediaChanged;
import org.wordpress.android.fluxc.store.PostStore;
import org.wordpress.android.fluxc.store.SiteStore;
import org.wordpress.android.fluxc.tools.FluxCImageLoader;
import org.wordpress.android.ui.ActivityId;
import org.wordpress.android.ui.ActivityLauncher;
import org.wordpress.android.ui.RequestCodes;
import org.wordpress.android.ui.media.MediaBrowserActivity;
import org.wordpress.android.ui.media.WordPressMediaUtils;
import org.wordpress.android.ui.media.services.MediaUploadService;
import org.wordpress.android.ui.notifications.utils.PendingDraftsNotificationsUtils;
import org.wordpress.android.ui.photopicker.PhotoPickerFragment;
import org.wordpress.android.ui.photopicker.PhotoPickerFragment.PhotoPickerIcon;
import org.wordpress.android.ui.photopicker.PhotoPickerFragment.PhotoPickerOption;
import org.wordpress.android.ui.posts.InsertMediaDialog.InsertMediaCallback;
import org.wordpress.android.ui.posts.services.AztecImageLoader;
import org.wordpress.android.ui.posts.services.PostEvents;
import org.wordpress.android.ui.posts.services.PostUploadService;
import org.wordpress.android.ui.prefs.AppPrefs;
import org.wordpress.android.ui.prefs.SiteSettingsInterface;
import org.wordpress.android.util.AnalyticsUtils;
import org.wordpress.android.util.AniUtils;
import org.wordpress.android.util.AppLog;
import org.wordpress.android.util.AppLog.T;
import org.wordpress.android.util.AutolinkUtils;
import org.wordpress.android.util.CrashlyticsUtils;
import org.wordpress.android.util.DateTimeUtils;
import org.wordpress.android.util.DisplayUtils;
import org.wordpress.android.util.FluxCUtils;
import org.wordpress.android.util.ImageUtils;
import org.wordpress.android.util.ListUtils;
import org.wordpress.android.util.MediaUtils;
import org.wordpress.android.util.NetworkUtils;
import org.wordpress.android.util.PermissionUtils;
import org.wordpress.android.util.SiteUtils;
import org.wordpress.android.util.SmartToast;
import org.wordpress.android.util.StringUtils;
import org.wordpress.android.util.ToastUtils;
import org.wordpress.android.util.ToastUtils.Duration;
import org.wordpress.android.util.WPHtml;
import org.wordpress.android.util.WPMediaUtils;
import org.wordpress.android.util.WPUrlUtils;
import org.wordpress.android.util.helpers.MediaFile;
import org.wordpress.android.util.helpers.MediaGallery;
import org.wordpress.android.util.helpers.MediaGalleryImageSpan;
import org.wordpress.android.util.helpers.WPImageSpan;
import org.wordpress.android.widgets.WPViewPager;
import org.wordpress.passcodelock.AppLockManager;

import java.io.File;
import java.io.FileOutputStream;
import java.io.IOException;
import java.util.ArrayList;
import java.util.Arrays;
import java.util.EnumSet;
import java.util.HashMap;
import java.util.List;
import java.util.Locale;
import java.util.Map;
import java.util.regex.Matcher;
import java.util.regex.Pattern;

import javax.inject.Inject;

import de.greenrobot.event.EventBus;

public class EditPostActivity extends AppCompatActivity implements EditorFragmentListener, EditorDragAndDropListener,
        ActivityCompat.OnRequestPermissionsResultCallback, EditorWebViewCompatibility.ReflectionFailureListener,
        PhotoPickerFragment.PhotoPickerListener {
    public static final String EXTRA_POST_LOCAL_ID = "postModelLocalId";
    public static final String EXTRA_IS_PAGE = "isPage";
    public static final String EXTRA_IS_QUICKPRESS = "isQuickPress";
    public static final String EXTRA_QUICKPRESS_BLOG_ID = "quickPressBlogId";
    public static final String EXTRA_SAVED_AS_LOCAL_DRAFT = "savedAsLocalDraft";
    public static final String EXTRA_HAS_FAILED_MEDIA = "hasFailedMedia";
    public static final String EXTRA_HAS_CHANGES = "hasChanges";
    public static final String STATE_KEY_CURRENT_POST = "stateKeyCurrentPost";
    public static final String STATE_KEY_ORIGINAL_POST = "stateKeyOriginalPost";
    public static final String STATE_KEY_EDITOR_FRAGMENT = "editorFragment";
    public static final String STATE_KEY_DROPPED_MEDIA_URIS = "stateKeyDroppedMediaUri";

    public static final int MEDIA_PERMISSION_REQUEST_CODE = 1;
    public static final int LOCATION_PERMISSION_REQUEST_CODE = 2;
    public static final int DRAG_AND_DROP_MEDIA_PERMISSION_REQUEST_CODE = 3;
    public static final int PHOTO_PICKER_PERMISSION_REQUEST_CODE = 4;

    private static int PAGE_CONTENT = 0;
    private static int PAGE_SETTINGS = 1;
    private static int PAGE_PREVIEW = 2;

    private static final int AUTOSAVE_INTERVAL_MILLIS = 60000;

    private static final String PHOTO_PICKER_TAG = "photo_picker";

    private Handler mHandler;
    private boolean mShowAztecEditor;
    private boolean mShowNewEditor;

    private List<String> mPendingVideoPressInfoRequests;

    /**
     * The {@link android.support.v4.view.PagerAdapter} that will provide
     * fragments for each of the sections. We use a
     * {@link FragmentPagerAdapter} derivative, which will keep every
     * loaded fragment in memory. If this becomes too memory intensive, it
     * may be best to switch to a
     * {@link android.support.v13.app.FragmentStatePagerAdapter}.
     */
    SectionsPagerAdapter mSectionsPagerAdapter;

    /**
     * The {@link ViewPager} that will host the section contents.
     */
    WPViewPager mViewPager;

    private PostModel mPost;
    private PostModel mOriginalPost;

    private AztecEditorFragment mAztecEditorFragment;
    private EditorFragmentAbstract mEditorFragment;
    private EditPostSettingsFragment mEditPostSettingsFragment;
    private EditPostPreviewFragment mEditPostPreviewFragment;

    private EditorMediaUploadListener mEditorMediaUploadListener;

    private boolean mIsNewPost;
    private boolean mIsPage;
    private boolean mHasSetPostContent;

    private View mPhotoPickerContainer;
    private PhotoPickerFragment mPhotoPickerFragment;
    private int mPhotoPickerOrientation = Configuration.ORIENTATION_UNDEFINED;

    // For opening the context menu after permissions have been granted
    private View mMenuView = null;

    @Inject Dispatcher mDispatcher;
    @Inject AccountStore mAccountStore;
    @Inject SiteStore mSiteStore;
    @Inject PostStore mPostStore;
    @Inject MediaStore mMediaStore;
    @Inject FluxCImageLoader mImageLoader;

    private SiteModel mSite;

    // for keeping the media uri while asking for permissions
    private ArrayList<Uri> mDroppedMediaUris;

    private Runnable mFetchMediaRunnable = new Runnable() {
        @Override
        public void run() {
            if (mDroppedMediaUris != null) {
                final List<Uri> mediaUris = mDroppedMediaUris;
                mDroppedMediaUris = null;
                EditPostActivity.this.addAllMedia(mediaUris);
            }
        }
    };

    @Override
    protected void onCreate(Bundle savedInstanceState) {
        super.onCreate(savedInstanceState);
        ((WordPress) getApplication()).component().inject(this);
        mDispatcher.register(this);
        setContentView(R.layout.new_edit_post_activity);

        if (savedInstanceState == null) {
            mSite = (SiteModel) getIntent().getSerializableExtra(WordPress.SITE);
        } else {
            mSite = (SiteModel) savedInstanceState.getSerializable(WordPress.SITE);
        }

        // Check whether to show the visual editor
        PreferenceManager.setDefaultValues(this, R.xml.account_settings, false);
        //AppPrefs.setAztecEditorAvailable(true);
        //AppPrefs.setAztecEditorEnabled(true);
        mShowAztecEditor = AppPrefs.isAztecEditorEnabled();
        mShowNewEditor = AppPrefs.isVisualEditorEnabled();

        // Set up the action bar.
        final ActionBar actionBar = getSupportActionBar();
        if (actionBar != null) {
            actionBar.setDisplayHomeAsUpEnabled(true);
        }

        FragmentManager fragmentManager = getFragmentManager();
        Bundle extras = getIntent().getExtras();
        String action = getIntent().getAction();
        if (savedInstanceState == null) {
            if (!getIntent().hasExtra(EXTRA_POST_LOCAL_ID)
                    || Intent.ACTION_SEND.equals(action)
                    || Intent.ACTION_SEND_MULTIPLE.equals(action)
                    || NEW_MEDIA_POST.equals(action)
                    || getIntent().hasExtra(EXTRA_IS_QUICKPRESS)) {
                if (getIntent().hasExtra(EXTRA_QUICKPRESS_BLOG_ID)) {
                    // QuickPress might want to use a different blog than the current blog
                    int localSiteId = getIntent().getIntExtra(EXTRA_QUICKPRESS_BLOG_ID, -1);
                    mSite = mSiteStore.getSiteByLocalId(localSiteId);
                }

                if (extras != null) {
                    mIsPage = extras.getBoolean(EXTRA_IS_PAGE);
                }
                mIsNewPost = true;

                if (mSite == null) {
                    showErrorAndFinish(R.string.blog_not_found);
                    return;
                }
                if (!mSite.isVisible()) {
                    showErrorAndFinish(R.string.error_blog_hidden);
                    return;
                }

                // Create a new post
                List<Long> categories = new ArrayList<>();
                String postFormat = "";
                if (mSite.isWPCom() || mSite.isJetpackConnected()) {
                    // TODO: replace SiteSettingsInterface.getX by calls to mSite.getDefaultCategory
                    // and mSite.getDefaultFormat. We can get these from /me/sites endpoint for .com/jetpack sites.
                    // There might be a way to get that information from a XMLRPC request as well.
                    categories.add((long) SiteSettingsInterface.getDefaultCategory(WordPress.getContext()));
                    postFormat = SiteSettingsInterface.getDefaultFormat(WordPress.getContext());
                }
                mPost = mPostStore.instantiatePostModel(mSite, mIsPage, categories, postFormat);
            } else if (extras != null) {
                // Load post passed in extras
                mPost = mPostStore.getPostByLocalPostId(extras.getInt(EXTRA_POST_LOCAL_ID));
                if (mPost != null) {
                    mOriginalPost = mPost.clone();
                    mIsPage = mPost.isPage();
                }
            }
        } else {
            mDroppedMediaUris = savedInstanceState.getParcelable(STATE_KEY_DROPPED_MEDIA_URIS);

            if (savedInstanceState.containsKey(STATE_KEY_ORIGINAL_POST)) {
                try {
                    mPost = (PostModel) savedInstanceState.getSerializable(STATE_KEY_CURRENT_POST);
                    mOriginalPost = (PostModel) savedInstanceState.getSerializable(STATE_KEY_ORIGINAL_POST);
                } catch (ClassCastException e) {
                    mPost = null;
                }
            }
            mEditorFragment = (EditorFragmentAbstract) fragmentManager.getFragment(savedInstanceState, STATE_KEY_EDITOR_FRAGMENT);

            if (mEditorFragment instanceof EditorMediaUploadListener) {
                mEditorMediaUploadListener = (EditorMediaUploadListener) mEditorFragment;
            }
        }

        if (mSite == null) {
            ToastUtils.showToast(this, R.string.blog_not_found, ToastUtils.Duration.SHORT);
            finish();
            return;
        }

        if (mHasSetPostContent = mEditorFragment != null) {
            mEditorFragment.setImageLoader(mImageLoader);
        }

        // Ensure we have a valid post
        if (mPost == null) {
            showErrorAndFinish(R.string.post_not_found);
            return;
        }

        if (mIsNewPost) {
            trackEditorCreatedPost(action, getIntent());
        }

        setTitle(StringUtils.unescapeHTML(SiteUtils.getSiteNameOrHomeURL(mSite)));
        mSectionsPagerAdapter = new SectionsPagerAdapter(fragmentManager);

        // Set up the ViewPager with the sections adapter.
        mViewPager = (WPViewPager) findViewById(R.id.pager);
        mViewPager.setAdapter(mSectionsPagerAdapter);
        mViewPager.setOffscreenPageLimit(2);
        mViewPager.setPagingEnabled(false);

        // When swiping between different sections, select the corresponding
        // tab. We can also use ActionBar.Tab#select() to do this if we have
        // a reference to the Tab.
        mViewPager.setOnPageChangeListener(new ViewPager.SimpleOnPageChangeListener() {
            @Override
            public void onPageSelected(int position) {
                invalidateOptionsMenu();
                if (position == PAGE_CONTENT) {
                    setTitle(StringUtils.unescapeHTML(SiteUtils.getSiteNameOrHomeURL(mSite)));
                } else if (position == PAGE_SETTINGS) {
                    setTitle(mPost.isPage() ? R.string.page_settings : R.string.post_settings);
                    hidePhotoPicker();
                } else if (position == PAGE_PREVIEW) {
                    setTitle(mPost.isPage() ? R.string.preview_page : R.string.preview_post);
                    hidePhotoPicker();
                    savePostAsync(new AfterSavePostListener() {
                        @Override
                        public void onPostSave() {
                            if (mEditPostPreviewFragment != null) {
                                runOnUiThread(new Runnable() {
                                    @Override
                                    public void run() {
                                        if (mEditPostPreviewFragment != null) {
                                            mEditPostPreviewFragment.loadPost(mPost);
                                        }
                                    }
                                });
                            }
                        }
                    });
                }
            }
        });

        ActivityId.trackLastActivity(ActivityId.POST_EDITOR);
    }

    private Runnable mAutoSave = new Runnable() {
        @Override
        public void run() {
            new Thread(new Runnable() {
                @Override
                public void run() {
                    try {
                        updatePostObject(true);
                    } catch (IllegalEditorStateException e) {
                        AppLog.e(T.EDITOR, "Impossible to save the post, we weren't able to update it.");
                        return;
                    }
                    savePostToDb();
                    if (mHandler != null) {
                        mHandler.postDelayed(mAutoSave, AUTOSAVE_INTERVAL_MILLIS);
                    }
                }
            }).start();
        }
    };

    @Override
    protected void onResume() {
        super.onResume();
        mHandler = new Handler();
        mHandler.postDelayed(mAutoSave, AUTOSAVE_INTERVAL_MILLIS);
    }

    @Override
    protected void onPause() {
        super.onPause();

        mHandler.removeCallbacks(mAutoSave);
        mHandler = null;
    }

    @Override
    protected void onDestroy() {
        AnalyticsTracker.track(AnalyticsTracker.Stat.EDITOR_CLOSED);
        mDispatcher.unregister(this);
        super.onDestroy();
    }

    @Override
    protected void onSaveInstanceState(Bundle outState) {
        super.onSaveInstanceState(outState);
        // Saves both post objects so we can restore them in onCreate()
        savePostAsync(null);
        outState.putSerializable(STATE_KEY_CURRENT_POST, mPost);
        outState.putSerializable(STATE_KEY_ORIGINAL_POST, mOriginalPost);
        outState.putSerializable(WordPress.SITE, mSite);

        outState.putParcelableArrayList(STATE_KEY_DROPPED_MEDIA_URIS, mDroppedMediaUris);

        if (mEditorFragment != null) {
            getFragmentManager().putFragment(outState, STATE_KEY_EDITOR_FRAGMENT, mEditorFragment);
        }
    }

    @Override
    public void onConfigurationChanged(Configuration newConfig) {
        super.onConfigurationChanged(newConfig);

        // resize the photo picker if the user rotated the device
        int orientation = newConfig.orientation;
        if (orientation != mPhotoPickerOrientation) {
            resizePhotoPicker();
        }
    }

    private String getSaveButtonText() {
        if (!mSite.getHasCapabilityPublishPosts()) {
            return getString(R.string.submit_for_review);
        }

        switch (PostStatus.fromPost(mPost)) {
            case SCHEDULED:
                return getString(R.string.schedule_verb);
            case PUBLISHED:
            case UNKNOWN:
                if (mPost.isLocalDraft()) {
                    return getString(R.string.publish_post);
                } else {
                    return getString(R.string.update_verb);
                }
            default:
                if (mPost.isLocalDraft()) {
                    return getString(R.string.save);
                } else {
                    return getString(R.string.update_verb);
                }
        }
    }

    private boolean isPhotoPickerShowing() {
        return mPhotoPickerContainer != null
                && mPhotoPickerContainer.getVisibility() == View.VISIBLE;
    }

    /*
     * resizes the photo picker based on device orientation - full height in landscape, half
     * height in portrait
     */
    private void resizePhotoPicker() {
        if (mPhotoPickerContainer == null) return;

        if (DisplayUtils.isLandscape(this)) {
            mPhotoPickerOrientation = Configuration.ORIENTATION_LANDSCAPE;
            mPhotoPickerContainer.getLayoutParams().height = ViewGroup.LayoutParams.MATCH_PARENT;
        } else {
            mPhotoPickerOrientation = Configuration.ORIENTATION_PORTRAIT;
            int displayHeight = DisplayUtils.getDisplayPixelHeight(this);
            int containerHeight = (int) (displayHeight * 0.5f);
            mPhotoPickerContainer.getLayoutParams().height = containerHeight;
        }

        if (mPhotoPickerFragment != null) {
            mPhotoPickerFragment.reload();
        }
    }

    /*
     * loads the photo picker fragment, which is hidden until the user taps the media icon
     */
    private void initPhotoPicker() {
        mPhotoPickerContainer = findViewById(R.id.photo_fragment_container);

        // size the picker before creating the fragment to avoid having it load media now
        resizePhotoPicker();

        EnumSet<PhotoPickerOption> options =
                EnumSet.of(PhotoPickerOption.ALLOW_MULTI_SELECT);
        mPhotoPickerFragment = PhotoPickerFragment.newInstance(this, options);

        getFragmentManager()
                .beginTransaction()
                .add(R.id.photo_fragment_container, mPhotoPickerFragment, PHOTO_PICKER_TAG)
                .commit();
    }

    /*
     * user has requested to show the photo picker
     */
    void showPhotoPicker() {
        // request permissions if we don't already have them
        if (!PermissionUtils.checkAndRequestCameraAndStoragePermissions(this, PHOTO_PICKER_PERMISSION_REQUEST_CODE)) {
            return;
        }

        // make sure we initialized the photo picker
        if (mPhotoPickerFragment == null) {
            initPhotoPicker();
            SmartToast.show(this, SmartToast.SmartToastType.PHOTO_PICKER_LONG_PRESS);
        }

        // hide soft keyboard
        View view = getCurrentFocus();
        if (view != null) {
            InputMethodManager imm = (InputMethodManager)getSystemService(Context.INPUT_METHOD_SERVICE);
            imm.hideSoftInputFromWindow(view.getWindowToken(), 0);
        }

        // slide in the photo picker
        if (!isPhotoPickerShowing()) {
            AniUtils.animateBottomBar(mPhotoPickerContainer, true, AniUtils.Duration.MEDIUM);
            mPhotoPickerFragment.refresh();
        }

        // fade in the overlay atop the editor, which effectively disables the editor
        // until the picker is closed
        View overlay = findViewById(R.id.view_overlay);
        if (overlay.getVisibility() != View.VISIBLE) {
            AniUtils.fadeIn(overlay, AniUtils.Duration.MEDIUM);
        }

        if (mAztecEditorFragment != null) {
            mAztecEditorFragment.enableMediaMode(true);
        }
    }

    public void hidePhotoPicker() {
        if (isPhotoPickerShowing()) {
            mPhotoPickerFragment.finishActionMode();
            AniUtils.animateBottomBar(mPhotoPickerContainer, false);
        }

        View overlay = findViewById(R.id.view_overlay);
        if (overlay.getVisibility() == View.VISIBLE) {
            AniUtils.fadeOut(overlay, AniUtils.Duration.MEDIUM);
        }

        if (mAztecEditorFragment != null) {
            mAztecEditorFragment.enableMediaMode(false);
        }
    }

    /*
     * called by PhotoPickerFragment when media is selected - may be a single item or a list of items
     */
    @Override
    public void onPhotoPickerMediaChosen(@NonNull List<Uri> uriList) {
        hidePhotoPicker();
        for (Uri uri: uriList) {
            if (addMedia(uri)) {
                boolean isVideo = MediaUtils.isVideo(uri.toString());
                trackAddMediaFromDeviceEvents(false, isVideo, uri);
            }
        }
    }

    /*
     * called by PhotoPickerFragment when user clicks an icon to launch the camera, native
     * picker, or WP media picker
     */
    @Override
    public void onPhotoPickerIconClicked(@NonNull PhotoPickerIcon icon) {
        hidePhotoPicker();
        switch (icon) {
            case ANDROID_CAPTURE_PHOTO:
                launchCamera();
                break;
            case ANDROID_CAPTURE_VIDEO:
                launchVideoCamera();
                break;
            case ANDROID_CHOOSE_PHOTO:
                launchPictureLibrary();
                break;
            case ANDROID_CHOOSE_VIDEO:
                launchVideoLibrary();
                break;
            case WP_MEDIA:
                ActivityLauncher.viewMediaPickerForResult(this, mSite);
                break;
        }
    }

    @Override
    public boolean onCreateOptionsMenu(Menu menu) {
        super.onCreateOptionsMenu(menu);
        MenuInflater inflater = getMenuInflater();
        if (mShowNewEditor || mShowAztecEditor) {
            inflater.inflate(R.menu.edit_post, menu);
        } else {
            inflater.inflate(R.menu.edit_post_legacy, menu);
        }

        return true;
    }

    @Override
    public boolean onPrepareOptionsMenu(Menu menu) {
        boolean showMenuItems = true;
        if (mViewPager != null && mViewPager.getCurrentItem() > PAGE_CONTENT) {
            showMenuItems = false;
        }

        MenuItem previewMenuItem = menu.findItem(R.id.menu_preview_post);
        MenuItem settingsMenuItem = menu.findItem(R.id.menu_post_settings);

        if (previewMenuItem != null) {
            previewMenuItem.setVisible(showMenuItems);
        }

        if (settingsMenuItem != null) {
            settingsMenuItem.setVisible(showMenuItems);
        }

        // Set text of the save button in the ActionBar
        if (mPost != null) {
            MenuItem saveMenuItem = menu.findItem(R.id.menu_save_post);
            if (saveMenuItem != null) {
                saveMenuItem.setTitle(getSaveButtonText());
            }
        }

        return super.onPrepareOptionsMenu(menu);
    }

    @Override
    public void onRequestPermissionsResult(int requestCode,
                                           @NonNull String permissions[],
                                           @NonNull int[] grantResults) {
        switch (requestCode) {
            case LOCATION_PERMISSION_REQUEST_CODE:
                boolean shouldShowLocation = false;
                // Check if at least one of the location permission (coarse or fine) is granted
                for (int grantResult : grantResults) {
                    if (grantResult == PackageManager.PERMISSION_GRANTED) {
                        shouldShowLocation = true;
                    }
                }
                if (shouldShowLocation) {
                    // Permission request was granted, show Location buttons in Settings
                    mEditPostSettingsFragment.showLocationSearch();

                    // After permission request was granted add GeoTag to the new post (if GeoTagging is enabled)
                    mEditPostSettingsFragment.searchLocation();

                    return;
                }
                // Location permission denied
                ToastUtils.showToast(this, getString(R.string.add_location_permission_required));
                break;
            case MEDIA_PERMISSION_REQUEST_CODE:
                boolean shouldShowContextMenu = true;
                for (int i = 0; i < grantResults.length; ++i) {
                    switch (permissions[i]) {
                        case Manifest.permission.CAMERA:
                            if (grantResults[i] == PackageManager.PERMISSION_DENIED) {
                                shouldShowContextMenu = false;
                            }
                            break;
                        case Manifest.permission.WRITE_EXTERNAL_STORAGE:
                            if (grantResults[i] == PackageManager.PERMISSION_DENIED) {
                                shouldShowContextMenu = false;
                            } else {
                                refreshBlogMedia();
                            }
                            break;
                    }
                }
                if (shouldShowContextMenu) {
                    if (mMenuView != null) {
                        super.openContextMenu(mMenuView);
                        mMenuView = null;
                    }
                } else {
                    ToastUtils.showToast(this, getString(R.string.access_media_permission_required));
                }
                break;
            case PHOTO_PICKER_PERMISSION_REQUEST_CODE:
                boolean canShowPhotoPicker = true;
                for (int i = 0; i < grantResults.length; ++i) {
                    switch (permissions[i]) {
                        case Manifest.permission.CAMERA:
                            if (grantResults[i] == PackageManager.PERMISSION_DENIED) {
                                canShowPhotoPicker = false;
                            }
                            break;
                        case Manifest.permission.WRITE_EXTERNAL_STORAGE:
                            if (grantResults[i] == PackageManager.PERMISSION_DENIED) {
                                canShowPhotoPicker = false;
                            }
                            break;
                    }
                }
                if (canShowPhotoPicker) {
                    showPhotoPicker();
                } else {
                    ToastUtils.showToast(this, getString(R.string.access_media_permission_required));
                }
                break;
            case DRAG_AND_DROP_MEDIA_PERMISSION_REQUEST_CODE:
                boolean mediaAccessGranted = false;
                for (int i = 0; i < grantResults.length; ++i) {
                    switch (permissions[i]) {
                        case Manifest.permission.WRITE_EXTERNAL_STORAGE:
                            if (grantResults[i] == PackageManager.PERMISSION_GRANTED) {
                                mediaAccessGranted = true;
                            }
                            break;
                    }
                }
                if (mediaAccessGranted) {
                    runOnUiThread(mFetchMediaRunnable);
                } else {
                    ToastUtils.showToast(this, getString(R.string.access_media_permission_required));
                }
            default:
                break;
        }
    }

    // Menu actions
    @Override
    public boolean onOptionsItemSelected(final MenuItem item) {
        hidePhotoPicker();

        int itemId = item.getItemId();

        if (itemId == android.R.id.home) {
            Fragment fragment = getFragmentManager().findFragmentByTag(
                    ImageSettingsDialogFragment.IMAGE_SETTINGS_DIALOG_TAG);
            if (fragment != null && fragment.isVisible()) {
                return false;
            }
            if (mViewPager.getCurrentItem() > PAGE_CONTENT) {
                if (mViewPager.getCurrentItem() == PAGE_SETTINGS) {
                    mPost.setFeaturedImageId(mEditPostSettingsFragment.getFeaturedImageId());
                    mEditorFragment.setFeaturedImageId(mPost.getFeaturedImageId());
                }
                mViewPager.setCurrentItem(PAGE_CONTENT);
                invalidateOptionsMenu();
            } else {
                savePostAndFinish();
            }
            return true;
        }

        if (itemId == R.id.menu_save_post) {
            publishPost();
        } else {
            // TODO Drop this for Aztec when we have reattachment working
            // Disable other action bar buttons while a media upload is in progress
            if (mEditorFragment.isUploadingMedia() || mEditorFragment.isActionInProgress()) {
                ToastUtils.showToast(this, R.string.editor_toast_uploading_please_wait, Duration.SHORT);
                return false;
            }

            if (itemId == R.id.menu_preview_post) {
                mViewPager.setCurrentItem(PAGE_PREVIEW);
            } else if (itemId == R.id.menu_post_settings) {
                InputMethodManager imm = ((InputMethodManager) getSystemService(Context.INPUT_METHOD_SERVICE));
                imm.hideSoftInputFromWindow(getWindow().getDecorView().getWindowToken(), 0);
                if (mShowNewEditor || mShowAztecEditor) {
                    mEditPostSettingsFragment.updateFeaturedImage(mPost.getFeaturedImageId());
                }
                mViewPager.setCurrentItem(PAGE_SETTINGS);
            }
        }
        return false;
    }

    private void savePostOnlineAndFinishAsync(boolean isFirstTimePublish) {
        new SavePostOnlineAndFinishTask(isFirstTimePublish).executeOnExecutor(AsyncTask.THREAD_POOL_EXECUTOR);
    }

    private void onUploadSuccess(MediaModel media) {
        if (mEditorMediaUploadListener != null && media != null) {
            mEditorMediaUploadListener.onMediaUploadSucceeded(String.valueOf(media.getId()),
                    FluxCUtils.mediaFileFromMediaModel(media));
        }
        removeMediaFromPendingList(media);
    }

    private void onUploadCanceled(MediaModel media) {
        removeMediaFromPendingList(media);
    }

    private void onUploadError(MediaModel media, MediaStore.MediaError error) {
        String localMediaId = String.valueOf(media.getId());

        Map<String, Object> properties = null;
        MediaFile mf = FluxCUtils.mediaFileFromMediaModel(media);
        if (mf != null) {
            properties = AnalyticsUtils.getMediaProperties(this, mf.isVideo(), null, mf.getFilePath());
            properties.put("error_type", error.type.name());
        }
        AnalyticsTracker.track(Stat.EDITOR_UPLOAD_MEDIA_FAILED, properties);

        // Display custom error depending on error type
        String errorMessage;
        switch (error.type) {
            case AUTHORIZATION_REQUIRED:
                errorMessage = getString(R.string.media_error_no_permission_upload);
                break;
            case REQUEST_TOO_LARGE:
                errorMessage = getString(R.string.media_error_too_large_upload);
                break;
            case SERVER_ERROR:
                errorMessage = getString(R.string.media_error_internal_server_error);
                break;
            case TIMEOUT:
                errorMessage = getString(R.string.media_error_timeout);
                break;
            case GENERIC_ERROR:
            default:
                errorMessage = TextUtils.isEmpty(error.message) ? getString(R.string.tap_to_try_again) : error.message;
        }

        if (mEditorMediaUploadListener != null) {
            mEditorMediaUploadListener.onMediaUploadFailed(localMediaId,
                    EditorFragmentAbstract.getEditorMimeType(mf), errorMessage);
        }

        removeMediaFromPendingList(media);
    }

    private void onUploadProgress(MediaModel media, float progress) {
        String localMediaId = String.valueOf(media.getId());
        if (mEditorMediaUploadListener != null) {
            mEditorMediaUploadListener.onMediaUploadProgress(localMediaId, progress);
        }
    }

    private void removeMediaFromPendingList(MediaModel mediaToClear) {
        if (mediaToClear == null) {
            return;
        }
        for (MediaModel pendingUpload : mPendingUploads) {
            if (pendingUpload.getId() == mediaToClear.getId()) {
                mPendingUploads.remove(pendingUpload);
                break;
            }
        }
    }

    private void launchPictureLibrary() {
        WordPressMediaUtils.launchPictureLibrary(this);
        AppLockManager.getInstance().setExtendedTimeout();
    }

    private void launchVideoLibrary() {
        WordPressMediaUtils.launchVideoLibrary(this);
        AppLockManager.getInstance().setExtendedTimeout();
    }

    private void launchVideoCamera() {
        WordPressMediaUtils.launchVideoCamera(this);
        AppLockManager.getInstance().setExtendedTimeout();
    }

    private void showErrorAndFinish(int errorMessageId) {
        Toast.makeText(this, getResources().getText(errorMessageId), Toast.LENGTH_LONG).show();
        finish();
    }

    private void trackEditorCreatedPost(String action, Intent intent) {
        Map<String, Object> properties = new HashMap<>();
        // Post created from the post list (new post button).
        String normalizedSourceName = "post-list";
        if (Intent.ACTION_SEND.equals(action) || Intent.ACTION_SEND_MULTIPLE.equals(action)) {
            // Post created with share with WordPress
            normalizedSourceName = "shared-from-external-app";
        }
        if (EditPostActivity.NEW_MEDIA_POST.equals(
                action)) {
            // Post created from the media library
            normalizedSourceName = "media-library";
        }
        if (intent != null && intent.hasExtra(EXTRA_IS_QUICKPRESS)) {
            // Quick press
            normalizedSourceName = "quick-press";
        }
        properties.put("created_post_source", normalizedSourceName);
        AnalyticsUtils.trackWithSiteDetails(
                AnalyticsTracker.Stat.EDITOR_CREATED_POST,
                mSiteStore.getSiteByLocalId(mPost.getLocalSiteId()),
                properties
        );
    }

    private synchronized void updatePostObject(boolean isAutosave) throws IllegalEditorStateException {
        if (mPost == null) {
            AppLog.e(AppLog.T.POSTS, "Attempted to save an invalid Post.");
            return;
        }

        // Update post object from fragment fields
        if (mEditorFragment != null) {
            if (mShowNewEditor || mShowAztecEditor) {
                updatePostContentNewEditor(isAutosave, (String) mEditorFragment.getTitle(),
                        (String) mEditorFragment.getContent());
            } else {
                // TODO: Remove when legacy editor is dropped
                updatePostContent(isAutosave);
            }
        }

        if (mEditPostSettingsFragment != null) {
            mEditPostSettingsFragment.updatePostSettings(mPost);
        }

        mPost.setDateLocallyChanged(DateTimeUtils.iso8601FromTimestamp(System.currentTimeMillis() / 1000));
    }

    private void savePostAsync(final AfterSavePostListener listener) {
        new Thread(new Runnable() {
            @Override
            public void run() {
                try {
                    updatePostObject(false);
                } catch (IllegalEditorStateException e) {
                    AppLog.e(T.EDITOR, "Impossible to save the post, we weren't able to update it.");
                    return;
                }
                savePostToDb();
                if (listener != null) {
                    listener.onPostSave();
                }
            }
        }).start();
    }

    private interface AfterSavePostListener {
        void onPostSave();
    }

    private synchronized void savePostToDb() {
        mDispatcher.dispatch(PostActionBuilder.newUpdatePostAction(mPost));

        // update the original post object, so we'll know of new changes
        mOriginalPost = mPost.clone();
    }

    @Override
    public void onBackPressed() {
        if (isPhotoPickerShowing()) {
            hidePhotoPicker();
            return;
        }

        Fragment imageSettingsFragment = getFragmentManager().findFragmentByTag(
                ImageSettingsDialogFragment.IMAGE_SETTINGS_DIALOG_TAG);
        if (imageSettingsFragment != null && imageSettingsFragment.isVisible()) {
            ((ImageSettingsDialogFragment) imageSettingsFragment).dismissFragment();
            return;
        }

        if (mViewPager.getCurrentItem() > PAGE_CONTENT) {
            if (mViewPager.getCurrentItem() == PAGE_SETTINGS) {
                mPost.setFeaturedImageId(mEditPostSettingsFragment.getFeaturedImageId());
                mEditorFragment.setFeaturedImageId(mPost.getFeaturedImageId());
            }
            mViewPager.setCurrentItem(PAGE_CONTENT);
            invalidateOptionsMenu();
            return;
        }

        if (mEditorFragment != null && !mEditorFragment.onBackPressed()) {
            savePostAndFinish();
        }
    }

    public boolean isNewPost() {
        return mIsNewPost;
    }

    private class SavePostOnlineAndFinishTask extends AsyncTask<Void, Void, Void> {

        boolean isFirstTimePublish;

        SavePostOnlineAndFinishTask(boolean isFirstTimePublish) {
            this.isFirstTimePublish = isFirstTimePublish;
        }

        @Override
        protected Void doInBackground(Void... params) {
<<<<<<< HEAD
            savePostToDb();
=======

            if (!mSite.getHasCapabilityPublishPosts()) {
               if (PostStatus.fromPost(mPost) != PostStatus.DRAFT && PostStatus.fromPost(mPost) != PostStatus.PENDING) {
                   mPost.setStatus(PostStatus.PENDING.toString());
               }
            }

>>>>>>> 8b74ec9c
            PostUtils.trackSavePostAnalytics(mPost, mSiteStore.getSiteByLocalId(mPost.getLocalSiteId()));

            if (isFirstTimePublish) {
                PostUploadService.addPostToUploadAndTrackAnalytics(mPost);
            } else {
                PostUploadService.addPostToUpload(mPost);
            }
            PostUploadService.setLegacyMode(!mShowNewEditor && !mShowAztecEditor);
            startService(new Intent(EditPostActivity.this, PostUploadService.class));
            PendingDraftsNotificationsUtils.cancelPendingDraftAlarms(EditPostActivity.this, mPost.getId());

            return null;
        }

        @Override
        protected void onPostExecute(Void saved) {
            saveResult(true, false);
            finish();
        }
    }

    private class SavePostLocallyAndFinishTask extends AsyncTask<Void, Void, Boolean> {

        @Override
        protected Boolean doInBackground(Void... params) {

            if (mOriginalPost != null && !PostUtils.postHasEdits(mOriginalPost, mPost)) {
                // If no changes have been made to the post, set it back to the original - don't save it
                mDispatcher.dispatch(PostActionBuilder.newUpdatePostAction(mOriginalPost));
                return false;
            } else {
                // Changes have been made - save the post and ask for the post list to refresh
                // We consider this being "manual save", it will replace some Android "spans" by an html
                // or a shortcode replacement (for instance for images and galleries)
                if (mShowNewEditor || mShowAztecEditor) {
                    // Update the post object directly, without re-fetching the fields from the EditorFragment
                    updatePostContentNewEditor(false, mPost.getTitle(), mPost.getContent());
                }

                savePostToDb();

                // now set the pending notification alarm to be triggered in the next day, week, and month
                PendingDraftsNotificationsUtils.scheduleNextNotifications(EditPostActivity.this, mPost);
            }

            return true;
        }

        @Override
        protected void onPostExecute(Boolean saved) {
            saveResult(saved, true);
            finish();
        }
    }

    private void saveResult(boolean saved, boolean savedLocally) {
        Intent i = getIntent();
        i.putExtra(EXTRA_SAVED_AS_LOCAL_DRAFT, savedLocally);
        i.putExtra(EXTRA_HAS_FAILED_MEDIA, hasFailedMedia());
        i.putExtra(EXTRA_IS_PAGE, mIsPage);
        i.putExtra(EXTRA_HAS_CHANGES, saved);
        i.putExtra(EXTRA_POST_LOCAL_ID, mPost.getId());
        setResult(RESULT_OK, i);
    }

    private void publishPost() {
        AccountModel account = mAccountStore.getAccount();
        // prompt user to verify e-mail before publishing
        if (!account.getEmailVerified()) {
            String message = TextUtils.isEmpty(account.getEmail())
                    ? getString(R.string.editor_confirm_email_prompt_message)
                    : String.format(getString(R.string.editor_confirm_email_prompt_message_with_email), account.getEmail());

            AlertDialog.Builder builder = new AlertDialog.Builder(this);
            builder.setTitle(R.string.editor_confirm_email_prompt_title)
                    .setMessage(message)
                    .setPositiveButton(android.R.string.ok,
                            new DialogInterface.OnClickListener() {
                                public void onClick(DialogInterface dialog, int id) {
                                    ToastUtils.showToast(EditPostActivity.this, getString(R.string.toast_saving_post_as_draft));
                                    savePostAndFinish();
                                }
                            })
                    .setNegativeButton(R.string.editor_confirm_email_prompt_negative,
                            new DialogInterface.OnClickListener() {
                                public void onClick(DialogInterface dialog, int id) {
                                    mDispatcher.dispatch(AccountActionBuilder.newSendVerificationEmailAction());
                                }
                            });
            builder.create().show();
            return;
        }

        boolean isFirstTimePublish = isFirstTimePublish();
        boolean postUpdateSuccessful = updatePostObject();
        if (!postUpdateSuccessful) {
            // just return, since the only case updatePostObject() can fail is when the editor
            // fragment is not added to the activity
            return;
        }

        // Update post, save to db and publish in its own Thread, because 1. update can be pretty slow with a lot of
        // text 2. better not to call `updatePostObject()` from the UI thread due to weird thread blocking behavior
        // on API 16 (and 21) with the visual editor.
        new Thread(new Runnable() {
            @Override
            public void run() {
                boolean isFirstTimePublish = isFirstTimePublish();

                boolean postUpdateSuccessful = updatePostObject();
                if (!postUpdateSuccessful) {
                    // just return, since the only case updatePostObject() can fail is when the editor
                    // fragment is not added to the activity
                    return;
                }

                boolean isPublishable = PostUtils.isPublishable(mPost);

                // if post was modified or has unsaved local changes and is publishable, save it
                saveResult(isPublishable, false);

                if (isPublishable) {
                    if (NetworkUtils.isNetworkAvailable(getBaseContext())) {
                        // Show an Alert Dialog asking the user if they want to remove all failed media before upload
                        if (mEditorFragment.hasFailedMediaUploads()) {
                            EditPostActivity.this.runOnUiThread(new Runnable() {
                                @Override
                                public void run() {
                                    showRemoveFailedUploadsDialog();
                                }
                            });
                        } else {
                            savePostOnlineAndFinishAsync(isFirstTimePublish);
                        }
                    } else {
                        savePostLocallyAndFinishAsync();
                    }
                } else {
                    EditPostActivity.this.runOnUiThread(new Runnable() {
                        @Override
                        public void run() {
                            ToastUtils.showToast(EditPostActivity.this, R.string.error_publish_empty_post, Duration.SHORT);
                        }
                    });
                }
            }
        }).start();
    }

    private void showRemoveFailedUploadsDialog() {
        AlertDialog.Builder builder = new AlertDialog.Builder(this);
        builder.setMessage(R.string.editor_toast_failed_uploads)
                .setPositiveButton(R.string.editor_remove_failed_uploads, new DialogInterface.OnClickListener() {
                    public void onClick(DialogInterface dialog, int id) {
                        // Clear failed uploads
                        mEditorFragment.removeAllFailedMediaUploads();
                    }
                }).setNegativeButton(android.R.string.cancel, null);
        builder.create().show();
    }

    private void savePostAndFinish() {
        // Update post, save to db and post online in its own Thread, because 1. update can be pretty slow with a lot of
        // text 2. better not to call `updatePostObject()` from the UI thread due to weird thread blocking behavior
        // on API 16 (and 21) with the visual editor.
        new Thread(new Runnable() {
            @Override
            public void run() {
                // check if the opened post had some unsaved local changes
                boolean hasLocalChanges = mPost.isLocallyChanged() || mPost.isLocalDraft();
                boolean isFirstTimePublish = isFirstTimePublish();

                boolean postUpdateSuccessful = updatePostObject();
                if (!postUpdateSuccessful) {
                    // just return, since the only case updatePostObject() can fail is when the editor
                    // fragment is not added to the activity
                    return;
                }

                boolean hasChanges = PostUtils.postHasEdits(mOriginalPost, mPost);
                boolean isPublishable = PostUtils.isPublishable(mPost);
                boolean hasUnpublishedLocalDraftChanges = PostStatus.fromPost(mPost) == PostStatus.DRAFT &&
                        isPublishable && hasLocalChanges;

                // if post was modified or has unpublished local changes, save it
                boolean shouldSave = hasChanges || hasUnpublishedLocalDraftChanges;
                // if post is publishable or not new, sync it
                boolean shouldSync = isPublishable || !isNewPost();

                saveResult(shouldSave && shouldSync, false);

                if (shouldSave) {
                    if (isNewPost()) {
                        // new post - user just left the editor without publishing, they probably want
                        // to keep the post as a draft
                        mPost.setStatus(PostStatus.DRAFT.toString());
                        if (mEditPostSettingsFragment != null) {
                            runOnUiThread(new Runnable() {
                                @Override
                                public void run() {
                                    mEditPostSettingsFragment.updateStatusSpinner();
                                }
                            });
                        }
                    }

                    if (PostStatus.fromPost(mPost) == PostStatus.DRAFT && isPublishable && !hasFailedMedia()
                            && NetworkUtils.isNetworkAvailable(getBaseContext())) {
                        savePostOnlineAndFinishAsync(isFirstTimePublish);
                    } else {
                        savePostLocallyAndFinishAsync();
                    }
                } else {
                    // discard post if new & empty
                    if (!isPublishable && isNewPost()) {
                        mDispatcher.dispatch(PostActionBuilder.newRemovePostAction(mPost));
                    }
                    finish();
                }
            }
        }).start();
    }

    private boolean isFirstTimePublish() {
        return PostStatus.fromPost(mPost) == PostStatus.PUBLISHED &&
                (mPost.isLocalDraft() || PostStatus.fromPost(mOriginalPost) == PostStatus.DRAFT);
    }

    /**
     * Can be dropped and replaced by mEditorFragment.hasFailedMediaUploads() when we drop the visual editor.
     * mEditorFragment.isActionInProgress() was added to address a timing issue when adding media and immediately
     * publishing or exiting the visual editor. It's not safe to upload the post in this state.
     * See https://github.com/wordpress-mobile/WordPress-Editor-Android/issues/294
     */
    private boolean hasFailedMedia() {
        return mEditorFragment.hasFailedMediaUploads() || mEditorFragment.isActionInProgress();
    }

    private boolean updatePostObject() {
        try {
            updatePostObject(false);
        } catch (IllegalEditorStateException e) {
            AppLog.e(T.EDITOR, "Impossible to save and publish the post, we weren't able to update it.");
            return false;
        }

        return true;
    }

    private void savePostLocallyAndFinishAsync() {
        new SavePostLocallyAndFinishTask().executeOnExecutor(AsyncTask.THREAD_POOL_EXECUTOR);
    }

    /**
     * Disable visual editor mode and log the exception if we get a Reflection failure when the webview is being
     * initialized.
     */
    @Override
    public void onReflectionFailure(ReflectionException e) {
        CrashlyticsUtils.logException(e, T.EDITOR, "Reflection Failure on Visual Editor init");
        // Disable visual editor and show an error message
        AppPrefs.setVisualEditorEnabled(false);
        ToastUtils.showToast(this, R.string.new_editor_reflection_error, Duration.LONG);
        // Restart the activity (will start the legacy editor)
        finish();
        startActivity(getIntent());
    }

    /**
     * A {@link FragmentPagerAdapter} that returns a fragment corresponding to
     * one of the sections/tabs/pages.
     */
    public class SectionsPagerAdapter extends FragmentPagerAdapter {
        // Show two pages for the visual editor, and add a third page for the EditPostPreviewFragment for legacy
        private static final int NUM_PAGES_VISUAL_EDITOR = 2;
        private static final int NUM_PAGES_LEGACY_EDITOR = 3;

        public SectionsPagerAdapter(FragmentManager fm) {
            super(fm);
        }

        @Override
        public Fragment getItem(int position) {
            // getItem is called to instantiate the fragment for the given page.
            switch (position) {
                case 0:
                    // TODO: Remove editor options after testing.
                    if (mShowAztecEditor) {
                        mAztecEditorFragment = AztecEditorFragment.newInstance("", "");
                        mAztecEditorFragment.setImageLoader(new AztecImageLoader(getBaseContext()));
                        return mAztecEditorFragment;
                    } else if (mShowNewEditor) {
                        EditorWebViewCompatibility.setReflectionFailureListener(EditPostActivity.this);
                        return new EditorFragment();
                    } else {
                        return new LegacyEditorFragment();
                    }
                case 1:
                    return EditPostSettingsFragment.newInstance(mSite, mPost);
                default:
                    return EditPostPreviewFragment.newInstance(mSite);
            }
        }

        @Override
        public Object instantiateItem(ViewGroup container, int position) {
            Fragment fragment = (Fragment) super.instantiateItem(container, position);
            switch (position) {
                case 0:
                    mEditorFragment = (EditorFragmentAbstract) fragment;
                    mEditorFragment.setImageLoader(mImageLoader);

                    if (mEditorFragment instanceof EditorMediaUploadListener) {
                        mEditorMediaUploadListener = (EditorMediaUploadListener) mEditorFragment;

                        // Set up custom headers for the visual editor's internal WebView
                        mEditorFragment.setCustomHttpHeader("User-Agent", WordPress.getUserAgent());
                    }
                    break;
                case 1:
                    mEditPostSettingsFragment = (EditPostSettingsFragment) fragment;
                    break;
                case 2:
                    mEditPostPreviewFragment = (EditPostPreviewFragment) fragment;
                    break;
            }
            return fragment;
        }

        @Override
        public int getCount() {
            return ((mShowNewEditor || mShowAztecEditor) ? NUM_PAGES_VISUAL_EDITOR : NUM_PAGES_LEGACY_EDITOR);
        }
    }

    // Moved from EditPostContentFragment
    public static final String NEW_MEDIA_POST = "NEW_MEDIA_POST";
    public static final String NEW_MEDIA_POST_EXTRA_IDS = "NEW_MEDIA_POST_EXTRA_IDS";
    private String mMediaCapturePath = "";
    private int mMaxThumbWidth = 0;

    private int getMaximumThumbnailWidthForEditor() {
        if (mMaxThumbWidth == 0) {
            mMaxThumbWidth = ImageUtils.getMaximumThumbnailWidthForEditor(this);
        }
        return mMaxThumbWidth;
    }

    private void addExistingMediaToEditor(long mediaId) {
        MediaModel media = mMediaStore.getSiteMediaWithId(mSite, mediaId);
        if (media != null) {
            MediaFile mediaFile = FluxCUtils.mediaFileFromMediaModel(media);
            trackAddMediaFromWPLibraryEvents(mediaFile.isVideo(), media.getMediaId());
            String urlToUse = TextUtils.isEmpty(media.getUrl()) ? media.getFilePath() : media.getUrl();
            mEditorFragment.appendMediaFile(mediaFile, urlToUse, mImageLoader);
        }
    }

    private class LoadPostContentTask extends AsyncTask<String, Spanned, Spanned> {
        @Override
        protected Spanned doInBackground(String... params) {
            if (params.length < 1 || mPost == null) {
                return null;
            }

            String content = StringUtils.notNullStr(params[0]);
            return WPHtml.fromHtml(content, EditPostActivity.this, mPost, getMaximumThumbnailWidthForEditor());
        }

        @Override
        protected void onPostExecute(Spanned spanned) {
            if (spanned != null) {
                mEditorFragment.setContent(spanned);
            }
        }
    }

    private String getUploadErrorHtml(String mediaId, String path) {
        String replacement;
        if (Build.VERSION.SDK_INT >= 19) {
            replacement = String.format(Locale.US,
                    "<span id=\"img_container_%s\" class=\"img_container failed\" data-failed=\"%s\"><progress " +
                            "id=\"progress_%s\" value=\"0\" class=\"wp_media_indicator failed\" contenteditable=\"false\">" +
                            "</progress><img data-wpid=\"%s\" src=\"%s\" alt=\"\" class=\"failed\"></span>",
                    mediaId, getString(R.string.tap_to_try_again), mediaId, mediaId, path);
        } else {
            // Before API 19, the WebView didn't support progress tags. Use an upload overlay instead of a progress bar
            replacement = String.format(Locale.US,
                    "<span id=\"img_container_%s\" class=\"img_container compat failed\" contenteditable=\"false\" " +
                            "data-failed=\"%s\"><span class=\"upload-overlay failed\" " +
                            "contenteditable=\"false\">Uploading…</span><span class=\"upload-overlay-bg\"></span>" +
                            "<img data-wpid=\"%s\" src=\"%s\" alt=\"\" class=\"failed\"></span>",
                    mediaId, getString(R.string.tap_to_try_again), mediaId, path);
        }
        return replacement;
    }

    private String migrateLegacyDraft(String content) {
        if (content.contains("<img src=\"null\" android-uri=\"")) {
            // We must replace image tags specific to the legacy editor local drafts:
            // <img src="null" android-uri="file:///..." />
            // And trigger an upload action for the specific image / video
            Pattern pattern = Pattern.compile("<img src=\"null\" android-uri=\"([^\"]*)\".*>");
            Matcher matcher = pattern.matcher(content);
            StringBuffer stringBuffer = new StringBuffer();
            while (matcher.find()) {
                String stringUri = matcher.group(1);
                Uri uri = Uri.parse(stringUri);
                MediaFile mediaFile = FluxCUtils.mediaFileFromMediaModel(queueFileForUpload(uri,
                        getContentResolver().getType(uri), UploadState.FAILED));
                if (mediaFile == null) {
                    continue;
                }
                String replacement = getUploadErrorHtml(String.valueOf(mediaFile.getId()), mediaFile.getFilePath());
                matcher.appendReplacement(stringBuffer, replacement);
            }
            matcher.appendTail(stringBuffer);
            content = stringBuffer.toString();
        }
        if (content.contains("[caption")) {
            // Convert old legacy post caption formatting to new format, to avoid being stripped by the visual editor
            Pattern pattern = Pattern.compile("(\\[caption[^]]*caption=\"([^\"]*)\"[^]]*].+?)(\\[\\/caption])");
            Matcher matcher = pattern.matcher(content);
            StringBuffer stringBuffer = new StringBuffer();
            while (matcher.find()) {
                String replacement = matcher.group(1) + matcher.group(2) + matcher.group(3);
                matcher.appendReplacement(stringBuffer, replacement);
            }
            matcher.appendTail(stringBuffer);
            content = stringBuffer.toString();
        }
        return content;
    }

    private void fillContentEditorFields() {
        // Needed blog settings needed by the editor
        mEditorFragment.setFeaturedImageSupported(mSite.isFeaturedImageSupported());

        // Set up the placeholder text
        mEditorFragment.setContentPlaceholder(getString(R.string.editor_content_placeholder));
        mEditorFragment.setTitlePlaceholder(getString(mIsPage ? R.string.editor_page_title_placeholder :
                R.string.editor_post_title_placeholder));

        // Set post title and content
        if (mPost != null) {
            if (!TextUtils.isEmpty(mPost.getContent()) && !mHasSetPostContent) {
                mHasSetPostContent = true;
                if (mPost.isLocalDraft() && !mShowNewEditor && !mShowAztecEditor) {
                    // TODO: Unnecessary for new editor, as all images are uploaded right away, even for local drafts
                    // Load local post content in the background, as it may take time to generate images
                    new LoadPostContentTask().executeOnExecutor(AsyncTask.THREAD_POOL_EXECUTOR,
                            mPost.getContent().replaceAll("\uFFFC", ""));
                } else {
                    // TODO: Might be able to drop .replaceAll() when legacy editor is removed
                    String content = mPost.getContent().replaceAll("\uFFFC", "");
                    // Prepare eventual legacy editor local draft for the new editor
                    content = migrateLegacyDraft(content);
                    mEditorFragment.setContent(content);
                }
            }
            if (!TextUtils.isEmpty(mPost.getTitle())) {
                mEditorFragment.setTitle(mPost.getTitle());
            }
            // TODO: postSettingsButton.setText(post.isPage() ? R.string.page_settings : R.string.post_settings);
            mEditorFragment.setLocalDraft(mPost.isLocalDraft());

            mEditorFragment.setFeaturedImageId(mPost.getFeaturedImageId());
        }

        // Special actions
        String action = getIntent().getAction();
        if (Intent.ACTION_SEND.equals(action) || Intent.ACTION_SEND_MULTIPLE.equals(action)) {
            setPostContentFromShareAction();
        } else if (NEW_MEDIA_POST.equals(action)) {
            prepareMediaPost();
        }
    }

    private void launchCamera() {
        WordPressMediaUtils.launchCamera(this, BuildConfig.APPLICATION_ID,
                new WordPressMediaUtils.LaunchCameraCallback() {
                    @Override
                    public void onMediaCapturePathReady(String mediaCapturePath) {
                        mMediaCapturePath = mediaCapturePath;
                        AppLockManager.getInstance().setExtendedTimeout();
                    }
                });
    }

    protected void setPostContentFromShareAction() {
        Intent intent = getIntent();

        // Check for shared text
        String text = intent.getStringExtra(Intent.EXTRA_TEXT);
        String title = intent.getStringExtra(Intent.EXTRA_SUBJECT);
        if (text != null) {
            if (title != null) {
                mEditorFragment.setTitle(title);
            }
            // Create an <a href> element around links
            text = AutolinkUtils.autoCreateLinks(text);
            if (mEditorFragment instanceof LegacyEditorFragment) {
                mEditorFragment.setContent(WPHtml.fromHtml(StringUtils.addPTags(text), this, mPost,
                        getMaximumThumbnailWidthForEditor()));
            } else {
                mEditorFragment.setContent(text);
            }
        }

        // Check for shared media
        if (intent.hasExtra(Intent.EXTRA_STREAM)) {
            String action = intent.getAction();
            String type = intent.getType();
            ArrayList<Uri> sharedUris;

            if (Intent.ACTION_SEND_MULTIPLE.equals(action)) {
                sharedUris = intent.getParcelableArrayListExtra((Intent.EXTRA_STREAM));
            } else {
                // For a single media share, we only allow images and video types
                if (type != null && (type.startsWith("image") || type.startsWith("video"))) {
                    sharedUris = new ArrayList<Uri>();
                    sharedUris.add((Uri) intent.getParcelableExtra(Intent.EXTRA_STREAM));
                } else {
                    return;
                }
            }

            if (sharedUris != null) {
                for (Uri uri : sharedUris) {
                    addMedia(uri);
                }
            }
        }
    }

    private void prepareMediaPost() {
        long[] idsArray = getIntent().getLongArrayExtra(NEW_MEDIA_POST_EXTRA_IDS);
        ArrayList<Long> idsList = ListUtils.fromLongArray(idsArray);
        for (Long id: idsList) {
            addExistingMediaToEditor(id);
        }
    }

    // TODO: Replace with contents of the updatePostContentNewEditor() method when legacy editor is dropped
    /**
     * Updates post object with content of this fragment
     */
    public void updatePostContent(boolean isAutoSave) throws IllegalEditorStateException {
        if (mPost == null) {
            return;
        }
        String title = StringUtils.notNullStr((String) mEditorFragment.getTitle());
        SpannableStringBuilder postContent;
        if (mEditorFragment.getSpannedContent() != null) {
            // needed by the legacy editor to save local drafts
            try {
                postContent = new SpannableStringBuilder(mEditorFragment.getSpannedContent());
            } catch (RuntimeException e) {
                // A core android bug might cause an out of bounds exception, if so we'll just use the current editable
                // See https://code.google.com/p/android/issues/detail?id=5164
                postContent = new SpannableStringBuilder(StringUtils.notNullStr((String) mEditorFragment.getContent()));
            }
        } else {
            postContent = new SpannableStringBuilder(StringUtils.notNullStr((String) mEditorFragment.getContent()));
        }

        String content;
        if (mPost.isLocalDraft()) {
            // remove suggestion spans, they cause craziness in WPHtml.toHTML().
            CharacterStyle[] characterStyles = postContent.getSpans(0, postContent.length(), CharacterStyle.class);
            for (CharacterStyle characterStyle : characterStyles) {
                if (characterStyle instanceof SuggestionSpan) {
                    postContent.removeSpan(characterStyle);
                }
            }
            content = WPHtml.toHtml(postContent);
            // replace duplicate <p> tags so there's not duplicates, trac #86
            content = content.replace("<p><p>", "<p>");
            content = content.replace("</p></p>", "</p>");
            content = content.replace("<br><br>", "<br>");
            // sometimes the editor creates extra tags
            content = content.replace("</strong><strong>", "").replace("</em><em>", "").replace("</u><u>", "")
                    .replace("</strike><strike>", "").replace("</blockquote><blockquote>", "");
        } else {
            if (!isAutoSave) {
                // Add gallery shortcode
                MediaGalleryImageSpan[] gallerySpans = postContent.getSpans(0, postContent.length(),
                        MediaGalleryImageSpan.class);
                for (MediaGalleryImageSpan gallerySpan : gallerySpans) {
                    int start = postContent.getSpanStart(gallerySpan);
                    postContent.removeSpan(gallerySpan);
                    postContent.insert(start, WPHtml.getGalleryShortcode(gallerySpan));
                }
            }

            WPImageSpan[] imageSpans = postContent.getSpans(0, postContent.length(), WPImageSpan.class);
            if (imageSpans.length != 0) {
                for (WPImageSpan wpIS : imageSpans) {
                    MediaFile mediaFile = wpIS.getMediaFile();
                    if (mediaFile == null) {
                        continue;
                    }

                    if (mediaFile.getMediaId() != null) {
                        updateMediaFileOnServer(mediaFile);
                    } else {
                        mediaFile.setFileName(wpIS.getImageSource().toString());
                        mediaFile.setFilePath(wpIS.getImageSource().toString());
                    }

                    int tagStart = postContent.getSpanStart(wpIS);
                    if (!isAutoSave) {
                        postContent.removeSpan(wpIS);

                        // network image has a mediaId
                        if (mediaFile.getMediaId() != null && mediaFile.getMediaId().length() > 0) {
                            postContent.insert(tagStart, WPHtml.getContent(wpIS));
                        } else {
                            // local image for upload
                            postContent.insert(tagStart,
                                    "<img android-uri=\"" + wpIS.getImageSource().toString() + "\" />");
                        }
                    }
                }
            }
            content = postContent.toString();
        }

        mPost.setTitle(title);
        mPost.setContent(content);

        if (!mPost.isLocalDraft()) {
            mPost.setIsLocallyChanged(true);
        }
    }

    /**
     * Updates post object with given title and content
     */
    public void updatePostContentNewEditor(boolean isAutoSave, String title, String content) {
        if (mPost == null) {
            return;
        }

        if (!isAutoSave) {
            // TODO: Shortcode handling, media handling
        }

        mPost.setTitle(title);
        mPost.setContent(content);

        if (!mPost.isLocalDraft()) {
            mPost.setIsLocallyChanged(true);
        }

        mPost.setDateLocallyChanged(DateTimeUtils.iso8601FromTimestamp(System.currentTimeMillis() / 1000));
    }

    private void updateMediaFileOnServer(MediaFile mediaFile) {
        if (mediaFile == null) {
            return;
        }

        MediaPayload payload = new MediaPayload(mSite, FluxCUtils.mediaModelFromMediaFile(mediaFile));
        mDispatcher.dispatch(MediaActionBuilder.newPushMediaAction(payload));
    }

    /**
     * Analytics about media from device
     *
     * @param isNew Whether is a fresh media
     * @param isVideo Whether is a video or not
     * @param uri The URI of the media on the device, or null
     */
    private void trackAddMediaFromDeviceEvents(boolean isNew, boolean isVideo, Uri uri) {
        if (uri == null) {
            AppLog.e(T.MEDIA, "Cannot track new media events if both path and mediaURI are null!!");
            return;
        }

        Map<String, Object> properties = AnalyticsUtils.getMediaProperties(this, isVideo, uri, null);
        Stat currentStat;
        if (isVideo) {
            if (isNew) {
                currentStat = Stat.EDITOR_ADDED_VIDEO_NEW;
            } else {
                currentStat = Stat.EDITOR_ADDED_VIDEO_VIA_DEVICE_LIBRARY;
            }
        } else {
            if (isNew) {
                currentStat = Stat.EDITOR_ADDED_PHOTO_NEW;
            } else {
                currentStat = Stat.EDITOR_ADDED_PHOTO_VIA_DEVICE_LIBRARY;
            }
        }

        AnalyticsUtils.trackWithSiteDetails(currentStat, mSite, properties);
    }

    /**
     * Analytics about media already available in the blog's library.
     *
     * @param isVideo Whether is a video or not
     * @param mediaId The ID of the media in the WP blog's library, or null if device media.
     */
    private void trackAddMediaFromWPLibraryEvents(boolean isVideo, long mediaId) {
        if (mediaId == 0) {
            AppLog.e(T.MEDIA, "Cannot track media events if mediaId is 0");
            return;
        }

        if (isVideo) {
            AnalyticsUtils.trackWithSiteDetails(Stat.EDITOR_ADDED_VIDEO_VIA_WP_MEDIA_LIBRARY, mSite,  null);
        } else {
            AnalyticsUtils.trackWithSiteDetails(Stat.EDITOR_ADDED_PHOTO_VIA_WP_MEDIA_LIBRARY, mSite,  null);
        }
    }

    public boolean addMedia(Uri mediaUri) {
        if (mediaUri != null && !MediaUtils.isInMediaStore(mediaUri) && !mediaUri.toString().startsWith("/")
                && !mediaUri.toString().startsWith("file://") ) {
            mediaUri = MediaUtils.downloadExternalMedia(this, mediaUri);
        }

        if (mediaUri == null) {
            return false;
        }

        boolean isVideo = MediaUtils.isVideo(mediaUri.toString());

        if (mShowNewEditor || mShowAztecEditor) {
            return addMediaVisualEditor(mediaUri, isVideo);
        } else {
            return addMediaLegacyEditor(mediaUri, isVideo);
        }
    }

    private boolean addMediaVisualEditor(Uri uri, boolean isVideo) {
        String path = MediaUtils.getRealPathFromURI(this, uri);

        if (path == null) {
            ToastUtils.showToast(this, R.string.file_not_found, Duration.SHORT);
            return false;
        }

        Uri optimizedMedia = WPMediaUtils.getOptimizedMedia(this, mSite, path, isVideo);
        if (optimizedMedia != null) {
            uri = optimizedMedia;
            path = MediaUtils.getRealPathFromURI(this, uri);
        } else {
            // Fix for the rotation issue https://github.com/wordpress-mobile/WordPress-Android/issues/5737
            if (!mSite.isWPCom()) {
                // If it's not wpcom we must rotate the picture locally
                Uri rotatedMedia = WPMediaUtils.fixOrientationIssue(this, path, isVideo);
                if (rotatedMedia != null) {
                    uri = rotatedMedia;
                    path = MediaUtils.getRealPathFromURI(this, uri);
                }
            } else {
                // It's a wpcom site. Just create a version of the picture rotated for the old visual editor
                // All the other editors read EXIF data
                if (mShowNewEditor) {
                    Uri rotatedMedia = WPMediaUtils.fixOrientationIssue(this, path, isVideo);
                    if (rotatedMedia != null) {
                        // The uri variable should remain the same since wpcom rotates the picture server side
                        path = MediaUtils.getRealPathFromURI(this, rotatedMedia);
                    }
                }
            }
        }

        MediaModel media = queueFileForUpload(uri, getContentResolver().getType(uri));
        MediaFile mediaFile = FluxCUtils.mediaFileFromMediaModel(media);
        if (media != null) {
            mEditorFragment.appendMediaFile(mediaFile, path, mImageLoader);
        }

        return true;
    }

    private boolean addMediaLegacyEditor(Uri mediaUri, boolean isVideo) {
        MediaModel mediaModel = buildMediaModel(mediaUri, getContentResolver().getType(mediaUri), UploadState.QUEUED);
        if (isVideo) {
            mediaModel.setTitle(getResources().getString(R.string.video));
        } else {
            mediaModel.setTitle(ImageUtils.getTitleForWPImageSpan(this, mediaUri.getEncodedPath()));
        }
        mediaModel.setLocalPostId(mPost.getId());

        mDispatcher.dispatch(MediaActionBuilder.newUpdateMediaAction(mediaModel));

        MediaFile mediaFile = FluxCUtils.mediaFileFromMediaModel(mediaModel);
        mEditorFragment.appendMediaFile(mediaFile, mediaFile.getFilePath(), mImageLoader);
        return true;
    }

    @Override
    public void onActivityResult(int requestCode, int resultCode, Intent data) {
        super.onActivityResult(requestCode, resultCode, data);

        if (resultCode != Activity.RESULT_OK) {
            return;
        }

        if (data != null || ((requestCode == RequestCodes.TAKE_PHOTO || requestCode == RequestCodes.TAKE_VIDEO))) {
            switch (requestCode) {
                case RequestCodes.MULTI_SELECT_MEDIA_PICKER:
                    handleMediaPickerResult(data);
                    // No need to bump analytics here. Bumped later in handleMediaPickerResult-> addExistingMediaToEditor
                    break;
                case RequestCodes.PICTURE_LIBRARY:
                    Uri imageUri = data.getData();
                    fetchMedia(imageUri);
                    trackAddMediaFromDeviceEvents(false, false, imageUri);
                    break;
                case RequestCodes.TAKE_PHOTO:
                    try {
                        WordPressMediaUtils.scanMediaFile(this, mMediaCapturePath);
                        File f = new File(mMediaCapturePath);
                        Uri capturedImageUri = Uri.fromFile(f);
                        if (!addMedia(capturedImageUri)) {
                            ToastUtils.showToast(this, R.string.gallery_error, Duration.SHORT);
                        } else {
                            trackAddMediaFromDeviceEvents(true, false, capturedImageUri);
                        }
                        this.sendBroadcast(new Intent(Intent.ACTION_MEDIA_MOUNTED, Uri.parse("file://"
                                + Environment.getExternalStorageDirectory())));
                    } catch (RuntimeException e) {
                        AppLog.e(T.POSTS, e);
                    } catch (OutOfMemoryError e) {
                        AppLog.e(T.POSTS, e);
                    }
                    break;
                case RequestCodes.VIDEO_LIBRARY:
                    Uri videoUri = data.getData();
                    List<Uri> mediaUris = Arrays.asList(videoUri);
                    for (Uri mediaUri : mediaUris) {
                        trackAddMediaFromDeviceEvents(false, true, mediaUri);
                    }
                    addAllMedia(mediaUris);
                    break;
                case RequestCodes.TAKE_VIDEO:
                    Uri capturedVideoUri = MediaUtils.getLastRecordedVideoUri(this);
                    if (!addMedia(capturedVideoUri)) {
                        ToastUtils.showToast(this, R.string.gallery_error, Duration.SHORT);
                    } else {
                        AnalyticsTracker.track(Stat.EDITOR_ADDED_VIDEO_NEW);
                        trackAddMediaFromDeviceEvents(true, true, capturedVideoUri);
                    }
                    break;
            }
        }
    }

    private ArrayList<MediaModel> mPendingUploads = new ArrayList<>();

    private void fetchMedia(Uri mediaUri) {
        if (!MediaUtils.isInMediaStore(mediaUri)) {
            // Do not download the file in async task. See https://github.com/wordpress-mobile/WordPress-Android/issues/5818
            Uri downloadedUri = null;
            try {
                downloadedUri = MediaUtils.downloadExternalMedia(EditPostActivity.this, mediaUri);
            } catch (IllegalStateException e) {
                // Ref: https://github.com/wordpress-mobile/WordPress-Android/issues/5823
                AppLog.e(AppLog.T.UTILS, "Can't download the image at: " + mediaUri.toString(), e);
                CrashlyticsUtils.logException(e, AppLog.T.MEDIA, "Can't download the image at: " + mediaUri.toString() +
                        " See issue #5823");
            }
            if (downloadedUri != null) {
                addMedia(downloadedUri);
            } else {
                Toast.makeText(EditPostActivity.this, getString(R.string.error_downloading_image),
                        Toast.LENGTH_SHORT).show();
            }
        } else {
            addMedia(mediaUri);
        }
    }

    /**
     * Media
     */
    private void addAllMedia(List<Uri> mediaUris) {
        boolean isErrorAddingMedia = false;
        for (Uri mediaUri : mediaUris) {
            if (mediaUri == null || !addMedia(mediaUri)) {
                isErrorAddingMedia = true;
            }
        }
        if (isErrorAddingMedia) {
            Toast.makeText(EditPostActivity.this, getResources().getText(R.string.gallery_error),
                    Toast.LENGTH_SHORT).show();
        }
    }

    private String getRealPathFromURI(Uri uri) {
        String path;
        if ("content".equals(uri.getScheme())) {
            path = getRealPathFromContentURI(uri);
        } else if ("file".equals(uri.getScheme())) {
            path = uri.getPath();
        } else {
            path = uri.toString();
        }
        return path;
    }

    private String getRealPathFromContentURI(Uri contentUri) {
        if (contentUri == null)
            return null;

        String[] proj = { android.provider.MediaStore.Images.Media.DATA };
        CursorLoader loader = new CursorLoader(this, contentUri, proj, null, null, null);
        Cursor cursor = loader.loadInBackground();

        if (cursor == null)
            return null;

        int column_index = cursor.getColumnIndex(proj[0]);
        if (column_index == -1) {
            cursor.close();
            return null;
        }

        String path;
        if (cursor.moveToFirst()) {
            path = cursor.getString(column_index);
        } else {
            path = null;
        }

        cursor.close();
        return path;
    }

    private void handleMediaPickerResult(Intent data) {
        ArrayList<Long> ids = ListUtils.fromLongArray(data.getLongArrayExtra(MediaBrowserActivity.RESULT_IDS));
        if (ids == null || ids.size() == 0) {
            return;
        }

        // if only one item was chosen insert it as a media object, otherwise show the insert
        // media dialog so the user can choose how to insert the items
        if (ids.size() == 1) {
            long mediaId = ids.get(0);
            addExistingMediaToEditor(mediaId);
        } else {
            showInsertMediaDialog(ids);
        }
    }

    /*
     * called after user selects multiple photos from WP media library
     */
    private void showInsertMediaDialog(final ArrayList<Long> mediaIds) {
        InsertMediaCallback callback = new InsertMediaCallback() {
            @Override
            public void onCompleted(@NonNull InsertMediaDialog dialog) {
                switch (dialog.getInsertType()) {
                    case GALLERY:
                        MediaGallery gallery = new MediaGallery();
                        gallery.setType(dialog.getGalleryType().toString());
                        gallery.setNumColumns(dialog.getNumColumns());
                        gallery.setIds(mediaIds);
                        mEditorFragment.appendGallery(gallery);
                        break;
                    case INDIVIDUALLY:
                        for (Long id: mediaIds) {
                            addExistingMediaToEditor(id);
                        }
                        break;
                }
            }
        };
        InsertMediaDialog dialog = InsertMediaDialog.newInstance(callback, mSite);
        FragmentTransaction ft = getSupportFragmentManager().beginTransaction();
        ft.add(dialog, "insert_media");
        ft.commitAllowingStateLoss();
    }

    private void refreshBlogMedia() {
        if (NetworkUtils.isNetworkAvailable(this)) {
            FetchMediaListPayload payload = new FetchMediaListPayload(mSite, false);
            mDispatcher.dispatch(MediaActionBuilder.newFetchMediaListAction(payload));
        } else {
            ToastUtils.showToast(this, R.string.error_media_refresh_no_connection, ToastUtils.Duration.SHORT);
        }
    }

    @SuppressWarnings("unused")
    @Subscribe(threadMode = ThreadMode.MAIN)
    public void onAccountChanged(OnAccountChanged event) {
        if (event.causeOfChange == AccountAction.SEND_VERIFICATION_EMAIL) {
            if (!event.isError()) {
                ToastUtils.showToast(this, getString(R.string.toast_verification_email_sent));
            } else {
                ToastUtils.showToast(this, getString(R.string.toast_verification_email_send_error));
            }
        }
    }

    @SuppressWarnings("unused")
    @Subscribe(threadMode = ThreadMode.MAIN)
    public void onMediaChanged(OnMediaChanged event) {
        if (event.isError()) {
            final String errorMessage;
            switch (event.error.type) {
                case FS_READ_PERMISSION_DENIED:
                    errorMessage = getString(R.string.error_media_insufficient_fs_permissions);
                    break;
                case NOT_FOUND:
                    errorMessage = getString(R.string.error_media_not_found);
                    break;
                case AUTHORIZATION_REQUIRED:
                    errorMessage = getString(R.string.error_media_unauthorized);
                    break;
                case PARSE_ERROR:
                    errorMessage = getString(R.string.error_media_parse_error);
                    break;
                case MALFORMED_MEDIA_ARG:
                case NULL_MEDIA_ARG:
                case GENERIC_ERROR:
                default:
                    errorMessage = getString(R.string.error_refresh_media);
                    break;
            }
            if (!TextUtils.isEmpty(errorMessage)) {
                ToastUtils.showToast(EditPostActivity.this, errorMessage, ToastUtils.Duration.SHORT);
            }
        } else {
            if (mPendingVideoPressInfoRequests != null && !mPendingVideoPressInfoRequests.isEmpty()) {
                // If there are pending requests for video URLs from VideoPress ids, query the DB for
                // them again and notify the editor
                for (String videoId : mPendingVideoPressInfoRequests) {
                    String videoUrl = mMediaStore.
                            getUrlForSiteVideoWithVideoPressGuid(mSite, videoId);
                    String posterUrl = WordPressMediaUtils.getVideoPressVideoPosterFromURL(videoUrl);

                    mEditorFragment.setUrlForVideoPressId(videoId, videoUrl, posterUrl);
                }

                mPendingVideoPressInfoRequests.clear();
            }
        }
    }

    /**
     * Starts the upload service to upload selected media.
     */
    private void startMediaUploadService() {
        if (mPendingUploads != null && !mPendingUploads.isEmpty()) {
            final ArrayList<MediaModel> mediaList = new ArrayList<>();
            for (MediaModel media : mPendingUploads) {
                if (UploadState.QUEUED.name().equals(media.getUploadState())) {
                    mediaList.add(media);
                }
            }

            if (!mediaList.isEmpty()) {
                // before starting the service, we need to update the posts' contents so we are sure the service
                // can retrieve it from there on
                hidePhotoPicker();
                savePostAsync(new AfterSavePostListener() {
                    @Override
                    public void onPostSave() {
                        MediaUploadService.startService(EditPostActivity.this, mediaList);
                    }
                });

            }
        }
    }

    private String getVideoThumbnail(String videoPath) {
        String thumbnailPath = null;
        try {
            File outputFile = File.createTempFile("thumb", ".png", getCacheDir());
            FileOutputStream outputStream = new FileOutputStream(outputFile);
            Bitmap thumb = ThumbnailUtils.createVideoThumbnail(videoPath,
                    android.provider.MediaStore.Images.Thumbnails.MINI_KIND);
            if (thumb != null) {
                thumb.compress(Bitmap.CompressFormat.PNG, 75, outputStream);
                thumbnailPath = outputFile.getAbsolutePath();
            }
        } catch (IOException e) {
            AppLog.i(T.MEDIA, "Can't create thumbnail for video: " + videoPath);
        }
        return thumbnailPath;
    }

    /**
     * Queues a media file for upload and starts the MediaUploadService. Toasts will alert the user
     * if there are issues with the file.
     */
    private MediaModel queueFileForUpload(Uri uri, String mimeType) {
        return queueFileForUpload(uri, mimeType, UploadState.QUEUED);
    }

    private MediaModel queueFileForUpload(Uri uri, String mimeType, UploadState startingState) {
        String path = getRealPathFromURI(uri);

        // Invalid file path
        if (TextUtils.isEmpty(path)) {
            Toast.makeText(this, R.string.editor_toast_invalid_path, Toast.LENGTH_SHORT).show();
            return null;
        }

        // File not found
        File file = new File(path);
        if (!file.exists()) {
            Toast.makeText(this, R.string.file_not_found, Toast.LENGTH_SHORT).show();
            return null;
        }

        // we need to update media with the local post Id
        MediaModel media = buildMediaModel(uri, mimeType, startingState);
        media.setLocalPostId(mPost.getId());
        mDispatcher.dispatch(MediaActionBuilder.newUpdateMediaAction(media));

        // add this item to the queue - we keep it for visual aid atm
        mPendingUploads.add(media);

        startMediaUploadService();

        return media;
    }

    private MediaModel buildMediaModel(Uri uri, String mimeType, UploadState startingState) {
        String path = getRealPathFromURI(uri);

        MediaModel media = mMediaStore.instantiateMediaModel();
        AppLog.i(T.MEDIA, "New media instantiated localId=" + media.getId());
        String filename = org.wordpress.android.fluxc.utils.MediaUtils.getFileName(path);
        String fileExtension = org.wordpress.android.fluxc.utils.MediaUtils.getExtension(path);

        // Try to get mimetype if none was passed to this method
        if (mimeType == null) {
            mimeType = getContentResolver().getType(uri);
            if (mimeType == null) {
                mimeType = MimeTypeMap.getSingleton().getMimeTypeFromExtension(fileExtension);
            }
            if (mimeType == null) {
                // Default to image jpeg
                mimeType = "image/jpeg";
            }
        }
        // If file extension is null, upload won't work on wordpress.com
        if (fileExtension == null) {
            fileExtension = MimeTypeMap.getSingleton().getExtensionFromMimeType(mimeType);
            filename += "." + fileExtension;
        }

        if (org.wordpress.android.fluxc.utils.MediaUtils.isVideoMimeType(mimeType)) {
            media.setThumbnailUrl(getVideoThumbnail(path));
        }

        media.setFileName(filename);
        media.setFilePath(path);
        media.setLocalSiteId(mSite.getId());
        media.setFileExtension(fileExtension);
        media.setMimeType(mimeType);
        media.setUploadState(startingState.name());
        media.setUploadDate(DateTimeUtils.iso8601UTCFromTimestamp(System.currentTimeMillis() / 1000));
        if (!mPost.isLocalDraft()) {
            media.setPostId(mPost.getRemotePostId());
        }

        return media;
    }

    /**
     * EditorFragmentListener methods
     */

    @Override
    public void onSettingsClicked() {
        mViewPager.setCurrentItem(PAGE_SETTINGS);
    }

    @Override
    public void onAddMediaClicked() {
        if (!isPhotoPickerShowing()) {
            showPhotoPicker();
        } else {
            hidePhotoPicker();
        }
    }

    @Override
    public void onMediaDropped(final ArrayList<Uri> mediaUris) {
        mDroppedMediaUris = mediaUris;

        if (PermissionUtils.checkAndRequestStoragePermission(this, DRAG_AND_DROP_MEDIA_PERMISSION_REQUEST_CODE)) {
            runOnUiThread(mFetchMediaRunnable);
        }
    }

    @Override
    public void onRequestDragAndDropPermissions(DragEvent dragEvent) {
        if (Build.VERSION.SDK_INT >= Build.VERSION_CODES.N) {
            requestTemporaryPermissions(dragEvent);
        }
    }

    @TargetApi(Build.VERSION_CODES.N)
    private void requestTemporaryPermissions(DragEvent dragEvent) {
        requestDragAndDropPermissions(dragEvent);
    }

    @Override
    public void onMediaRetryClicked(String mediaId) {
        if (TextUtils.isEmpty(mediaId)) {
            AppLog.e(T.MEDIA, "Invalid media id passed to onMediaRetryClicked");
            return;
        }
        MediaModel media = mMediaStore.getMediaWithLocalId(StringUtils.stringToInt(mediaId));
        if (media == null) {
            AppLog.e(T.MEDIA, "Can't find media with local id: " + mediaId);
            return;
        }

        if (UploadState.valueOf(media.getUploadState()) == UploadState.UPLOADED) {
            // Note: we should actually do this when the editor fragment starts instead of waiting for user input.
            // Notify the editor fragment upload was successful and it should replace the local url by the remote url.
            if (mEditorMediaUploadListener != null) {
                mEditorMediaUploadListener.onMediaUploadSucceeded(String.valueOf(media.getId()),
                        FluxCUtils.mediaFileFromMediaModel(media));
            }
        } else {
            media.setUploadState(UploadState.QUEUED.name());
            mDispatcher.dispatch(MediaActionBuilder.newUpdateMediaAction(media));
            mPendingUploads.add(media);
            startMediaUploadService();
        }

        AnalyticsTracker.track(Stat.EDITOR_UPLOAD_MEDIA_RETRIED);
    }

    @Override
    public void onMediaUploadCancelClicked(String localMediaId, boolean delete) {
        if (!TextUtils.isEmpty(localMediaId)) {
            MediaModel mediaModel = mMediaStore.getMediaWithLocalId(Integer.valueOf(localMediaId));
            if (mediaModel != null) {
                MediaPayload payload = new MediaPayload(mSite, mediaModel);
                mDispatcher.dispatch(MediaActionBuilder.newCancelMediaUploadAction(payload));
            }
        } else {
            // Passed mediaId is incorrect: cancel all uploads for this post
            ToastUtils.showToast(this, getString(R.string.error_all_media_upload_canceled));
            EventBus.getDefault().post(new PostEvents.PostMediaCanceled(mPost));
        }
    }

    @Override
    public void onFeaturedImageChanged(long mediaId) {
        mPost.setFeaturedImageId(mediaId);
        mEditPostSettingsFragment.updateFeaturedImage(mediaId);
    }

    @Override
    public void onVideoPressInfoRequested(final String videoId) {
        String videoUrl = mMediaStore.
                getUrlForSiteVideoWithVideoPressGuid(mSite, videoId);

        if (videoUrl.isEmpty()) {
            if (PermissionUtils.checkAndRequestCameraAndStoragePermissions(this, MEDIA_PERMISSION_REQUEST_CODE)) {
                runOnUiThread(new Runnable() {
                    @Override
                    public void run() {
                        if (mPendingVideoPressInfoRequests == null) {
                            mPendingVideoPressInfoRequests = new ArrayList<>();
                        }
                        mPendingVideoPressInfoRequests.add(videoId);
                        refreshBlogMedia();
                    }
                });
            } else {
                AppLockManager.getInstance().setExtendedTimeout();
            }
        }

        String posterUrl = WordPressMediaUtils.getVideoPressVideoPosterFromURL(videoUrl);

        mEditorFragment.setUrlForVideoPressId(videoId, videoUrl, posterUrl);
    }

    @Override
    public String onAuthHeaderRequested(String url) {
        String authHeader = "";
        String token = mAccountStore.getAccessToken();
        if (mSite.isPrivate() && WPUrlUtils.safeToAddWordPressComAuthToken(url)
                && !TextUtils.isEmpty(token)) {
            authHeader = "Bearer " + token;
        }
        return authHeader;
    }

    @Override
    public void onEditorFragmentInitialized() {
        fillContentEditorFields();
        // Set the error listener
        if (mEditorFragment instanceof EditorFragment) {
            mEditorFragment.setDebugModeEnabled(BuildConfig.DEBUG);
            ((EditorFragment) mEditorFragment).setWebViewErrorListener(new ErrorListener() {
                @Override
                public void onJavaScriptError(String sourceFile, int lineNumber, String message) {
                    CrashlyticsUtils.logException(new JavaScriptException(sourceFile, lineNumber, message),
                            T.EDITOR,
                            String.format(Locale.US, "%s:%d: %s", sourceFile, lineNumber, message));
                }

                @Override
                public void onJavaScriptAlert(String url, String message) {
                    // no op
                }
            });
        }
    }

    @Override
    public void saveMediaFile(MediaFile mediaFile) {
    }

    @Override
    public void onTrackableEvent(TrackableEvent event) {
        switch (event) {
            case HTML_BUTTON_TAPPED:
                AnalyticsTracker.track(Stat.EDITOR_TAPPED_HTML);
                hidePhotoPicker();
                break;
            case MEDIA_BUTTON_TAPPED:
                AnalyticsTracker.track(Stat.EDITOR_TAPPED_IMAGE);
                break;
            case UNLINK_BUTTON_TAPPED:
                AnalyticsTracker.track(Stat.EDITOR_TAPPED_UNLINK);
                break;
            case LINK_BUTTON_TAPPED:
                AnalyticsTracker.track(Stat.EDITOR_TAPPED_LINK);
                hidePhotoPicker();
                break;
            case IMAGE_EDITED:
                AnalyticsTracker.track(Stat.EDITOR_EDITED_IMAGE);
                break;
            case BOLD_BUTTON_TAPPED:
                AnalyticsTracker.track(Stat.EDITOR_TAPPED_BOLD);
                break;
            case ITALIC_BUTTON_TAPPED:
                AnalyticsTracker.track(Stat.EDITOR_TAPPED_ITALIC);
                break;
            case OL_BUTTON_TAPPED:
                AnalyticsTracker.track(Stat.EDITOR_TAPPED_ORDERED_LIST);
                break;
            case UL_BUTTON_TAPPED:
                AnalyticsTracker.track(Stat.EDITOR_TAPPED_UNORDERED_LIST);
                break;
            case BLOCKQUOTE_BUTTON_TAPPED:
                AnalyticsTracker.track(Stat.EDITOR_TAPPED_BLOCKQUOTE);
                break;
            case STRIKETHROUGH_BUTTON_TAPPED:
                AnalyticsTracker.track(Stat.EDITOR_TAPPED_STRIKETHROUGH);
                break;
            case UNDERLINE_BUTTON_TAPPED:
                AnalyticsTracker.track(Stat.EDITOR_TAPPED_UNDERLINE);
                break;
            case MORE_BUTTON_TAPPED:
                AnalyticsTracker.track(Stat.EDITOR_TAPPED_MORE);
                break;
        }
    }

    // FluxC events

    @SuppressWarnings("unused")
    @Subscribe(threadMode = ThreadMode.MAIN)
    public void onMediaUploaded(MediaStore.OnMediaUploaded event) {
        if (isFinishing()) return;

        // event for unknown media, ignoring
        if (event.media == null) {
            AppLog.w(AppLog.T.MEDIA, "Media event not recognized: " + event.media);
            return;
        }

        if (event.isError()) {
            onUploadError(event.media, event.error);
        }
        else
        if (event.canceled) {
            onUploadCanceled(event.media);
        }
        else
        if (event.completed) {
            onUploadSuccess(event.media);
        }
        else {
            onUploadProgress(event.media, event.progress);
        }
    }
}<|MERGE_RESOLUTION|>--- conflicted
+++ resolved
@@ -1036,17 +1036,13 @@
 
         @Override
         protected Void doInBackground(Void... params) {
-<<<<<<< HEAD
-            savePostToDb();
-=======
-
             if (!mSite.getHasCapabilityPublishPosts()) {
                if (PostStatus.fromPost(mPost) != PostStatus.DRAFT && PostStatus.fromPost(mPost) != PostStatus.PENDING) {
                    mPost.setStatus(PostStatus.PENDING.toString());
                }
             }
 
->>>>>>> 8b74ec9c
+            savePostToDb();
             PostUtils.trackSavePostAnalytics(mPost, mSiteStore.getSiteByLocalId(mPost.getLocalSiteId()));
 
             if (isFirstTimePublish) {
