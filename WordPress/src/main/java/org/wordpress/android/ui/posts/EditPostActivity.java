--- conflicted
+++ resolved
@@ -976,12 +976,8 @@
 
         @Override
         protected Void doInBackground(Void... params) {
-<<<<<<< HEAD
-            if (!mSite.getHasCapabilityPublishPosts()) {
-=======
             // mark as pending if the user doesn't have publishing rights
             if (!userCanPublishPosts()) {
->>>>>>> 3f263c49
                if (PostStatus.fromPost(mPost) != PostStatus.DRAFT && PostStatus.fromPost(mPost) != PostStatus.PENDING) {
                    mPost.setStatus(PostStatus.PENDING.toString());
                }
