--- conflicted
+++ resolved
@@ -34,7 +34,6 @@
 
 import androidx.annotation.NonNull;
 import androidx.annotation.Nullable;
-import androidx.annotation.StringRes;
 import androidx.appcompat.app.ActionBar;
 import androidx.appcompat.app.AlertDialog;
 import androidx.appcompat.app.AppCompatActivity;
@@ -48,12 +47,9 @@
 import androidx.viewpager.widget.PagerAdapter;
 import androidx.viewpager.widget.ViewPager;
 
-import com.google.android.material.snackbar.Snackbar;
-
 import org.greenrobot.eventbus.EventBus;
 import org.greenrobot.eventbus.Subscribe;
 import org.greenrobot.eventbus.ThreadMode;
-import org.jetbrains.annotations.NotNull;
 import org.wordpress.android.BuildConfig;
 import org.wordpress.android.JavaScriptException;
 import org.wordpress.android.R;
@@ -357,7 +353,6 @@
             if (value < 0 || value >= values().length) {
                 throw new IllegalArgumentException("PostLoadingState wrong value " + value);
             }
-<<<<<<< HEAD
 
             PostLoadingState state = NONE;
 
@@ -368,18 +363,6 @@
                 }
             }
 
-=======
-
-            PostLoadingState state = NONE;
-
-            for (PostLoadingState item : values()) {
-                if (item.mValue == value) {
-                    state = item;
-                    break;
-                }
-            }
-
->>>>>>> 786d85cd
             return state;
         }
     }
@@ -409,9 +392,6 @@
     @Inject RemotePreviewLogicHelper mRemotePreviewLogicHelper;
     @Inject ProgressDialogHelper mProgressDialogHelper;
     @Inject FeaturedImageHelper mFeaturedImageHelper;
-    @Inject UiHelpers mUiHelpers;
-    @Inject RemotePreviewLogicHelper mRemotePreviewLogicHelper;
-    @Inject ProgressDialogHelper mProgressDialogHelper;
 
     private SiteModel mSite;
 
@@ -1447,28 +1427,6 @@
                 ActivityUtils.hideKeyboard(this);
                 mViewPager.setCurrentItem(PAGE_HISTORY);
             } else if (itemId == R.id.menu_preview_post) {
-<<<<<<< HEAD
-                if (mPost.isPage()) {
-                    mViewPager.setCurrentItem(PAGE_PREVIEW);
-                } else {
-                    PreviewLogicOperationResult opResult =
-                            mRemotePreviewLogicHelper.runPostPreviewLogic(
-                            this,
-                            mSite,
-                            mPost,
-                            getEditPostActivityStrategyFunctions()
-                    );
-
-                    if (
-                            opResult == PreviewLogicOperationResult.MEDIA_UPLOAD_IN_PROGRESS
-                            || opResult == PreviewLogicOperationResult.CANNOT_SAVE_EMPTY_DRAFT
-                            || opResult == PreviewLogicOperationResult.CANNOT_REMOTE_AUTO_SAVE_EMPTY_POST
-                    ) {
-                        return false;
-                    } else if (opResult == PreviewLogicOperationResult.OPENING_PREVIEW) {
-                        updatePostLoadingAndDialogState(PostLoadingState.PREVIEWING, mPost);
-                    }
-=======
                 PreviewLogicOperationResult opResult = mRemotePreviewLogicHelper.runPostPreviewLogic(
                         this,
                         mSite,
@@ -1481,7 +1439,6 @@
                     return false;
                 } else if (opResult == PreviewLogicOperationResult.OPENING_PREVIEW) {
                     updatePostLoadingAndDialogState(PostLoadingState.PREVIEWING, mPost);
->>>>>>> 786d85cd
                 }
             } else if (itemId == R.id.menu_post_settings) {
                 if (mEditPostSettingsFragment != null) {
@@ -1621,7 +1578,6 @@
                 break;
         }
     }
-<<<<<<< HEAD
 
     private void updatePostLoadingAndDialogState(PostLoadingState postLoadingState) {
         updatePostLoadingAndDialogState(postLoadingState, null);
@@ -1642,28 +1598,6 @@
         // take care of exit actions on state transition
         managePostLoadingStateTransitions(postLoadingState, post);
 
-=======
-
-    private void updatePostLoadingAndDialogState(PostLoadingState postLoadingState) {
-        updatePostLoadingAndDialogState(postLoadingState, null);
-    }
-
-    private void updatePostLoadingAndDialogState(PostLoadingState postLoadingState, @Nullable PostModel post) {
-        // We need only transitions, so...
-        if (mPostLoadingState == postLoadingState) return;
-
-        AppLog.d(
-                AppLog.T.POSTS,
-                "Editor post loading state machine: transition from " + mPostLoadingState + " to " + postLoadingState
-        );
-
-        // update the state
-        mPostLoadingState = postLoadingState;
-
-        // take care of exit actions on state transition
-        managePostLoadingStateTransitions(postLoadingState, post);
-
->>>>>>> 786d85cd
         // update the progress dialog state
         mProgressDialog = mProgressDialogHelper.updateProgressDialogState(
                 this,
@@ -4193,16 +4127,6 @@
                 AppLog.e(AppLog.T.POSTS, "UPDATE_POST failed: " + event.error.type + " - " + event.error.message);
             }
         } else if (event.causeOfChange instanceof CauseOfOnPostChanged.RemoteAutoSavePost) {
-<<<<<<< HEAD
-            if (!event.isError()) {
-                mPost = mPostStore.getPostByLocalPostId(mPost.getId());
-            } else {
-                AppLog.e(T.POSTS, "REMOTE_AUTO_SAVE_POST failed: " + event.error.type + " - " + event.error.message);
-                updatePostLoadingAndDialogState(PostLoadingState.REMOTE_AUTO_SAVE_PREVIEW_ERROR, mPost);
-            }
-            RemotePostPayload payload = new RemotePostPayload(mPost, mSite);
-            mDispatcher.dispatch(UploadActionBuilder.newPushedPostAction(payload));
-=======
             if (event.isError()) {
                 AppLog.e(T.POSTS, "REMOTE_AUTO_SAVE_POST failed: " + event.error.type + " - " + event.error.message);
             }
@@ -4253,32 +4177,7 @@
             updatePostLoadingAndDialogState(PostLoadingState.NONE);
             UploadUtils.showSnackbarError(findViewById(R.id.editor_activity),
                     getString(R.string.remote_preview_operation_error));
->>>>>>> 786d85cd
-        }
-    }
-
-    private boolean isRemotePreviewingFromEditor() {
-        return mPostLoadingState == PostLoadingState.UPLOADING_FOR_PREVIEW
-                || mPostLoadingState == PostLoadingState.REMOTE_AUTO_SAVING_FOR_PREVIEW
-                || mPostLoadingState == PostLoadingState.PREVIEWING
-                || mPostLoadingState == PostLoadingState.REMOTE_AUTO_SAVE_PREVIEW_ERROR;
-    }
-
-    private boolean isUploadingPostForPreview() {
-        return mPostLoadingState == PostLoadingState.UPLOADING_FOR_PREVIEW
-                || mPostLoadingState == PostLoadingState.REMOTE_AUTO_SAVING_FOR_PREVIEW;
-    }
-
-    private void updatePostOnSuccessfulUpload(@NotNull OnPostUploaded event, PostModel post) {
-        if (!event.isError()) {
-            mPost = post;
-            mIsNewPost = false;
-            invalidateOptionsMenu();
-        }
-    }
-
-    private boolean isRemoteAutoSaveError() {
-        return mPostLoadingState == PostLoadingState.REMOTE_AUTO_SAVE_PREVIEW_ERROR;
+        }
     }
 
     @SuppressWarnings("unused")
@@ -4291,36 +4190,11 @@
                 View snackbarAttachView = findViewById(R.id.editor_activity);
                 UploadUtils.onPostUploadedSnackbarHandler(this, snackbarAttachView, event.isError(), post,
                         event.isError() ? event.error.message : null, getSite(), mDispatcher);
-<<<<<<< HEAD
-                updatePostOnSuccessfulUpload(event, post);
-            } else {
-                // We are in the process of remote previewing a post from the editor
-                if (!event.isError() && isUploadingPostForPreview()) {
-                    // We were uploading post for preview and we got no error:
-                    // update post status and preview it in the internal browser
-                    updatePostOnSuccessfulUpload(event, post);
-                    ActivityLauncher.previewPostOrPageForResult(
-                            EditPostActivity.this,
-                            mSite,
-                            post,
-                            mPostLoadingState == PostLoadingState.UPLOADING_FOR_PREVIEW
-                                    ? RemotePreviewLogicHelper.RemotePreviewType.REMOTE_PREVIEW
-                                    : RemotePreviewLogicHelper.RemotePreviewType.REMOTE_PREVIEW_WITH_REMOTE_AUTO_SAVE
-                            );
-                    updatePostLoadingAndDialogState(PostLoadingState.PREVIEWING, mPost);
-                } else if (event.isError() || isRemoteAutoSaveError()) {
-                    // We got an error from the uploading or from the remote auto save of a post: show snackbar error
-                    updatePostLoadingAndDialogState(PostLoadingState.NONE);
-                    UploadUtils.showSnackbarError(findViewById(R.id.editor_activity),
-                            getString(R.string.remote_preview_operation_error));
-                }
-=======
                 if (!event.isError()) {
                     updatePostOnSuccessfulUpload(post);
                 }
             } else {
                 handleRemoteAutoSave(event.isError(), post);
->>>>>>> 786d85cd
             }
         }
     }
