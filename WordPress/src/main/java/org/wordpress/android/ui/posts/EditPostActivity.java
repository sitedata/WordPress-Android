package org.wordpress.android.ui.posts;

import android.Manifest;
import android.annotation.TargetApi;
import android.app.Activity;
import android.app.Fragment;
import android.app.FragmentManager;
import android.app.NotificationManager;
import android.content.BroadcastReceiver;
import android.content.ComponentName;
import android.content.Context;
import android.content.DialogInterface;
import android.content.Intent;
import android.content.IntentFilter;
import android.content.ServiceConnection;
import android.content.pm.PackageManager;
import android.database.Cursor;
import android.graphics.BitmapFactory;
import android.net.Uri;
import android.os.AsyncTask;
import android.os.Build;
import android.os.Bundle;
import android.os.Environment;
import android.os.Handler;
import android.os.IBinder;
import android.preference.PreferenceManager;
import android.support.annotation.NonNull;
import android.support.v13.app.FragmentPagerAdapter;
import android.support.v4.app.ActivityCompat;
import android.support.v4.view.ViewPager;
import android.support.v7.app.ActionBar;
import android.support.v7.app.AlertDialog;
import android.support.v7.app.AppCompatActivity;
import android.text.Spannable;
import android.text.SpannableStringBuilder;
import android.text.Spanned;
import android.text.TextUtils;
import android.text.style.CharacterStyle;
import android.text.style.SuggestionSpan;
import android.view.ContextMenu;
import android.view.DragEvent;
import android.view.Menu;
import android.view.MenuInflater;
import android.view.MenuItem;
import android.view.View;
import android.view.ViewGroup;
import android.view.inputmethod.InputMethodManager;
import android.widget.Toast;

import org.greenrobot.eventbus.Subscribe;
import org.greenrobot.eventbus.ThreadMode;
import org.wordpress.android.BuildConfig;
import org.wordpress.android.JavaScriptException;
import org.wordpress.android.R;
import org.wordpress.android.WordPress;
import org.wordpress.android.analytics.AnalyticsTracker;
import org.wordpress.android.analytics.AnalyticsTracker.Stat;
import org.wordpress.android.editor.EditorFragment;
import org.wordpress.android.editor.EditorFragment.IllegalEditorStateException;
import org.wordpress.android.editor.EditorFragmentAbstract;
import org.wordpress.android.editor.EditorFragmentAbstract.EditorDragAndDropListener;
import org.wordpress.android.editor.EditorFragmentAbstract.EditorFragmentListener;
import org.wordpress.android.editor.EditorFragmentAbstract.TrackableEvent;
import org.wordpress.android.editor.EditorMediaUploadListener;
import org.wordpress.android.editor.EditorWebViewAbstract.ErrorListener;
import org.wordpress.android.editor.EditorWebViewCompatibility;
import org.wordpress.android.editor.EditorWebViewCompatibility.ReflectionException;
import org.wordpress.android.editor.ImageSettingsDialogFragment;
import org.wordpress.android.editor.LegacyEditorFragment;
import org.wordpress.android.fluxc.Dispatcher;
import org.wordpress.android.fluxc.generated.MediaActionBuilder;
import org.wordpress.android.fluxc.generated.PostActionBuilder;
import org.wordpress.android.fluxc.model.MediaModel;
import org.wordpress.android.fluxc.model.PostModel;
import org.wordpress.android.fluxc.model.SiteModel;
import org.wordpress.android.fluxc.model.post.PostStatus;
import org.wordpress.android.fluxc.store.AccountStore;
import org.wordpress.android.fluxc.store.MediaStore;
import org.wordpress.android.fluxc.store.MediaStore.MediaPayload;
import org.wordpress.android.fluxc.store.MediaStore.MediaListPayload;
import org.wordpress.android.fluxc.store.PostStore;
import org.wordpress.android.fluxc.store.PostStore.InstantiatePostPayload;
import org.wordpress.android.fluxc.store.PostStore.OnPostInstantiated;
import org.wordpress.android.fluxc.store.SiteStore;
import org.wordpress.android.ui.ActivityId;
import org.wordpress.android.ui.ActivityLauncher;
import org.wordpress.android.ui.RequestCodes;
import org.wordpress.android.ui.media.MediaGalleryActivity;
import org.wordpress.android.ui.media.MediaGalleryPickerActivity;
import org.wordpress.android.ui.media.WordPressMediaUtils;
import org.wordpress.android.ui.media.services.MediaEvents;
import org.wordpress.android.ui.media.services.MediaUploadService;
import org.wordpress.android.ui.posts.services.PostUploadService;
import org.wordpress.android.ui.prefs.AppPrefs;
import org.wordpress.android.ui.prefs.SiteSettingsInterface;
import org.wordpress.android.util.AnalyticsUtils;
import org.wordpress.android.util.AppLog;
import org.wordpress.android.util.AppLog.T;
import org.wordpress.android.util.AutolinkUtils;
import org.wordpress.android.util.CrashlyticsUtils;
import org.wordpress.android.util.CrashlyticsUtils.ExceptionType;
import org.wordpress.android.util.DateTimeUtils;
import org.wordpress.android.util.DeviceUtils;
import org.wordpress.android.util.ImageUtils;
import org.wordpress.android.util.ListUtils;
import org.wordpress.android.util.MediaUtils;
import org.wordpress.android.util.NetworkUtils;
import org.wordpress.android.util.PermissionUtils;
import org.wordpress.android.util.SiteUtils;
import org.wordpress.android.util.SqlUtils;
import org.wordpress.android.util.StringUtils;
import org.wordpress.android.util.ToastUtils;
import org.wordpress.android.util.ToastUtils.Duration;
import org.wordpress.android.util.WPHtml;
import org.wordpress.android.util.WPStoreUtils;
import org.wordpress.android.util.WPUrlUtils;
import org.wordpress.android.util.helpers.MediaFile;
import org.wordpress.android.util.helpers.MediaGallery;
import org.wordpress.android.util.helpers.MediaGalleryImageSpan;
import org.wordpress.android.util.helpers.WPImageSpan;
import org.wordpress.android.widgets.WPViewPager;
import org.wordpress.passcodelock.AppLockManager;

import java.io.File;
import java.util.ArrayList;
import java.util.Arrays;
import java.util.HashMap;
import java.util.List;
import java.util.Locale;
import java.util.Map;
import java.util.concurrent.CountDownLatch;
import java.util.concurrent.TimeUnit;
import java.util.regex.Matcher;
import java.util.regex.Pattern;

import javax.inject.Inject;

import de.greenrobot.event.EventBus;

public class EditPostActivity extends AppCompatActivity implements EditorFragmentListener, EditorDragAndDropListener,
        ActivityCompat.OnRequestPermissionsResultCallback, EditorWebViewCompatibility.ReflectionFailureListener {
    public static final String EXTRA_POST = "postModel";
    public static final String EXTRA_IS_PAGE = "isPage";
    public static final String EXTRA_IS_QUICKPRESS = "isQuickPress";
    public static final String EXTRA_QUICKPRESS_BLOG_ID = "quickPressBlogId";
    public static final String EXTRA_SAVED_AS_LOCAL_DRAFT = "savedAsLocalDraft";
    public static final String STATE_KEY_CURRENT_POST = "stateKeyCurrentPost";
    public static final String STATE_KEY_ORIGINAL_POST = "stateKeyOriginalPost";
    public static final String STATE_KEY_EDITOR_FRAGMENT = "editorFragment";
    public static final String STATE_KEY_DROPPED_MEDIA_URIS = "stateKeyDroppedMediaUri";

    // Context menu positioning
    private static final int SELECT_PHOTO_MENU_POSITION = 0;
    private static final int CAPTURE_PHOTO_MENU_POSITION = 1;
    private static final int SELECT_VIDEO_MENU_POSITION = 2;
    private static final int CAPTURE_VIDEO_MENU_POSITION = 3;
    private static final int ADD_GALLERY_MENU_POSITION = 4;
    private static final int SELECT_LIBRARY_MENU_POSITION = 5;

    public static final int MEDIA_PERMISSION_REQUEST_CODE = 1;
    public static final int LOCATION_PERMISSION_REQUEST_CODE = 2;
    public static final int DRAG_AND_DROP_MEDIA_PERMISSION_REQUEST_CODE = 3;

    private static int PAGE_CONTENT = 0;
    private static int PAGE_SETTINGS = 1;
    private static int PAGE_PREVIEW = 2;

    private static final int AUTOSAVE_INTERVAL_MILLIS = 60000;

    private Handler mHandler;
    private boolean mShowNewEditor;

    // Each element is a list of media IDs being uploaded to a gallery, keyed by gallery ID
    private Map<Long, List<Long>> mPendingGalleryUploads = new HashMap<>();

    private List<String> mPendingVideoPressInfoRequests;

    /**
     * The {@link android.support.v4.view.PagerAdapter} that will provide
     * fragments for each of the sections. We use a
     * {@link FragmentPagerAdapter} derivative, which will keep every
     * loaded fragment in memory. If this becomes too memory intensive, it
     * may be best to switch to a
     * {@link android.support.v13.app.FragmentStatePagerAdapter}.
     */
    SectionsPagerAdapter mSectionsPagerAdapter;

    /**
     * The {@link ViewPager} that will host the section contents.
     */
    WPViewPager mViewPager;

    private PostModel mPost;
    private PostModel mOriginalPost;

    private EditorFragmentAbstract mEditorFragment;
    private EditPostSettingsFragment mEditPostSettingsFragment;
    private EditPostPreviewFragment mEditPostPreviewFragment;

    private EditorMediaUploadListener mEditorMediaUploadListener;

    private boolean mIsNewPost;
    private boolean mIsPage;
    private boolean mHasSetPostContent;
    private CountDownLatch mNewPostLatch;

    // For opening the context menu after permissions have been granted
    private View mMenuView = null;

    @Inject Dispatcher mDispatcher;
    @Inject AccountStore mAccountStore;
    @Inject SiteStore mSiteStore;
    @Inject PostStore mPostStore;
    @Inject MediaStore mMediaStore;

    private SiteModel mSite;

    // for keeping the media uri while asking for permissions
    private ArrayList<Uri> mDroppedMediaUris;

    private Runnable mFetchMediaRunnable = new Runnable() {
        @Override
        public void run() {
            if (mDroppedMediaUris != null) {
                final List<Uri> mediaUris = mDroppedMediaUris;
                mDroppedMediaUris = null;

                fetchMedia(mediaUris);
            }
        }
    };

    @Override
    protected void onCreate(Bundle savedInstanceState) {
        super.onCreate(savedInstanceState);
        ((WordPress) getApplication()).component().inject(this);
        mDispatcher.register(this);
        setContentView(R.layout.new_edit_post_activity);

        if (savedInstanceState == null) {
            mSite = (SiteModel) getIntent().getSerializableExtra(WordPress.SITE);
        } else {
            mSite = (SiteModel) savedInstanceState.getSerializable(WordPress.SITE);
        }

        // Check whether to show the visual editor
        PreferenceManager.setDefaultValues(this, R.xml.account_settings, false);
        mShowNewEditor = AppPrefs.isVisualEditorEnabled();

        // Set up the action bar.
        final ActionBar actionBar = getSupportActionBar();
        if (actionBar != null) {
            actionBar.setDisplayHomeAsUpEnabled(true);
        }

        FragmentManager fragmentManager = getFragmentManager();
        Bundle extras = getIntent().getExtras();
        String action = getIntent().getAction();
        if (savedInstanceState == null) {
            if (!getIntent().hasExtra(EXTRA_POST)
                    ||Intent.ACTION_SEND.equals(action) || Intent.ACTION_SEND_MULTIPLE.equals(action)
                    || NEW_MEDIA_GALLERY.equals(action)
                    || NEW_MEDIA_POST.equals(action)
                    || getIntent().hasExtra(EXTRA_IS_QUICKPRESS)
                    || (extras != null && extras.getInt("quick-media", -1) > -1)) {
                if (getIntent().hasExtra(EXTRA_QUICKPRESS_BLOG_ID)) {
                    // QuickPress might want to use a different blog than the current blog
                    int localSiteId = getIntent().getIntExtra(EXTRA_QUICKPRESS_BLOG_ID, -1);
                    SiteModel site = mSiteStore.getSiteByLocalId(localSiteId);
                    if (site == null) {
                        showErrorAndFinish(R.string.blog_not_found);
                        return;
                    }
                    if (!site.isVisible()) {
                        showErrorAndFinish(R.string.error_blog_hidden);
                        return;
                    }
                    mSite = site;
                }

                mIsPage = extras.getBoolean(EXTRA_IS_PAGE);
                mIsNewPost = true;
                mNewPostLatch = new CountDownLatch(1);

                // Create a new post
                List<Long> categories = new ArrayList<>();
                categories.add((long) SiteSettingsInterface.getDefaultCategory(WordPress.getContext()));
                String postFormat = SiteSettingsInterface.getDefaultFormat(WordPress.getContext());
                InstantiatePostPayload payload = new InstantiatePostPayload(mSite, mIsPage, categories, postFormat);
                mDispatcher.dispatch(PostActionBuilder.newInstantiatePostAction(payload));

                // Wait for the OnPostInstantiated event to initialize the post
                try {
                    mNewPostLatch.await(1000, TimeUnit.MILLISECONDS);
                } catch (InterruptedException e) {
                    e.printStackTrace();
                }

                if (mPost == null) {
                    throw new RuntimeException("No callback received from INSTANTIATE_POST action");
                }
            } else if (extras != null) {
                // Load post passed in extras
                mPost = (PostModel) extras.getSerializable(EXTRA_POST);
                if (mPost != null) {
                    mOriginalPost = mPost.clone();
                    mIsPage = mPost.isPage();
                }
            } else {
                // A postId extra must be passed to this activity
                showErrorAndFinish(R.string.post_not_found);
                return;
            }
        } else {
            mDroppedMediaUris = savedInstanceState.getParcelable(STATE_KEY_DROPPED_MEDIA_URIS);

            if (savedInstanceState.containsKey(STATE_KEY_ORIGINAL_POST)) {
                try {
                    mPost = (PostModel) savedInstanceState.getSerializable(STATE_KEY_CURRENT_POST);
                    mOriginalPost = (PostModel) savedInstanceState.getSerializable(STATE_KEY_ORIGINAL_POST);
                } catch (ClassCastException e) {
                    mPost = null;
                }
            }
            mEditorFragment = (EditorFragmentAbstract) fragmentManager.getFragment(savedInstanceState, STATE_KEY_EDITOR_FRAGMENT);

            if (mEditorFragment instanceof EditorMediaUploadListener) {
                mEditorMediaUploadListener = (EditorMediaUploadListener) mEditorFragment;
            }
        }

        if (mSite == null) {
            ToastUtils.showToast(this, R.string.blog_not_found, ToastUtils.Duration.SHORT);
            finish();
            return;
        }

        if (mHasSetPostContent = mEditorFragment != null) {
            mEditorFragment.setImageLoader(WordPress.sImageLoader);
        }

        // Ensure we have a valid post
        if (mPost == null) {
            showErrorAndFinish(R.string.post_not_found);
            return;
        }

        if (mIsNewPost) {
            trackEditorCreatedPost(action, getIntent());
        }

        setTitle(StringUtils.unescapeHTML(SiteUtils.getSiteNameOrHomeURL(mSite)));
        mSectionsPagerAdapter = new SectionsPagerAdapter(fragmentManager);

        // Set up the ViewPager with the sections adapter.
        mViewPager = (WPViewPager) findViewById(R.id.pager);
        mViewPager.setAdapter(mSectionsPagerAdapter);
        mViewPager.setOffscreenPageLimit(2);
        mViewPager.setPagingEnabled(false);

        // When swiping between different sections, select the corresponding
        // tab. We can also use ActionBar.Tab#select() to do this if we have
        // a reference to the Tab.
        mViewPager.setOnPageChangeListener(new ViewPager.SimpleOnPageChangeListener() {
            @Override
            public void onPageSelected(int position) {
                invalidateOptionsMenu();
                if (position == PAGE_CONTENT) {
                    setTitle(StringUtils.unescapeHTML(SiteUtils.getSiteNameOrHomeURL(mSite)));
                } else if (position == PAGE_SETTINGS) {
                    setTitle(mPost.isPage() ? R.string.page_settings : R.string.post_settings);
                } else if (position == PAGE_PREVIEW) {
                    setTitle(mPost.isPage() ? R.string.preview_page : R.string.preview_post);
                    savePostAsync(new AfterSavePostListener() {
                        @Override
                        public void onPostSave() {
                            if (mEditPostPreviewFragment != null) {
                                runOnUiThread(new Runnable() {
                                    @Override
                                    public void run() {
                                        if (mEditPostPreviewFragment != null) {
                                            mEditPostPreviewFragment.loadPost();
                                        }
                                    }
                                });
                            }
                        }
                    });
                }
            }
        });

        ActivityId.trackLastActivity(ActivityId.POST_EDITOR);
    }

    private Runnable mAutoSave = new Runnable() {
        @Override
        public void run() {
            new Thread(new Runnable() {
                @Override
                public void run() {
                    try {
                        updatePostObject(true);
                    } catch (IllegalEditorStateException e) {
                        AppLog.e(T.EDITOR, "Impossible to save the post, we weren't able to update it.");
                        return;
                    }
                    savePostToDb();
                    if (mHandler != null) {
                        mHandler.postDelayed(mAutoSave, AUTOSAVE_INTERVAL_MILLIS);
                    }
                }
            }).start();
        }
    };

    @Override
    protected void onResume() {
        super.onResume();
        mHandler = new Handler();
        mHandler.postDelayed(mAutoSave, AUTOSAVE_INTERVAL_MILLIS);
    }

    @Override
    public void onStart() {
        super.onStart();
        EventBus.getDefault().register(this);
    }

    @Override
    public void onStop() {
        EventBus.getDefault().unregister(this);
        super.onStop();
    }

    @Override
    protected void onPause() {
        super.onPause();

        try {
            unregisterReceiver(mGalleryReceiver);
        } catch (IllegalArgumentException e) {
            AppLog.d(T.EDITOR, "Illegal state! Can't unregister receiver that was no registered");
        }

        mHandler.removeCallbacks(mAutoSave);
        mHandler = null;
    }

    @Override
    protected void onDestroy() {
        AnalyticsTracker.track(AnalyticsTracker.Stat.EDITOR_CLOSED);
        mDispatcher.unregister(this);
        super.onDestroy();
    }

    @Override
    protected void onSaveInstanceState(Bundle outState) {
        super.onSaveInstanceState(outState);
        // Saves both post objects so we can restore them in onCreate()
        savePostAsync(null);
        outState.putSerializable(STATE_KEY_CURRENT_POST, mPost);
        outState.putSerializable(STATE_KEY_ORIGINAL_POST, mOriginalPost);
        outState.putSerializable(WordPress.SITE, mSite);

        outState.putParcelableArrayList(STATE_KEY_DROPPED_MEDIA_URIS, mDroppedMediaUris);

        if (mEditorFragment != null) {
            getFragmentManager().putFragment(outState, STATE_KEY_EDITOR_FRAGMENT, mEditorFragment);
        }
    }

    @Override
    public boolean onCreateOptionsMenu(Menu menu) {
        super.onCreateOptionsMenu(menu);
        MenuInflater inflater = getMenuInflater();
        if (mShowNewEditor) {
            inflater.inflate(R.menu.edit_post, menu);
        } else {
            inflater.inflate(R.menu.edit_post_legacy, menu);
        }

        return true;
    }

    @Override
    public boolean onPrepareOptionsMenu(Menu menu) {
        boolean showMenuItems = true;
        if (mViewPager != null && mViewPager.getCurrentItem() > PAGE_CONTENT) {
            showMenuItems = false;
        }

        MenuItem previewMenuItem = menu.findItem(R.id.menu_preview_post);
        MenuItem settingsMenuItem = menu.findItem(R.id.menu_post_settings);

        if (previewMenuItem != null) {
            previewMenuItem.setVisible(showMenuItems);
        }

        if (settingsMenuItem != null) {
            settingsMenuItem.setVisible(showMenuItems);
        }

        // Set text of the save button in the ActionBar
        if (mPost != null) {
            MenuItem saveMenuItem = menu.findItem(R.id.menu_save_post);
            if (saveMenuItem != null) {
                switch (PostStatus.fromPost(mPost)) {
                    case SCHEDULED:
                        saveMenuItem.setTitle(getString(R.string.schedule_verb));
                        break;
                    case PUBLISHED:
                    case UNKNOWN:
                        if (mPost.isLocalDraft()) {
                            saveMenuItem.setTitle(R.string.publish_post);
                        } else {
                            saveMenuItem.setTitle(R.string.update_verb);
                        }
                        break;
                    default:
                        if (mPost.isLocalDraft()) {
                            saveMenuItem.setTitle(R.string.save);
                        } else {
                            saveMenuItem.setTitle(R.string.update_verb);
                        }
                }
            }
        }

        return super.onPrepareOptionsMenu(menu);
    }

    @Override
    public void onRequestPermissionsResult(int requestCode,
                                           @NonNull String permissions[],
                                           @NonNull int[] grantResults) {
        switch (requestCode) {
            case LOCATION_PERMISSION_REQUEST_CODE:
                boolean shouldShowLocation = false;
                // Check if at least one of the location permission (coarse or fine) is granted
                for (int grantResult : grantResults) {
                    if (grantResult == PackageManager.PERMISSION_GRANTED) {
                        shouldShowLocation = true;
                    }
                }
                if (shouldShowLocation) {
                    // Permission request was granted, show Location buttons in Settings
                    mEditPostSettingsFragment.showLocationSearch();

                    // After permission request was granted add GeoTag to the new post (if GeoTagging is enabled)
                    if (SiteSettingsInterface.getGeotagging(this) && isNewPost()) {
                        mEditPostSettingsFragment.searchLocation();
                    }

                    return;
                }
                // Location permission denied
                ToastUtils.showToast(this, getString(R.string.add_location_permission_required));
                break;
            case MEDIA_PERMISSION_REQUEST_CODE:
                boolean shouldShowContextMenu = true;
                for (int i = 0; i < grantResults.length; ++i) {
                    switch (permissions[i]) {
                        case Manifest.permission.CAMERA:
                            if (grantResults[i] == PackageManager.PERMISSION_DENIED) {
                                shouldShowContextMenu = false;
                            }
                            break;
                        case Manifest.permission.WRITE_EXTERNAL_STORAGE:
                            if (grantResults[i] == PackageManager.PERMISSION_DENIED) {
                                shouldShowContextMenu = false;
                            } else {
                                registerReceiver(mGalleryReceiver,
                                        new IntentFilter(LegacyEditorFragment.ACTION_MEDIA_GALLERY_TOUCHED));
                                refreshBlogMedia();
                            }
                            break;
                    }
                }
                if (shouldShowContextMenu) {
                    if (mMenuView != null) {
                        super.openContextMenu(mMenuView);
                        mMenuView = null;
                    }
                } else {
                    ToastUtils.showToast(this, getString(R.string.access_media_permission_required));
                }
                break;
            case DRAG_AND_DROP_MEDIA_PERMISSION_REQUEST_CODE:
                boolean mediaAccessGranted = false;
                for (int i = 0; i < grantResults.length; ++i) {
                    switch (permissions[i]) {
                        case Manifest.permission.WRITE_EXTERNAL_STORAGE:
                            if (grantResults[i] == PackageManager.PERMISSION_GRANTED) {
                                mediaAccessGranted = true;
                            }
                            break;
                    }
                }
                if (mediaAccessGranted) {
                    runOnUiThread(mFetchMediaRunnable);
                } else {
                    ToastUtils.showToast(this, getString(R.string.access_media_permission_required));
                }
            default:
                break;
        }
    }

    // Menu actions
    @Override
    public boolean onOptionsItemSelected(final MenuItem item) {
        int itemId = item.getItemId();

        if (itemId == android.R.id.home) {
            Fragment fragment = getFragmentManager().findFragmentByTag(
                    ImageSettingsDialogFragment.IMAGE_SETTINGS_DIALOG_TAG);
            if (fragment != null && fragment.isVisible()) {
                return false;
            }
            if (mViewPager.getCurrentItem() > PAGE_CONTENT) {
                if (mViewPager.getCurrentItem() == PAGE_SETTINGS) {
                    mPost.setFeaturedImageId(mEditPostSettingsFragment.getFeaturedImageId());
                    mEditorFragment.setFeaturedImageId(mPost.getFeaturedImageId());
                }
                mViewPager.setCurrentItem(PAGE_CONTENT);
                invalidateOptionsMenu();
            } else {
                saveAndFinish();
            }
            return true;
        }

        // Disable format bar buttons while a media upload is in progress
        if (!mMediaStore.getLocalSiteMedia(mSite).isEmpty() || mEditorFragment.isUploadingMedia() ||
                mEditorFragment.isActionInProgress()) {
            ToastUtils.showToast(this, R.string.editor_toast_uploading_please_wait, Duration.SHORT);
            return false;
        }

        if (itemId == R.id.menu_save_post) {
            return publishPost();
        } else if (itemId == R.id.menu_preview_post) {
            mViewPager.setCurrentItem(PAGE_PREVIEW);
        } else if (itemId == R.id.menu_post_settings) {
            InputMethodManager imm = ((InputMethodManager) getSystemService(Context.INPUT_METHOD_SERVICE));
            imm.hideSoftInputFromWindow(getWindow().getDecorView().getWindowToken(), 0);
            if (mShowNewEditor) {
                mEditPostSettingsFragment.updateFeaturedImage(mPost.getFeaturedImageId());
            }
            mViewPager.setCurrentItem(PAGE_SETTINGS);
        }
        return false;
    }

    private boolean publishPost() {
        if (!NetworkUtils.isNetworkAvailable(this)) {
            ToastUtils.showToast(this, R.string.error_publish_no_network, Duration.SHORT);
            return false;
        }

        // Show an Alert Dialog asking the user if he wants to remove all failed media before upload
        if (mEditorFragment.hasFailedMediaUploads()) {
            AlertDialog.Builder builder = new AlertDialog.Builder(this);
            builder.setMessage(R.string.editor_toast_failed_uploads)
                    .setPositiveButton(R.string.editor_remove_failed_uploads, new DialogInterface.OnClickListener() {
                        public void onClick(DialogInterface dialog, int id) {
                            // Clear failed uploads
                            mEditorFragment.removeAllFailedMediaUploads();
                        }
                    }).setNegativeButton(android.R.string.cancel, null);
            builder.create().show();
            return true;
        }

        // Update post, save to db and publish in its own Thread, because 1. update can be pretty slow with a lot of
        // text 2. better not to call `updatePostObject()` from the UI thread due to weird thread blocking behavior
        // on API 16 with the visual editor.
        new Thread(new Runnable() {
            @Override
            public void run() {
                boolean isFirstTimePublish = false;
                if (PostStatus.fromPost(mPost) == PostStatus.PUBLISHED &&
                        (mPost.isLocalDraft() || PostStatus.fromPost(mOriginalPost) == PostStatus.DRAFT)) {
                    isFirstTimePublish = true;
                }
                try {
                    updatePostObject(false);
                } catch (IllegalEditorStateException e) {
                    AppLog.e(T.EDITOR, "Impossible to save and publish the post, we weren't able to update it.");
                    return;
                }

                savePostToDb();

                // If the post is empty, don't publish
                if (!PostUtils.isPublishable(mPost)) {
                    mHandler.post(new Runnable() {
                        @Override
                        public void run() {
                            ToastUtils.showToast(EditPostActivity.this, R.string.error_publish_empty_post, Duration.SHORT);
                        }
                    });
                    return;
                }

                PostUtils.trackSavePostAnalytics(mPost, mSiteStore.getSiteByLocalId(mPost.getLocalSiteId()));

                if (isFirstTimePublish) {
                    PostUploadService.addPostToUploadAndTrackAnalytics(mPost);
                } else {
                    PostUploadService.addPostToUpload(mPost);
                }
                PostUploadService.setLegacyMode(!mShowNewEditor);
                startService(new Intent(EditPostActivity.this, PostUploadService.class));
                setResult(RESULT_OK);
                finish();
            }
        }).start();
        return true;
    }

    @Override
    public void openContextMenu(View view) {
        if (PermissionUtils.checkAndRequestCameraAndStoragePermissions(this, MEDIA_PERMISSION_REQUEST_CODE)) {
            super.openContextMenu(view);
        } else {
            AppLockManager.getInstance().setExtendedTimeout();
            mMenuView = view;
        }
    }

    @Override
    public void onCreateContextMenu(ContextMenu menu, View v, ContextMenu.ContextMenuInfo menuInfo) {
        menu.add(0, SELECT_PHOTO_MENU_POSITION, 0, getResources().getText(R.string.select_photo));
        if (DeviceUtils.getInstance().hasCamera(this)) {
            menu.add(0, CAPTURE_PHOTO_MENU_POSITION, 0, getResources().getText(R.string.media_add_popup_capture_photo));
        }
        menu.add(0, SELECT_VIDEO_MENU_POSITION, 0, getResources().getText(R.string.select_video));
        if (DeviceUtils.getInstance().hasCamera(this)) {
            menu.add(0, CAPTURE_VIDEO_MENU_POSITION, 0, getResources().getText(R.string.media_add_popup_capture_video));
        }

        menu.add(0, ADD_GALLERY_MENU_POSITION, 0, getResources().getText(R.string.media_add_new_media_gallery));
        menu.add(0, SELECT_LIBRARY_MENU_POSITION, 0, getResources().getText(R.string.select_from_media_library));
    }

    @Override
    public boolean onContextItemSelected(MenuItem item) {
        switch (item.getItemId()) {
            case SELECT_PHOTO_MENU_POSITION:
                launchPictureLibrary();
                return true;
            case CAPTURE_PHOTO_MENU_POSITION:
                launchCamera();
                return true;
            case SELECT_VIDEO_MENU_POSITION:
                launchVideoLibrary();
                return true;
            case CAPTURE_VIDEO_MENU_POSITION:
                launchVideoCamera();
                return true;
            case ADD_GALLERY_MENU_POSITION:
                startMediaGalleryActivity(null);
                return true;
            case SELECT_LIBRARY_MENU_POSITION:
                startMediaGalleryAddActivity();
                return true;
            default:
                return false;
        }
    }

    private void launchPictureLibrary() {
        WordPressMediaUtils.launchPictureLibrary(this);
        AppLockManager.getInstance().setExtendedTimeout();
    }

    private void launchVideoLibrary() {
        WordPressMediaUtils.launchVideoLibrary(this);
        AppLockManager.getInstance().setExtendedTimeout();
    }

    private void launchVideoCamera() {
        WordPressMediaUtils.launchVideoCamera(this);
        AppLockManager.getInstance().setExtendedTimeout();
    }

    private void showErrorAndFinish(int errorMessageId) {
        Toast.makeText(this, getResources().getText(errorMessageId), Toast.LENGTH_LONG).show();
        finish();
    }

    private void trackEditorCreatedPost(String action, Intent intent) {
        Map<String, Object> properties = new HashMap<>();
        // Post created from the post list (new post button).
        String normalizedSourceName = "post-list";
        if (Intent.ACTION_SEND.equals(action) || Intent.ACTION_SEND_MULTIPLE.equals(action)) {
            // Post created with share with WordPress
            normalizedSourceName = "shared-from-external-app";
        }
        if (EditPostActivity.NEW_MEDIA_GALLERY.equals(action) || EditPostActivity.NEW_MEDIA_POST.equals(
                action)) {
            // Post created from the media library
            normalizedSourceName = "media-library";
        }
        if (intent != null && intent.hasExtra(EXTRA_IS_QUICKPRESS)) {
            // Quick press
            normalizedSourceName = "quick-press";
        }
        if (intent != null && intent.getIntExtra("quick-media", -1) > -1) {
            // Quick photo or quick video
            normalizedSourceName = "quick-media";
        }
        properties.put("created_post_source", normalizedSourceName);
        AnalyticsUtils.trackWithSiteDetails(
                AnalyticsTracker.Stat.EDITOR_CREATED_POST,
                mSiteStore.getSiteByLocalId(mPost.getLocalSiteId()),
                properties
        );
    }

    private synchronized void updatePostObject(boolean isAutosave) throws IllegalEditorStateException {
        if (mPost == null) {
            AppLog.e(AppLog.T.POSTS, "Attempted to save an invalid Post.");
            return;
        }

        // Update post object from fragment fields
        if (mEditorFragment != null) {
            if (mShowNewEditor) {
                updatePostContentNewEditor(isAutosave, (String) mEditorFragment.getTitle(),
                        (String) mEditorFragment.getContent());
            } else {
                // TODO: Remove when legacy editor is dropped
                updatePostContent(isAutosave);
            }
        }

        if (mEditPostSettingsFragment != null) {
            mEditPostSettingsFragment.updatePostSettings(mPost);
        }

        mPost.setDateLocallyChanged(DateTimeUtils.iso8601FromTimestamp(System.currentTimeMillis()));
    }

    private void savePostAsync(final AfterSavePostListener listener) {
        new Thread(new Runnable() {
            @Override
            public void run() {
                try {
                    updatePostObject(false);
                } catch (IllegalEditorStateException e) {
                    AppLog.e(T.EDITOR, "Impossible to save the post, we weren't able to update it.");
                    return;
                }
                savePostToDb();
                if (listener != null) {
                    listener.onPostSave();
                }
            }
        }).start();
    }

    private interface AfterSavePostListener {
        void onPostSave();
    }

    private synchronized void savePostToDb() {
        mDispatcher.dispatch(PostActionBuilder.newUpdatePostAction(mPost));
    }

    @Override
    public void onBackPressed() {
        Fragment imageSettingsFragment = getFragmentManager().findFragmentByTag(
                ImageSettingsDialogFragment.IMAGE_SETTINGS_DIALOG_TAG);
        if (imageSettingsFragment != null && imageSettingsFragment.isVisible()) {
            ((ImageSettingsDialogFragment) imageSettingsFragment).dismissFragment();
            return;
        }

        if (mViewPager.getCurrentItem() > PAGE_CONTENT) {
            if (mViewPager.getCurrentItem() == PAGE_SETTINGS) {
                mPost.setFeaturedImageId(mEditPostSettingsFragment.getFeaturedImageId());
                mEditorFragment.setFeaturedImageId(mPost.getFeaturedImageId());
            }
            mViewPager.setCurrentItem(PAGE_CONTENT);
            invalidateOptionsMenu();
            return;
        }

        if (mEditorFragment != null && !mEditorFragment.onBackPressed()) {
            saveAndFinish();
        }
    }

    public boolean isNewPost() {
        return mIsNewPost;
    }

    private class SaveAndFinishTask extends AsyncTask<Void, Void, Boolean> {
        @Override
        protected Boolean doInBackground(Void... params) {
            // Fetch post title and content from editor fields and update the Post object
            try {
                updatePostObject(false);
            } catch (IllegalEditorStateException e) {
                AppLog.e(T.EDITOR, "Impossible to save the post, we weren't able to update it.");
                return false;
            }

            if (mEditorFragment != null && PostUtils.hasEmptyContentFields(mPost)) {
                // New and empty post? delete it
                if (mIsNewPost) {
                    mDispatcher.dispatch(PostActionBuilder.newRemovePostAction(mPost));
                    return false;
                }
            } else if (mOriginalPost != null && !PostUtils.postHasEdits(mOriginalPost, mPost)) {
                // If no changes have been made to the post, set it back to the original - don't save it
                mDispatcher.dispatch(PostActionBuilder.newUpdatePostAction(mOriginalPost));
                return false;
            } else {
                // Changes have been made - save the post and ask for the post list to refresh
                // We consider this being "manual save", it will replace some Android "spans" by an html
                // or a shortcode replacement (for instance for images and galleries)
                if (mShowNewEditor) {
                    // Update the post object directly, without re-fetching the fields from the EditorFragment
                    updatePostContentNewEditor(false, mPost.getTitle(), mPost.getContent());
                    savePostToDb();
                } else {
                    try {
                        updatePostObject(false);
                    } catch (IllegalEditorStateException e) {
                        AppLog.e(T.EDITOR, "Impossible to save the post, we weren't able to update it.");
                        return false;
                    }
                    savePostToDb();
                }
            }
            return true;
        }

        @Override
        protected void onPostExecute(Boolean saved) {
            if (saved) {
                Intent i = new Intent();
                i.putExtra(EXTRA_SAVED_AS_LOCAL_DRAFT, true);
                i.putExtra(EXTRA_IS_PAGE, mIsPage);
                setResult(RESULT_OK, i);
                ToastUtils.showToast(EditPostActivity.this, R.string.editor_toast_changes_saved);
            }
            finish();
        }
    }

    private void saveAndFinish() {
        new SaveAndFinishTask().executeOnExecutor(AsyncTask.THREAD_POOL_EXECUTOR);
    }

    /**
     * Disable visual editor mode and log the exception if we get a Reflection failure when the webview is being
     * initialized.
     */
    @Override
    public void onReflectionFailure(ReflectionException e) {
        CrashlyticsUtils.logException(e, ExceptionType.SPECIFIC, T.EDITOR, "Reflection Failure on Visual Editor init");
        // Disable visual editor and show an error message
        AppPrefs.setVisualEditorEnabled(false);
        ToastUtils.showToast(this, R.string.new_editor_reflection_error, Duration.LONG);
        // Restart the activity (will start the legacy editor)
        finish();
        startActivity(getIntent());
    }

    /**
     * A {@link FragmentPagerAdapter} that returns a fragment corresponding to
     * one of the sections/tabs/pages.
     */
    public class SectionsPagerAdapter extends FragmentPagerAdapter {
        // Show two pages for the visual editor, and add a third page for the EditPostPreviewFragment for legacy
        private static final int NUM_PAGES_VISUAL_EDITOR = 2;
        private static final int NUM_PAGES_LEGACY_EDITOR = 3;

        public SectionsPagerAdapter(FragmentManager fm) {
            super(fm);
        }

        @Override
        public Fragment getItem(int position) {
            // getItem is called to instantiate the fragment for the given page.
            switch (position) {
                case 0:
                    // TODO: switch between legacy and new editor here (AB test?)
                    if (mShowNewEditor) {
                        EditorWebViewCompatibility.setReflectionFailureListener(EditPostActivity.this);
                        return new EditorFragment();
                    } else {
                        return new LegacyEditorFragment();
                    }
                case 1:
                    return EditPostSettingsFragment.newInstance(mSite, mPost);
                default:
                    return EditPostPreviewFragment.newInstance(mSite, mPost);
            }
        }

        @Override
        public Object instantiateItem(ViewGroup container, int position) {
            Fragment fragment = (Fragment) super.instantiateItem(container, position);
            switch (position) {
                case 0:
                    mEditorFragment = (EditorFragmentAbstract) fragment;
                    if (mEditorFragment instanceof EditorMediaUploadListener) {
                        mEditorMediaUploadListener = (EditorMediaUploadListener) mEditorFragment;

                        // Set up custom headers for the visual editor's internal WebView
                        mEditorFragment.setCustomHttpHeader("User-Agent", WordPress.getUserAgent());
                    }
                    break;
                case 1:
                    mEditPostSettingsFragment = (EditPostSettingsFragment) fragment;
                    break;
                case 2:
                    mEditPostPreviewFragment = (EditPostPreviewFragment) fragment;
                    break;
            }
            return fragment;
        }

        @Override
        public int getCount() {
            return (mShowNewEditor ? NUM_PAGES_VISUAL_EDITOR : NUM_PAGES_LEGACY_EDITOR);
        }
    }

    // Moved from EditPostContentFragment
    public static final String NEW_MEDIA_GALLERY = "NEW_MEDIA_GALLERY";
    public static final String NEW_MEDIA_GALLERY_EXTRA_IDS = "NEW_MEDIA_GALLERY_EXTRA_IDS";
    public static final String NEW_MEDIA_POST = "NEW_MEDIA_POST";
    public static final String NEW_MEDIA_POST_EXTRA = "NEW_MEDIA_POST_ID";
    private String mMediaCapturePath = "";
    private int mMaxThumbWidth = 0;

    private int getMaximumThumbnailWidthForEditor() {
        if (mMaxThumbWidth == 0) {
            mMaxThumbWidth = ImageUtils.getMaximumThumbnailWidthForEditor(this);
        }
        return mMaxThumbWidth;
    }

<<<<<<< HEAD
    private void addExistingMediaToEditor(long mediaId) {
        MediaModel media = mMediaStore.getSiteMediaWithId(mSite, mediaId);
        if (media != null) {
            trackAddMediaEvents(media.isVideo(), true);
            mEditorFragment.appendMediaFile(WPStoreUtils.fromMediaModel(media), media.getUrl(), WordPress.imageLoader);
=======
    private MediaFile createMediaFile(String blogId, final String mediaId) {
        Cursor cursor = WordPress.wpDB.getMediaFile(blogId, mediaId);

        if (cursor == null || !cursor.moveToFirst()) {
            if (cursor != null) {
                cursor.close();
            }
            return null;
        }

        String url = cursor.getString(cursor.getColumnIndex(WordPressDB.COLUMN_NAME_FILE_URL));
        if (url == null) {
            cursor.close();
            return null;
        }

        MediaFile mediaFile = new MediaFile();
        mediaFile.setMediaId(mediaId);
        mediaFile.setBlogId(blogId);
        mediaFile.setFileURL(url);
        mediaFile.setCaption(cursor.getString(cursor.getColumnIndex(WordPressDB.COLUMN_NAME_CAPTION)));
        mediaFile.setDescription(cursor.getString(cursor.getColumnIndex(WordPressDB.COLUMN_NAME_DESCRIPTION)));
        mediaFile.setTitle(cursor.getString(cursor.getColumnIndex(WordPressDB.COLUMN_NAME_TITLE)));
        mediaFile.setWidth(cursor.getInt(cursor.getColumnIndex(WordPressDB.COLUMN_NAME_WIDTH)));
        mediaFile.setHeight(cursor.getInt(cursor.getColumnIndex(WordPressDB.COLUMN_NAME_HEIGHT)));
        mediaFile.setFileName(cursor.getString(cursor.getColumnIndex(WordPressDB.COLUMN_NAME_FILE_NAME)));
        mediaFile.setDateCreatedGMT(cursor.getLong(cursor.getColumnIndex(WordPressDB.COLUMN_NAME_DATE_CREATED_GMT)));
        mediaFile.setVideoPressShortCode(cursor.getString(cursor.getColumnIndex(
                WordPressDB.COLUMN_NAME_VIDEO_PRESS_SHORTCODE)));

        String mimeType = cursor.getString(cursor.getColumnIndex(WordPressDB.COLUMN_NAME_MIME_TYPE));
        mediaFile.setMimeType(mimeType);

        if (mimeType != null && !mimeType.isEmpty()) {
            mediaFile.setVideo(mimeType.contains("video"));
        } else {
            mediaFile.setVideo(MediaUtils.isVideo(url));
        }

        // Make sure we're using a valid thumbnail for video. XML-RPC returns the video URL itself as the thumbnail URL
        // for videos. If we can't get a real thumbnail for the Media Library video (currently only possible for
        // VideoPress videos), we should not set any thumbnail.
        String thumbnailUrl = cursor.getString(cursor.getColumnIndex(WordPressDB.COLUMN_NAME_THUMBNAIL_URL));
        if (mediaFile.isVideo() && !MediaUtils.isValidImage(thumbnailUrl)) {
            if (WPUrlUtils.isWordPressCom(url)) {
                thumbnailUrl = WordPressMediaUtils.getVideoPressVideoPosterFromURL(url);
            } else {
                thumbnailUrl = "";
            }
        }
        mediaFile.setThumbnailURL(thumbnailUrl);

        WordPress.wpDB.saveMediaFile(mediaFile);
        cursor.close();
        return mediaFile;
    }

    private void addExistingMediaToEditor(String mediaId) {
        String blogId = String.valueOf(mSite.getId());
        MediaFile mediaFile = createMediaFile(blogId, mediaId);
        if (mediaFile == null) {
            return;
        }
        trackAddMediaEvents(mediaFile.isVideo(), true);
        mEditorFragment.appendMediaFile(mediaFile, getMediaUrl(mediaFile), WordPress.sImageLoader);
    }

    /**
     * Get media url from a MediaFile, returns a photon URL if the selected blog is Photon capable.
     */
    private String getMediaUrl(MediaFile mediaFile) {
        if (mediaFile == null) {
            return null;
        }

        // Since Photon doesn't support video, skip Photon checking and return the existing file URL
        // (using a Photon URL for video will result in a 404 error)
        if (mediaFile.isVideo()) {
            return mediaFile.getFileURL();
        }

        String imageURL;
        if (mSite.isWPCom()) {
            String photonUrl = mediaFile.getFileURL();
            imageURL = StringUtils.getPhotonUrl(photonUrl, getMaximumThumbnailWidthForEditor());
        } else {
            // Not a Jetpack or wpcom blog
            // imageURL = mediaFile.getThumbnailURL(); // do not use fileURL here since downloading picture
            // of big dimensions can result in OOM Exception
            imageURL = mediaFile.getFileURL() != null ? mediaFile.getFileURL() : mediaFile.getThumbnailURL();
>>>>>>> 2b73ca9b
        }
    }

    private class LoadPostContentTask extends AsyncTask<String, Spanned, Spanned> {
        @Override
        protected Spanned doInBackground(String... params) {
            if (params.length < 1 || mPost == null) {
                return null;
            }

            String content = StringUtils.notNullStr(params[0]);
            return WPHtml.fromHtml(content, EditPostActivity.this, mPost, getMaximumThumbnailWidthForEditor());
        }

        @Override
        protected void onPostExecute(Spanned spanned) {
            if (spanned != null) {
                mEditorFragment.setContent(spanned);
            }
        }
    }

    private String getUploadErrorHtml(String mediaId, String path) {
        String replacement;
        if (Build.VERSION.SDK_INT >= 19) {
            replacement = String.format(Locale.US,
                    "<span id=\"img_container_%s\" class=\"img_container failed\" data-failed=\"%s\"><progress " +
                            "id=\"progress_%s\" value=\"0\" class=\"wp_media_indicator failed\" contenteditable=\"false\">" +
                            "</progress><img data-wpid=\"%s\" src=\"%s\" alt=\"\" class=\"failed\"></span>",
                    mediaId, getString(R.string.tap_to_try_again), mediaId, mediaId, path);
        } else {
            // Before API 19, the WebView didn't support progress tags. Use an upload overlay instead of a progress bar
            replacement = String.format(Locale.US,
                    "<span id=\"img_container_%s\" class=\"img_container compat failed\" contenteditable=\"false\" " +
                            "data-failed=\"%s\"><span class=\"upload-overlay failed\" " +
                            "contenteditable=\"false\">Uploading…</span><span class=\"upload-overlay-bg\"></span>" +
                            "<img data-wpid=\"%s\" src=\"%s\" alt=\"\" class=\"failed\"></span>",
                    mediaId, getString(R.string.tap_to_try_again), mediaId, path);
        }
        return replacement;
    }

    private String migrateLegacyDraft(String content) {
        if (content.contains("<img src=\"null\" android-uri=\"")) {
            // We must replace image tags specific to the legacy editor local drafts:
            // <img src="null" android-uri="file:///..." />
            // And trigger an upload action for the specific image / video
            Pattern pattern = Pattern.compile("<img src=\"null\" android-uri=\"([^\"]*)\".*>");
            Matcher matcher = pattern.matcher(content);
            StringBuffer stringBuffer = new StringBuffer();
            while (matcher.find()) {
                String path = null;
                String stringUri = matcher.group(1);
                Uri uri = Uri.parse(stringUri);
                if (uri != null && stringUri.contains("content:")) {
                    path = getPathFromContentUri(uri);
                    if (path == null) {
                        continue;
                    }
                } else {
                    path = stringUri.replace("file://", "");
                }
                MediaFile mediaFile = queueFileForUpload(path, null, "failed");
                if (mediaFile == null) {
                    continue;
                }
                String replacement = getUploadErrorHtml(mediaFile.getMediaId(), mediaFile.getFilePath());
                matcher.appendReplacement(stringBuffer, replacement);
            }
            matcher.appendTail(stringBuffer);
            content = stringBuffer.toString();
        }
        if (content.contains("[caption")) {
            // Convert old legacy post caption formatting to new format, to avoid being stripped by the visual editor
            Pattern pattern = Pattern.compile("(\\[caption[^]]*caption=\"([^\"]*)\"[^]]*].+?)(\\[\\/caption])");
            Matcher matcher = pattern.matcher(content);
            StringBuffer stringBuffer = new StringBuffer();
            while (matcher.find()) {
                String replacement = matcher.group(1) + matcher.group(2) + matcher.group(3);
                matcher.appendReplacement(stringBuffer, replacement);
            }
            matcher.appendTail(stringBuffer);
            content = stringBuffer.toString();
        }
        return content;
    }

    private void fillContentEditorFields() {
        // Needed blog settings needed by the editor
        mEditorFragment.setFeaturedImageSupported(mSite.isFeaturedImageSupported());

        // Set up the placeholder text
        mEditorFragment.setContentPlaceholder(getString(R.string.editor_content_placeholder));
        mEditorFragment.setTitlePlaceholder(getString(mIsPage ? R.string.editor_page_title_placeholder :
                R.string.editor_post_title_placeholder));

        // Set post title and content
        if (mPost != null) {
            if (!TextUtils.isEmpty(mPost.getContent()) && !mHasSetPostContent) {
                mHasSetPostContent = true;
                if (mPost.isLocalDraft() && !mShowNewEditor) {
                    // TODO: Unnecessary for new editor, as all images are uploaded right away, even for local drafts
                    // Load local post content in the background, as it may take time to generate images
                    new LoadPostContentTask().executeOnExecutor(AsyncTask.THREAD_POOL_EXECUTOR,
                            mPost.getContent().replaceAll("\uFFFC", ""));
                } else {
                    // TODO: Might be able to drop .replaceAll() when legacy editor is removed
                    String content = mPost.getContent().replaceAll("\uFFFC", "");
                    // Prepare eventual legacy editor local draft for the new editor
                    content = migrateLegacyDraft(content);
                    mEditorFragment.setContent(content);
                }
            }
            if (!TextUtils.isEmpty(mPost.getTitle())) {
                mEditorFragment.setTitle(mPost.getTitle());
            }
            // TODO: postSettingsButton.setText(post.isPage() ? R.string.page_settings : R.string.post_settings);
            mEditorFragment.setLocalDraft(mPost.isLocalDraft());

            mEditorFragment.setFeaturedImageId(mPost.getFeaturedImageId());
        }

        // Special actions
        String action = getIntent().getAction();
        if (Intent.ACTION_SEND.equals(action) || Intent.ACTION_SEND_MULTIPLE.equals(action)) {
            setPostContentFromShareAction();
        } else if (NEW_MEDIA_GALLERY.equals(action)) {
            prepareMediaGallery();
        } else if (NEW_MEDIA_POST.equals(action)) {
            prepareMediaPost();
        }
    }

    private void launchCamera() {
        WordPressMediaUtils.launchCamera(this, BuildConfig.APPLICATION_ID,
                new WordPressMediaUtils.LaunchCameraCallback() {
                    @Override
                    public void onMediaCapturePathReady(String mediaCapturePath) {
                        mMediaCapturePath = mediaCapturePath;
                        AppLockManager.getInstance().setExtendedTimeout();
                    }
                });
    }

    protected void setPostContentFromShareAction() {
        Intent intent = getIntent();

        // Check for shared text
        String text = intent.getStringExtra(Intent.EXTRA_TEXT);
        String title = intent.getStringExtra(Intent.EXTRA_SUBJECT);
        if (text != null) {
            if (title != null) {
                mEditorFragment.setTitle(title);
            }
            // Create an <a href> element around links
            text = AutolinkUtils.autoCreateLinks(text);
            if (mEditorFragment instanceof EditorFragment) {
                mEditorFragment.setContent(text);
            } else {
                mEditorFragment.setContent(WPHtml.fromHtml(StringUtils.addPTags(text), this, mPost,
                        getMaximumThumbnailWidthForEditor()));
            }
        }

        // Check for shared media
        if (intent.hasExtra(Intent.EXTRA_STREAM)) {
            String action = intent.getAction();
            String type = intent.getType();
            ArrayList<Uri> sharedUris;

            if (Intent.ACTION_SEND_MULTIPLE.equals(action)) {
                sharedUris = intent.getParcelableArrayListExtra((Intent.EXTRA_STREAM));
            } else {
                // For a single media share, we only allow images and video types
                if (type != null && (type.startsWith("image") || type.startsWith("video"))) {
                    sharedUris = new ArrayList<Uri>();
                    sharedUris.add((Uri) intent.getParcelableExtra(Intent.EXTRA_STREAM));
                } else {
                    return;
                }
            }

            if (sharedUris != null) {
                for (Uri uri : sharedUris) {
                    addMedia(uri);
                }
            }
        }
    }

    private void startMediaGalleryActivity(MediaGallery mediaGallery) {
        ActivityLauncher.viewMediaGalleryForSiteAndGallery(this, mSite, mediaGallery);
    }

    private void prepareMediaGallery() {
        MediaGallery mediaGallery = new MediaGallery();
        long[] idsArray = getIntent().getLongArrayExtra(NEW_MEDIA_GALLERY_EXTRA_IDS);
        ArrayList<Long> idsList = ListUtils.fromLongArray(idsArray);
        mediaGallery.setIds(idsList);
        startMediaGalleryActivity(mediaGallery);
    }

    private void prepareMediaPost() {
        long mediaId = getIntent().getLongExtra(NEW_MEDIA_POST_EXTRA, 0);
        addExistingMediaToEditor(mediaId);
    }

    // TODO: Replace with contents of the updatePostContentNewEditor() method when legacy editor is dropped
    /**
     * Updates post object with content of this fragment
     */
    public void updatePostContent(boolean isAutoSave) throws IllegalEditorStateException {
        if (mPost == null) {
            return;
        }
        String title = StringUtils.notNullStr((String) mEditorFragment.getTitle());
        SpannableStringBuilder postContent;
        if (mEditorFragment.getSpannedContent() != null) {
            // needed by the legacy editor to save local drafts
            try {
                postContent = new SpannableStringBuilder(mEditorFragment.getSpannedContent());
            } catch (IndexOutOfBoundsException e) {
                // A core android bug might cause an out of bounds exception, if so we'll just use the current editable
                // See https://code.google.com/p/android/issues/detail?id=5164
                postContent = new SpannableStringBuilder(StringUtils.notNullStr((String) mEditorFragment.getContent()));
            }
        } else {
            postContent = new SpannableStringBuilder(StringUtils.notNullStr((String) mEditorFragment.getContent()));
        }

        String content;
        if (mPost.isLocalDraft()) {
            // remove suggestion spans, they cause craziness in WPHtml.toHTML().
            CharacterStyle[] characterStyles = postContent.getSpans(0, postContent.length(), CharacterStyle.class);
            for (CharacterStyle characterStyle : characterStyles) {
                if (characterStyle instanceof SuggestionSpan) {
                    postContent.removeSpan(characterStyle);
                }
            }
            content = WPHtml.toHtml(postContent);
            // replace duplicate <p> tags so there's not duplicates, trac #86
            content = content.replace("<p><p>", "<p>");
            content = content.replace("</p></p>", "</p>");
            content = content.replace("<br><br>", "<br>");
            // sometimes the editor creates extra tags
            content = content.replace("</strong><strong>", "").replace("</em><em>", "").replace("</u><u>", "")
                    .replace("</strike><strike>", "").replace("</blockquote><blockquote>", "");
        } else {
            if (!isAutoSave) {
                // Add gallery shortcode
                MediaGalleryImageSpan[] gallerySpans = postContent.getSpans(0, postContent.length(),
                        MediaGalleryImageSpan.class);
                for (MediaGalleryImageSpan gallerySpan : gallerySpans) {
                    int start = postContent.getSpanStart(gallerySpan);
                    postContent.removeSpan(gallerySpan);
                    postContent.insert(start, WPHtml.getGalleryShortcode(gallerySpan));
                }
            }

            WPImageSpan[] imageSpans = postContent.getSpans(0, postContent.length(), WPImageSpan.class);
            if (imageSpans.length != 0) {
                for (WPImageSpan wpIS : imageSpans) {
                    MediaFile mediaFile = wpIS.getMediaFile();
                    if (mediaFile == null)
                        continue;
                    if (mediaFile.getMediaId() != null) {
                        updateMediaFileOnServer(mediaFile);
                    } else {
                        mediaFile.setFileName(wpIS.getImageSource().toString());
                        mediaFile.setFilePath(wpIS.getImageSource().toString());
                        updateMediaFileOnServer(mediaFile);
                    }

                    int tagStart = postContent.getSpanStart(wpIS);
                    if (!isAutoSave) {
                        postContent.removeSpan(wpIS);

                        // network image has a mediaId
                        if (mediaFile.getMediaId() != null && mediaFile.getMediaId().length() > 0) {
                            postContent.insert(tagStart, WPHtml.getContent(wpIS));
                        } else {
                            // local image for upload
                            postContent.insert(tagStart,
                                    "<img android-uri=\"" + wpIS.getImageSource().toString() + "\" />");
                        }
                    }
                }
            }
            content = postContent.toString();
        }

        mPost.setTitle(title);
        mPost.setContent(content);

        if (!mPost.isLocalDraft()) {
            mPost.setIsLocallyChanged(true);
        }
    }

    /**
     * Updates post object with given title and content
     */
    public void updatePostContentNewEditor(boolean isAutoSave, String title, String content) {
        if (mPost == null) {
            return;
        }

        if (!isAutoSave) {
            // TODO: Shortcode handling, media handling
        }

        mPost.setTitle(title);
        mPost.setContent(content);

        if (!mPost.isLocalDraft()) {
            mPost.setIsLocallyChanged(true);
        }

        mPost.setDateLocallyChanged(DateTimeUtils.iso8601FromTimestamp(System.currentTimeMillis()));
    }

    /**
     * Media
     */

    private void fetchMedia(List<Uri> mediaUris) {
        for (Uri mediaUri : mediaUris) {
            if (mediaUri == null) {
                Toast.makeText(EditPostActivity.this, getString(R.string.gallery_error), Toast.LENGTH_SHORT).show();
                continue;
            }

            if (!addMedia(mediaUri)) {
                Toast.makeText(EditPostActivity.this, getResources().getText(R.string.gallery_error),
                        Toast.LENGTH_SHORT).show();
            }
        }
    }

    private void updateMediaFileOnServer(MediaFile mediaFile) {
        if (mediaFile == null) {
            return;
        }

        MediaPayload payload = new MediaPayload(mSite, WPStoreUtils.fromMediaFile(mediaFile));
        mDispatcher.dispatch(MediaActionBuilder.newPushMediaAction(payload));
    }

    private void trackAddMediaEvents(boolean isVideo, boolean fromMediaLibrary) {
        if (isVideo) {
            AnalyticsTracker.track(fromMediaLibrary ? Stat.EDITOR_ADDED_VIDEO_VIA_WP_MEDIA_LIBRARY
                    : Stat.EDITOR_ADDED_VIDEO_VIA_LOCAL_LIBRARY);
        } else {
            AnalyticsTracker.track(fromMediaLibrary ? Stat.EDITOR_ADDED_PHOTO_VIA_WP_MEDIA_LIBRARY
                    : Stat.EDITOR_ADDED_PHOTO_VIA_LOCAL_LIBRARY);
        }
    }

    private boolean addMedia(Uri mediaUri) {
        if (mediaUri != null && !MediaUtils.isInMediaStore(mediaUri) && !mediaUri.toString().startsWith("/")) {
            mediaUri = MediaUtils.downloadExternalMedia(this, mediaUri);
        }

        if (mediaUri == null) {
            return false;
        }

        boolean isVideo = MediaUtils.isVideo(mediaUri.toString());
        trackAddMediaEvents(isVideo, false);

        if (mShowNewEditor) {
            // TODO: add video param
            return addMediaVisualEditor(mediaUri);
        } else {
            return addMediaLegacyEditor(mediaUri, isVideo);
        }
    }

    private String getPathFromContentUri(Uri imageUri) {
        String path = null;
        String[] projection = new String[]{android.provider.MediaStore.Images.Media.DATA};
        Cursor cur = getContentResolver().query(imageUri, projection, null, null, null);
        if (cur != null && cur.moveToFirst()) {
            int dataColumn = cur.getColumnIndex(android.provider.MediaStore.Images.Media.DATA);
            path = cur.getString(dataColumn);
        }
        SqlUtils.closeCursor(cur);
        return path;
    }

    private boolean addMediaVisualEditor(Uri imageUri) {
        String path = "";
        if (imageUri.toString().contains("content:")) {
            path = getPathFromContentUri(imageUri);
        } else {
            // File is not in media library
            path = imageUri.toString().replace("file://", "");
        }

        if (path == null) {
            ToastUtils.showToast(this, R.string.file_not_found, Duration.SHORT);
            return false;
        }

        MediaFile mediaFile = queueFileForUpload(path, new ArrayList<Long>());
        if (mediaFile != null) {
            mEditorFragment.appendMediaFile(mediaFile, path, WordPress.sImageLoader);
        }

        return true;
    }

    private boolean addMediaLegacyEditor(Uri mediaUri, boolean isVideo) {
        String mediaTitle;
        if (isVideo) {
            mediaTitle = getResources().getString(R.string.video);
        } else {
            mediaTitle = ImageUtils.getTitleForWPImageSpan(this, mediaUri.getEncodedPath());
        }

        MediaFile mediaFile = new MediaFile();
        mediaFile.setPostID(mPost.getId());
        mediaFile.setTitle(mediaTitle);
        mediaFile.setFilePath(mediaUri.toString());
        if (mediaUri.getEncodedPath() != null) {
            mediaFile.setVideo(isVideo);
        }
<<<<<<< HEAD
        mEditorFragment.appendMediaFile(mediaFile, mediaFile.getFilePath(), WordPress.imageLoader);
=======
        WordPress.wpDB.saveMediaFile(mediaFile);
        mEditorFragment.appendMediaFile(mediaFile, mediaFile.getFilePath(), WordPress.sImageLoader);
>>>>>>> 2b73ca9b
        return true;
    }

    @Override
    public void onActivityResult(int requestCode, int resultCode, Intent data) {
        super.onActivityResult(requestCode, resultCode, data);

        if (data != null || ((requestCode == RequestCodes.TAKE_PHOTO || requestCode == RequestCodes.TAKE_VIDEO))) {
            switch (requestCode) {
                case MediaGalleryActivity.REQUEST_CODE:
                    if (resultCode == Activity.RESULT_OK) {
                        handleMediaGalleryResult(data);
                    }
                    break;
                case MediaGalleryPickerActivity.REQUEST_CODE:
                    if (resultCode == Activity.RESULT_OK) {
                        handleMediaGalleryPickerResult(data);
                    }
                    break;
                case RequestCodes.PICTURE_LIBRARY:
                    Uri imageUri = data.getData();
                    fetchMedia(Arrays.asList(imageUri));
                    break;
                case RequestCodes.TAKE_PHOTO:
                    if (resultCode == Activity.RESULT_OK) {
                        try {
                            File f = new File(mMediaCapturePath);
                            Uri capturedImageUri = Uri.fromFile(f);
                            if (!addMedia(capturedImageUri)) {
                                ToastUtils.showToast(this, R.string.gallery_error, Duration.SHORT);
                            }
                            this.sendBroadcast(new Intent(Intent.ACTION_MEDIA_MOUNTED, Uri.parse("file://"
                                    + Environment.getExternalStorageDirectory())));
                        } catch (RuntimeException e) {
                            AppLog.e(T.POSTS, e);
                        } catch (OutOfMemoryError e) {
                            AppLog.e(T.POSTS, e);
                        }
                    }
                    break;
                case RequestCodes.VIDEO_LIBRARY:
                    Uri videoUri = data.getData();
                    fetchMedia(Arrays.asList(videoUri));
                    break;
                case RequestCodes.TAKE_VIDEO:
                    if (resultCode == Activity.RESULT_OK) {
                        Uri capturedVideoUri = MediaUtils.getLastRecordedVideoUri(this);
                        if (!addMedia(capturedVideoUri)) {
                            ToastUtils.showToast(this, R.string.gallery_error, Duration.SHORT);
                        }
                    }
                    break;
            }
        }
    }

    private void startMediaGalleryAddActivity() {
        ActivityLauncher.viewMediaGalleryPickerForSite(this, mSite);
    }

    private void handleMediaGalleryPickerResult(Intent data) {
        ArrayList<Long> ids = ListUtils.fromLongArray(data.getLongArrayExtra(MediaGalleryPickerActivity.RESULT_IDS));
        if (ids == null || ids.size() == 0) {
            return;
        }

        long mediaId = ids.get(0);
        addExistingMediaToEditor(mediaId);
    }

    private void handleMediaGalleryResult(Intent data) {
        MediaGallery gallery = (MediaGallery) data.getSerializableExtra(MediaGalleryActivity.RESULT_MEDIA_GALLERY);

        // if blank gallery returned, don't add to span
        if (gallery == null || gallery.getIds().size() == 0) {
            return;
        }
        mEditorFragment.appendGallery(gallery);
    }

    private BroadcastReceiver mGalleryReceiver = new BroadcastReceiver() {
        @Override
        public void onReceive(Context context, Intent intent) {
            if (LegacyEditorFragment.ACTION_MEDIA_GALLERY_TOUCHED.equals(intent.getAction())) {
                startMediaGalleryActivity((MediaGallery)intent.getSerializableExtra(LegacyEditorFragment.EXTRA_MEDIA_GALLERY));
            }
        }
    };

    /**
     * Handles media upload notifications. Used by the visual editor when uploading local media, and for both
     * the visual and the legacy editor to create a gallery after media selection from local media.
     */
    @SuppressWarnings("unused")
    public void onEventMainThread(MediaEvents.MediaUploadSucceeded event) {
        for (Long galleryId : mPendingGalleryUploads.keySet()) {
            if (mPendingGalleryUploads.get(galleryId).contains(event.mLocalMediaId)) {
                if (mEditorMediaUploadListener != null) {
                    // Notify the visual editor of gallery image upload
                    int remaining = mPendingGalleryUploads.get(galleryId).size() - 1;
                    mEditorMediaUploadListener.onGalleryMediaUploadSucceeded(galleryId, Long.parseLong(event.mRemoteMediaId), remaining);
                } else {
                    handleGalleryImageUploadedLegacyEditor(galleryId, Long.parseLong(event.mRemoteMediaId));
                }

                mPendingGalleryUploads.get(galleryId).remove(event.mLocalMediaId);
                if (mPendingGalleryUploads.get(galleryId).size() == 0) {
                    mPendingGalleryUploads.remove(galleryId);
                }

                if (mPendingGalleryUploads.size() == 0) {
                    stopMediaUploadService();
                    NotificationManager notificationManager = (NotificationManager) getSystemService(
                            Context.NOTIFICATION_SERVICE);
                    notificationManager.cancel(10);
                }

                return;
            }
        }

        // Notify visual editor that a normal media item has finished uploading (not part of a gallery)
        if (mEditorMediaUploadListener != null) {
            MediaFile mediaFile = new MediaFile();
            mediaFile.setPostID(mPost.getId());
            mediaFile.setMediaId(event.mRemoteMediaId);
            mediaFile.setFileURL(event.mRemoteMediaUrl);
            mediaFile.setVideoPressShortCode(event.mSecondaryRemoteMediaId);
            mediaFile.setThumbnailURL(WordPressMediaUtils.getVideoPressVideoPosterFromURL(event.mRemoteMediaUrl));

            mEditorMediaUploadListener.onMediaUploadSucceeded(event.mLocalMediaId, mediaFile);
        }
    }

    private void handleGalleryImageUploadedLegacyEditor(Long galleryId, long remoteId) {
        SpannableStringBuilder postContent;
        if (mEditorFragment.getSpannedContent() != null) {
            // needed by the legacy editor to save local drafts
            postContent = new SpannableStringBuilder(mEditorFragment.getSpannedContent());
        } else {
            try {
                postContent = new SpannableStringBuilder(StringUtils.notNullStr((String) mEditorFragment.getContent()));
            } catch (IllegalEditorStateException e) {
                AppLog.e(T.EDITOR, "Impossible to handle gallery upload, we weren't able to get content from the post");
                return;
            }
        }
        int selectionStart = 0;
        int selectionEnd = postContent.length();

        MediaGalleryImageSpan[] gallerySpans = postContent.getSpans(selectionStart, selectionEnd,
                MediaGalleryImageSpan.class);
        if (gallerySpans.length != 0) {
            for (MediaGalleryImageSpan gallerySpan : gallerySpans) {
                MediaGallery gallery = gallerySpan.getMediaGallery();
                if (gallery.getUniqueId() == galleryId) {
                    ArrayList<Long> galleryIds = gallery.getIds();
                    galleryIds.add(remoteId);
                    gallery.setIds(galleryIds);
                    gallerySpan.setMediaGallery(gallery);
                    int spanStart = postContent.getSpanStart(gallerySpan);
                    int spanEnd = postContent.getSpanEnd(gallerySpan);
                    postContent.setSpan(gallerySpan, spanStart, spanEnd,
                            Spannable.SPAN_EXCLUSIVE_EXCLUSIVE);
                }
            }
        }
    }

    private void refreshBlogMedia() {
        if (NetworkUtils.isNetworkAvailable(this)) {
            MediaListPayload payload = new MediaListPayload(mSite, null, null);
            mDispatcher.dispatch(MediaActionBuilder.newFetchAllMediaAction(payload));
        } else {
            ToastUtils.showToast(this, R.string.error_media_refresh_no_connection, ToastUtils.Duration.SHORT);
        }
    }

    @SuppressWarnings("unused")
    @Subscribe
    public void onMediaChanged(MediaStore.OnMediaChanged event) {
        if (event.isError()) {
            final String errorMessage;
            switch (event.error.type) {
                case FS_READ_PERMISSION_DENIED:
                    errorMessage = getString(R.string.error_media_insufficient_fs_permissions);
                    break;
                case MEDIA_NOT_FOUND:
                    errorMessage = getString(R.string.error_media_not_found);
                    break;
                case UNAUTHORIZED:
                    errorMessage = getString(R.string.error_media_unauthorized);
                    break;
                case PARSE_ERROR:
                    String errorFormat = getString(R.string.error_media_parse_format);
                    errorMessage = String.format(errorFormat, event.cause.toString());
                    break;
                case MALFORMED_MEDIA_ARG:
                case NULL_MEDIA_ARG:
                case GENERIC_ERROR:
                default:
                    errorMessage = getString(R.string.error_refresh_media);
                    break;
            }
            if (!TextUtils.isEmpty(errorMessage)) {
                ToastUtils.showToast(EditPostActivity.this, errorMessage, ToastUtils.Duration.SHORT);
            }
        } else {
            runOnUiThread(new Runnable() {
                @Override
                public void run() {
                    if (mPendingVideoPressInfoRequests != null && !mPendingVideoPressInfoRequests.isEmpty()) {
                        // If there are pending requests for video URLs from VideoPress ids, query the DB for
                        // them again and notify the editor
                        for (String videoId : mPendingVideoPressInfoRequests) {
                            String videoUrl = mMediaStore.
                                    getUrlForSiteVideoWithVideoPressGuid(mSite, videoId);
                            String posterUrl = WordPressMediaUtils.getVideoPressVideoPosterFromURL(videoUrl);

                            mEditorFragment.setUrlForVideoPressId(videoId, videoUrl, posterUrl);
                        }

                        mPendingVideoPressInfoRequests.clear();
                    }
                }
            });
        }
    }

    private MediaUploadService.MediaUploadBinder mUploadService;

    private ServiceConnection mUploadConnection = new ServiceConnection() {
        @Override
        public void onServiceConnected(ComponentName name, IBinder service) {
            mUploadService = (MediaUploadService.MediaUploadBinder) service;
        }

        @Override
        public void onServiceDisconnected(ComponentName name) {
            mUploadService = null;
        }
    };

    /**
     * Starts the upload service to upload selected media.
     */
    private void startMediaUploadService() {
        if (mUploadService == null) {
            Intent intent = new Intent(this, MediaUploadService.class);
            intent.putExtra(WordPress.SITE, mSite);
            bindService(intent, mUploadConnection, Context.BIND_AUTO_CREATE | Context.BIND_ABOVE_CLIENT);
            startService(intent);
        }
    }

    /**
     * Stops the upload service.
     */
    private void stopMediaUploadService() {
        if (mUploadService != null) {
            stopService(new Intent(this, MediaUploadService.class));
            unbindService(mUploadConnection);
            mUploadService = null;
        }
    }

    /**
     * Queues a media file for upload and starts the MediaUploadService. Toasts will alert the user
     * if there are issues with the file.
     *
     * @param path
     *  local path of the media file to upload
     * @param mediaIdOut
     *  the new {@link org.wordpress.android.util.helpers.MediaFile} ID is added if non-null
     */
    private MediaFile queueFileForUpload(String path, ArrayList<Long> mediaIdOut) {
        return queueFileForUpload(path, mediaIdOut, "queued");
    }

    private MediaFile queueFileForUpload(String path, ArrayList<Long> mediaIdOut, String startingState) {
        // Invalid file path
        if (TextUtils.isEmpty(path)) {
            Toast.makeText(this, R.string.editor_toast_invalid_path, Toast.LENGTH_SHORT).show();
            return null;
        }

        // File not found
        File file = new File(path);
        if (!file.exists()) {
            Toast.makeText(this, R.string.file_not_found, Toast.LENGTH_SHORT).show();
            return null;
        }

        long currentTime = System.currentTimeMillis();
        String mimeType = MediaUtils.getMediaFileMimeType(file);
        String fileName = MediaUtils.getMediaFileName(file, mimeType);
        MediaFile mediaFile = new MediaFile();

        mediaFile.setBlogId(String.valueOf(mSite.getId()));
        mediaFile.setFileName(fileName);
        mediaFile.setFilePath(path);
        mediaFile.setUploadState(startingState);
        mediaFile.setDateCreatedGMT(currentTime);
        mediaFile.setMediaId(String.valueOf(currentTime));
        mediaFile.setVideo(MediaUtils.isVideo(path));

        if (mimeType != null && mimeType.startsWith("image")) {
            // get width and height
            BitmapFactory.Options bfo = new BitmapFactory.Options();
            bfo.inJustDecodeBounds = true;
            BitmapFactory.decodeFile(path, bfo);
            mediaFile.setWidth(bfo.outWidth);
            mediaFile.setHeight(bfo.outHeight);
        }

        if (!TextUtils.isEmpty(mimeType)) {
            mediaFile.setMimeType(mimeType);
        }

        if (mediaIdOut != null) {
            mediaIdOut.add(Long.parseLong(mediaFile.getMediaId()));
        }

        saveMediaFile(mediaFile);
        startMediaUploadService();

        return mediaFile;
    }

    /**
     * EditorFragmentListener methods
     */

    @Override
    public void onSettingsClicked() {
        mViewPager.setCurrentItem(PAGE_SETTINGS);
    }

    @Override
    public void onAddMediaClicked() {
        // no op
    }

    @Override
    public void onMediaDropped(final ArrayList<Uri> mediaUris) {
        mDroppedMediaUris = mediaUris;

        if (PermissionUtils.checkAndRequestStoragePermission(this, DRAG_AND_DROP_MEDIA_PERMISSION_REQUEST_CODE)) {
            runOnUiThread(mFetchMediaRunnable);
        }
    }

    @Override
    public void onRequestDragAndDropPermissions(DragEvent dragEvent) {
        if (Build.VERSION.SDK_INT >= Build.VERSION_CODES.N) {
            requestTemporaryPermissions(dragEvent);
        }
    }

    @TargetApi(Build.VERSION_CODES.N)
    private void requestTemporaryPermissions(DragEvent dragEvent) {
        requestDragAndDropPermissions(dragEvent);
    }

    @Override
    public void onMediaRetryClicked(String mediaId) {
        if (mUploadService == null) {
            startMediaUploadService();
        } else {
        }
        AnalyticsTracker.track(Stat.EDITOR_UPLOAD_MEDIA_RETRIED);
    }

    @Override
    public void onMediaUploadCancelClicked(String mediaId, boolean delete) {
        MediaModel media = new MediaModel();
        media.setMediaId(Long.valueOf(mediaId));
        MediaPayload payload = new MediaPayload(mSite, media);
        mDispatcher.dispatch(MediaActionBuilder.newCancelMediaUploadAction(payload));
    }

    @Override
    public void onFeaturedImageChanged(long mediaId) {
        mPost.setFeaturedImageId(mediaId);
        mEditPostSettingsFragment.updateFeaturedImage(mediaId);
    }

    @Override
    public void onVideoPressInfoRequested(final String videoId) {
        String videoUrl = mMediaStore.
                getUrlForSiteVideoWithVideoPressGuid(mSite, videoId);

        if (videoUrl.isEmpty()) {
            if (PermissionUtils.checkAndRequestCameraAndStoragePermissions(this, MEDIA_PERMISSION_REQUEST_CODE)) {
                runOnUiThread(new Runnable() {
                    @Override
                    public void run() {
                        if (mPendingVideoPressInfoRequests == null) {
                            mPendingVideoPressInfoRequests = new ArrayList<>();
                        }
                        mPendingVideoPressInfoRequests.add(videoId);
                        refreshBlogMedia();
                    }
                });
            } else {
                AppLockManager.getInstance().setExtendedTimeout();
            }
        }

        String posterUrl = WordPressMediaUtils.getVideoPressVideoPosterFromURL(videoUrl);

        mEditorFragment.setUrlForVideoPressId(videoId, videoUrl, posterUrl);
    }

    @Override
    public String onAuthHeaderRequested(String url) {
        String authHeader = "";
        String token = mAccountStore.getAccessToken();
        if (mSite.isPrivate() && WPUrlUtils.safeToAddWordPressComAuthToken(url)
                && !TextUtils.isEmpty(token)) {
            authHeader = "Bearer " + token;
        }
        return authHeader;
    }

    @Override
    public void onEditorFragmentInitialized() {
        fillContentEditorFields();
        // Set the error listener
        if (mEditorFragment instanceof EditorFragment) {
            mEditorFragment.setDebugModeEnabled(BuildConfig.DEBUG);
            ((EditorFragment) mEditorFragment).setWebViewErrorListener(new ErrorListener() {
                @Override
                public void onJavaScriptError(String sourceFile, int lineNumber, String message) {
                    CrashlyticsUtils.logException(new JavaScriptException(sourceFile, lineNumber, message),
                            ExceptionType.SPECIFIC, T.EDITOR,
                            String.format(Locale.US, "%s:%d: %s", sourceFile, lineNumber, message));
                }

                @Override
                public void onJavaScriptAlert(String url, String message) {
                    // no op
                }
            });
        }
    }

    @Override
    public void saveMediaFile(MediaFile mediaFile) {
    }

    @Override
    public void onTrackableEvent(TrackableEvent event) {
        switch (event) {
            case HTML_BUTTON_TAPPED:
                AnalyticsTracker.track(Stat.EDITOR_TAPPED_HTML);
                break;
            case MEDIA_BUTTON_TAPPED:
                AnalyticsTracker.track(Stat.EDITOR_TAPPED_IMAGE);
                break;
            case UNLINK_BUTTON_TAPPED:
                AnalyticsTracker.track(Stat.EDITOR_TAPPED_UNLINK);
                break;
            case LINK_BUTTON_TAPPED:
                AnalyticsTracker.track(Stat.EDITOR_TAPPED_LINK);
                break;
            case IMAGE_EDITED:
                AnalyticsTracker.track(Stat.EDITOR_EDITED_IMAGE);
                break;
            case BOLD_BUTTON_TAPPED:
                AnalyticsTracker.track(Stat.EDITOR_TAPPED_BOLD);
                break;
            case ITALIC_BUTTON_TAPPED:
                AnalyticsTracker.track(Stat.EDITOR_TAPPED_ITALIC);
                break;
            case OL_BUTTON_TAPPED:
                AnalyticsTracker.track(Stat.EDITOR_TAPPED_ORDERED_LIST);
                break;
            case UL_BUTTON_TAPPED:
                AnalyticsTracker.track(Stat.EDITOR_TAPPED_UNORDERED_LIST);
                break;
            case BLOCKQUOTE_BUTTON_TAPPED:
                AnalyticsTracker.track(Stat.EDITOR_TAPPED_BLOCKQUOTE);
                break;
            case STRIKETHROUGH_BUTTON_TAPPED:
                AnalyticsTracker.track(Stat.EDITOR_TAPPED_STRIKETHROUGH);
                break;
            case UNDERLINE_BUTTON_TAPPED:
                AnalyticsTracker.track(Stat.EDITOR_TAPPED_UNDERLINE);
                break;
            case MORE_BUTTON_TAPPED:
                AnalyticsTracker.track(Stat.EDITOR_TAPPED_MORE);
                break;
        }
    }

    @SuppressWarnings("unused")
    @Subscribe(threadMode = ThreadMode.ASYNC)
    public void onPostInstantiated(OnPostInstantiated event) {
        mPost = event.post;
        mNewPostLatch.countDown();
    }
}<|MERGE_RESOLUTION|>--- conflicted
+++ resolved
@@ -224,8 +224,7 @@
             if (mDroppedMediaUris != null) {
                 final List<Uri> mediaUris = mDroppedMediaUris;
                 mDroppedMediaUris = null;
-
-                fetchMedia(mediaUris);
+                EditPostActivity.this.fetchMedia(mediaUris);
             }
         }
     };
@@ -1048,104 +1047,11 @@
         return mMaxThumbWidth;
     }
 
-<<<<<<< HEAD
     private void addExistingMediaToEditor(long mediaId) {
         MediaModel media = mMediaStore.getSiteMediaWithId(mSite, mediaId);
         if (media != null) {
             trackAddMediaEvents(media.isVideo(), true);
             mEditorFragment.appendMediaFile(WPStoreUtils.fromMediaModel(media), media.getUrl(), WordPress.imageLoader);
-=======
-    private MediaFile createMediaFile(String blogId, final String mediaId) {
-        Cursor cursor = WordPress.wpDB.getMediaFile(blogId, mediaId);
-
-        if (cursor == null || !cursor.moveToFirst()) {
-            if (cursor != null) {
-                cursor.close();
-            }
-            return null;
-        }
-
-        String url = cursor.getString(cursor.getColumnIndex(WordPressDB.COLUMN_NAME_FILE_URL));
-        if (url == null) {
-            cursor.close();
-            return null;
-        }
-
-        MediaFile mediaFile = new MediaFile();
-        mediaFile.setMediaId(mediaId);
-        mediaFile.setBlogId(blogId);
-        mediaFile.setFileURL(url);
-        mediaFile.setCaption(cursor.getString(cursor.getColumnIndex(WordPressDB.COLUMN_NAME_CAPTION)));
-        mediaFile.setDescription(cursor.getString(cursor.getColumnIndex(WordPressDB.COLUMN_NAME_DESCRIPTION)));
-        mediaFile.setTitle(cursor.getString(cursor.getColumnIndex(WordPressDB.COLUMN_NAME_TITLE)));
-        mediaFile.setWidth(cursor.getInt(cursor.getColumnIndex(WordPressDB.COLUMN_NAME_WIDTH)));
-        mediaFile.setHeight(cursor.getInt(cursor.getColumnIndex(WordPressDB.COLUMN_NAME_HEIGHT)));
-        mediaFile.setFileName(cursor.getString(cursor.getColumnIndex(WordPressDB.COLUMN_NAME_FILE_NAME)));
-        mediaFile.setDateCreatedGMT(cursor.getLong(cursor.getColumnIndex(WordPressDB.COLUMN_NAME_DATE_CREATED_GMT)));
-        mediaFile.setVideoPressShortCode(cursor.getString(cursor.getColumnIndex(
-                WordPressDB.COLUMN_NAME_VIDEO_PRESS_SHORTCODE)));
-
-        String mimeType = cursor.getString(cursor.getColumnIndex(WordPressDB.COLUMN_NAME_MIME_TYPE));
-        mediaFile.setMimeType(mimeType);
-
-        if (mimeType != null && !mimeType.isEmpty()) {
-            mediaFile.setVideo(mimeType.contains("video"));
-        } else {
-            mediaFile.setVideo(MediaUtils.isVideo(url));
-        }
-
-        // Make sure we're using a valid thumbnail for video. XML-RPC returns the video URL itself as the thumbnail URL
-        // for videos. If we can't get a real thumbnail for the Media Library video (currently only possible for
-        // VideoPress videos), we should not set any thumbnail.
-        String thumbnailUrl = cursor.getString(cursor.getColumnIndex(WordPressDB.COLUMN_NAME_THUMBNAIL_URL));
-        if (mediaFile.isVideo() && !MediaUtils.isValidImage(thumbnailUrl)) {
-            if (WPUrlUtils.isWordPressCom(url)) {
-                thumbnailUrl = WordPressMediaUtils.getVideoPressVideoPosterFromURL(url);
-            } else {
-                thumbnailUrl = "";
-            }
-        }
-        mediaFile.setThumbnailURL(thumbnailUrl);
-
-        WordPress.wpDB.saveMediaFile(mediaFile);
-        cursor.close();
-        return mediaFile;
-    }
-
-    private void addExistingMediaToEditor(String mediaId) {
-        String blogId = String.valueOf(mSite.getId());
-        MediaFile mediaFile = createMediaFile(blogId, mediaId);
-        if (mediaFile == null) {
-            return;
-        }
-        trackAddMediaEvents(mediaFile.isVideo(), true);
-        mEditorFragment.appendMediaFile(mediaFile, getMediaUrl(mediaFile), WordPress.sImageLoader);
-    }
-
-    /**
-     * Get media url from a MediaFile, returns a photon URL if the selected blog is Photon capable.
-     */
-    private String getMediaUrl(MediaFile mediaFile) {
-        if (mediaFile == null) {
-            return null;
-        }
-
-        // Since Photon doesn't support video, skip Photon checking and return the existing file URL
-        // (using a Photon URL for video will result in a 404 error)
-        if (mediaFile.isVideo()) {
-            return mediaFile.getFileURL();
-        }
-
-        String imageURL;
-        if (mSite.isWPCom()) {
-            String photonUrl = mediaFile.getFileURL();
-            imageURL = StringUtils.getPhotonUrl(photonUrl, getMaximumThumbnailWidthForEditor());
-        } else {
-            // Not a Jetpack or wpcom blog
-            // imageURL = mediaFile.getThumbnailURL(); // do not use fileURL here since downloading picture
-            // of big dimensions can result in OOM Exception
-            imageURL = mediaFile.getFileURL() != null ? mediaFile.getFileURL() : mediaFile.getThumbnailURL();
->>>>>>> 2b73ca9b
         }
     }
 
@@ -1573,12 +1479,7 @@
         if (mediaUri.getEncodedPath() != null) {
             mediaFile.setVideo(isVideo);
         }
-<<<<<<< HEAD
-        mEditorFragment.appendMediaFile(mediaFile, mediaFile.getFilePath(), WordPress.imageLoader);
-=======
-        WordPress.wpDB.saveMediaFile(mediaFile);
         mEditorFragment.appendMediaFile(mediaFile, mediaFile.getFilePath(), WordPress.sImageLoader);
->>>>>>> 2b73ca9b
         return true;
     }
 
