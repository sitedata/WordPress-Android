package org.wordpress.android.ui.posts;

import android.annotation.TargetApi;
import android.app.Activity;
import android.app.ProgressDialog;
import android.content.Intent;
import android.content.res.Configuration;
import android.graphics.drawable.Drawable;
import android.net.Uri;
import android.os.Build;
import android.os.Bundle;
import android.os.Handler;
import android.preference.PreferenceManager;
import android.text.TextUtils;
import android.view.DragEvent;
import android.view.Menu;
import android.view.MenuInflater;
import android.view.MenuItem;
import android.view.View;
import android.view.ViewGroup;
import android.webkit.MimeTypeMap;

import androidx.annotation.NonNull;
import androidx.annotation.Nullable;
import androidx.annotation.StringRes;
import androidx.appcompat.app.ActionBar;
import androidx.appcompat.app.AlertDialog;
import androidx.appcompat.widget.Toolbar;
import androidx.core.app.ActivityCompat.OnRequestPermissionsResultCallback;
import androidx.core.util.Consumer;
import androidx.fragment.app.Fragment;
import androidx.fragment.app.FragmentManager;
import androidx.fragment.app.FragmentPagerAdapter;
import androidx.fragment.app.FragmentStatePagerAdapter;
import androidx.fragment.app.FragmentTransaction;
import androidx.lifecycle.ViewModelProvider;
import androidx.lifecycle.ViewModelProviders;
import androidx.viewpager.widget.PagerAdapter;
import androidx.viewpager.widget.ViewPager;

import com.google.android.material.dialog.MaterialAlertDialogBuilder;
import com.google.android.material.snackbar.Snackbar;
import com.yalantis.ucrop.UCrop;

import org.greenrobot.eventbus.EventBus;
import org.greenrobot.eventbus.Subscribe;
import org.greenrobot.eventbus.ThreadMode;
import org.jetbrains.annotations.NotNull;
import org.wordpress.android.BuildConfig;
import org.wordpress.android.R;
import org.wordpress.android.WordPress;
import org.wordpress.android.analytics.AnalyticsTracker;
import org.wordpress.android.analytics.AnalyticsTracker.Stat;
import org.wordpress.android.editor.AztecEditorFragment;
import org.wordpress.android.editor.EditorEditMediaListener;
import org.wordpress.android.editor.EditorFragmentAbstract;
import org.wordpress.android.editor.EditorFragmentAbstract.EditorDragAndDropListener;
import org.wordpress.android.editor.EditorFragmentAbstract.EditorFragmentListener;
import org.wordpress.android.editor.EditorFragmentAbstract.EditorFragmentNotAddedException;
import org.wordpress.android.editor.EditorFragmentAbstract.TrackableEvent;
import org.wordpress.android.editor.EditorFragmentActivity;
import org.wordpress.android.editor.EditorImageMetaData;
import org.wordpress.android.editor.EditorImagePreviewListener;
import org.wordpress.android.editor.EditorImageSettingsListener;
import org.wordpress.android.editor.EditorMediaUploadListener;
import org.wordpress.android.editor.EditorMediaUtils;
import org.wordpress.android.editor.GutenbergEditorFragment;
import org.wordpress.android.editor.ImageSettingsDialogFragment;
import org.wordpress.android.fluxc.Dispatcher;
import org.wordpress.android.fluxc.action.AccountAction;
import org.wordpress.android.fluxc.generated.AccountActionBuilder;
import org.wordpress.android.fluxc.generated.PostActionBuilder;
import org.wordpress.android.fluxc.model.AccountModel;
import org.wordpress.android.fluxc.model.CauseOfOnPostChanged;
import org.wordpress.android.fluxc.model.CauseOfOnPostChanged.RemoteAutoSavePost;
import org.wordpress.android.fluxc.model.LocalOrRemoteId.LocalId;
import org.wordpress.android.fluxc.model.MediaModel;
import org.wordpress.android.fluxc.model.MediaModel.MediaUploadState;
import org.wordpress.android.fluxc.model.PostImmutableModel;
import org.wordpress.android.fluxc.model.PostModel;
import org.wordpress.android.fluxc.model.SiteModel;
import org.wordpress.android.fluxc.model.post.PostStatus;
import org.wordpress.android.fluxc.store.AccountStore;
import org.wordpress.android.fluxc.store.AccountStore.OnAccountChanged;
import org.wordpress.android.fluxc.store.MediaStore;
import org.wordpress.android.fluxc.store.MediaStore.MediaError;
import org.wordpress.android.fluxc.store.MediaStore.MediaErrorType;
import org.wordpress.android.fluxc.store.MediaStore.OnMediaChanged;
import org.wordpress.android.fluxc.store.MediaStore.OnMediaUploaded;
import org.wordpress.android.fluxc.store.PostStore;
import org.wordpress.android.fluxc.store.PostStore.OnPostChanged;
import org.wordpress.android.fluxc.store.PostStore.OnPostUploaded;
import org.wordpress.android.fluxc.store.PostStore.RemotePostPayload;
import org.wordpress.android.fluxc.store.QuickStartStore;
import org.wordpress.android.fluxc.store.SiteStore;
import org.wordpress.android.fluxc.store.UploadStore;
import org.wordpress.android.fluxc.tools.FluxCImageLoader;
import org.wordpress.android.ui.ActivityId;
import org.wordpress.android.ui.ActivityLauncher;
import org.wordpress.android.ui.LocaleAwareActivity;
import org.wordpress.android.ui.PagePostCreationSourcesDetail;
import org.wordpress.android.ui.RequestCodes;
import org.wordpress.android.ui.Shortcut;
import org.wordpress.android.ui.gif.GifPickerActivity;
import org.wordpress.android.ui.history.HistoryListItem.Revision;
import org.wordpress.android.ui.media.MediaBrowserActivity;
import org.wordpress.android.ui.media.MediaBrowserType;
import org.wordpress.android.ui.media.MediaPreviewActivity;
import org.wordpress.android.ui.media.MediaSettingsActivity;
import org.wordpress.android.ui.pages.SnackbarMessageHolder;
import org.wordpress.android.ui.photopicker.PhotoPickerActivity;
import org.wordpress.android.ui.photopicker.PhotoPickerFragment;
import org.wordpress.android.ui.photopicker.PhotoPickerFragment.PhotoPickerIcon;
import org.wordpress.android.ui.posts.EditPostRepository.UpdatePostResult;
import org.wordpress.android.ui.posts.EditPostSettingsFragment.EditPostSettingsCallback;
import org.wordpress.android.ui.posts.InsertMediaDialog.InsertMediaCallback;
import org.wordpress.android.ui.posts.PostEditorAnalyticsSession.Editor;
import org.wordpress.android.ui.posts.PostEditorAnalyticsSession.Outcome;
import org.wordpress.android.ui.posts.RemotePreviewLogicHelper.PreviewLogicOperationResult;
import org.wordpress.android.ui.posts.editor.EditorActionsProvider;
import org.wordpress.android.ui.posts.editor.EditorPhotoPicker;
import org.wordpress.android.ui.posts.editor.EditorPhotoPickerListener;
import org.wordpress.android.ui.posts.editor.EditorTracker;
import org.wordpress.android.ui.posts.editor.PostLoadingState;
import org.wordpress.android.ui.posts.editor.PrimaryEditorAction;
import org.wordpress.android.ui.posts.editor.SecondaryEditorAction;
import org.wordpress.android.ui.posts.editor.StorePostViewModel;
import org.wordpress.android.ui.posts.editor.StorePostViewModel.ActivityFinishState;
import org.wordpress.android.ui.posts.editor.StorePostViewModel.UpdateFromEditor;
import org.wordpress.android.ui.posts.editor.StorePostViewModel.UpdateFromEditor.PostFields;
import org.wordpress.android.ui.posts.editor.media.EditorMedia;
import org.wordpress.android.ui.posts.editor.media.EditorMedia.AddExistingMediaSource;
import org.wordpress.android.ui.posts.editor.media.EditorMediaListener;
import org.wordpress.android.ui.posts.prepublishing.PrepublishingBottomSheetListener;
import org.wordpress.android.ui.posts.reactnative.ReactNativeRequestHandler;
import org.wordpress.android.ui.posts.services.AztecImageLoader;
import org.wordpress.android.ui.posts.services.AztecVideoLoader;
import org.wordpress.android.ui.prefs.AppPrefs;
import org.wordpress.android.ui.reader.utils.ReaderUtilsWrapper;
import org.wordpress.android.ui.stockmedia.StockMediaPickerActivity;
import org.wordpress.android.ui.uploads.PostEvents;
import org.wordpress.android.ui.uploads.UploadService;
import org.wordpress.android.ui.uploads.UploadUtils;
import org.wordpress.android.ui.uploads.UploadUtilsWrapper;
import org.wordpress.android.ui.uploads.VideoOptimizer;
import org.wordpress.android.ui.utils.AuthenticationUtils;
import org.wordpress.android.ui.utils.UiHelpers;
import org.wordpress.android.util.ActivityUtils;
import org.wordpress.android.util.AniUtils;
import org.wordpress.android.util.AppLog;
import org.wordpress.android.util.AppLog.T;
import org.wordpress.android.util.AutolinkUtils;
import org.wordpress.android.util.CrashLoggingUtils;
import org.wordpress.android.util.DateTimeUtilsWrapper;
import org.wordpress.android.util.DisplayUtils;
import org.wordpress.android.util.FluxCUtils;
import org.wordpress.android.util.ListUtils;
import org.wordpress.android.util.LocaleManager;
import org.wordpress.android.util.LocaleManagerWrapper;
import org.wordpress.android.util.MediaUtils;
import org.wordpress.android.util.PermissionUtils;
import org.wordpress.android.util.ShortcutUtils;
import org.wordpress.android.util.SiteUtils;
import org.wordpress.android.util.StringUtils;
import org.wordpress.android.util.ToastUtils;
import org.wordpress.android.util.ToastUtils.Duration;
import org.wordpress.android.util.UrlUtils;
import org.wordpress.android.util.WPMediaUtils;
import org.wordpress.android.util.WPPermissionUtils;
import org.wordpress.android.util.WPUrlUtils;
import org.wordpress.android.util.analytics.AnalyticsTrackerWrapper;
import org.wordpress.android.util.analytics.AnalyticsUtils;
import org.wordpress.android.util.analytics.AnalyticsUtils.BlockEditorEnabledSource;
import org.wordpress.android.util.helpers.MediaFile;
import org.wordpress.android.util.helpers.MediaGallery;
import org.wordpress.android.util.image.ImageManager;
import org.wordpress.android.viewmodel.helpers.ToastMessageHolder;
import org.wordpress.android.widgets.AppRatingDialog;
import org.wordpress.android.widgets.WPSnackbar;
import org.wordpress.android.widgets.WPViewPager;
import org.wordpress.aztec.exceptions.DynamicLayoutGetBlockIndexOutOfBoundsException;
import org.wordpress.aztec.util.AztecLog;

import java.io.File;
import java.util.ArrayList;
import java.util.Collections;
import java.util.HashMap;
import java.util.HashSet;
import java.util.List;
import java.util.Locale;
import java.util.Map;
import java.util.Objects;
import java.util.Set;
import java.util.regex.Matcher;
import java.util.regex.Pattern;

import javax.inject.Inject;

import static org.wordpress.android.analytics.AnalyticsTracker.Stat.APP_REVIEWS_EVENT_INCREMENTED_BY_PUBLISHING_POST_OR_PAGE;
import static org.wordpress.android.imageeditor.preview.PreviewImageFragment.PREVIEW_IMAGE_REDUCED_SIZE_FACTOR;
import static org.wordpress.android.ui.PagePostCreationSourcesDetail.CREATED_POST_SOURCE_DETAIL_KEY;
import static org.wordpress.android.ui.history.HistoryDetailContainerFragment.KEY_REVISION;

import kotlin.Unit;
import kotlin.jvm.functions.Function0;

public class EditPostActivity extends LocaleAwareActivity implements
        EditorFragmentActivity,
        EditorImageSettingsListener,
        EditorImagePreviewListener,
        EditorEditMediaListener,
        EditorDragAndDropListener,
        EditorFragmentListener,
        OnRequestPermissionsResultCallback,
        PhotoPickerFragment.PhotoPickerListener,
        EditorPhotoPickerListener,
        EditorMediaListener,
        EditPostSettingsFragment.EditPostActivityHook,
        PostSettingsListDialogFragment.OnPostSettingsDialogFragmentListener,
        HistoryListFragment.HistoryItemClickInterface,
        EditPostSettingsCallback,
        PrepublishingBottomSheetListener {
    public static final String EXTRA_POST_LOCAL_ID = "postModelLocalId";
    public static final String EXTRA_LOAD_AUTO_SAVE_REVISION = "loadAutosaveRevision";
    public static final String EXTRA_POST_REMOTE_ID = "postModelRemoteId";
    public static final String EXTRA_IS_PAGE = "isPage";
    public static final String EXTRA_IS_PROMO = "isPromo";
    public static final String EXTRA_IS_QUICKPRESS = "isQuickPress";
    public static final String EXTRA_QUICKPRESS_BLOG_ID = "quickPressBlogId";
    public static final String EXTRA_UPLOAD_NOT_STARTED = "savedAsLocalDraft";
    public static final String EXTRA_HAS_FAILED_MEDIA = "hasFailedMedia";
    public static final String EXTRA_HAS_CHANGES = "hasChanges";
    public static final String EXTRA_RESTART_EDITOR = "isSwitchingEditors";
    public static final String EXTRA_INSERT_MEDIA = "insertMedia";
    public static final String EXTRA_IS_NEW_POST = "isNewPost";
    public static final String EXTRA_CREATION_SOURCE_DETAIL = "creationSourceDetail";
    private static final String STATE_KEY_EDITOR_FRAGMENT = "editorFragment";
    private static final String STATE_KEY_DROPPED_MEDIA_URIS = "stateKeyDroppedMediaUri";
    private static final String STATE_KEY_POST_LOCAL_ID = "stateKeyPostModelLocalId";
    private static final String STATE_KEY_POST_REMOTE_ID = "stateKeyPostModelRemoteId";
    private static final String STATE_KEY_POST_LOADING_STATE = "stateKeyPostLoadingState";
    private static final String STATE_KEY_IS_NEW_POST = "stateKeyIsNewPost";
    private static final String STATE_KEY_IS_PHOTO_PICKER_VISIBLE = "stateKeyPhotoPickerVisible";
    private static final String STATE_KEY_HTML_MODE_ON = "stateKeyHtmlModeOn";
    private static final String STATE_KEY_REVISION = "stateKeyRevision";
    private static final String STATE_KEY_EDITOR_SESSION_DATA = "stateKeyEditorSessionData";
    private static final String STATE_KEY_GUTENBERG_IS_SHOWN = "stateKeyGutenbergIsShown";
    private static final String TAG_GB_INFORMATIVE_DIALOG = "tag_gb_informative_dialog";
    private static final String TAG_GB_ROLLOUT_V2_INFORMATIVE_DIALOG = "tag_gb_rollout_v2_informative_dialog";

    private static final int PAGE_CONTENT = 0;
    private static final int PAGE_SETTINGS = 1;
    private static final int PAGE_PUBLISH_SETTINGS = 2;
    private static final int PAGE_HISTORY = 3;

    private AztecImageLoader mAztecImageLoader;

    enum RestartEditorOptions {
        NO_RESTART,
        RESTART_SUPPRESS_GUTENBERG,
        RESTART_DONT_SUPPRESS_GUTENBERG,
    }

    private RestartEditorOptions mRestartEditorOption = RestartEditorOptions.NO_RESTART;

    private boolean mShowAztecEditor;
    private boolean mShowGutenbergEditor;

    private List<String> mPendingVideoPressInfoRequests;

    private PostEditorAnalyticsSession mPostEditorAnalyticsSession;
    private boolean mIsConfigChange = false;

    /**
     * The {@link PagerAdapter} that will provide
     * fragments for each of the sections. We use a
     * {@link FragmentPagerAdapter} derivative, which will keep every
     * loaded fragment in memory. If this becomes too memory intensive, it
     * may be best to switch to a
     * {@link FragmentStatePagerAdapter}.
     */
    SectionsPagerAdapter mSectionsPagerAdapter;

    /**
     * The {@link ViewPager} that will host the section contents.
     */
    WPViewPager mViewPager;

    private Revision mRevision;

    private EditorFragmentAbstract mEditorFragment;
    private EditPostSettingsFragment mEditPostSettingsFragment;
    private EditorMediaUploadListener mEditorMediaUploadListener;
    private EditorPhotoPicker mEditorPhotoPicker;

    private ProgressDialog mProgressDialog;
    private ProgressDialog mAddingMediaToEditorProgressDialog;

    private boolean mIsNewPost;
    private boolean mIsPage;
    private boolean mHasSetPostContent;
    private PostLoadingState mPostLoadingState = PostLoadingState.NONE;

    // For opening the context menu after permissions have been granted
    private View mMenuView = null;

    private boolean mHtmlModeMenuStateOn = false;

    @Inject Dispatcher mDispatcher;
    @Inject AccountStore mAccountStore;
    @Inject SiteStore mSiteStore;
    @Inject PostStore mPostStore;
    @Inject MediaStore mMediaStore;
    @Inject UploadStore mUploadStore;
    @Inject FluxCImageLoader mImageLoader;
    @Inject ShortcutUtils mShortcutUtils;
    @Inject QuickStartStore mQuickStartStore;
    @Inject ImageManager mImageManager;
    @Inject UiHelpers mUiHelpers;
    @Inject RemotePreviewLogicHelper mRemotePreviewLogicHelper;
    @Inject ProgressDialogHelper mProgressDialogHelper;
    @Inject FeaturedImageHelper mFeaturedImageHelper;
    @Inject ReactNativeRequestHandler mReactNativeRequestHandler;
    @Inject EditorMedia mEditorMedia;
    @Inject LocaleManagerWrapper mLocaleManagerWrapper;
    @Inject EditPostRepository mEditPostRepository;
    @Inject PostUtilsWrapper mPostUtils;
    @Inject EditorTracker mEditorTracker;
    @Inject UploadUtilsWrapper mUploadUtilsWrapper;
    @Inject EditorActionsProvider mEditorActionsProvider;
    @Inject DateTimeUtilsWrapper mDateTimeUtils;
    @Inject ViewModelProvider.Factory mViewModelFactory;
    @Inject ReaderUtilsWrapper mReaderUtilsWrapper;
    @Inject AnalyticsTrackerWrapper mAnalyticsTrackerWrapper;

    private StorePostViewModel mViewModel;

    private SiteModel mSite;

    public static boolean checkToRestart(@NonNull Intent data) {
        return data.hasExtra(EditPostActivity.EXTRA_RESTART_EDITOR)
               && RestartEditorOptions.valueOf(data.getStringExtra(EditPostActivity.EXTRA_RESTART_EDITOR))
                  != RestartEditorOptions.NO_RESTART;
    }

    private void newPostSetup() {
        mIsNewPost = true;

        if (mSite == null) {
            showErrorAndFinish(R.string.blog_not_found);
            return;
        }
        if (!mSite.isVisible()) {
            showErrorAndFinish(R.string.error_blog_hidden);
            return;
        }

        // Create a new post
        mEditPostRepository.set(() -> {
            PostModel post = mPostStore.instantiatePostModel(mSite, mIsPage, null, null);
            post.setStatus(PostStatus.DRAFT.toString());
            return post;
        });
        mEditPostRepository.savePostSnapshot();
        EventBus.getDefault().postSticky(
                new PostEvents.PostOpenedInEditor(mEditPostRepository.getLocalSiteId(), mEditPostRepository.getId()));
        mShortcutUtils.reportShortcutUsed(Shortcut.CREATE_NEW_POST);
    }

    private void createPostEditorAnalyticsSessionTracker(boolean showGutenbergEditor, PostImmutableModel post,
                                                         SiteModel site, boolean isNewPost) {
        if (mPostEditorAnalyticsSession == null) {
            mPostEditorAnalyticsSession = new PostEditorAnalyticsSession(
                    showGutenbergEditor ? Editor.GUTENBERG : Editor.CLASSIC,
                    post, site, isNewPost);
        }
    }

    @Override
    protected void onCreate(Bundle savedInstanceState) {
        super.onCreate(savedInstanceState);
        ((WordPress) getApplication()).component().inject(this);
        mDispatcher.register(this);
        mViewModel =
                ViewModelProviders.of(this, mViewModelFactory).get(StorePostViewModel.class);
        setContentView(R.layout.new_edit_post_activity);

        if (savedInstanceState == null) {
            mSite = (SiteModel) getIntent().getSerializableExtra(WordPress.SITE);
        } else {
            mSite = (SiteModel) savedInstanceState.getSerializable(WordPress.SITE);
        }

        // FIXME: Make sure to use the latest fresh info about the site we've in the DB
        // set only the editor setting for now.
        if (mSite != null) {
            SiteModel refreshedSite = mSiteStore.getSiteByLocalId(mSite.getId());
            if (refreshedSite != null) {
                mSite.setMobileEditor(refreshedSite.getMobileEditor());
            }
        }

        // Check whether to show the visual editor
        PreferenceManager.setDefaultValues(this, R.xml.account_settings, false);
        mShowAztecEditor = AppPrefs.isAztecEditorEnabled();
        mEditorPhotoPicker = new EditorPhotoPicker(this, this, this, mShowAztecEditor);

        // TODO when aztec is the only editor, remove this part and set the overlay bottom margin in xml
        if (mShowAztecEditor) {
            View overlay = findViewById(R.id.view_overlay);
            ViewGroup.MarginLayoutParams layoutParams = (ViewGroup.MarginLayoutParams) overlay.getLayoutParams();
            layoutParams.bottomMargin = getResources().getDimensionPixelOffset(R.dimen.aztec_format_bar_height);
            overlay.setLayoutParams(layoutParams);
        }

        // Set up the action bar.
        Toolbar toolbar = findViewById(R.id.toolbar_main);
        setSupportActionBar(toolbar);
        final ActionBar actionBar = getSupportActionBar();
        if (actionBar != null) {
            actionBar.setDisplayHomeAsUpEnabled(true);
        }

        FragmentManager fragmentManager = getSupportFragmentManager();
        Bundle extras = getIntent().getExtras();
        String action = getIntent().getAction();
        boolean isRestarting = !RestartEditorOptions.NO_RESTART.name().equals(extras.getString(EXTRA_RESTART_EDITOR));
        if (savedInstanceState == null) {
            if (!getIntent().hasExtra(EXTRA_POST_LOCAL_ID)
                || Intent.ACTION_SEND.equals(action)
                || Intent.ACTION_SEND_MULTIPLE.equals(action)
                || NEW_MEDIA_POST.equals(action)
                || getIntent().hasExtra(EXTRA_IS_QUICKPRESS)) {
                if (getIntent().hasExtra(EXTRA_QUICKPRESS_BLOG_ID)) {
                    // QuickPress might want to use a different blog than the current blog
                    int localSiteId = getIntent().getIntExtra(EXTRA_QUICKPRESS_BLOG_ID, -1);
                    mSite = mSiteStore.getSiteByLocalId(localSiteId);
                }

                mIsPage = extras.getBoolean(EXTRA_IS_PAGE);
                newPostSetup();
            } else {
                mEditPostRepository.loadPostByLocalPostId(extras.getInt(EXTRA_POST_LOCAL_ID));
                // Load post from extra)s

                if (mEditPostRepository.hasPost()) {
                    if (extras.getBoolean(EXTRA_LOAD_AUTO_SAVE_REVISION)) {
                        mEditPostRepository.update(postModel -> {
                            boolean updateTitle = !TextUtils.isEmpty(postModel.getAutoSaveTitle());
                            if (updateTitle) {
                                postModel.setTitle(postModel.getAutoSaveTitle());
                            }
                            boolean updateContent = !TextUtils.isEmpty(postModel.getAutoSaveContent());
                            if (updateContent) {
                                postModel.setContent(postModel.getAutoSaveContent());
                            }
                            boolean updateExcerpt = !TextUtils.isEmpty(postModel.getAutoSaveExcerpt());
                            if (updateExcerpt) {
                                postModel.setExcerpt(postModel.getAutoSaveExcerpt());
                            }
                            return updateTitle || updateContent || updateExcerpt;
                        });
                        mEditPostRepository.savePostSnapshot();
                    }

                    initializePostObject();
                } else if (isRestarting) {
                    newPostSetup();
                }
            }

            // retrieve Editor session data if switched editors
            if (isRestarting && extras.getSerializable(STATE_KEY_EDITOR_SESSION_DATA) != null) {
                mPostEditorAnalyticsSession =
                        (PostEditorAnalyticsSession) extras.getSerializable(STATE_KEY_EDITOR_SESSION_DATA);
            }
        } else {
            mEditorMedia.setDroppedMediaUris(savedInstanceState.getParcelableArrayList(STATE_KEY_DROPPED_MEDIA_URIS));
            mIsNewPost = savedInstanceState.getBoolean(STATE_KEY_IS_NEW_POST, false);
            updatePostLoadingAndDialogState(PostLoadingState.fromInt(
                    savedInstanceState.getInt(STATE_KEY_POST_LOADING_STATE, 0)));
            mRevision = savedInstanceState.getParcelable(STATE_KEY_REVISION);
            mPostEditorAnalyticsSession =
                    (PostEditorAnalyticsSession) savedInstanceState.getSerializable(STATE_KEY_EDITOR_SESSION_DATA);

            // if we have a remote id saved, let's first try that, as the local Id might have changed after FETCH_POSTS
            if (savedInstanceState.containsKey(STATE_KEY_POST_REMOTE_ID)) {
                mEditPostRepository.loadPostByRemotePostId(savedInstanceState.getLong(STATE_KEY_POST_REMOTE_ID), mSite);
                initializePostObject();
            } else if (savedInstanceState.containsKey(STATE_KEY_POST_LOCAL_ID)) {
                mEditPostRepository.loadPostByLocalPostId(savedInstanceState.getInt(STATE_KEY_POST_LOCAL_ID));
                initializePostObject();
            }

            mEditorFragment =
                    (EditorFragmentAbstract) fragmentManager.getFragment(savedInstanceState, STATE_KEY_EDITOR_FRAGMENT);

            if (mEditorFragment instanceof EditorMediaUploadListener) {
                mEditorMediaUploadListener = (EditorMediaUploadListener) mEditorFragment;
            }
        }

        if (mSite == null) {
            ToastUtils.showToast(this, R.string.blog_not_found, ToastUtils.Duration.SHORT);
            finish();
            return;
        }

        // Ensure we have a valid post
        if (!mEditPostRepository.hasPost()) {
            showErrorAndFinish(R.string.post_not_found);
            return;
        }

        mEditorMedia.start(mSite, this);
        startObserving();

        if (mHasSetPostContent = mEditorFragment != null) {
            mEditorFragment.setImageLoader(mImageLoader);
        }

        // Ensure that this check happens when mPost is set
        if (savedInstanceState == null) {
            String restartEditorOptionName = getIntent().getStringExtra(EXTRA_RESTART_EDITOR);
            RestartEditorOptions restartEditorOption =
                    restartEditorOptionName == null ? RestartEditorOptions.RESTART_DONT_SUPPRESS_GUTENBERG
                            : RestartEditorOptions.valueOf(restartEditorOptionName);

            mShowGutenbergEditor =
                    PostUtils.shouldShowGutenbergEditor(mIsNewPost, mEditPostRepository.getContent(), mSite)
                    && restartEditorOption != RestartEditorOptions.RESTART_SUPPRESS_GUTENBERG;
        } else {
            mShowGutenbergEditor = savedInstanceState.getBoolean(STATE_KEY_GUTENBERG_IS_SHOWN);
        }

        // ok now we are sure to have both a valid Post and showGutenberg flag, let's start the editing session tracker
        createPostEditorAnalyticsSessionTracker(mShowGutenbergEditor, mEditPostRepository.getPost(), mSite, mIsNewPost);

        // Bump post created analytics only once, first time the editor is opened
        if (mIsNewPost && savedInstanceState == null) {
            trackEditorCreatedPost(action, getIntent());
        }

        if (!mIsNewPost) {
            // if we are opening a Post for which an error notification exists, we need to remove it from the dashboard
            // to prevent the user from tapping RETRY on a Post that is being currently edited
            UploadService.cancelFinalNotification(this, mEditPostRepository.getPost());
            resetUploadingMediaToFailedIfPostHasNotMediaInProgressOrQueued();
        }

        setTitle(SiteUtils.getSiteNameOrHomeURL(mSite));
        mSectionsPagerAdapter = new SectionsPagerAdapter(fragmentManager);

        setupViewPager();

        ActivityId.trackLastActivity(ActivityId.POST_EDITOR);
    }

    private void setupViewPager() {
        // Set up the ViewPager with the sections adapter.
        mViewPager = findViewById(R.id.pager);
        mViewPager.setAdapter(mSectionsPagerAdapter);
        mViewPager.setOffscreenPageLimit(4);
        mViewPager.setPagingEnabled(false);

        // When swiping between different sections, select the corresponding tab. We can also use ActionBar.Tab#select()
        // to do this if we have a reference to the Tab.
        mViewPager.clearOnPageChangeListeners();
        mViewPager.addOnPageChangeListener(new ViewPager.SimpleOnPageChangeListener() {
            @Override
            public void onPageSelected(int position) {
                invalidateOptionsMenu();
                if (position == PAGE_CONTENT) {
                    setTitle(SiteUtils.getSiteNameOrHomeURL(mSite));
                } else if (position == PAGE_SETTINGS) {
                    setTitle(mEditPostRepository.isPage() ? R.string.page_settings : R.string.post_settings);
                    mEditorPhotoPicker.hidePhotoPicker();
                } else if (position == PAGE_PUBLISH_SETTINGS) {
                    setTitle(R.string.publish_date);
                    mEditorPhotoPicker.hidePhotoPicker();
                } else if (position == PAGE_HISTORY) {
                    setTitle(R.string.history_title);
                    mEditorPhotoPicker.hidePhotoPicker();
                }
            }
        });
    }

    private void startObserving() {
        mEditorMedia.getUiState().observe(this, uiState -> {
            if (uiState != null) {
                updateAddingMediaToEditorProgressDialogState(uiState.getProgressDialogUiState());
                if (uiState.getEditorOverlayVisibility()) {
                    showOverlay(false);
                } else {
                    hideOverlay();
                }
            }
        });
        mEditorMedia.getSnackBarMessage().observe(this, event -> {
            SnackbarMessageHolder messageHolder = event.getContentIfNotHandled();
            if (messageHolder != null) {
                WPSnackbar
                        .make(findViewById(R.id.editor_activity), messageHolder.getMessageRes(), Snackbar.LENGTH_SHORT)
                        .show();
            }
        });
        mEditorMedia.getToastMessage().observe(this, event -> {
            ToastMessageHolder contentIfNotHandled = event.getContentIfNotHandled();
            if (contentIfNotHandled != null) {
                contentIfNotHandled.show(this);
            }
        });
        mViewModel.getOnSavePostTriggered().observe(this, unitEvent -> unitEvent.applyIfNotHandled(unit -> {
            updateAndSavePostAsync();
            return null;
        }));
        mViewModel.getOnFinish().observe(this, finishEvent -> finishEvent.applyIfNotHandled(activityFinishState -> {
            switch (activityFinishState) {
                case SAVED_ONLINE:
                    saveResult(true, false);
                    break;
                case SAVED_LOCALLY:
                    saveResult(true, true);
                    break;
                case CANCELLED:
                    saveResult(false, true);
                    break;
            }
            removePostOpenInEditorStickyEvent();
            mEditorMedia.definitelyDeleteBackspaceDeletedMediaItemsAsync();
            finish();
            return null;
        }));
        mEditPostRepository.getPostChanged().observe(this, postEvent -> postEvent.applyIfNotHandled(post -> {
            mViewModel.savePostToDb(this, mEditPostRepository, mSite);
            return null;
        }));
    }

    private void initializePostObject() {
        if (mEditPostRepository.hasPost()) {
            mEditPostRepository.savePostSnapshotWhenEditorOpened();
            mEditPostRepository.replace(UploadService::updatePostWithCurrentlyCompletedUploads);
            mIsPage = mEditPostRepository.isPage();

            EventBus.getDefault().postSticky(new PostEvents.PostOpenedInEditor(mEditPostRepository.getLocalSiteId(),
                    mEditPostRepository.getId()));

            mEditorMedia.purgeMediaToPostAssociationsIfNotInPostAnymoreAsync();
        }
    }

    // this method aims at recovering the current state of media items if they're inconsistent within the PostModel.
    private void resetUploadingMediaToFailedIfPostHasNotMediaInProgressOrQueued() {
        boolean useAztec = AppPrefs.isAztecEditorEnabled();

        if (!useAztec || UploadService.hasPendingOrInProgressMediaUploadsForPost(mEditPostRepository.getPost())) {
            return;
        }
        mEditPostRepository.updateAsync(postModel -> {
            String oldContent = postModel.getContent();
            if (!AztecEditorFragment.hasMediaItemsMarkedUploading(EditPostActivity.this, oldContent)
                // we need to make sure items marked failed are still failed or not as well
                && !AztecEditorFragment.hasMediaItemsMarkedFailed(EditPostActivity.this, oldContent)) {
                return false;
            }

            String newContent = AztecEditorFragment.resetUploadingMediaToFailed(EditPostActivity.this, oldContent);

            if (!TextUtils.isEmpty(oldContent) && newContent != null && oldContent.compareTo(newContent) != 0) {
                postModel.setContent(newContent);
                return true;
            }
            return false;
        }, null);
    }

    @Override
    protected void onResume() {
        super.onResume();

        EventBus.getDefault().register(this);

        reattachUploadingMediaForAztec();

        // Bump editor opened event every time the activity is resumed, to match the EDITOR_CLOSED event onPause
        PostUtils.trackOpenEditorAnalytics(mEditPostRepository.getPost(), mSite);

        mIsConfigChange = false;
    }

    private void reattachUploadingMediaForAztec() {
        if (mEditorMediaUploadListener != null) {
            mEditorMedia.reattachUploadingMediaForAztec(
                    mEditPostRepository,
                    mEditorFragment instanceof AztecEditorFragment,
                    mEditorMediaUploadListener
            );
        }
    }

    @Override
    protected void onPause() {
        super.onPause();

        EventBus.getDefault().unregister(this);

        AnalyticsTracker.track(AnalyticsTracker.Stat.EDITOR_CLOSED);
    }

    @Override protected void onStop() {
        super.onStop();
        if (mAztecImageLoader != null && isFinishing()) {
            mAztecImageLoader.clearTargets();
            mAztecImageLoader = null;
        }
    }

    @Override
    protected void onDestroy() {
        if (!mIsConfigChange && (mRestartEditorOption == RestartEditorOptions.NO_RESTART)) {
            if (mPostEditorAnalyticsSession != null) {
                mPostEditorAnalyticsSession.end();
            }
        }

        mDispatcher.unregister(this);
        mEditorMedia.cancelAddMediaToEditorActions();
        removePostOpenInEditorStickyEvent();
        if (mEditorFragment instanceof AztecEditorFragment) {
            ((AztecEditorFragment) mEditorFragment).disableContentLogOnCrashes();
        }

        if (mReactNativeRequestHandler != null) {
            mReactNativeRequestHandler.destroy();
        }

        super.onDestroy();
    }

    private void removePostOpenInEditorStickyEvent() {
        PostEvents.PostOpenedInEditor stickyEvent =
                EventBus.getDefault().getStickyEvent(PostEvents.PostOpenedInEditor.class);
        if (stickyEvent != null) {
            // "Consume" the sticky event
            EventBus.getDefault().removeStickyEvent(stickyEvent);
        }
    }

    @Override
    protected void onSaveInstanceState(Bundle outState) {
        super.onSaveInstanceState(outState);
        // Saves both post objects so we can restore them in onCreate()
        updateAndSavePostAsync();
        outState.putInt(STATE_KEY_POST_LOCAL_ID, mEditPostRepository.getId());
        if (!mEditPostRepository.isLocalDraft()) {
            outState.putLong(STATE_KEY_POST_REMOTE_ID, mEditPostRepository.getRemotePostId());
        }
        outState.putInt(STATE_KEY_POST_LOADING_STATE, mPostLoadingState.getValue());
        outState.putBoolean(STATE_KEY_IS_NEW_POST, mIsNewPost);
        outState.putBoolean(STATE_KEY_IS_PHOTO_PICKER_VISIBLE, mEditorPhotoPicker.isPhotoPickerShowing());
        outState.putBoolean(STATE_KEY_HTML_MODE_ON, mHtmlModeMenuStateOn);
        outState.putSerializable(WordPress.SITE, mSite);
        outState.putParcelable(STATE_KEY_REVISION, mRevision);

        outState.putSerializable(STATE_KEY_EDITOR_SESSION_DATA, mPostEditorAnalyticsSession);
        mIsConfigChange = true; // don't call sessionData.end() in onDestroy() if this is an Android config change

        outState.putBoolean(STATE_KEY_GUTENBERG_IS_SHOWN, mShowGutenbergEditor);

        outState.putParcelableArrayList(STATE_KEY_DROPPED_MEDIA_URIS, mEditorMedia.getDroppedMediaUris());

        if (mEditorFragment != null) {
            getSupportFragmentManager().putFragment(outState, STATE_KEY_EDITOR_FRAGMENT, mEditorFragment);
        }
    }

    @Override
    protected void onRestoreInstanceState(Bundle savedInstanceState) {
        super.onRestoreInstanceState(savedInstanceState);

        mHtmlModeMenuStateOn = savedInstanceState.getBoolean(STATE_KEY_HTML_MODE_ON);
        if (savedInstanceState.getBoolean(STATE_KEY_IS_PHOTO_PICKER_VISIBLE, false)) {
            mEditorPhotoPicker.showPhotoPicker(mSite);
        }
    }

    @Override
    public void onConfigurationChanged(Configuration newConfig) {
        super.onConfigurationChanged(newConfig);

        mEditorPhotoPicker.onOrientationChanged(newConfig.orientation);
    }

    private PrimaryEditorAction getPrimaryAction() {
        return mEditorActionsProvider
                .getPrimaryAction(mEditPostRepository.getStatus(), UploadUtils.userCanPublish(mSite));
    }

    private String getPrimaryActionText() {
        return getString(getPrimaryAction().getTitleResource());
    }

    private SecondaryEditorAction getSecondaryAction() {
        return mEditorActionsProvider
                .getSecondaryAction(mEditPostRepository.getStatus(), UploadUtils.userCanPublish(mSite));
    }

    private @Nullable String getSecondaryActionText() {
        @StringRes Integer titleResource = getSecondaryAction().getTitleResource();
        return titleResource != null ? getString(titleResource) : null;
    }

    private boolean shouldSwitchToGutenbergBeVisible(
            EditorFragmentAbstract editorFragment,
            SiteModel site
    ) {
        // Some guard conditions
        if (!mEditPostRepository.hasPost()) {
            AppLog.w(T.EDITOR, "shouldSwitchToGutenbergBeVisible got a null post parameter.");
            return false;
        }

        if (editorFragment == null) {
            AppLog.w(T.EDITOR, "shouldSwitchToGutenbergBeVisible got a null editorFragment parameter.");
            return false;
        }

        // Check whether the content has blocks.
        boolean hasBlocks = false;
        boolean isEmpty = false;
        try {
            final String content = (String) editorFragment.getContent(mEditPostRepository.getContent());
            hasBlocks = PostUtils.contentContainsGutenbergBlocks(content);
            isEmpty = TextUtils.isEmpty(content);
        } catch (EditorFragmentNotAddedException e) {
            // legacy exception; just ignore.
        }

        // if content has blocks or empty, offer the switch to Gutenberg. The block editor doesn't have good
        //  "Classic Block" support yet so, don't offer a switch to it if content doesn't have blocks. If the post
        //  is empty but the user hasn't enabled "Use Gutenberg for new posts" in Site Setting,
        //  don't offer the switch.
        return hasBlocks || (SiteUtils.isBlockEditorDefaultForNewPost(site) && isEmpty);
    }

    /*
     * shows/hides the overlay which appears atop the editor, which effectively disables it
     */
    private void showOverlay(boolean animate) {
        View overlay = findViewById(R.id.view_overlay);
        if (animate) {
            AniUtils.fadeIn(overlay, AniUtils.Duration.MEDIUM);
        } else {
            overlay.setVisibility(View.VISIBLE);
        }
    }

    private void hideOverlay() {
        View overlay = findViewById(R.id.view_overlay);
        overlay.setVisibility(View.GONE);
    }

    @Override
    public void onPhotoPickerShown() {
        // animate in the editor overlay
        showOverlay(true);

        if (mEditorFragment instanceof AztecEditorFragment) {
            ((AztecEditorFragment) mEditorFragment).enableMediaMode(true);
        }
    }

    @Override
    public void onPhotoPickerHidden() {
        hideOverlay();

        if (mEditorFragment instanceof AztecEditorFragment) {
            ((AztecEditorFragment) mEditorFragment).enableMediaMode(false);
        }
    }

    /*
     * called by PhotoPickerFragment when media is selected - may be a single item or a list of items
     */
    @Override
    public void onPhotoPickerMediaChosen(@NonNull final List<Uri> uriList) {
        mEditorPhotoPicker.hidePhotoPicker();
        mEditorMedia.onPhotoPickerMediaChosen(uriList);
    }

    /*
     * called by PhotoPickerFragment when user clicks an icon to launch the camera, native
     * picker, or WP media picker
     */
    @Override
    public void onPhotoPickerIconClicked(@NonNull PhotoPickerIcon icon, boolean allowMultipleSelection) {
        mEditorPhotoPicker.hidePhotoPicker();
        if (!icon.requiresUploadPermission() || WPMediaUtils.currentUserCanUploadMedia(mSite)) {
            mEditorPhotoPicker.setAllowMultipleSelection(allowMultipleSelection);
            switch (icon) {
                case ANDROID_CAPTURE_PHOTO:
                    launchCamera();
                    break;
                case ANDROID_CAPTURE_VIDEO:
                    launchVideoCamera();
                    break;
                case ANDROID_CHOOSE_PHOTO_OR_VIDEO:
                    WPMediaUtils.launchMediaLibrary(this, allowMultipleSelection);
                    break;
                case ANDROID_CHOOSE_PHOTO:
                    launchPictureLibrary();
                    break;
                case ANDROID_CHOOSE_VIDEO:
                    launchVideoLibrary();
                    break;
                case WP_MEDIA:
                    ActivityLauncher.viewMediaPickerForResult(this, mSite, MediaBrowserType.EDITOR_PICKER);
                    break;
                case STOCK_MEDIA:
                    ActivityLauncher.showStockMediaPickerForResult(
                            this, mSite, RequestCodes.STOCK_MEDIA_PICKER_MULTI_SELECT);
                    break;
                case GIF:
                    ActivityLauncher.showGifPickerForResult(this, mSite, RequestCodes.GIF_PICKER);
                    break;
            }
        } else {
            WPSnackbar.make(findViewById(R.id.editor_activity), R.string.media_error_no_permission_upload,
                            Snackbar.LENGTH_SHORT).show();
        }
    }

    @Override
    public boolean onCreateOptionsMenu(Menu menu) {
        super.onCreateOptionsMenu(menu);
        MenuInflater inflater = getMenuInflater();
        inflater.inflate(R.menu.edit_post, menu);
        return true;
    }

    @Override
    public boolean onPrepareOptionsMenu(Menu menu) {
        boolean showMenuItems = true;
        if (mViewPager != null && mViewPager.getCurrentItem() > PAGE_CONTENT) {
            showMenuItems = false;
        }

        MenuItem secondaryAction = menu.findItem(R.id.menu_secondary_action);
        MenuItem previewMenuItem = menu.findItem(R.id.menu_preview_post);
        MenuItem viewHtmlModeMenuItem = menu.findItem(R.id.menu_html_mode);
        MenuItem historyMenuItem = menu.findItem(R.id.menu_history);
        MenuItem settingsMenuItem = menu.findItem(R.id.menu_post_settings);

        if (secondaryAction != null && mEditPostRepository.hasPost()) {
            secondaryAction.setVisible(showMenuItems && getSecondaryAction().isVisible());
            secondaryAction.setTitle(getSecondaryActionText());
        }

        if (previewMenuItem != null) {
            previewMenuItem.setVisible(showMenuItems);
        }

        if (viewHtmlModeMenuItem != null) {
            viewHtmlModeMenuItem.setVisible(((mEditorFragment instanceof AztecEditorFragment)
                                             || (mEditorFragment instanceof GutenbergEditorFragment)) && showMenuItems);
            viewHtmlModeMenuItem.setTitle(mHtmlModeMenuStateOn ? R.string.menu_visual_mode : R.string.menu_html_mode);
        }

        if (historyMenuItem != null) {
            boolean hasHistory = !mIsNewPost && mSite.isUsingWpComRestApi();
            historyMenuItem.setVisible(showMenuItems && hasHistory);
        }

        if (settingsMenuItem != null) {
            settingsMenuItem.setTitle(mIsPage ? R.string.page_settings : R.string.post_settings);
            settingsMenuItem.setVisible(showMenuItems);
        }

        // Set text of the primary action button in the ActionBar
        if (mEditPostRepository.hasPost()) {
            MenuItem primaryAction = menu.findItem(R.id.menu_primary_action);
            if (primaryAction != null) {
                primaryAction.setTitle(getPrimaryActionText());
                primaryAction.setVisible(mViewPager != null && mViewPager.getCurrentItem() != PAGE_HISTORY
                                         && mViewPager.getCurrentItem() != PAGE_PUBLISH_SETTINGS);
            }
        }

        MenuItem switchToAztecMenuItem = menu.findItem(R.id.menu_switch_to_aztec);
        MenuItem switchToGutenbergMenuItem = menu.findItem(R.id.menu_switch_to_gutenberg);

        // The following null checks should basically be redundant but were added to manage
        // an odd behaviour recorded with Android 8.0.0
        // (see https://github.com/wordpress-mobile/WordPress-Android/issues/9748 for more information)
        if (switchToAztecMenuItem != null && switchToGutenbergMenuItem != null) {
            if (mShowGutenbergEditor) {
                // we're showing Gutenberg so, just offer the Aztec switch
                switchToAztecMenuItem.setVisible(true);
                switchToGutenbergMenuItem.setVisible(false);
            } else {
                // we're showing Aztec so, hide the "Switch to Aztec" menu
                switchToAztecMenuItem.setVisible(false);

                switchToGutenbergMenuItem.setVisible(
                        shouldSwitchToGutenbergBeVisible(mEditorFragment, mSite)
                );
            }
        }

        return super.onPrepareOptionsMenu(menu);
    }

    @Override
    public void onRequestPermissionsResult(int requestCode,
                                           @NonNull String[] permissions,
                                           @NonNull int[] grantResults) {
        super.onRequestPermissionsResult(requestCode, permissions, grantResults);
        boolean allGranted = WPPermissionUtils.setPermissionListAsked(
                this, requestCode, permissions, grantResults, true);

        if (allGranted) {
            switch (requestCode) {
                case WPPermissionUtils.EDITOR_MEDIA_PERMISSION_REQUEST_CODE:
                    if (mMenuView != null) {
                        super.openContextMenu(mMenuView);
                        mMenuView = null;
                    }
                    break;
                case WPPermissionUtils.EDITOR_DRAG_DROP_PERMISSION_REQUEST_CODE:
                    mEditorMedia.addNewMediaItemsToEditorAsync(mEditorMedia.getDroppedMediaUris(), false);
                    mEditorMedia.getDroppedMediaUris().clear();
                    break;
            }
        }
    }

    private boolean handleBackPressed() {
        Fragment fragment = getSupportFragmentManager().findFragmentByTag(
                ImageSettingsDialogFragment.IMAGE_SETTINGS_DIALOG_TAG);
        if (fragment != null && fragment.isVisible()) {
            if (fragment instanceof ImageSettingsDialogFragment) {
                ImageSettingsDialogFragment imFragment = (ImageSettingsDialogFragment) fragment;
                imFragment.dismissFragment();
            }

            return false;
        }

        if (mViewPager.getCurrentItem() == PAGE_PUBLISH_SETTINGS) {
            mViewPager.setCurrentItem(PAGE_SETTINGS);
            invalidateOptionsMenu();
        } else if (mViewPager.getCurrentItem() > PAGE_CONTENT) {
            if (mViewPager.getCurrentItem() == PAGE_SETTINGS) {
                mEditorFragment.setFeaturedImageId(mEditPostRepository.getFeaturedImageId());
            }

            mViewPager.setCurrentItem(PAGE_CONTENT);
            invalidateOptionsMenu();
        } else if (mEditorPhotoPicker.isPhotoPickerShowing()) {
            mEditorPhotoPicker.hidePhotoPicker();
        } else {
            savePostAndOptionallyFinish(true, false);
        }

        return true;
    }

    private RemotePreviewLogicHelper.RemotePreviewHelperFunctions getEditPostActivityStrategyFunctions() {
        return new RemotePreviewLogicHelper.RemotePreviewHelperFunctions() {
            @Override
            public boolean notifyUploadInProgress(@NotNull PostImmutableModel post) {
                if (UploadService.hasInProgressMediaUploadsForPost(post)) {
                    ToastUtils.showToast(EditPostActivity.this,
                            getString(R.string.editor_toast_uploading_please_wait), Duration.SHORT);
                    return true;
                } else {
                    return false;
                }
            }

            @Override
            public void notifyEmptyDraft() {
                ToastUtils.showToast(EditPostActivity.this,
                        getString(R.string.error_preview_empty_draft), Duration.SHORT);
            }

            @Override
            public void startUploading(boolean isRemoteAutoSave, @Nullable PostImmutableModel post) {
                if (isRemoteAutoSave) {
                    updatePostLoadingAndDialogState(PostLoadingState.REMOTE_AUTO_SAVING_FOR_PREVIEW, post);
                    savePostAndOptionallyFinish(false, true);
                } else {
                    updatePostLoadingAndDialogState(PostLoadingState.UPLOADING_FOR_PREVIEW, post);
                    savePostAndOptionallyFinish(false, false);
                }
            }

            @Override
            public void notifyEmptyPost() {
                String message =
                        getString(mIsPage ? R.string.error_preview_empty_page : R.string.error_preview_empty_post);
                ToastUtils.showToast(EditPostActivity.this, message, Duration.SHORT);
            }
        };
    }

    // Menu actions
    @Override
    public boolean onOptionsItemSelected(final MenuItem item) {
        int itemId = item.getItemId();

        if (itemId == android.R.id.home) {
            return handleBackPressed();
        }

        mEditorPhotoPicker.hidePhotoPicker();

        if (itemId == R.id.menu_primary_action) {
            performPrimaryAction();
        } else {
            // Disable other action bar buttons while a media upload is in progress
            // (unnecessary for Aztec since it supports progress reattachment)
            if (!(mShowAztecEditor || mShowGutenbergEditor)
                && (mEditorFragment.isUploadingMedia() || mEditorFragment.isActionInProgress())) {
                ToastUtils.showToast(this, R.string.editor_toast_uploading_please_wait, Duration.SHORT);
                return false;
            }

            if (itemId == R.id.menu_history) {
                AnalyticsTracker.track(Stat.REVISIONS_LIST_VIEWED);
                ActivityUtils.hideKeyboard(this);
                mViewPager.setCurrentItem(PAGE_HISTORY);
            } else if (itemId == R.id.menu_preview_post) {
                PreviewLogicOperationResult opResult = mRemotePreviewLogicHelper.runPostPreviewLogic(
                        this,
                        mSite,
                        Objects.requireNonNull(mEditPostRepository.getPost()),
                        getEditPostActivityStrategyFunctions());
                if (opResult == PreviewLogicOperationResult.MEDIA_UPLOAD_IN_PROGRESS
                    || opResult == PreviewLogicOperationResult.CANNOT_SAVE_EMPTY_DRAFT
                    || opResult == PreviewLogicOperationResult.CANNOT_REMOTE_AUTO_SAVE_EMPTY_POST
                ) {
                    return false;
                } else if (opResult == PreviewLogicOperationResult.OPENING_PREVIEW) {
                    updatePostLoadingAndDialogState(PostLoadingState.PREVIEWING, mEditPostRepository.getPost());
                }
            } else if (itemId == R.id.menu_post_settings) {
                if (mEditPostSettingsFragment != null) {
                    mEditPostSettingsFragment.refreshViews();
                }
                ActivityUtils.hideKeyboard(this);
                mViewPager.setCurrentItem(PAGE_SETTINGS);
            } else if (itemId == R.id.menu_secondary_action) {
                return performSecondaryAction();
            } else if (itemId == R.id.menu_html_mode) {
                // toggle HTML mode
                if (mEditorFragment instanceof AztecEditorFragment) {
                    ((AztecEditorFragment) mEditorFragment).onToolbarHtmlButtonClicked();
                    toggledHtmlModeSnackbar(view -> {
                        // switch back
                        ((AztecEditorFragment) mEditorFragment).onToolbarHtmlButtonClicked();
                    });
                } else if (mEditorFragment instanceof GutenbergEditorFragment) {
                    ((GutenbergEditorFragment) mEditorFragment).onToggleHtmlMode();
                    toggledHtmlModeSnackbar(view -> {
                        // switch back
                        ((GutenbergEditorFragment) mEditorFragment).onToggleHtmlMode();
                    });
                }
            } else if (itemId == R.id.menu_switch_to_aztec) {
                // The following boolean check should be always redundant but was added to manage
                // an odd behaviour recorded with Android 8.0.0
                // (see https://github.com/wordpress-mobile/WordPress-Android/issues/9748 for more information)
                if (mShowGutenbergEditor) {
                    // let's finish this editing instance and start again, but not letting Gutenberg be used
                    mRestartEditorOption = RestartEditorOptions.RESTART_SUPPRESS_GUTENBERG;
                    mPostEditorAnalyticsSession.switchEditor(Editor.CLASSIC);
                    mPostEditorAnalyticsSession.setOutcome(Outcome.SAVE);
                    mViewModel.finish(ActivityFinishState.SAVED_LOCALLY);
                } else {
                    logWrongMenuState("Wrong state in menu_switch_to_aztec: menu should not be visible.");
                }
            } else if (itemId == R.id.menu_switch_to_gutenberg) {
                // The following boolean check should be always redundant but was added to manage
                // an odd behaviour recorded with Android 8.0.0
                // (see https://github.com/wordpress-mobile/WordPress-Android/issues/9748 for more information)
                if (shouldSwitchToGutenbergBeVisible(mEditorFragment, mSite)) {
                    // let's finish this editing instance and start again, but let GB be used
                    mRestartEditorOption = RestartEditorOptions.RESTART_DONT_SUPPRESS_GUTENBERG;
                    mPostEditorAnalyticsSession.switchEditor(Editor.GUTENBERG);
                    mPostEditorAnalyticsSession.setOutcome(Outcome.SAVE);
                    mViewModel.finish(ActivityFinishState.SAVED_LOCALLY);
                } else {
                    logWrongMenuState("Wrong state in menu_switch_to_gutenberg: menu should not be visible.");
                }
            }
        }
        return false;
    }

    private void logWrongMenuState(String logMsg) {
        AppLog.w(T.EDITOR, logMsg);
        // Lets record this event in Sentry
        CrashLoggingUtils.logException(new IllegalStateException(logMsg), T.EDITOR);
    }

    private void showEmptyPostErrorForSecondaryAction() {
        String message = getString(mIsPage ? R.string.error_publish_empty_page : R.string.error_publish_empty_post);
        if (getSecondaryAction() == SecondaryEditorAction.SAVE_AS_DRAFT
            || getSecondaryAction() == SecondaryEditorAction.SAVE) {
            message = getString(R.string.error_save_empty_draft);
        }
        ToastUtils.showToast(EditPostActivity.this, message, Duration.SHORT);
    }

    private void saveAsDraft() {
        mEditPostSettingsFragment.updatePostStatus(PostStatus.DRAFT);
        ToastUtils.showToast(EditPostActivity.this,
                getString(R.string.editor_post_converted_back_to_draft), Duration.SHORT);
        mUploadUtilsWrapper.showSnackbar(
                findViewById(R.id.editor_activity),
                R.string.editor_uploading_post);
        savePostAndOptionallyFinish(false, false);
    }

    private boolean performSecondaryAction() {
        if (UploadService.hasInProgressMediaUploadsForPost(mEditPostRepository.getPost())) {
            ToastUtils.showToast(EditPostActivity.this,
                    getString(R.string.editor_toast_uploading_please_wait), Duration.SHORT);
            return false;
        }

        if (isDiscardable()) {
            showEmptyPostErrorForSecondaryAction();
            return false;
        }

        switch (getSecondaryAction()) {
            case SAVE_AS_DRAFT:
                // Force the new Draft status
                saveAsDraft();
                return true;
            case SAVE:
                uploadPost(false);
                return true;
            case PUBLISH_NOW:
                mAnalyticsTrackerWrapper.track(Stat.EDITOR_POST_PUBLISH_TAPPED);
                showPrepublishingNudgeBottomSheet();
                return true;
            case NONE:
                throw new IllegalStateException("Switch in `secondaryAction` shouldn't go through the NONE case");
        }
        return false;
    }

    private void toggledHtmlModeSnackbar(View.OnClickListener onUndoClickListener) {
        mUploadUtilsWrapper.showSnackbarSuccessActionOrange(findViewById(R.id.editor_activity),
                mHtmlModeMenuStateOn ? R.string.menu_html_mode_done_snackbar
                        : R.string.menu_visual_mode_done_snackbar,
                R.string.menu_undo_snackbar_action,
                onUndoClickListener);
    }

    private void refreshEditorContent() {
        mHasSetPostContent = false;
        fillContentEditorFields();
    }

    private void setPreviewingInEditorSticky(boolean enable, @Nullable PostImmutableModel post) {
        if (enable) {
            if (post != null) {
                EventBus.getDefault().postSticky(
                        new PostEvents.PostPreviewingInEditor(post.getLocalSiteId(), post.getId()));
            }
        } else {
            PostEvents.PostPreviewingInEditor stickyEvent =
                    EventBus.getDefault().getStickyEvent(PostEvents.PostPreviewingInEditor.class);
            if (stickyEvent != null) {
                EventBus.getDefault().removeStickyEvent(stickyEvent);
            }
        }
    }

    private void managePostLoadingStateTransitions(PostLoadingState postLoadingState,
                                                   @Nullable PostImmutableModel post) {
        switch (postLoadingState) {
            case NONE:
                setPreviewingInEditorSticky(false, post);
                break;
            case UPLOADING_FOR_PREVIEW:
            case REMOTE_AUTO_SAVING_FOR_PREVIEW:
            case PREVIEWING:
            case REMOTE_AUTO_SAVE_PREVIEW_ERROR:
                setPreviewingInEditorSticky(true, post);
                break;
            case LOADING_REVISION:
                // nothing to do
                break;
        }
    }

    private void updatePostLoadingAndDialogState(PostLoadingState postLoadingState) {
        updatePostLoadingAndDialogState(postLoadingState, null);
    }

    private void updatePostLoadingAndDialogState(PostLoadingState postLoadingState, @Nullable PostImmutableModel post) {
        // We need only transitions, so...
        if (mPostLoadingState == postLoadingState) return;

        AppLog.d(
                AppLog.T.POSTS,
                "Editor post loading state machine: transition from " + mPostLoadingState + " to " + postLoadingState
        );

        // update the state
        mPostLoadingState = postLoadingState;

        // take care of exit actions on state transition
        managePostLoadingStateTransitions(postLoadingState, post);

        // update the progress dialog state
        mProgressDialog = mProgressDialogHelper.updateProgressDialogState(
                this,
                mProgressDialog,
                mPostLoadingState.getProgressDialogUiState(),
                mUiHelpers);
    }

    private void toggleHtmlModeOnMenu() {
        mHtmlModeMenuStateOn = !mHtmlModeMenuStateOn;
        trackPostSessionEditorModeSwitch();
        invalidateOptionsMenu();
    }

    private void trackPostSessionEditorModeSwitch() {
        boolean isGutenberg = mEditorFragment instanceof GutenbergEditorFragment;
        mPostEditorAnalyticsSession.switchEditor(
                mHtmlModeMenuStateOn ? Editor.HTML : (isGutenberg ? Editor.GUTENBERG : Editor.CLASSIC));
    }

    private void performPrimaryAction() {
        switch (getPrimaryAction()) {
            case PUBLISH_NOW:
            case UPDATE:
            case SCHEDULE:
                mAnalyticsTrackerWrapper.track(Stat.EDITOR_POST_PUBLISH_TAPPED);
                showPrepublishingNudgeBottomSheet();
                return;
            case SUBMIT_FOR_REVIEW:
            case SAVE:
                uploadPost(false);
                break;
        }
    }

    private void showGutenbergInformativeDialog() {
        // Show the GB informative dialog on editing GB posts
        final PromoDialog gbInformativeDialog = new PromoDialog();
        gbInformativeDialog.initialize(TAG_GB_INFORMATIVE_DIALOG,
                getString(R.string.dialog_gutenberg_informative_title),
                mEditPostRepository.isPage() ? getString(R.string.dialog_gutenberg_informative_description_page)
                        : getString(R.string.dialog_gutenberg_informative_description_post),
                getString(org.wordpress.android.editor.R.string.dialog_button_ok));

        gbInformativeDialog.show(getSupportFragmentManager(), TAG_GB_INFORMATIVE_DIALOG);
        AppPrefs.setGutenbergInfoPopupDisplayed(mSite.getUrl(), true);
    }

    private void showGutenbergRolloutV2InformativeDialog() {
        // Show the GB informative dialog on editing GB posts
        final PromoDialog gbInformativeDialog = new PromoDialog();
        gbInformativeDialog.initialize(TAG_GB_ROLLOUT_V2_INFORMATIVE_DIALOG,
                getString(R.string.dialog_gutenberg_informative_title),
                getString(R.string.dialog_gutenberg_informative_description_v2),
                getString(org.wordpress.android.editor.R.string.dialog_button_ok));

        gbInformativeDialog.show(getSupportFragmentManager(), TAG_GB_ROLLOUT_V2_INFORMATIVE_DIALOG);
        AppPrefs.setGutenbergInfoPopupDisplayed(mSite.getUrl(), true);
    }

    private void setGutenbergEnabledIfNeeded() {
        if (AppPrefs.isGutenbergInfoPopupDisplayed(mSite.getUrl())) {
            return;
        }

        boolean showPopup = AppPrefs.shouldShowGutenbergInfoPopupForTheNewPosts(mSite.getUrl());
        boolean showRolloutPopupPhase2 = AppPrefs.shouldShowGutenbergInfoPopupPhase2ForNewPosts(mSite.getUrl());

        if (TextUtils.isEmpty(mSite.getMobileEditor()) && !mIsNewPost) {
            SiteUtils.enableBlockEditor(mDispatcher, mSite);
            AnalyticsUtils.trackWithSiteDetails(Stat.EDITOR_GUTENBERG_ENABLED, mSite,
                    BlockEditorEnabledSource.ON_BLOCK_POST_OPENING.asPropertyMap());
        }

        if (showPopup) {
            showGutenbergInformativeDialog();
        } else if (showRolloutPopupPhase2) {
            showGutenbergRolloutV2InformativeDialog();
        }
    }

    private ActivityFinishState savePostOnline(boolean isFirstTimePublish) {
        return mViewModel.savePostOnline(isFirstTimePublish, this, mEditPostRepository, mSite);
    }

    private void onUploadSuccess(MediaModel media) {
        // TODO Should this statement check media.getLocalPostId() == mEditPostRepository.getId()?
        if (media != null && !media.getMarkedLocallyAsFeatured() && mEditorMediaUploadListener != null) {
            mEditorMediaUploadListener.onMediaUploadSucceeded(String.valueOf(media.getId()),
                    FluxCUtils.mediaFileFromMediaModel(media));
        } else if (media != null && media.getMarkedLocallyAsFeatured() && media.getLocalPostId() == mEditPostRepository
                .getId()) {
            setFeaturedImageId(media.getMediaId());
        }
    }

    private void onUploadError(MediaModel media, MediaError error) {
        String localMediaId = String.valueOf(media.getId());

        Map<String, Object> properties = null;
        MediaFile mf = FluxCUtils.mediaFileFromMediaModel(media);
        if (mf != null) {
            properties = AnalyticsUtils.getMediaProperties(this, mf.isVideo(), null, mf.getFilePath());
            properties.put("error_type", error.type.name());
        }
        AnalyticsTracker.track(Stat.EDITOR_UPLOAD_MEDIA_FAILED, properties);

        // Display custom error depending on error type
        String errorMessage = WPMediaUtils.getErrorMessage(this, media, error);
        if (errorMessage == null) {
            errorMessage = TextUtils.isEmpty(error.message) ? getString(R.string.tap_to_try_again) : error.message;
        }

        if (mEditorMediaUploadListener != null) {
            mEditorMediaUploadListener.onMediaUploadFailed(localMediaId,
                    EditorFragmentAbstract.getEditorMimeType(mf), errorMessage);
        }
    }

    private void onUploadProgress(MediaModel media, float progress) {
        String localMediaId = String.valueOf(media.getId());
        if (mEditorMediaUploadListener != null) {
            mEditorMediaUploadListener.onMediaUploadProgress(localMediaId, progress);
        }
    }

    private void launchPictureLibrary() {
        WPMediaUtils.launchPictureLibrary(this, mEditorPhotoPicker.getAllowMultipleSelection());
    }

    private void launchVideoLibrary() {
        WPMediaUtils.launchVideoLibrary(this, mEditorPhotoPicker.getAllowMultipleSelection());
    }

    private void launchVideoCamera() {
        WPMediaUtils.launchVideoCamera(this);
    }

    private void showErrorAndFinish(int errorMessageId) {
        ToastUtils.showToast(this, errorMessageId, ToastUtils.Duration.LONG);
        finish();
    }

    private void trackEditorCreatedPost(String action, Intent intent) {
        Map<String, Object> properties = new HashMap<>();
        // Post created from the post list (new post button).
        String normalizedSourceName = "post-list";

        if (Intent.ACTION_SEND.equals(action) || Intent.ACTION_SEND_MULTIPLE.equals(action)) {
            // Post created with share with WordPress
            normalizedSourceName = "shared-from-external-app";
        }
        if (EditPostActivity.NEW_MEDIA_POST.equals(
                action)) {
            // Post created from the media library
            normalizedSourceName = "media-library";
        }
        if (intent != null && intent.hasExtra(EXTRA_IS_QUICKPRESS)) {
            // Quick press
            normalizedSourceName = "quick-press";
        }
        PostUtils.addPostTypeToAnalyticsProperties(mEditPostRepository.getPost(), properties);
        properties.put("created_post_source", normalizedSourceName);

        if (intent != null
            && intent.hasExtra(EXTRA_CREATION_SOURCE_DETAIL)
            && normalizedSourceName == "post-list") {
            PagePostCreationSourcesDetail source =
                    (PagePostCreationSourcesDetail) intent.getSerializableExtra(EXTRA_CREATION_SOURCE_DETAIL);
            properties.put(
                    CREATED_POST_SOURCE_DETAIL_KEY,
                    source != null ? source.getLabel() : PagePostCreationSourcesDetail.NO_DETAIL.getLabel()
            );
        } else {
            properties.put(
                    CREATED_POST_SOURCE_DETAIL_KEY,
                    PagePostCreationSourcesDetail.NO_DETAIL.getLabel()
            );
        }

        AnalyticsUtils.trackWithSiteDetails(
                AnalyticsTracker.Stat.EDITOR_CREATED_POST,
                mSiteStore.getSiteByLocalId(mEditPostRepository.getLocalSiteId()),
                properties
        );
    }

    private void updateAndSavePostAsync() {
        mViewModel.updatePostObjectWithUIAsync(mEditPostRepository, this::updateFromEditor, null);
    }

    private void updateAndSavePostAsync(final OnPostUpdatedFromUIListener listener) {
        if (mEditorFragment == null) {
            AppLog.e(AppLog.T.POSTS, "Fragment not initialized");
            return;
        }
        mViewModel.updatePostObjectWithUIAsync(mEditPostRepository,
                this::updateFromEditor,
                (post, result) -> {
                    // Ignore the result as we want to invoke the listener even when the PostModel was up-to-date
                    if (listener != null) {
                        listener.onPostUpdatedFromUI();
                    }
                    return null;
                });
    }

    private UpdateFromEditor updateFromEditor(String oldContent) {
        try {
            String title = (String) mEditorFragment.getTitle();
            String content = (String) mEditorFragment.getContent(oldContent);
            return new PostFields(title, content);
        } catch (EditorFragmentNotAddedException e) {
            AppLog.e(T.EDITOR, "Impossible to save the post, we weren't able to update it.");
            return new UpdateFromEditor.Failed(e);
        }
    }

    @Override
    public void initializeEditorFragment() {
        if (mEditorFragment instanceof AztecEditorFragment) {
            AztecEditorFragment aztecEditorFragment = (AztecEditorFragment) mEditorFragment;
            aztecEditorFragment.setEditorImageSettingsListener(EditPostActivity.this);
            aztecEditorFragment.setMediaToolbarButtonClickListener(mEditorPhotoPicker);

            // Here we should set the max width for media, but the default size is already OK. No need
            // to customize it further

            Drawable loadingImagePlaceholder = EditorMediaUtils.getAztecPlaceholderDrawableFromResID(
                    this,
                    org.wordpress.android.editor.R.drawable.ic_gridicons_image,
                    aztecEditorFragment.getMaxMediaSize()
            );
            mAztecImageLoader = new AztecImageLoader(getBaseContext(), mImageManager, loadingImagePlaceholder);
            aztecEditorFragment.setAztecImageLoader(mAztecImageLoader);
            aztecEditorFragment.setLoadingImagePlaceholder(loadingImagePlaceholder);

            Drawable loadingVideoPlaceholder = EditorMediaUtils.getAztecPlaceholderDrawableFromResID(
                    this,
                    org.wordpress.android.editor.R.drawable.ic_gridicons_video_camera,
                    aztecEditorFragment.getMaxMediaSize()
            );
            aztecEditorFragment.setAztecVideoLoader(new AztecVideoLoader(getBaseContext(), loadingVideoPlaceholder));
            aztecEditorFragment.setLoadingVideoPlaceholder(loadingVideoPlaceholder);

            if (getSite() != null && getSite().isWPCom() && !getSite().isPrivate()) {
                // Add the content reporting for wpcom blogs that are not private
                aztecEditorFragment.enableContentLogOnCrashes(
                        throwable -> {
                            // Do not log private or password protected post
                            return mEditPostRepository.hasPost() && TextUtils.isEmpty(mEditPostRepository.getPassword())
                                   && !mEditPostRepository.hasStatus(PostStatus.PRIVATE);
                        }
                );
            }

            if (mEditPostRepository.hasPost() && AppPrefs
                    .isPostWithHWAccelerationOff(mEditPostRepository.getLocalSiteId(), mEditPostRepository.getId())) {
                // We need to disable HW Acc. on this post
                aztecEditorFragment.disableHWAcceleration();
            }
            aztecEditorFragment.setExternalLogger(new AztecLog.ExternalLogger() {
                // This method handles the custom Exception thrown by Aztec to notify the parent app of the error #8828
                // We don't need to log the error, since it was already logged by Aztec, instead we need to write the
                // prefs to disable HW acceleration for it.
                private boolean isError8828(@NotNull Throwable throwable) {
                    if (!(throwable instanceof DynamicLayoutGetBlockIndexOutOfBoundsException)) {
                        return false;
                    }
                    if (!mEditPostRepository.hasPost()) {
                        return false;
                    }
                    AppPrefs.addPostWithHWAccelerationOff(mEditPostRepository.getLocalSiteId(),
                            mEditPostRepository.getId());
                    return true;
                }

                @Override
                public void log(@NotNull String s) {
                    // For now, we're wrapping up the actual log into an exception to reduce possibility
                    // of information not travelling to our Crash Logging Service.
                    // For more info: http://bit.ly/2oJHMG7 and http://bit.ly/2oPOtFX
                    CrashLoggingUtils.logException(new AztecEditorFragment.AztecLoggingException(s), T.EDITOR);
                }

                @Override
                public void logException(@NotNull Throwable throwable) {
                    if (isError8828(throwable)) {
                        return;
                    }
                    CrashLoggingUtils.logException(new AztecEditorFragment.AztecLoggingException(throwable), T.EDITOR);
                }

                @Override
                public void logException(@NotNull Throwable throwable, String s) {
                    if (isError8828(throwable)) {
                        return;
                    }
                    CrashLoggingUtils.logException(
                            new AztecEditorFragment.AztecLoggingException(throwable), T.EDITOR, s);
                }
            });
        }
    }

    @Override
    public void onImageSettingsRequested(EditorImageMetaData editorImageMetaData) {
        MediaSettingsActivity.showForResult(this, mSite, editorImageMetaData);
    }


    @Override public void onImagePreviewRequested(String mediaUrl) {
        MediaPreviewActivity.showPreview(this, null, mediaUrl);
    }

    @Override public void onMediaEditorRequested(String mediaUrl) {
        String imageUrl = UrlUtils.removeQuery(StringUtils.notNullStr(mediaUrl));

        // We're using a separate cache in WPAndroid and RN's Gutenberg editor so we need to reload the image
        // in the preview screen using WPAndroid's image loader. We create a resized url using Photon service and
        // device's max width to display a smaller image that can load faster and act as a placeholder.
        int displayWidth = Math.max(DisplayUtils.getDisplayPixelWidth(getBaseContext()),
                DisplayUtils.getDisplayPixelHeight(getBaseContext()));

        int margin = getResources().getDimensionPixelSize(R.dimen.preview_image_view_margin);
        int maxWidth = displayWidth - (margin * 2);

        int reducedSizeWidth = (int) (maxWidth * PREVIEW_IMAGE_REDUCED_SIZE_FACTOR);
        String resizedImageUrl = mReaderUtilsWrapper.getResizedImageUrl(
            mediaUrl,
            reducedSizeWidth,
            0,
            !SiteUtils.isPhotonCapable(mSite)
        );

        String outputFileExtension = MimeTypeMap.getFileExtensionFromUrl(imageUrl);

        AnalyticsTracker.track(Stat.MEDIA_EDITOR_SHOWN);
        ActivityLauncher.openImageEditor(this, resizedImageUrl, imageUrl, outputFileExtension);
    }

    /*
     * user clicked OK on a settings list dialog displayed from the settings fragment - pass the event
     * along to the settings fragment
     */
    @Override
    public void onPostSettingsFragmentPositiveButtonClicked(@NonNull PostSettingsListDialogFragment dialog) {
        if (mEditPostSettingsFragment != null) {
            mEditPostSettingsFragment.onPostSettingsFragmentPositiveButtonClicked(dialog);
        }
    }

    public interface OnPostUpdatedFromUIListener {
        void onPostUpdatedFromUI();
    }

    @Override
    public void onBackPressed() {
        handleBackPressed();
    }

    @Override
    public void onHistoryItemClicked(@NonNull Revision revision, @NonNull List<Revision> revisions) {
        AnalyticsTracker.track(Stat.REVISIONS_DETAIL_VIEWED_FROM_LIST);
        mRevision = revision;

        ActivityLauncher.viewHistoryDetailForResult(this, mRevision, revisions);
    }

    private void loadRevision() {
        updatePostLoadingAndDialogState(PostLoadingState.LOADING_REVISION);
        mEditPostRepository.saveForUndo();
        mEditPostRepository.updateAsync(postModel -> {
            postModel.setTitle(Objects.requireNonNull(mRevision.getPostTitle()));
            postModel.setContent(Objects.requireNonNull(mRevision.getPostContent()));
            return true;
        }, (postModel, result) -> {
            if (result == UpdatePostResult.Updated.INSTANCE) {
                refreshEditorContent();
                WPSnackbar.make(mViewPager, getString(R.string.history_loaded_revision), 4000)
                          .setAction(getString(R.string.undo), view -> {
                              AnalyticsTracker.track(Stat.REVISIONS_LOAD_UNDONE);
                              RemotePostPayload payload =
                                      new RemotePostPayload(mEditPostRepository.getPostForUndo(), mSite);
                              mDispatcher.dispatch(PostActionBuilder.newFetchPostAction(payload));
                              mEditPostRepository.undo();
                              refreshEditorContent();
                          })
                          .show();

                updatePostLoadingAndDialogState(PostLoadingState.NONE);
            }
            return null;
        });
    }

    private boolean isNewPost() {
        return mIsNewPost;
    }

    private void saveResult(boolean saved, boolean uploadNotStarted) {
        Intent i = getIntent();
        i.putExtra(EXTRA_UPLOAD_NOT_STARTED, uploadNotStarted);
        i.putExtra(EXTRA_HAS_FAILED_MEDIA, hasFailedMedia());
        i.putExtra(EXTRA_IS_PAGE, mIsPage);
        i.putExtra(EXTRA_HAS_CHANGES, saved);
        i.putExtra(EXTRA_POST_LOCAL_ID, mEditPostRepository.getId());
        i.putExtra(EXTRA_POST_REMOTE_ID, mEditPostRepository.getRemotePostId());
        i.putExtra(EXTRA_RESTART_EDITOR, mRestartEditorOption.name());
        i.putExtra(STATE_KEY_EDITOR_SESSION_DATA, mPostEditorAnalyticsSession);
        i.putExtra(EXTRA_IS_NEW_POST, mIsNewPost);
        setResult(RESULT_OK, i);
    }

    private void showPrepublishingNudgeBottomSheet() {
        ActivityUtils.hideKeyboard(this);
        Fragment fragment = getSupportFragmentManager().findFragmentByTag(
                PrepublishingBottomSheetFragment.TAG);
        if (fragment == null) {
            PrepublishingBottomSheetFragment prepublishingFragment =
                    PrepublishingBottomSheetFragment.newInstance(getSite(), mIsPage);
            prepublishingFragment.show(getSupportFragmentManager(), PrepublishingBottomSheetFragment.TAG);
        }
    }

<<<<<<< HEAD
    @Override public void onPublishButtonClicked(@NotNull LocalId postId) {
        uploadPost(true);
=======
    @Override public void onSubmitButtonClicked(boolean publishPost) {
        uploadPost(publishPost);
        if (publishPost) {
            AppRatingDialog.INSTANCE
                    .incrementInteractions(APP_REVIEWS_EVENT_INCREMENTED_BY_PUBLISHING_POST_OR_PAGE);
        }
>>>>>>> 3187acec
    }

    private void uploadPost(final boolean publishPost) {
        AccountModel account = mAccountStore.getAccount();
        // prompt user to verify e-mail before publishing
        if (!account.getEmailVerified()) {
            String message = TextUtils.isEmpty(account.getEmail())
                    ? getString(R.string.editor_confirm_email_prompt_message)
                    : String.format(getString(R.string.editor_confirm_email_prompt_message_with_email),
                                    account.getEmail());

            AlertDialog.Builder builder = new MaterialAlertDialogBuilder(this);
            builder.setTitle(R.string.editor_confirm_email_prompt_title)
                   .setMessage(message)
                   .setPositiveButton(android.R.string.ok,
                           (dialog, id) -> {
                               ToastUtils.showToast(EditPostActivity.this,
                                                    getString(R.string.toast_saving_post_as_draft));
                               savePostAndOptionallyFinish(true, false);
                           })
                   .setNegativeButton(R.string.editor_confirm_email_prompt_negative,
                           (dialog, id) -> mDispatcher
                                   .dispatch(AccountActionBuilder.newSendVerificationEmailAction()));
            builder.create().show();
            return;
        }
        if (!mPostUtils.isPublishable(mEditPostRepository.getPost())) {
            // TODO we don't want to show "publish" message when the user clicked on eg. save
            mEditPostRepository.updateStatusFromPostSnapshotWhenEditorOpened();
            EditPostActivity.this.runOnUiThread(() -> {
                String message = getString(
                        mIsPage ? R.string.error_publish_empty_page : R.string.error_publish_empty_post);
                ToastUtils.showToast(EditPostActivity.this, message, Duration.SHORT);
            });
            return;
        }

        // Loading the content from the GB HTML editor can take time on long posts.
        // Let's show a progress dialog for now. Ref: https://github.com/wordpress-mobile/gutenberg-mobile/issues/713
        mEditorFragment.showSavingProgressDialogIfNeeded();

        boolean isFirstTimePublish = isFirstTimePublish(publishPost);
        mEditPostRepository.updateAsync(postModel -> {
            if (publishPost) {
                // now set status to PUBLISHED - only do this AFTER we have run the isFirstTimePublish() check,
                // otherwise we'd have an incorrect value
                // also re-set the published date in case it was SCHEDULED and they want to publish NOW
                if (postModel.getStatus().equals(PostStatus.SCHEDULED.toString())) {
                    postModel.setDateCreated(mDateTimeUtils.currentTimeInIso8601());
                }
                postModel.setStatus(PostStatus.PUBLISHED.toString());
                mPostEditorAnalyticsSession.setOutcome(Outcome.PUBLISH);
            } else {
                mPostEditorAnalyticsSession.setOutcome(Outcome.SAVE);
            }

            AppLog.d(T.POSTS, "User explicitly confirmed changes. Post Title: " + postModel.getTitle());
            // the user explicitly confirmed an intention to upload the post
            postModel.setChangesConfirmedContentHashcode(postModel.contentHashcode());

            // Hide the progress dialog now
            mEditorFragment.hideSavingProgressDialog();
            return true;
        }, (postModel, result) -> {
            if (result == UpdatePostResult.Updated.INSTANCE) {
                ActivityFinishState activityFinishState = savePostOnline(isFirstTimePublish);
                mViewModel.finish(activityFinishState);
            }
            return null;
        });
    }

    private void savePostAndOptionallyFinish(final boolean doFinish, final boolean forceSave) {
        if (mEditorFragment == null || !mEditorFragment.isAdded()) {
            AppLog.e(AppLog.T.POSTS, "Fragment not initialized");
            return;
        }
        // check if the opened post had some unsaved local changes
        boolean isFirstTimePublish = isFirstTimePublish(false);

        // if post was modified during this editing session, save it
        boolean shouldSave = shouldSavePost() || forceSave;

        mPostEditorAnalyticsSession.setOutcome(Outcome.SAVE);
        ActivityFinishState activityFinishState = ActivityFinishState.CANCELLED;
        if (shouldSave) {
            /*
             * Remote-auto-save isn't supported on self-hosted sites. We can save the post online (as draft)
             * only when it doesn't exist in the remote yet. When it does exist in the remote, we can upload
             * it only when the user explicitly confirms the changes - eg. clicks on save/publish/submit. The
             * user didn't confirm the changes in this code path.
             */
            boolean isWpComOrIsLocalDraft = mSite.isUsingWpComRestApi() || mEditPostRepository.isLocalDraft();
            if (isWpComOrIsLocalDraft) {
                activityFinishState = savePostOnline(isFirstTimePublish);
            } else if (forceSave) {
                activityFinishState = savePostOnline(false);
            } else {
                activityFinishState = ActivityFinishState.SAVED_LOCALLY;
            }
        }
        // discard post if new & empty
        if (isDiscardable()) {
            mDispatcher.dispatch(PostActionBuilder.newRemovePostAction(mEditPostRepository.getEditablePost()));
            mPostEditorAnalyticsSession.setOutcome(Outcome.CANCEL);
            activityFinishState = ActivityFinishState.CANCELLED;
        }
        if (doFinish) {
            mViewModel.finish(activityFinishState);
        }
    }

    private boolean shouldSavePost() {
        boolean hasChanges = mEditPostRepository.postWasChangedInCurrentSession();
        boolean isPublishable = mEditPostRepository.isPostPublishable();

        boolean existingPostWithChanges = mEditPostRepository.hasPostSnapshotWhenEditorOpened() && hasChanges;
        // if post was modified during this editing session, save it
        return isPublishable && (existingPostWithChanges || isNewPost());
    }


    private boolean isDiscardable() {
        return !mEditPostRepository.isPostPublishable() && isNewPost();
    }

    private boolean isFirstTimePublish(final boolean publishPost) {
        final PostStatus originalStatus = mEditPostRepository.getStatus();
        return ((originalStatus == PostStatus.DRAFT || originalStatus == PostStatus.UNKNOWN) && publishPost)
               || (originalStatus == PostStatus.SCHEDULED && publishPost)
               || (originalStatus == PostStatus.PUBLISHED && mEditPostRepository.isLocalDraft())
               || (originalStatus == PostStatus.PUBLISHED && mEditPostRepository.getRemotePostId() == 0);
    }

    /**
     * Can be dropped and replaced by mEditorFragment.hasFailedMediaUploads() when we drop the visual editor.
     * mEditorFragment.isActionInProgress() was added to address a timing issue when adding media and immediately
     * publishing or exiting the visual editor. It's not safe to upload the post in this state.
     * See https://github.com/wordpress-mobile/WordPress-Editor-Android/issues/294
     */
    private boolean hasFailedMedia() {
        return mEditorFragment.hasFailedMediaUploads() || mEditorFragment.isActionInProgress();
    }

    /**
     * A {@link FragmentPagerAdapter} that returns a fragment corresponding to
     * one of the sections/tabs/pages.
     */
    public class SectionsPagerAdapter extends FragmentPagerAdapter {
        private static final int NUM_PAGES_EDITOR = 4;
        SectionsPagerAdapter(FragmentManager fm) {
            super(fm);
        }

        @Override
        public Fragment getItem(int position) {
            // getItem is called to instantiate the fragment for the given page.
            switch (position) {
                case PAGE_CONTENT:
                    if (mShowGutenbergEditor) {
                        // Enable gutenberg on the site & show the informative popup upon opening
                        // the GB editor the first time when the remote setting value is still null
                        setGutenbergEnabledIfNeeded();
                        String postType = mIsPage ? "page" : "post";
                        String languageString = LocaleManager.getLanguage(EditPostActivity.this);
                        String wpcomLocaleSlug = languageString.replace("_", "-").toLowerCase(Locale.ENGLISH);
                        boolean supportsStockPhotos = mSite.isUsingWpComRestApi();
                        return GutenbergEditorFragment.newInstance("",
                                "",
                                postType,
                                mIsNewPost,
                                wpcomLocaleSlug,
                                supportsStockPhotos);
                    } else {
                        // If gutenberg editor is not selected, default to Aztec.
                        return AztecEditorFragment.newInstance("", "", AppPrefs.isAztecEditorToolbarExpanded());
                    }
                case PAGE_SETTINGS:
                    return EditPostSettingsFragment.newInstance();
                case PAGE_PUBLISH_SETTINGS:
                    return EditPostPublishSettingsFragment.Companion.newInstance();
                case PAGE_HISTORY:
                    return HistoryListFragment.Companion.newInstance(mEditPostRepository.getId(), mSite);
                default:
                    throw new IllegalArgumentException("Unexpected page type");
            }
        }

        @Override
        public @NotNull Object instantiateItem(@NotNull ViewGroup container, int position) {
            Fragment fragment = (Fragment) super.instantiateItem(container, position);
            switch (position) {
                case PAGE_CONTENT:
                    mEditorFragment = (EditorFragmentAbstract) fragment;
                    mEditorFragment.setImageLoader(mImageLoader);

                    mEditorFragment.getTitleOrContentChanged().observe(EditPostActivity.this, editable -> {
                        mViewModel.savePostWithDelay();
                    });

                    if (mEditorFragment instanceof EditorMediaUploadListener) {
                        mEditorMediaUploadListener = (EditorMediaUploadListener) mEditorFragment;

                        // Set up custom headers for the visual editor's internal WebView
                        mEditorFragment.setCustomHttpHeader("User-Agent", WordPress.getUserAgent());

                        reattachUploadingMediaForAztec();
                    }
                    break;
                case PAGE_SETTINGS:
                    mEditPostSettingsFragment = (EditPostSettingsFragment) fragment;
                    break;
            }
            return fragment;
        }

        @Override
        public int getCount() {
            return NUM_PAGES_EDITOR;
        }
    }

    // Moved from EditPostContentFragment
    public static final String NEW_MEDIA_POST = "NEW_MEDIA_POST";
    public static final String NEW_MEDIA_POST_EXTRA_IDS = "NEW_MEDIA_POST_EXTRA_IDS";
    private String mMediaCapturePath = "";

    private String getUploadErrorHtml(String mediaId, String path) {
        return String.format(Locale.US,
                "<span id=\"img_container_%s\" class=\"img_container failed\" data-failed=\"%s\">"
                + "<progress id=\"progress_%s\" value=\"0\" class=\"wp_media_indicator failed\" "
                + "contenteditable=\"false\"></progress>"
                + "<img data-wpid=\"%s\" src=\"%s\" alt=\"\" class=\"failed\"></span>",
                mediaId, getString(R.string.tap_to_try_again), mediaId, mediaId, path);
    }

    private String migrateLegacyDraft(String content) {
        if (content.contains("<img src=\"null\" android-uri=\"")) {
            // We must replace image tags specific to the legacy editor local drafts:
            // <img src="null" android-uri="file:///..." />
            // And trigger an upload action for the specific image / video
            Pattern pattern = Pattern.compile("<img src=\"null\" android-uri=\"([^\"]*)\".*>");
            Matcher matcher = pattern.matcher(content);
            StringBuffer stringBuffer = new StringBuffer();
            while (matcher.find()) {
                String stringUri = matcher.group(1);
                Uri uri = Uri.parse(stringUri);
                MediaFile mediaFile = FluxCUtils.mediaFileFromMediaModel(mEditorMedia
                        .updateMediaUploadStateBlocking(uri, MediaUploadState.FAILED));
                if (mediaFile == null) {
                    continue;
                }
                String replacement = getUploadErrorHtml(String.valueOf(mediaFile.getId()), mediaFile.getFilePath());
                matcher.appendReplacement(stringBuffer, replacement);
            }
            matcher.appendTail(stringBuffer);
            content = stringBuffer.toString();
        }
        if (content.contains("[caption")) {
            // Convert old legacy post caption formatting to new format, to avoid being stripped by the visual editor
            Pattern pattern = Pattern.compile("(\\[caption[^]]*caption=\"([^\"]*)\"[^]]*].+?)(\\[\\/caption])");
            Matcher matcher = pattern.matcher(content);
            StringBuffer stringBuffer = new StringBuffer();
            while (matcher.find()) {
                String replacement = matcher.group(1) + matcher.group(2) + matcher.group(3);
                matcher.appendReplacement(stringBuffer, replacement);
            }
            matcher.appendTail(stringBuffer);
            content = stringBuffer.toString();
        }
        return content;
    }

    private String migrateToGutenbergEditor(String content) {
        return "<!-- wp:paragraph --><p>" + content + "</p><!-- /wp:paragraph -->";
    }

    private void fillContentEditorFields() {
        // Needed blog settings needed by the editor
        mEditorFragment.setFeaturedImageSupported(mSite.isFeaturedImageSupported());

        // Special actions - these only make sense for empty posts that are going to be populated now
        if (TextUtils.isEmpty(mEditPostRepository.getContent())) {
            String action = getIntent().getAction();
            if (Intent.ACTION_SEND.equals(action) || Intent.ACTION_SEND_MULTIPLE.equals(action)) {
                setPostContentFromShareAction();
            } else if (NEW_MEDIA_POST.equals(action)) {
                mEditorMedia.addExistingMediaToEditorAsync(AddExistingMediaSource.WP_MEDIA_LIBRARY,
                        getIntent().getLongArrayExtra(NEW_MEDIA_POST_EXTRA_IDS));
            }
        }

        // Set post title and content
        if (mEditPostRepository.hasPost()) {
            // don't avoid calling setContent() for GutenbergEditorFragment so RN gets initialized
            if ((!TextUtils.isEmpty(mEditPostRepository.getContent())
                 || mEditorFragment instanceof GutenbergEditorFragment)
                && !mHasSetPostContent) {
                mHasSetPostContent = true;
                // TODO: Might be able to drop .replaceAll() when legacy editor is removed
                String content = mEditPostRepository.getContent().replaceAll("\uFFFC", "");
                // Prepare eventual legacy editor local draft for the new editor
                content = migrateLegacyDraft(content);
                mEditorFragment.setContent(content);
            }
            if (!TextUtils.isEmpty(mEditPostRepository.getTitle())) {
                mEditorFragment.setTitle(mEditPostRepository.getTitle());
            } else if (mEditorFragment instanceof GutenbergEditorFragment) {
                // don't avoid calling setTitle() for GutenbergEditorFragment so RN gets initialized
                mEditorFragment.setTitle("");
            }

            // TODO: postSettingsButton.setText(post.isPage() ? R.string.page_settings : R.string.post_settings);
            mEditorFragment.setFeaturedImageId(mEditPostRepository.getFeaturedImageId());
        }
    }

    private void launchCamera() {
        WPMediaUtils.launchCamera(this, BuildConfig.APPLICATION_ID,
                mediaCapturePath -> mMediaCapturePath = mediaCapturePath);
    }

    protected void setPostContentFromShareAction() {
        Intent intent = getIntent();

        // Check for shared text
        final String text = intent.getStringExtra(Intent.EXTRA_TEXT);
        final String title = intent.getStringExtra(Intent.EXTRA_SUBJECT);
        if (text != null) {
            mHasSetPostContent = true;
            mEditPostRepository.updateAsync(postModel -> {
                if (title != null) {
                    postModel.setTitle(title);
                }
                // Create an <a href> element around links
                String updatedContent = AutolinkUtils.autoCreateLinks(text);

                // If editor is Gutenberg, add Gutenberg block around content
                if (mShowGutenbergEditor) {
                    updatedContent = migrateToGutenbergEditor(updatedContent);
                }

                // update PostModel
                postModel.setContent(updatedContent);
                mEditPostRepository.updatePublishDateIfShouldBePublishedImmediately(postModel);
                return true;
            }, (postModel, result) -> {
                if (result == UpdatePostResult.Updated.INSTANCE) {
                    mEditorFragment.setTitle(postModel.getTitle());
                    mEditorFragment.setContent(postModel.getContent());
                }
                return null;
            });
        }

        // Check for shared media
        if (intent.hasExtra(Intent.EXTRA_STREAM)) {
            String action = intent.getAction();
            String type = intent.getType();
            ArrayList<Uri> sharedUris;

            if (Intent.ACTION_SEND_MULTIPLE.equals(action)) {
                sharedUris = intent.getParcelableArrayListExtra((Intent.EXTRA_STREAM));
            } else {
                // For a single media share, we only allow images and video types
                if (type != null && (type.startsWith("image") || type.startsWith("video"))) {
                    sharedUris = new ArrayList<>();
                    sharedUris.add(intent.getParcelableExtra(Intent.EXTRA_STREAM));
                } else {
                    sharedUris = null;
                }
            }

            if (sharedUris != null) {
                // removing this from the intent so it doesn't insert the media items again on each Activity re-creation
                getIntent().removeExtra(Intent.EXTRA_STREAM);
                mEditorMedia.addNewMediaItemsToEditorAsync(sharedUris, false);
            }
        }
    }

    private void setFeaturedImageId(final long mediaId) {
        if (mEditPostSettingsFragment != null) {
            mEditPostSettingsFragment.updateFeaturedImage(mediaId);
        }
    }

    @Override
    public void onActivityResult(int requestCode, int resultCode, Intent data) {
        super.onActivityResult(requestCode, resultCode, data);

        // In case of Remote Preview we need to change state even if (resultCode != Activity.RESULT_OK)
        // so placing this here before the check
        if (requestCode == RequestCodes.REMOTE_PREVIEW_POST) {
            updatePostLoadingAndDialogState(PostLoadingState.NONE);
            return;
        }

        if (resultCode != Activity.RESULT_OK) {
            // for all media related intents, let editor fragment know about cancellation
            switch (requestCode) {
                case RequestCodes.MULTI_SELECT_MEDIA_PICKER:
                case RequestCodes.SINGLE_SELECT_MEDIA_PICKER:
                case RequestCodes.PHOTO_PICKER:
                case RequestCodes.STOCK_MEDIA_PICKER_SINGLE_SELECT:
                case RequestCodes.MEDIA_LIBRARY:
                case RequestCodes.PICTURE_LIBRARY:
                case RequestCodes.TAKE_PHOTO:
                case RequestCodes.VIDEO_LIBRARY:
                case RequestCodes.TAKE_VIDEO:
                case RequestCodes.STOCK_MEDIA_PICKER_MULTI_SELECT:
                    mEditorFragment.mediaSelectionCancelled();
                    return;
                default:
                    // noop
                    return;
            }
        }

        if (data != null || ((requestCode == RequestCodes.TAKE_PHOTO || requestCode == RequestCodes.TAKE_VIDEO
                              || requestCode == RequestCodes.PHOTO_PICKER))) {
            switch (requestCode) {
                case RequestCodes.MULTI_SELECT_MEDIA_PICKER:
                case RequestCodes.SINGLE_SELECT_MEDIA_PICKER:
                    handleMediaPickerResult(data);
                    // No need to bump analytics here. Bumped later in
                    // handleMediaPickerResult -> addExistingMediaToEditorAndSave
                    break;
                case RequestCodes.PHOTO_PICKER:
                case RequestCodes.STOCK_MEDIA_PICKER_SINGLE_SELECT:
                    // user chose a featured image
                    if (data.hasExtra(PhotoPickerActivity.EXTRA_MEDIA_ID)) {
                        long mediaId = data.getLongExtra(PhotoPickerActivity.EXTRA_MEDIA_ID, 0);
                        setFeaturedImageId(mediaId);
                    } else if (data.hasExtra(PhotoPickerActivity.EXTRA_MEDIA_QUEUED)) {
                        if (mEditPostSettingsFragment != null) {
                            mEditPostSettingsFragment.refreshViews();
                        }
                    } else if (data.hasExtra(PhotoPickerActivity.EXTRA_MEDIA_URIS)) {
                        List<Uri> uris = convertStringArrayIntoUrisList(
                                data.getStringArrayExtra(PhotoPickerActivity.EXTRA_MEDIA_URIS));
                        mEditorMedia.addNewMediaItemsToEditorAsync(uris, false);
                    } else if (data.getIntExtra(PhotoPickerActivity.CHILD_REQUEST_CODE, -1)
                               == RequestCodes.TAKE_VIDEO) {
                        mEditorMedia.addFreshlyTakenVideoToEditor();
                    }
                    break;
                case RequestCodes.MEDIA_LIBRARY:
                case RequestCodes.PICTURE_LIBRARY:
                    mEditorMedia.advertiseImageOptimisationAndAddMedia(WPMediaUtils.retrieveMediaUris(data));
                    break;
                case RequestCodes.TAKE_PHOTO:
                    if (WPMediaUtils.shouldAdvertiseImageOptimization(this)) {
                        WPMediaUtils.advertiseImageOptimization(this, this::addLastTakenPicture);
                    } else {
                        addLastTakenPicture();
                    }
                    break;
                case RequestCodes.VIDEO_LIBRARY:
                    mEditorMedia.addNewMediaItemsToEditorAsync(WPMediaUtils.retrieveMediaUris(data), false);
                    break;
                case RequestCodes.TAKE_VIDEO:
                    mEditorMedia.addFreshlyTakenVideoToEditor();
                    break;
                case RequestCodes.MEDIA_SETTINGS:
                    if (mEditorFragment instanceof AztecEditorFragment) {
                        mEditorFragment.onActivityResult(AztecEditorFragment.EDITOR_MEDIA_SETTINGS,
                                                         Activity.RESULT_OK, data);
                    }
                    break;
                case RequestCodes.STOCK_MEDIA_PICKER_MULTI_SELECT:
                    if (data.hasExtra(StockMediaPickerActivity.KEY_UPLOADED_MEDIA_IDS)) {
                        long[] mediaIds = data.getLongArrayExtra(StockMediaPickerActivity.KEY_UPLOADED_MEDIA_IDS);
                        mEditorMedia
                                .addExistingMediaToEditorAsync(AddExistingMediaSource.STOCK_PHOTO_LIBRARY, mediaIds);
                    }
                    break;
                case RequestCodes.GIF_PICKER:
                    if (data.hasExtra(GifPickerActivity.KEY_SAVED_MEDIA_MODEL_LOCAL_IDS)) {
                        int[] localIds = data.getIntArrayExtra(GifPickerActivity.KEY_SAVED_MEDIA_MODEL_LOCAL_IDS);
                        mEditorMedia.addGifMediaToPostAsync(localIds);
                    }
                    break;
                case RequestCodes.HISTORY_DETAIL:
                    if (data.hasExtra(KEY_REVISION)) {
                        mViewPager.setCurrentItem(PAGE_CONTENT);

                        mRevision = data.getParcelableExtra(KEY_REVISION);
                        new Handler().postDelayed(this::loadRevision,
                                getResources().getInteger(R.integer.full_screen_dialog_animation_duration));
                    }
                    break;
                case RequestCodes.IMAGE_EDITOR_EDIT_IMAGE:
                    if (data.hasExtra(UCrop.EXTRA_OUTPUT_URI)) {
                        Uri imageUri = data.getParcelableExtra(UCrop.EXTRA_OUTPUT_URI);
                        if (imageUri != null) {
                            Map<String, String> properties = new HashMap<>();
                            properties.put("actions", "crop");
                            AnalyticsTracker.track(Stat.MEDIA_EDITOR_USED, properties);

                            mEditorMedia.addNewMediaToEditorAsync(imageUri, true);
                        }
                    }
                    break;
            }
        }
    }

    private List<Uri> convertStringArrayIntoUrisList(String[] stringArray) {
        List<Uri> uris = new ArrayList<>(stringArray.length);
        for (String stringUri : stringArray) {
            uris.add(Uri.parse(stringUri));
        }
        return uris;
    }

    private void addLastTakenPicture() {
        try {
            // TODO why do we scan the file twice? Also how come it can result in OOM?
            WPMediaUtils.scanMediaFile(this, mMediaCapturePath);
            File f = new File(mMediaCapturePath);
            Uri capturedImageUri = Uri.fromFile(f);
            if (capturedImageUri != null) {
                mEditorMedia.addNewMediaToEditorAsync(capturedImageUri, true);
                final Intent scanIntent = new Intent(Intent.ACTION_MEDIA_SCANNER_SCAN_FILE);
                scanIntent.setData(capturedImageUri);
                sendBroadcast(scanIntent);
            } else {
                ToastUtils.showToast(this, R.string.gallery_error, Duration.SHORT);
            }
        } catch (RuntimeException | OutOfMemoryError e) {
            AppLog.e(T.EDITOR, e);
        }
    }

    private void handleMediaPickerResult(Intent data) {
        // TODO move this to EditorMedia
        ArrayList<Long> ids = ListUtils.fromLongArray(data.getLongArrayExtra(MediaBrowserActivity.RESULT_IDS));
        if (ids == null || ids.size() == 0) {
            return;
        }

        boolean allAreImages = true;
        for (Long id : ids) {
            MediaModel media = mMediaStore.getSiteMediaWithId(mSite, id);
            if (media != null && !MediaUtils.isValidImage(media.getUrl())) {
                allAreImages = false;
                break;
            }
        }

        // if the user selected multiple items and they're all images, show the insert media
        // dialog so the user can choose whether to insert them individually or as a gallery
        if (ids.size() > 1 && allAreImages && !mShowGutenbergEditor) {
            showInsertMediaDialog(ids);
        } else {
            // if allowMultipleSelection and gutenberg editor, pass all ids to addExistingMediaToEditor at once
            mEditorMedia.addExistingMediaToEditorAsync(AddExistingMediaSource.WP_MEDIA_LIBRARY, ids);
            if (mShowGutenbergEditor && mEditorPhotoPicker.getAllowMultipleSelection()) {
                mEditorPhotoPicker.setAllowMultipleSelection(false);
            }
        }
    }

    /*
     * called after user selects multiple photos from WP media library
     */
    private void showInsertMediaDialog(final ArrayList<Long> mediaIds) {
        InsertMediaCallback callback = dialog -> {
            switch (dialog.getInsertType()) {
                case GALLERY:
                    MediaGallery gallery = new MediaGallery();
                    gallery.setType(dialog.getGalleryType().toString());
                    gallery.setNumColumns(dialog.getNumColumns());
                    gallery.setIds(mediaIds);
                    mEditorFragment.appendGallery(gallery);
                    break;
                case INDIVIDUALLY:
                    mEditorMedia.addExistingMediaToEditorAsync(AddExistingMediaSource.WP_MEDIA_LIBRARY, mediaIds);
                    break;
            }
        };
        InsertMediaDialog dialog = InsertMediaDialog.newInstance(callback, mSite);
        FragmentTransaction ft = getSupportFragmentManager().beginTransaction();
        ft.add(dialog, "insert_media");
        ft.commitAllowingStateLoss();
    }

    @SuppressWarnings("unused")
    @Subscribe(threadMode = ThreadMode.MAIN)
    public void onAccountChanged(OnAccountChanged event) {
        if (event.causeOfChange == AccountAction.SEND_VERIFICATION_EMAIL) {
            if (!event.isError()) {
                ToastUtils.showToast(this, getString(R.string.toast_verification_email_sent));
            } else {
                ToastUtils.showToast(this, getString(R.string.toast_verification_email_send_error));
            }
        }
    }

    @SuppressWarnings("unused")
    @Subscribe(threadMode = ThreadMode.MAIN)
    public void onMediaChanged(OnMediaChanged event) {
        if (event.isError()) {
            final String errorMessage;
            switch (event.error.type) {
                case FS_READ_PERMISSION_DENIED:
                    errorMessage = getString(R.string.error_media_insufficient_fs_permissions);
                    break;
                case NOT_FOUND:
                    errorMessage = getString(R.string.error_media_not_found);
                    break;
                case AUTHORIZATION_REQUIRED:
                    errorMessage = getString(R.string.error_media_unauthorized);
                    break;
                case PARSE_ERROR:
                    errorMessage = getString(R.string.error_media_parse_error);
                    break;
                case MALFORMED_MEDIA_ARG:
                case NULL_MEDIA_ARG:
                case GENERIC_ERROR:
                default:
                    errorMessage = getString(R.string.error_refresh_media);
                    break;
            }
            if (!TextUtils.isEmpty(errorMessage)) {
                ToastUtils.showToast(EditPostActivity.this, errorMessage, ToastUtils.Duration.SHORT);
            }
        } else {
            if (mPendingVideoPressInfoRequests != null && !mPendingVideoPressInfoRequests.isEmpty()) {
                // If there are pending requests for video URLs from VideoPress ids, query the DB for
                // them again and notify the editor
                for (String videoId : mPendingVideoPressInfoRequests) {
                    String videoUrl = mMediaStore.
                                                         getUrlForSiteVideoWithVideoPressGuid(mSite, videoId);
                    String posterUrl = WPMediaUtils.getVideoPressVideoPosterFromURL(videoUrl);

                    mEditorFragment.setUrlForVideoPressId(videoId, videoUrl, posterUrl);
                }

                mPendingVideoPressInfoRequests.clear();
            }
        }
    }

    @Override
    public void onEditPostPublishedSettingsClick() {
        mViewPager.setCurrentItem(PAGE_PUBLISH_SETTINGS);
    }

    /**
     * EditorFragmentListener methods
     */

    @Override
    public void onAddMediaClicked() {
        if (mEditorPhotoPicker.isPhotoPickerShowing()) {
            mEditorPhotoPicker.hidePhotoPicker();
         } else if (WPMediaUtils.currentUserCanUploadMedia(mSite)) {
            mEditorPhotoPicker.showPhotoPicker(mSite);
        } else {
            // show the WP media library instead of the photo picker if the user doesn't have upload permission
            ActivityLauncher.viewMediaPickerForResult(this, mSite, MediaBrowserType.EDITOR_PICKER);
        }
    }

    @Override
    public void onAddMediaImageClicked(boolean allowMultipleSelection) {
        mEditorPhotoPicker.setAllowMultipleSelection(allowMultipleSelection);
        ActivityLauncher.viewMediaPickerForResult(this, mSite, MediaBrowserType.GUTENBERG_IMAGE_PICKER);
    }

    @Override
    public void onAddMediaVideoClicked(boolean allowMultipleSelection) {
        mEditorPhotoPicker.setAllowMultipleSelection(allowMultipleSelection);
        ActivityLauncher.viewMediaPickerForResult(this, mSite, MediaBrowserType.GUTENBERG_VIDEO_PICKER);
    }

    @Override
    public void onAddLibraryMediaClicked(boolean allowMultipleSelection) {
        mEditorPhotoPicker.setAllowMultipleSelection(allowMultipleSelection);
        if (allowMultipleSelection) {
            ActivityLauncher.viewMediaPickerForResult(this, mSite, MediaBrowserType.EDITOR_PICKER);
        } else {
            ActivityLauncher.viewMediaPickerForResult(this, mSite, MediaBrowserType.GUTENBERG_SINGLE_MEDIA_PICKER);
        }
    }

    @Override
    public void onAddPhotoClicked(boolean allowMultipleSelection) {
        if (allowMultipleSelection) {
            ActivityLauncher.showPhotoPickerForResult(this, MediaBrowserType.GUTENBERG_IMAGE_PICKER, mSite,
                    mEditPostRepository.getId());
        } else {
            ActivityLauncher.showPhotoPickerForResult(this, MediaBrowserType.GUTENBERG_SINGLE_IMAGE_PICKER, mSite,
                    mEditPostRepository.getId());
        }
    }

    @Override
    public void onCapturePhotoClicked() {
        onPhotoPickerIconClicked(PhotoPickerIcon.ANDROID_CAPTURE_PHOTO, false);
    }

    @Override
    public void onAddVideoClicked(boolean allowMultipleSelection) {
        if (allowMultipleSelection) {
            ActivityLauncher.showPhotoPickerForResult(this, MediaBrowserType.GUTENBERG_VIDEO_PICKER, mSite,
                    mEditPostRepository.getId());
        } else {
            ActivityLauncher.showPhotoPickerForResult(this, MediaBrowserType.GUTENBERG_SINGLE_VIDEO_PICKER, mSite,
                    mEditPostRepository.getId());
        }
    }

    @Override
    public void onAddDeviceMediaClicked(boolean allowMultipleSelection) {
        if (allowMultipleSelection) {
            ActivityLauncher.showPhotoPickerForResult(this, MediaBrowserType.GUTENBERG_MEDIA_PICKER, mSite,
                    mEditPostRepository.getId());
        } else {
            ActivityLauncher.showPhotoPickerForResult(this, MediaBrowserType.GUTENBERG_SINGLE_MEDIA_PICKER, mSite,
                    mEditPostRepository.getId());
        }
    }

    @Override
    public void onAddStockMediaClicked(boolean allowMultipleSelection) {
        onPhotoPickerIconClicked(PhotoPickerIcon.STOCK_MEDIA, allowMultipleSelection);
    }

    @Override
    public void onPerformFetch(String path, Consumer<String> onResult, Consumer<Bundle> onError) {
        if (mSite != null) {
            mReactNativeRequestHandler.performGetRequest(path, mSite, onResult, onError);
        }
    }

    @Override
    public void onCaptureVideoClicked() {
        onPhotoPickerIconClicked(PhotoPickerIcon.ANDROID_CAPTURE_VIDEO, false);
    }

    @Override
    public void onMediaDropped(final ArrayList<Uri> mediaUris) {
        mEditorMedia.setDroppedMediaUris(mediaUris);
        if (PermissionUtils
                .checkAndRequestStoragePermission(this, WPPermissionUtils.EDITOR_DRAG_DROP_PERMISSION_REQUEST_CODE)) {
            mEditorMedia.addNewMediaItemsToEditorAsync(mEditorMedia.getDroppedMediaUris(), false);
            mEditorMedia.getDroppedMediaUris().clear();
        }
    }

    @Override
    public void onRequestDragAndDropPermissions(DragEvent dragEvent) {
        if (Build.VERSION.SDK_INT >= Build.VERSION_CODES.N) {
            requestTemporaryPermissions(dragEvent);
        }
    }

    @TargetApi(Build.VERSION_CODES.N)
    private void requestTemporaryPermissions(DragEvent dragEvent) {
        requestDragAndDropPermissions(dragEvent);
    }

    @Override
    public void onMediaRetryAllClicked(Set<String> failedMediaIds) {
        UploadService.cancelFinalNotification(this, mEditPostRepository.getPost());
        UploadService.cancelFinalNotificationForMedia(this, mSite);
        ArrayList<Integer> localMediaIds = new ArrayList<>();
        for (String idString : failedMediaIds) {
            localMediaIds.add(Integer.valueOf(idString));
        }
        mEditorMedia.retryFailedMediaAsync(localMediaIds);
    }

    @Override
    public boolean onMediaRetryClicked(final String mediaId) {
        if (TextUtils.isEmpty(mediaId)) {
            AppLog.e(T.MEDIA, "Invalid media id passed to onMediaRetryClicked");
            return false;
        }
        MediaModel media = mMediaStore.getMediaWithLocalId(StringUtils.stringToInt(mediaId));
        if (media == null) {
            AppLog.e(T.MEDIA, "Can't find media with local id: " + mediaId);
            AlertDialog.Builder builder = new MaterialAlertDialogBuilder(this);
            builder.setTitle(getString(R.string.cannot_retry_deleted_media_item));
            builder.setPositiveButton(R.string.yes, (dialog, id) -> {
                runOnUiThread(() -> mEditorFragment.removeMedia(mediaId));
                dialog.dismiss();
            });

            builder.setNegativeButton(getString(R.string.no), (dialog, id) -> dialog.dismiss());

            AlertDialog dialog = builder.create();
            dialog.show();

            return false;
        }

        if (media.getUrl() != null && media.getUploadState().equals(MediaUploadState.UPLOADED.toString())) {
            // Note: we should actually do this when the editor fragment starts instead of waiting for user input.
            // Notify the editor fragment upload was successful and it should replace the local url by the remote url.
            if (mEditorMediaUploadListener != null) {
                mEditorMediaUploadListener.onMediaUploadSucceeded(String.valueOf(media.getId()),
                        FluxCUtils.mediaFileFromMediaModel(media));
            }
        } else {
            UploadService.cancelFinalNotification(this, mEditPostRepository.getPost());
            UploadService.cancelFinalNotificationForMedia(this, mSite);
            mEditorMedia.retryFailedMediaAsync(Collections.singletonList(media.getId()));
        }

        AnalyticsTracker.track(Stat.EDITOR_UPLOAD_MEDIA_RETRIED);
        return true;
    }

    @Override
    public void onMediaUploadCancelClicked(String localMediaId) {
        if (!TextUtils.isEmpty(localMediaId)) {
            mEditorMedia.cancelMediaUploadAsync(StringUtils.stringToInt(localMediaId), true);
        } else {
            // Passed mediaId is incorrect: cancel all uploads for this post
            ToastUtils.showToast(this, getString(R.string.error_all_media_upload_canceled));
            EventBus.getDefault().post(new PostEvents.PostMediaCanceled(mEditPostRepository.getEditablePost()));
        }
    }

    @Override
    public void onMediaDeleted(String localMediaId) {
        if (!TextUtils.isEmpty(localMediaId)) {
            mEditorMedia.onMediaDeleted(mShowAztecEditor, mShowGutenbergEditor, localMediaId);
        }
    }

    @Override
    public void onUndoMediaCheck(final String undoedContent) {
        // here we check which elements tagged UPLOADING are there in undoedContent,
        // and check for the ones that ARE NOT being uploaded or queued in the UploadService.
        // These are the CANCELED ONES, so mark them FAILED now to retry.

        List<MediaModel> currentlyUploadingMedia =
                UploadService.getPendingOrInProgressMediaUploadsForPost(mEditPostRepository.getPost());
        List<String> mediaMarkedUploading =
                AztecEditorFragment.getMediaMarkedUploadingInPostContent(EditPostActivity.this, undoedContent);

        // go through the list of items marked UPLOADING within the Post content, and look in the UploadService
        // to see whether they're really being uploaded or not. If an item is not really being uploaded,
        // mark that item failed
        for (String mediaId : mediaMarkedUploading) {
            boolean found = false;
            for (MediaModel media : currentlyUploadingMedia) {
                if (StringUtils.stringToInt(mediaId) == media.getId()) {
                    found = true;
                    break;
                }
            }

            if (!found) {
                if (mEditorFragment instanceof AztecEditorFragment) {
                    mEditorMedia.updateDeletedMediaItemIds(mediaId);
                    ((AztecEditorFragment) mEditorFragment).setMediaToFailed(mediaId);
                }
            }
        }
    }

    @Override
    public void onVideoPressInfoRequested(final String videoId) {
        String videoUrl = mMediaStore.getUrlForSiteVideoWithVideoPressGuid(mSite, videoId);

        if (videoUrl == null) {
            AppLog.w(T.EDITOR, "The editor wants more info about the following VideoPress code: " + videoId
                               + " but it's not available in the current site " + mSite.getUrl()
                               + " Maybe it's from another site?");
            return;
        }

        if (videoUrl.isEmpty()) {
            if (PermissionUtils.checkAndRequestCameraAndStoragePermissions(
                    this, WPPermissionUtils.EDITOR_MEDIA_PERMISSION_REQUEST_CODE)) {
                runOnUiThread(() -> {
                    if (mPendingVideoPressInfoRequests == null) {
                        mPendingVideoPressInfoRequests = new ArrayList<>();
                    }
                    mPendingVideoPressInfoRequests.add(videoId);
                    mEditorMedia.refreshBlogMedia();
                });
            }
        }

        String posterUrl = WPMediaUtils.getVideoPressVideoPosterFromURL(videoUrl);

        mEditorFragment.setUrlForVideoPressId(videoId, videoUrl, posterUrl);
    }

    @Override
    public Map<String, String> onAuthHeaderRequested(String url) {
        Map<String, String> authHeaders = new HashMap<>();
        String token = mAccountStore.getAccessToken();
        if (mSite.isPrivate() && WPUrlUtils.safeToAddWordPressComAuthToken(url)
            && !TextUtils.isEmpty(token)) {
            authHeaders.put(AuthenticationUtils.AUTHORIZATION_HEADER_NAME, "Bearer " + token);
        }
        return authHeaders;
    }

    @Override
    public void onEditorFragmentInitialized() {
        boolean shouldFinishInit = true;
        // now that we have the Post object initialized,
        // check whether we have media items to insert from the WRITE POST with media functionality
        if (getIntent().hasExtra(EXTRA_INSERT_MEDIA)) {
            // Bump analytics
            AnalyticsTracker.track(Stat.NOTIFICATION_UPLOAD_MEDIA_SUCCESS_WRITE_POST);

            List<MediaModel> mediaList = (List<MediaModel>) getIntent().getSerializableExtra(EXTRA_INSERT_MEDIA);
            // removing this from the intent so it doesn't insert the media items again on each Activity re-creation
            getIntent().removeExtra(EXTRA_INSERT_MEDIA);
            if (mediaList != null && !mediaList.isEmpty()) {
                mEditorMedia.addExistingMediaToEditorAsync(mediaList, AddExistingMediaSource.WP_MEDIA_LIBRARY);
            }
        }

        onEditorFinalTouchesBeforeShowing();
    }

    private void onEditorFinalTouchesBeforeShowing() {
        refreshEditorContent();
        // probably here is best for Gutenberg to start interacting with
        if (mShowGutenbergEditor && mEditorFragment instanceof GutenbergEditorFragment) {
            List<MediaModel> failedMedia =
                    mMediaStore.getMediaForPostWithState(mEditPostRepository.getPost(), MediaUploadState.FAILED);
            if (failedMedia != null && !failedMedia.isEmpty()) {
                HashSet<Integer> mediaIds = new HashSet<>();
                for (MediaModel media : failedMedia) {
                    // featured image isn't in the editor but in the Post Settings fragment, so we want to skip it
                    if (!media.getMarkedLocallyAsFeatured()) {
                        mediaIds.add(media.getId());
                    }
                }
                ((GutenbergEditorFragment) mEditorFragment).resetUploadingMediaToFailed(mediaIds);
            }
        } else if (mShowAztecEditor && mEditorFragment instanceof AztecEditorFragment) {
            mPostEditorAnalyticsSession.start(null);
        }
    }

    @Override
    public void onEditorFragmentContentReady(ArrayList<Object> unsupportedBlocksList) {
        // Note that this method is also used to track startup performance
        // It assumes this is being called when the editor has finished loading
        // If you need to refactor this, please ensure that the startup_time_ms property
        // is still reflecting the actual startup time of the editor
        mPostEditorAnalyticsSession.start(unsupportedBlocksList);
    }

    @Override public void onGutenbergEditorSessionTemplateApplyTracked(String template) {
        mPostEditorAnalyticsSession.applyTemplate(template);
    }

    @Override public void onGutenbergEditorSessionTemplatePreviewTracked(String template) {
        mPostEditorAnalyticsSession.previewTemplate(template);
    }

    @Override
    public void onHtmlModeToggledInToolbar() {
        toggleHtmlModeOnMenu();
    }

    @Override
    public void onTrackableEvent(TrackableEvent event) throws IllegalArgumentException {
        mEditorTracker.trackEditorEvent(event, mEditorFragment.getEditorName());
        switch (event) {
            case ELLIPSIS_COLLAPSE_BUTTON_TAPPED:
                AppPrefs.setAztecEditorToolbarExpanded(false);
                break;
            case ELLIPSIS_EXPAND_BUTTON_TAPPED:
                AppPrefs.setAztecEditorToolbarExpanded(true);
                break;
            case HTML_BUTTON_TAPPED:
            case LINK_ADDED_BUTTON_TAPPED:
                mEditorPhotoPicker.hidePhotoPicker();
                break;
        }
    }

    // FluxC events

    @SuppressWarnings("unused")
    @Subscribe(threadMode = ThreadMode.MAIN)
    public void onMediaUploaded(OnMediaUploaded event) {
        if (isFinishing()) {
            return;
        }

        // event for unknown media, ignoring
        if (event.media == null) {
            AppLog.w(AppLog.T.MEDIA, "Media event carries null media object, not recognized");
            return;
        }

        if (event.isError()) {
            onUploadError(event.media, event.error);
        } else if (event.completed) {
            // if the remote url on completed is null, we consider this upload wasn't successful
            if (event.media.getUrl() == null) {
                MediaError error = new MediaError(MediaErrorType.GENERIC_ERROR);
                onUploadError(event.media, error);
            } else {
                onUploadSuccess(event.media);
            }
        } else {
            onUploadProgress(event.media, event.progress);
        }
    }

    // FluxC events

    @SuppressWarnings("unused")
    @Subscribe(threadMode = ThreadMode.MAIN)
    public void onPostChanged(OnPostChanged event) {
        if (event.causeOfChange instanceof CauseOfOnPostChanged.UpdatePost) {
            if (!event.isError()) {
                // here update the menu if it's not a draft anymore
                invalidateOptionsMenu();
            } else {
                updatePostLoadingAndDialogState(PostLoadingState.NONE);
                AppLog.e(AppLog.T.POSTS, "UPDATE_POST failed: " + event.error.type + " - " + event.error.message);
            }
        } else if (event.causeOfChange instanceof CauseOfOnPostChanged.RemoteAutoSavePost) {
            if (!mEditPostRepository.hasPost() || (mEditPostRepository.getId()
                                                   != ((RemoteAutoSavePost) event.causeOfChange).getLocalPostId())) {
                AppLog.e(T.POSTS,
                        "Ignoring REMOTE_AUTO_SAVE_POST in EditPostActivity as mPost is null or id of the opened post"
                        + " doesn't match the event.");
                return;
            }
            if (event.isError()) {
                AppLog.e(T.POSTS, "REMOTE_AUTO_SAVE_POST failed: " + event.error.type + " - " + event.error.message);
            }
            mEditPostRepository.loadPostByLocalPostId(mEditPostRepository.getId());
            mEditPostRepository.replace(postModel -> handleRemoteAutoSave(event.isError(), postModel));
        }
    }

    private boolean isRemotePreviewingFromEditor() {
        return mPostLoadingState == PostLoadingState.UPLOADING_FOR_PREVIEW
                || mPostLoadingState == PostLoadingState.REMOTE_AUTO_SAVING_FOR_PREVIEW
                || mPostLoadingState == PostLoadingState.PREVIEWING
                || mPostLoadingState == PostLoadingState.REMOTE_AUTO_SAVE_PREVIEW_ERROR;
    }

    private boolean isUploadingPostForPreview() {
        return mPostLoadingState == PostLoadingState.UPLOADING_FOR_PREVIEW
                || mPostLoadingState == PostLoadingState.REMOTE_AUTO_SAVING_FOR_PREVIEW;
    }

    private void updateOnSuccessfulUpload() {
        mIsNewPost = false;
        invalidateOptionsMenu();
    }

    private boolean isRemoteAutoSaveError() {
        return mPostLoadingState == PostLoadingState.REMOTE_AUTO_SAVE_PREVIEW_ERROR;
    }

    @Nullable
    private PostModel handleRemoteAutoSave(boolean isError, PostModel post) {
        // We are in the process of remote previewing a post from the editor
        if (!isError && isUploadingPostForPreview()) {
            // We were uploading post for preview and we got no error:
            // update post status and preview it in the internal browser
            updateOnSuccessfulUpload();
            ActivityLauncher.previewPostOrPageForResult(
                    EditPostActivity.this,
                    mSite,
                    post,
                    mPostLoadingState == PostLoadingState.UPLOADING_FOR_PREVIEW
                            ? RemotePreviewLogicHelper.RemotePreviewType.REMOTE_PREVIEW
                            : RemotePreviewLogicHelper.RemotePreviewType.REMOTE_PREVIEW_WITH_REMOTE_AUTO_SAVE
                                                       );
            updatePostLoadingAndDialogState(PostLoadingState.PREVIEWING, post);
        } else if (isError || isRemoteAutoSaveError()) {
            // We got an error from the uploading or from the remote auto save of a post: show snackbar error
            updatePostLoadingAndDialogState(PostLoadingState.NONE);
            mUploadUtilsWrapper.showSnackbarError(findViewById(R.id.editor_activity),
                    getString(R.string.remote_preview_operation_error));
        }
        return post;
    }

    @SuppressWarnings("unused")
    @Subscribe(threadMode = ThreadMode.MAIN)
    public void onPostUploaded(OnPostUploaded event) {
        final PostModel post = event.post;
        if (post != null && post.getId() == mEditPostRepository.getId()) {
            if (!isRemotePreviewingFromEditor()) {
                // We are not remote previewing a post: show snackbar and update post status if needed
                View snackbarAttachView = findViewById(R.id.editor_activity);
                mUploadUtilsWrapper.onPostUploadedSnackbarHandler(this, snackbarAttachView, event.isError(), post,
                        event.isError() ? event.error.message : null, getSite());
                if (!event.isError()) {
                    mEditPostRepository.set(() -> {
                        updateOnSuccessfulUpload();
                        return post;
                    });
                }
            } else {
                mEditPostRepository.set(() -> handleRemoteAutoSave(event.isError(), post));
            }
        }
    }

    @SuppressWarnings("unused")
    @Subscribe(threadMode = ThreadMode.MAIN)
    public void onEventMainThread(VideoOptimizer.ProgressEvent event) {
        if (!isFinishing()) {
            // use upload progress rather than optimizer progress since the former includes upload+optimization
            float progress = UploadService.getUploadProgressForMedia(event.media);
            onUploadProgress(event.media, progress);
        }
    }

    @SuppressWarnings("unused")
    @Subscribe(threadMode = ThreadMode.MAIN)
    public void onEventMainThread(UploadService.UploadMediaRetryEvent event) {
        if (!isFinishing()
            && event.mediaModelList != null
            && mEditorMediaUploadListener != null) {
            for (MediaModel media : event.mediaModelList) {
                String localMediaId = String.valueOf(media.getId());
                EditorFragmentAbstract.MediaType mediaType = media.isVideo()
                        ? EditorFragmentAbstract.MediaType.VIDEO : EditorFragmentAbstract.MediaType.IMAGE;
                mEditorMediaUploadListener.onMediaUploadRetry(localMediaId, mediaType);
            }
        }
    }

    // EditPostActivityHook methods

    @Override
    public EditPostRepository getEditPostRepository() {
        return mEditPostRepository;
    }

    @Override
    public SiteModel getSite() {
        return mSite;
    }


    // External Access to the Image Loader
    public AztecImageLoader getAztecImageLoader() {
        return mAztecImageLoader;
    }

    @Override
    public boolean onMenuOpened(int featureId, Menu menu) {
        // This is a workaround for bag discovered on Chromebooks, where Enter key will not work in the toolbar menu
        // Editor fragments are messing with window focus, which causes keyboard events to get ignored

        // this fixes issue with GB editor
        View editorFragmentView = mEditorFragment.getView();
        if (editorFragmentView != null) {
            editorFragmentView.requestFocus();
        }

        // this fixes issue with Aztec editor
        if (mEditorFragment instanceof AztecEditorFragment) {
            ((AztecEditorFragment) mEditorFragment).requestContentAreaFocus();
        }
        return super.onMenuOpened(featureId, menu);
    }

    // EditorMediaListener
    @Override
    public void appendMediaFiles(@NotNull Map<String, ? extends MediaFile> mediaFiles) {
        mEditorFragment.appendMediaFiles((Map<String, MediaFile>) mediaFiles);
    }

    @NotNull @Override
    public PostImmutableModel getImmutablePost() {
        return Objects.requireNonNull(mEditPostRepository.getPost());
    }

    @Override
    public void syncPostObjectWithUiAndSaveIt(@Nullable OnPostUpdatedFromUIListener listener) {
        updateAndSavePostAsync(listener);
    }

    @Override public void advertiseImageOptimization(@NotNull Function0<Unit> listener) {
        WPMediaUtils.advertiseImageOptimization(this, listener::invoke);
    }

    private void updateAddingMediaToEditorProgressDialogState(ProgressDialogUiState uiState) {
        mAddingMediaToEditorProgressDialog = mProgressDialogHelper
                .updateProgressDialogState(this, mAddingMediaToEditorProgressDialog, uiState, mUiHelpers);
    }
}<|MERGE_RESOLUTION|>--- conflicted
+++ resolved
@@ -1745,17 +1745,12 @@
         }
     }
 
-<<<<<<< HEAD
-    @Override public void onPublishButtonClicked(@NotNull LocalId postId) {
-        uploadPost(true);
-=======
-    @Override public void onSubmitButtonClicked(boolean publishPost) {
+    @Override public void onSubmitButtonClicked(@NotNull LocalId postId, boolean publishPost) {
         uploadPost(publishPost);
         if (publishPost) {
             AppRatingDialog.INSTANCE
                     .incrementInteractions(APP_REVIEWS_EVENT_INCREMENTED_BY_PUBLISHING_POST_OR_PAGE);
         }
->>>>>>> 3187acec
     }
 
     private void uploadPost(final boolean publishPost) {
