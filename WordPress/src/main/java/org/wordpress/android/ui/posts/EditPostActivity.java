package org.wordpress.android.ui.posts;

import android.annotation.TargetApi;
import android.app.Activity;
import android.app.ProgressDialog;
import android.arch.lifecycle.Observer;
import android.content.ClipData;
import android.content.Context;
import android.content.DialogInterface;
import android.content.Intent;
import android.content.res.Configuration;
import android.graphics.Bitmap;
import android.graphics.drawable.Drawable;
import android.net.Uri;
import android.os.AsyncTask;
import android.os.Build;
import android.os.Bundle;
import android.os.Environment;
import android.os.Handler;
import android.preference.PreferenceManager;
import android.support.annotation.NonNull;
import android.support.annotation.Nullable;
import android.support.v4.app.ActivityCompat.OnRequestPermissionsResultCallback;
import android.support.v4.app.Fragment;
import android.support.v4.app.FragmentManager;
import android.support.v4.app.FragmentPagerAdapter;
import android.support.v4.app.FragmentTransaction;
import android.support.v4.view.ViewPager;
import android.support.v7.app.ActionBar;
import android.support.v7.app.AlertDialog;
import android.support.v7.app.AppCompatActivity;
import android.text.Editable;
import android.text.SpannableStringBuilder;
import android.text.Spanned;
import android.text.TextUtils;
import android.text.style.CharacterStyle;
import android.text.style.SuggestionSpan;
import android.view.ContextThemeWrapper;
import android.view.DragEvent;
import android.view.Menu;
import android.view.MenuInflater;
import android.view.MenuItem;
import android.view.View;
import android.view.ViewGroup;
import android.view.inputmethod.InputMethodManager;
import android.widget.RelativeLayout;

import org.greenrobot.eventbus.Subscribe;
import org.greenrobot.eventbus.ThreadMode;
import org.jetbrains.annotations.NotNull;
import org.wordpress.android.BuildConfig;
import org.wordpress.android.JavaScriptException;
import org.wordpress.android.R;
import org.wordpress.android.WordPress;
import org.wordpress.android.analytics.AnalyticsTracker;
import org.wordpress.android.analytics.AnalyticsTracker.Stat;
import org.wordpress.android.editor.AztecEditorFragment;
import org.wordpress.android.editor.EditorFragment;
import org.wordpress.android.editor.EditorFragment.EditorFragmentNotAddedException;
import org.wordpress.android.editor.EditorFragmentAbstract;
import org.wordpress.android.editor.EditorFragmentAbstract.EditorDragAndDropListener;
import org.wordpress.android.editor.EditorFragmentAbstract.EditorFragmentListener;
import org.wordpress.android.editor.EditorFragmentAbstract.TrackableEvent;
import org.wordpress.android.editor.EditorFragmentActivity;
import org.wordpress.android.editor.EditorImageMetaData;
import org.wordpress.android.editor.EditorImageSettingsListener;
import org.wordpress.android.editor.EditorMediaUploadListener;
import org.wordpress.android.editor.EditorMediaUtils;
import org.wordpress.android.editor.EditorWebViewAbstract.ErrorListener;
import org.wordpress.android.editor.EditorWebViewCompatibility;
import org.wordpress.android.editor.EditorWebViewCompatibility.ReflectionException;
import org.wordpress.android.editor.ImageSettingsDialogFragment;
import org.wordpress.android.editor.LegacyEditorFragment;
import org.wordpress.android.editor.MediaToolbarAction;
import org.wordpress.android.fluxc.Dispatcher;
import org.wordpress.android.fluxc.action.AccountAction;
import org.wordpress.android.fluxc.action.PostAction;
import org.wordpress.android.fluxc.generated.AccountActionBuilder;
import org.wordpress.android.fluxc.generated.MediaActionBuilder;
import org.wordpress.android.fluxc.generated.PostActionBuilder;
import org.wordpress.android.fluxc.generated.UploadActionBuilder;
import org.wordpress.android.fluxc.model.AccountModel;
import org.wordpress.android.fluxc.model.MediaModel;
import org.wordpress.android.fluxc.model.MediaModel.MediaUploadState;
import org.wordpress.android.fluxc.model.PostModel;
import org.wordpress.android.fluxc.model.SiteModel;
import org.wordpress.android.fluxc.model.post.PostStatus;
import org.wordpress.android.fluxc.store.AccountStore;
import org.wordpress.android.fluxc.store.AccountStore.OnAccountChanged;
import org.wordpress.android.fluxc.store.MediaStore;
import org.wordpress.android.fluxc.store.MediaStore.CancelMediaPayload;
import org.wordpress.android.fluxc.store.MediaStore.FetchMediaListPayload;
import org.wordpress.android.fluxc.store.MediaStore.MediaError;
import org.wordpress.android.fluxc.store.MediaStore.MediaErrorType;
import org.wordpress.android.fluxc.store.MediaStore.MediaPayload;
import org.wordpress.android.fluxc.store.MediaStore.OnMediaChanged;
import org.wordpress.android.fluxc.store.MediaStore.OnMediaUploaded;
import org.wordpress.android.fluxc.store.PostStore;
import org.wordpress.android.fluxc.store.PostStore.OnPostChanged;
import org.wordpress.android.fluxc.store.PostStore.OnPostUploaded;
import org.wordpress.android.fluxc.store.SiteStore;
import org.wordpress.android.fluxc.store.UploadStore;
import org.wordpress.android.fluxc.store.UploadStore.ClearMediaPayload;
import org.wordpress.android.fluxc.tools.FluxCImageLoader;
import org.wordpress.android.ui.ActivityId;
import org.wordpress.android.ui.ActivityLauncher;
import org.wordpress.android.ui.RequestCodes;
import org.wordpress.android.ui.Shortcut;
import org.wordpress.android.ui.media.MediaBrowserActivity;
import org.wordpress.android.ui.media.MediaBrowserType;
import org.wordpress.android.ui.media.MediaSettingsActivity;
import org.wordpress.android.ui.notifications.utils.PendingDraftsNotificationsUtils;
import org.wordpress.android.ui.photopicker.PhotoPickerActivity;
import org.wordpress.android.ui.photopicker.PhotoPickerFragment;
import org.wordpress.android.ui.photopicker.PhotoPickerFragment.PhotoPickerIcon;
import org.wordpress.android.ui.posts.InsertMediaDialog.InsertMediaCallback;
import org.wordpress.android.ui.posts.PromoDialog.PromoDialogClickInterface;
import org.wordpress.android.ui.posts.services.AztecImageLoader;
import org.wordpress.android.ui.posts.services.AztecVideoLoader;
import org.wordpress.android.ui.prefs.AppPrefs;
import org.wordpress.android.ui.prefs.ReleaseNotesActivity;
import org.wordpress.android.ui.stockmedia.StockMediaPickerActivity;
import org.wordpress.android.ui.uploads.PostEvents;
import org.wordpress.android.ui.uploads.UploadService;
import org.wordpress.android.ui.uploads.UploadUtils;
import org.wordpress.android.ui.uploads.VideoOptimizer;
import org.wordpress.android.util.AnalyticsUtils;
import org.wordpress.android.util.AniUtils;
import org.wordpress.android.util.AppLog;
import org.wordpress.android.util.AppLog.T;
import org.wordpress.android.util.AutolinkUtils;
import org.wordpress.android.util.CrashlyticsUtils;
import org.wordpress.android.util.DateTimeUtils;
import org.wordpress.android.util.DisplayUtils;
import org.wordpress.android.util.FluxCUtils;
import org.wordpress.android.util.ImageUtils;
import org.wordpress.android.util.ListUtils;
import org.wordpress.android.util.LocaleManager;
import org.wordpress.android.util.MediaUtils;
import org.wordpress.android.util.NetworkUtils;
import org.wordpress.android.util.PermissionUtils;
import org.wordpress.android.util.ShortcutUtils;
import org.wordpress.android.util.SiteUtils;
import org.wordpress.android.util.StringUtils;
import org.wordpress.android.util.ToastUtils;
import org.wordpress.android.util.ToastUtils.Duration;
import org.wordpress.android.util.WPHtml;
import org.wordpress.android.util.WPMediaUtils;
import org.wordpress.android.util.WPPermissionUtils;
import org.wordpress.android.util.WPUrlUtils;
import org.wordpress.android.util.helpers.MediaFile;
import org.wordpress.android.util.helpers.MediaGallery;
import org.wordpress.android.util.helpers.MediaGalleryImageSpan;
import org.wordpress.android.util.helpers.WPImageSpan;
import org.wordpress.android.widgets.WPViewPager;
import org.wordpress.aztec.AztecExceptionHandler;
import org.wordpress.aztec.util.AztecLog;
import org.wordpress.passcodelock.AppLockManager;

import java.io.File;
import java.io.FileOutputStream;
import java.io.IOException;
import java.util.ArrayList;
import java.util.Calendar;
import java.util.Collections;
import java.util.HashMap;
import java.util.HashSet;
import java.util.List;
import java.util.Locale;
import java.util.Map;
import java.util.Set;
import java.util.regex.Matcher;
import java.util.regex.Pattern;

import javax.inject.Inject;

import de.greenrobot.event.EventBus;

public class EditPostActivity extends AppCompatActivity implements
        EditorFragmentActivity,
        EditorImageSettingsListener,
        EditorDragAndDropListener,
        EditorFragmentListener,
        MediaToolbarAction.MediaToolbarButtonClickListener,
        EditorWebViewCompatibility.ReflectionFailureListener,
        OnRequestPermissionsResultCallback,
        PhotoPickerFragment.PhotoPickerListener,
        EditPostSettingsFragment.EditPostActivityHook,
        BasicFragmentDialog.BasicDialogPositiveClickInterface,
        BasicFragmentDialog.BasicDialogNegativeClickInterface,
        PromoDialogClickInterface,
        PostSettingsListDialogFragment.OnPostSettingsDialogFragmentListener,
        PostDatePickerDialogFragment.OnPostDatePickerDialogListener {
    public static final String EXTRA_POST_LOCAL_ID = "postModelLocalId";
    public static final String EXTRA_IS_PAGE = "isPage";
    public static final String EXTRA_IS_PROMO = "isPromo";
    public static final String EXTRA_IS_QUICKPRESS = "isQuickPress";
    public static final String EXTRA_QUICKPRESS_BLOG_ID = "quickPressBlogId";
    public static final String EXTRA_SAVED_AS_LOCAL_DRAFT = "savedAsLocalDraft";
    public static final String EXTRA_HAS_FAILED_MEDIA = "hasFailedMedia";
    public static final String EXTRA_HAS_CHANGES = "hasChanges";
    public static final String EXTRA_IS_DISCARDABLE = "isDiscardable";
    public static final String EXTRA_INSERT_MEDIA = "insertMedia";
    private static final String STATE_KEY_EDITOR_FRAGMENT = "editorFragment";
    private static final String STATE_KEY_DROPPED_MEDIA_URIS = "stateKeyDroppedMediaUri";
    private static final String STATE_KEY_POST_LOCAL_ID = "stateKeyPostModelLocalId";
    private static final String STATE_KEY_POST_REMOTE_ID = "stateKeyPostModelRemoteId";
    private static final String STATE_KEY_IS_NEW_POST = "stateKeyIsNewPost";
    private static final String STATE_KEY_IS_PHOTO_PICKER_VISIBLE = "stateKeyPhotoPickerVisible";
    private static final String STATE_KEY_HTML_MODE_ON = "stateKeyHtmlModeOn";
    private static final String TAG_PUBLISH_CONFIRMATION_DIALOG = "tag_publish_confirmation_dialog";
    private static final String TAG_REMOVE_FAILED_UPLOADS_DIALOG = "tag_remove_failed_uploads_dialog";
    private static final String TAG_AUTO_SYNCED_POST_FLAG = "tag_auto_synced_post_flag";

    private static final int PAGE_CONTENT = 0;
    private static final int PAGE_SETTINGS = 1;
    private static final int PAGE_PREVIEW = 2;

    private static final String PHOTO_PICKER_TAG = "photo_picker";
    private static final String ASYNC_PROMO_DIALOG_TAG = "async_promo";

    private static final String WHAT_IS_NEW_IN_MOBILE_URL =
            "https://make.wordpress.org/mobile/whats-new-in-android-media-uploading/";
    private static final int CHANGE_SAVE_DELAY = 500;
    public static final int MAX_UNSAVED_POSTS = 50;

    enum AddExistingdMediaSource {
        WP_MEDIA_LIBRARY,
        STOCK_PHOTO_LIBRARY
    }

    private Handler mHandler;
    private Handler mSyncHandler;
    private int mDebounceCounter = 0;
    private boolean mShowAztecEditor;
    private boolean mShowNewEditor;
    private boolean mMediaInsertedOnCreation;

    private List<String> mPendingVideoPressInfoRequests;
    private List<String> mAztecBackspaceDeletedMediaItemIds = new ArrayList<>();
    private List<String> mMediaMarkedUploadingOnStartIds = new ArrayList<>();

    /**
     * The {@link android.support.v4.view.PagerAdapter} that will provide
     * fragments for each of the sections. We use a
     * {@link FragmentPagerAdapter} derivative, which will keep every
     * loaded fragment in memory. If this becomes too memory intensive, it
     * may be best to switch to a
     * {@link android.support.v4.app.FragmentStatePagerAdapter}.
     */
    SectionsPagerAdapter mSectionsPagerAdapter;

    /**
     * The {@link ViewPager} that will host the section contents.
     */
    WPViewPager mViewPager;

    private PostModel mPost;
    private PostModel mOriginalPost;

    private EditorFragmentAbstract mEditorFragment;
    private EditPostSettingsFragment mEditPostSettingsFragment;
    private EditPostPreviewFragment mEditPostPreviewFragment;

    private EditorMediaUploadListener mEditorMediaUploadListener;

    private boolean mIsNewPost;
    private boolean mIsPage;
    private boolean mHasSetPostContent;

    private View mPhotoPickerContainer;
    private PhotoPickerFragment mPhotoPickerFragment;
    private int mPhotoPickerOrientation = Configuration.ORIENTATION_UNDEFINED;

    // For opening the context menu after permissions have been granted
    private View mMenuView = null;

    private boolean mHtmlModeMenuStateOn = false;

    @Inject Dispatcher mDispatcher;
    @Inject AccountStore mAccountStore;
    @Inject SiteStore mSiteStore;
    @Inject PostStore mPostStore;
    @Inject MediaStore mMediaStore;
    @Inject UploadStore mUploadStore;
    @Inject FluxCImageLoader mImageLoader;
    @Inject ShortcutUtils mShortcutUtils;

    private SiteModel mSite;

    // Autosync
    private boolean mIsFinishing;
    private boolean mIsActive;
    private boolean mIsAutosync;

    // for keeping the media uri while asking for permissions
    private ArrayList<Uri> mDroppedMediaUris;

    private Runnable mFetchMediaRunnable = new Runnable() {
        @Override
        public void run() {
            if (mDroppedMediaUris != null) {
                final List<Uri> mediaUris = mDroppedMediaUris;
                mDroppedMediaUris = null;
                addMediaList(mediaUris, false);
            }
        }
    };

    @Override
    protected void attachBaseContext(Context newBase) {
        super.attachBaseContext(LocaleManager.setLocale(newBase));
    }

    @Override
    protected void onCreate(Bundle savedInstanceState) {
        super.onCreate(savedInstanceState);
        ((WordPress) getApplication()).component().inject(this);
        mDispatcher.register(this);
<<<<<<< HEAD
        mSyncHandler = new Handler();
=======
        mHandler = new Handler();
>>>>>>> 210c7e98
        setContentView(R.layout.new_edit_post_activity);

        if (savedInstanceState == null) {
            mSite = (SiteModel) getIntent().getSerializableExtra(WordPress.SITE);
        } else {
            mSite = (SiteModel) savedInstanceState.getSerializable(WordPress.SITE);
        }

        // Check whether to show the visual editor
        PreferenceManager.setDefaultValues(this, R.xml.account_settings, false);
        // AppPrefs.setAztecEditorAvailable(true);
        // AppPrefs.setAztecEditorEnabled(true);
        mShowAztecEditor = AppPrefs.isAztecEditorEnabled();
        mShowNewEditor = AppPrefs.isVisualEditorEnabled();

        // TODO when aztec is the only editor, remove this part and set the overlay bottom margin in xml
        if (mShowAztecEditor) {
            View overlay = findViewById(R.id.view_overlay);
            RelativeLayout.LayoutParams layoutParams = (RelativeLayout.LayoutParams) overlay.getLayoutParams();
            layoutParams.bottomMargin = getResources().getDimensionPixelOffset(R.dimen.aztec_format_bar_height);
            overlay.setLayoutParams(layoutParams);
        }

        // Set up the action bar.
        final ActionBar actionBar = getSupportActionBar();
        if (actionBar != null) {
            actionBar.setDisplayHomeAsUpEnabled(true);
        }

        FragmentManager fragmentManager = getSupportFragmentManager();
        Bundle extras = getIntent().getExtras();
        String action = getIntent().getAction();
        if (savedInstanceState == null) {
            if (!getIntent().hasExtra(EXTRA_POST_LOCAL_ID)
                || Intent.ACTION_SEND.equals(action)
                || Intent.ACTION_SEND_MULTIPLE.equals(action)
                || NEW_MEDIA_POST.equals(action)
                || getIntent().hasExtra(EXTRA_IS_QUICKPRESS)) {
                if (getIntent().hasExtra(EXTRA_QUICKPRESS_BLOG_ID)) {
                    // QuickPress might want to use a different blog than the current blog
                    int localSiteId = getIntent().getIntExtra(EXTRA_QUICKPRESS_BLOG_ID, -1);
                    mSite = mSiteStore.getSiteByLocalId(localSiteId);
                }

                if (extras != null) {
                    mIsPage = extras.getBoolean(EXTRA_IS_PAGE);
                }
                mIsNewPost = true;

                if (mSite == null) {
                    showErrorAndFinish(R.string.blog_not_found);
                    return;
                }
                if (!mSite.isVisible()) {
                    showErrorAndFinish(R.string.error_blog_hidden);
                    return;
                }

                // Create a new post
                mPost = mPostStore.instantiatePostModel(mSite, mIsPage, null, null);
                mPost.setStatus(PostStatus.PUBLISHED.toString());
                EventBus.getDefault().postSticky(
                        new PostEvents.PostOpenedInEditor(mPost.getLocalSiteId(), mPost.getId()));
                mShortcutUtils.reportShortcutUsed(Shortcut.CREATE_NEW_POST);
            } else if (extras != null) {
                // Load post passed in extras
                mPost = mPostStore.getPostByLocalPostId(extras.getInt(EXTRA_POST_LOCAL_ID));
                if (mPost != null) {
                    initializePostObject();
                }
            }
        } else {
            mDroppedMediaUris = savedInstanceState.getParcelable(STATE_KEY_DROPPED_MEDIA_URIS);
            mIsNewPost = savedInstanceState.getBoolean(STATE_KEY_IS_NEW_POST, false);

            // if we have a remote id saved, let's first try with that, as the local Id might have changed
            // after FETCH_POSTS
            if (savedInstanceState.containsKey(STATE_KEY_POST_REMOTE_ID)) {
                mPost = mPostStore.getPostByRemotePostId(savedInstanceState.getLong(STATE_KEY_POST_REMOTE_ID), mSite);
                initializePostObject();
            } else if (savedInstanceState.containsKey(STATE_KEY_POST_LOCAL_ID)) {
                mPost = mPostStore.getPostByLocalPostId(savedInstanceState.getInt(STATE_KEY_POST_LOCAL_ID));
                initializePostObject();
            }

            mEditorFragment =
                    (EditorFragmentAbstract) fragmentManager.getFragment(savedInstanceState, STATE_KEY_EDITOR_FRAGMENT);

            if (mEditorFragment instanceof EditorMediaUploadListener) {
                mEditorMediaUploadListener = (EditorMediaUploadListener) mEditorFragment;
            }
            mIsAutosync = savedInstanceState.getBoolean(TAG_AUTO_SYNCED_POST_FLAG);
        }

        if (mSite == null) {
            ToastUtils.showToast(this, R.string.blog_not_found, ToastUtils.Duration.SHORT);
            finish();
            return;
        }

        if (mHasSetPostContent = mEditorFragment != null) {
            mEditorFragment.setImageLoader(mImageLoader);
        }

        // Ensure we have a valid post
        if (mPost == null) {
            showErrorAndFinish(R.string.post_not_found);
            return;
        }

        if (mIsNewPost) {
            trackEditorCreatedPost(action, getIntent());
        } else {
            // if we are opening a Post for which an error notification exists, we need to remove
            // it from the dashboard to prevent the user from tapping RETRY on a Post that is
            // being currently edited
            UploadService.cancelFinalNotification(this, mPost);
            resetUploadingMediaToFailedIfPostHasNotMediaInProgressOrQueued();
        }

        setTitle(SiteUtils.getSiteNameOrHomeURL(mSite));
        mSectionsPagerAdapter = new SectionsPagerAdapter(fragmentManager);

        // Set up the ViewPager with the sections adapter.
        mViewPager = findViewById(R.id.pager);
        mViewPager.setAdapter(mSectionsPagerAdapter);
        mViewPager.setOffscreenPageLimit(2);
        mViewPager.setPagingEnabled(false);

        // When swiping between different sections, select the corresponding
        // tab. We can also use ActionBar.Tab#select() to do this if we have
        // a reference to the Tab.
        mViewPager.setOnPageChangeListener(new ViewPager.SimpleOnPageChangeListener() {
            @Override
            public void onPageSelected(int position) {
                invalidateOptionsMenu();
                if (position == PAGE_CONTENT) {
                    setTitle(SiteUtils.getSiteNameOrHomeURL(mSite));
                } else if (position == PAGE_SETTINGS) {
                    setTitle(mPost.isPage() ? R.string.page_settings : R.string.post_settings);
                    hidePhotoPicker();
                } else if (position == PAGE_PREVIEW) {
                    setTitle(mPost.isPage() ? R.string.preview_page : R.string.preview_post);
                    hidePhotoPicker();
                    savePostAsync(new AfterSavePostListener() {
                        @Override
                        public void onPostSave() {
                            if (mEditPostPreviewFragment != null) {
                                runOnUiThread(new Runnable() {
                                    @Override
                                    public void run() {
                                        if (mEditPostPreviewFragment != null) {
                                            mEditPostPreviewFragment.loadPost();
                                        }
                                    }
                                });
                            }
                        }
                    });
                }
            }
        });

        ActivityId.trackLastActivity(ActivityId.POST_EDITOR);
    }

    private void initializePostObject() {
        if (mPost != null) {
            mOriginalPost = mPost.clone();
            mPost = UploadService.updatePostWithCurrentlyCompletedUploads(mPost);
            mMediaMarkedUploadingOnStartIds =
                    AztecEditorFragment.getMediaMarkedUploadingInPostContent(this, mPost.getContent());
            Collections.sort(mMediaMarkedUploadingOnStartIds);
            mIsPage = mPost.isPage();

            EventBus.getDefault().postSticky(
                    new PostEvents.PostOpenedInEditor(mPost.getLocalSiteId(), mPost.getId()));

            new Thread(new Runnable() {
                @Override
                public void run() {
                    // run this purge in the background to not delay Editor initialization
                    purgeMediaToPostAssociationsIfNotInPostAnymore();
                }
            }).start();
        }
    }

    private void purgeMediaToPostAssociationsIfNotInPostAnymore() {
        ArrayList<MediaModel> allMedia = new ArrayList<>();
        allMedia.addAll(mUploadStore.getFailedMediaForPost(mPost));
        allMedia.addAll(mUploadStore.getCompletedMediaForPost(mPost));
        allMedia.addAll(mUploadStore.getUploadingMediaForPost(mPost));

        if (!allMedia.isEmpty()) {
            HashSet<MediaModel> mediaToDeleteAssociationFor = new HashSet<>();
            for (MediaModel media : allMedia) {
                if (!AztecEditorFragment.isMediaInPostBody(this, mPost.getContent(), String.valueOf(media.getId()))) {
                    mediaToDeleteAssociationFor.add(media);
                }
            }

            if (!mediaToDeleteAssociationFor.isEmpty()) {
                // also remove the association of Media-to-Post for this post
                ClearMediaPayload clearMediaPayload = new ClearMediaPayload(mPost, mediaToDeleteAssociationFor);
                mDispatcher.dispatch(UploadActionBuilder.newClearMediaForPostAction(clearMediaPayload));
            }
        }
    }

    // this method aims at recovering the current state of media items if they're inconsistent within the PostModel.
    private void resetUploadingMediaToFailedIfPostHasNotMediaInProgressOrQueued() {
        boolean useAztec = AppPrefs.isAztecEditorEnabled();

        if (!useAztec || UploadService.hasPendingOrInProgressMediaUploadsForPost(mPost)) {
            return;
        }

        String oldContent = mPost.getContent();
        if (!AztecEditorFragment.hasMediaItemsMarkedUploading(this, oldContent)
            // we need to make sure items marked failed are still failed or not as well
            && !AztecEditorFragment.hasMediaItemsMarkedFailed(this, oldContent)) {
            return;
        }

        String newContent = AztecEditorFragment.resetUploadingMediaToFailed(this, oldContent);

        if (!TextUtils.isEmpty(oldContent) && newContent != null && oldContent.compareTo(newContent) != 0) {
            mPost.setContent(newContent);

            // we changed the post, so let’s mark this down
            if (!mPost.isLocalDraft()) {
                mPost.setIsLocallyChanged(true);
            }
            mPost.setDateLocallyChanged(DateTimeUtils.iso8601FromTimestamp(System.currentTimeMillis() / 1000));
        }
    }

    private Runnable mSave = new Runnable() {
        @Override
        public void run() {
            try {
                final String title = (String) mEditorFragment.getTitle();
                final String content = (String) mEditorFragment.getContent();
                final Spanned spannedContent = mEditorFragment.getSpannedContent();
                new Thread(new Runnable() {
                    @Override
                    public void run() {
                        mDebounceCounter = 0;
                        updatePostObject(true, title, content, spannedContent);
                        savePostToDb();
                    }
                }).start();
            } catch (EditorFragmentNotAddedException e) {
                AppLog.e(T.EDITOR, "Impossible to save the post, we weren't able to update it.");
            }
        }
    };

    @Override
    protected void onResume() {
        super.onResume();
<<<<<<< HEAD
        mIsActive = true;
        mHandler = new Handler();
=======
>>>>>>> 210c7e98

        EventBus.getDefault().register(this);

        reattachUploadingMedia();
    }

    private void reattachUploadingMedia() {
        if (mEditorMediaUploadListener != null) {
            // UploadService.getPendingMediaForPost will be populated only when the user exits the editor
            // But if the user doesn't exit the editor and sends the app to the background, a reattachment
            // for the media within this Post is needed as soon as the app comes back to foreground,
            // so we get the list of progressing media for this Post from the UploadService
            List<MediaModel> allUploadingMediaInPost = new ArrayList<>();
            Set<MediaModel> uploadingMediaInPost = UploadService.getPendingMediaForPost(mPost);
            allUploadingMediaInPost.addAll(uploadingMediaInPost);
            // add them to the array only if they are not in there yet
            for (MediaModel media1 : UploadService.getPendingOrInProgressMediaUploadsForPost(mPost)) {
                boolean found = false;
                for (MediaModel media2 : uploadingMediaInPost) {
                    if (media1.getId() == media2.getId()) {
                        // if it exists, just break the loop and check for the next one
                        found = true;
                        break;
                    }
                }

                if (!found) {
                    // we haven't found it before, so let's add it to the list.
                    allUploadingMediaInPost.add(media1);
                }
            }

            // now do proper re-attachment of upload progress on each media item
            for (MediaModel media : allUploadingMediaInPost) {
                if (media != null) {
                    mEditorMediaUploadListener.onMediaUploadReattached(String.valueOf(media.getId()),
                            UploadService.getUploadProgressForMedia(media));
                }
            }
        }
    }

    @Override
    protected void onPause() {
        super.onPause();

        EventBus.getDefault().unregister(this);

        mIsActive = false;
        triggerAutoSync();
    }

    private void triggerAutoSync() {
        try {
            final String title = (String) mEditorFragment.getTitle();
            final String content = (String) mEditorFragment.getContent();
            final Spanned spannedContent = mEditorFragment.getSpannedContent();
            mIsAutosync = true;
            mSyncHandler.postDelayed(new Runnable() {
                @Override
                public void run() {
                    savePostAndOptionallyFinish(false, title, content, spannedContent);
                }
            }, 500);
        } catch (EditorFragmentNotAddedException e) {
            AppLog.e(T.EDITOR, "Impossible to save the post, we weren't able to update it.");
        }
    }

    @Override
    protected void onDestroy() {
        AnalyticsTracker.track(AnalyticsTracker.Stat.EDITOR_CLOSED);
        mDispatcher.unregister(this);
        if (mHandler != null) {
            mHandler.removeCallbacks(mSave);
            mHandler = null;
        }
        cancelAddMediaListThread();
        removePostOpenInEditorStickyEvent();
        if (mEditorFragment instanceof AztecEditorFragment) {
            ((AztecEditorFragment) mEditorFragment).disableContentLogOnCrashes();
        }
        super.onDestroy();
    }

    private void removePostOpenInEditorStickyEvent() {
        PostEvents.PostOpenedInEditor stickyEvent =
                EventBus.getDefault().getStickyEvent(PostEvents.PostOpenedInEditor.class);
        if (stickyEvent != null) {
            // "Consume" the sticky event
            EventBus.getDefault().removeStickyEvent(stickyEvent);
        }
    }

    @Override
    protected void onSaveInstanceState(Bundle outState) {
        super.onSaveInstanceState(outState);
        // Saves both post objects so we can restore them in onCreate()
        savePostAsync(null);
        outState.putInt(STATE_KEY_POST_LOCAL_ID, mPost.getId());
        if (!mPost.isLocalDraft()) {
            outState.putLong(STATE_KEY_POST_REMOTE_ID, mPost.getRemotePostId());
        }
        outState.putBoolean(STATE_KEY_IS_NEW_POST, mIsNewPost);
        outState.putBoolean(STATE_KEY_IS_PHOTO_PICKER_VISIBLE, isPhotoPickerShowing());
        outState.putBoolean(STATE_KEY_HTML_MODE_ON, mHtmlModeMenuStateOn);
        outState.putBoolean(TAG_AUTO_SYNCED_POST_FLAG, mIsAutosync);
        outState.putSerializable(WordPress.SITE, mSite);

        outState.putParcelableArrayList(STATE_KEY_DROPPED_MEDIA_URIS, mDroppedMediaUris);

        if (mEditorFragment != null) {
            getSupportFragmentManager().putFragment(outState, STATE_KEY_EDITOR_FRAGMENT, mEditorFragment);
        }
    }

    @Override
    protected void onRestoreInstanceState(Bundle savedInstanceState) {
        super.onRestoreInstanceState(savedInstanceState);

        mHtmlModeMenuStateOn = savedInstanceState.getBoolean(STATE_KEY_HTML_MODE_ON);
        if (savedInstanceState.getBoolean(STATE_KEY_IS_PHOTO_PICKER_VISIBLE, false)) {
            showPhotoPicker();
        }
    }

    @Override
    public void onConfigurationChanged(Configuration newConfig) {
        super.onConfigurationChanged(newConfig);

        // resize the photo picker if the user rotated the device
        int orientation = newConfig.orientation;
        if (orientation != mPhotoPickerOrientation) {
            resizePhotoPicker();
        }
    }

    private String getSaveButtonText() {
        if (!userCanPublishPosts()) {
            return getString(R.string.submit_for_review);
        }

        switch (PostStatus.fromPost(mPost)) {
            case SCHEDULED:
                return getString(R.string.schedule_verb);
            case PUBLISHED:
            case UNKNOWN:
                if (mPost.isLocalDraft()) {
                    return getString(R.string.post_status_publish_post);
                } else {
                    return getString(R.string.update_verb);
                }
            case PRIVATE:
            case PENDING:
            case TRASHED:
            case DRAFT:
            default:
                if (mPost.isLocalDraft()) {
                    return getString(R.string.save);
                } else {
                    return getString(R.string.update_verb);
                }
        }
    }

    private String getSaveAsADraftButtonText() {
        if (!userCanPublishPosts()) {
            return getString(R.string.submit_for_review);
        }

        if (isNewPost()) {
            return getString(R.string.menu_save_as_draft);
        }

        switch (PostStatus.fromPost(mPost)) {
            case DRAFT:
                return getString(R.string.menu_publish_now);
            case PUBLISHED:
            case UNKNOWN:
                if (mPost.isLocalDraft()) {
                    return getString(R.string.menu_publish_now);
                } else {
                    return getString(R.string.update_verb);
                }
            case PRIVATE:
            case PENDING:
            case TRASHED:
            case SCHEDULED:
            default:
                if (!isNewPost()) {
                    return getString(R.string.menu_publish_now);
                } else {
                    return getString(R.string.menu_save_as_draft);
                }
        }
    }

    private boolean isPhotoPickerShowing() {
        return mPhotoPickerContainer != null
               && mPhotoPickerContainer.getVisibility() == View.VISIBLE;
    }

    /*
     * resizes the photo picker based on device orientation - full height in landscape, half
     * height in portrait
     */
    private void resizePhotoPicker() {
        if (mPhotoPickerContainer == null) {
            return;
        }

        if (DisplayUtils.isLandscape(this)) {
            mPhotoPickerOrientation = Configuration.ORIENTATION_LANDSCAPE;
            mPhotoPickerContainer.getLayoutParams().height = ViewGroup.LayoutParams.MATCH_PARENT;
        } else {
            mPhotoPickerOrientation = Configuration.ORIENTATION_PORTRAIT;
            int displayHeight = DisplayUtils.getDisplayPixelHeight(this);
            int containerHeight = (int) (displayHeight * 0.5f);
            mPhotoPickerContainer.getLayoutParams().height = containerHeight;
        }

        if (mPhotoPickerFragment != null) {
            mPhotoPickerFragment.reload();
        }
    }

    /*
     * loads the photo picker fragment, which is hidden until the user taps the media icon
     */
    private void initPhotoPicker() {
        mPhotoPickerContainer = findViewById(R.id.photo_fragment_container);

        // size the picker before creating the fragment to avoid having it load media now
        resizePhotoPicker();

        mPhotoPickerFragment = (PhotoPickerFragment) getSupportFragmentManager().findFragmentByTag(PHOTO_PICKER_TAG);
        if (mPhotoPickerFragment == null) {
            MediaBrowserType mediaBrowserType =
                    mShowAztecEditor ? MediaBrowserType.AZTEC_EDITOR_PICKER : MediaBrowserType.EDITOR_PICKER;
            mPhotoPickerFragment = PhotoPickerFragment.newInstance(this, mediaBrowserType, getSite());
            getSupportFragmentManager()
                    .beginTransaction()
                    .add(R.id.photo_fragment_container, mPhotoPickerFragment, PHOTO_PICKER_TAG)
                    .commit();
        }
    }

    /*
     * shows/hides the overlay which appears atop the editor, which effectively disables it
     */
    private void showOverlay(boolean animate) {
        View overlay = findViewById(R.id.view_overlay);
        if (animate) {
            AniUtils.fadeIn(overlay, AniUtils.Duration.MEDIUM);
        } else {
            overlay.setVisibility(View.VISIBLE);
        }
    }

    private void hideOverlay() {
        View overlay = findViewById(R.id.view_overlay);
        overlay.setVisibility(View.GONE);
    }

    /*
     * user has requested to show the photo picker
     */
    private void showPhotoPicker() {
        boolean isAlreadyShowing = isPhotoPickerShowing();

        // make sure we initialized the photo picker
        if (mPhotoPickerFragment == null) {
            initPhotoPicker();
        }

        // hide soft keyboard
        View view = getCurrentFocus();
        if (view != null) {
            InputMethodManager imm = (InputMethodManager) getSystemService(Context.INPUT_METHOD_SERVICE);
            imm.hideSoftInputFromWindow(view.getWindowToken(), 0);
        }

        // slide in the photo picker
        if (!isAlreadyShowing) {
            AniUtils.animateBottomBar(mPhotoPickerContainer, true, AniUtils.Duration.MEDIUM);
            mPhotoPickerFragment.refresh();
            mPhotoPickerFragment.setPhotoPickerListener(this);
        }

        // animate in the editor overlay
        showOverlay(true);

        if (mEditorFragment instanceof AztecEditorFragment) {
            ((AztecEditorFragment) mEditorFragment).enableMediaMode(true);
        }
    }

    private void hidePhotoPicker() {
        if (isPhotoPickerShowing()) {
            mPhotoPickerFragment.finishActionMode();
            mPhotoPickerFragment.setPhotoPickerListener(null);
            AniUtils.animateBottomBar(mPhotoPickerContainer, false);
        }

        hideOverlay();

        if (mEditorFragment instanceof AztecEditorFragment) {
            ((AztecEditorFragment) mEditorFragment).enableMediaMode(false);
        }
    }

    /*
     * called by PhotoPickerFragment when media is selected - may be a single item or a list of items
     */
    @Override
    public void onPhotoPickerMediaChosen(@NonNull final List<Uri> uriList) {
        hidePhotoPicker();

        if (WPMediaUtils.shouldAdvertiseImageOptimization(this)) {
            boolean hasSelectedPicture = false;
            for (Uri uri : uriList) {
                if (!MediaUtils.isVideo(uri.toString())) {
                    hasSelectedPicture = true;
                    break;
                }
            }
            if (hasSelectedPicture) {
                WPMediaUtils.advertiseImageOptimization(this,
                                                        new WPMediaUtils.OnAdvertiseImageOptimizationListener() {
                                                            @Override
                                                            public void done() {
                                                                addMediaList(uriList, false);
                                                            }
                                                        });
                return;
            }
        }

        addMediaList(uriList, false);
    }

    @Override
    public void onMediaToolbarButtonClicked(MediaToolbarAction action) {
        if (!isPhotoPickerShowing()) {
            return;
        }

        switch (action) {
            case CAMERA:
                mPhotoPickerFragment.showCameraPopupMenu(findViewById(action.getButtonId()));
                break;
            case GALLERY:
                mPhotoPickerFragment.showPickerPopupMenu(findViewById(action.getButtonId()));
                break;
            case LIBRARY:
                mPhotoPickerFragment.doIconClicked(PhotoPickerIcon.WP_MEDIA);
                break;
        }
    }

    /*
     * called by PhotoPickerFragment when user clicks an icon to launch the camera, native
     * picker, or WP media picker
     */
    @Override
    public void onPhotoPickerIconClicked(@NonNull PhotoPickerIcon icon) {
        hidePhotoPicker();
        switch (icon) {
            case ANDROID_CAPTURE_PHOTO:
                launchCamera();
                break;
            case ANDROID_CAPTURE_VIDEO:
                launchVideoCamera();
                break;
            case ANDROID_CHOOSE_PHOTO:
                launchPictureLibrary();
                break;
            case ANDROID_CHOOSE_VIDEO:
                launchVideoLibrary();
                break;
            case WP_MEDIA:
                ActivityLauncher.viewMediaPickerForResult(this, mSite, MediaBrowserType.EDITOR_PICKER);
                break;
            case STOCK_MEDIA:
                ActivityLauncher.showStockMediaPickerForResult(
                        this, mSite, RequestCodes.STOCK_MEDIA_PICKER_MULTI_SELECT);
                break;
        }
    }

    @Override
    public boolean onCreateOptionsMenu(Menu menu) {
        super.onCreateOptionsMenu(menu);
        MenuInflater inflater = getMenuInflater();
        if (mShowNewEditor || mShowAztecEditor) {
            inflater.inflate(R.menu.edit_post, menu);
        } else {
            inflater.inflate(R.menu.edit_post_legacy, menu);
        }

        return true;
    }

    @Override
    public boolean onPrepareOptionsMenu(Menu menu) {
        boolean showMenuItems = true;
        if (mViewPager != null && mViewPager.getCurrentItem() > PAGE_CONTENT) {
            showMenuItems = false;
        }

        MenuItem previewMenuItem = menu.findItem(R.id.menu_preview_post);
        MenuItem settingsMenuItem = menu.findItem(R.id.menu_post_settings);
        MenuItem saveAsDraftMenuItem = menu.findItem(R.id.menu_save_as_draft_or_publish);
        MenuItem viewHtmlModeMenuItem = menu.findItem(R.id.menu_html_mode);

        if (previewMenuItem != null) {
            previewMenuItem.setVisible(showMenuItems);
        }

        if (settingsMenuItem != null) {
            settingsMenuItem.setVisible(showMenuItems);
        }

        if (saveAsDraftMenuItem != null) {
            saveAsDraftMenuItem.setVisible(showMenuItems);
            if (mPost != null) {
                saveAsDraftMenuItem.setTitle(getSaveAsADraftButtonText());
            }
        }

        if (viewHtmlModeMenuItem != null) {
            viewHtmlModeMenuItem.setVisible(mEditorFragment instanceof AztecEditorFragment && showMenuItems);
            viewHtmlModeMenuItem.setTitle(mHtmlModeMenuStateOn ? R.string.menu_visual_mode : R.string.menu_html_mode);
        }

        // Set text of the save button in the ActionBar
        if (mPost != null) {
            MenuItem saveMenuItem = menu.findItem(R.id.menu_save_post);
            if (saveMenuItem != null) {
                saveMenuItem.setTitle(getSaveButtonText());
            }
        }

        return super.onPrepareOptionsMenu(menu);
    }

    @Override
    public void onRequestPermissionsResult(int requestCode,
                                           @NonNull String[] permissions,
                                           @NonNull int[] grantResults) {
        boolean allGranted = WPPermissionUtils.setPermissionListAsked(
                this, requestCode, permissions, grantResults, true);

        if (allGranted) {
            switch (requestCode) {
                case WPPermissionUtils.EDITOR_MEDIA_PERMISSION_REQUEST_CODE:
                    if (mMenuView != null) {
                        super.openContextMenu(mMenuView);
                        mMenuView = null;
                    }
                    break;
                case WPPermissionUtils.EDITOR_DRAG_DROP_PERMISSION_REQUEST_CODE:
                    runOnUiThread(mFetchMediaRunnable);
                    break;
            }
        }
    }

    private boolean handleBackPressed() {
        Fragment fragment = getSupportFragmentManager().findFragmentByTag(
                ImageSettingsDialogFragment.IMAGE_SETTINGS_DIALOG_TAG);
        if (fragment != null && fragment.isVisible()) {
            if (fragment instanceof ImageSettingsDialogFragment) {
                ImageSettingsDialogFragment imFragment = (ImageSettingsDialogFragment) fragment;
                imFragment.dismissFragment();
            }
            return false;
        }
        if (mViewPager.getCurrentItem() > PAGE_CONTENT) {
            if (mViewPager.getCurrentItem() == PAGE_SETTINGS) {
                mEditorFragment.setFeaturedImageId(mPost.getFeaturedImageId());
            }
            mViewPager.setCurrentItem(PAGE_CONTENT);
            invalidateOptionsMenu();
        } else if (isPhotoPickerShowing()) {
            hidePhotoPicker();
        } else {
            savePostAndOptionallyFinish(true);
        }
        return true;
    }

    // Menu actions
    @Override
    public boolean onOptionsItemSelected(final MenuItem item) {
        int itemId = item.getItemId();

        if (itemId == android.R.id.home) {
            return handleBackPressed();
        }

        hidePhotoPicker();
        boolean userCanPublishPosts = userCanPublishPosts();

        if (itemId == R.id.menu_save_post || (itemId == R.id.menu_save_as_draft_or_publish && !userCanPublishPosts)) {
            if (AppPrefs.isAsyncPromoRequired() && userCanPublishPosts
                && PostStatus.fromPost(mPost) != PostStatus.DRAFT) {
                showAsyncPromoDialog();
            } else {
                showPublishConfirmationOrUpdateIfNotLocalDraft();
            }
        } else {
            // Disable other action bar buttons while a media upload is in progress
            // (unnecessary for Aztec since it supports progress reattachment)
            if (!mShowAztecEditor && (mEditorFragment.isUploadingMedia() || mEditorFragment.isActionInProgress())) {
                ToastUtils.showToast(this, R.string.editor_toast_uploading_please_wait, Duration.SHORT);
                return false;
            }

            if (itemId == R.id.menu_preview_post) {
                mViewPager.setCurrentItem(PAGE_PREVIEW);
            } else if (itemId == R.id.menu_post_settings) {
                InputMethodManager imm = ((InputMethodManager) getSystemService(Context.INPUT_METHOD_SERVICE));
                imm.hideSoftInputFromWindow(getWindow().getDecorView().getWindowToken(), 0);
                if (mEditPostSettingsFragment != null) {
                    mEditPostSettingsFragment.refreshViews();
                }
                mViewPager.setCurrentItem(PAGE_SETTINGS);
            } else if (itemId == R.id.menu_save_as_draft_or_publish) {
                // save as draft if it's a local post with UNKNOWN status, or PUBLISH if it's a DRAFT (as this
                //  R.id.menu_save_as_draft button will be "Publish Now" in that case)

                if (UploadService.hasInProgressMediaUploadsForPost(mPost)) {
                    ToastUtils.showToast(EditPostActivity.this,
                            getString(R.string.editor_toast_uploading_please_wait), Duration.SHORT);
                    return false;
                }
                try {
                    // we update the mPost object first, so we can pre-check Post publishability and inform the user
                    updatePostObject((String) mEditorFragment.getTitle(), (String) mEditorFragment.getContent(),
                            mEditorFragment.getSpannedContent());
                } catch (EditorFragmentNotAddedException e) {
                    AppLog.e(T.EDITOR, "Impossible to save and publish the post, we weren't able to update it.");
                }
                if (PostStatus.fromPost(mPost) == PostStatus.DRAFT) {
                    if (isDiscardable()) {
                        String message = getString(
                                mIsPage ? R.string.error_publish_empty_page : R.string.error_publish_empty_post);
                        ToastUtils.showToast(EditPostActivity.this, message, Duration.SHORT);
                        return false;
                    }
                    showPublishConfirmationDialog();
                } else {
                    if (isDiscardable()) {
                        ToastUtils.showToast(EditPostActivity.this,
                                getString(R.string.error_save_empty_draft), Duration.SHORT);
                        return false;
                    }
                    UploadUtils.showSnackbar(findViewById(R.id.editor_activity), R.string.editor_uploading_post);
                    if (isNewPost()) {
                        mPost.setStatus(PostStatus.DRAFT.toString());
                    }
                    savePostAndOptionallyFinish(false);
                }
            } else if (itemId == R.id.menu_html_mode) {
                // toggle HTML mode
                if (mEditorFragment instanceof AztecEditorFragment) {
                    ((AztecEditorFragment) mEditorFragment).onToolbarHtmlButtonClicked();
                    UploadUtils.showSnackbarSuccessActionOrange(findViewById(R.id.editor_activity),
                            mHtmlModeMenuStateOn ? R.string.menu_html_mode_done_snackbar
                                    : R.string.menu_visual_mode_done_snackbar,
                            R.string.menu_undo_snackbar_action,
                            new View.OnClickListener() {
                                @Override
                                public void onClick(View view) {
                                    // switch back
                                    ((AztecEditorFragment) mEditorFragment).onToolbarHtmlButtonClicked();
                                }
                            });
                }
            }
        }
        return false;
    }

    private void toggleHtmlModeOnMenu() {
        mHtmlModeMenuStateOn = !mHtmlModeMenuStateOn;
        invalidateOptionsMenu();
    }

    private void showPublishConfirmationDialog() {
        BasicFragmentDialog publishConfirmationDialog = new BasicFragmentDialog();
        publishConfirmationDialog.initialize(
                TAG_PUBLISH_CONFIRMATION_DIALOG,
                getString(R.string.dialog_confirm_publish_title),
                mPost.isPage() ? getString(R.string.dialog_confirm_publish_message_page)
                        : getString(R.string.dialog_confirm_publish_message_post),
                getString(R.string.dialog_confirm_publish_yes),
                getString(R.string.keep_editing),
                null);
        publishConfirmationDialog.show(getSupportFragmentManager(), TAG_PUBLISH_CONFIRMATION_DIALOG);
    }

    private void showPublishConfirmationOrUpdateIfNotLocalDraft() {
        // if post is a draft, first make sure to confirm the PUBLISH action, in case
        // the user tapped on it accidentally
        PostStatus status = PostStatus.fromPost(mPost);
        if (userCanPublishPosts() && (status == PostStatus.PUBLISHED || status == PostStatus.UNKNOWN)
            && mPost.isLocalDraft()) {
            showPublishConfirmationDialog();
        } else {
            // otherwise, if they're updating a Post, just go ahead and save it to the server
            publishPost();
        }
    }

    private void savePostOnlineAndFinishAsync(boolean isFirstTimePublish, boolean doFinishActivity) {
        new SavePostOnlineAndFinishTask(isFirstTimePublish, doFinishActivity)
                .executeOnExecutor(AsyncTask.THREAD_POOL_EXECUTOR);
    }

    private void onUploadSuccess(MediaModel media) {
        if (mEditorMediaUploadListener != null && media != null) {
            mEditorMediaUploadListener.onMediaUploadSucceeded(String.valueOf(media.getId()),
                                                              FluxCUtils.mediaFileFromMediaModel(media));
        }
    }

    private void onUploadError(MediaModel media, MediaError error) {
        String localMediaId = String.valueOf(media.getId());

        Map<String, Object> properties = null;
        MediaFile mf = FluxCUtils.mediaFileFromMediaModel(media);
        if (mf != null) {
            properties = AnalyticsUtils.getMediaProperties(this, mf.isVideo(), null, mf.getFilePath());
            properties.put("error_type", error.type.name());
        }
        AnalyticsTracker.track(Stat.EDITOR_UPLOAD_MEDIA_FAILED, properties);

        // Display custom error depending on error type
        String errorMessage = WPMediaUtils.getErrorMessage(this, media, error);
        if (errorMessage == null) {
            errorMessage = TextUtils.isEmpty(error.message) ? getString(R.string.tap_to_try_again) : error.message;
        }

        if (mEditorMediaUploadListener != null) {
            mEditorMediaUploadListener.onMediaUploadFailed(localMediaId,
                                                           EditorFragmentAbstract.getEditorMimeType(mf), errorMessage);
        }
    }

    private void onUploadProgress(MediaModel media, float progress) {
        String localMediaId = String.valueOf(media.getId());
        if (mEditorMediaUploadListener != null) {
            mEditorMediaUploadListener.onMediaUploadProgress(localMediaId, progress);
        }
    }

    private void launchPictureLibrary() {
        WPMediaUtils.launchPictureLibrary(this, true);
        AppLockManager.getInstance().setExtendedTimeout();
    }

    private void launchVideoLibrary() {
        WPMediaUtils.launchVideoLibrary(this, true);
        AppLockManager.getInstance().setExtendedTimeout();
    }

    private void launchVideoCamera() {
        WPMediaUtils.launchVideoCamera(this);
        AppLockManager.getInstance().setExtendedTimeout();
    }

    private void showErrorAndFinish(int errorMessageId) {
        ToastUtils.showToast(this, errorMessageId, ToastUtils.Duration.LONG);
        finish();
    }

    private void trackEditorCreatedPost(String action, Intent intent) {
        Map<String, Object> properties = new HashMap<>();
        // Post created from the post list (new post button).
        String normalizedSourceName = "post-list";
        if (Intent.ACTION_SEND.equals(action) || Intent.ACTION_SEND_MULTIPLE.equals(action)) {
            // Post created with share with WordPress
            normalizedSourceName = "shared-from-external-app";
        }
        if (EditPostActivity.NEW_MEDIA_POST.equals(
                action)) {
            // Post created from the media library
            normalizedSourceName = "media-library";
        }
        if (intent != null && intent.hasExtra(EXTRA_IS_QUICKPRESS)) {
            // Quick press
            normalizedSourceName = "quick-press";
        }
        properties.put("created_post_source", normalizedSourceName);
        AnalyticsUtils.trackWithSiteDetails(
                AnalyticsTracker.Stat.EDITOR_CREATED_POST,
                mSiteStore.getSiteByLocalId(mPost.getLocalSiteId()),
                properties
                                           );
    }

    private synchronized void updatePostObject(boolean isAutosave,
                                               String title,
                                               String content,
                                               Spanned spannedContent) {
        if (mPost == null) {
            AppLog.e(AppLog.T.POSTS, "Attempted to save an invalid Post.");
            return;
        }

        // Update post object from fragment fields
        boolean postTitleOrContentChanged;
        if (mShowNewEditor || mShowAztecEditor) {
            final String newContent;
            if (mEditorFragment.shouldLoadContentFromEditor()) {
                newContent = content;
            } else {
                newContent = mPost.getContent();
            }
            postTitleOrContentChanged = updatePostContentNewEditor(isAutosave, title, newContent);
        } else {
            // TODO: Remove when legacy editor is dropped
            postTitleOrContentChanged = updatePostContent(isAutosave, title, content, spannedContent);
        }

        // only makes sense to change the publish date and locallychanged date if the Post was actaully changed
        if (postTitleOrContentChanged) {
            PostUtils.updatePublishDateIfShouldBePublishedImmediately(mPost);
            mPost.setDateLocallyChanged(DateTimeUtils.iso8601FromTimestamp(System.currentTimeMillis() / 1000));
        }
    }

    private void savePostAsync(final AfterSavePostListener listener) {
        try {
            final String title = (String) mEditorFragment.getTitle();
            final String content = (String) mEditorFragment.getContent();
            final Spanned spannedContent = mEditorFragment.getSpannedContent();
            new Thread(new Runnable() {
                @Override
                public void run() {
                    updatePostObject(false, title, content, spannedContent);
                    savePostToDb();
                    if (listener != null) {
                        listener.onPostSave();
                    }
                }
            }).start();
        } catch (EditorFragmentNotAddedException e) {
            AppLog.e(T.EDITOR, "Impossible to save the post, we weren't able to update it.");
        }
    }

    @Override
    public void initializeEditorFragment() {
        if (mEditorFragment instanceof AztecEditorFragment) {
            AztecEditorFragment aztecEditorFragment = (AztecEditorFragment) mEditorFragment;
            aztecEditorFragment.setEditorImageSettingsListener(EditPostActivity.this);
            aztecEditorFragment.setMediaToolbarButtonClickListener(EditPostActivity.this);

            // Here we should set the max width for media, but the default size is already OK. No need
            // to customize it further

            Drawable loadingImagePlaceholder = EditorMediaUtils.getAztecPlaceholderDrawableFromResID(
                    this,
                    org.wordpress.android.editor.R.drawable.ic_gridicons_image,
                    aztecEditorFragment.getMaxMediaSize()
                                                                                                    );
            aztecEditorFragment.setAztecImageLoader(new AztecImageLoader(getBaseContext(), loadingImagePlaceholder));
            aztecEditorFragment.setLoadingImagePlaceholder(loadingImagePlaceholder);

            Drawable loadingVideoPlaceholder = EditorMediaUtils.getAztecPlaceholderDrawableFromResID(
                    this,
                    org.wordpress.android.editor.R.drawable.ic_gridicons_video_camera,
                    aztecEditorFragment.getMaxMediaSize()
                                                                                                    );
            aztecEditorFragment.setAztecVideoLoader(new AztecVideoLoader(getBaseContext(), loadingVideoPlaceholder));
            aztecEditorFragment.setLoadingVideoPlaceholder(loadingVideoPlaceholder);

            if (getSite() != null && getSite().isWPCom() && !getSite().isPrivate()) {
                // Add the content reporting for wpcom blogs that are not private
                aztecEditorFragment.enableContentLogOnCrashes(
                        new AztecExceptionHandler.ExceptionHandlerHelper() {
                            @Override
                            public boolean shouldLog(Throwable throwable) {
                                // Do not log private or password protected post
                                return getPost() != null && TextUtils.isEmpty(getPost().getPassword())
                                       && !PostStatus.PRIVATE.toString().equals(getPost().getStatus());
                            }
                        }
                                                             );
            }
            aztecEditorFragment.setExternalLogger(new AztecLog.ExternalLogger() {
                @Override
                public void log(String s) {
                    // For now, we're wrapping up the actual log into a Crashlytics exception to reduce possibility
                    // of information not travelling to Crashlytics (Crashlytics rolls logs up to 8
                    // entries and 64kb max, and they only travel with the next crash happening, so logging an
                    // Exception assures us to have this information sent in the next batch).
                    // For more info: http://bit.ly/2oJHMG7 and http://bit.ly/2oPOtFX
                    CrashlyticsUtils.logException(new AztecEditorFragment.AztecLoggingException(s), T.EDITOR);
                }

                @Override
                public void logException(Throwable throwable) {
                    CrashlyticsUtils.logException(new AztecEditorFragment.AztecLoggingException(throwable), T.EDITOR);
                }

                @Override
                public void logException(Throwable throwable, String s) {
                    CrashlyticsUtils.logException(
                            new AztecEditorFragment.AztecLoggingException(throwable), T.EDITOR, s);
                }
            });
        }
    }

    @Override
    public void onImageSettingsRequested(EditorImageMetaData editorImageMetaData) {
        MediaSettingsActivity.showForResult(this, mSite, editorImageMetaData);
    }

    @Override
    public void onPositiveClicked(@NonNull String instanceTag) {
        switch (instanceTag) {
            case TAG_PUBLISH_CONFIRMATION_DIALOG:
                mPost.setStatus(PostStatus.PUBLISHED.toString());
                publishPost();
                break;
            case TAG_REMOVE_FAILED_UPLOADS_DIALOG:
                // Clear failed uploads
                mEditorFragment.removeAllFailedMediaUploads();
                break;
            case ASYNC_PROMO_DIALOG_TAG:
                publishPost();
                break;
            default:
                AppLog.e(T.EDITOR, "Dialog instanceTag is not recognized");
                throw new UnsupportedOperationException("Dialog instanceTag is not recognized");
        }
    }

    @Override
    public void onNegativeClicked(@NonNull String instanceTag) {
        switch (instanceTag) {
            case ASYNC_PROMO_DIALOG_TAG:
            case TAG_PUBLISH_CONFIRMATION_DIALOG:
            case TAG_REMOVE_FAILED_UPLOADS_DIALOG:
                // the dialog is automatically dismissed
                break;
            default:
                AppLog.e(T.EDITOR, "Dialog instanceTag is not recognized");
                throw new UnsupportedOperationException("Dialog instanceTag is not recognized");
        }
    }

    @Override
    public void onLinkClicked(@NotNull String instanceTag) {
        switch (instanceTag) {
            case ASYNC_PROMO_DIALOG_TAG:
                Intent intent = new Intent(EditPostActivity.this, ReleaseNotesActivity.class);
                intent.putExtra(ReleaseNotesActivity.KEY_TARGET_URL, WHAT_IS_NEW_IN_MOBILE_URL);
                startActivity(intent);
                break;
            default:
                AppLog.e(T.EDITOR, "Dialog instanceTag is not recognized");
                throw new UnsupportedOperationException("Dialog instanceTag is not recognized");
        }
    }

    /*
     * user clicked OK on a settings list dialog displayed from the settings fragment - pass the event
     * along to the settings fragment
     */
    @Override
    public void onPostSettingsFragmentPositiveButtonClicked(@NonNull PostSettingsListDialogFragment dialog) {
        if (mEditPostSettingsFragment != null) {
            mEditPostSettingsFragment.onPostSettingsFragmentPositiveButtonClicked(dialog);
        }
    }

    /*
     * user clicked OK on a settings date/time dialog displayed from the settings fragment - pass the event
     * along to the settings fragment
     */
    @Override
    public void onPostDatePickerDialogPositiveButtonClicked(@NonNull PostDatePickerDialogFragment dialog,
                                                            @NonNull Calendar calender) {
        if (mEditPostSettingsFragment != null) {
            mEditPostSettingsFragment.onPostDatePickerDialogPositiveButtonClicked(dialog, calender);
        }
    }

    private interface AfterSavePostListener {
        void onPostSave();
    }

    private synchronized void savePostToDb() {
        mDispatcher.dispatch(PostActionBuilder.newUpdatePostAction(mPost));

        // update the original post object, so we'll know of new changes
        mOriginalPost = mPost.clone();

        // update the list of uploading ids
        mMediaMarkedUploadingOnStartIds =
                AztecEditorFragment.getMediaMarkedUploadingInPostContent(this, mPost.getContent());
    }

    @Override
    public void onBackPressed() {
        handleBackPressed();
    }

    private boolean isNewPost() {
        return mIsNewPost;
    }

    /*
     * returns true if the user has permission to publish the post - assumed to be true for
     * dot.org sites because we can't retrieve their capabilities
     */
    private boolean userCanPublishPosts() {
        if (SiteUtils.isAccessedViaWPComRest(mSite)) {
            return mSite.getHasCapabilityPublishPosts();
        } else {
            return true;
        }
    }

    private class SavePostOnlineAndFinishTask extends AsyncTask<Void, Void, Void> {
        boolean mIsFirstTimePublish;
        boolean mDoFinishActivity;

        SavePostOnlineAndFinishTask(boolean isFirstTimePublish, boolean doFinishActivity) {
            this.mIsFirstTimePublish = isFirstTimePublish;
            this.mDoFinishActivity = doFinishActivity;
        }

        @Override
        protected Void doInBackground(Void... params) {
            // mark as pending if the user doesn't have publishing rights
            if (!userCanPublishPosts()) {
                if (PostStatus.fromPost(mPost) != PostStatus.DRAFT
                    && PostStatus.fromPost(mPost) != PostStatus.PENDING) {
                    mPost.setStatus(PostStatus.PENDING.toString());
                }
            }

            savePostToDb();
            PostUtils.trackSavePostAnalytics(mPost, mSiteStore.getSiteByLocalId(mPost.getLocalSiteId()));

            UploadService.setLegacyMode(!mShowNewEditor && !mShowAztecEditor);
            if (mIsFirstTimePublish) {
                UploadService.uploadPostAndTrackAnalytics(EditPostActivity.this, mPost);
            } else {
                UploadService.uploadPost(EditPostActivity.this, mPost);
            }

            PendingDraftsNotificationsUtils.cancelPendingDraftAlarms(EditPostActivity.this, mPost.getId());

            return null;
        }

        @Override
        protected void onPostExecute(Void saved) {
            if (mDoFinishActivity) {
                saveResult(true, false, false);
                removePostOpenInEditorStickyEvent();
                finish();
            }
        }
    }

    private class SavePostLocallyAndFinishTask extends AsyncTask<Void, Void, Boolean> {
        boolean mDoFinishActivity;

        SavePostLocallyAndFinishTask(boolean doFinishActivity) {
            this.mDoFinishActivity = doFinishActivity;
        }

        @Override
        protected Boolean doInBackground(Void... params) {
            if (mOriginalPost != null && !PostUtils.postHasEdits(mOriginalPost, mPost)) {
                // If no changes have been made to the post, set it back to the original - don't save it
                mDispatcher.dispatch(PostActionBuilder.newUpdatePostAction(mOriginalPost));
                return false;
            } else {
                // Changes have been made - save the post and ask for the post list to refresh
                // We consider this being "manual save", it will replace some Android "spans" by an html
                // or a shortcode replacement (for instance for images and galleries)
                if (mShowNewEditor || mShowAztecEditor) {
                    // Update the post object directly, without re-fetching the fields from the EditorFragment
                    updatePostContentNewEditor(false, mPost.getTitle(), mPost.getContent());
                }

                savePostToDb();

                // now set the pending notification alarm to be triggered in the next day, week, and month
                PendingDraftsNotificationsUtils.scheduleNextNotifications(EditPostActivity.this, mPost);
            }

            return true;
        }

        @Override
        protected void onPostExecute(Boolean saved) {
            if (mDoFinishActivity) {
                saveResult(saved, false, true);
                removePostOpenInEditorStickyEvent();
                finish();
            }
        }
    }

    private void saveResult(boolean saved, boolean discardable, boolean savedLocally) {
        Intent i = getIntent();
        i.putExtra(EXTRA_SAVED_AS_LOCAL_DRAFT, savedLocally);
        i.putExtra(EXTRA_HAS_FAILED_MEDIA, hasFailedMedia());
        i.putExtra(EXTRA_IS_PAGE, mIsPage);
        i.putExtra(EXTRA_HAS_CHANGES, saved);
        i.putExtra(EXTRA_POST_LOCAL_ID, mPost.getId());
        i.putExtra(EXTRA_IS_DISCARDABLE, discardable);
        setResult(RESULT_OK, i);
    }

    private void publishPost() {
        AccountModel account = mAccountStore.getAccount();
        // prompt user to verify e-mail before publishing
        if (!account.getEmailVerified()) {
            String message = TextUtils.isEmpty(account.getEmail())
                    ? getString(R.string.editor_confirm_email_prompt_message)
                    : String.format(getString(R.string.editor_confirm_email_prompt_message_with_email),
                                    account.getEmail());

            AlertDialog.Builder builder = new AlertDialog.Builder(
                    new ContextThemeWrapper(this, R.style.Calypso_Dialog_Alert));
            builder.setTitle(R.string.editor_confirm_email_prompt_title)
                   .setMessage(message)
                   .setPositiveButton(android.R.string.ok,
                                      new DialogInterface.OnClickListener() {
                                          public void onClick(DialogInterface dialog, int id) {
                                              ToastUtils.showToast(EditPostActivity.this,
                                                                   getString(R.string.toast_saving_post_as_draft));
                                              savePostAndOptionallyFinish(true);
                                          }
                                      })
                   .setNegativeButton(R.string.editor_confirm_email_prompt_negative,
                                      new DialogInterface.OnClickListener() {
                                          public void onClick(DialogInterface dialog, int id) {
                                              mDispatcher
                                                      .dispatch(AccountActionBuilder.newSendVerificationEmailAction());
                                          }
                                      });
            builder.create().show();
            return;
        }
        boolean postUpdateSuccessful = false;
        try {
            updatePostObject((String) mEditorFragment.getTitle(),
                    (String) mEditorFragment.getContent(),
                    mEditorFragment.getSpannedContent());
            postUpdateSuccessful = true;
        } catch (EditorFragmentNotAddedException e) {
            AppLog.e(T.EDITOR, "Impossible to save and publish the post, we weren't able to update it.");
        }
        if (!postUpdateSuccessful) {
            // just return, since the only case updatePostObject() can fail is when the editor
            // fragment is not added to the activity
            return;
        }

        // Update post, save to db and publish in its own Thread, because 1. update can be pretty slow with a lot of
        // text 2. better not to call `updatePostObject()` from the UI thread due to weird thread blocking behavior
        // on API 16 (and 21) with the visual editor.
        new Thread(new Runnable() {
            @Override
            public void run() {
                boolean isFirstTimePublish = isFirstTimePublish();

                boolean postUpdateSuccessful = false;
                try {
                    updatePostObject((String) mEditorFragment.getTitle(),
                            (String) mEditorFragment.getContent(), mEditorFragment.getSpannedContent());
                    postUpdateSuccessful = true;
                } catch (EditorFragmentNotAddedException e) {
                    AppLog.e(T.EDITOR, "Impossible to save and publish the post, we weren't able to update it.");
                }
                if (!postUpdateSuccessful) {
                    // just return, since the only case updatePostObject() can fail is when the editor
                    // fragment is not added to the activity
                    return;
                }

                boolean isPublishable = PostUtils.isPublishable(mPost);

                // if post was modified or has unsaved local changes and is publishable, save it
                saveResult(isPublishable, false, false);

                if (isPublishable) {
                    if (NetworkUtils.isNetworkAvailable(getBaseContext())) {
                        // Show an Alert Dialog asking the user if they want to remove all failed media before upload
                        if (mEditorFragment.hasFailedMediaUploads()) {
                            EditPostActivity.this.runOnUiThread(new Runnable() {
                                @Override
                                public void run() {
                                    showRemoveFailedUploadsDialog();
                                }
                            });
                        } else {
                            savePostOnlineAndFinishAsync(isFirstTimePublish, true);
                        }
                    } else {
                        savePostLocallyAndFinishAsync(true);
                    }
                } else {
                    EditPostActivity.this.runOnUiThread(new Runnable() {
                        @Override
                        public void run() {
                            String message = getString(
                                    mIsPage ? R.string.error_publish_empty_page : R.string.error_publish_empty_post);
                            ToastUtils.showToast(EditPostActivity.this, message, Duration.SHORT);
                        }
                    });
                }
            }
        }).start();
    }

    private void showRemoveFailedUploadsDialog() {
        BasicFragmentDialog removeFailedUploadsDialog = new BasicFragmentDialog();
        removeFailedUploadsDialog.initialize(
                TAG_REMOVE_FAILED_UPLOADS_DIALOG,
                "",
                getString(R.string.editor_toast_failed_uploads),
                getString(R.string.editor_remove_failed_uploads),
                getString(android.R.string.cancel),
                null);
        removeFailedUploadsDialog.show(getSupportFragmentManager(), TAG_REMOVE_FAILED_UPLOADS_DIALOG);
    }

    private void savePostAndOptionallyFinish(final boolean doFinish) {
        try {
            final String title = (String) mEditorFragment.getTitle();
            final String content = (String) mEditorFragment.getContent();
            final Spanned spannedContent = mEditorFragment.getSpannedContent();
            mIsAutosync = false;
            savePostAndOptionallyFinish(doFinish, title, content, spannedContent);
        } catch (EditorFragmentNotAddedException e) {
            AppLog.e(T.EDITOR, "Impossible to save the post, we weren't able to update it.");
        }
    }

    private void savePostAndOptionallyFinish(final boolean doFinish,
                                             final String title,
                                             final String content,
                                             final Spanned spannedContent) {
        if (mSyncHandler != null) {
            // Stop autosync on pause
            mSyncHandler.removeCallbacks(null);
        }
        if (mIsFinishing) {
            // Do not call save twice while the activity is already finishing
            return;
        } else {
            mIsFinishing = doFinish;
        }
        if (doFinish) {
            mIsAutosync = false;
        }
        // Update post, save to db and post online in its own Thread, because 1. update can be pretty slow with a lot of
        // text 2. better not to call `updatePostObject()` from the UI thread due to weird thread blocking behavior
        // on API 16 (and 21) with the visual editor.
        new Thread(new Runnable() {
            @Override
            public void run() {
                // check if the opened post had some unsaved local changes
                boolean hasLocalChanges = mPost.isLocallyChanged() || mPost.isLocalDraft();
                boolean isFirstTimePublish = isFirstTimePublish();

                updatePostObject(title, content, spannedContent);

                boolean isPublishable = PostUtils.isPublishable(mPost);

                // if post was modified or has unpublished local changes, save it
                boolean shouldSave = shouldSavePost();

                // if post is publishable or not new, sync it
                boolean shouldSync = isPublishable || !isNewPost();

                if (doFinish) {
                    saveResult(shouldSave && shouldSync, isDiscardable(), false);
                }

                definitelyDeleteBackspaceDeletedMediaItems();
                if (shouldSave) {
                    if (isNewPost()) {
                        // new post - user just left the editor without publishing, they probably want
                        // to keep the post as a draft
                        mPost.setStatus(PostStatus.DRAFT.toString());
                        if (mEditPostSettingsFragment != null) {
                            runOnUiThread(new Runnable() {
                                @Override
                                public void run() {
                                    mEditPostSettingsFragment.updatePostStatusRelatedViews();
                                }
                            });
                        }
                    }

                    if (PostStatus.fromPost(mPost) == PostStatus.DRAFT && isPublishable && !hasFailedMedia()
                        && NetworkUtils.isNetworkAvailable(getBaseContext())) {
                        savePostOnlineAndFinishAsync(isFirstTimePublish, doFinish);
                    } else {
                        savePostLocallyAndFinishAsync(doFinish);
                    }
                } else {
                    // discard post if new & empty
                    if (isDiscardable()) {
                        mDispatcher.dispatch(PostActionBuilder.newRemovePostAction(mPost));
                    }
                    removePostOpenInEditorStickyEvent();
                    if (doFinish) {
                        finish();
                    }
                }
            }
        }).start();
    }

    private boolean shouldSavePost() {
        boolean hasLocalChanges = mPost.isLocallyChanged() || mPost.isLocalDraft();
        boolean hasChanges = PostUtils.postHasEdits(mOriginalPost, mPost);
        boolean isPublishable = PostUtils.isPublishable(mPost);
        boolean hasUnpublishedLocalDraftChanges = PostStatus.fromPost(mPost) == PostStatus.DRAFT
                                                  && isPublishable && hasLocalChanges;

        // if post was modified or has unpublished local changes, save it
        return (mOriginalPost != null && hasChanges)
                             || hasUnpublishedLocalDraftChanges || (isPublishable && isNewPost());
    }


    private boolean isDiscardable() {
        return !PostUtils.isPublishable(mPost) && isNewPost();
    }

    private boolean isFirstTimePublish() {
        return (PostStatus.fromPost(mPost) == PostStatus.UNKNOWN || PostStatus.fromPost(mPost) == PostStatus.PUBLISHED)

               && (mPost.isLocalDraft() || PostStatus.fromPost(mOriginalPost) == PostStatus.DRAFT);
    }

    /**
     * Can be dropped and replaced by mEditorFragment.hasFailedMediaUploads() when we drop the visual editor.
     * mEditorFragment.isActionInProgress() was added to address a timing issue when adding media and immediately
     * publishing or exiting the visual editor. It's not safe to upload the post in this state.
     * See https://github.com/wordpress-mobile/WordPress-Editor-Android/issues/294
     */
    private boolean hasFailedMedia() {
        return mEditorFragment.hasFailedMediaUploads() || mEditorFragment.isActionInProgress();
    }

    private void updatePostObject(String title, String content, Spanned spannedContent) {
        updatePostObject(false, title, content, spannedContent);
    }

    private void savePostLocallyAndFinishAsync(boolean doFinishActivity) {
        new SavePostLocallyAndFinishTask(doFinishActivity).executeOnExecutor(AsyncTask.THREAD_POOL_EXECUTOR);
    }

    /**
     * Disable visual editor mode and log the exception if we get a Reflection failure when the webview is being
     * initialized.
     */
    @Override
    public void onReflectionFailure(ReflectionException e) {
        CrashlyticsUtils.logException(e, T.EDITOR, "Reflection Failure on Visual Editor init");
        // Disable visual editor and show an error message
        AppPrefs.setVisualEditorEnabled(false);
        ToastUtils.showToast(this, R.string.new_editor_reflection_error, Duration.LONG);
        // Restart the activity (will start the legacy editor)
        finish();
        startActivity(getIntent());
    }

    /**
     * A {@link FragmentPagerAdapter} that returns a fragment corresponding to
     * one of the sections/tabs/pages.
     */
    public class SectionsPagerAdapter extends FragmentPagerAdapter {
        private static final int NUM_PAGES_EDITOR = 3;

        public SectionsPagerAdapter(FragmentManager fm) {
            super(fm);
        }

        @Override
        public Fragment getItem(int position) {
            // getItem is called to instantiate the fragment for the given page.
            switch (position) {
                case 0:
                    // TODO: Remove editor options after testing.
                    if (mShowAztecEditor) {
                        return AztecEditorFragment.newInstance("", "",
                                                               AppPrefs.isAztecEditorToolbarExpanded());
                    } else if (mShowNewEditor) {
                        EditorWebViewCompatibility.setReflectionFailureListener(EditPostActivity.this);
                        return new EditorFragment();
                    } else {
                        return new LegacyEditorFragment();
                    }
                case 1:
                    return EditPostSettingsFragment.newInstance();
                default:
                    return EditPostPreviewFragment.newInstance(mPost);
            }
        }

        @Override
        public Object instantiateItem(ViewGroup container, int position) {
            Fragment fragment = (Fragment) super.instantiateItem(container, position);
            switch (position) {
                case 0:
                    mEditorFragment = (EditorFragmentAbstract) fragment;
                    mEditorFragment.setImageLoader(mImageLoader);

                    mEditorFragment.getTitleOrContentChanged().observe(EditPostActivity.this, new Observer<Editable>() {
                        @Override public void onChanged(@Nullable Editable editable) {
                            if (mHandler != null) {
                                mHandler.removeCallbacks(mSave);
                                if (mDebounceCounter < MAX_UNSAVED_POSTS) {
                                    mDebounceCounter++;
                                    mHandler.postDelayed(mSave, CHANGE_SAVE_DELAY);
                                } else {
                                    mHandler.post(mSave);
                                }
                            }
                        }
                    });

                    if (mEditorFragment instanceof EditorMediaUploadListener) {
                        mEditorMediaUploadListener = (EditorMediaUploadListener) mEditorFragment;

                        // Set up custom headers for the visual editor's internal WebView
                        mEditorFragment.setCustomHttpHeader("User-Agent", WordPress.getUserAgent());

                        reattachUploadingMedia();
                    }
                    break;
                case 1:
                    mEditPostSettingsFragment = (EditPostSettingsFragment) fragment;
                    break;
                case 2:
                    mEditPostPreviewFragment = (EditPostPreviewFragment) fragment;
                    break;
            }
            return fragment;
        }

        @Override
        public int getCount() {
            return NUM_PAGES_EDITOR;
        }
    }

    // Moved from EditPostContentFragment
    public static final String NEW_MEDIA_POST = "NEW_MEDIA_POST";
    public static final String NEW_MEDIA_POST_EXTRA_IDS = "NEW_MEDIA_POST_EXTRA_IDS";
    private String mMediaCapturePath = "";
    private int mMaxThumbWidth = 0;

    private int getMaximumThumbnailWidthForEditor() {
        if (mMaxThumbWidth == 0) {
            mMaxThumbWidth = EditorMediaUtils.getMaximumThumbnailSizeForEditor(this);
        }
        return mMaxThumbWidth;
    }

    private boolean addExistingMediaToEditor(@NonNull AddExistingdMediaSource source, long mediaId) {
        MediaModel media = mMediaStore.getSiteMediaWithId(mSite, mediaId);
        if (media == null) {
            AppLog.w(T.MEDIA, "Cannot add null media to post");
            return false;
        }

        trackAddMediaEvent(source, media);

        MediaFile mediaFile = FluxCUtils.mediaFileFromMediaModel(media);
        String urlToUse = TextUtils.isEmpty(media.getUrl()) ? media.getFilePath() : media.getUrl();
        mEditorFragment.appendMediaFile(mediaFile, urlToUse, mImageLoader);
        return true;
    }

    private class LoadPostContentTask extends AsyncTask<String, Spanned, Spanned> {
        @Override
        protected Spanned doInBackground(String... params) {
            if (params.length < 1 || mPost == null) {
                return null;
            }

            String content = StringUtils.notNullStr(params[0]);
            return WPHtml.fromHtml(content, EditPostActivity.this, mPost, getMaximumThumbnailWidthForEditor());
        }

        @Override
        protected void onPostExecute(Spanned spanned) {
            if (spanned != null) {
                mEditorFragment.setContent(spanned);
            }
        }
    }

    private String getUploadErrorHtml(String mediaId, String path) {
        String replacement;
        if (Build.VERSION.SDK_INT >= 19) {
            replacement =
                    String.format(Locale.US,
                                  "<span id=\"img_container_%s\" class=\"img_container failed\" data-failed=\"%s\">"
                                  + "<progress id=\"progress_%s\" value=\"0\" class=\"wp_media_indicator failed\" "
                                  + "contenteditable=\"false\"></progress>"
                                  + "<img data-wpid=\"%s\" src=\"%s\" alt=\"\" class=\"failed\"></span>",
                                  mediaId, getString(R.string.tap_to_try_again), mediaId, mediaId, path);
        } else {
            // Before API 19, the WebView didn't support progress tags. Use an upload overlay instead of a progress bar
            replacement =
                    String.format(Locale.US,
                                  "<span id=\"img_container_%s\" class=\"img_container compat failed\" "
                                  + "contenteditable=\"false\" data-failed=\"%s\">"
                                  + "<span class=\"upload-overlay failed\" contenteditable=\"false\">"
                                  + "Uploading…</span><span class=\"upload-overlay-bg\"></span>"
                                  + "<img data-wpid=\"%s\" src=\"%s\" alt=\"\" class=\"failed\"></span>",
                                  mediaId, getString(R.string.tap_to_try_again), mediaId, path);
        }
        return replacement;
    }

    private String migrateLegacyDraft(String content) {
        if (content.contains("<img src=\"null\" android-uri=\"")) {
            // We must replace image tags specific to the legacy editor local drafts:
            // <img src="null" android-uri="file:///..." />
            // And trigger an upload action for the specific image / video
            Pattern pattern = Pattern.compile("<img src=\"null\" android-uri=\"([^\"]*)\".*>");
            Matcher matcher = pattern.matcher(content);
            StringBuffer stringBuffer = new StringBuffer();
            while (matcher.find()) {
                String stringUri = matcher.group(1);
                Uri uri = Uri.parse(stringUri);
                MediaFile mediaFile = FluxCUtils.mediaFileFromMediaModel(
                        queueFileForUpload(uri, getContentResolver().getType(uri), MediaUploadState.FAILED));
                if (mediaFile == null) {
                    continue;
                }
                String replacement = getUploadErrorHtml(String.valueOf(mediaFile.getId()), mediaFile.getFilePath());
                matcher.appendReplacement(stringBuffer, replacement);
            }
            matcher.appendTail(stringBuffer);
            content = stringBuffer.toString();
        }
        if (content.contains("[caption")) {
            // Convert old legacy post caption formatting to new format, to avoid being stripped by the visual editor
            Pattern pattern = Pattern.compile("(\\[caption[^]]*caption=\"([^\"]*)\"[^]]*].+?)(\\[\\/caption])");
            Matcher matcher = pattern.matcher(content);
            StringBuffer stringBuffer = new StringBuffer();
            while (matcher.find()) {
                String replacement = matcher.group(1) + matcher.group(2) + matcher.group(3);
                matcher.appendReplacement(stringBuffer, replacement);
            }
            matcher.appendTail(stringBuffer);
            content = stringBuffer.toString();
        }
        return content;
    }

    private void fillContentEditorFields() {
        // Needed blog settings needed by the editor
        mEditorFragment.setFeaturedImageSupported(mSite.isFeaturedImageSupported());

        // Set up the placeholder text
        mEditorFragment.setContentPlaceholder(getString(R.string.editor_content_placeholder));
        mEditorFragment.setTitlePlaceholder(getString(mIsPage ? R.string.editor_page_title_placeholder
                                                              : R.string.editor_post_title_placeholder));

        // Set post title and content
        if (mPost != null) {
            if (!TextUtils.isEmpty(mPost.getContent()) && !mHasSetPostContent) {
                mHasSetPostContent = true;
                if (mPost.isLocalDraft() && !mShowNewEditor && !mShowAztecEditor) {
                    // TODO: Unnecessary for new editor, as all images are uploaded right away, even for local drafts
                    // Load local post content in the background, as it may take time to generate images
                    new LoadPostContentTask().executeOnExecutor(AsyncTask.THREAD_POOL_EXECUTOR,
                                                                mPost.getContent().replaceAll("\uFFFC", ""));
                } else {
                    // TODO: Might be able to drop .replaceAll() when legacy editor is removed
                    String content = mPost.getContent().replaceAll("\uFFFC", "");
                    // Prepare eventual legacy editor local draft for the new editor
                    content = migrateLegacyDraft(content);
                    mEditorFragment.setContent(content);
                }
            }
            if (!TextUtils.isEmpty(mPost.getTitle())) {
                mEditorFragment.setTitle(mPost.getTitle());
            }
            // TODO: postSettingsButton.setText(post.isPage() ? R.string.page_settings : R.string.post_settings);
            mEditorFragment.setLocalDraft(mPost.isLocalDraft());

            mEditorFragment.setFeaturedImageId(mPost.getFeaturedImageId());
        }

        // Special actions
        String action = getIntent().getAction();
        if (Intent.ACTION_SEND.equals(action) || Intent.ACTION_SEND_MULTIPLE.equals(action)) {
            setPostContentFromShareAction();
        } else if (NEW_MEDIA_POST.equals(action)) {
            prepareMediaPost();
        }
    }

    private void launchCamera() {
        WPMediaUtils.launchCamera(this, BuildConfig.APPLICATION_ID,
                                  new WPMediaUtils.LaunchCameraCallback() {
                                      @Override
                                      public void onMediaCapturePathReady(String mediaCapturePath) {
                                          mMediaCapturePath = mediaCapturePath;
                                          AppLockManager.getInstance().setExtendedTimeout();
                                      }
                                  });
    }

    protected void setPostContentFromShareAction() {
        Intent intent = getIntent();

        // Check for shared text
        String text = intent.getStringExtra(Intent.EXTRA_TEXT);
        String title = intent.getStringExtra(Intent.EXTRA_SUBJECT);
        if (text != null) {
            if (title != null) {
                mEditorFragment.setTitle(title);
            }
            // Create an <a href> element around links
            text = AutolinkUtils.autoCreateLinks(text);
            if (mEditorFragment instanceof LegacyEditorFragment) {
                mEditorFragment.setContent(WPHtml.fromHtml(StringUtils.addPTags(text), this, mPost,
                                                           getMaximumThumbnailWidthForEditor()));
            } else {
                mEditorFragment.setContent(text);
            }
        }

        // Check for shared media
        if (intent.hasExtra(Intent.EXTRA_STREAM)) {
            String action = intent.getAction();
            String type = intent.getType();
            ArrayList<Uri> sharedUris;

            if (Intent.ACTION_SEND_MULTIPLE.equals(action)) {
                sharedUris = intent.getParcelableArrayListExtra((Intent.EXTRA_STREAM));
            } else {
                // For a single media share, we only allow images and video types
                if (type != null && (type.startsWith("image") || type.startsWith("video"))) {
                    sharedUris = new ArrayList<Uri>();
                    sharedUris.add((Uri) intent.getParcelableExtra(Intent.EXTRA_STREAM));
                } else {
                    return;
                }
            }

            if (sharedUris != null) {
                addMediaList(sharedUris, false);
            }
        }
    }

    private void prepareMediaPost() {
        long[] idsArray = getIntent().getLongArrayExtra(NEW_MEDIA_POST_EXTRA_IDS);
        ArrayList<Long> idsList = ListUtils.fromLongArray(idsArray);
        for (Long id : idsList) {
            addExistingMediaToEditor(AddExistingdMediaSource.WP_MEDIA_LIBRARY, id);
        }
        savePostAsync(null);
    }

    // TODO: Replace with contents of the updatePostContentNewEditor() method when legacy editor is dropped

    /**
     * Updates post object with content of this fragment
     */
    public boolean updatePostContent(boolean isAutoSave,
                                     String nullableTitle,
                                     String nullableContent,
                                     Spanned spannedContent) {
        if (mPost == null) {
            return false;
        }
        String title = StringUtils.notNullStr(nullableTitle);
        SpannableStringBuilder postContent;
        if (spannedContent != null) {
            // needed by the legacy editor to save local drafts
            try {
                postContent = new SpannableStringBuilder(spannedContent);
            } catch (RuntimeException e) {
                // A core android bug might cause an out of bounds exception, if so we'll just use the current editable
                // See https://code.google.com/p/android/issues/detail?id=5164
                postContent = new SpannableStringBuilder(StringUtils.notNullStr(nullableContent));
            }
        } else {
            postContent = new SpannableStringBuilder(StringUtils.notNullStr(nullableContent));
        }

        String content;
        if (mPost.isLocalDraft()) {
            // remove suggestion spans, they cause craziness in WPHtml.toHTML().
            CharacterStyle[] characterStyles = postContent.getSpans(0, postContent.length(), CharacterStyle.class);
            for (CharacterStyle characterStyle : characterStyles) {
                if (characterStyle instanceof SuggestionSpan) {
                    postContent.removeSpan(characterStyle);
                }
            }
            content = WPHtml.toHtml(postContent);
            // replace duplicate <p> tags so there's not duplicates, trac #86
            content = content.replace("<p><p>", "<p>");
            content = content.replace("</p></p>", "</p>");
            content = content.replace("<br><br>", "<br>");
            // sometimes the editor creates extra tags
            content = content.replace("</strong><strong>", "").replace("</em><em>", "").replace("</u><u>", "")
                             .replace("</strike><strike>", "").replace("</blockquote><blockquote>", "");
        } else {
            if (!isAutoSave) {
                // Add gallery shortcode
                MediaGalleryImageSpan[] gallerySpans = postContent.getSpans(0, postContent.length(),
                                                                            MediaGalleryImageSpan.class);
                for (MediaGalleryImageSpan gallerySpan : gallerySpans) {
                    int start = postContent.getSpanStart(gallerySpan);
                    postContent.removeSpan(gallerySpan);
                    postContent.insert(start, WPHtml.getGalleryShortcode(gallerySpan));
                }
            }

            WPImageSpan[] imageSpans = postContent.getSpans(0, postContent.length(), WPImageSpan.class);
            if (imageSpans.length != 0) {
                for (WPImageSpan wpIS : imageSpans) {
                    MediaFile mediaFile = wpIS.getMediaFile();
                    if (mediaFile == null) {
                        continue;
                    }

                    if (mediaFile.getMediaId() != null) {
                        updateMediaFileOnServer(mediaFile);
                    } else {
                        mediaFile.setFileName(wpIS.getImageSource().toString());
                        mediaFile.setFilePath(wpIS.getImageSource().toString());
                    }

                    int tagStart = postContent.getSpanStart(wpIS);
                    if (!isAutoSave) {
                        postContent.removeSpan(wpIS);

                        // network image has a mediaId
                        if (mediaFile.getMediaId() != null && mediaFile.getMediaId().length() > 0) {
                            postContent.insert(tagStart, WPHtml.getContent(wpIS));
                        } else {
                            // local image for upload
                            postContent.insert(tagStart,
                                               "<img android-uri=\"" + wpIS.getImageSource().toString() + "\" />");
                        }
                    }
                }
            }
            content = postContent.toString();
        }

        boolean titleChanged = PostUtils.updatePostTitleIfDifferent(mPost, title);
        boolean contentChanged = PostUtils.updatePostContentIfDifferent(mPost, content);

        if (!mPost.isLocalDraft() && (titleChanged || contentChanged)) {
            mPost.setIsLocallyChanged(true);
        }

        return titleChanged || contentChanged;
    }

    /**
     * Updates post object with given title and content
     */
    public boolean updatePostContentNewEditor(boolean isAutoSave, String title, String content) {
        if (mPost == null) {
            return false;
        }

        if (!isAutoSave) {
            // TODO: Shortcode handling, media handling
        }

        boolean titleChanged = PostUtils.updatePostTitleIfDifferent(mPost, title);
        boolean contentChanged;
        if (mMediaInsertedOnCreation) {
            mMediaInsertedOnCreation = false;
            contentChanged = true;
        } else if (compareCurrentMediaMarkedUploadingToOriginal(content)) {
            contentChanged = true;
        } else {
            contentChanged = mPost.getContent().compareTo(content) != 0;
        }
        if (contentChanged) {
            mPost.setContent(content);
        }

        if (!mPost.isLocalDraft() && (titleChanged || contentChanged)) {
            mPost.setIsLocallyChanged(true);
            mPost.setDateLocallyChanged(DateTimeUtils.iso8601FromTimestamp(System.currentTimeMillis() / 1000));
        }

        return titleChanged || contentChanged;
    }

    /*
      * for as long as the user is in the Editor, we check whether there are any differences in media items
      * being uploaded since they opened the Editor for this Post. If some items have finished, the current list
      * won't be equal and thus we'll know we need to save the Post content as it's changed, given the local
      * URLs will have been replaced with the remote ones.
     */
    private boolean compareCurrentMediaMarkedUploadingToOriginal(String newContent) {
        List<String> currentUploadingMedia = AztecEditorFragment.getMediaMarkedUploadingInPostContent(this, newContent);
        Collections.sort(currentUploadingMedia);
        return !mMediaMarkedUploadingOnStartIds.equals(currentUploadingMedia);
    }

    private void updateMediaFileOnServer(MediaFile mediaFile) {
        if (mediaFile == null) {
            return;
        }

        MediaPayload payload = new MediaPayload(mSite, FluxCUtils.mediaModelFromMediaFile(mediaFile));
        mDispatcher.dispatch(MediaActionBuilder.newPushMediaAction(payload));
    }

    /**
     * Analytics about media from device
     *
     * @param isNew Whether is a fresh media
     * @param isVideo Whether is a video or not
     * @param uri The URI of the media on the device, or null
     */
    private void trackAddMediaFromDeviceEvents(boolean isNew, boolean isVideo, Uri uri) {
        if (uri == null) {
            AppLog.e(T.MEDIA, "Cannot track new media events if both path and mediaURI are null!!");
            return;
        }

        Map<String, Object> properties = AnalyticsUtils.getMediaProperties(this, isVideo, uri, null);
        Stat currentStat;
        if (isVideo) {
            if (isNew) {
                currentStat = Stat.EDITOR_ADDED_VIDEO_NEW;
            } else {
                currentStat = Stat.EDITOR_ADDED_VIDEO_VIA_DEVICE_LIBRARY;
            }
        } else {
            if (isNew) {
                currentStat = Stat.EDITOR_ADDED_PHOTO_NEW;
            } else {
                currentStat = Stat.EDITOR_ADDED_PHOTO_VIA_DEVICE_LIBRARY;
            }
        }

        AnalyticsUtils.trackWithSiteDetails(currentStat, mSite, properties);
    }

    /**
     * Analytics about media already available in the blog's library.
     * @param source where the media is being added from
     * @param media media being added
     */
    private void trackAddMediaEvent(@NonNull AddExistingdMediaSource source, @NonNull MediaModel media) {
        switch (source) {
            case WP_MEDIA_LIBRARY:
                if (media.isVideo()) {
                    AnalyticsUtils.trackWithSiteDetails(Stat.EDITOR_ADDED_VIDEO_VIA_WP_MEDIA_LIBRARY, mSite, null);
                } else {
                    AnalyticsUtils.trackWithSiteDetails(Stat.EDITOR_ADDED_PHOTO_VIA_WP_MEDIA_LIBRARY, mSite, null);
                }
                break;
            case STOCK_PHOTO_LIBRARY:
                AnalyticsUtils.trackWithSiteDetails(Stat.EDITOR_ADDED_PHOTO_VIA_STOCK_MEDIA_LIBRARY, mSite, null);
                break;
        }
    }

    private boolean addMedia(Uri mediaUri, boolean isNew) {
        if (mediaUri == null) {
            return false;
        }

        List<Uri> uriList = new ArrayList<>();
        uriList.add(mediaUri);
        addMediaList(uriList, isNew);
        return true;
    }

    private AddMediaListThread mAddMediaListThread;

    private void addMediaList(@NonNull List<Uri> uriList, boolean isNew) {
        // fetch any shared media first - must be done on the main thread
        List<Uri> fetchedUriList = fetchMediaList(uriList);
        mAddMediaListThread = new AddMediaListThread(fetchedUriList, isNew);
        mAddMediaListThread.start();
    }

    private void cancelAddMediaListThread() {
        if (mAddMediaListThread != null && !mAddMediaListThread.isInterrupted()) {
            try {
                mAddMediaListThread.interrupt();
            } catch (SecurityException e) {
                AppLog.e(T.MEDIA, e);
            }
        }
    }

    /*
     * processes a list of media in the background (optimizing, resizing, etc.) and adds them to
     * the editor one at a time
     */
    private class AddMediaListThread extends Thread {
        private final List<Uri> mUriList = new ArrayList<>();
        private final boolean mIsNew;
        private ProgressDialog mProgressDialog;
        private boolean mDidAnyFail;

        AddMediaListThread(@NonNull List<Uri> uriList, boolean isNew) {
            this.mUriList.addAll(uriList);
            this.mIsNew = isNew;
            showOverlay(false);
        }

        private void showProgressDialog(final boolean show) {
            runOnUiThread(new Runnable() {
                @Override
                public void run() {
                    try {
                        if (show) {
                            mProgressDialog = new ProgressDialog(EditPostActivity.this);
                            mProgressDialog.setCancelable(false);
                            mProgressDialog.setIndeterminate(true);
                            mProgressDialog.setMessage(getString(R.string.add_media_progress));
                            mProgressDialog.show();
                        } else if (mProgressDialog != null && mProgressDialog.isShowing()) {
                            mProgressDialog.dismiss();
                        }
                    } catch (IllegalArgumentException e) {
                        AppLog.e(T.MEDIA, e);
                    }
                }
            });
        }

        @Override
        public void run() {
            // adding multiple media items at once can take several seconds on slower devices, so we show a blocking
            // progress dialog in this situation - otherwise the user could accidentally back out of the process
            // before all items were added
            boolean shouldShowProgress = mUriList.size() > 2;
            if (shouldShowProgress) {
                showProgressDialog(true);
            }
            try {
                for (Uri mediaUri : mUriList) {
                    if (isInterrupted()) {
                        return;
                    }
                    if (!processMedia(mediaUri)) {
                        mDidAnyFail = true;
                    }
                }
            } finally {
                if (shouldShowProgress) {
                    showProgressDialog(false);
                }
            }


            runOnUiThread(new Runnable() {
                @Override
                public void run() {
                    if (!isInterrupted()) {
                        savePostAsync(null);
                        hideOverlay();
                        if (mDidAnyFail) {
                            ToastUtils.showToast(EditPostActivity.this, R.string.gallery_error,
                                                 ToastUtils.Duration.SHORT);
                        }
                    }
                }
            });
        }

        private boolean processMedia(Uri mediaUri) {
            if (mediaUri == null) {
                return false;
            }

            Activity activity = EditPostActivity.this;

            String path = MediaUtils.getRealPathFromURI(activity, mediaUri);
            if (path == null) {
                return false;
            }

            final boolean isVideo = MediaUtils.isVideo(mediaUri.toString());
            Uri optimizedMedia = WPMediaUtils.getOptimizedMedia(activity, path, isVideo);
            if (optimizedMedia != null) {
                mediaUri = optimizedMedia;
            } else if (mShowNewEditor || mShowAztecEditor) {
                // Fix for the rotation issue https://github.com/wordpress-mobile/WordPress-Android/issues/5737
                if (!mSite.isWPCom()) {
                    // If it's not wpcom we must rotate the picture locally
                    Uri rotatedMedia = WPMediaUtils.fixOrientationIssue(activity, path, isVideo);
                    if (rotatedMedia != null) {
                        mediaUri = rotatedMedia;
                    }
                } else {
                    // It's a wpcom site. Just create a version of the picture rotated for the old visual editor
                    // All the other editors read EXIF data
                    if (mShowNewEditor) {
                        Uri rotatedMedia = WPMediaUtils.fixOrientationIssue(activity, path, isVideo);
                        if (rotatedMedia != null) {
                            // The uri variable should remain the same since wpcom rotates the picture server side
                            path = MediaUtils.getRealPathFromURI(activity, rotatedMedia);
                        }
                    }
                }
            }

            if (isInterrupted()) {
                return false;
            }

            trackAddMediaFromDeviceEvents(mIsNew, isVideo, mediaUri);
            postProcessMedia(mediaUri, path, isVideo);

            return true;
        }

        private void postProcessMedia(final Uri mediaUri, final String path, final boolean isVideo) {
            runOnUiThread(new Runnable() {
                @Override
                public void run() {
                    if (mShowNewEditor || mShowAztecEditor) {
                        addMediaVisualEditor(mediaUri, path);
                    } else {
                        addMediaLegacyEditor(mediaUri, isVideo);
                    }
                }
            });
        }
    }

    private void addMediaVisualEditor(Uri uri, String path) {
        MediaModel media = queueFileForUpload(uri, getContentResolver().getType(uri));
        MediaFile mediaFile = FluxCUtils.mediaFileFromMediaModel(media);
        if (media != null) {
            mEditorFragment.appendMediaFile(mediaFile, path, mImageLoader);
        }
    }

    private void addMediaLegacyEditor(Uri mediaUri, boolean isVideo) {
        MediaModel mediaModel = buildMediaModel(mediaUri, getContentResolver().getType(mediaUri),
                                                MediaUploadState.QUEUED);
        if (isVideo) {
            mediaModel.setTitle(getResources().getString(R.string.video));
        } else {
            mediaModel.setTitle(ImageUtils.getTitleForWPImageSpan(this, mediaUri.getEncodedPath()));
        }
        mediaModel.setLocalPostId(mPost.getId());

        mDispatcher.dispatch(MediaActionBuilder.newUpdateMediaAction(mediaModel));

        MediaFile mediaFile = FluxCUtils.mediaFileFromMediaModel(mediaModel);
        mEditorFragment.appendMediaFile(mediaFile, mediaFile.getFilePath(), mImageLoader);
    }

    private void addMediaItemGroupOrSingleItem(Intent data) {
        ClipData clipData = data.getClipData();
        if (clipData != null) {
            for (int i = 0; i < clipData.getItemCount(); i++) {
                ClipData.Item item = clipData.getItemAt(i);
                addMedia(item.getUri(), false);
            }
        } else {
            addMedia(data.getData(), false);
        }
    }

    private void advertiseImageOptimisationAndAddMedia(final Intent data) {
        if (WPMediaUtils.shouldAdvertiseImageOptimization(this)) {
            WPMediaUtils.advertiseImageOptimization(this,
                                                    new WPMediaUtils.OnAdvertiseImageOptimizationListener() {
                                                        @Override
                                                        public void done() {
                                                            addMediaItemGroupOrSingleItem(data);
                                                        }
                                                    });
        } else {
            addMediaItemGroupOrSingleItem(data);
        }
    }

    private void setFeaturedImageId(final long mediaId) {
        mPost.setFeaturedImageId(mediaId);
        savePostAsync(new AfterSavePostListener() {
            @Override
            public void onPostSave() {
                EditPostActivity.this.runOnUiThread(new Runnable() {
                    @Override
                    public void run() {
                        if (mEditPostSettingsFragment != null) {
                            mEditPostSettingsFragment.updateFeaturedImage(mediaId);
                        }
                    }
                });
            }
        });
    }

    @Override
    public void onActivityResult(int requestCode, int resultCode, Intent data) {
        super.onActivityResult(requestCode, resultCode, data);

        if (resultCode != Activity.RESULT_OK) {
            return;
        }

        if (data != null || ((requestCode == RequestCodes.TAKE_PHOTO || requestCode == RequestCodes.TAKE_VIDEO))) {
            switch (requestCode) {
                case RequestCodes.MULTI_SELECT_MEDIA_PICKER:
                    handleMediaPickerResult(data);
                    // No need to bump analytics here. Bumped later in
                    // handleMediaPickerResult -> addExistingMediaToEditorAndSave
                    break;
                case RequestCodes.PHOTO_PICKER:
                case RequestCodes.STOCK_MEDIA_PICKER_SINGLE_SELECT:
                    // user chose a featured image
                    if (resultCode == RESULT_OK && data.hasExtra(PhotoPickerActivity.EXTRA_MEDIA_ID)) {
                        long mediaId = data.getLongExtra(PhotoPickerActivity.EXTRA_MEDIA_ID, 0);
                        setFeaturedImageId(mediaId);
                    }
                    break;
                case RequestCodes.PICTURE_LIBRARY:
                    advertiseImageOptimisationAndAddMedia(data);
                    break;
                case RequestCodes.TAKE_PHOTO:
                    if (WPMediaUtils.shouldAdvertiseImageOptimization(this)) {
                        WPMediaUtils.advertiseImageOptimization(
                                this, new WPMediaUtils.OnAdvertiseImageOptimizationListener() {
                                    @Override
                                    public void done() {
                                        addLastTakenPicture();
                                    }
                                });
                    } else {
                        addLastTakenPicture();
                    }
                    break;
                case RequestCodes.VIDEO_LIBRARY:
                    addMediaItemGroupOrSingleItem(data);
                    break;
                case RequestCodes.TAKE_VIDEO:
                    Uri capturedVideoUri = MediaUtils.getLastRecordedVideoUri(this);
                    if (addMedia(capturedVideoUri, true)) {
                        AnalyticsTracker.track(Stat.EDITOR_ADDED_VIDEO_NEW);
                    } else {
                        ToastUtils.showToast(this, R.string.gallery_error, Duration.SHORT);
                    }
                    break;
                case RequestCodes.MEDIA_SETTINGS:
                    if (mEditorFragment instanceof AztecEditorFragment) {
                        mEditorFragment.onActivityResult(AztecEditorFragment.EDITOR_MEDIA_SETTINGS,
                                                         Activity.RESULT_OK, data);
                    }
                    break;
                case RequestCodes.STOCK_MEDIA_PICKER_MULTI_SELECT:
                    if (data.hasExtra(StockMediaPickerActivity.KEY_UPLOADED_MEDIA_IDS)) {
                        long[] mediaIds =
                                data.getLongArrayExtra(StockMediaPickerActivity.KEY_UPLOADED_MEDIA_IDS);
                        for (long id : mediaIds) {
                            addExistingMediaToEditor(AddExistingdMediaSource.STOCK_PHOTO_LIBRARY, id);
                        }
                        savePostAsync(null);
                    }
                    break;
            }
        }
    }

    private void addLastTakenPicture() {
        try {
            WPMediaUtils.scanMediaFile(this, mMediaCapturePath);
            File f = new File(mMediaCapturePath);
            Uri capturedImageUri = Uri.fromFile(f);
            if (addMedia(capturedImageUri, true)) {
                if (Build.VERSION.SDK_INT >= Build.VERSION_CODES.KITKAT) {
                    final Intent scanIntent = new Intent(Intent.ACTION_MEDIA_SCANNER_SCAN_FILE);
                    scanIntent.setData(capturedImageUri);
                    sendBroadcast(scanIntent);
                } else {
                    this.sendBroadcast(new Intent(Intent.ACTION_MEDIA_MOUNTED,
                                                  Uri.parse("file://" + Environment.getExternalStorageDirectory()))
                                      );
                }
            } else {
                ToastUtils.showToast(this, R.string.gallery_error, Duration.SHORT);
            }
        } catch (RuntimeException | OutOfMemoryError e) {
            AppLog.e(T.EDITOR, e);
        }
    }

    /*
     * called before we add media to make sure we have access to any media shared from another app (Google Photos, etc.)
     */
    private List<Uri> fetchMediaList(@NonNull List<Uri> uriList) {
        boolean didAnyFail = false;
        List<Uri> fetchedUriList = new ArrayList<>();
        for (int i = 0; i < uriList.size(); i++) {
            Uri mediaUri = uriList.get(i);
            if (mediaUri == null) {
                continue;
            }
            if (!MediaUtils.isInMediaStore(mediaUri)) {
                // Do not download the file in async task. See
                // https://github.com/wordpress-mobile/WordPress-Android/issues/5818
                Uri fetchedUri = null;
                try {
                    fetchedUri = MediaUtils.downloadExternalMedia(EditPostActivity.this, mediaUri);
                } catch (IllegalStateException e) {
                    // Ref: https://github.com/wordpress-mobile/WordPress-Android/issues/5823
                    AppLog.e(AppLog.T.UTILS, "Can't download the image at: " + mediaUri.toString(), e);
                    CrashlyticsUtils
                            .logException(e, AppLog.T.MEDIA, "Can't download the image at: " + mediaUri.toString()
                                                             + " See issue #5823");
                    didAnyFail = true;
                }
                if (fetchedUri != null) {
                    fetchedUriList.add(fetchedUri);
                } else {
                    didAnyFail = true;
                }
            } else {
                fetchedUriList.add(mediaUri);
            }
        }

        if (didAnyFail) {
            ToastUtils.showToast(EditPostActivity.this, R.string.error_downloading_image, ToastUtils.Duration.SHORT);
        }

        return fetchedUriList;
    }

    private void handleMediaPickerResult(Intent data) {
        ArrayList<Long> ids = ListUtils.fromLongArray(data.getLongArrayExtra(MediaBrowserActivity.RESULT_IDS));
        if (ids == null || ids.size() == 0) {
            return;
        }

        boolean allAreImages = true;
        for (Long id : ids) {
            MediaModel media = mMediaStore.getSiteMediaWithId(mSite, id);
            if (media != null && !MediaUtils.isValidImage(media.getUrl())) {
                allAreImages = false;
                break;
            }
        }

        // if the user selected multiple items and they're all images, show the insert media
        // dialog so the user can choose whether to insert them individually or as a gallery
        if (ids.size() > 1 && allAreImages) {
            showInsertMediaDialog(ids);
        } else {
            for (Long id : ids) {
                addExistingMediaToEditor(AddExistingdMediaSource.WP_MEDIA_LIBRARY, id);
            }
            savePostAsync(null);
        }
    }

    /*
     * called after user selects multiple photos from WP media library
     */
    private void showInsertMediaDialog(final ArrayList<Long> mediaIds) {
        InsertMediaCallback callback = new InsertMediaCallback() {
            @Override
            public void onCompleted(@NonNull InsertMediaDialog dialog) {
                switch (dialog.getInsertType()) {
                    case GALLERY:
                        MediaGallery gallery = new MediaGallery();
                        gallery.setType(dialog.getGalleryType().toString());
                        gallery.setNumColumns(dialog.getNumColumns());
                        gallery.setIds(mediaIds);
                        mEditorFragment.appendGallery(gallery);
                        break;
                    case INDIVIDUALLY:
                        for (Long id : mediaIds) {
                            addExistingMediaToEditor(AddExistingdMediaSource.WP_MEDIA_LIBRARY, id);
                        }
                        savePostAsync(null);
                        break;
                }
            }
        };
        InsertMediaDialog dialog = InsertMediaDialog.newInstance(callback, mSite);
        FragmentTransaction ft = getSupportFragmentManager().beginTransaction();
        ft.add(dialog, "insert_media");
        ft.commitAllowingStateLoss();
    }

    private void refreshBlogMedia() {
        if (NetworkUtils.isNetworkAvailable(this)) {
            FetchMediaListPayload payload = new FetchMediaListPayload(
                    mSite, MediaStore.DEFAULT_NUM_MEDIA_PER_FETCH, false);
            mDispatcher.dispatch(MediaActionBuilder.newFetchMediaListAction(payload));
        } else {
            ToastUtils.showToast(this, R.string.error_media_refresh_no_connection, ToastUtils.Duration.SHORT);
        }
    }

    @SuppressWarnings("unused")
    @Subscribe(threadMode = ThreadMode.MAIN)
    public void onAccountChanged(OnAccountChanged event) {
        if (event.causeOfChange == AccountAction.SEND_VERIFICATION_EMAIL) {
            if (!event.isError()) {
                ToastUtils.showToast(this, getString(R.string.toast_verification_email_sent));
            } else {
                ToastUtils.showToast(this, getString(R.string.toast_verification_email_send_error));
            }
        }
    }

    @SuppressWarnings("unused")
    @Subscribe(threadMode = ThreadMode.MAIN)
    public void onMediaChanged(OnMediaChanged event) {
        if (event.isError()) {
            final String errorMessage;
            switch (event.error.type) {
                case FS_READ_PERMISSION_DENIED:
                    errorMessage = getString(R.string.error_media_insufficient_fs_permissions);
                    break;
                case NOT_FOUND:
                    errorMessage = getString(R.string.error_media_not_found);
                    break;
                case AUTHORIZATION_REQUIRED:
                    errorMessage = getString(R.string.error_media_unauthorized);
                    break;
                case PARSE_ERROR:
                    errorMessage = getString(R.string.error_media_parse_error);
                    break;
                case MALFORMED_MEDIA_ARG:
                case NULL_MEDIA_ARG:
                case GENERIC_ERROR:
                default:
                    errorMessage = getString(R.string.error_refresh_media);
                    break;
            }
            if (!TextUtils.isEmpty(errorMessage)) {
                ToastUtils.showToast(EditPostActivity.this, errorMessage, ToastUtils.Duration.SHORT);
            }
        } else {
            if (mPendingVideoPressInfoRequests != null && !mPendingVideoPressInfoRequests.isEmpty()) {
                // If there are pending requests for video URLs from VideoPress ids, query the DB for
                // them again and notify the editor
                for (String videoId : mPendingVideoPressInfoRequests) {
                    String videoUrl = mMediaStore.
                                                         getUrlForSiteVideoWithVideoPressGuid(mSite, videoId);
                    String posterUrl = WPMediaUtils.getVideoPressVideoPosterFromURL(videoUrl);

                    mEditorFragment.setUrlForVideoPressId(videoId, videoUrl, posterUrl);
                }

                mPendingVideoPressInfoRequests.clear();
            }
        }
    }

    /**
     * Starts the upload service to upload selected media.
     */
    private void startUploadService(MediaModel media) {
        // make sure we only pass items with the QUEUED state to the UploadService
        if (!MediaUploadState.QUEUED.toString().equals(media.getUploadState())) {
            return;
        }

        final ArrayList<MediaModel> mediaList = new ArrayList<>();
        mediaList.add(media);
        // before starting the service, we need to update the posts' contents so we are sure the service
        // can retrieve it from there on
        savePostAsync(new AfterSavePostListener() {
            @Override
            public void onPostSave() {
                UploadService.uploadMediaFromEditor(EditPostActivity.this, mediaList);
            }
        });
    }

    private String getVideoThumbnail(String videoPath) {
        String thumbnailPath = null;
        try {
            File outputFile = File.createTempFile("thumb", ".png", getCacheDir());
            FileOutputStream outputStream = new FileOutputStream(outputFile);
            Bitmap thumb = ImageUtils.getVideoFrameFromVideo(
                    videoPath,
                    EditorMediaUtils.getMaximumThumbnailSizeForEditor(this)
                                                            );
            if (thumb != null) {
                thumb.compress(Bitmap.CompressFormat.PNG, 75, outputStream);
                thumbnailPath = outputFile.getAbsolutePath();
            }
        } catch (IOException e) {
            AppLog.i(T.MEDIA, "Can't create thumbnail for video: " + videoPath);
        }
        return thumbnailPath;
    }

    /**
     * Queues a media file for upload and starts the UploadService. Toasts will alert the user
     * if there are issues with the file.
     */
    private MediaModel queueFileForUpload(Uri uri, String mimeType) {
        return queueFileForUpload(uri, mimeType, MediaUploadState.QUEUED);
    }

    private MediaModel queueFileForUpload(Uri uri, String mimeType, MediaUploadState startingState) {
        String path = MediaUtils.getRealPathFromURI(this, uri);

        // Invalid file path
        if (TextUtils.isEmpty(path)) {
            ToastUtils.showToast(this, R.string.editor_toast_invalid_path, ToastUtils.Duration.SHORT);
            return null;
        }

        // File not found
        File file = new File(path);
        if (!file.exists()) {
            ToastUtils.showToast(this, R.string.file_not_found, ToastUtils.Duration.SHORT);
            return null;
        }

        // we need to update media with the local post Id
        MediaModel media = buildMediaModel(uri, mimeType, startingState);
        media.setLocalPostId(mPost.getId());
        mDispatcher.dispatch(MediaActionBuilder.newUpdateMediaAction(media));

        startUploadService(media);

        return media;
    }

    private MediaModel buildMediaModel(Uri uri, String mimeType, MediaUploadState startingState) {
        MediaModel media = FluxCUtils.mediaModelFromLocalUri(this, uri, mimeType, mMediaStore, mSite.getId());
        if (org.wordpress.android.fluxc.utils.MediaUtils.isVideoMimeType(media.getMimeType())) {
            String path = MediaUtils.getRealPathFromURI(this, uri);
            media.setThumbnailUrl(getVideoThumbnail(path));
        }

        media.setUploadState(startingState);
        if (!mPost.isLocalDraft()) {
            media.setPostId(mPost.getRemotePostId());
        }

        return media;
    }

    /**
     * EditorFragmentListener methods
     */

    @Override
    public void onSettingsClicked() {
        mViewPager.setCurrentItem(PAGE_SETTINGS);
    }

    @Override
    public void onAddMediaClicked() {
        if (isPhotoPickerShowing()) {
            hidePhotoPicker();
        } else if (WPMediaUtils.currentUserCanUploadMedia(mSite)) {
            showPhotoPicker();
        } else {
            // show the WP media library instead of the photo picker if the user doesn't have upload permission
            ActivityLauncher.viewMediaPickerForResult(this, mSite, MediaBrowserType.EDITOR_PICKER);
        }
    }

    @Override
    public void onMediaDropped(final ArrayList<Uri> mediaUris) {
        mDroppedMediaUris = mediaUris;
        if (PermissionUtils
                .checkAndRequestStoragePermission(this, WPPermissionUtils.EDITOR_DRAG_DROP_PERMISSION_REQUEST_CODE)) {
            runOnUiThread(mFetchMediaRunnable);
        }
    }

    @Override
    public void onRequestDragAndDropPermissions(DragEvent dragEvent) {
        if (Build.VERSION.SDK_INT >= Build.VERSION_CODES.N) {
            requestTemporaryPermissions(dragEvent);
        }
    }

    @TargetApi(Build.VERSION_CODES.N)
    private void requestTemporaryPermissions(DragEvent dragEvent) {
        requestDragAndDropPermissions(dragEvent);
    }

    @Override
    public boolean onMediaRetryClicked(final String mediaId) {
        if (TextUtils.isEmpty(mediaId)) {
            AppLog.e(T.MEDIA, "Invalid media id passed to onMediaRetryClicked");
            return false;
        }
        MediaModel media = mMediaStore.getMediaWithLocalId(StringUtils.stringToInt(mediaId));
        if (media == null) {
            AppLog.e(T.MEDIA, "Can't find media with local id: " + mediaId);
            AlertDialog.Builder builder = new AlertDialog.Builder(
                    new ContextThemeWrapper(this, R.style.Calypso_Dialog_Alert));
            builder.setTitle(getString(R.string.cannot_retry_deleted_media_item));
            builder.setPositiveButton(R.string.yes, new DialogInterface.OnClickListener() {
                public void onClick(DialogInterface dialog, int id) {
                    runOnUiThread(new Runnable() {
                        @Override
                        public void run() {
                            mEditorFragment.removeMedia(mediaId);
                        }
                    });
                    dialog.dismiss();
                }
            });

            builder.setNegativeButton(getString(R.string.no), new DialogInterface.OnClickListener() {
                public void onClick(DialogInterface dialog, int id) {
                    dialog.dismiss();
                }
            });

            AlertDialog dialog = builder.create();
            dialog.show();

            return false;
        }

        if (media.getUrl() != null && media.getUploadState().equals(MediaUploadState.UPLOADED.toString())) {
            // Note: we should actually do this when the editor fragment starts instead of waiting for user input.
            // Notify the editor fragment upload was successful and it should replace the local url by the remote url.
            if (mEditorMediaUploadListener != null) {
                mEditorMediaUploadListener.onMediaUploadSucceeded(String.valueOf(media.getId()),
                        FluxCUtils.mediaFileFromMediaModel(media));
            }
        } else {
            UploadService.cancelFinalNotification(this, mPost);
            UploadService.cancelFinalNotificationForMedia(this, mSite);
            media.setUploadState(MediaUploadState.QUEUED);
            mDispatcher.dispatch(MediaActionBuilder.newUpdateMediaAction(media));
            startUploadService(media);
        }

        AnalyticsTracker.track(Stat.EDITOR_UPLOAD_MEDIA_RETRIED);
        return true;
    }

    @Override
    public void onMediaUploadCancelClicked(String localMediaId) {
        if (!TextUtils.isEmpty(localMediaId)) {
            cancelMediaUpload(StringUtils.stringToInt(localMediaId), true);
        } else {
            // Passed mediaId is incorrect: cancel all uploads for this post
            ToastUtils.showToast(this, getString(R.string.error_all_media_upload_canceled));
            EventBus.getDefault().post(new PostEvents.PostMediaCanceled(mPost));
        }
    }

    @Override
    public void onMediaDeleted(String localMediaId) {
        if (!TextUtils.isEmpty(localMediaId)) {
            mAztecBackspaceDeletedMediaItemIds.add(localMediaId);
            UploadService.setDeletedMediaItemIds(mAztecBackspaceDeletedMediaItemIds);
            // passing false here as we need to keep the media item in case the user wants to undo
            cancelMediaUpload(StringUtils.stringToInt(localMediaId), false);
        }
    }

    private void cancelMediaUpload(int localMediaId, boolean delete) {
        MediaModel mediaModel = mMediaStore.getMediaWithLocalId(Integer.valueOf(localMediaId));
        if (mediaModel != null) {
            CancelMediaPayload payload = new CancelMediaPayload(mSite, mediaModel, delete);
            mDispatcher.dispatch(MediaActionBuilder.newCancelMediaUploadAction(payload));
        }
    }

    /*
    * When the user deletes a media item that was being uploaded at that moment, we only cancel the
    * upload but keep the media item in FluxC DB because the user might have deleted it accidentally,
    * and they can always UNDO the delete action in Aztec.
    * So, when the user exits then editor (and thus we lose the undo/redo history) we are safe to
    * physically delete from the FluxC DB those items that have been deleted by the user using backspace.
    * */
    private void definitelyDeleteBackspaceDeletedMediaItems() {
        for (String mediaId : mAztecBackspaceDeletedMediaItemIds) {
            if (!TextUtils.isEmpty(mediaId)) {
                // make sure the MediaModel exists
                MediaModel mediaModel = mMediaStore.getMediaWithLocalId(StringUtils.stringToInt(mediaId));
                if (mediaModel == null) {
                    continue;
                }

                // also make sure it's not being uploaded anywhere else (maybe on some other Post,
                // simultaneously)
                if (mediaModel.getUploadState() != null
                    && MediaUtils.isLocalFile(mediaModel.getUploadState().toLowerCase(Locale.ROOT))
                    && !UploadService.isPendingOrInProgressMediaUpload(mediaModel)) {
                    mDispatcher.dispatch(MediaActionBuilder.newRemoveMediaAction(mediaModel));
                }
            }
        }
    }

    @Override
    public void onUndoMediaCheck(final String undoedContent) {
        // here we check which elements tagged UPLOADING are there in undoedContent,
        // and check for the ones that ARE NOT being uploaded or queued in the UploadService.
        // These are the CANCELED ONES, so mark them FAILED now to retry.

        List<MediaModel> currentlyUploadingMedia = UploadService.getPendingOrInProgressMediaUploadsForPost(mPost);
        List<String> mediaMarkedUploading =
                AztecEditorFragment.getMediaMarkedUploadingInPostContent(EditPostActivity.this, undoedContent);

        // go through the list of items marked UPLOADING within the Post content, and look in the UploadService
        // to see whether they're really being uploaded or not. If an item is not really being uploaded,
        // mark that item failed
        for (String mediaId : mediaMarkedUploading) {
            boolean found = false;
            for (MediaModel media : currentlyUploadingMedia) {
                if (StringUtils.stringToInt(mediaId) == media.getId()) {
                    found = true;
                    break;
                }
            }

            if (!found) {
                if (mEditorFragment instanceof AztecEditorFragment) {
                    mAztecBackspaceDeletedMediaItemIds.remove(mediaId);
                    // update the mediaIds list in UploadService
                    UploadService.setDeletedMediaItemIds(mAztecBackspaceDeletedMediaItemIds);
                    ((AztecEditorFragment) mEditorFragment).setMediaToFailed(mediaId);
                }
            }
        }
    }

    @Override
    public void onFeaturedImageChanged(long mediaId) {
        mPost.setFeaturedImageId(mediaId);
        mEditPostSettingsFragment.updateFeaturedImage(mediaId);
    }

    @Override
    public void onVideoPressInfoRequested(final String videoId) {
        String videoUrl = mMediaStore.
                                             getUrlForSiteVideoWithVideoPressGuid(mSite, videoId);

        if (videoUrl == null) {
            AppLog.w(T.EDITOR, "The editor wants more info about the following VideoPress code: " + videoId
                               + " but it's not available in the current site " + mSite.getUrl()
                               + " Maybe it's from another site?");
            return;
        }

        if (videoUrl.isEmpty()) {
            if (PermissionUtils.checkAndRequestCameraAndStoragePermissions(
                    this, WPPermissionUtils.EDITOR_MEDIA_PERMISSION_REQUEST_CODE)) {
                runOnUiThread(new Runnable() {
                    @Override
                    public void run() {
                        if (mPendingVideoPressInfoRequests == null) {
                            mPendingVideoPressInfoRequests = new ArrayList<>();
                        }
                        mPendingVideoPressInfoRequests.add(videoId);
                        refreshBlogMedia();
                    }
                });
            } else {
                AppLockManager.getInstance().setExtendedTimeout();
            }
        }

        String posterUrl = WPMediaUtils.getVideoPressVideoPosterFromURL(videoUrl);

        mEditorFragment.setUrlForVideoPressId(videoId, videoUrl, posterUrl);
    }

    @Override
    public String onAuthHeaderRequested(String url) {
        String authHeader = "";
        String token = mAccountStore.getAccessToken();
        if (mSite.isPrivate() && WPUrlUtils.safeToAddWordPressComAuthToken(url)
            && !TextUtils.isEmpty(token)) {
            authHeader = "Bearer " + token;
        }
        return authHeader;
    }

    @Override
    public void onEditorFragmentInitialized() {
        boolean shouldFinishInit = true;
        // now that we have the Post object initialized,
        // check whether we have media items to insert from the WRITE POST with media functionality
        if (getIntent().hasExtra(EXTRA_INSERT_MEDIA)) {
            // Bump analytics
            AnalyticsTracker.track(Stat.NOTIFICATION_UPLOAD_MEDIA_SUCCESS_WRITE_POST);

            List<MediaModel> mediaList = (List<MediaModel>) getIntent().getSerializableExtra(EXTRA_INSERT_MEDIA);
            // removing this from the intent so it doesn't insert the media items again on each Acivity re-creation
            getIntent().removeExtra(EXTRA_INSERT_MEDIA);
            if (mediaList != null && !mediaList.isEmpty()) {
                shouldFinishInit = false;
                mMediaInsertedOnCreation = true;
                for (MediaModel media : mediaList) {
                    addExistingMediaToEditor(AddExistingdMediaSource.WP_MEDIA_LIBRARY, media.getMediaId());
                }
                savePostAsync(new AfterSavePostListener() {
                    @Override
                    public void onPostSave() {
                        runOnUiThread(new Runnable() {
                            @Override
                            public void run() {
                                onEditorFinalTouchesBeforeShowing();
                            }
                        });
                    }
                });
            }
        }

        if (shouldFinishInit) {
            onEditorFinalTouchesBeforeShowing();
        }
    }

    private void onEditorFinalTouchesBeforeShowing() {
        fillContentEditorFields();
        // Set the error listener
        if (mEditorFragment instanceof EditorFragment) {
            mEditorFragment.setDebugModeEnabled(BuildConfig.DEBUG);
            ((EditorFragment) mEditorFragment).setWebViewErrorListener(new ErrorListener() {
                @Override
                public void onJavaScriptError(String sourceFile, int lineNumber, String message) {
                    CrashlyticsUtils.logException(new JavaScriptException(sourceFile, lineNumber, message),
                            T.EDITOR,
                            String.format(Locale.US, "%s:%d: %s", sourceFile, lineNumber,
                                    message));
                }

                @Override
                public void onJavaScriptAlert(String url, String message) {
                    // no op
                }
            });
        }
    }

    @Override
    public void saveMediaFile(MediaFile mediaFile) {
    }

    @Override
    public void onHtmlModeToggledInToolbar() {
        toggleHtmlModeOnMenu();
    }

    @Override
    public void onTrackableEvent(TrackableEvent event) {
        switch (event) {
            case BOLD_BUTTON_TAPPED:
                AnalyticsTracker.track(Stat.EDITOR_TAPPED_BOLD);
                break;
            case BLOCKQUOTE_BUTTON_TAPPED:
                AnalyticsTracker.track(Stat.EDITOR_TAPPED_BLOCKQUOTE);
                break;
            case ELLIPSIS_COLLAPSE_BUTTON_TAPPED:
                AnalyticsTracker.track(Stat.EDITOR_TAPPED_ELLIPSIS_COLLAPSE);
                AppPrefs.setAztecEditorToolbarExpanded(false);
                break;
            case ELLIPSIS_EXPAND_BUTTON_TAPPED:
                AnalyticsTracker.track(Stat.EDITOR_TAPPED_ELLIPSIS_EXPAND);
                AppPrefs.setAztecEditorToolbarExpanded(true);
                break;
            case HEADING_BUTTON_TAPPED:
                AnalyticsTracker.track(Stat.EDITOR_TAPPED_HEADING);
                break;
            case HEADING_1_BUTTON_TAPPED:
                AnalyticsTracker.track(Stat.EDITOR_TAPPED_HEADING_1);
                break;
            case HEADING_2_BUTTON_TAPPED:
                AnalyticsTracker.track(Stat.EDITOR_TAPPED_HEADING_2);
                break;
            case HEADING_3_BUTTON_TAPPED:
                AnalyticsTracker.track(Stat.EDITOR_TAPPED_HEADING_3);
                break;
            case HEADING_4_BUTTON_TAPPED:
                AnalyticsTracker.track(Stat.EDITOR_TAPPED_HEADING_4);
                break;
            case HEADING_5_BUTTON_TAPPED:
                AnalyticsTracker.track(Stat.EDITOR_TAPPED_HEADING_5);
                break;
            case HEADING_6_BUTTON_TAPPED:
                AnalyticsTracker.track(Stat.EDITOR_TAPPED_HEADING_6);
                break;
            case HORIZONTAL_RULE_BUTTON_TAPPED:
                AnalyticsTracker.track(Stat.EDITOR_TAPPED_HORIZONTAL_RULE);
                break;
            case HTML_BUTTON_TAPPED:
                AnalyticsTracker.track(Stat.EDITOR_TAPPED_HTML);
                hidePhotoPicker();
                break;
            case IMAGE_EDITED:
                AnalyticsTracker.track(Stat.EDITOR_EDITED_IMAGE);
                break;
            case ITALIC_BUTTON_TAPPED:
                AnalyticsTracker.track(Stat.EDITOR_TAPPED_ITALIC);
                break;
            case LINK_ADDED_BUTTON_TAPPED:
                AnalyticsTracker.track(Stat.EDITOR_TAPPED_LINK_ADDED);
                hidePhotoPicker();
                break;
            case LINK_REMOVED_BUTTON_TAPPED:
                AnalyticsTracker.track(Stat.EDITOR_TAPPED_LINK_REMOVED);
                break;
            case LIST_BUTTON_TAPPED:
                AnalyticsTracker.track(Stat.EDITOR_TAPPED_LIST);
                break;
            case LIST_ORDERED_BUTTON_TAPPED:
                AnalyticsTracker.track(Stat.EDITOR_TAPPED_LIST_ORDERED);
                break;
            case LIST_UNORDERED_BUTTON_TAPPED:
                AnalyticsTracker.track(Stat.EDITOR_TAPPED_LIST_UNORDERED);
                break;
            case MEDIA_BUTTON_TAPPED:
                AnalyticsTracker.track(Stat.EDITOR_TAPPED_IMAGE);
                break;
            case NEXT_PAGE_BUTTON_TAPPED:
                AnalyticsTracker.track(Stat.EDITOR_TAPPED_NEXT_PAGE);
                break;
            case PARAGRAPH_BUTTON_TAPPED:
                AnalyticsTracker.track(Stat.EDITOR_TAPPED_PARAGRAPH);
                break;
            case PREFORMAT_BUTTON_TAPPED:
                AnalyticsTracker.track(Stat.EDITOR_TAPPED_PREFORMAT);
                break;
            case READ_MORE_BUTTON_TAPPED:
                AnalyticsTracker.track(Stat.EDITOR_TAPPED_READ_MORE);
                break;
            case STRIKETHROUGH_BUTTON_TAPPED:
                AnalyticsTracker.track(Stat.EDITOR_TAPPED_STRIKETHROUGH);
                break;
            case UNDERLINE_BUTTON_TAPPED:
                AnalyticsTracker.track(Stat.EDITOR_TAPPED_UNDERLINE);
                break;
        }
    }

    // FluxC events

    @SuppressWarnings("unused")
    @Subscribe(threadMode = ThreadMode.MAIN)
    public void onMediaUploaded(OnMediaUploaded event) {
        if (isFinishing()) {
            return;
        }

        // event for unknown media, ignoring
        if (event.media == null) {
            AppLog.w(AppLog.T.MEDIA, "Media event carries null media object, not recognized");
            return;
        }

        if (event.isError()) {
            onUploadError(event.media, event.error);
        } else if (event.completed) {
            // if the remote url on completed is null, we consider this upload wasn't successful
            if (event.media.getUrl() == null) {
                MediaError error = new MediaError(MediaErrorType.GENERIC_ERROR);
                onUploadError(event.media, error);
            } else {
                onUploadSuccess(event.media);
            }
        } else {
            onUploadProgress(event.media, event.progress);
        }
    }

    // FluxC events

    @SuppressWarnings("unused")
    @Subscribe(threadMode = ThreadMode.MAIN)
    public void onPostChanged(OnPostChanged event) {
        if (event.causeOfChange == PostAction.UPDATE_POST) {
            if (!event.isError()) {
                // here update the menu if it's not a draft anymore
                invalidateOptionsMenu();
            }
        }
    }

    @SuppressWarnings("unused")
    @Subscribe(threadMode = ThreadMode.MAIN)
    public void onPostUploaded(OnPostUploaded event) {
        final PostModel post = event.post;
        if (post != null && post.getId() == mPost.getId()) {
            View snackbarAttachView = findViewById(R.id.editor_activity);
            boolean isAutosync = !mIsActive || mIsAutosync;
            if (!isAutosync) {
                UploadUtils.onPostUploadedSnackbarHandler(this, snackbarAttachView, event.isError(), post,
                        event.isError() ? event.error.message : null, getSite(), mDispatcher);
            }
            mIsAutosync = false;
            if (!event.isError()) {
                mPost = post;
                mIsNewPost = false;
                invalidateOptionsMenu();
            }
        }
    }


    @SuppressWarnings("unused")
    public void onEventMainThread(VideoOptimizer.ProgressEvent event) {
        if (!isFinishing()) {
            // use upload progress rather than optimizer progress since the former includes upload+optimization
            float progress = UploadService.getUploadProgressForMedia(event.media);
            onUploadProgress(event.media, progress);
        }
    }

    @SuppressWarnings("unused")
    public void onEventMainThread(UploadService.UploadMediaRetryEvent event) {
        if (!isFinishing()
            && event.mediaModelList != null
            && mEditorMediaUploadListener != null) {
            for (MediaModel media : event.mediaModelList) {
                String localMediaId = String.valueOf(media.getId());
                EditorFragmentAbstract.MediaType mediaType = media.isVideo()
                        ? EditorFragmentAbstract.MediaType.VIDEO : EditorFragmentAbstract.MediaType.IMAGE;
                mEditorMediaUploadListener.onMediaUploadRetry(localMediaId, mediaType);
            }
        }
    }

    private void showAsyncPromoDialog() {
        final PromoDialog asyncPromoDialog = new PromoDialog();
        asyncPromoDialog.initialize(ASYNC_PROMO_DIALOG_TAG,
                getString(R.string.async_promo_title),
                getString(R.string.async_promo_description),
                getString(R.string.async_promo_publish_now),
                R.drawable.img_promo_async,
                getString(R.string.keep_editing),
                getString(R.string.async_promo_link));

        asyncPromoDialog.show(getSupportFragmentManager(), ASYNC_PROMO_DIALOG_TAG);

        AppPrefs.setAsyncPromoRequired(false);
    }

    // EditPostActivityHook methods

    @Override
    public PostModel getPost() {
        return mPost;
    }

    @Override
    public SiteModel getSite() {
        return mSite;
    }
}<|MERGE_RESOLUTION|>--- conflicted
+++ resolved
@@ -317,11 +317,7 @@
         super.onCreate(savedInstanceState);
         ((WordPress) getApplication()).component().inject(this);
         mDispatcher.register(this);
-<<<<<<< HEAD
-        mSyncHandler = new Handler();
-=======
         mHandler = new Handler();
->>>>>>> 210c7e98
         setContentView(R.layout.new_edit_post_activity);
 
         if (savedInstanceState == null) {
@@ -584,11 +580,7 @@
     @Override
     protected void onResume() {
         super.onResume();
-<<<<<<< HEAD
         mIsActive = true;
-        mHandler = new Handler();
-=======
->>>>>>> 210c7e98
 
         EventBus.getDefault().register(this);
 
