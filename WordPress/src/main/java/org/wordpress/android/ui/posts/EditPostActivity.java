--- conflicted
+++ resolved
@@ -437,11 +437,10 @@
                     AztecEditorFragment.getMediaMarkedUploadingInPostContent(this, mPost.getContent());
             Collections.sort(mMediaMarkedUploadingOnStartIds);
             mIsPage = mPost.isPage();
-<<<<<<< HEAD
 
             EventBus.getDefault().post(
                     new PostEvents.PostOpenedInEditor(mPost.getLocalSiteId(), mPost.getId()));
-=======
+
             new Thread(new Runnable() {
                 @Override
                 public void run() {
@@ -471,7 +470,6 @@
                 UploadStore.ClearMediaPayload clearMediaPayload = new UploadStore.ClearMediaPayload(mPost, mediaToDeleteAssociationFor);
                 mDispatcher.dispatch(UploadActionBuilder.newClearMediaForPostAction(clearMediaPayload));
             }
->>>>>>> 9493a80b
         }
     }
 
