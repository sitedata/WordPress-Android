--- conflicted
+++ resolved
@@ -747,7 +747,6 @@
 
         if (itemId == R.id.menu_save_post) {
             publishPost();
-<<<<<<< HEAD
         } else {
             // TODO Drop this for Aztec when we have reattachment working
             // Disable other action bar buttons while a media upload is in progress
@@ -761,19 +760,10 @@
             } else if (itemId == R.id.menu_post_settings) {
                 InputMethodManager imm = ((InputMethodManager) getSystemService(Context.INPUT_METHOD_SERVICE));
                 imm.hideSoftInputFromWindow(getWindow().getDecorView().getWindowToken(), 0);
-                if (mShowNewEditor || mShowAztecEditor) {
-                    mEditPostSettingsFragment.updateFeaturedImage(mPost.getFeaturedImageId());
+                if (mEditPostSettingsFragment != null) {
+                    mEditPostSettingsFragment.refreshViews();
                 }
                 mViewPager.setCurrentItem(PAGE_SETTINGS);
-=======
-        } else if (itemId == R.id.menu_preview_post) {
-            mViewPager.setCurrentItem(PAGE_PREVIEW);
-        } else if (itemId == R.id.menu_post_settings) {
-            InputMethodManager imm = ((InputMethodManager) getSystemService(Context.INPUT_METHOD_SERVICE));
-            imm.hideSoftInputFromWindow(getWindow().getDecorView().getWindowToken(), 0);
-            if (mEditPostSettingsFragment != null) {
-                mEditPostSettingsFragment.refreshViews();
->>>>>>> 57e936d1
             }
         }
         return false;
