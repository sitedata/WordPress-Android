package org.wordpress.android.ui.posts;

import android.Manifest;
import android.annotation.TargetApi;
import android.app.Activity;
import android.app.Fragment;
import android.app.FragmentManager;
import android.content.BroadcastReceiver;
import android.content.Context;
import android.content.DialogInterface;
import android.content.Intent;
import android.content.IntentFilter;
import android.content.pm.PackageManager;
import android.content.res.Configuration;
import android.database.Cursor;
import android.graphics.Bitmap;
import android.media.ThumbnailUtils;
import android.net.Uri;
import android.os.AsyncTask;
import android.os.Build;
import android.os.Bundle;
import android.os.Environment;
import android.os.Handler;
import android.preference.PreferenceManager;
import android.support.annotation.NonNull;
import android.support.v13.app.FragmentPagerAdapter;
import android.support.v4.app.ActivityCompat;
import android.support.v4.content.CursorLoader;
import android.support.v4.view.ViewPager;
import android.support.v7.app.ActionBar;
import android.support.v7.app.AlertDialog;
import android.support.v7.app.AppCompatActivity;
import android.text.SpannableStringBuilder;
import android.text.Spanned;
import android.text.TextUtils;
import android.text.style.CharacterStyle;
import android.text.style.SuggestionSpan;
import android.view.DragEvent;
import android.view.Menu;
import android.view.MenuInflater;
import android.view.MenuItem;
import android.view.View;
import android.view.ViewGroup;
import android.view.inputmethod.InputMethodManager;
import android.webkit.MimeTypeMap;
import android.widget.Toast;

import org.greenrobot.eventbus.Subscribe;
import org.greenrobot.eventbus.ThreadMode;
import org.wordpress.android.BuildConfig;
import org.wordpress.android.JavaScriptException;
import org.wordpress.android.R;
import org.wordpress.android.WordPress;
import org.wordpress.android.analytics.AnalyticsTracker;
import org.wordpress.android.analytics.AnalyticsTracker.Stat;
import org.wordpress.android.editor.AztecEditorFragment;
import org.wordpress.android.editor.EditorFragment;
import org.wordpress.android.editor.EditorFragment.IllegalEditorStateException;
import org.wordpress.android.editor.EditorFragmentAbstract;
import org.wordpress.android.editor.EditorFragmentAbstract.EditorDragAndDropListener;
import org.wordpress.android.editor.EditorFragmentAbstract.EditorFragmentListener;
import org.wordpress.android.editor.EditorFragmentAbstract.TrackableEvent;
import org.wordpress.android.editor.EditorMediaUploadListener;
import org.wordpress.android.editor.EditorWebViewAbstract.ErrorListener;
import org.wordpress.android.editor.EditorWebViewCompatibility;
import org.wordpress.android.editor.EditorWebViewCompatibility.ReflectionException;
import org.wordpress.android.editor.ImageSettingsDialogFragment;
import org.wordpress.android.editor.LegacyEditorFragment;
import org.wordpress.android.fluxc.Dispatcher;
import org.wordpress.android.fluxc.action.AccountAction;
import org.wordpress.android.fluxc.generated.AccountActionBuilder;
import org.wordpress.android.fluxc.generated.MediaActionBuilder;
import org.wordpress.android.fluxc.generated.PostActionBuilder;
import org.wordpress.android.fluxc.model.AccountModel;
import org.wordpress.android.fluxc.model.MediaModel;
import org.wordpress.android.fluxc.model.MediaModel.UploadState;
import org.wordpress.android.fluxc.model.PostModel;
import org.wordpress.android.fluxc.model.SiteModel;
import org.wordpress.android.fluxc.model.post.PostStatus;
import org.wordpress.android.fluxc.store.AccountStore;
import org.wordpress.android.fluxc.store.AccountStore.OnAccountChanged;
import org.wordpress.android.fluxc.store.MediaStore;
import org.wordpress.android.fluxc.store.MediaStore.FetchMediaListPayload;
import org.wordpress.android.fluxc.store.MediaStore.MediaPayload;
import org.wordpress.android.fluxc.store.MediaStore.OnMediaChanged;
import org.wordpress.android.fluxc.store.PostStore;
import org.wordpress.android.fluxc.store.SiteStore;
import org.wordpress.android.fluxc.tools.FluxCImageLoader;
import org.wordpress.android.ui.ActivityId;
import org.wordpress.android.ui.ActivityLauncher;
import org.wordpress.android.ui.RequestCodes;
import org.wordpress.android.ui.media.MediaGalleryActivity;
import org.wordpress.android.ui.media.MediaGalleryPickerActivity;
import org.wordpress.android.ui.media.WordPressMediaUtils;
import org.wordpress.android.ui.media.services.MediaUploadService;
import org.wordpress.android.ui.notifications.utils.PendingDraftsNotificationsUtils;
import org.wordpress.android.ui.photopicker.PhotoPickerFragment;
import org.wordpress.android.ui.photopicker.PhotoPickerFragment.PhotoPickerIcon;
import org.wordpress.android.ui.photopicker.PhotoPickerFragment.PhotoPickerOption;
import org.wordpress.android.ui.posts.services.AztecImageLoader;
import org.wordpress.android.ui.posts.services.PostEvents;
import org.wordpress.android.ui.posts.services.PostUploadService;
import org.wordpress.android.ui.prefs.AppPrefs;
import org.wordpress.android.ui.prefs.SiteSettingsInterface;
import org.wordpress.android.util.AnalyticsUtils;
import org.wordpress.android.util.AniUtils;
import org.wordpress.android.util.AppLog;
import org.wordpress.android.util.AppLog.T;
import org.wordpress.android.util.AutolinkUtils;
import org.wordpress.android.util.CrashlyticsUtils;
import org.wordpress.android.util.DateTimeUtils;
import org.wordpress.android.util.DisplayUtils;
import org.wordpress.android.util.FluxCUtils;
import org.wordpress.android.util.ImageUtils;
import org.wordpress.android.util.ListUtils;
import org.wordpress.android.util.MediaUtils;
import org.wordpress.android.util.NetworkUtils;
import org.wordpress.android.util.PermissionUtils;
import org.wordpress.android.util.SiteUtils;
import org.wordpress.android.util.StringUtils;
import org.wordpress.android.util.ToastUtils;
import org.wordpress.android.util.ToastUtils.Duration;
import org.wordpress.android.util.WPHtml;
import org.wordpress.android.util.WPMediaUtils;
import org.wordpress.android.util.WPUrlUtils;
import org.wordpress.android.util.helpers.MediaFile;
import org.wordpress.android.util.helpers.MediaGallery;
import org.wordpress.android.util.helpers.MediaGalleryImageSpan;
import org.wordpress.android.util.helpers.WPImageSpan;
import org.wordpress.android.widgets.WPViewPager;
import org.wordpress.passcodelock.AppLockManager;

import java.io.File;
import java.io.FileOutputStream;
import java.io.IOException;
import java.util.ArrayList;
import java.util.Arrays;
import java.util.EnumSet;
import java.util.HashMap;
import java.util.List;
import java.util.Locale;
import java.util.Map;
import java.util.regex.Matcher;
import java.util.regex.Pattern;

import javax.inject.Inject;

import de.greenrobot.event.EventBus;

public class EditPostActivity extends AppCompatActivity implements EditorFragmentListener, EditorDragAndDropListener,
        ActivityCompat.OnRequestPermissionsResultCallback, EditorWebViewCompatibility.ReflectionFailureListener,
        PhotoPickerFragment.PhotoPickerListener {
    public static final String EXTRA_POST = "postModel";
    public static final String EXTRA_IS_PAGE = "isPage";
    public static final String EXTRA_IS_QUICKPRESS = "isQuickPress";
    public static final String EXTRA_QUICKPRESS_BLOG_ID = "quickPressBlogId";
    public static final String EXTRA_SAVED_AS_LOCAL_DRAFT = "savedAsLocalDraft";
    public static final String EXTRA_HAS_UNFINISHED_MEDIA = "hasUnfinishedMedia";
    public static final String EXTRA_HAS_CHANGES = "hasChanges";
    public static final String STATE_KEY_CURRENT_POST = "stateKeyCurrentPost";
    public static final String STATE_KEY_ORIGINAL_POST = "stateKeyOriginalPost";
    public static final String STATE_KEY_EDITOR_FRAGMENT = "editorFragment";
    public static final String STATE_KEY_DROPPED_MEDIA_URIS = "stateKeyDroppedMediaUri";

    public static final int MEDIA_PERMISSION_REQUEST_CODE = 1;
    public static final int LOCATION_PERMISSION_REQUEST_CODE = 2;
    public static final int DRAG_AND_DROP_MEDIA_PERMISSION_REQUEST_CODE = 3;
    public static final int PHOTO_PICKER_PERMISSION_REQUEST_CODE = 4;

    private static int PAGE_CONTENT = 0;
    private static int PAGE_SETTINGS = 1;
    private static int PAGE_PREVIEW = 2;

    private static final int AUTOSAVE_INTERVAL_MILLIS = 60000;

    private static final String PHOTO_PICKER_TAG = "photo_picker";

    private Handler mHandler;
    private boolean mShowAztecEditor;
    private boolean mShowNewEditor;

    private List<String> mPendingVideoPressInfoRequests;

    /**
     * The {@link android.support.v4.view.PagerAdapter} that will provide
     * fragments for each of the sections. We use a
     * {@link FragmentPagerAdapter} derivative, which will keep every
     * loaded fragment in memory. If this becomes too memory intensive, it
     * may be best to switch to a
     * {@link android.support.v13.app.FragmentStatePagerAdapter}.
     */
    SectionsPagerAdapter mSectionsPagerAdapter;

    /**
     * The {@link ViewPager} that will host the section contents.
     */
    WPViewPager mViewPager;

    private PostModel mPost;
    private PostModel mOriginalPost;

    private AztecEditorFragment mAztecEditorFragment;
    private EditorFragmentAbstract mEditorFragment;
    private EditPostSettingsFragment mEditPostSettingsFragment;
    private EditPostPreviewFragment mEditPostPreviewFragment;

    private EditorMediaUploadListener mEditorMediaUploadListener;

    private boolean mIsNewPost;
    private boolean mIsPage;
    private boolean mHasSetPostContent;

    private View mPhotoPickerContainer;
    private PhotoPickerFragment mPhotoPickerFragment;
    private int mPhotoPickerOrientation = Configuration.ORIENTATION_UNDEFINED;

    // For opening the context menu after permissions have been granted
    private View mMenuView = null;

    @Inject Dispatcher mDispatcher;
    @Inject AccountStore mAccountStore;
    @Inject SiteStore mSiteStore;
    @Inject PostStore mPostStore;
    @Inject MediaStore mMediaStore;
    @Inject FluxCImageLoader mImageLoader;

    private SiteModel mSite;

    // for keeping the media uri while asking for permissions
    private ArrayList<Uri> mDroppedMediaUris;

    private Runnable mFetchMediaRunnable = new Runnable() {
        @Override
        public void run() {
            if (mDroppedMediaUris != null) {
                final List<Uri> mediaUris = mDroppedMediaUris;
                mDroppedMediaUris = null;
                EditPostActivity.this.addAllMedia(mediaUris);
            }
        }
    };

    @Override
    protected void onCreate(Bundle savedInstanceState) {
        super.onCreate(savedInstanceState);
        ((WordPress) getApplication()).component().inject(this);
        mDispatcher.register(this);
        setContentView(R.layout.new_edit_post_activity);

        if (savedInstanceState == null) {
            mSite = (SiteModel) getIntent().getSerializableExtra(WordPress.SITE);
        } else {
            mSite = (SiteModel) savedInstanceState.getSerializable(WordPress.SITE);
        }

        // Check whether to show the visual editor
        PreferenceManager.setDefaultValues(this, R.xml.account_settings, false);
        //AppPrefs.setAztecEditorAvailable(true);
        //AppPrefs.setAztecEditorEnabled(true);
        mShowAztecEditor = AppPrefs.isAztecEditorEnabled();
        mShowNewEditor = AppPrefs.isVisualEditorEnabled();

        // Set up the action bar.
        final ActionBar actionBar = getSupportActionBar();
        if (actionBar != null) {
            actionBar.setDisplayHomeAsUpEnabled(true);
        }

        FragmentManager fragmentManager = getFragmentManager();
        Bundle extras = getIntent().getExtras();
        String action = getIntent().getAction();
        if (savedInstanceState == null) {
            if (!getIntent().hasExtra(EXTRA_POST)
                    || Intent.ACTION_SEND.equals(action)
                    || Intent.ACTION_SEND_MULTIPLE.equals(action)
                    || NEW_MEDIA_POST.equals(action)
                    || getIntent().hasExtra(EXTRA_IS_QUICKPRESS)) {
                if (getIntent().hasExtra(EXTRA_QUICKPRESS_BLOG_ID)) {
                    // QuickPress might want to use a different blog than the current blog
                    int localSiteId = getIntent().getIntExtra(EXTRA_QUICKPRESS_BLOG_ID, -1);
                    mSite = mSiteStore.getSiteByLocalId(localSiteId);
                }

                if (extras != null) {
                    mIsPage = extras.getBoolean(EXTRA_IS_PAGE);
                }
                mIsNewPost = true;

                if (mSite == null) {
                    showErrorAndFinish(R.string.blog_not_found);
                    return;
                }
                if (!mSite.isVisible()) {
                    showErrorAndFinish(R.string.error_blog_hidden);
                    return;
                }

                // Create a new post
                List<Long> categories = new ArrayList<>();
                String postFormat = "";
                if (mSite.isWPCom() || mSite.isJetpackConnected()) {
                    // TODO: replace SiteSettingsInterface.getX by calls to mSite.getDefaultCategory
                    // and mSite.getDefaultFormat. We can get these from /me/sites endpoint for .com/jetpack sites.
                    // There might be a way to get that information from a XMLRPC request as well.
                    categories.add((long) SiteSettingsInterface.getDefaultCategory(WordPress.getContext()));
                    postFormat = SiteSettingsInterface.getDefaultFormat(WordPress.getContext());
                }
                mPost = mPostStore.instantiatePostModel(mSite, mIsPage, categories, postFormat);
            } else if (extras != null) {
                // Load post passed in extras
                mPost = (PostModel) extras.getSerializable(EXTRA_POST);
                if (mPost != null) {
                    mOriginalPost = mPost.clone();
                    mIsPage = mPost.isPage();
                }
            } else {
                // A postId extra must be passed to this activity
                showErrorAndFinish(R.string.post_not_found);
                return;
            }
        } else {
            mDroppedMediaUris = savedInstanceState.getParcelable(STATE_KEY_DROPPED_MEDIA_URIS);

            if (savedInstanceState.containsKey(STATE_KEY_ORIGINAL_POST)) {
                try {
                    mPost = (PostModel) savedInstanceState.getSerializable(STATE_KEY_CURRENT_POST);
                    mOriginalPost = (PostModel) savedInstanceState.getSerializable(STATE_KEY_ORIGINAL_POST);
                } catch (ClassCastException e) {
                    mPost = null;
                }
            }
            mEditorFragment = (EditorFragmentAbstract) fragmentManager.getFragment(savedInstanceState, STATE_KEY_EDITOR_FRAGMENT);

            if (mEditorFragment instanceof EditorMediaUploadListener) {
                mEditorMediaUploadListener = (EditorMediaUploadListener) mEditorFragment;
            }
        }

        if (mSite == null) {
            ToastUtils.showToast(this, R.string.blog_not_found, ToastUtils.Duration.SHORT);
            finish();
            return;
        }

        if (mHasSetPostContent = mEditorFragment != null) {
            mEditorFragment.setImageLoader(mImageLoader);
        }

        // Ensure we have a valid post
        if (mPost == null) {
            showErrorAndFinish(R.string.post_not_found);
            return;
        }

        if (mIsNewPost) {
            trackEditorCreatedPost(action, getIntent());
        }

        setTitle(StringUtils.unescapeHTML(SiteUtils.getSiteNameOrHomeURL(mSite)));
        mSectionsPagerAdapter = new SectionsPagerAdapter(fragmentManager);

        // Set up the ViewPager with the sections adapter.
        mViewPager = (WPViewPager) findViewById(R.id.pager);
        mViewPager.setAdapter(mSectionsPagerAdapter);
        mViewPager.setOffscreenPageLimit(2);
        mViewPager.setPagingEnabled(false);

        // When swiping between different sections, select the corresponding
        // tab. We can also use ActionBar.Tab#select() to do this if we have
        // a reference to the Tab.
        mViewPager.setOnPageChangeListener(new ViewPager.SimpleOnPageChangeListener() {
            @Override
            public void onPageSelected(int position) {
                invalidateOptionsMenu();
                if (position == PAGE_CONTENT) {
                    setTitle(StringUtils.unescapeHTML(SiteUtils.getSiteNameOrHomeURL(mSite)));
                } else if (position == PAGE_SETTINGS) {
                    setTitle(mPost.isPage() ? R.string.page_settings : R.string.post_settings);
                    hidePhotoPicker();
                } else if (position == PAGE_PREVIEW) {
                    setTitle(mPost.isPage() ? R.string.preview_page : R.string.preview_post);
                    hidePhotoPicker();
                    savePostAsync(new AfterSavePostListener() {
                        @Override
                        public void onPostSave() {
                            if (mEditPostPreviewFragment != null) {
                                runOnUiThread(new Runnable() {
                                    @Override
                                    public void run() {
                                        if (mEditPostPreviewFragment != null) {
                                            mEditPostPreviewFragment.loadPost();
                                        }
                                    }
                                });
                            }
                        }
                    });
                }
            }
        });

        ActivityId.trackLastActivity(ActivityId.POST_EDITOR);
    }

    private Runnable mAutoSave = new Runnable() {
        @Override
        public void run() {
            new Thread(new Runnable() {
                @Override
                public void run() {
                    try {
                        updatePostObject(true);
                    } catch (IllegalEditorStateException e) {
                        AppLog.e(T.EDITOR, "Impossible to save the post, we weren't able to update it.");
                        return;
                    }
                    savePostToDb();
                    if (mHandler != null) {
                        mHandler.postDelayed(mAutoSave, AUTOSAVE_INTERVAL_MILLIS);
                    }
                }
            }).start();
        }
    };

    @Override
    protected void onResume() {
        super.onResume();
        mHandler = new Handler();
        mHandler.postDelayed(mAutoSave, AUTOSAVE_INTERVAL_MILLIS);
    }

    @Override
    protected void onPause() {
        super.onPause();

        try {
            unregisterReceiver(mGalleryReceiver);
        } catch (IllegalArgumentException e) {
            AppLog.d(T.EDITOR, "Illegal state! Can't unregister receiver that was no registered");
        }

        mHandler.removeCallbacks(mAutoSave);
        mHandler = null;
    }

    @Override
    protected void onDestroy() {
        AnalyticsTracker.track(AnalyticsTracker.Stat.EDITOR_CLOSED);
        mDispatcher.unregister(this);
        super.onDestroy();
    }

    @Override
    protected void onSaveInstanceState(Bundle outState) {
        super.onSaveInstanceState(outState);
        // Saves both post objects so we can restore them in onCreate()
        savePostAsync(null);
        outState.putSerializable(STATE_KEY_CURRENT_POST, mPost);
        outState.putSerializable(STATE_KEY_ORIGINAL_POST, mOriginalPost);
        outState.putSerializable(WordPress.SITE, mSite);

        outState.putParcelableArrayList(STATE_KEY_DROPPED_MEDIA_URIS, mDroppedMediaUris);

        if (mEditorFragment != null) {
            getFragmentManager().putFragment(outState, STATE_KEY_EDITOR_FRAGMENT, mEditorFragment);
        }
    }

    @Override
    public void onConfigurationChanged(Configuration newConfig) {
        super.onConfigurationChanged(newConfig);

        // resize the photo picker if the user rotated the device
        int orientation = newConfig.orientation;
        if (orientation != mPhotoPickerOrientation) {
            resizePhotoPicker();
        }
    }

    private String getSaveButtonText() {
        if (!mSite.getHasCapabilityPublishPosts()) {
            return getString(R.string.submit_for_review);
        }

        switch (PostStatus.fromPost(mPost)) {
            case SCHEDULED:
                return getString(R.string.schedule_verb);
            case PUBLISHED:
            case UNKNOWN:
                if (mPost.isLocalDraft()) {
                    return getString(R.string.publish_post);
                } else {
                    return getString(R.string.update_verb);
                }
            default:
                if (mPost.isLocalDraft()) {
                    return getString(R.string.save);
                } else {
                    return getString(R.string.update_verb);
                }
        }
    }

    private boolean isPhotoPickerShowing() {
        return mPhotoPickerContainer != null
                && mPhotoPickerContainer.getVisibility() == View.VISIBLE;
    }

    /*
     * resizes the photo picker based on device orientation - full height in landscape, half
     * height in portrait
     */
    private void resizePhotoPicker() {
        if (mPhotoPickerContainer == null) return;

        if (DisplayUtils.isLandscape(this)) {
            mPhotoPickerOrientation = Configuration.ORIENTATION_LANDSCAPE;
            mPhotoPickerContainer.getLayoutParams().height = ViewGroup.LayoutParams.MATCH_PARENT;
        } else {
            mPhotoPickerOrientation = Configuration.ORIENTATION_PORTRAIT;
            int displayHeight = DisplayUtils.getDisplayPixelHeight(this);
            int containerHeight = (int) (displayHeight * 0.5f);
            mPhotoPickerContainer.getLayoutParams().height = containerHeight;
        }

        if (mPhotoPickerFragment != null) {
            mPhotoPickerFragment.reload();
        }
    }

    /*
     * loads the photo picker fragment, which is hidden until the user taps the media icon
     */
    private void initPhotoPicker() {
        mPhotoPickerContainer = findViewById(R.id.photo_fragment_container);

        // size the picker before creating the fragment to avoid having it load media now
        resizePhotoPicker();

        EnumSet<PhotoPickerOption> options =
                EnumSet.of(PhotoPickerOption.ALLOW_MULTI_SELECT);
        mPhotoPickerFragment = PhotoPickerFragment.newInstance(this, options);

        getFragmentManager()
                .beginTransaction()
                .add(R.id.photo_fragment_container, mPhotoPickerFragment, PHOTO_PICKER_TAG)
                .commit();
    }

    /*
     * user has requested to show the photo picker
     */
    void showPhotoPicker() {
        // request permissions if we don't already have them
        if (!PermissionUtils.checkAndRequestCameraAndStoragePermissions(this, PHOTO_PICKER_PERMISSION_REQUEST_CODE)) {
            return;
        }

        // make sure we initialized the photo picker
        if (mPhotoPickerFragment == null) {
            initPhotoPicker();
        }

        // hide soft keyboard
        View view = getCurrentFocus();
        if (view != null) {
            InputMethodManager imm = (InputMethodManager)getSystemService(Context.INPUT_METHOD_SERVICE);
            imm.hideSoftInputFromWindow(view.getWindowToken(), 0);
        }

        // slide in the photo picker
        if (!isPhotoPickerShowing()) {
            AniUtils.animateBottomBar(mPhotoPickerContainer, true, AniUtils.Duration.MEDIUM);
            mPhotoPickerFragment.refresh();
        }

        // fade in the overlay atop the editor, which effectively disables the editor
        // until the picker is closed
        View overlay = findViewById(R.id.view_overlay);
        if (overlay.getVisibility() != View.VISIBLE) {
            AniUtils.fadeIn(overlay, AniUtils.Duration.MEDIUM);
        }

        if (mAztecEditorFragment != null) {
            mAztecEditorFragment.enableMediaMode(true);
        }
    }

    public void hidePhotoPicker() {
        if (isPhotoPickerShowing()) {
            mPhotoPickerFragment.finishActionMode();
            AniUtils.animateBottomBar(mPhotoPickerContainer, false);
        }

        View overlay = findViewById(R.id.view_overlay);
        if (overlay.getVisibility() == View.VISIBLE) {
            AniUtils.fadeOut(overlay, AniUtils.Duration.MEDIUM);
        }

        if (mAztecEditorFragment != null) {
            mAztecEditorFragment.enableMediaMode(false);
        }
    }

    /*
     * called by PhotoPickerFragment when media is selected - may be a single item or a list of items
     */
    @Override
    public void onPhotoPickerMediaChosen(@NonNull List<Uri> uriList) {
        hidePhotoPicker();
        for (Uri uri: uriList) {
            addMedia(uri);
        }
    }

    /*
     * called by PhotoPickerFragment when user clicks an icon to launch the camera, native
     * picker, or WP media picker
     */
    @Override
    public void onPhotoPickerIconClicked(@NonNull PhotoPickerIcon icon) {
        hidePhotoPicker();
        switch (icon) {
            case ANDROID_CAPTURE_PHOTO:
                launchCamera();
                break;
            case ANDROID_CAPTURE_VIDEO:
                launchVideoCamera();
                break;
            case ANDROID_CHOOSE_PHOTO:
                launchPictureLibrary();
                break;
            case ANDROID_CHOOSE_VIDEO:
                launchVideoLibrary();
                break;
            case WP_MEDIA:
                startMediaGalleryAddActivity();
                break;
        }
    }

    @Override
    public boolean onCreateOptionsMenu(Menu menu) {
        super.onCreateOptionsMenu(menu);
        MenuInflater inflater = getMenuInflater();
        if (mShowNewEditor || mShowAztecEditor) {
            inflater.inflate(R.menu.edit_post, menu);
        } else {
            inflater.inflate(R.menu.edit_post_legacy, menu);
        }

        return true;
    }

    @Override
    public boolean onPrepareOptionsMenu(Menu menu) {
        boolean showMenuItems = true;
        if (mViewPager != null && mViewPager.getCurrentItem() > PAGE_CONTENT) {
            showMenuItems = false;
        }

        MenuItem previewMenuItem = menu.findItem(R.id.menu_preview_post);
        MenuItem settingsMenuItem = menu.findItem(R.id.menu_post_settings);

        if (previewMenuItem != null) {
            previewMenuItem.setVisible(showMenuItems);
        }

        if (settingsMenuItem != null) {
            settingsMenuItem.setVisible(showMenuItems);
        }

        // Set text of the save button in the ActionBar
        if (mPost != null) {
            MenuItem saveMenuItem = menu.findItem(R.id.menu_save_post);
            if (saveMenuItem != null) {
                saveMenuItem.setTitle(getSaveButtonText());
            }
        }

        return super.onPrepareOptionsMenu(menu);
    }

    @Override
    public void onRequestPermissionsResult(int requestCode,
                                           @NonNull String permissions[],
                                           @NonNull int[] grantResults) {
        switch (requestCode) {
            case LOCATION_PERMISSION_REQUEST_CODE:
                boolean shouldShowLocation = false;
                // Check if at least one of the location permission (coarse or fine) is granted
                for (int grantResult : grantResults) {
                    if (grantResult == PackageManager.PERMISSION_GRANTED) {
                        shouldShowLocation = true;
                    }
                }
                if (shouldShowLocation) {
                    // Permission request was granted, show Location buttons in Settings
                    mEditPostSettingsFragment.showLocationSearch();

                    // After permission request was granted add GeoTag to the new post (if GeoTagging is enabled)
                    mEditPostSettingsFragment.searchLocation();

                    return;
                }
                // Location permission denied
                ToastUtils.showToast(this, getString(R.string.add_location_permission_required));
                break;
            case MEDIA_PERMISSION_REQUEST_CODE:
                boolean shouldShowContextMenu = true;
                for (int i = 0; i < grantResults.length; ++i) {
                    switch (permissions[i]) {
                        case Manifest.permission.CAMERA:
                            if (grantResults[i] == PackageManager.PERMISSION_DENIED) {
                                shouldShowContextMenu = false;
                            }
                            break;
                        case Manifest.permission.WRITE_EXTERNAL_STORAGE:
                            if (grantResults[i] == PackageManager.PERMISSION_DENIED) {
                                shouldShowContextMenu = false;
                            } else {
                                registerReceiver(mGalleryReceiver,
                                        new IntentFilter(LegacyEditorFragment.ACTION_MEDIA_GALLERY_TOUCHED));
                                refreshBlogMedia();
                            }
                            break;
                    }
                }
                if (shouldShowContextMenu) {
                    if (mMenuView != null) {
                        super.openContextMenu(mMenuView);
                        mMenuView = null;
                    }
                } else {
                    ToastUtils.showToast(this, getString(R.string.access_media_permission_required));
                }
                break;
            case PHOTO_PICKER_PERMISSION_REQUEST_CODE:
                boolean canShowPhotoPicker = true;
                for (int i = 0; i < grantResults.length; ++i) {
                    switch (permissions[i]) {
                        case Manifest.permission.CAMERA:
                            if (grantResults[i] == PackageManager.PERMISSION_DENIED) {
                                canShowPhotoPicker = false;
                            }
                            break;
                        case Manifest.permission.WRITE_EXTERNAL_STORAGE:
                            if (grantResults[i] == PackageManager.PERMISSION_DENIED) {
                                canShowPhotoPicker = false;
                            }
                            break;
                    }
                }
                if (canShowPhotoPicker) {
                    showPhotoPicker();
                } else {
                    ToastUtils.showToast(this, getString(R.string.access_media_permission_required));
                }
                break;
            case DRAG_AND_DROP_MEDIA_PERMISSION_REQUEST_CODE:
                boolean mediaAccessGranted = false;
                for (int i = 0; i < grantResults.length; ++i) {
                    switch (permissions[i]) {
                        case Manifest.permission.WRITE_EXTERNAL_STORAGE:
                            if (grantResults[i] == PackageManager.PERMISSION_GRANTED) {
                                mediaAccessGranted = true;
                            }
                            break;
                    }
                }
                if (mediaAccessGranted) {
                    runOnUiThread(mFetchMediaRunnable);
                } else {
                    ToastUtils.showToast(this, getString(R.string.access_media_permission_required));
                }
            default:
                break;
        }
    }

    // Menu actions
    @Override
    public boolean onOptionsItemSelected(final MenuItem item) {
        hidePhotoPicker();

        int itemId = item.getItemId();

        if (itemId == android.R.id.home) {
            Fragment fragment = getFragmentManager().findFragmentByTag(
                    ImageSettingsDialogFragment.IMAGE_SETTINGS_DIALOG_TAG);
            if (fragment != null && fragment.isVisible()) {
                return false;
            }
            if (mViewPager.getCurrentItem() > PAGE_CONTENT) {
                if (mViewPager.getCurrentItem() == PAGE_SETTINGS) {
                    mPost.setFeaturedImageId(mEditPostSettingsFragment.getFeaturedImageId());
                    mEditorFragment.setFeaturedImageId(mPost.getFeaturedImageId());
                }
                mViewPager.setCurrentItem(PAGE_CONTENT);
                invalidateOptionsMenu();
            } else {
                savePostAndFinish();
            }
            return true;
        }

        // Disable format bar buttons while a media upload is in progress
        if (mEditorFragment.isUploadingMedia() || mEditorFragment.isActionInProgress()) {
            ToastUtils.showToast(this, R.string.editor_toast_uploading_please_wait, Duration.SHORT);
            return false;
        }

        if (itemId == R.id.menu_save_post) {
            publishPost();
        } else if (itemId == R.id.menu_preview_post) {
            mViewPager.setCurrentItem(PAGE_PREVIEW);
        } else if (itemId == R.id.menu_post_settings) {
            InputMethodManager imm = ((InputMethodManager) getSystemService(Context.INPUT_METHOD_SERVICE));
            imm.hideSoftInputFromWindow(getWindow().getDecorView().getWindowToken(), 0);
            if (mShowNewEditor || mShowAztecEditor) {
                mEditPostSettingsFragment.updateFeaturedImage(mPost.getFeaturedImageId());
            }
            mViewPager.setCurrentItem(PAGE_SETTINGS);
        }
        return false;
    }

    private void savePostOnlineAndFinishAsync(boolean isFirstTimePublish) {
        new SavePostOnlineAndFinishTask(isFirstTimePublish).executeOnExecutor(AsyncTask.THREAD_POOL_EXECUTOR);
    }

<<<<<<< HEAD
    private boolean hasFailedMedia() {
        // Show an Alert Dialog asking the user if he wants to remove all failed media before upload
        if (mEditorFragment.hasFailedMediaUploads()) {
            AlertDialog.Builder builder = new AlertDialog.Builder(this);
            builder.setMessage(R.string.editor_toast_failed_uploads)
                    .setPositiveButton(R.string.editor_remove_failed_uploads, new DialogInterface.OnClickListener() {
                        public void onClick(DialogInterface dialog, int id) {
                            // Clear failed uploads
                            mEditorFragment.removeAllFailedMediaUploads();
                        }
                    }).setNegativeButton(android.R.string.cancel, null);
            builder.create().show();
            return true;
        }
        return false;
=======
    @Override
    public void openContextMenu(View view) {
        // if we're using the native photo picker, ignore the request - if we're not using
        // the photo picker, then this will show the "seven item menu monstrosity"
        if (enablePhotoPicker()) {
            return;
        }
        if (PermissionUtils.checkAndRequestCameraAndStoragePermissions(this, MEDIA_PERMISSION_REQUEST_CODE)) {
            super.openContextMenu(view);
        } else {
            AppLockManager.getInstance().setExtendedTimeout();
            mMenuView = view;
        }
    }

    @Override
    public void onCreateContextMenu(ContextMenu menu, View v, ContextMenu.ContextMenuInfo menuInfo) {
        menu.add(0, SELECT_PHOTO_MENU_POSITION, 0, getResources().getText(R.string.select_photo));
        if (DeviceUtils.getInstance().hasCamera(this)) {
            menu.add(0, CAPTURE_PHOTO_MENU_POSITION, 0, getResources().getText(R.string.media_add_popup_capture_photo));
        }
        menu.add(0, SELECT_VIDEO_MENU_POSITION, 0, getResources().getText(R.string.select_video));
        if (DeviceUtils.getInstance().hasCamera(this)) {
            menu.add(0, CAPTURE_VIDEO_MENU_POSITION, 0, getResources().getText(R.string.media_add_popup_capture_video));
        }

        menu.add(0, ADD_GALLERY_MENU_POSITION, 0, getResources().getText(R.string.media_add_new_media_gallery));
        menu.add(0, SELECT_LIBRARY_MENU_POSITION, 0, getResources().getText(R.string.select_from_media_library));
    }

    @Override
    public boolean onContextItemSelected(MenuItem item) {
        switch (item.getItemId()) {
            case SELECT_PHOTO_MENU_POSITION:
                launchPictureLibrary();
                return true;
            case CAPTURE_PHOTO_MENU_POSITION:
                launchCamera();
                return true;
            case SELECT_VIDEO_MENU_POSITION:
                launchVideoLibrary();
                return true;
            case CAPTURE_VIDEO_MENU_POSITION:
                launchVideoCamera();
                return true;
            case ADD_GALLERY_MENU_POSITION:
                startMediaGalleryActivity(null);
                return true;
            case SELECT_LIBRARY_MENU_POSITION:
                startMediaGalleryAddActivity();
                return true;
            default:
                return false;
        }
>>>>>>> 8840ed08
    }

    private void onUploadSuccess(MediaModel media) {
        if (mEditorMediaUploadListener != null && media != null) {
            mEditorMediaUploadListener.onMediaUploadSucceeded(String.valueOf(media.getId()),
                    FluxCUtils.mediaFileFromMediaModel(media));
        }
        removeMediaFromPendingList(media);
    }

    private void onUploadCanceled(MediaModel media) {
        removeMediaFromPendingList(media);
    }

    private void onUploadError(MediaModel media, MediaStore.MediaError error) {
        String localMediaId = String.valueOf(media.getId());

        Map<String, Object> properties = null;
        MediaFile mf = FluxCUtils.mediaFileFromMediaModel(media);
        if (mf != null) {
            properties = AnalyticsUtils.getMediaProperties(this, mf.isVideo(), null, mf.getFilePath());
            properties.put("error_type", error.type.name());
        }
        AnalyticsTracker.track(Stat.EDITOR_UPLOAD_MEDIA_FAILED, properties);

        // Display custom error depending on error type
        String errorMessage;
        switch (error.type) {
            case AUTHORIZATION_REQUIRED:
                errorMessage = getString(R.string.media_error_no_permission_upload);
                break;
            case REQUEST_TOO_LARGE:
                errorMessage = getString(R.string.media_error_too_large_upload);
                break;
            case GENERIC_ERROR:
            default:
                errorMessage = TextUtils.isEmpty(error.message) ? getString(R.string.tap_to_try_again) : error.message;
        }
        if (mEditorMediaUploadListener != null) {
            mEditorMediaUploadListener.onMediaUploadFailed(localMediaId, errorMessage);
        }

        removeMediaFromPendingList(media);
    }

    private void onUploadProgress(MediaModel media, float progress) {
        String localMediaId = String.valueOf(media.getId());
        if (mEditorMediaUploadListener != null) {
            mEditorMediaUploadListener.onMediaUploadProgress(localMediaId, progress);
        }
    }

    private void removeMediaFromPendingList(MediaModel mediaToClear) {
        if (mediaToClear == null) {
            return;
        }
        for (MediaModel pendingUpload : mPendingUploads) {
            if (pendingUpload.getId() == mediaToClear.getId()) {
                mPendingUploads.remove(pendingUpload);
                break;
            }
        }
    }

    private void launchPictureLibrary() {
        WordPressMediaUtils.launchPictureLibrary(this);
        AppLockManager.getInstance().setExtendedTimeout();
    }

    private void launchVideoLibrary() {
        WordPressMediaUtils.launchVideoLibrary(this);
        AppLockManager.getInstance().setExtendedTimeout();
    }

    private void launchVideoCamera() {
        WordPressMediaUtils.launchVideoCamera(this);
        AppLockManager.getInstance().setExtendedTimeout();
    }

    private void showErrorAndFinish(int errorMessageId) {
        Toast.makeText(this, getResources().getText(errorMessageId), Toast.LENGTH_LONG).show();
        finish();
    }

    private void trackEditorCreatedPost(String action, Intent intent) {
        Map<String, Object> properties = new HashMap<>();
        // Post created from the post list (new post button).
        String normalizedSourceName = "post-list";
        if (Intent.ACTION_SEND.equals(action) || Intent.ACTION_SEND_MULTIPLE.equals(action)) {
            // Post created with share with WordPress
            normalizedSourceName = "shared-from-external-app";
        }
        if (EditPostActivity.NEW_MEDIA_POST.equals(
                action)) {
            // Post created from the media library
            normalizedSourceName = "media-library";
        }
        if (intent != null && intent.hasExtra(EXTRA_IS_QUICKPRESS)) {
            // Quick press
            normalizedSourceName = "quick-press";
        }
        properties.put("created_post_source", normalizedSourceName);
        AnalyticsUtils.trackWithSiteDetails(
                AnalyticsTracker.Stat.EDITOR_CREATED_POST,
                mSiteStore.getSiteByLocalId(mPost.getLocalSiteId()),
                properties
        );
    }

    private synchronized void updatePostObject(boolean isAutosave) throws IllegalEditorStateException {
        if (mPost == null) {
            AppLog.e(AppLog.T.POSTS, "Attempted to save an invalid Post.");
            return;
        }

        // Update post object from fragment fields
        if (mEditorFragment != null) {
            if (mShowNewEditor || mShowAztecEditor) {
                updatePostContentNewEditor(isAutosave, (String) mEditorFragment.getTitle(),
                        (String) mEditorFragment.getContent());
            } else {
                // TODO: Remove when legacy editor is dropped
                updatePostContent(isAutosave);
            }
        }

        if (mEditPostSettingsFragment != null) {
            mEditPostSettingsFragment.updatePostSettings(mPost);
        }

        mPost.setDateLocallyChanged(DateTimeUtils.iso8601FromTimestamp(System.currentTimeMillis() / 1000));
    }

    private void savePostAsync(final AfterSavePostListener listener) {
        new Thread(new Runnable() {
            @Override
            public void run() {
                try {
                    updatePostObject(false);
                } catch (IllegalEditorStateException e) {
                    AppLog.e(T.EDITOR, "Impossible to save the post, we weren't able to update it.");
                    return;
                }
                savePostToDb();
                if (listener != null) {
                    listener.onPostSave();
                }
            }
        }).start();
    }

    private interface AfterSavePostListener {
        void onPostSave();
    }

    private synchronized void savePostToDb() {
        mDispatcher.dispatch(PostActionBuilder.newUpdatePostAction(mPost));

        // update the original post object, so we'll know of new changes
        mOriginalPost = mPost.clone();
    }

    @Override
    public void onBackPressed() {
        if (isPhotoPickerShowing()) {
            hidePhotoPicker();
            return;
        }

        Fragment imageSettingsFragment = getFragmentManager().findFragmentByTag(
                ImageSettingsDialogFragment.IMAGE_SETTINGS_DIALOG_TAG);
        if (imageSettingsFragment != null && imageSettingsFragment.isVisible()) {
            ((ImageSettingsDialogFragment) imageSettingsFragment).dismissFragment();
            return;
        }

        if (mViewPager.getCurrentItem() > PAGE_CONTENT) {
            if (mViewPager.getCurrentItem() == PAGE_SETTINGS) {
                mPost.setFeaturedImageId(mEditPostSettingsFragment.getFeaturedImageId());
                mEditorFragment.setFeaturedImageId(mPost.getFeaturedImageId());
            }
            mViewPager.setCurrentItem(PAGE_CONTENT);
            invalidateOptionsMenu();
            return;
        }

        if (mEditorFragment != null && !mEditorFragment.onBackPressed()) {
            savePostAndFinish();
        }
    }

    public boolean isNewPost() {
        return mIsNewPost;
    }

    private class SavePostOnlineAndFinishTask extends AsyncTask<Void, Void, Void> {

        boolean isFirstTimePublish;

        SavePostOnlineAndFinishTask(boolean isFirstTimePublish) {
            this.isFirstTimePublish = isFirstTimePublish;
        }

        @Override
        protected Void doInBackground(Void... params) {

            PostUtils.trackSavePostAnalytics(mPost, mSiteStore.getSiteByLocalId(mPost.getLocalSiteId()));

            if (isFirstTimePublish) {
                PostUploadService.addPostToUploadAndTrackAnalytics(mPost);
            } else {
                PostUploadService.addPostToUpload(mPost);
            }
            PostUploadService.setLegacyMode(!mShowNewEditor && !mShowAztecEditor);
            startService(new Intent(EditPostActivity.this, PostUploadService.class));
            PendingDraftsNotificationsUtils.cancelPendingDraftAlarms(EditPostActivity.this, mPost.getId());

            return null;
        }

        @Override
        protected void onPostExecute(Void saved) {
            saveResult(true, false);
            finish();
        }
    }

    private class SavePostLocallyAndFinishTask extends AsyncTask<Void, Void, Boolean> {

        @Override
        protected Boolean doInBackground(Void... params) {

            if (mOriginalPost != null && !PostUtils.postHasEdits(mOriginalPost, mPost)) {
                // If no changes have been made to the post, set it back to the original - don't save it
                mDispatcher.dispatch(PostActionBuilder.newUpdatePostAction(mOriginalPost));
                return false;
            } else {
                // Changes have been made - save the post and ask for the post list to refresh
                // We consider this being "manual save", it will replace some Android "spans" by an html
                // or a shortcode replacement (for instance for images and galleries)
                if (mShowNewEditor || mShowAztecEditor) {
                    // Update the post object directly, without re-fetching the fields from the EditorFragment
                    updatePostContentNewEditor(false, mPost.getTitle(), mPost.getContent());
                }

                savePostToDb();

                // now set the pending notification alarm to be triggered in the next day, week, and month
                PendingDraftsNotificationsUtils.scheduleNextNotifications(EditPostActivity.this, mPost);
            }

            return true;
        }

        @Override
        protected void onPostExecute(Boolean saved) {
            saveResult(saved, true);
            finish();
        }
    }

    private void saveResult(boolean saved, boolean savedLocally) {
        Intent i = getIntent();
        i.putExtra(EXTRA_SAVED_AS_LOCAL_DRAFT, savedLocally);
        i.putExtra(EXTRA_HAS_UNFINISHED_MEDIA, hasUnfinishedMedia());
        i.putExtra(EXTRA_IS_PAGE, mIsPage);
        i.putExtra(EXTRA_HAS_CHANGES, saved);
        i.putExtra(EXTRA_POST, mPost);
        setResult(RESULT_OK, i);
    }

    private void publishPost() {
        AccountModel account = mAccountStore.getAccount();
        // prompt user to verify e-mail before publishing
        if (!account.getEmailVerified()) {
            String message = TextUtils.isEmpty(account.getEmail())
                    ? getString(R.string.editor_confirm_email_prompt_message)
                    : String.format(getString(R.string.editor_confirm_email_prompt_message_with_email), account.getEmail());

            AlertDialog.Builder builder = new AlertDialog.Builder(this);
            builder.setTitle(R.string.editor_confirm_email_prompt_title)
                    .setMessage(message)
                    .setPositiveButton(android.R.string.ok,
                            new DialogInterface.OnClickListener() {
                                public void onClick(DialogInterface dialog, int id) {
                                    ToastUtils.showToast(EditPostActivity.this, getString(R.string.toast_saving_post_as_draft));
                                    savePostAndFinish();
                                }
                            })
                    .setNegativeButton(R.string.editor_confirm_email_prompt_negative,
                            new DialogInterface.OnClickListener() {
                                public void onClick(DialogInterface dialog, int id) {
                                    mDispatcher.dispatch(AccountActionBuilder.newSendVerificationEmailAction());
                                }
                            });
            builder.create().show();
            return;
        }

        boolean isFirstTimePublish = isFirstTimePublish();
        boolean postUpdateSuccessful = updatePostObject();
        if (!postUpdateSuccessful) {
            // just return, since the only case updatePostObject() can fail is when the editor
            // fragment is not added to the activity
            return;
        }

        // Update post, save to db and publish in its own Thread, because 1. update can be pretty slow with a lot of
        // text 2. better not to call `updatePostObject()` from the UI thread due to weird thread blocking behavior
        // on API 16 (and 21) with the visual editor.
        new Thread(new Runnable() {
            @Override
            public void run() {
                boolean isFirstTimePublish = isFirstTimePublish();

                boolean postUpdateSuccessful = updatePostObject();
                if (!postUpdateSuccessful) {
                    // just return, since the only case updatePostObject() can fail is when the editor
                    // fragment is not added to the activity
                    return;
                }

                boolean isPublishable = PostUtils.isPublishable(mPost);

                // if post was modified or has unsaved local changes and is publishable, save it
                saveResult(isPublishable, false);

                if (isPublishable) {
                    if (NetworkUtils.isNetworkAvailable(getBaseContext())) {
                        // Show an Alert Dialog asking the user if they want to remove all failed media before upload
                        if (mEditorFragment.hasFailedMediaUploads()) {
                            EditPostActivity.this.runOnUiThread(new Runnable() {
                                @Override
                                public void run() {
                                    showRemoveFailedUploadsDialog();
                                }
                            });
                        } else {
                            savePostOnlineAndFinishAsync(isFirstTimePublish);
                        }
                    } else {
                        savePostLocallyAndFinishAsync();
                    }
                } else {
                    EditPostActivity.this.runOnUiThread(new Runnable() {
                        @Override
                        public void run() {
                            ToastUtils.showToast(EditPostActivity.this, R.string.error_publish_empty_post, Duration.SHORT);
                        }
                    });
                }
            }
        }).start();
    }

    private void showRemoveFailedUploadsDialog() {
        AlertDialog.Builder builder = new AlertDialog.Builder(this);
        builder.setMessage(R.string.editor_toast_failed_uploads)
                .setPositiveButton(R.string.editor_remove_failed_uploads, new DialogInterface.OnClickListener() {
                    public void onClick(DialogInterface dialog, int id) {
                        // Clear failed uploads
                        mEditorFragment.removeAllFailedMediaUploads();
                    }
                }).setNegativeButton(android.R.string.cancel, null);
        builder.create().show();
    }

    private void savePostAndFinish() {
        // Update post, save to db and post online in its own Thread, because 1. update can be pretty slow with a lot of
        // text 2. better not to call `updatePostObject()` from the UI thread due to weird thread blocking behavior
        // on API 16 (and 21) with the visual editor.
        new Thread(new Runnable() {
            @Override
            public void run() {
                // check if the opened post had some unsaved local changes
                boolean hasLocalChanges = mPost.isLocallyChanged() || mPost.isLocalDraft();
                boolean isFirstTimePublish = isFirstTimePublish();

                boolean postUpdateSuccessful = updatePostObject();
                if (!postUpdateSuccessful) {
                    // just return, since the only case updatePostObject() can fail is when the editor
                    // fragment is not added to the activity
                    return;
                }

                boolean hasChanges = PostUtils.postHasEdits(mOriginalPost, mPost);
                boolean isPublishable = PostUtils.isPublishable(mPost);
                boolean hasUnpublishedLocalDraftChanges = PostStatus.fromPost(mPost) == PostStatus.DRAFT &&
                        isPublishable && hasLocalChanges;

                // if post was modified or has unsaved local changes and is publishable, save it
                boolean shouldSave = (hasChanges || hasUnpublishedLocalDraftChanges) && (isPublishable || !isNewPost());
                saveResult(shouldSave, false);

                if (shouldSave) {
                    if (isNewPost()) {
                        // new post - user just left the editor without publishing, they probably want
                        // to keep the post as a draft
                        mPost.setStatus(PostStatus.DRAFT.toString());
                        if (mEditPostSettingsFragment != null) {
                            runOnUiThread(new Runnable() {
                                @Override
                                public void run() {
                                    mEditPostSettingsFragment.updateStatusSpinner();
                                }
                            });
                        }
                    }

                    if (PostStatus.fromPost(mPost) == PostStatus.DRAFT && isPublishable && !hasUnfinishedMedia()
                            && NetworkUtils.isNetworkAvailable(getBaseContext())) {
                        savePostOnlineAndFinishAsync(isFirstTimePublish);
                    } else {
                        savePostLocallyAndFinishAsync();
                    }
                } else {
                    // discard post if new & empty
                    if (!isPublishable && isNewPost()) {
                        mDispatcher.dispatch(PostActionBuilder.newRemovePostAction(mPost));
                    }
                    finish();
                }
            }
        }).start();
    }

    private boolean isFirstTimePublish() {
        return PostStatus.fromPost(mPost) == PostStatus.PUBLISHED &&
                (mPost.isLocalDraft() || PostStatus.fromPost(mOriginalPost) == PostStatus.DRAFT);
    }

    private boolean hasUnfinishedMedia() {
        return mEditorFragment.isUploadingMedia() || mEditorFragment.isActionInProgress() ||
                mEditorFragment.hasFailedMediaUploads();
    }

    private boolean updatePostObject() {
        try {
            updatePostObject(false);
        } catch (IllegalEditorStateException e) {
            AppLog.e(T.EDITOR, "Impossible to save and publish the post, we weren't able to update it.");
            return false;
        }

        return true;
    }

    private void savePostLocallyAndFinishAsync() {
        new SavePostLocallyAndFinishTask().executeOnExecutor(AsyncTask.THREAD_POOL_EXECUTOR);
    }

    /**
     * Disable visual editor mode and log the exception if we get a Reflection failure when the webview is being
     * initialized.
     */
    @Override
    public void onReflectionFailure(ReflectionException e) {
        CrashlyticsUtils.logException(e, T.EDITOR, "Reflection Failure on Visual Editor init");
        // Disable visual editor and show an error message
        AppPrefs.setVisualEditorEnabled(false);
        ToastUtils.showToast(this, R.string.new_editor_reflection_error, Duration.LONG);
        // Restart the activity (will start the legacy editor)
        finish();
        startActivity(getIntent());
    }

    /**
     * A {@link FragmentPagerAdapter} that returns a fragment corresponding to
     * one of the sections/tabs/pages.
     */
    public class SectionsPagerAdapter extends FragmentPagerAdapter {
        // Show two pages for the visual editor, and add a third page for the EditPostPreviewFragment for legacy
        private static final int NUM_PAGES_VISUAL_EDITOR = 2;
        private static final int NUM_PAGES_LEGACY_EDITOR = 3;

        public SectionsPagerAdapter(FragmentManager fm) {
            super(fm);
        }

        @Override
        public Fragment getItem(int position) {
            // getItem is called to instantiate the fragment for the given page.
            switch (position) {
                case 0:
                    // TODO: Remove editor options after testing.
                    if (mShowAztecEditor) {
                        mAztecEditorFragment = AztecEditorFragment.newInstance("", "");
                        mAztecEditorFragment.setImageLoader(new AztecImageLoader(getBaseContext()));
                        return mAztecEditorFragment;
                    } else if (mShowNewEditor) {
                        EditorWebViewCompatibility.setReflectionFailureListener(EditPostActivity.this);
                        return new EditorFragment();
                    } else {
                        return new LegacyEditorFragment();
                    }
                case 1:
                    return EditPostSettingsFragment.newInstance(mSite, mPost);
                default:
                    return EditPostPreviewFragment.newInstance(mSite, mPost);
            }
        }

        @Override
        public Object instantiateItem(ViewGroup container, int position) {
            Fragment fragment = (Fragment) super.instantiateItem(container, position);
            switch (position) {
                case 0:
                    mEditorFragment = (EditorFragmentAbstract) fragment;
                    if (mEditorFragment instanceof EditorMediaUploadListener) {
                        mEditorMediaUploadListener = (EditorMediaUploadListener) mEditorFragment;

                        // Set up custom headers for the visual editor's internal WebView
                        mEditorFragment.setCustomHttpHeader("User-Agent", WordPress.getUserAgent());
                    }
                    break;
                case 1:
                    mEditPostSettingsFragment = (EditPostSettingsFragment) fragment;
                    break;
                case 2:
                    mEditPostPreviewFragment = (EditPostPreviewFragment) fragment;
                    break;
            }
            return fragment;
        }

        @Override
        public int getCount() {
            return ((mShowNewEditor || mShowAztecEditor) ? NUM_PAGES_VISUAL_EDITOR : NUM_PAGES_LEGACY_EDITOR);
        }
    }

    // Moved from EditPostContentFragment
    public static final String NEW_MEDIA_POST = "NEW_MEDIA_POST";
    public static final String NEW_MEDIA_POST_EXTRA_IDS = "NEW_MEDIA_POST_EXTRA_IDS";
    private String mMediaCapturePath = "";
    private int mMaxThumbWidth = 0;

    private int getMaximumThumbnailWidthForEditor() {
        if (mMaxThumbWidth == 0) {
            mMaxThumbWidth = ImageUtils.getMaximumThumbnailWidthForEditor(this);
        }
        return mMaxThumbWidth;
    }

    private void addExistingMediaToEditor(long mediaId) {
        MediaModel media = mMediaStore.getSiteMediaWithId(mSite, mediaId);
        if (media != null) {
            MediaFile mediaFile = FluxCUtils.mediaFileFromMediaModel(media);
            trackAddMediaFromWPLibraryEvents(mediaFile.isVideo(), media.getMediaId());
            String urlToUse = TextUtils.isEmpty(media.getUrl()) ? media.getFilePath() : media.getUrl();
            mEditorFragment.appendMediaFile(mediaFile, urlToUse, mImageLoader);
        }
    }

    private class LoadPostContentTask extends AsyncTask<String, Spanned, Spanned> {
        @Override
        protected Spanned doInBackground(String... params) {
            if (params.length < 1 || mPost == null) {
                return null;
            }

            String content = StringUtils.notNullStr(params[0]);
            return WPHtml.fromHtml(content, EditPostActivity.this, mPost, getMaximumThumbnailWidthForEditor());
        }

        @Override
        protected void onPostExecute(Spanned spanned) {
            if (spanned != null) {
                mEditorFragment.setContent(spanned);
            }
        }
    }

    private String getUploadErrorHtml(String mediaId, String path) {
        String replacement;
        if (Build.VERSION.SDK_INT >= 19) {
            replacement = String.format(Locale.US,
                    "<span id=\"img_container_%s\" class=\"img_container failed\" data-failed=\"%s\"><progress " +
                            "id=\"progress_%s\" value=\"0\" class=\"wp_media_indicator failed\" contenteditable=\"false\">" +
                            "</progress><img data-wpid=\"%s\" src=\"%s\" alt=\"\" class=\"failed\"></span>",
                    mediaId, getString(R.string.tap_to_try_again), mediaId, mediaId, path);
        } else {
            // Before API 19, the WebView didn't support progress tags. Use an upload overlay instead of a progress bar
            replacement = String.format(Locale.US,
                    "<span id=\"img_container_%s\" class=\"img_container compat failed\" contenteditable=\"false\" " +
                            "data-failed=\"%s\"><span class=\"upload-overlay failed\" " +
                            "contenteditable=\"false\">Uploading…</span><span class=\"upload-overlay-bg\"></span>" +
                            "<img data-wpid=\"%s\" src=\"%s\" alt=\"\" class=\"failed\"></span>",
                    mediaId, getString(R.string.tap_to_try_again), mediaId, path);
        }
        return replacement;
    }

    private String migrateLegacyDraft(String content) {
        if (content.contains("<img src=\"null\" android-uri=\"")) {
            // We must replace image tags specific to the legacy editor local drafts:
            // <img src="null" android-uri="file:///..." />
            // And trigger an upload action for the specific image / video
            Pattern pattern = Pattern.compile("<img src=\"null\" android-uri=\"([^\"]*)\".*>");
            Matcher matcher = pattern.matcher(content);
            StringBuffer stringBuffer = new StringBuffer();
            while (matcher.find()) {
                String stringUri = matcher.group(1);
                Uri uri = Uri.parse(stringUri);
                MediaFile mediaFile = FluxCUtils.mediaFileFromMediaModel(queueFileForUpload(uri,
                        getContentResolver().getType(uri), UploadState.FAILED));
                if (mediaFile == null) {
                    continue;
                }
                String replacement = getUploadErrorHtml(mediaFile.getMediaId(), mediaFile.getFilePath());
                matcher.appendReplacement(stringBuffer, replacement);
            }
            matcher.appendTail(stringBuffer);
            content = stringBuffer.toString();
        }
        if (content.contains("[caption")) {
            // Convert old legacy post caption formatting to new format, to avoid being stripped by the visual editor
            Pattern pattern = Pattern.compile("(\\[caption[^]]*caption=\"([^\"]*)\"[^]]*].+?)(\\[\\/caption])");
            Matcher matcher = pattern.matcher(content);
            StringBuffer stringBuffer = new StringBuffer();
            while (matcher.find()) {
                String replacement = matcher.group(1) + matcher.group(2) + matcher.group(3);
                matcher.appendReplacement(stringBuffer, replacement);
            }
            matcher.appendTail(stringBuffer);
            content = stringBuffer.toString();
        }
        return content;
    }

    private void fillContentEditorFields() {
        // Needed blog settings needed by the editor
        mEditorFragment.setFeaturedImageSupported(mSite.isFeaturedImageSupported());

        // Set up the placeholder text
        mEditorFragment.setContentPlaceholder(getString(R.string.editor_content_placeholder));
        mEditorFragment.setTitlePlaceholder(getString(mIsPage ? R.string.editor_page_title_placeholder :
                R.string.editor_post_title_placeholder));

        // Set post title and content
        if (mPost != null) {
            if (!TextUtils.isEmpty(mPost.getContent()) && !mHasSetPostContent) {
                mHasSetPostContent = true;
                if (mPost.isLocalDraft() && !mShowNewEditor && !mShowAztecEditor) {
                    // TODO: Unnecessary for new editor, as all images are uploaded right away, even for local drafts
                    // Load local post content in the background, as it may take time to generate images
                    new LoadPostContentTask().executeOnExecutor(AsyncTask.THREAD_POOL_EXECUTOR,
                            mPost.getContent().replaceAll("\uFFFC", ""));
                } else {
                    // TODO: Might be able to drop .replaceAll() when legacy editor is removed
                    String content = mPost.getContent().replaceAll("\uFFFC", "");
                    // Prepare eventual legacy editor local draft for the new editor
                    content = migrateLegacyDraft(content);
                    mEditorFragment.setContent(content);
                }
            }
            if (!TextUtils.isEmpty(mPost.getTitle())) {
                mEditorFragment.setTitle(mPost.getTitle());
            }
            // TODO: postSettingsButton.setText(post.isPage() ? R.string.page_settings : R.string.post_settings);
            mEditorFragment.setLocalDraft(mPost.isLocalDraft());

            mEditorFragment.setFeaturedImageId(mPost.getFeaturedImageId());
        }

        // Special actions
        String action = getIntent().getAction();
        if (Intent.ACTION_SEND.equals(action) || Intent.ACTION_SEND_MULTIPLE.equals(action)) {
            setPostContentFromShareAction();
        } else if (NEW_MEDIA_POST.equals(action)) {
            prepareMediaPost();
        }
    }

    private void launchCamera() {
        WordPressMediaUtils.launchCamera(this, BuildConfig.APPLICATION_ID,
                new WordPressMediaUtils.LaunchCameraCallback() {
                    @Override
                    public void onMediaCapturePathReady(String mediaCapturePath) {
                        mMediaCapturePath = mediaCapturePath;
                        AppLockManager.getInstance().setExtendedTimeout();
                    }
                });
    }

    protected void setPostContentFromShareAction() {
        Intent intent = getIntent();

        // Check for shared text
        String text = intent.getStringExtra(Intent.EXTRA_TEXT);
        String title = intent.getStringExtra(Intent.EXTRA_SUBJECT);
        if (text != null) {
            if (title != null) {
                mEditorFragment.setTitle(title);
            }
            // Create an <a href> element around links
            text = AutolinkUtils.autoCreateLinks(text);
            if (mEditorFragment instanceof LegacyEditorFragment) {
                mEditorFragment.setContent(WPHtml.fromHtml(StringUtils.addPTags(text), this, mPost,
                        getMaximumThumbnailWidthForEditor()));
            } else {
                mEditorFragment.setContent(text);
            }
        }

        // Check for shared media
        if (intent.hasExtra(Intent.EXTRA_STREAM)) {
            String action = intent.getAction();
            String type = intent.getType();
            ArrayList<Uri> sharedUris;

            if (Intent.ACTION_SEND_MULTIPLE.equals(action)) {
                sharedUris = intent.getParcelableArrayListExtra((Intent.EXTRA_STREAM));
            } else {
                // For a single media share, we only allow images and video types
                if (type != null && (type.startsWith("image") || type.startsWith("video"))) {
                    sharedUris = new ArrayList<Uri>();
                    sharedUris.add((Uri) intent.getParcelableExtra(Intent.EXTRA_STREAM));
                } else {
                    return;
                }
            }

            if (sharedUris != null) {
                for (Uri uri : sharedUris) {
                    addMedia(uri);
                }
            }
        }
    }

    private void startMediaGalleryActivity(MediaGallery mediaGallery) {
        ActivityLauncher.viewMediaGalleryForSiteAndGallery(this, mSite, mediaGallery);
    }

    private void prepareMediaPost() {
        long[] idsArray = getIntent().getLongArrayExtra(NEW_MEDIA_POST_EXTRA_IDS);
        ArrayList<Long> idsList = ListUtils.fromLongArray(idsArray);
        for (Long id: idsList) {
            addExistingMediaToEditor(id);
        }
    }

    // TODO: Replace with contents of the updatePostContentNewEditor() method when legacy editor is dropped
    /**
     * Updates post object with content of this fragment
     */
    public void updatePostContent(boolean isAutoSave) throws IllegalEditorStateException {
        if (mPost == null) {
            return;
        }
        String title = StringUtils.notNullStr((String) mEditorFragment.getTitle());
        SpannableStringBuilder postContent;
        if (mEditorFragment.getSpannedContent() != null) {
            // needed by the legacy editor to save local drafts
            try {
                postContent = new SpannableStringBuilder(mEditorFragment.getSpannedContent());
            } catch (RuntimeException e) {
                // A core android bug might cause an out of bounds exception, if so we'll just use the current editable
                // See https://code.google.com/p/android/issues/detail?id=5164
                postContent = new SpannableStringBuilder(StringUtils.notNullStr((String) mEditorFragment.getContent()));
            }
        } else {
            postContent = new SpannableStringBuilder(StringUtils.notNullStr((String) mEditorFragment.getContent()));
        }

        String content;
        if (mPost.isLocalDraft()) {
            // remove suggestion spans, they cause craziness in WPHtml.toHTML().
            CharacterStyle[] characterStyles = postContent.getSpans(0, postContent.length(), CharacterStyle.class);
            for (CharacterStyle characterStyle : characterStyles) {
                if (characterStyle instanceof SuggestionSpan) {
                    postContent.removeSpan(characterStyle);
                }
            }
            content = WPHtml.toHtml(postContent);
            // replace duplicate <p> tags so there's not duplicates, trac #86
            content = content.replace("<p><p>", "<p>");
            content = content.replace("</p></p>", "</p>");
            content = content.replace("<br><br>", "<br>");
            // sometimes the editor creates extra tags
            content = content.replace("</strong><strong>", "").replace("</em><em>", "").replace("</u><u>", "")
                    .replace("</strike><strike>", "").replace("</blockquote><blockquote>", "");
        } else {
            if (!isAutoSave) {
                // Add gallery shortcode
                MediaGalleryImageSpan[] gallerySpans = postContent.getSpans(0, postContent.length(),
                        MediaGalleryImageSpan.class);
                for (MediaGalleryImageSpan gallerySpan : gallerySpans) {
                    int start = postContent.getSpanStart(gallerySpan);
                    postContent.removeSpan(gallerySpan);
                    postContent.insert(start, WPHtml.getGalleryShortcode(gallerySpan));
                }
            }

            WPImageSpan[] imageSpans = postContent.getSpans(0, postContent.length(), WPImageSpan.class);
            if (imageSpans.length != 0) {
                for (WPImageSpan wpIS : imageSpans) {
                    MediaFile mediaFile = wpIS.getMediaFile();
                    if (mediaFile == null) {
                        continue;
                    }

                    if (mediaFile.getMediaId() != null) {
                        updateMediaFileOnServer(mediaFile);
                    } else {
                        mediaFile.setFileName(wpIS.getImageSource().toString());
                        mediaFile.setFilePath(wpIS.getImageSource().toString());
                    }

                    int tagStart = postContent.getSpanStart(wpIS);
                    if (!isAutoSave) {
                        postContent.removeSpan(wpIS);

                        // network image has a mediaId
                        if (mediaFile.getMediaId() != null && mediaFile.getMediaId().length() > 0) {
                            postContent.insert(tagStart, WPHtml.getContent(wpIS));
                        } else {
                            // local image for upload
                            postContent.insert(tagStart,
                                    "<img android-uri=\"" + wpIS.getImageSource().toString() + "\" />");
                        }
                    }
                }
            }
            content = postContent.toString();
        }

        mPost.setTitle(title);
        mPost.setContent(content);

        if (!mPost.isLocalDraft()) {
            mPost.setIsLocallyChanged(true);
        }
    }

    /**
     * Updates post object with given title and content
     */
    public void updatePostContentNewEditor(boolean isAutoSave, String title, String content) {
        if (mPost == null) {
            return;
        }

        if (!isAutoSave) {
            // TODO: Shortcode handling, media handling
        }

        mPost.setTitle(title);
        mPost.setContent(content);

        if (!mPost.isLocalDraft()) {
            mPost.setIsLocallyChanged(true);
        }

        mPost.setDateLocallyChanged(DateTimeUtils.iso8601FromTimestamp(System.currentTimeMillis() / 1000));
    }

    private void updateMediaFileOnServer(MediaFile mediaFile) {
        if (mediaFile == null) {
            return;
        }

        MediaPayload payload = new MediaPayload(mSite, FluxCUtils.mediaModelFromMediaFile(mediaFile));
        mDispatcher.dispatch(MediaActionBuilder.newPushMediaAction(payload));
    }

    /**
     * Analytics about media from device
     *
     * @param isNew Whether is a fresh media
     * @param isVideo Whether is a video or not
     * @param uri The URI of the media on the device, or null
     */
    private void trackAddMediaFromDeviceEvents(boolean isNew, boolean isVideo, Uri uri) {
        if (uri == null) {
            AppLog.e(T.MEDIA, "Cannot track new media events if both path and mediaURI are null!!");
            return;
        }

        Map<String, Object> properties = AnalyticsUtils.getMediaProperties(this, isVideo, uri, null);
        Stat currentStat;
        if (isVideo) {
            if (isNew) {
                currentStat = Stat.EDITOR_ADDED_VIDEO_NEW;
            } else {
                currentStat = Stat.EDITOR_ADDED_VIDEO_VIA_DEVICE_LIBRARY;
            }
        } else {
            if (isNew) {
                currentStat = Stat.EDITOR_ADDED_PHOTO_NEW;
            } else {
                currentStat = Stat.EDITOR_ADDED_PHOTO_VIA_DEVICE_LIBRARY;
            }
        }

        AnalyticsTracker.track(currentStat, properties);
    }

    /**
     * Analytics about media already available in the blog's library.
     *
     * @param isVideo Whether is a video or not
     * @param mediaId The ID of the media in the WP blog's library, or null if device media.
     */
    private void trackAddMediaFromWPLibraryEvents(boolean isVideo, long mediaId) {
        if (mediaId == 0) {
            AppLog.e(T.MEDIA, "Cannot track media events if mediaId is 0");
            return;
        }

        if (isVideo) {
            AnalyticsTracker.track(Stat.EDITOR_ADDED_VIDEO_VIA_WP_MEDIA_LIBRARY);
        } else {
            AnalyticsTracker.track(Stat.EDITOR_ADDED_PHOTO_VIA_WP_MEDIA_LIBRARY);
        }
    }

    public boolean addMedia(Uri mediaUri) {
        if (mediaUri != null && !MediaUtils.isInMediaStore(mediaUri) && !mediaUri.toString().startsWith("/")
                && !mediaUri.toString().startsWith("file://") ) {
            mediaUri = MediaUtils.downloadExternalMedia(this, mediaUri);
        }

        if (mediaUri == null) {
            return false;
        }

        boolean isVideo = MediaUtils.isVideo(mediaUri.toString());

        if (mShowNewEditor || mShowAztecEditor) {
            return addMediaVisualEditor(mediaUri, isVideo);
        } else {
            return addMediaLegacyEditor(mediaUri, isVideo);
        }
    }

    private boolean addMediaVisualEditor(Uri uri, boolean isVideo) {
        String path;
        if (uri.toString().contains("content:")) {
            path = MediaUtils.getPath(this, uri);
        } else {
            // File is not in media library
            path = uri.toString().replace("file://", "");
        }

        if (path == null) {
            ToastUtils.showToast(this, R.string.file_not_found, Duration.SHORT);
            return false;
        }

        Uri optimizedMedia = WPMediaUtils.getOptimizedMedia(this, mSite, path, isVideo);
        if (optimizedMedia != null) {
            uri = optimizedMedia;
        }

        MediaModel media = queueFileForUpload(uri, getContentResolver().getType(uri));
        MediaFile mediaFile = FluxCUtils.mediaFileFromMediaModel(media);
        if (media != null) {
            mEditorFragment.appendMediaFile(mediaFile, path, mImageLoader);
        }

        return true;
    }

    private boolean addMediaLegacyEditor(Uri mediaUri, boolean isVideo) {
        MediaModel mediaModel = buildMediaModel(mediaUri, getContentResolver().getType(mediaUri), UploadState.QUEUED);
        if (isVideo) {
            mediaModel.setTitle(getResources().getString(R.string.video));
        } else {
            mediaModel.setTitle(ImageUtils.getTitleForWPImageSpan(this, mediaUri.getEncodedPath()));
        }
        mediaModel.setPostId(mPost.getId());

        mDispatcher.dispatch(MediaActionBuilder.newUpdateMediaAction(mediaModel));

        MediaFile mediaFile = FluxCUtils.mediaFileFromMediaModel(mediaModel);
        mEditorFragment.appendMediaFile(mediaFile, mediaFile.getFilePath(), mImageLoader);
        return true;
    }

    @Override
    public void onActivityResult(int requestCode, int resultCode, Intent data) {
        super.onActivityResult(requestCode, resultCode, data);

        if (resultCode != Activity.RESULT_OK) {
            return;
        }

        if (data != null || ((requestCode == RequestCodes.TAKE_PHOTO || requestCode == RequestCodes.TAKE_VIDEO))) {
            switch (requestCode) {
                case MediaGalleryActivity.REQUEST_CODE:
                    handleMediaGalleryResult(data);
                    // TODO: No analytics here?
                    break;
                case MediaGalleryPickerActivity.REQUEST_CODE:
                    handleMediaGalleryPickerResult(data);
                    // No need to bump analytics here. Bumped later in handleMediaGalleryPickerResult-> addExistingMediaToEditor
                    break;
                case RequestCodes.PICTURE_LIBRARY:
                    Uri imageUri = data.getData();
                    fetchMedia(imageUri);
                    trackAddMediaFromDeviceEvents(false, false, imageUri);
                    break;
                case RequestCodes.TAKE_PHOTO:
                    try {
                        File f = new File(mMediaCapturePath);
                        Uri capturedImageUri = Uri.fromFile(f);
                        if (!addMedia(capturedImageUri)) {
                            ToastUtils.showToast(this, R.string.gallery_error, Duration.SHORT);
                        } else {
                            trackAddMediaFromDeviceEvents(true, false, capturedImageUri);
                        }
                        this.sendBroadcast(new Intent(Intent.ACTION_MEDIA_MOUNTED, Uri.parse("file://"
                                + Environment.getExternalStorageDirectory())));
                    } catch (RuntimeException e) {
                        AppLog.e(T.POSTS, e);
                    } catch (OutOfMemoryError e) {
                        AppLog.e(T.POSTS, e);
                    }
                    break;
                case RequestCodes.VIDEO_LIBRARY:
                    Uri videoUri = data.getData();
                    List<Uri> mediaUris = Arrays.asList(videoUri);
                    for (Uri mediaUri : mediaUris) {
                        trackAddMediaFromDeviceEvents(false, true, mediaUri);
                    }
                    addAllMedia(mediaUris);
                    break;
                case RequestCodes.TAKE_VIDEO:
                    Uri capturedVideoUri = MediaUtils.getLastRecordedVideoUri(this);
                    if (!addMedia(capturedVideoUri)) {
                        ToastUtils.showToast(this, R.string.gallery_error, Duration.SHORT);
                    } else {
                        AnalyticsTracker.track(Stat.EDITOR_ADDED_VIDEO_NEW);
                        trackAddMediaFromDeviceEvents(true, true, capturedVideoUri);
                    }
                    break;
            }
        }
    }

    private ArrayList<MediaModel> mPendingUploads = new ArrayList<>();

    private void fetchMedia(Uri mediaUri) {
        if (!MediaUtils.isInMediaStore(mediaUri)) {
            // Create an AsyncTask to download the file
            new AsyncTask<Uri, Integer, Uri>() {
                @Override
                protected Uri doInBackground(Uri... uris) {
                    Uri imageUri = uris[0];
                    return MediaUtils.downloadExternalMedia(EditPostActivity.this, imageUri);
                }

                protected void onPostExecute(Uri uri) {
                    if (uri != null) {
                        addMedia(uri);
                    } else {
                        Toast.makeText(EditPostActivity.this, getString(R.string.error_downloading_image),
                                Toast.LENGTH_SHORT).show();
                    }
                }
            }.executeOnExecutor(AsyncTask.THREAD_POOL_EXECUTOR, mediaUri);
        } else {
            addMedia(mediaUri);
        }
    }

    /**
     * Media
     */
    private void addAllMedia(List<Uri> mediaUris) {
        boolean isErrorAddingMedia = false;
        for (Uri mediaUri : mediaUris) {
            if (mediaUri == null || !addMedia(mediaUri)) {
                isErrorAddingMedia = true;
            }
        }
        if (isErrorAddingMedia) {
            Toast.makeText(EditPostActivity.this, getResources().getText(R.string.gallery_error),
                    Toast.LENGTH_SHORT).show();
        }
    }

    private String getRealPathFromURI(Uri uri) {
        String path;
        if ("content".equals(uri.getScheme())) {
            path = getRealPathFromContentURI(uri);
        } else if ("file".equals(uri.getScheme())) {
            path = uri.getPath();
        } else {
            path = uri.toString();
        }
        return path;
    }

    private String getRealPathFromContentURI(Uri contentUri) {
        if (contentUri == null)
            return null;

        String[] proj = { android.provider.MediaStore.Images.Media.DATA };
        CursorLoader loader = new CursorLoader(this, contentUri, proj, null, null, null);
        Cursor cursor = loader.loadInBackground();

        if (cursor == null)
            return null;

        int column_index = cursor.getColumnIndex(proj[0]);
        if (column_index == -1) {
            cursor.close();
            return null;
        }

        String path;
        if (cursor.moveToFirst()) {
            path = cursor.getString(column_index);
        } else {
            path = null;
        }

        cursor.close();
        return path;
    }

    private void startMediaGalleryAddActivity() {
        ActivityLauncher.viewMediaGalleryPickerForSite(this, mSite);
    }

    private void handleMediaGalleryPickerResult(Intent data) {
        ArrayList<Long> ids = ListUtils.fromLongArray(data.getLongArrayExtra(MediaGalleryPickerActivity.RESULT_IDS));
        if (ids == null || ids.size() == 0) {
            return;
        }

        // if only one item was chosen insert it as a media object, otherwise create a gallery
        // from the selected items
        if (ids.size() == 1) {
            long mediaId = ids.get(0);
            addExistingMediaToEditor(mediaId);
        } else {
            MediaGallery gallery = new MediaGallery();
            gallery.setIds(ids);
            mEditorFragment.appendGallery(gallery);
        }
    }

    private void handleMediaGalleryResult(Intent data) {
        MediaGallery gallery = (MediaGallery) data.getSerializableExtra(MediaGalleryActivity.RESULT_MEDIA_GALLERY);

        // if blank gallery returned, don't add to span
        if (gallery == null || gallery.getIds().size() == 0) {
            return;
        }
        mEditorFragment.appendGallery(gallery);
    }

    private BroadcastReceiver mGalleryReceiver = new BroadcastReceiver() {
        @Override
        public void onReceive(Context context, Intent intent) {
            if (LegacyEditorFragment.ACTION_MEDIA_GALLERY_TOUCHED.equals(intent.getAction())) {
                startMediaGalleryActivity((MediaGallery)intent.getSerializableExtra(LegacyEditorFragment.EXTRA_MEDIA_GALLERY));
            }
        }
    };

    private void refreshBlogMedia() {
        if (NetworkUtils.isNetworkAvailable(this)) {
            FetchMediaListPayload payload = new FetchMediaListPayload(mSite, false);
            mDispatcher.dispatch(MediaActionBuilder.newFetchMediaListAction(payload));
        } else {
            ToastUtils.showToast(this, R.string.error_media_refresh_no_connection, ToastUtils.Duration.SHORT);
        }
    }

    @SuppressWarnings("unused")
    @Subscribe(threadMode = ThreadMode.MAIN)
    public void onAccountChanged(OnAccountChanged event) {
        if (event.causeOfChange == AccountAction.SEND_VERIFICATION_EMAIL) {
            if (!event.isError()) {
                ToastUtils.showToast(this, getString(R.string.toast_verification_email_sent));
            } else {
                ToastUtils.showToast(this, getString(R.string.toast_verification_email_send_error));
            }
        }
    }

    @SuppressWarnings("unused")
    @Subscribe(threadMode = ThreadMode.MAIN)
    public void onMediaChanged(OnMediaChanged event) {
        if (event.isError()) {
            final String errorMessage;
            switch (event.error.type) {
                case FS_READ_PERMISSION_DENIED:
                    errorMessage = getString(R.string.error_media_insufficient_fs_permissions);
                    break;
                case NOT_FOUND:
                    errorMessage = getString(R.string.error_media_not_found);
                    break;
                case AUTHORIZATION_REQUIRED:
                    errorMessage = getString(R.string.error_media_unauthorized);
                    break;
                case PARSE_ERROR:
                    errorMessage = getString(R.string.error_media_parse_error);
                    break;
                case MALFORMED_MEDIA_ARG:
                case NULL_MEDIA_ARG:
                case GENERIC_ERROR:
                default:
                    errorMessage = getString(R.string.error_refresh_media);
                    break;
            }
            if (!TextUtils.isEmpty(errorMessage)) {
                ToastUtils.showToast(EditPostActivity.this, errorMessage, ToastUtils.Duration.SHORT);
            }
        } else {
            if (mPendingVideoPressInfoRequests != null && !mPendingVideoPressInfoRequests.isEmpty()) {
                // If there are pending requests for video URLs from VideoPress ids, query the DB for
                // them again and notify the editor
                for (String videoId : mPendingVideoPressInfoRequests) {
                    String videoUrl = mMediaStore.
                            getUrlForSiteVideoWithVideoPressGuid(mSite, videoId);
                    String posterUrl = WordPressMediaUtils.getVideoPressVideoPosterFromURL(videoUrl);

                    mEditorFragment.setUrlForVideoPressId(videoId, videoUrl, posterUrl);
                }

                mPendingVideoPressInfoRequests.clear();
            }
        }
    }

    /**
     * Starts the upload service to upload selected media.
     */
    private void startMediaUploadService() {
        if (mPendingUploads != null && !mPendingUploads.isEmpty()) {
            ArrayList<MediaModel> mediaList = new ArrayList<>();
            for (MediaModel media : mPendingUploads) {
                if (UploadState.QUEUED.name().equals(media.getUploadState())) {
                    mediaList.add(media);
                }
            }
            MediaUploadService.startService(this, mSite, mediaList);
        }
    }

    private String getVideoThumbnail(String videoPath) {
        String thumbnailPath = null;
        try {
            File outputFile = File.createTempFile("thumb", ".png", getCacheDir());
            FileOutputStream outputStream = new FileOutputStream(outputFile);
            Bitmap thumb = ThumbnailUtils.createVideoThumbnail(videoPath,
                    android.provider.MediaStore.Images.Thumbnails.MINI_KIND);
            if (thumb != null) {
                thumb.compress(Bitmap.CompressFormat.PNG, 75, outputStream);
                thumbnailPath = outputFile.getAbsolutePath();
            }
        } catch (IOException e) {
            AppLog.i(T.MEDIA, "Can't create thumbnail for video: " + videoPath);
        }
        return thumbnailPath;
    }

    /**
     * Queues a media file for upload and starts the MediaUploadService. Toasts will alert the user
     * if there are issues with the file.
     */
    private MediaModel queueFileForUpload(Uri uri, String mimeType) {
        return queueFileForUpload(uri, mimeType, UploadState.QUEUED);
    }

    private MediaModel queueFileForUpload(Uri uri, String mimeType, UploadState startingState) {
        String path = getRealPathFromURI(uri);

        // Invalid file path
        if (TextUtils.isEmpty(path)) {
            Toast.makeText(this, R.string.editor_toast_invalid_path, Toast.LENGTH_SHORT).show();
            return null;
        }

        // File not found
        File file = new File(path);
        if (!file.exists()) {
            Toast.makeText(this, R.string.file_not_found, Toast.LENGTH_SHORT).show();
            return null;
        }

        MediaModel media = buildMediaModel(uri, mimeType, startingState);
        mDispatcher.dispatch(MediaActionBuilder.newUpdateMediaAction(media));
        mPendingUploads.add(media);
        startMediaUploadService();

        return media;
    }

    private MediaModel buildMediaModel(Uri uri, String mimeType, UploadState startingState) {
        String path = getRealPathFromURI(uri);

        MediaModel media = mMediaStore.instantiateMediaModel();
        AppLog.i(T.MEDIA, "New media instantiated localId=" + media.getId());
        String filename = org.wordpress.android.fluxc.utils.MediaUtils.getFileName(path);
        String fileExtension = org.wordpress.android.fluxc.utils.MediaUtils.getExtension(path);

        // Try to get mimetype if none was passed to this method
        if (mimeType == null) {
            mimeType = getContentResolver().getType(uri);
            if (mimeType == null) {
                mimeType = MimeTypeMap.getSingleton().getMimeTypeFromExtension(fileExtension);
            }
            if (mimeType == null) {
                // Default to image jpeg
                mimeType = "image/jpeg";
            }
        }
        // If file extension is null, upload won't work on wordpress.com
        if (fileExtension == null) {
            fileExtension = MimeTypeMap.getSingleton().getExtensionFromMimeType(mimeType);
            filename += "." + fileExtension;
        }

        if (org.wordpress.android.fluxc.utils.MediaUtils.isVideoMimeType(mimeType)) {
            media.setThumbnailUrl(getVideoThumbnail(path));
        }

        media.setFileName(filename);
        media.setFilePath(path);
        media.setLocalSiteId(mSite.getId());
        media.setFileExtension(fileExtension);
        media.setMimeType(mimeType);
        media.setUploadState(startingState.name());
        media.setUploadDate(DateTimeUtils.iso8601UTCFromTimestamp(System.currentTimeMillis() / 1000));

        return media;
    }

    /**
     * EditorFragmentListener methods
     */

    @Override
    public void onSettingsClicked() {
        mViewPager.setCurrentItem(PAGE_SETTINGS);
    }

    @Override
    public void onAddMediaClicked() {
        if (!isPhotoPickerShowing()) {
            showPhotoPicker();
        } else {
            hidePhotoPicker();
        }
    }

    @Override
    public void onMediaDropped(final ArrayList<Uri> mediaUris) {
        mDroppedMediaUris = mediaUris;

        if (PermissionUtils.checkAndRequestStoragePermission(this, DRAG_AND_DROP_MEDIA_PERMISSION_REQUEST_CODE)) {
            runOnUiThread(mFetchMediaRunnable);
        }
    }

    @Override
    public void onRequestDragAndDropPermissions(DragEvent dragEvent) {
        if (Build.VERSION.SDK_INT >= Build.VERSION_CODES.N) {
            requestTemporaryPermissions(dragEvent);
        }
    }

    @TargetApi(Build.VERSION_CODES.N)
    private void requestTemporaryPermissions(DragEvent dragEvent) {
        requestDragAndDropPermissions(dragEvent);
    }

    @Override
    public void onMediaRetryClicked(String mediaId) {
        if (TextUtils.isEmpty(mediaId)) {
            AppLog.e(T.MEDIA, "Invalid media id passed to onMediaRetryClicked");
            return;
        }
        MediaModel media = mMediaStore.getMediaWithLocalId(Integer.valueOf(mediaId));
        if (media == null) {
            AppLog.e(T.MEDIA, "Can't find media with local id: " + mediaId);
            return;
        }

        if (UploadState.valueOf(media.getUploadState()) == UploadState.UPLOADED) {
            // Note: we should actually do this when the editor fragment starts instead of waiting for user input.
            // Notify the editor fragment upload was successful and it should replace the local url by the remote url.
            if (mEditorMediaUploadListener != null) {
                mEditorMediaUploadListener.onMediaUploadSucceeded(String.valueOf(media.getId()),
                        FluxCUtils.mediaFileFromMediaModel(media));
            }
        } else {
            media.setUploadState(UploadState.QUEUED.name());
            mDispatcher.dispatch(MediaActionBuilder.newUpdateMediaAction(media));
            mPendingUploads.add(media);
            startMediaUploadService();
        }

        AnalyticsTracker.track(Stat.EDITOR_UPLOAD_MEDIA_RETRIED);
    }

    @Override
    public void onMediaUploadCancelClicked(String mediaId, boolean delete) {
        if (!TextUtils.isEmpty(mediaId)) {
            int localMediaId = Integer.valueOf(mediaId);
            EventBus.getDefault().post(new PostEvents.PostMediaCanceled(localMediaId));
        } else {
            // Passed mediaId is incorrect: cancel all uploads
            ToastUtils.showToast(this, getString(R.string.error_all_media_upload_canceled));
            EventBus.getDefault().post(new PostEvents.PostMediaCanceled(true));
        }
    }

    @Override
    public void onFeaturedImageChanged(long mediaId) {
        mPost.setFeaturedImageId(mediaId);
        mEditPostSettingsFragment.updateFeaturedImage(mediaId);
    }

    @Override
    public void onVideoPressInfoRequested(final String videoId) {
        String videoUrl = mMediaStore.
                getUrlForSiteVideoWithVideoPressGuid(mSite, videoId);

        if (videoUrl.isEmpty()) {
            if (PermissionUtils.checkAndRequestCameraAndStoragePermissions(this, MEDIA_PERMISSION_REQUEST_CODE)) {
                runOnUiThread(new Runnable() {
                    @Override
                    public void run() {
                        if (mPendingVideoPressInfoRequests == null) {
                            mPendingVideoPressInfoRequests = new ArrayList<>();
                        }
                        mPendingVideoPressInfoRequests.add(videoId);
                        refreshBlogMedia();
                    }
                });
            } else {
                AppLockManager.getInstance().setExtendedTimeout();
            }
        }

        String posterUrl = WordPressMediaUtils.getVideoPressVideoPosterFromURL(videoUrl);

        mEditorFragment.setUrlForVideoPressId(videoId, videoUrl, posterUrl);
    }

    @Override
    public String onAuthHeaderRequested(String url) {
        String authHeader = "";
        String token = mAccountStore.getAccessToken();
        if (mSite.isPrivate() && WPUrlUtils.safeToAddWordPressComAuthToken(url)
                && !TextUtils.isEmpty(token)) {
            authHeader = "Bearer " + token;
        }
        return authHeader;
    }

    @Override
    public void onEditorFragmentInitialized() {
        fillContentEditorFields();
        // Set the error listener
        if (mEditorFragment instanceof EditorFragment) {
            mEditorFragment.setDebugModeEnabled(BuildConfig.DEBUG);
            ((EditorFragment) mEditorFragment).setWebViewErrorListener(new ErrorListener() {
                @Override
                public void onJavaScriptError(String sourceFile, int lineNumber, String message) {
                    CrashlyticsUtils.logException(new JavaScriptException(sourceFile, lineNumber, message),
                            T.EDITOR,
                            String.format(Locale.US, "%s:%d: %s", sourceFile, lineNumber, message));
                }

                @Override
                public void onJavaScriptAlert(String url, String message) {
                    // no op
                }
            });
        }
    }

    @Override
    public void saveMediaFile(MediaFile mediaFile) {
    }

    @Override
    public void onTrackableEvent(TrackableEvent event) {
        switch (event) {
            case HTML_BUTTON_TAPPED:
                AnalyticsTracker.track(Stat.EDITOR_TAPPED_HTML);
                hidePhotoPicker();
                break;
            case MEDIA_BUTTON_TAPPED:
                AnalyticsTracker.track(Stat.EDITOR_TAPPED_IMAGE);
                break;
            case UNLINK_BUTTON_TAPPED:
                AnalyticsTracker.track(Stat.EDITOR_TAPPED_UNLINK);
                break;
            case LINK_BUTTON_TAPPED:
                AnalyticsTracker.track(Stat.EDITOR_TAPPED_LINK);
                hidePhotoPicker();
                break;
            case IMAGE_EDITED:
                AnalyticsTracker.track(Stat.EDITOR_EDITED_IMAGE);
                break;
            case BOLD_BUTTON_TAPPED:
                AnalyticsTracker.track(Stat.EDITOR_TAPPED_BOLD);
                break;
            case ITALIC_BUTTON_TAPPED:
                AnalyticsTracker.track(Stat.EDITOR_TAPPED_ITALIC);
                break;
            case OL_BUTTON_TAPPED:
                AnalyticsTracker.track(Stat.EDITOR_TAPPED_ORDERED_LIST);
                break;
            case UL_BUTTON_TAPPED:
                AnalyticsTracker.track(Stat.EDITOR_TAPPED_UNORDERED_LIST);
                break;
            case BLOCKQUOTE_BUTTON_TAPPED:
                AnalyticsTracker.track(Stat.EDITOR_TAPPED_BLOCKQUOTE);
                break;
            case STRIKETHROUGH_BUTTON_TAPPED:
                AnalyticsTracker.track(Stat.EDITOR_TAPPED_STRIKETHROUGH);
                break;
            case UNDERLINE_BUTTON_TAPPED:
                AnalyticsTracker.track(Stat.EDITOR_TAPPED_UNDERLINE);
                break;
            case MORE_BUTTON_TAPPED:
                AnalyticsTracker.track(Stat.EDITOR_TAPPED_MORE);
                break;
        }
    }

    // FluxC events

    @SuppressWarnings("unused")
    @Subscribe(threadMode = ThreadMode.MAIN)
    public void onMediaUploaded(MediaStore.OnMediaUploaded event) {
        if (isFinishing()) return;
        // event for unknown media, ignoring
        if (event.media == null) {
            AppLog.w(AppLog.T.MEDIA, "Media event not recognized: " + event.media);
            return;
        }

        if (event.isError()) {
            onUploadError(event.media, event.error);
        }
        else
        if (event.canceled) {
            onUploadCanceled(event.media);
        }
        else
        if (event.completed) {
            onUploadSuccess(event.media);
        }
        else {
            onUploadProgress(event.media, event.progress);
        }
    }
}<|MERGE_RESOLUTION|>--- conflicted
+++ resolved
@@ -830,80 +830,6 @@
         new SavePostOnlineAndFinishTask(isFirstTimePublish).executeOnExecutor(AsyncTask.THREAD_POOL_EXECUTOR);
     }
 
-<<<<<<< HEAD
-    private boolean hasFailedMedia() {
-        // Show an Alert Dialog asking the user if he wants to remove all failed media before upload
-        if (mEditorFragment.hasFailedMediaUploads()) {
-            AlertDialog.Builder builder = new AlertDialog.Builder(this);
-            builder.setMessage(R.string.editor_toast_failed_uploads)
-                    .setPositiveButton(R.string.editor_remove_failed_uploads, new DialogInterface.OnClickListener() {
-                        public void onClick(DialogInterface dialog, int id) {
-                            // Clear failed uploads
-                            mEditorFragment.removeAllFailedMediaUploads();
-                        }
-                    }).setNegativeButton(android.R.string.cancel, null);
-            builder.create().show();
-            return true;
-        }
-        return false;
-=======
-    @Override
-    public void openContextMenu(View view) {
-        // if we're using the native photo picker, ignore the request - if we're not using
-        // the photo picker, then this will show the "seven item menu monstrosity"
-        if (enablePhotoPicker()) {
-            return;
-        }
-        if (PermissionUtils.checkAndRequestCameraAndStoragePermissions(this, MEDIA_PERMISSION_REQUEST_CODE)) {
-            super.openContextMenu(view);
-        } else {
-            AppLockManager.getInstance().setExtendedTimeout();
-            mMenuView = view;
-        }
-    }
-
-    @Override
-    public void onCreateContextMenu(ContextMenu menu, View v, ContextMenu.ContextMenuInfo menuInfo) {
-        menu.add(0, SELECT_PHOTO_MENU_POSITION, 0, getResources().getText(R.string.select_photo));
-        if (DeviceUtils.getInstance().hasCamera(this)) {
-            menu.add(0, CAPTURE_PHOTO_MENU_POSITION, 0, getResources().getText(R.string.media_add_popup_capture_photo));
-        }
-        menu.add(0, SELECT_VIDEO_MENU_POSITION, 0, getResources().getText(R.string.select_video));
-        if (DeviceUtils.getInstance().hasCamera(this)) {
-            menu.add(0, CAPTURE_VIDEO_MENU_POSITION, 0, getResources().getText(R.string.media_add_popup_capture_video));
-        }
-
-        menu.add(0, ADD_GALLERY_MENU_POSITION, 0, getResources().getText(R.string.media_add_new_media_gallery));
-        menu.add(0, SELECT_LIBRARY_MENU_POSITION, 0, getResources().getText(R.string.select_from_media_library));
-    }
-
-    @Override
-    public boolean onContextItemSelected(MenuItem item) {
-        switch (item.getItemId()) {
-            case SELECT_PHOTO_MENU_POSITION:
-                launchPictureLibrary();
-                return true;
-            case CAPTURE_PHOTO_MENU_POSITION:
-                launchCamera();
-                return true;
-            case SELECT_VIDEO_MENU_POSITION:
-                launchVideoLibrary();
-                return true;
-            case CAPTURE_VIDEO_MENU_POSITION:
-                launchVideoCamera();
-                return true;
-            case ADD_GALLERY_MENU_POSITION:
-                startMediaGalleryActivity(null);
-                return true;
-            case SELECT_LIBRARY_MENU_POSITION:
-                startMediaGalleryAddActivity();
-                return true;
-            default:
-                return false;
-        }
->>>>>>> 8840ed08
-    }
-
     private void onUploadSuccess(MediaModel media) {
         if (mEditorMediaUploadListener != null && media != null) {
             mEditorMediaUploadListener.onMediaUploadSucceeded(String.valueOf(media.getId()),
