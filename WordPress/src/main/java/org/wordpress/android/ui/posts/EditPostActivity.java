package org.wordpress.android.ui.posts;

import android.Manifest;
import android.annotation.TargetApi;
import android.app.Activity;
import android.app.Fragment;
import android.app.FragmentManager;
import android.content.Context;
import android.content.DialogInterface;
import android.content.Intent;
import android.content.pm.PackageManager;
import android.content.res.Configuration;
import android.database.Cursor;
import android.graphics.Bitmap;
import android.media.ThumbnailUtils;
import android.net.Uri;
import android.os.AsyncTask;
import android.os.Build;
import android.os.Bundle;
import android.os.Environment;
import android.os.Handler;
import android.preference.PreferenceManager;
import android.support.annotation.NonNull;
import android.support.v13.app.FragmentPagerAdapter;
import android.support.v4.app.ActivityCompat;
import android.support.v4.app.FragmentTransaction;
import android.support.v4.content.CursorLoader;
import android.support.v4.view.ViewPager;
import android.support.v7.app.ActionBar;
import android.support.v7.app.AlertDialog;
import android.support.v7.app.AppCompatActivity;
import android.text.SpannableStringBuilder;
import android.text.Spanned;
import android.text.TextUtils;
import android.text.style.CharacterStyle;
import android.text.style.SuggestionSpan;
import android.view.DragEvent;
import android.view.Menu;
import android.view.MenuInflater;
import android.view.MenuItem;
import android.view.View;
import android.view.ViewGroup;
import android.view.inputmethod.InputMethodManager;
import android.webkit.MimeTypeMap;
import android.widget.Toast;

import org.greenrobot.eventbus.Subscribe;
import org.greenrobot.eventbus.ThreadMode;
import org.wordpress.android.BuildConfig;
import org.wordpress.android.JavaScriptException;
import org.wordpress.android.R;
import org.wordpress.android.WordPress;
import org.wordpress.android.analytics.AnalyticsTracker;
import org.wordpress.android.analytics.AnalyticsTracker.Stat;
import org.wordpress.android.editor.AztecEditorFragment;
import org.wordpress.android.editor.EditorFragment;
import org.wordpress.android.editor.EditorFragment.IllegalEditorStateException;
import org.wordpress.android.editor.EditorFragmentAbstract;
import org.wordpress.android.editor.EditorFragmentAbstract.EditorDragAndDropListener;
import org.wordpress.android.editor.EditorFragmentAbstract.EditorFragmentListener;
import org.wordpress.android.editor.EditorFragmentAbstract.TrackableEvent;
import org.wordpress.android.editor.EditorMediaUploadListener;
import org.wordpress.android.editor.EditorWebViewAbstract.ErrorListener;
import org.wordpress.android.editor.EditorWebViewCompatibility;
import org.wordpress.android.editor.EditorWebViewCompatibility.ReflectionException;
import org.wordpress.android.editor.ImageSettingsDialogFragment;
import org.wordpress.android.editor.LegacyEditorFragment;
import org.wordpress.android.fluxc.Dispatcher;
import org.wordpress.android.fluxc.action.AccountAction;
import org.wordpress.android.fluxc.generated.AccountActionBuilder;
import org.wordpress.android.fluxc.generated.MediaActionBuilder;
import org.wordpress.android.fluxc.generated.PostActionBuilder;
import org.wordpress.android.fluxc.model.AccountModel;
import org.wordpress.android.fluxc.model.MediaModel;
import org.wordpress.android.fluxc.model.MediaModel.UploadState;
import org.wordpress.android.fluxc.model.PostModel;
import org.wordpress.android.fluxc.model.SiteModel;
import org.wordpress.android.fluxc.model.post.PostStatus;
import org.wordpress.android.fluxc.store.AccountStore;
import org.wordpress.android.fluxc.store.AccountStore.OnAccountChanged;
import org.wordpress.android.fluxc.store.MediaStore;
import org.wordpress.android.fluxc.store.MediaStore.FetchMediaListPayload;
import org.wordpress.android.fluxc.store.MediaStore.MediaPayload;
import org.wordpress.android.fluxc.store.MediaStore.OnMediaChanged;
import org.wordpress.android.fluxc.store.PostStore;
import org.wordpress.android.fluxc.store.SiteStore;
import org.wordpress.android.fluxc.tools.FluxCImageLoader;
import org.wordpress.android.ui.ActivityId;
import org.wordpress.android.ui.ActivityLauncher;
import org.wordpress.android.ui.RequestCodes;
import org.wordpress.android.ui.media.MediaBrowserActivity;
import org.wordpress.android.ui.media.WordPressMediaUtils;
import org.wordpress.android.ui.media.services.MediaUploadService;
import org.wordpress.android.ui.notifications.utils.PendingDraftsNotificationsUtils;
import org.wordpress.android.ui.photopicker.PhotoPickerFragment;
import org.wordpress.android.ui.photopicker.PhotoPickerFragment.PhotoPickerIcon;
import org.wordpress.android.ui.photopicker.PhotoPickerFragment.PhotoPickerOption;
import org.wordpress.android.ui.posts.InsertMediaDialog.InsertMediaCallback;
import org.wordpress.android.ui.posts.services.AztecImageLoader;
import org.wordpress.android.ui.posts.services.PostEvents;
import org.wordpress.android.ui.posts.services.PostUploadService;
import org.wordpress.android.ui.prefs.AppPrefs;
import org.wordpress.android.ui.prefs.SiteSettingsInterface;
import org.wordpress.android.util.AnalyticsUtils;
import org.wordpress.android.util.AniUtils;
import org.wordpress.android.util.AppLog;
import org.wordpress.android.util.AppLog.T;
import org.wordpress.android.util.AutolinkUtils;
import org.wordpress.android.util.CrashlyticsUtils;
import org.wordpress.android.util.DateTimeUtils;
import org.wordpress.android.util.DisplayUtils;
import org.wordpress.android.util.FluxCUtils;
import org.wordpress.android.util.ImageUtils;
import org.wordpress.android.util.ListUtils;
import org.wordpress.android.util.MediaUtils;
import org.wordpress.android.util.NetworkUtils;
import org.wordpress.android.util.PermissionUtils;
import org.wordpress.android.util.SiteUtils;
import org.wordpress.android.util.SmartToast;
import org.wordpress.android.util.StringUtils;
import org.wordpress.android.util.ToastUtils;
import org.wordpress.android.util.ToastUtils.Duration;
import org.wordpress.android.util.WPHtml;
import org.wordpress.android.util.WPMediaUtils;
import org.wordpress.android.util.WPPermissionUtils;
import org.wordpress.android.util.WPUrlUtils;
import org.wordpress.android.util.helpers.MediaFile;
import org.wordpress.android.util.helpers.MediaGallery;
import org.wordpress.android.util.helpers.MediaGalleryImageSpan;
import org.wordpress.android.util.helpers.WPImageSpan;
import org.wordpress.android.widgets.WPViewPager;
import org.wordpress.passcodelock.AppLockManager;

import java.io.File;
import java.io.FileOutputStream;
import java.io.IOException;
import java.util.ArrayList;
import java.util.Arrays;
import java.util.EnumSet;
import java.util.HashMap;
import java.util.List;
import java.util.Locale;
import java.util.Map;
import java.util.regex.Matcher;
import java.util.regex.Pattern;

import javax.inject.Inject;

import de.greenrobot.event.EventBus;

public class EditPostActivity extends AppCompatActivity implements EditorFragmentListener, EditorDragAndDropListener,
        ActivityCompat.OnRequestPermissionsResultCallback, EditorWebViewCompatibility.ReflectionFailureListener,
        PhotoPickerFragment.PhotoPickerListener {
    public static final String EXTRA_POST_LOCAL_ID = "postModelLocalId";
    public static final String EXTRA_IS_PAGE = "isPage";
    public static final String EXTRA_IS_QUICKPRESS = "isQuickPress";
    public static final String EXTRA_QUICKPRESS_BLOG_ID = "quickPressBlogId";
    public static final String EXTRA_SAVED_AS_LOCAL_DRAFT = "savedAsLocalDraft";
    public static final String EXTRA_HAS_FAILED_MEDIA = "hasFailedMedia";
    public static final String EXTRA_HAS_CHANGES = "hasChanges";
    public static final String STATE_KEY_CURRENT_POST = "stateKeyCurrentPost";
    public static final String STATE_KEY_ORIGINAL_POST = "stateKeyOriginalPost";
    public static final String STATE_KEY_EDITOR_FRAGMENT = "editorFragment";
    public static final String STATE_KEY_DROPPED_MEDIA_URIS = "stateKeyDroppedMediaUri";

    public static final int MEDIA_PERMISSION_REQUEST_CODE = 1;
    public static final int LOCATION_PERMISSION_REQUEST_CODE = 2;
    public static final int DRAG_AND_DROP_MEDIA_PERMISSION_REQUEST_CODE = 3;
    public static final int PHOTO_PICKER_PERMISSION_REQUEST_CODE = 4;

    private static int PAGE_CONTENT = 0;
    private static int PAGE_SETTINGS = 1;
    private static int PAGE_PREVIEW = 2;

    private static final int AUTOSAVE_INTERVAL_MILLIS = 60000;

    private static final String PHOTO_PICKER_TAG = "photo_picker";

    private Handler mHandler;
    private boolean mShowAztecEditor;
    private boolean mShowNewEditor;

    private List<String> mPendingVideoPressInfoRequests;

    /**
     * The {@link android.support.v4.view.PagerAdapter} that will provide
     * fragments for each of the sections. We use a
     * {@link FragmentPagerAdapter} derivative, which will keep every
     * loaded fragment in memory. If this becomes too memory intensive, it
     * may be best to switch to a
     * {@link android.support.v13.app.FragmentStatePagerAdapter}.
     */
    SectionsPagerAdapter mSectionsPagerAdapter;

    /**
     * The {@link ViewPager} that will host the section contents.
     */
    WPViewPager mViewPager;

    private PostModel mPost;
    private PostModel mOriginalPost;

    private AztecEditorFragment mAztecEditorFragment;
    private EditorFragmentAbstract mEditorFragment;
    private EditPostSettingsFragment mEditPostSettingsFragment;
    private EditPostPreviewFragment mEditPostPreviewFragment;

    private EditorMediaUploadListener mEditorMediaUploadListener;

    private boolean mIsNewPost;
    private boolean mIsPage;
    private boolean mHasSetPostContent;

    private View mPhotoPickerContainer;
    private PhotoPickerFragment mPhotoPickerFragment;
    private int mPhotoPickerOrientation = Configuration.ORIENTATION_UNDEFINED;

    // For opening the context menu after permissions have been granted
    private View mMenuView = null;

    @Inject Dispatcher mDispatcher;
    @Inject AccountStore mAccountStore;
    @Inject SiteStore mSiteStore;
    @Inject PostStore mPostStore;
    @Inject MediaStore mMediaStore;
    @Inject FluxCImageLoader mImageLoader;

    private SiteModel mSite;

    // for keeping the media uri while asking for permissions
    private ArrayList<Uri> mDroppedMediaUris;

    private Runnable mFetchMediaRunnable = new Runnable() {
        @Override
        public void run() {
            if (mDroppedMediaUris != null) {
                final List<Uri> mediaUris = mDroppedMediaUris;
                mDroppedMediaUris = null;
                EditPostActivity.this.addAllMedia(mediaUris);
            }
        }
    };

    @Override
    protected void onCreate(Bundle savedInstanceState) {
        super.onCreate(savedInstanceState);
        ((WordPress) getApplication()).component().inject(this);
        mDispatcher.register(this);
        setContentView(R.layout.new_edit_post_activity);

        if (savedInstanceState == null) {
            mSite = (SiteModel) getIntent().getSerializableExtra(WordPress.SITE);
        } else {
            mSite = (SiteModel) savedInstanceState.getSerializable(WordPress.SITE);
        }

        // Check whether to show the visual editor
        PreferenceManager.setDefaultValues(this, R.xml.account_settings, false);
        //AppPrefs.setAztecEditorAvailable(true);
        //AppPrefs.setAztecEditorEnabled(true);
        mShowAztecEditor = AppPrefs.isAztecEditorEnabled();
        mShowNewEditor = AppPrefs.isVisualEditorEnabled();

        // Set up the action bar.
        final ActionBar actionBar = getSupportActionBar();
        if (actionBar != null) {
            actionBar.setDisplayHomeAsUpEnabled(true);
        }

        FragmentManager fragmentManager = getFragmentManager();
        Bundle extras = getIntent().getExtras();
        String action = getIntent().getAction();
        if (savedInstanceState == null) {
            if (!getIntent().hasExtra(EXTRA_POST_LOCAL_ID)
                    || Intent.ACTION_SEND.equals(action)
                    || Intent.ACTION_SEND_MULTIPLE.equals(action)
                    || NEW_MEDIA_POST.equals(action)
                    || getIntent().hasExtra(EXTRA_IS_QUICKPRESS)) {
                if (getIntent().hasExtra(EXTRA_QUICKPRESS_BLOG_ID)) {
                    // QuickPress might want to use a different blog than the current blog
                    int localSiteId = getIntent().getIntExtra(EXTRA_QUICKPRESS_BLOG_ID, -1);
                    mSite = mSiteStore.getSiteByLocalId(localSiteId);
                }

                if (extras != null) {
                    mIsPage = extras.getBoolean(EXTRA_IS_PAGE);
                }
                mIsNewPost = true;

                if (mSite == null) {
                    showErrorAndFinish(R.string.blog_not_found);
                    return;
                }
                if (!mSite.isVisible()) {
                    showErrorAndFinish(R.string.error_blog_hidden);
                    return;
                }

                // Create a new post
                List<Long> categories = new ArrayList<>();
                String postFormat = "";
                if (mSite.isWPCom() || mSite.isJetpackConnected()) {
                    // TODO: replace SiteSettingsInterface.getX by calls to mSite.getDefaultCategory
                    // and mSite.getDefaultFormat. We can get these from /me/sites endpoint for .com/jetpack sites.
                    // There might be a way to get that information from a XMLRPC request as well.
                    categories.add((long) SiteSettingsInterface.getDefaultCategory(WordPress.getContext()));
                    postFormat = SiteSettingsInterface.getDefaultFormat(WordPress.getContext());
                }
                mPost = mPostStore.instantiatePostModel(mSite, mIsPage, categories, postFormat);
            } else if (extras != null) {
                // Load post passed in extras
                mPost = mPostStore.getPostByLocalPostId(extras.getInt(EXTRA_POST_LOCAL_ID));
                if (mPost != null) {
                    mOriginalPost = mPost.clone();
                    mIsPage = mPost.isPage();
                }
            }
        } else {
            mDroppedMediaUris = savedInstanceState.getParcelable(STATE_KEY_DROPPED_MEDIA_URIS);

            if (savedInstanceState.containsKey(STATE_KEY_ORIGINAL_POST)) {
                try {
                    mPost = (PostModel) savedInstanceState.getSerializable(STATE_KEY_CURRENT_POST);
                    mOriginalPost = (PostModel) savedInstanceState.getSerializable(STATE_KEY_ORIGINAL_POST);
                } catch (ClassCastException e) {
                    mPost = null;
                }
            }
            mEditorFragment = (EditorFragmentAbstract) fragmentManager.getFragment(savedInstanceState, STATE_KEY_EDITOR_FRAGMENT);

            if (mEditorFragment instanceof EditorMediaUploadListener) {
                mEditorMediaUploadListener = (EditorMediaUploadListener) mEditorFragment;
            }
        }

        if (mSite == null) {
            ToastUtils.showToast(this, R.string.blog_not_found, ToastUtils.Duration.SHORT);
            finish();
            return;
        }

        if (mHasSetPostContent = mEditorFragment != null) {
            mEditorFragment.setImageLoader(mImageLoader);
        }

        // Ensure we have a valid post
        if (mPost == null) {
            showErrorAndFinish(R.string.post_not_found);
            return;
        }

        if (mIsNewPost) {
            trackEditorCreatedPost(action, getIntent());
        }

        setTitle(StringUtils.unescapeHTML(SiteUtils.getSiteNameOrHomeURL(mSite)));
        mSectionsPagerAdapter = new SectionsPagerAdapter(fragmentManager);

        // Set up the ViewPager with the sections adapter.
        mViewPager = (WPViewPager) findViewById(R.id.pager);
        mViewPager.setAdapter(mSectionsPagerAdapter);
        mViewPager.setOffscreenPageLimit(2);
        mViewPager.setPagingEnabled(false);

        // When swiping between different sections, select the corresponding
        // tab. We can also use ActionBar.Tab#select() to do this if we have
        // a reference to the Tab.
        mViewPager.setOnPageChangeListener(new ViewPager.SimpleOnPageChangeListener() {
            @Override
            public void onPageSelected(int position) {
                invalidateOptionsMenu();
                if (position == PAGE_CONTENT) {
                    setTitle(StringUtils.unescapeHTML(SiteUtils.getSiteNameOrHomeURL(mSite)));
                } else if (position == PAGE_SETTINGS) {
                    setTitle(mPost.isPage() ? R.string.page_settings : R.string.post_settings);
                    hidePhotoPicker();
                } else if (position == PAGE_PREVIEW) {
                    setTitle(mPost.isPage() ? R.string.preview_page : R.string.preview_post);
                    hidePhotoPicker();
                    savePostAsync(new AfterSavePostListener() {
                        @Override
                        public void onPostSave() {
                            if (mEditPostPreviewFragment != null) {
                                runOnUiThread(new Runnable() {
                                    @Override
                                    public void run() {
                                        if (mEditPostPreviewFragment != null) {
                                            mEditPostPreviewFragment.loadPost(mPost);
                                        }
                                    }
                                });
                            }
                        }
                    });
                }
            }
        });

        ActivityId.trackLastActivity(ActivityId.POST_EDITOR);
    }

    private Runnable mAutoSave = new Runnable() {
        @Override
        public void run() {
            new Thread(new Runnable() {
                @Override
                public void run() {
                    try {
                        updatePostObject(true);
                    } catch (IllegalEditorStateException e) {
                        AppLog.e(T.EDITOR, "Impossible to save the post, we weren't able to update it.");
                        return;
                    }
                    savePostToDb();
                    if (mHandler != null) {
                        mHandler.postDelayed(mAutoSave, AUTOSAVE_INTERVAL_MILLIS);
                    }
                }
            }).start();
        }
    };

    @Override
    protected void onResume() {
        super.onResume();
        mHandler = new Handler();
        mHandler.postDelayed(mAutoSave, AUTOSAVE_INTERVAL_MILLIS);
    }

    @Override
    protected void onPause() {
        super.onPause();

        mHandler.removeCallbacks(mAutoSave);
        mHandler = null;
    }

    @Override
    protected void onDestroy() {
        AnalyticsTracker.track(AnalyticsTracker.Stat.EDITOR_CLOSED);
        mDispatcher.unregister(this);
        super.onDestroy();
    }

    @Override
    protected void onSaveInstanceState(Bundle outState) {
        super.onSaveInstanceState(outState);
        // Saves both post objects so we can restore them in onCreate()
        savePostAsync(null);
        outState.putSerializable(STATE_KEY_CURRENT_POST, mPost);
        outState.putSerializable(STATE_KEY_ORIGINAL_POST, mOriginalPost);
        outState.putSerializable(WordPress.SITE, mSite);

        outState.putParcelableArrayList(STATE_KEY_DROPPED_MEDIA_URIS, mDroppedMediaUris);

        if (mEditorFragment != null) {
            getFragmentManager().putFragment(outState, STATE_KEY_EDITOR_FRAGMENT, mEditorFragment);
        }
    }

    @Override
    public void onConfigurationChanged(Configuration newConfig) {
        super.onConfigurationChanged(newConfig);

        // resize the photo picker if the user rotated the device
        int orientation = newConfig.orientation;
        if (orientation != mPhotoPickerOrientation) {
            resizePhotoPicker();
        }
    }

    private String getSaveButtonText() {
        if (!mSite.getHasCapabilityPublishPosts()) {
            return getString(R.string.submit_for_review);
        }

        switch (PostStatus.fromPost(mPost)) {
            case SCHEDULED:
                return getString(R.string.schedule_verb);
            case PUBLISHED:
            case UNKNOWN:
                if (mPost.isLocalDraft()) {
                    return getString(R.string.publish_post);
                } else {
                    return getString(R.string.update_verb);
                }
            default:
                if (mPost.isLocalDraft()) {
                    return getString(R.string.save);
                } else {
                    return getString(R.string.update_verb);
                }
        }
    }

    private boolean isPhotoPickerShowing() {
        return mPhotoPickerContainer != null
                && mPhotoPickerContainer.getVisibility() == View.VISIBLE;
    }

    /*
     * resizes the photo picker based on device orientation - full height in landscape, half
     * height in portrait
     */
    private void resizePhotoPicker() {
        if (mPhotoPickerContainer == null) return;

        if (DisplayUtils.isLandscape(this)) {
            mPhotoPickerOrientation = Configuration.ORIENTATION_LANDSCAPE;
            mPhotoPickerContainer.getLayoutParams().height = ViewGroup.LayoutParams.MATCH_PARENT;
        } else {
            mPhotoPickerOrientation = Configuration.ORIENTATION_PORTRAIT;
            int displayHeight = DisplayUtils.getDisplayPixelHeight(this);
            int containerHeight = (int) (displayHeight * 0.5f);
            mPhotoPickerContainer.getLayoutParams().height = containerHeight;
        }

        if (mPhotoPickerFragment != null) {
            mPhotoPickerFragment.reload();
        }
    }

    /*
     * loads the photo picker fragment, which is hidden until the user taps the media icon
     */
    private void initPhotoPicker() {
        mPhotoPickerContainer = findViewById(R.id.photo_fragment_container);

        // size the picker before creating the fragment to avoid having it load media now
        resizePhotoPicker();

        EnumSet<PhotoPickerOption> options =
                EnumSet.of(PhotoPickerOption.ALLOW_MULTI_SELECT);
        mPhotoPickerFragment = PhotoPickerFragment.newInstance(this, options);

        getFragmentManager()
                .beginTransaction()
                .add(R.id.photo_fragment_container, mPhotoPickerFragment, PHOTO_PICKER_TAG)
                .commit();
    }

    /*
     * user has requested to show the photo picker
     */
    void showPhotoPicker() {
        // request permissions if we don't already have them
        if (!PermissionUtils.checkAndRequestCameraAndStoragePermissions(this, PHOTO_PICKER_PERMISSION_REQUEST_CODE)) {
            return;
        }

        // make sure we initialized the photo picker
        if (mPhotoPickerFragment == null) {
            initPhotoPicker();
            SmartToast.show(this, SmartToast.SmartToastType.PHOTO_PICKER_LONG_PRESS);
        }

        // hide soft keyboard
        View view = getCurrentFocus();
        if (view != null) {
            InputMethodManager imm = (InputMethodManager)getSystemService(Context.INPUT_METHOD_SERVICE);
            imm.hideSoftInputFromWindow(view.getWindowToken(), 0);
        }

        // slide in the photo picker
        if (!isPhotoPickerShowing()) {
            AniUtils.animateBottomBar(mPhotoPickerContainer, true, AniUtils.Duration.MEDIUM);
            mPhotoPickerFragment.refresh();
        }

        // fade in the overlay atop the editor, which effectively disables the editor
        // until the picker is closed
        View overlay = findViewById(R.id.view_overlay);
        if (overlay.getVisibility() != View.VISIBLE) {
            AniUtils.fadeIn(overlay, AniUtils.Duration.MEDIUM);
        }

        if (mAztecEditorFragment != null) {
            mAztecEditorFragment.enableMediaMode(true);
        }
    }

    public void hidePhotoPicker() {
        if (isPhotoPickerShowing()) {
            mPhotoPickerFragment.finishActionMode();
            AniUtils.animateBottomBar(mPhotoPickerContainer, false);
        }

        View overlay = findViewById(R.id.view_overlay);
        if (overlay.getVisibility() == View.VISIBLE) {
            AniUtils.fadeOut(overlay, AniUtils.Duration.MEDIUM);
        }

        if (mAztecEditorFragment != null) {
            mAztecEditorFragment.enableMediaMode(false);
        }
    }

    /*
     * called by PhotoPickerFragment when media is selected - may be a single item or a list of items
     */
    @Override
    public void onPhotoPickerMediaChosen(@NonNull List<Uri> uriList) {
        hidePhotoPicker();
        for (Uri uri: uriList) {
            if (addMedia(uri)) {
                boolean isVideo = MediaUtils.isVideo(uri.toString());
                trackAddMediaFromDeviceEvents(false, isVideo, uri);
            }
        }
    }

    /*
     * called by PhotoPickerFragment when user clicks an icon to launch the camera, native
     * picker, or WP media picker
     */
    @Override
    public void onPhotoPickerIconClicked(@NonNull PhotoPickerIcon icon) {
        hidePhotoPicker();
        switch (icon) {
            case ANDROID_CAPTURE_PHOTO:
                launchCamera();
                break;
            case ANDROID_CAPTURE_VIDEO:
                launchVideoCamera();
                break;
            case ANDROID_CHOOSE_PHOTO:
                launchPictureLibrary();
                break;
            case ANDROID_CHOOSE_VIDEO:
                launchVideoLibrary();
                break;
            case WP_MEDIA:
                ActivityLauncher.viewMediaPickerForResult(this, mSite);
                break;
        }
    }

    @Override
    public boolean onCreateOptionsMenu(Menu menu) {
        super.onCreateOptionsMenu(menu);
        MenuInflater inflater = getMenuInflater();
        if (mShowNewEditor || mShowAztecEditor) {
            inflater.inflate(R.menu.edit_post, menu);
        } else {
            inflater.inflate(R.menu.edit_post_legacy, menu);
        }

        return true;
    }

    @Override
    public boolean onPrepareOptionsMenu(Menu menu) {
        boolean showMenuItems = true;
        if (mViewPager != null && mViewPager.getCurrentItem() > PAGE_CONTENT) {
            showMenuItems = false;
        }

        MenuItem previewMenuItem = menu.findItem(R.id.menu_preview_post);
        MenuItem settingsMenuItem = menu.findItem(R.id.menu_post_settings);

        if (previewMenuItem != null) {
            previewMenuItem.setVisible(showMenuItems);
        }

        if (settingsMenuItem != null) {
            settingsMenuItem.setVisible(showMenuItems);
        }

        // Set text of the save button in the ActionBar
        if (mPost != null) {
            MenuItem saveMenuItem = menu.findItem(R.id.menu_save_post);
            if (saveMenuItem != null) {
                saveMenuItem.setTitle(getSaveButtonText());
            }
        }

        return super.onPrepareOptionsMenu(menu);
    }

    @Override
    public void onRequestPermissionsResult(int requestCode,
                                           @NonNull String permissions[],
                                           @NonNull int[] grantResults) {
        WPPermissionUtils.setPermissionListAsked(permissions);

        switch (requestCode) {
            case LOCATION_PERMISSION_REQUEST_CODE:
                boolean shouldShowLocation = false;
                // Check if at least one of the location permission (coarse or fine) is granted
                for (int grantResult : grantResults) {
                    if (grantResult == PackageManager.PERMISSION_GRANTED) {
                        shouldShowLocation = true;
                    }
                }
                if (shouldShowLocation) {
                    // Permission request was granted, show Location buttons in Settings
                    mEditPostSettingsFragment.showLocationSearch();

                    // After permission request was granted add GeoTag to the new post (if GeoTagging is enabled)
                    mEditPostSettingsFragment.searchLocation();

                    return;
                }
                // Location permission denied
                ToastUtils.showToast(this, getString(R.string.add_location_permission_required));
                break;
            case MEDIA_PERMISSION_REQUEST_CODE:
                boolean shouldShowContextMenu = true;
                for (int i = 0; i < grantResults.length; ++i) {
                    switch (permissions[i]) {
                        case Manifest.permission.CAMERA:
                            if (grantResults[i] == PackageManager.PERMISSION_DENIED) {
                                shouldShowContextMenu = false;
                            }
                            break;
                        case Manifest.permission.WRITE_EXTERNAL_STORAGE:
                            if (grantResults[i] == PackageManager.PERMISSION_DENIED) {
                                shouldShowContextMenu = false;
                            } else {
                                refreshBlogMedia();
                            }
                            break;
                    }
                }
                if (shouldShowContextMenu) {
                    if (mMenuView != null) {
                        super.openContextMenu(mMenuView);
                        mMenuView = null;
                    }
                } else {
                    ToastUtils.showToast(this, getString(R.string.access_media_permission_required));
                }
                break;
            case PHOTO_PICKER_PERMISSION_REQUEST_CODE:
                boolean canShowPhotoPicker = true;
                for (int i = 0; i < grantResults.length; ++i) {
                    switch (permissions[i]) {
                        case Manifest.permission.CAMERA:
                            if (grantResults[i] == PackageManager.PERMISSION_DENIED) {
                                canShowPhotoPicker = false;
                            }
                            break;
                        case Manifest.permission.WRITE_EXTERNAL_STORAGE:
                            if (grantResults[i] == PackageManager.PERMISSION_DENIED) {
                                canShowPhotoPicker = false;
                            }
                            break;
                    }
                }
                if (canShowPhotoPicker) {
                    showPhotoPicker();
                } else {
                    ToastUtils.showToast(this, getString(R.string.access_media_permission_required));
                }
                break;
            case DRAG_AND_DROP_MEDIA_PERMISSION_REQUEST_CODE:
                boolean mediaAccessGranted = false;
                for (int i = 0; i < grantResults.length; ++i) {
                    switch (permissions[i]) {
                        case Manifest.permission.WRITE_EXTERNAL_STORAGE:
                            if (grantResults[i] == PackageManager.PERMISSION_GRANTED) {
                                mediaAccessGranted = true;
                            }
                            break;
                    }
                }
                if (mediaAccessGranted) {
                    runOnUiThread(mFetchMediaRunnable);
                } else {
                    ToastUtils.showToast(this, getString(R.string.access_media_permission_required));
                }
            default:
                break;
        }
    }

    // Menu actions
    @Override
    public boolean onOptionsItemSelected(final MenuItem item) {
        hidePhotoPicker();

        int itemId = item.getItemId();

        if (itemId == android.R.id.home) {
            Fragment fragment = getFragmentManager().findFragmentByTag(
                    ImageSettingsDialogFragment.IMAGE_SETTINGS_DIALOG_TAG);
            if (fragment != null && fragment.isVisible()) {
                return false;
            }
            if (mViewPager.getCurrentItem() > PAGE_CONTENT) {
                if (mViewPager.getCurrentItem() == PAGE_SETTINGS) {
                    mPost.setFeaturedImageId(mEditPostSettingsFragment.getFeaturedImageId());
                    mEditorFragment.setFeaturedImageId(mPost.getFeaturedImageId());
                }
                mViewPager.setCurrentItem(PAGE_CONTENT);
                invalidateOptionsMenu();
            } else {
                savePostAndFinish();
            }
            return true;
        }

        if (itemId == R.id.menu_save_post) {
            publishPost();
        } else {
            // TODO Drop this for Aztec when we have reattachment working
            // Disable other action bar buttons while a media upload is in progress
            if (mEditorFragment.isUploadingMedia() || mEditorFragment.isActionInProgress()) {
                ToastUtils.showToast(this, R.string.editor_toast_uploading_please_wait, Duration.SHORT);
                return false;
            }

            if (itemId == R.id.menu_preview_post) {
                mViewPager.setCurrentItem(PAGE_PREVIEW);
            } else if (itemId == R.id.menu_post_settings) {
                InputMethodManager imm = ((InputMethodManager) getSystemService(Context.INPUT_METHOD_SERVICE));
                imm.hideSoftInputFromWindow(getWindow().getDecorView().getWindowToken(), 0);
                if (mShowNewEditor || mShowAztecEditor) {
                    mEditPostSettingsFragment.updateFeaturedImage(mPost.getFeaturedImageId());
                }
                mViewPager.setCurrentItem(PAGE_SETTINGS);
            }
        }
        return false;
    }

    private void savePostOnlineAndFinishAsync(boolean isFirstTimePublish) {
        new SavePostOnlineAndFinishTask(isFirstTimePublish).executeOnExecutor(AsyncTask.THREAD_POOL_EXECUTOR);
    }

    private void onUploadSuccess(MediaModel media) {
        if (mEditorMediaUploadListener != null && media != null) {
            mEditorMediaUploadListener.onMediaUploadSucceeded(String.valueOf(media.getId()),
                    FluxCUtils.mediaFileFromMediaModel(media));
        }
        removeMediaFromPendingList(media);
    }

    private void onUploadCanceled(MediaModel media) {
        removeMediaFromPendingList(media);
    }

    private void onUploadError(MediaModel media, MediaStore.MediaError error) {
        String localMediaId = String.valueOf(media.getId());

        Map<String, Object> properties = null;
        MediaFile mf = FluxCUtils.mediaFileFromMediaModel(media);
        if (mf != null) {
            properties = AnalyticsUtils.getMediaProperties(this, mf.isVideo(), null, mf.getFilePath());
            properties.put("error_type", error.type.name());
        }
        AnalyticsTracker.track(Stat.EDITOR_UPLOAD_MEDIA_FAILED, properties);

        // Display custom error depending on error type
        String errorMessage;
        switch (error.type) {
            case AUTHORIZATION_REQUIRED:
                errorMessage = getString(R.string.media_error_no_permission_upload);
                break;
            case REQUEST_TOO_LARGE:
                errorMessage = getString(R.string.media_error_too_large_upload);
                break;
            case SERVER_ERROR:
                errorMessage = getString(R.string.media_error_internal_server_error);
                break;
            case TIMEOUT:
                errorMessage = getString(R.string.media_error_timeout);
                break;
            case GENERIC_ERROR:
            default:
                errorMessage = TextUtils.isEmpty(error.message) ? getString(R.string.tap_to_try_again) : error.message;
        }

        if (mEditorMediaUploadListener != null) {
            mEditorMediaUploadListener.onMediaUploadFailed(localMediaId,
                    EditorFragmentAbstract.getEditorMimeType(mf), errorMessage);
        }

        removeMediaFromPendingList(media);
    }

    private void onUploadProgress(MediaModel media, float progress) {
        String localMediaId = String.valueOf(media.getId());
        if (mEditorMediaUploadListener != null) {
            mEditorMediaUploadListener.onMediaUploadProgress(localMediaId, progress);
        }
    }

    private void removeMediaFromPendingList(MediaModel mediaToClear) {
        if (mediaToClear == null) {
            return;
        }
        for (MediaModel pendingUpload : mPendingUploads) {
            if (pendingUpload.getId() == mediaToClear.getId()) {
                mPendingUploads.remove(pendingUpload);
                break;
            }
        }
    }

    private void launchPictureLibrary() {
        WordPressMediaUtils.launchPictureLibrary(this);
        AppLockManager.getInstance().setExtendedTimeout();
    }

    private void launchVideoLibrary() {
        WordPressMediaUtils.launchVideoLibrary(this);
        AppLockManager.getInstance().setExtendedTimeout();
    }

    private void launchVideoCamera() {
        WordPressMediaUtils.launchVideoCamera(this);
        AppLockManager.getInstance().setExtendedTimeout();
    }

    private void showErrorAndFinish(int errorMessageId) {
        Toast.makeText(this, getResources().getText(errorMessageId), Toast.LENGTH_LONG).show();
        finish();
    }

    private void trackEditorCreatedPost(String action, Intent intent) {
        Map<String, Object> properties = new HashMap<>();
        // Post created from the post list (new post button).
        String normalizedSourceName = "post-list";
        if (Intent.ACTION_SEND.equals(action) || Intent.ACTION_SEND_MULTIPLE.equals(action)) {
            // Post created with share with WordPress
            normalizedSourceName = "shared-from-external-app";
        }
        if (EditPostActivity.NEW_MEDIA_POST.equals(
                action)) {
            // Post created from the media library
            normalizedSourceName = "media-library";
        }
        if (intent != null && intent.hasExtra(EXTRA_IS_QUICKPRESS)) {
            // Quick press
            normalizedSourceName = "quick-press";
        }
        properties.put("created_post_source", normalizedSourceName);
        AnalyticsUtils.trackWithSiteDetails(
                AnalyticsTracker.Stat.EDITOR_CREATED_POST,
                mSiteStore.getSiteByLocalId(mPost.getLocalSiteId()),
                properties
        );
    }

    private synchronized void updatePostObject(boolean isAutosave) throws IllegalEditorStateException {
        if (mPost == null) {
            AppLog.e(AppLog.T.POSTS, "Attempted to save an invalid Post.");
            return;
        }

        // Update post object from fragment fields
        if (mEditorFragment != null) {
            if (mShowNewEditor || mShowAztecEditor) {
                updatePostContentNewEditor(isAutosave, (String) mEditorFragment.getTitle(),
                        (String) mEditorFragment.getContent());
            } else {
                // TODO: Remove when legacy editor is dropped
                updatePostContent(isAutosave);
            }
        }

        if (mEditPostSettingsFragment != null) {
            mEditPostSettingsFragment.updatePostSettings(mPost);
        }

        mPost.setDateLocallyChanged(DateTimeUtils.iso8601FromTimestamp(System.currentTimeMillis() / 1000));
    }

    private void savePostAsync(final AfterSavePostListener listener) {
        new Thread(new Runnable() {
            @Override
            public void run() {
                try {
                    updatePostObject(false);
                } catch (IllegalEditorStateException e) {
                    AppLog.e(T.EDITOR, "Impossible to save the post, we weren't able to update it.");
                    return;
                }
                savePostToDb();
                if (listener != null) {
                    listener.onPostSave();
                }
            }
        }).start();
    }

    private interface AfterSavePostListener {
        void onPostSave();
    }

    private synchronized void savePostToDb() {
        mDispatcher.dispatch(PostActionBuilder.newUpdatePostAction(mPost));

        // update the original post object, so we'll know of new changes
        mOriginalPost = mPost.clone();
    }

    @Override
    public void onBackPressed() {
        if (isPhotoPickerShowing()) {
            hidePhotoPicker();
            return;
        }

        Fragment imageSettingsFragment = getFragmentManager().findFragmentByTag(
                ImageSettingsDialogFragment.IMAGE_SETTINGS_DIALOG_TAG);
        if (imageSettingsFragment != null && imageSettingsFragment.isVisible()) {
            ((ImageSettingsDialogFragment) imageSettingsFragment).dismissFragment();
            return;
        }

        if (mViewPager.getCurrentItem() > PAGE_CONTENT) {
            if (mViewPager.getCurrentItem() == PAGE_SETTINGS) {
                mPost.setFeaturedImageId(mEditPostSettingsFragment.getFeaturedImageId());
                mEditorFragment.setFeaturedImageId(mPost.getFeaturedImageId());
            }
            mViewPager.setCurrentItem(PAGE_CONTENT);
            invalidateOptionsMenu();
            return;
        }

        if (mEditorFragment != null && !mEditorFragment.onBackPressed()) {
            savePostAndFinish();
        }
    }

    public boolean isNewPost() {
        return mIsNewPost;
    }

    private class SavePostOnlineAndFinishTask extends AsyncTask<Void, Void, Void> {

        boolean isFirstTimePublish;

        SavePostOnlineAndFinishTask(boolean isFirstTimePublish) {
            this.isFirstTimePublish = isFirstTimePublish;
        }

        @Override
        protected Void doInBackground(Void... params) {
            if (!mSite.getHasCapabilityPublishPosts()) {
               if (PostStatus.fromPost(mPost) != PostStatus.DRAFT && PostStatus.fromPost(mPost) != PostStatus.PENDING) {
                   mPost.setStatus(PostStatus.PENDING.toString());
               }
            }

            savePostToDb();
            PostUtils.trackSavePostAnalytics(mPost, mSiteStore.getSiteByLocalId(mPost.getLocalSiteId()));

            if (isFirstTimePublish) {
                PostUploadService.addPostToUploadAndTrackAnalytics(mPost);
            } else {
                PostUploadService.addPostToUpload(mPost);
            }
            PostUploadService.setLegacyMode(!mShowNewEditor && !mShowAztecEditor);
            startService(new Intent(EditPostActivity.this, PostUploadService.class));
            PendingDraftsNotificationsUtils.cancelPendingDraftAlarms(EditPostActivity.this, mPost.getId());

            return null;
        }

        @Override
        protected void onPostExecute(Void saved) {
            saveResult(true, false);
            finish();
        }
    }

    private class SavePostLocallyAndFinishTask extends AsyncTask<Void, Void, Boolean> {

        @Override
        protected Boolean doInBackground(Void... params) {

            if (mOriginalPost != null && !PostUtils.postHasEdits(mOriginalPost, mPost)) {
                // If no changes have been made to the post, set it back to the original - don't save it
                mDispatcher.dispatch(PostActionBuilder.newUpdatePostAction(mOriginalPost));
                return false;
            } else {
                // Changes have been made - save the post and ask for the post list to refresh
                // We consider this being "manual save", it will replace some Android "spans" by an html
                // or a shortcode replacement (for instance for images and galleries)
                if (mShowNewEditor || mShowAztecEditor) {
                    // Update the post object directly, without re-fetching the fields from the EditorFragment
                    updatePostContentNewEditor(false, mPost.getTitle(), mPost.getContent());
                }

                savePostToDb();

                // now set the pending notification alarm to be triggered in the next day, week, and month
                PendingDraftsNotificationsUtils.scheduleNextNotifications(EditPostActivity.this, mPost);
            }

            return true;
        }

        @Override
        protected void onPostExecute(Boolean saved) {
            saveResult(saved, true);
            finish();
        }
    }

    private void saveResult(boolean saved, boolean savedLocally) {
        Intent i = getIntent();
        i.putExtra(EXTRA_SAVED_AS_LOCAL_DRAFT, savedLocally);
        i.putExtra(EXTRA_HAS_FAILED_MEDIA, hasFailedMedia());
        i.putExtra(EXTRA_IS_PAGE, mIsPage);
        i.putExtra(EXTRA_HAS_CHANGES, saved);
        i.putExtra(EXTRA_POST_LOCAL_ID, mPost.getId());
        setResult(RESULT_OK, i);
    }

    private void publishPost() {
        AccountModel account = mAccountStore.getAccount();
        // prompt user to verify e-mail before publishing
        if (!account.getEmailVerified()) {
            String message = TextUtils.isEmpty(account.getEmail())
                    ? getString(R.string.editor_confirm_email_prompt_message)
                    : String.format(getString(R.string.editor_confirm_email_prompt_message_with_email), account.getEmail());

            AlertDialog.Builder builder = new AlertDialog.Builder(this);
            builder.setTitle(R.string.editor_confirm_email_prompt_title)
                    .setMessage(message)
                    .setPositiveButton(android.R.string.ok,
                            new DialogInterface.OnClickListener() {
                                public void onClick(DialogInterface dialog, int id) {
                                    ToastUtils.showToast(EditPostActivity.this, getString(R.string.toast_saving_post_as_draft));
                                    savePostAndFinish();
                                }
                            })
                    .setNegativeButton(R.string.editor_confirm_email_prompt_negative,
                            new DialogInterface.OnClickListener() {
                                public void onClick(DialogInterface dialog, int id) {
                                    mDispatcher.dispatch(AccountActionBuilder.newSendVerificationEmailAction());
                                }
                            });
            builder.create().show();
            return;
        }

        boolean isFirstTimePublish = isFirstTimePublish();
        boolean postUpdateSuccessful = updatePostObject();
        if (!postUpdateSuccessful) {
            // just return, since the only case updatePostObject() can fail is when the editor
            // fragment is not added to the activity
            return;
        }

        // Update post, save to db and publish in its own Thread, because 1. update can be pretty slow with a lot of
        // text 2. better not to call `updatePostObject()` from the UI thread due to weird thread blocking behavior
        // on API 16 (and 21) with the visual editor.
        new Thread(new Runnable() {
            @Override
            public void run() {
                boolean isFirstTimePublish = isFirstTimePublish();

                boolean postUpdateSuccessful = updatePostObject();
                if (!postUpdateSuccessful) {
                    // just return, since the only case updatePostObject() can fail is when the editor
                    // fragment is not added to the activity
                    return;
                }

                boolean isPublishable = PostUtils.isPublishable(mPost);

                // if post was modified or has unsaved local changes and is publishable, save it
                saveResult(isPublishable, false);

                if (isPublishable) {
                    if (NetworkUtils.isNetworkAvailable(getBaseContext())) {
                        // Show an Alert Dialog asking the user if they want to remove all failed media before upload
                        if (mEditorFragment.hasFailedMediaUploads()) {
                            EditPostActivity.this.runOnUiThread(new Runnable() {
                                @Override
                                public void run() {
                                    showRemoveFailedUploadsDialog();
                                }
                            });
                        } else {
                            savePostOnlineAndFinishAsync(isFirstTimePublish);
                        }
                    } else {
                        savePostLocallyAndFinishAsync();
                    }
                } else {
                    EditPostActivity.this.runOnUiThread(new Runnable() {
                        @Override
                        public void run() {
                            ToastUtils.showToast(EditPostActivity.this, R.string.error_publish_empty_post, Duration.SHORT);
                        }
                    });
                }
            }
        }).start();
    }

    private void showRemoveFailedUploadsDialog() {
        AlertDialog.Builder builder = new AlertDialog.Builder(this);
        builder.setMessage(R.string.editor_toast_failed_uploads)
                .setPositiveButton(R.string.editor_remove_failed_uploads, new DialogInterface.OnClickListener() {
                    public void onClick(DialogInterface dialog, int id) {
                        // Clear failed uploads
                        mEditorFragment.removeAllFailedMediaUploads();
                    }
                }).setNegativeButton(android.R.string.cancel, null);
        builder.create().show();
    }

    private void savePostAndFinish() {
        // Update post, save to db and post online in its own Thread, because 1. update can be pretty slow with a lot of
        // text 2. better not to call `updatePostObject()` from the UI thread due to weird thread blocking behavior
        // on API 16 (and 21) with the visual editor.
        new Thread(new Runnable() {
            @Override
            public void run() {
                // check if the opened post had some unsaved local changes
                boolean hasLocalChanges = mPost.isLocallyChanged() || mPost.isLocalDraft();
                boolean isFirstTimePublish = isFirstTimePublish();

                boolean postUpdateSuccessful = updatePostObject();
                if (!postUpdateSuccessful) {
                    // just return, since the only case updatePostObject() can fail is when the editor
                    // fragment is not added to the activity
                    return;
                }

                boolean hasChanges = PostUtils.postHasEdits(mOriginalPost, mPost);
                boolean isPublishable = PostUtils.isPublishable(mPost);
                boolean hasUnpublishedLocalDraftChanges = PostStatus.fromPost(mPost) == PostStatus.DRAFT &&
                        isPublishable && hasLocalChanges;

                // if post was modified or has unpublished local changes, save it
                boolean shouldSave = hasChanges || hasUnpublishedLocalDraftChanges;
                // if post is publishable or not new, sync it
                boolean shouldSync = isPublishable || !isNewPost();

                saveResult(shouldSave && shouldSync, false);

                if (shouldSave) {
                    if (isNewPost()) {
                        // new post - user just left the editor without publishing, they probably want
                        // to keep the post as a draft
                        mPost.setStatus(PostStatus.DRAFT.toString());
                        if (mEditPostSettingsFragment != null) {
                            runOnUiThread(new Runnable() {
                                @Override
                                public void run() {
                                    mEditPostSettingsFragment.updateStatusSpinner();
                                }
                            });
                        }
                    }

                    if (PostStatus.fromPost(mPost) == PostStatus.DRAFT && isPublishable && !hasFailedMedia()
                            && NetworkUtils.isNetworkAvailable(getBaseContext())) {
                        savePostOnlineAndFinishAsync(isFirstTimePublish);
                    } else {
                        savePostLocallyAndFinishAsync();
                    }
                } else {
                    // discard post if new & empty
                    if (!isPublishable && isNewPost()) {
                        mDispatcher.dispatch(PostActionBuilder.newRemovePostAction(mPost));
                    }
                    finish();
                }
            }
        }).start();
    }

    private boolean isFirstTimePublish() {
        return PostStatus.fromPost(mPost) == PostStatus.PUBLISHED &&
                (mPost.isLocalDraft() || PostStatus.fromPost(mOriginalPost) == PostStatus.DRAFT);
    }

    /**
     * Can be dropped and replaced by mEditorFragment.hasFailedMediaUploads() when we drop the visual editor.
     * mEditorFragment.isActionInProgress() was added to address a timing issue when adding media and immediately
     * publishing or exiting the visual editor. It's not safe to upload the post in this state.
     * See https://github.com/wordpress-mobile/WordPress-Editor-Android/issues/294
     */
    private boolean hasFailedMedia() {
        return mEditorFragment.hasFailedMediaUploads() || mEditorFragment.isActionInProgress();
    }

    private boolean updatePostObject() {
        try {
            updatePostObject(false);
        } catch (IllegalEditorStateException e) {
            AppLog.e(T.EDITOR, "Impossible to save and publish the post, we weren't able to update it.");
            return false;
        }

        return true;
    }

    private void savePostLocallyAndFinishAsync() {
        new SavePostLocallyAndFinishTask().executeOnExecutor(AsyncTask.THREAD_POOL_EXECUTOR);
    }

    /**
     * Disable visual editor mode and log the exception if we get a Reflection failure when the webview is being
     * initialized.
     */
    @Override
    public void onReflectionFailure(ReflectionException e) {
        CrashlyticsUtils.logException(e, T.EDITOR, "Reflection Failure on Visual Editor init");
        // Disable visual editor and show an error message
        AppPrefs.setVisualEditorEnabled(false);
        ToastUtils.showToast(this, R.string.new_editor_reflection_error, Duration.LONG);
        // Restart the activity (will start the legacy editor)
        finish();
        startActivity(getIntent());
    }

    /**
     * A {@link FragmentPagerAdapter} that returns a fragment corresponding to
     * one of the sections/tabs/pages.
     */
    public class SectionsPagerAdapter extends FragmentPagerAdapter {
        // Show two pages for the visual editor, and add a third page for the EditPostPreviewFragment for legacy
        private static final int NUM_PAGES_VISUAL_EDITOR = 2;
        private static final int NUM_PAGES_LEGACY_EDITOR = 3;

        public SectionsPagerAdapter(FragmentManager fm) {
            super(fm);
        }

        @Override
        public Fragment getItem(int position) {
            // getItem is called to instantiate the fragment for the given page.
            switch (position) {
                case 0:
                    // TODO: Remove editor options after testing.
                    if (mShowAztecEditor) {
                        mAztecEditorFragment = AztecEditorFragment.newInstance("", "");
                        mAztecEditorFragment.setImageLoader(new AztecImageLoader(getBaseContext()));
                        return mAztecEditorFragment;
                    } else if (mShowNewEditor) {
                        EditorWebViewCompatibility.setReflectionFailureListener(EditPostActivity.this);
                        return new EditorFragment();
                    } else {
                        return new LegacyEditorFragment();
                    }
                case 1:
                    return EditPostSettingsFragment.newInstance(mSite, mPost);
                default:
                    return EditPostPreviewFragment.newInstance(mSite);
            }
        }

        @Override
        public Object instantiateItem(ViewGroup container, int position) {
            Fragment fragment = (Fragment) super.instantiateItem(container, position);
            switch (position) {
                case 0:
                    mEditorFragment = (EditorFragmentAbstract) fragment;
                    mEditorFragment.setImageLoader(mImageLoader);

                    if (mEditorFragment instanceof EditorMediaUploadListener) {
                        mEditorMediaUploadListener = (EditorMediaUploadListener) mEditorFragment;

                        // Set up custom headers for the visual editor's internal WebView
                        mEditorFragment.setCustomHttpHeader("User-Agent", WordPress.getUserAgent());
                    }
                    break;
                case 1:
                    mEditPostSettingsFragment = (EditPostSettingsFragment) fragment;
                    break;
                case 2:
                    mEditPostPreviewFragment = (EditPostPreviewFragment) fragment;
                    break;
            }
            return fragment;
        }

        @Override
        public int getCount() {
            return ((mShowNewEditor || mShowAztecEditor) ? NUM_PAGES_VISUAL_EDITOR : NUM_PAGES_LEGACY_EDITOR);
        }
    }

    // Moved from EditPostContentFragment
    public static final String NEW_MEDIA_POST = "NEW_MEDIA_POST";
    public static final String NEW_MEDIA_POST_EXTRA_IDS = "NEW_MEDIA_POST_EXTRA_IDS";
    private String mMediaCapturePath = "";
    private int mMaxThumbWidth = 0;

    private int getMaximumThumbnailWidthForEditor() {
        if (mMaxThumbWidth == 0) {
            mMaxThumbWidth = ImageUtils.getMaximumThumbnailWidthForEditor(this);
        }
        return mMaxThumbWidth;
    }

    private void addExistingMediaToEditor(long mediaId) {
        MediaModel media = mMediaStore.getSiteMediaWithId(mSite, mediaId);
        if (media != null) {
            MediaFile mediaFile = FluxCUtils.mediaFileFromMediaModel(media);
            trackAddMediaFromWPLibraryEvents(mediaFile.isVideo(), media.getMediaId());
            String urlToUse = TextUtils.isEmpty(media.getUrl()) ? media.getFilePath() : media.getUrl();
            mEditorFragment.appendMediaFile(mediaFile, urlToUse, mImageLoader);
        }
    }

    private class LoadPostContentTask extends AsyncTask<String, Spanned, Spanned> {
        @Override
        protected Spanned doInBackground(String... params) {
            if (params.length < 1 || mPost == null) {
                return null;
            }

            String content = StringUtils.notNullStr(params[0]);
            return WPHtml.fromHtml(content, EditPostActivity.this, mPost, getMaximumThumbnailWidthForEditor());
        }

        @Override
        protected void onPostExecute(Spanned spanned) {
            if (spanned != null) {
                mEditorFragment.setContent(spanned);
            }
        }
    }

    private String getUploadErrorHtml(String mediaId, String path) {
        String replacement;
        if (Build.VERSION.SDK_INT >= 19) {
            replacement = String.format(Locale.US,
                    "<span id=\"img_container_%s\" class=\"img_container failed\" data-failed=\"%s\"><progress " +
                            "id=\"progress_%s\" value=\"0\" class=\"wp_media_indicator failed\" contenteditable=\"false\">" +
                            "</progress><img data-wpid=\"%s\" src=\"%s\" alt=\"\" class=\"failed\"></span>",
                    mediaId, getString(R.string.tap_to_try_again), mediaId, mediaId, path);
        } else {
            // Before API 19, the WebView didn't support progress tags. Use an upload overlay instead of a progress bar
            replacement = String.format(Locale.US,
                    "<span id=\"img_container_%s\" class=\"img_container compat failed\" contenteditable=\"false\" " +
                            "data-failed=\"%s\"><span class=\"upload-overlay failed\" " +
                            "contenteditable=\"false\">Uploading…</span><span class=\"upload-overlay-bg\"></span>" +
                            "<img data-wpid=\"%s\" src=\"%s\" alt=\"\" class=\"failed\"></span>",
                    mediaId, getString(R.string.tap_to_try_again), mediaId, path);
        }
        return replacement;
    }

    private String migrateLegacyDraft(String content) {
        if (content.contains("<img src=\"null\" android-uri=\"")) {
            // We must replace image tags specific to the legacy editor local drafts:
            // <img src="null" android-uri="file:///..." />
            // And trigger an upload action for the specific image / video
            Pattern pattern = Pattern.compile("<img src=\"null\" android-uri=\"([^\"]*)\".*>");
            Matcher matcher = pattern.matcher(content);
            StringBuffer stringBuffer = new StringBuffer();
            while (matcher.find()) {
                String stringUri = matcher.group(1);
                Uri uri = Uri.parse(stringUri);
                MediaFile mediaFile = FluxCUtils.mediaFileFromMediaModel(queueFileForUpload(uri,
                        getContentResolver().getType(uri), UploadState.FAILED));
                if (mediaFile == null) {
                    continue;
                }
                String replacement = getUploadErrorHtml(String.valueOf(mediaFile.getId()), mediaFile.getFilePath());
                matcher.appendReplacement(stringBuffer, replacement);
            }
            matcher.appendTail(stringBuffer);
            content = stringBuffer.toString();
        }
        if (content.contains("[caption")) {
            // Convert old legacy post caption formatting to new format, to avoid being stripped by the visual editor
            Pattern pattern = Pattern.compile("(\\[caption[^]]*caption=\"([^\"]*)\"[^]]*].+?)(\\[\\/caption])");
            Matcher matcher = pattern.matcher(content);
            StringBuffer stringBuffer = new StringBuffer();
            while (matcher.find()) {
                String replacement = matcher.group(1) + matcher.group(2) + matcher.group(3);
                matcher.appendReplacement(stringBuffer, replacement);
            }
            matcher.appendTail(stringBuffer);
            content = stringBuffer.toString();
        }
        return content;
    }

    private void fillContentEditorFields() {
        // Needed blog settings needed by the editor
        mEditorFragment.setFeaturedImageSupported(mSite.isFeaturedImageSupported());

        // Set up the placeholder text
        mEditorFragment.setContentPlaceholder(getString(R.string.editor_content_placeholder));
        mEditorFragment.setTitlePlaceholder(getString(mIsPage ? R.string.editor_page_title_placeholder :
                R.string.editor_post_title_placeholder));

        // Set post title and content
        if (mPost != null) {
            if (!TextUtils.isEmpty(mPost.getContent()) && !mHasSetPostContent) {
                mHasSetPostContent = true;
                if (mPost.isLocalDraft() && !mShowNewEditor && !mShowAztecEditor) {
                    // TODO: Unnecessary for new editor, as all images are uploaded right away, even for local drafts
                    // Load local post content in the background, as it may take time to generate images
                    new LoadPostContentTask().executeOnExecutor(AsyncTask.THREAD_POOL_EXECUTOR,
                            mPost.getContent().replaceAll("\uFFFC", ""));
                } else {
                    // TODO: Might be able to drop .replaceAll() when legacy editor is removed
                    String content = mPost.getContent().replaceAll("\uFFFC", "");
                    // Prepare eventual legacy editor local draft for the new editor
                    content = migrateLegacyDraft(content);
                    mEditorFragment.setContent(content);
                }
            }
            if (!TextUtils.isEmpty(mPost.getTitle())) {
                mEditorFragment.setTitle(mPost.getTitle());
            }
            // TODO: postSettingsButton.setText(post.isPage() ? R.string.page_settings : R.string.post_settings);
            mEditorFragment.setLocalDraft(mPost.isLocalDraft());

            mEditorFragment.setFeaturedImageId(mPost.getFeaturedImageId());
        }

        // Special actions
        String action = getIntent().getAction();
        if (Intent.ACTION_SEND.equals(action) || Intent.ACTION_SEND_MULTIPLE.equals(action)) {
            setPostContentFromShareAction();
        } else if (NEW_MEDIA_POST.equals(action)) {
            prepareMediaPost();
        }
    }

    private void launchCamera() {
        WordPressMediaUtils.launchCamera(this, BuildConfig.APPLICATION_ID,
                new WordPressMediaUtils.LaunchCameraCallback() {
                    @Override
                    public void onMediaCapturePathReady(String mediaCapturePath) {
                        mMediaCapturePath = mediaCapturePath;
                        AppLockManager.getInstance().setExtendedTimeout();
                    }
                });
    }

    protected void setPostContentFromShareAction() {
        Intent intent = getIntent();

        // Check for shared text
        String text = intent.getStringExtra(Intent.EXTRA_TEXT);
        String title = intent.getStringExtra(Intent.EXTRA_SUBJECT);
        if (text != null) {
            if (title != null) {
                mEditorFragment.setTitle(title);
            }
            // Create an <a href> element around links
            text = AutolinkUtils.autoCreateLinks(text);
            if (mEditorFragment instanceof LegacyEditorFragment) {
                mEditorFragment.setContent(WPHtml.fromHtml(StringUtils.addPTags(text), this, mPost,
                        getMaximumThumbnailWidthForEditor()));
            } else {
                mEditorFragment.setContent(text);
            }
        }

        // Check for shared media
        if (intent.hasExtra(Intent.EXTRA_STREAM)) {
            String action = intent.getAction();
            String type = intent.getType();
            ArrayList<Uri> sharedUris;

            if (Intent.ACTION_SEND_MULTIPLE.equals(action)) {
                sharedUris = intent.getParcelableArrayListExtra((Intent.EXTRA_STREAM));
            } else {
                // For a single media share, we only allow images and video types
                if (type != null && (type.startsWith("image") || type.startsWith("video"))) {
                    sharedUris = new ArrayList<Uri>();
                    sharedUris.add((Uri) intent.getParcelableExtra(Intent.EXTRA_STREAM));
                } else {
                    return;
                }
            }

            if (sharedUris != null) {
                for (Uri uri : sharedUris) {
                    addMedia(uri);
                }
            }
        }
    }

    private void prepareMediaPost() {
        long[] idsArray = getIntent().getLongArrayExtra(NEW_MEDIA_POST_EXTRA_IDS);
        ArrayList<Long> idsList = ListUtils.fromLongArray(idsArray);
        for (Long id: idsList) {
            addExistingMediaToEditor(id);
        }
    }

    // TODO: Replace with contents of the updatePostContentNewEditor() method when legacy editor is dropped
    /**
     * Updates post object with content of this fragment
     */
    public void updatePostContent(boolean isAutoSave) throws IllegalEditorStateException {
        if (mPost == null) {
            return;
        }
        String title = StringUtils.notNullStr((String) mEditorFragment.getTitle());
        SpannableStringBuilder postContent;
        if (mEditorFragment.getSpannedContent() != null) {
            // needed by the legacy editor to save local drafts
            try {
                postContent = new SpannableStringBuilder(mEditorFragment.getSpannedContent());
            } catch (RuntimeException e) {
                // A core android bug might cause an out of bounds exception, if so we'll just use the current editable
                // See https://code.google.com/p/android/issues/detail?id=5164
                postContent = new SpannableStringBuilder(StringUtils.notNullStr((String) mEditorFragment.getContent()));
            }
        } else {
            postContent = new SpannableStringBuilder(StringUtils.notNullStr((String) mEditorFragment.getContent()));
        }

        String content;
        if (mPost.isLocalDraft()) {
            // remove suggestion spans, they cause craziness in WPHtml.toHTML().
            CharacterStyle[] characterStyles = postContent.getSpans(0, postContent.length(), CharacterStyle.class);
            for (CharacterStyle characterStyle : characterStyles) {
                if (characterStyle instanceof SuggestionSpan) {
                    postContent.removeSpan(characterStyle);
                }
            }
            content = WPHtml.toHtml(postContent);
            // replace duplicate <p> tags so there's not duplicates, trac #86
            content = content.replace("<p><p>", "<p>");
            content = content.replace("</p></p>", "</p>");
            content = content.replace("<br><br>", "<br>");
            // sometimes the editor creates extra tags
            content = content.replace("</strong><strong>", "").replace("</em><em>", "").replace("</u><u>", "")
                    .replace("</strike><strike>", "").replace("</blockquote><blockquote>", "");
        } else {
            if (!isAutoSave) {
                // Add gallery shortcode
                MediaGalleryImageSpan[] gallerySpans = postContent.getSpans(0, postContent.length(),
                        MediaGalleryImageSpan.class);
                for (MediaGalleryImageSpan gallerySpan : gallerySpans) {
                    int start = postContent.getSpanStart(gallerySpan);
                    postContent.removeSpan(gallerySpan);
                    postContent.insert(start, WPHtml.getGalleryShortcode(gallerySpan));
                }
            }

            WPImageSpan[] imageSpans = postContent.getSpans(0, postContent.length(), WPImageSpan.class);
            if (imageSpans.length != 0) {
                for (WPImageSpan wpIS : imageSpans) {
                    MediaFile mediaFile = wpIS.getMediaFile();
                    if (mediaFile == null) {
                        continue;
                    }

                    if (mediaFile.getMediaId() != null) {
                        updateMediaFileOnServer(mediaFile);
                    } else {
                        mediaFile.setFileName(wpIS.getImageSource().toString());
                        mediaFile.setFilePath(wpIS.getImageSource().toString());
                    }

                    int tagStart = postContent.getSpanStart(wpIS);
                    if (!isAutoSave) {
                        postContent.removeSpan(wpIS);

                        // network image has a mediaId
                        if (mediaFile.getMediaId() != null && mediaFile.getMediaId().length() > 0) {
                            postContent.insert(tagStart, WPHtml.getContent(wpIS));
                        } else {
                            // local image for upload
                            postContent.insert(tagStart,
                                    "<img android-uri=\"" + wpIS.getImageSource().toString() + "\" />");
                        }
                    }
                }
            }
            content = postContent.toString();
        }

        mPost.setTitle(title);
        mPost.setContent(content);

        if (!mPost.isLocalDraft()) {
            mPost.setIsLocallyChanged(true);
        }
    }

    /**
     * Updates post object with given title and content
     */
    public void updatePostContentNewEditor(boolean isAutoSave, String title, String content) {
        if (mPost == null) {
            return;
        }

        if (!isAutoSave) {
            // TODO: Shortcode handling, media handling
        }

        mPost.setTitle(title);
        mPost.setContent(content);

        if (!mPost.isLocalDraft()) {
            mPost.setIsLocallyChanged(true);
        }

        mPost.setDateLocallyChanged(DateTimeUtils.iso8601FromTimestamp(System.currentTimeMillis() / 1000));
    }

    private void updateMediaFileOnServer(MediaFile mediaFile) {
        if (mediaFile == null) {
            return;
        }

        MediaPayload payload = new MediaPayload(mSite, FluxCUtils.mediaModelFromMediaFile(mediaFile));
        mDispatcher.dispatch(MediaActionBuilder.newPushMediaAction(payload));
    }

    /**
     * Analytics about media from device
     *
     * @param isNew Whether is a fresh media
     * @param isVideo Whether is a video or not
     * @param uri The URI of the media on the device, or null
     */
    private void trackAddMediaFromDeviceEvents(boolean isNew, boolean isVideo, Uri uri) {
        if (uri == null) {
            AppLog.e(T.MEDIA, "Cannot track new media events if both path and mediaURI are null!!");
            return;
        }

        Map<String, Object> properties = AnalyticsUtils.getMediaProperties(this, isVideo, uri, null);
        Stat currentStat;
        if (isVideo) {
            if (isNew) {
                currentStat = Stat.EDITOR_ADDED_VIDEO_NEW;
            } else {
                currentStat = Stat.EDITOR_ADDED_VIDEO_VIA_DEVICE_LIBRARY;
            }
        } else {
            if (isNew) {
                currentStat = Stat.EDITOR_ADDED_PHOTO_NEW;
            } else {
                currentStat = Stat.EDITOR_ADDED_PHOTO_VIA_DEVICE_LIBRARY;
            }
        }

        AnalyticsUtils.trackWithSiteDetails(currentStat, mSite, properties);
    }

    /**
     * Analytics about media already available in the blog's library.
     *
     * @param isVideo Whether is a video or not
     * @param mediaId The ID of the media in the WP blog's library, or null if device media.
     */
    private void trackAddMediaFromWPLibraryEvents(boolean isVideo, long mediaId) {
        if (mediaId == 0) {
            AppLog.e(T.MEDIA, "Cannot track media events if mediaId is 0");
            return;
        }

        if (isVideo) {
            AnalyticsUtils.trackWithSiteDetails(Stat.EDITOR_ADDED_VIDEO_VIA_WP_MEDIA_LIBRARY, mSite,  null);
        } else {
            AnalyticsUtils.trackWithSiteDetails(Stat.EDITOR_ADDED_PHOTO_VIA_WP_MEDIA_LIBRARY, mSite,  null);
        }
    }

    public boolean addMedia(Uri mediaUri) {
        if (mediaUri != null && !MediaUtils.isInMediaStore(mediaUri) && !mediaUri.toString().startsWith("/")
                && !mediaUri.toString().startsWith("file://") ) {
            mediaUri = MediaUtils.downloadExternalMedia(this, mediaUri);
        }

        if (mediaUri == null) {
            return false;
        }

        boolean isVideo = MediaUtils.isVideo(mediaUri.toString());

        if (mShowNewEditor || mShowAztecEditor) {
            return addMediaVisualEditor(mediaUri, isVideo);
        } else {
            return addMediaLegacyEditor(mediaUri, isVideo);
        }
    }

    private boolean addMediaVisualEditor(Uri uri, boolean isVideo) {
        String path = MediaUtils.getRealPathFromURI(this, uri);

        if (path == null) {
            ToastUtils.showToast(this, R.string.file_not_found, Duration.SHORT);
            return false;
        }

        Uri optimizedMedia = WPMediaUtils.getOptimizedMedia(this, mSite, path, isVideo);
        if (optimizedMedia != null) {
            uri = optimizedMedia;
            path = MediaUtils.getRealPathFromURI(this, uri);
        } else {
            // Fix for the rotation issue https://github.com/wordpress-mobile/WordPress-Android/issues/5737
            if (!mSite.isWPCom()) {
                // If it's not wpcom we must rotate the picture locally
                Uri rotatedMedia = WPMediaUtils.fixOrientationIssue(this, path, isVideo);
                if (rotatedMedia != null) {
                    uri = rotatedMedia;
                    path = MediaUtils.getRealPathFromURI(this, uri);
                }
            } else {
                // It's a wpcom site. Just create a version of the picture rotated for the old visual editor
                // All the other editors read EXIF data
                if (mShowNewEditor) {
                    Uri rotatedMedia = WPMediaUtils.fixOrientationIssue(this, path, isVideo);
                    if (rotatedMedia != null) {
                        // The uri variable should remain the same since wpcom rotates the picture server side
                        path = MediaUtils.getRealPathFromURI(this, rotatedMedia);
                    }
                }
            }
        }

        MediaModel media = queueFileForUpload(uri, getContentResolver().getType(uri));
        MediaFile mediaFile = FluxCUtils.mediaFileFromMediaModel(media);
        if (media != null) {
            mEditorFragment.appendMediaFile(mediaFile, path, mImageLoader);
        }

        return true;
    }

    private boolean addMediaLegacyEditor(Uri mediaUri, boolean isVideo) {
        MediaModel mediaModel = buildMediaModel(mediaUri, getContentResolver().getType(mediaUri), UploadState.QUEUED);
        if (isVideo) {
            mediaModel.setTitle(getResources().getString(R.string.video));
        } else {
            mediaModel.setTitle(ImageUtils.getTitleForWPImageSpan(this, mediaUri.getEncodedPath()));
        }
        mediaModel.setLocalPostId(mPost.getId());

        mDispatcher.dispatch(MediaActionBuilder.newUpdateMediaAction(mediaModel));

        MediaFile mediaFile = FluxCUtils.mediaFileFromMediaModel(mediaModel);
        mEditorFragment.appendMediaFile(mediaFile, mediaFile.getFilePath(), mImageLoader);
        return true;
    }

    @Override
    public void onActivityResult(int requestCode, int resultCode, Intent data) {
        super.onActivityResult(requestCode, resultCode, data);

        if (resultCode != Activity.RESULT_OK) {
            return;
        }

        if (data != null || ((requestCode == RequestCodes.TAKE_PHOTO || requestCode == RequestCodes.TAKE_VIDEO))) {
            switch (requestCode) {
                case RequestCodes.MULTI_SELECT_MEDIA_PICKER:
                    handleMediaPickerResult(data);
                    // No need to bump analytics here. Bumped later in handleMediaPickerResult-> addExistingMediaToEditor
                    break;
                case RequestCodes.PICTURE_LIBRARY:
                    Uri imageUri = data.getData();
                    fetchMedia(imageUri);
                    trackAddMediaFromDeviceEvents(false, false, imageUri);
                    break;
                case RequestCodes.TAKE_PHOTO:
                    try {
                        WordPressMediaUtils.scanMediaFile(this, mMediaCapturePath);
                        File f = new File(mMediaCapturePath);
                        Uri capturedImageUri = Uri.fromFile(f);
                        if (!addMedia(capturedImageUri)) {
                            ToastUtils.showToast(this, R.string.gallery_error, Duration.SHORT);
                        } else {
                            trackAddMediaFromDeviceEvents(true, false, capturedImageUri);
                        }
                        this.sendBroadcast(new Intent(Intent.ACTION_MEDIA_MOUNTED, Uri.parse("file://"
                                + Environment.getExternalStorageDirectory())));
                    } catch (RuntimeException e) {
                        AppLog.e(T.POSTS, e);
                    } catch (OutOfMemoryError e) {
                        AppLog.e(T.POSTS, e);
                    }
                    break;
                case RequestCodes.VIDEO_LIBRARY:
                    Uri videoUri = data.getData();
                    List<Uri> mediaUris = Arrays.asList(videoUri);
                    for (Uri mediaUri : mediaUris) {
                        trackAddMediaFromDeviceEvents(false, true, mediaUri);
                    }
                    addAllMedia(mediaUris);
                    break;
                case RequestCodes.TAKE_VIDEO:
                    Uri capturedVideoUri = MediaUtils.getLastRecordedVideoUri(this);
                    if (!addMedia(capturedVideoUri)) {
                        ToastUtils.showToast(this, R.string.gallery_error, Duration.SHORT);
                    } else {
                        AnalyticsTracker.track(Stat.EDITOR_ADDED_VIDEO_NEW);
                        trackAddMediaFromDeviceEvents(true, true, capturedVideoUri);
                    }
                    break;
            }
        }
    }

    private ArrayList<MediaModel> mPendingUploads = new ArrayList<>();

    private void fetchMedia(Uri mediaUri) {
        if (!MediaUtils.isInMediaStore(mediaUri)) {
            // Do not download the file in async task. See https://github.com/wordpress-mobile/WordPress-Android/issues/5818
            Uri downloadedUri = null;
            try {
                downloadedUri = MediaUtils.downloadExternalMedia(EditPostActivity.this, mediaUri);
            } catch (IllegalStateException e) {
                // Ref: https://github.com/wordpress-mobile/WordPress-Android/issues/5823
                AppLog.e(AppLog.T.UTILS, "Can't download the image at: " + mediaUri.toString(), e);
                CrashlyticsUtils.logException(e, AppLog.T.MEDIA, "Can't download the image at: " + mediaUri.toString() +
                        " See issue #5823");
            }
            if (downloadedUri != null) {
                addMedia(downloadedUri);
            } else {
                Toast.makeText(EditPostActivity.this, getString(R.string.error_downloading_image),
                        Toast.LENGTH_SHORT).show();
            }
        } else {
            addMedia(mediaUri);
        }
    }

    /**
     * Media
     */
    private void addAllMedia(List<Uri> mediaUris) {
        boolean isErrorAddingMedia = false;
        for (Uri mediaUri : mediaUris) {
            if (mediaUri == null || !addMedia(mediaUri)) {
                isErrorAddingMedia = true;
            }
        }
        if (isErrorAddingMedia) {
            Toast.makeText(EditPostActivity.this, getResources().getText(R.string.gallery_error),
                    Toast.LENGTH_SHORT).show();
        }
    }

    private String getRealPathFromURI(Uri uri) {
        String path;
        if ("content".equals(uri.getScheme())) {
            path = getRealPathFromContentURI(uri);
        } else if ("file".equals(uri.getScheme())) {
            path = uri.getPath();
        } else {
            path = uri.toString();
        }
        return path;
    }

    private String getRealPathFromContentURI(Uri contentUri) {
        if (contentUri == null)
            return null;

        String[] proj = { android.provider.MediaStore.Images.Media.DATA };
        CursorLoader loader = new CursorLoader(this, contentUri, proj, null, null, null);
        Cursor cursor = loader.loadInBackground();

        if (cursor == null)
            return null;

        int column_index = cursor.getColumnIndex(proj[0]);
        if (column_index == -1) {
            cursor.close();
            return null;
        }

        String path;
        if (cursor.moveToFirst()) {
            path = cursor.getString(column_index);
        } else {
            path = null;
        }

        cursor.close();
        return path;
    }

    private void handleMediaPickerResult(Intent data) {
        ArrayList<Long> ids = ListUtils.fromLongArray(data.getLongArrayExtra(MediaBrowserActivity.RESULT_IDS));
        if (ids == null || ids.size() == 0) {
            return;
        }

        // if only one item was chosen insert it as a media object, otherwise show the insert
        // media dialog so the user can choose how to insert the items
        if (ids.size() == 1) {
            long mediaId = ids.get(0);
            addExistingMediaToEditor(mediaId);
        } else {
            showInsertMediaDialog(ids);
        }
    }

    /*
     * called after user selects multiple photos from WP media library
     */
    private void showInsertMediaDialog(final ArrayList<Long> mediaIds) {
        InsertMediaCallback callback = new InsertMediaCallback() {
            @Override
            public void onCompleted(@NonNull InsertMediaDialog dialog) {
                switch (dialog.getInsertType()) {
                    case GALLERY:
                        MediaGallery gallery = new MediaGallery();
                        gallery.setType(dialog.getGalleryType().toString());
                        gallery.setNumColumns(dialog.getNumColumns());
                        gallery.setIds(mediaIds);
                        mEditorFragment.appendGallery(gallery);
                        break;
                    case INDIVIDUALLY:
                        for (Long id: mediaIds) {
                            addExistingMediaToEditor(id);
                        }
                        break;
                }
            }
        };
        InsertMediaDialog dialog = InsertMediaDialog.newInstance(callback, mSite);
        FragmentTransaction ft = getSupportFragmentManager().beginTransaction();
        ft.add(dialog, "insert_media");
        ft.commitAllowingStateLoss();
    }

    private void refreshBlogMedia() {
        if (NetworkUtils.isNetworkAvailable(this)) {
            FetchMediaListPayload payload = new FetchMediaListPayload(mSite, false);
            mDispatcher.dispatch(MediaActionBuilder.newFetchMediaListAction(payload));
        } else {
            ToastUtils.showToast(this, R.string.error_media_refresh_no_connection, ToastUtils.Duration.SHORT);
        }
    }

    @SuppressWarnings("unused")
    @Subscribe(threadMode = ThreadMode.MAIN)
    public void onAccountChanged(OnAccountChanged event) {
        if (event.causeOfChange == AccountAction.SEND_VERIFICATION_EMAIL) {
            if (!event.isError()) {
                ToastUtils.showToast(this, getString(R.string.toast_verification_email_sent));
            } else {
                ToastUtils.showToast(this, getString(R.string.toast_verification_email_send_error));
            }
        }
    }

    @SuppressWarnings("unused")
    @Subscribe(threadMode = ThreadMode.MAIN)
    public void onMediaChanged(OnMediaChanged event) {
        if (event.isError()) {
            final String errorMessage;
            switch (event.error.type) {
                case FS_READ_PERMISSION_DENIED:
                    errorMessage = getString(R.string.error_media_insufficient_fs_permissions);
                    break;
                case NOT_FOUND:
                    errorMessage = getString(R.string.error_media_not_found);
                    break;
                case AUTHORIZATION_REQUIRED:
                    errorMessage = getString(R.string.error_media_unauthorized);
                    break;
                case PARSE_ERROR:
                    errorMessage = getString(R.string.error_media_parse_error);
                    break;
                case MALFORMED_MEDIA_ARG:
                case NULL_MEDIA_ARG:
                case GENERIC_ERROR:
                default:
                    errorMessage = getString(R.string.error_refresh_media);
                    break;
            }
            if (!TextUtils.isEmpty(errorMessage)) {
                ToastUtils.showToast(EditPostActivity.this, errorMessage, ToastUtils.Duration.SHORT);
            }
        } else {
            if (mPendingVideoPressInfoRequests != null && !mPendingVideoPressInfoRequests.isEmpty()) {
                // If there are pending requests for video URLs from VideoPress ids, query the DB for
                // them again and notify the editor
                for (String videoId : mPendingVideoPressInfoRequests) {
                    String videoUrl = mMediaStore.
                            getUrlForSiteVideoWithVideoPressGuid(mSite, videoId);
                    String posterUrl = WordPressMediaUtils.getVideoPressVideoPosterFromURL(videoUrl);

                    mEditorFragment.setUrlForVideoPressId(videoId, videoUrl, posterUrl);
                }

                mPendingVideoPressInfoRequests.clear();
            }
        }
    }

    /**
     * Starts the upload service to upload selected media.
     */
    private void startMediaUploadService() {
        if (mPendingUploads != null && !mPendingUploads.isEmpty()) {
            final ArrayList<MediaModel> mediaList = new ArrayList<>();
            for (MediaModel media : mPendingUploads) {
                if (UploadState.QUEUED.name().equals(media.getUploadState())) {
                    mediaList.add(media);
                }
            }

            if (!mediaList.isEmpty()) {
                // before starting the service, we need to update the posts' contents so we are sure the service
                // can retrieve it from there on
                hidePhotoPicker();
                savePostAsync(new AfterSavePostListener() {
                    @Override
                    public void onPostSave() {
                        MediaUploadService.startService(EditPostActivity.this, mediaList);
                    }
                });

            }
        }
    }

    private String getVideoThumbnail(String videoPath) {
        String thumbnailPath = null;
        try {
            File outputFile = File.createTempFile("thumb", ".png", getCacheDir());
            FileOutputStream outputStream = new FileOutputStream(outputFile);
            Bitmap thumb = ThumbnailUtils.createVideoThumbnail(videoPath,
                    android.provider.MediaStore.Images.Thumbnails.MINI_KIND);
            if (thumb != null) {
                thumb.compress(Bitmap.CompressFormat.PNG, 75, outputStream);
                thumbnailPath = outputFile.getAbsolutePath();
            }
        } catch (IOException e) {
            AppLog.i(T.MEDIA, "Can't create thumbnail for video: " + videoPath);
        }
        return thumbnailPath;
    }

    /**
     * Queues a media file for upload and starts the MediaUploadService. Toasts will alert the user
     * if there are issues with the file.
     */
    private MediaModel queueFileForUpload(Uri uri, String mimeType) {
        return queueFileForUpload(uri, mimeType, UploadState.QUEUED);
    }

    private MediaModel queueFileForUpload(Uri uri, String mimeType, UploadState startingState) {
        String path = getRealPathFromURI(uri);

        // Invalid file path
        if (TextUtils.isEmpty(path)) {
            Toast.makeText(this, R.string.editor_toast_invalid_path, Toast.LENGTH_SHORT).show();
            return null;
        }

        // File not found
        File file = new File(path);
        if (!file.exists()) {
            Toast.makeText(this, R.string.file_not_found, Toast.LENGTH_SHORT).show();
            return null;
        }

        // we need to update media with the local post Id
        MediaModel media = buildMediaModel(uri, mimeType, startingState);
        media.setLocalPostId(mPost.getId());
        mDispatcher.dispatch(MediaActionBuilder.newUpdateMediaAction(media));

        // add this item to the queue - we keep it for visual aid atm
        mPendingUploads.add(media);

        startMediaUploadService();

        return media;
    }

    private MediaModel buildMediaModel(Uri uri, String mimeType, UploadState startingState) {
        String path = getRealPathFromURI(uri);

        MediaModel media = mMediaStore.instantiateMediaModel();
        AppLog.i(T.MEDIA, "New media instantiated localId=" + media.getId());
        String filename = org.wordpress.android.fluxc.utils.MediaUtils.getFileName(path);
        String fileExtension = org.wordpress.android.fluxc.utils.MediaUtils.getExtension(path);

        // Try to get mimetype if none was passed to this method
        if (mimeType == null) {
            mimeType = getContentResolver().getType(uri);
            if (mimeType == null) {
                mimeType = MimeTypeMap.getSingleton().getMimeTypeFromExtension(fileExtension);
            }
            if (mimeType == null) {
                // Default to image jpeg
                mimeType = "image/jpeg";
            }
        }
        // If file extension is null, upload won't work on wordpress.com
        if (fileExtension == null) {
            fileExtension = MimeTypeMap.getSingleton().getExtensionFromMimeType(mimeType);
            filename += "." + fileExtension;
        }

        if (org.wordpress.android.fluxc.utils.MediaUtils.isVideoMimeType(mimeType)) {
            media.setThumbnailUrl(getVideoThumbnail(path));
        }

        media.setFileName(filename);
        media.setFilePath(path);
        media.setLocalSiteId(mSite.getId());
        media.setFileExtension(fileExtension);
        media.setMimeType(mimeType);
        media.setUploadState(startingState.name());
        media.setUploadDate(DateTimeUtils.iso8601UTCFromTimestamp(System.currentTimeMillis() / 1000));
        if (!mPost.isLocalDraft()) {
            media.setPostId(mPost.getRemotePostId());
        }

        return media;
    }

    /**
     * EditorFragmentListener methods
     */

    @Override
    public void onSettingsClicked() {
        mViewPager.setCurrentItem(PAGE_SETTINGS);
    }

    @Override
    public void onAddMediaClicked() {
        if (!isPhotoPickerShowing()) {
            showPhotoPicker();
        } else {
            hidePhotoPicker();
        }
    }

    @Override
    public void onMediaDropped(final ArrayList<Uri> mediaUris) {
        mDroppedMediaUris = mediaUris;
        if (PermissionUtils.checkAndRequestStoragePermission(this, DRAG_AND_DROP_MEDIA_PERMISSION_REQUEST_CODE)) {
            runOnUiThread(mFetchMediaRunnable);
        }
    }

    @Override
    public void onRequestDragAndDropPermissions(DragEvent dragEvent) {
        if (Build.VERSION.SDK_INT >= Build.VERSION_CODES.N) {
            requestTemporaryPermissions(dragEvent);
        }
    }

    @TargetApi(Build.VERSION_CODES.N)
    private void requestTemporaryPermissions(DragEvent dragEvent) {
        requestDragAndDropPermissions(dragEvent);
    }

    @Override
    public void onMediaRetryClicked(String mediaId) {
        if (TextUtils.isEmpty(mediaId)) {
            AppLog.e(T.MEDIA, "Invalid media id passed to onMediaRetryClicked");
            return;
        }
        MediaModel media = mMediaStore.getMediaWithLocalId(StringUtils.stringToInt(mediaId));
        if (media == null) {
            AppLog.e(T.MEDIA, "Can't find media with local id: " + mediaId);
            return;
        }

        if (UploadState.valueOf(media.getUploadState()) == UploadState.UPLOADED) {
            // Note: we should actually do this when the editor fragment starts instead of waiting for user input.
            // Notify the editor fragment upload was successful and it should replace the local url by the remote url.
            if (mEditorMediaUploadListener != null) {
                mEditorMediaUploadListener.onMediaUploadSucceeded(String.valueOf(media.getId()),
                        FluxCUtils.mediaFileFromMediaModel(media));
            }
        } else {
            media.setUploadState(UploadState.QUEUED.name());
            mDispatcher.dispatch(MediaActionBuilder.newUpdateMediaAction(media));
            mPendingUploads.add(media);
            startMediaUploadService();
        }

        AnalyticsTracker.track(Stat.EDITOR_UPLOAD_MEDIA_RETRIED);
    }

    @Override
<<<<<<< HEAD
    public void onMediaUploadCancelClicked(String localMediaId, boolean delete) {
        if (!TextUtils.isEmpty(localMediaId)) {
            MediaModel mediaModel = mMediaStore.getMediaWithLocalId(Integer.valueOf(localMediaId));
            if (mediaModel != null) {
                MediaPayload payload = new MediaPayload(mSite, mediaModel);
                mDispatcher.dispatch(MediaActionBuilder.newCancelMediaUploadAction(payload));
            }
=======
    public void onMediaUploadCancelClicked(String mediaId, boolean delete) {
        if (!TextUtils.isEmpty(mediaId)) {
            int localMediaId = Integer.valueOf(mediaId);
            EventBus.getDefault().post(new PostEvents.PostMediaCanceled(localMediaId, delete));
>>>>>>> 0a088301
        } else {
            // Passed mediaId is incorrect: cancel all uploads for this post
            ToastUtils.showToast(this, getString(R.string.error_all_media_upload_canceled));
            EventBus.getDefault().post(new PostEvents.PostMediaCanceled(mPost));
        }
    }

    @Override
    public void onFeaturedImageChanged(long mediaId) {
        mPost.setFeaturedImageId(mediaId);
        mEditPostSettingsFragment.updateFeaturedImage(mediaId);
    }

    @Override
    public void onVideoPressInfoRequested(final String videoId) {
        String videoUrl = mMediaStore.
                getUrlForSiteVideoWithVideoPressGuid(mSite, videoId);

        if (videoUrl.isEmpty()) {
            if (PermissionUtils.checkAndRequestCameraAndStoragePermissions(this, MEDIA_PERMISSION_REQUEST_CODE)) {
                runOnUiThread(new Runnable() {
                    @Override
                    public void run() {
                        if (mPendingVideoPressInfoRequests == null) {
                            mPendingVideoPressInfoRequests = new ArrayList<>();
                        }
                        mPendingVideoPressInfoRequests.add(videoId);
                        refreshBlogMedia();
                    }
                });
            } else {
                AppLockManager.getInstance().setExtendedTimeout();
            }
        }

        String posterUrl = WordPressMediaUtils.getVideoPressVideoPosterFromURL(videoUrl);

        mEditorFragment.setUrlForVideoPressId(videoId, videoUrl, posterUrl);
    }

    @Override
    public String onAuthHeaderRequested(String url) {
        String authHeader = "";
        String token = mAccountStore.getAccessToken();
        if (mSite.isPrivate() && WPUrlUtils.safeToAddWordPressComAuthToken(url)
                && !TextUtils.isEmpty(token)) {
            authHeader = "Bearer " + token;
        }
        return authHeader;
    }

    @Override
    public void onEditorFragmentInitialized() {
        fillContentEditorFields();
        // Set the error listener
        if (mEditorFragment instanceof EditorFragment) {
            mEditorFragment.setDebugModeEnabled(BuildConfig.DEBUG);
            ((EditorFragment) mEditorFragment).setWebViewErrorListener(new ErrorListener() {
                @Override
                public void onJavaScriptError(String sourceFile, int lineNumber, String message) {
                    CrashlyticsUtils.logException(new JavaScriptException(sourceFile, lineNumber, message),
                            T.EDITOR,
                            String.format(Locale.US, "%s:%d: %s", sourceFile, lineNumber, message));
                }

                @Override
                public void onJavaScriptAlert(String url, String message) {
                    // no op
                }
            });
        }
    }

    @Override
    public void saveMediaFile(MediaFile mediaFile) {
    }

    @Override
    public void onTrackableEvent(TrackableEvent event) {
        switch (event) {
            case HTML_BUTTON_TAPPED:
                AnalyticsTracker.track(Stat.EDITOR_TAPPED_HTML);
                hidePhotoPicker();
                break;
            case MEDIA_BUTTON_TAPPED:
                AnalyticsTracker.track(Stat.EDITOR_TAPPED_IMAGE);
                break;
            case UNLINK_BUTTON_TAPPED:
                AnalyticsTracker.track(Stat.EDITOR_TAPPED_UNLINK);
                break;
            case LINK_BUTTON_TAPPED:
                AnalyticsTracker.track(Stat.EDITOR_TAPPED_LINK);
                hidePhotoPicker();
                break;
            case IMAGE_EDITED:
                AnalyticsTracker.track(Stat.EDITOR_EDITED_IMAGE);
                break;
            case BOLD_BUTTON_TAPPED:
                AnalyticsTracker.track(Stat.EDITOR_TAPPED_BOLD);
                break;
            case ITALIC_BUTTON_TAPPED:
                AnalyticsTracker.track(Stat.EDITOR_TAPPED_ITALIC);
                break;
            case OL_BUTTON_TAPPED:
                AnalyticsTracker.track(Stat.EDITOR_TAPPED_ORDERED_LIST);
                break;
            case UL_BUTTON_TAPPED:
                AnalyticsTracker.track(Stat.EDITOR_TAPPED_UNORDERED_LIST);
                break;
            case BLOCKQUOTE_BUTTON_TAPPED:
                AnalyticsTracker.track(Stat.EDITOR_TAPPED_BLOCKQUOTE);
                break;
            case STRIKETHROUGH_BUTTON_TAPPED:
                AnalyticsTracker.track(Stat.EDITOR_TAPPED_STRIKETHROUGH);
                break;
            case UNDERLINE_BUTTON_TAPPED:
                AnalyticsTracker.track(Stat.EDITOR_TAPPED_UNDERLINE);
                break;
            case MORE_BUTTON_TAPPED:
                AnalyticsTracker.track(Stat.EDITOR_TAPPED_MORE);
                break;
        }
    }

    // FluxC events

    @SuppressWarnings("unused")
    @Subscribe(threadMode = ThreadMode.MAIN)
    public void onMediaUploaded(MediaStore.OnMediaUploaded event) {
        if (isFinishing()) return;

        // event for unknown media, ignoring
        if (event.media == null) {
            AppLog.w(AppLog.T.MEDIA, "Media event not recognized: " + event.media);
            return;
        }

        if (event.isError()) {
            onUploadError(event.media, event.error);
        }
        else
        if (event.canceled) {
            onUploadCanceled(event.media);
        }
        else
        if (event.completed) {
            onUploadSuccess(event.media);
        }
        else {
            onUploadProgress(event.media, event.progress);
        }
    }
}<|MERGE_RESOLUTION|>--- conflicted
+++ resolved
@@ -79,6 +79,7 @@
 import org.wordpress.android.fluxc.store.AccountStore;
 import org.wordpress.android.fluxc.store.AccountStore.OnAccountChanged;
 import org.wordpress.android.fluxc.store.MediaStore;
+import org.wordpress.android.fluxc.store.MediaStore.CancelMediaPayload;
 import org.wordpress.android.fluxc.store.MediaStore.FetchMediaListPayload;
 import org.wordpress.android.fluxc.store.MediaStore.MediaPayload;
 import org.wordpress.android.fluxc.store.MediaStore.OnMediaChanged;
@@ -2284,20 +2285,13 @@
     }
 
     @Override
-<<<<<<< HEAD
     public void onMediaUploadCancelClicked(String localMediaId, boolean delete) {
         if (!TextUtils.isEmpty(localMediaId)) {
             MediaModel mediaModel = mMediaStore.getMediaWithLocalId(Integer.valueOf(localMediaId));
             if (mediaModel != null) {
-                MediaPayload payload = new MediaPayload(mSite, mediaModel);
+                CancelMediaPayload payload = new CancelMediaPayload(mSite, mediaModel, delete);
                 mDispatcher.dispatch(MediaActionBuilder.newCancelMediaUploadAction(payload));
             }
-=======
-    public void onMediaUploadCancelClicked(String mediaId, boolean delete) {
-        if (!TextUtils.isEmpty(mediaId)) {
-            int localMediaId = Integer.valueOf(mediaId);
-            EventBus.getDefault().post(new PostEvents.PostMediaCanceled(localMediaId, delete));
->>>>>>> 0a088301
         } else {
             // Passed mediaId is incorrect: cancel all uploads for this post
             ToastUtils.showToast(this, getString(R.string.error_all_media_upload_canceled));
