package org.wordpress.android.ui.posts;

import android.Manifest;
import android.app.Activity;
import android.app.Fragment;
import android.app.FragmentManager;
import android.app.NotificationManager;
import android.content.BroadcastReceiver;
import android.content.Context;
import android.content.Intent;
import android.content.IntentFilter;
import android.content.SharedPreferences;
import android.content.pm.PackageManager;
import android.database.Cursor;
import android.graphics.BitmapFactory;
import android.net.Uri;
import android.os.AsyncTask;
import android.os.Bundle;
import android.os.Environment;
import android.preference.PreferenceManager;
import android.provider.MediaStore;
import android.support.annotation.NonNull;
import android.support.v13.app.FragmentPagerAdapter;
import android.support.v4.app.ActivityCompat;
import android.support.v4.app.NotificationCompat;
import android.support.v4.view.ViewPager;
import android.support.v7.app.ActionBar;
import android.support.v7.app.AppCompatActivity;
import android.text.Spannable;
import android.text.SpannableStringBuilder;
import android.text.Spanned;
import android.text.TextUtils;
import android.text.style.CharacterStyle;
import android.text.style.SuggestionSpan;
import android.view.ContextMenu;
import android.view.Menu;
import android.view.MenuInflater;
import android.view.MenuItem;
import android.view.View;
import android.view.ViewGroup;
import android.view.inputmethod.InputMethodManager;
import android.webkit.URLUtil;
import android.widget.Toast;

import org.wordpress.android.Constants;
import org.wordpress.android.R;
import org.wordpress.android.WordPress;
import org.wordpress.android.analytics.AnalyticsTracker;
import org.wordpress.android.analytics.AnalyticsTracker.Stat;
import org.wordpress.android.editor.EditorFragment;
import org.wordpress.android.editor.EditorFragmentAbstract;
import org.wordpress.android.editor.EditorFragmentAbstract.EditorFragmentListener;
import org.wordpress.android.editor.EditorMediaUploadListener;
import org.wordpress.android.editor.ImageSettingsDialogFragment;
import org.wordpress.android.editor.LegacyEditorFragment;
import org.wordpress.android.models.Blog;
import org.wordpress.android.models.MediaUploadState;
import org.wordpress.android.models.Post;
import org.wordpress.android.models.PostStatus;
import org.wordpress.android.ui.ActivityId;
import org.wordpress.android.ui.RequestCodes;
import org.wordpress.android.ui.media.MediaGalleryActivity;
import org.wordpress.android.ui.media.MediaGalleryPickerActivity;
import org.wordpress.android.ui.media.MediaGridFragment;
import org.wordpress.android.ui.media.MediaPickerActivity;
import org.wordpress.android.ui.media.MediaSourceWPImages;
import org.wordpress.android.ui.media.MediaSourceWPVideos;
import org.wordpress.android.ui.media.WordPressMediaUtils;
import org.wordpress.android.ui.media.services.MediaEvents;
import org.wordpress.android.ui.media.services.MediaUploadService;
import org.wordpress.android.ui.posts.services.PostUploadService;
import org.wordpress.android.ui.suggestion.adapters.TagSuggestionAdapter;
import org.wordpress.android.ui.suggestion.util.SuggestionServiceConnectionManager;
import org.wordpress.android.ui.suggestion.util.SuggestionUtils;
import org.wordpress.android.util.AnalyticsUtils;
import org.wordpress.android.util.AppLog;
import org.wordpress.android.util.AppLog.T;
import org.wordpress.android.util.AutolinkUtils;
import org.wordpress.android.util.DeviceUtils;
import org.wordpress.android.util.ImageUtils;
import org.wordpress.android.util.MediaUtils;
import org.wordpress.android.util.NetworkUtils;
import org.wordpress.android.util.PermissionUtils;
import org.wordpress.android.util.StringUtils;
import org.wordpress.android.util.ToastUtils;
import org.wordpress.android.util.ToastUtils.Duration;
import org.wordpress.android.util.WPHtml;
import org.wordpress.android.util.helpers.MediaFile;
import org.wordpress.android.util.helpers.MediaGallery;
import org.wordpress.android.util.helpers.MediaGalleryImageSpan;
import org.wordpress.android.util.helpers.WPImageSpan;
import org.wordpress.android.widgets.SuggestionAutoCompleteText;
import org.wordpress.android.widgets.WPViewPager;
import org.wordpress.mediapicker.MediaItem;
import org.wordpress.mediapicker.source.MediaSource;
import org.wordpress.mediapicker.source.MediaSourceDeviceImages;
import org.wordpress.mediapicker.source.MediaSourceDeviceVideos;
import org.wordpress.passcodelock.AppLockManager;
import org.xmlrpc.android.ApiHelper;

import java.io.File;
import java.util.ArrayList;
import java.util.HashMap;
import java.util.List;
import java.util.Map;
import java.util.Timer;
import java.util.TimerTask;

import de.greenrobot.event.EventBus;

public class EditPostActivity extends AppCompatActivity implements EditorFragmentListener,
        ActivityCompat.OnRequestPermissionsResultCallback {
    public static final String EXTRA_POSTID = "postId";
    public static final String EXTRA_IS_PAGE = "isPage";
    public static final String EXTRA_IS_NEW_POST = "isNewPost";
    public static final String EXTRA_IS_QUICKPRESS = "isQuickPress";
    public static final String EXTRA_QUICKPRESS_BLOG_ID = "quickPressBlogId";
    public static final String EXTRA_SAVED_AS_LOCAL_DRAFT = "savedAsLocalDraft";
    public static final String STATE_KEY_CURRENT_POST = "stateKeyCurrentPost";
    public static final String STATE_KEY_ORIGINAL_POST = "stateKeyOriginalPost";
    public static final String STATE_KEY_EDITOR_FRAGMENT = "editorFragment";

    // Context menu positioning
    private static final int SELECT_PHOTO_MENU_POSITION = 0;
    private static final int CAPTURE_PHOTO_MENU_POSITION = 1;
    private static final int SELECT_VIDEO_MENU_POSITION = 2;
    private static final int CAPTURE_VIDEO_MENU_POSITION = 3;
    private static final int ADD_GALLERY_MENU_POSITION = 4;
    private static final int SELECT_LIBRARY_MENU_POSITION = 5;
    private static final int NEW_PICKER_MENU_POSITION = 6;

    public static final int MEDIA_PERMISSION_REQUEST_CODE = 1;
    public static final int LOCATION_PERMISSION_REQUEST_CODE = 2;

    private static final String ANALYTIC_PROP_NUM_LOCAL_PHOTOS_ADDED = "number_of_local_photos_added";
    private static final String ANALYTIC_PROP_NUM_WP_PHOTOS_ADDED = "number_of_wp_library_photos_added";

    private static int PAGE_CONTENT = 0;
    private static int PAGE_SETTINGS = 1;
    private static int PAGE_PREVIEW = 2;

    private static final int AUTOSAVE_INTERVAL_MILLIS = 10000;
    private Timer mAutoSaveTimer;

    private boolean mShowNewEditor;

    // Each element is a list of media IDs being uploaded to a gallery, keyed by gallery ID
    private Map<Long, List<String>> mPendingGalleryUploads = new HashMap<>();

    // -1=no response yet, 0=unavailable, 1=available
    private int mBlogMediaStatus = -1;
    private boolean mMediaUploadServiceStarted;

    /**
     * The {@link android.support.v4.view.PagerAdapter} that will provide
     * fragments for each of the sections. We use a
     * {@link FragmentPagerAdapter} derivative, which will keep every
     * loaded fragment in memory. If this becomes too memory intensive, it
     * may be best to switch to a
     * {@link android.support.v13.app.FragmentStatePagerAdapter}.
     */
    SectionsPagerAdapter mSectionsPagerAdapter;

    /**
     * The {@link ViewPager} that will host the section contents.
     */
    WPViewPager mViewPager;

    private Post mPost;
    private Post mOriginalPost;
    private TagSuggestionAdapter mTagSuggestionAdapter;
    private SuggestionServiceConnectionManager mSuggestionServiceConnectionManager;
    private int remoteBlogId;

    private EditorFragmentAbstract mEditorFragment;
    private EditPostSettingsFragment mEditPostSettingsFragment;
    private EditPostPreviewFragment mEditPostPreviewFragment;
    private SuggestionAutoCompleteText mTags;

    private EditorMediaUploadListener mEditorMediaUploadListener;

    private boolean mIsNewPost;
    private boolean mIsPage;
    private boolean mHasSetPostContent;

    // For opening the context menu after permissions have been granted
    private View mMenuView = null;

    @Override
    protected void onCreate(Bundle savedInstanceState) {
        super.onCreate(savedInstanceState);
        setContentView(R.layout.new_edit_post_activity);

        // Check whether to show the visual editor
        PreferenceManager.setDefaultValues(this, R.xml.settings, false);
        SharedPreferences prefs = PreferenceManager.getDefaultSharedPreferences(this);
        mShowNewEditor = prefs.getBoolean(getString(R.string.pref_key_visual_editor_enabled), false);

        // Set up the action bar.
        final ActionBar actionBar = getSupportActionBar();
        if (actionBar != null) {
            actionBar.setDisplayHomeAsUpEnabled(true);
        }

        FragmentManager fragmentManager = getFragmentManager();
        Bundle extras = getIntent().getExtras();
        String action = getIntent().getAction();
        if (savedInstanceState == null) {
            if (Intent.ACTION_SEND.equals(action) || Intent.ACTION_SEND_MULTIPLE.equals(action)
                    || NEW_MEDIA_GALLERY.equals(action)
                    || NEW_MEDIA_POST.equals(action)
                    || getIntent().hasExtra(EXTRA_IS_QUICKPRESS)
                    || (extras != null && extras.getInt("quick-media", -1) > -1)) {
                if (getIntent().hasExtra(EXTRA_QUICKPRESS_BLOG_ID)) {
                    // QuickPress might want to use a different blog than the current blog
                    int blogId = getIntent().getIntExtra(EXTRA_QUICKPRESS_BLOG_ID, -1);
                    Blog quickPressBlog = WordPress.wpDB.instantiateBlogByLocalId(blogId);
                    if (quickPressBlog == null) {
                        showErrorAndFinish(R.string.blog_not_found);
                        return;
                    }
                    if (quickPressBlog.isHidden()) {
                        showErrorAndFinish(R.string.error_blog_hidden);
                        return;
                    }
                    WordPress.currentBlog = quickPressBlog;
                }

                // Create a new post for share intents and QuickPress
                mPost = new Post(WordPress.getCurrentLocalTableBlogId(), false);
                WordPress.wpDB.savePost(mPost);
                mIsNewPost = true;
            } else if (extras != null) {
                // Load post from the postId passed in extras
                long localTablePostId = extras.getLong(EXTRA_POSTID, -1);
                mIsPage = extras.getBoolean(EXTRA_IS_PAGE);
                mIsNewPost = extras.getBoolean(EXTRA_IS_NEW_POST);
                mPost = WordPress.wpDB.getPostForLocalTablePostId(localTablePostId);
                mOriginalPost = WordPress.wpDB.getPostForLocalTablePostId(localTablePostId);
            } else {
                // A postId extra must be passed to this activity
                showErrorAndFinish(R.string.post_not_found);
                return;
            }
        } else {
            if (savedInstanceState.containsKey(STATE_KEY_ORIGINAL_POST)) {
                try {
                    mPost = (Post) savedInstanceState.getSerializable(STATE_KEY_CURRENT_POST);
                    mOriginalPost = (Post) savedInstanceState.getSerializable(STATE_KEY_ORIGINAL_POST);
                } catch (ClassCastException e) {
                    mPost = null;
                }
            }
            mEditorFragment = (EditorFragmentAbstract) fragmentManager.getFragment(savedInstanceState, STATE_KEY_EDITOR_FRAGMENT);

            if (mEditorFragment instanceof EditorMediaUploadListener) {
                mEditorMediaUploadListener = (EditorMediaUploadListener) mEditorFragment;
            }
        }

        if (mHasSetPostContent = mEditorFragment != null) {
            mEditorFragment.setImageLoader(WordPress.imageLoader);
        }

        // Ensure we have a valid blog
        if (WordPress.getCurrentBlog() == null) {
            showErrorAndFinish(R.string.blog_not_found);
            return;
        }

        // Ensure we have a valid post
        if (mPost == null) {
            showErrorAndFinish(R.string.post_not_found);
            return;
        }

        if (mIsNewPost) {
            trackEditorCreatedPost(action, getIntent());
        }

        setTitle(StringUtils.unescapeHTML(WordPress.getCurrentBlog().getBlogName()));

        mSectionsPagerAdapter = new SectionsPagerAdapter(fragmentManager);

        // Set up the ViewPager with the sections adapter.
        mViewPager = (WPViewPager) findViewById(R.id.pager);
        mViewPager.setAdapter(mSectionsPagerAdapter);
        mViewPager.setOffscreenPageLimit(2);
        mViewPager.setPagingEnabled(false);

        // When swiping between different sections, select the corresponding
        // tab. We can also use ActionBar.Tab#select() to do this if we have
        // a reference to the Tab.
        mViewPager.setOnPageChangeListener(new ViewPager.SimpleOnPageChangeListener() {
            @Override
            public void onPageSelected(int position) {
                invalidateOptionsMenu();
                if (position == PAGE_CONTENT) {
                    setTitle(StringUtils.unescapeHTML(WordPress.getCurrentBlog().getBlogName()));
                } else if (position == PAGE_SETTINGS) {
                    setTitle(mPost.isPage() ? R.string.page_settings : R.string.post_settings);
                } else if (position == PAGE_PREVIEW) {
                    setTitle(mPost.isPage() ? R.string.preview_page : R.string.preview_post);
                    savePost(true);
                    if (mEditPostPreviewFragment != null) {
                        mEditPostPreviewFragment.loadPost();
                    }
                }
            }
        });
        ActivityId.trackLastActivity(ActivityId.POST_EDITOR);
    }

    class AutoSaveTask extends TimerTask {
        public void run() {
            savePost(true);
        }
    }

    @Override
    protected void onResume() {
        super.onResume();

        mAutoSaveTimer = new Timer();
        mAutoSaveTimer.scheduleAtFixedRate(new AutoSaveTask(), AUTOSAVE_INTERVAL_MILLIS, AUTOSAVE_INTERVAL_MILLIS);
    }

    @Override
    public void onStart() {
        super.onStart();
        EventBus.getDefault().register(this);
    }

    @Override
    public void onStop() {
        EventBus.getDefault().unregister(this);
        super.onStop();
    }

    @Override
    protected void onPause() {
        super.onPause();

        try {
            unregisterReceiver(mGalleryReceiver);
        } catch (IllegalArgumentException e) {
            AppLog.d(T.EDITOR, "Illegal state! Can't unregister receiver that was no registered");
        }

        stopMediaUploadService();
        mAutoSaveTimer.cancel();
    }

    @Override
    protected void onDestroy() {
        super.onDestroy();

        AnalyticsTracker.track(AnalyticsTracker.Stat.EDITOR_CLOSED_POST);

        if (mSuggestionServiceConnectionManager != null) {
            mSuggestionServiceConnectionManager.unbindFromService();
        }
    }

    @Override
    protected void onSaveInstanceState(Bundle outState) {
        super.onSaveInstanceState(outState);
        // Saves both post objects so we can restore them in onCreate()
        savePost(true);
        outState.putSerializable(STATE_KEY_CURRENT_POST, mPost);
        outState.putSerializable(STATE_KEY_ORIGINAL_POST, mOriginalPost);

        if (mEditorFragment != null) {
            getFragmentManager().putFragment(outState, STATE_KEY_EDITOR_FRAGMENT, mEditorFragment);
        }
    }

    @Override
    public boolean onCreateOptionsMenu(Menu menu) {
        super.onCreateOptionsMenu(menu);
        MenuInflater inflater = getMenuInflater();
        if (mShowNewEditor) {
            inflater.inflate(R.menu.edit_post, menu);
        } else {
            inflater.inflate(R.menu.edit_post_legacy, menu);
        }

        mTags = (SuggestionAutoCompleteText) findViewById(R.id.tags);
        if (mTags != null) {
            mTags.setTokenizer(new SuggestionAutoCompleteText.CommaTokenizer());

            remoteBlogId = WordPress.getCurrentRemoteBlogId();
            mSuggestionServiceConnectionManager = new SuggestionServiceConnectionManager(this, remoteBlogId);
            mTagSuggestionAdapter = SuggestionUtils.setupTagSuggestions(remoteBlogId, this, mSuggestionServiceConnectionManager);
            if (mTagSuggestionAdapter != null) {
                mTags.setAdapter(mTagSuggestionAdapter);
            }
        }

        return true;
    }

    @Override
    public boolean onPrepareOptionsMenu(Menu menu) {
        boolean showMenuItems = true;
        if (mViewPager != null && mViewPager.getCurrentItem() > PAGE_CONTENT) {
            showMenuItems = false;
        }

        MenuItem previewMenuItem = menu.findItem(R.id.menu_preview_post);
        MenuItem settingsMenuItem = menu.findItem(R.id.menu_post_settings);

        if (previewMenuItem != null) {
            previewMenuItem.setVisible(showMenuItems);
        }

        if (settingsMenuItem != null) {
            settingsMenuItem.setVisible(showMenuItems);
        }

        // Set text of the save button in the ActionBar
        if (mPost != null) {
            MenuItem saveMenuItem = menu.findItem(R.id.menu_save_post);
            if (saveMenuItem != null) {
                switch (mPost.getStatusEnum()) {
                    case SCHEDULED:
                        saveMenuItem.setTitle(getString(R.string.schedule_verb));
                        break;
                    case PUBLISHED:
                    case UNKNOWN:
                        if (mPost.isLocalDraft()) {
                            saveMenuItem.setTitle(R.string.publish_post);
                        } else {
                            saveMenuItem.setTitle(R.string.update_verb);
                        }
                        break;
                    default:
                        if (mPost.isLocalDraft()) {
                            saveMenuItem.setTitle(R.string.save);
                        } else {
                            saveMenuItem.setTitle(R.string.update_verb);
                        }
                }
            }
        }

        return super.onPrepareOptionsMenu(menu);
    }

    @Override
    public void onRequestPermissionsResult(int requestCode,
                                           @NonNull String permissions[],
                                           @NonNull int[] grantResults) {
        switch (requestCode) {
            case LOCATION_PERMISSION_REQUEST_CODE:
                boolean shouldShowLocation = false;
                // Check if at least one of the location permission (coarse or fine) is granted
                for (int grantResult : grantResults) {
                    if (grantResult == PackageManager.PERMISSION_GRANTED) {
                        shouldShowLocation = true;
                    }
                }
                if (shouldShowLocation) {
                    // Permission request was granted, show Location buttons in Settings
                    mEditPostSettingsFragment.showLocationSearch();
                    return;
                }
                // Location permission denied
                ToastUtils.showToast(this, getString(R.string.add_location_permission_required));
                break;
            case MEDIA_PERMISSION_REQUEST_CODE:
                boolean shouldShowContextMenu = true;
                for (int i = 0; i < grantResults.length; ++i) {
                    switch (permissions[i]) {
                        case Manifest.permission.CAMERA:
                            if (grantResults[i] == PackageManager.PERMISSION_DENIED) {
                                shouldShowContextMenu = false;
                            }
                            break;
                        case Manifest.permission.WRITE_EXTERNAL_STORAGE:
                            if (grantResults[i] == PackageManager.PERMISSION_DENIED) {
                                shouldShowContextMenu = false;
                            } else {
                                registerReceiver(mGalleryReceiver,
                                    new IntentFilter(LegacyEditorFragment.ACTION_MEDIA_GALLERY_TOUCHED));
                                refreshBlogMedia();
                            }
                            break;
                    }
                }
                if (shouldShowContextMenu) {
                    if (mMenuView != null) {
                        super.openContextMenu(mMenuView);
                        mMenuView = null;
                    }
                } else {
                    ToastUtils.showToast(this, getString(R.string.access_media_permission_required));
                }
                break;
            default:
                break;
        }
    }

    private void trackSavePostAnalytics() {
        PostStatus status = mPost.getStatusEnum();
        switch (status) {
            case PUBLISHED:
                if (!mPost.isLocalDraft()) {
                    AnalyticsUtils.trackWithBlogDetails(
                            AnalyticsTracker.Stat.EDITOR_UPDATED_POST,
                            WordPress.getBlog(mPost.getLocalTableBlogId())
                    );
                } else {
                    // Analytics for the event EDITOR_PUBLISHED_POST are tracked in PostUploadService
                }
                break;
            case SCHEDULED:
                if (!mPost.isLocalDraft()) {
                    AnalyticsUtils.trackWithBlogDetails(
                            AnalyticsTracker.Stat.EDITOR_UPDATED_POST,
                            WordPress.getBlog(mPost.getLocalTableBlogId())
                    );
                } else {
                    Map<String, Object> properties = new HashMap<String, Object>();
                    properties.put("word_count", AnalyticsUtils.getWordCount(mPost.getContent()));
                    AnalyticsUtils.trackWithBlogDetails(
                            AnalyticsTracker.Stat.EDITOR_SCHEDULED_POST,
                            WordPress.getBlog(mPost.getLocalTableBlogId()),
                            properties
                    );
                }
                break;
            case DRAFT:
                AnalyticsUtils.trackWithBlogDetails(
                        AnalyticsTracker.Stat.EDITOR_SAVED_DRAFT,
                        WordPress.getBlog(mPost.getLocalTableBlogId())
                );
                break;
            default:
                // No-op
        }
    }

    // Menu actions
    @Override
    public boolean onOptionsItemSelected(MenuItem item) {
        int itemId = item.getItemId();

        if (itemId == android.R.id.home) {
            Fragment fragment = getFragmentManager().findFragmentByTag(
                    ImageSettingsDialogFragment.IMAGE_SETTINGS_DIALOG_TAG);
            if (fragment != null && fragment.isVisible()) {
                return false;
            }
            if (mViewPager.getCurrentItem() > PAGE_CONTENT) {
                if (mViewPager.getCurrentItem() == PAGE_SETTINGS) {
                    mPost.setFeaturedImageId(mEditPostSettingsFragment.getFeaturedImageId());
                    mEditorFragment.setFeaturedImageId(mPost.getFeaturedImageId());
                }
                mViewPager.setCurrentItem(PAGE_CONTENT);
                invalidateOptionsMenu();
            } else {
                saveAndFinish();
            }
            return true;
        }

        MediaUploadService mediaUploadService = MediaUploadService.getInstance();

        // Disable format bar buttons while a media upload is in progress
        if (mediaUploadService != null && mediaUploadService.hasUploads()) {
            ToastUtils.showToast(this, R.string.editor_toast_uploading_please_wait, Duration.SHORT);
            return false;
        }

        // Disable format bar buttons while there are failed media uploads in the post/page
        if (mEditorFragment.hasFailedMediaUploads()) {
            ToastUtils.showToast(this, R.string.editor_toast_failed_uploads, Duration.SHORT);
            return false;
        }

        if (itemId == R.id.menu_save_post) {
            // If the post is new and there are no changes, don't publish
            updatePostObject(false);
            if (!mPost.isPublishable()) {
                ToastUtils.showToast(this, R.string.error_publish_empty_post, Duration.SHORT);
                return false;
            }

            savePostToDb();
            trackSavePostAnalytics();

            if (!NetworkUtils.isNetworkAvailable(this)) {
                ToastUtils.showToast(this, R.string.error_publish_no_network, Duration.SHORT);
                return false;
            }

            PostUploadService.addPostToUpload(mPost);
            PostUploadService.setLegacyMode(!mShowNewEditor);
            startService(new Intent(this, PostUploadService.class));
            setResult(RESULT_OK);
            finish();
            return true;
        } else if (itemId == R.id.menu_preview_post) {
            mViewPager.setCurrentItem(PAGE_PREVIEW);
        } else if (itemId == R.id.menu_post_settings) {
            InputMethodManager imm = ((InputMethodManager) getSystemService(Context.INPUT_METHOD_SERVICE));
            imm.hideSoftInputFromWindow(getWindow().getDecorView().getWindowToken(), 0);
            if (mShowNewEditor) {
                mEditPostSettingsFragment.updateFeaturedImage(mPost.getFeaturedImageId());
            }
            mViewPager.setCurrentItem(PAGE_SETTINGS);
        }
        return false;
    }

    @Override
    public void openContextMenu(View view) {
        if (PermissionUtils.checkAndRequestCameraAndStoragePermissions(this, MEDIA_PERMISSION_REQUEST_CODE)) {
            super.openContextMenu(view);
        } else {
            mMenuView = view;
        }
    }

    @Override
    public void onCreateContextMenu(ContextMenu menu, View v, ContextMenu.ContextMenuInfo menuInfo) {
        menu.add(0, SELECT_PHOTO_MENU_POSITION, 0, getResources().getText(R.string.select_photo));
        if (DeviceUtils.getInstance().hasCamera(this)) {
            menu.add(0, CAPTURE_PHOTO_MENU_POSITION, 0, getResources().getText(R.string.media_add_popup_capture_photo));
        }
        menu.add(0, SELECT_VIDEO_MENU_POSITION, 0, getResources().getText(R.string.select_video));
        if (DeviceUtils.getInstance().hasCamera(this)) {
            menu.add(0, CAPTURE_VIDEO_MENU_POSITION, 0, getResources().getText(R.string.media_add_popup_capture_video));
        }

        menu.add(0, ADD_GALLERY_MENU_POSITION, 0, getResources().getText(R.string.media_add_new_media_gallery));
        menu.add(0, SELECT_LIBRARY_MENU_POSITION, 0, getResources().getText(R.string.select_from_media_library));
        menu.add(0, NEW_PICKER_MENU_POSITION, 0, getResources().getText(R.string.select_from_new_picker));
    }

    @Override
    public boolean onContextItemSelected(MenuItem item) {
        switch (item.getItemId()) {
            case SELECT_PHOTO_MENU_POSITION:
                launchPictureLibrary();
                return true;
            case CAPTURE_PHOTO_MENU_POSITION:
                launchCamera();
                return true;
            case SELECT_VIDEO_MENU_POSITION:
                launchVideoLibrary();
                return true;
            case CAPTURE_VIDEO_MENU_POSITION:
                launchVideoCamera();
                return true;
            case ADD_GALLERY_MENU_POSITION:
                startMediaGalleryActivity(null);
                return true;
            case SELECT_LIBRARY_MENU_POSITION:
                startMediaGalleryAddActivity();
                return true;
            case NEW_PICKER_MENU_POSITION:
                startMediaSelection();
                return true;
            default:
                return false;
        }
    }

    private void launchPictureLibrary() {
        WordPressMediaUtils.launchPictureLibrary(this);
        AppLockManager.getInstance().setExtendedTimeout();
    }

    private void launchVideoLibrary() {
        WordPressMediaUtils.launchVideoLibrary(this);
        AppLockManager.getInstance().setExtendedTimeout();
    }

    private void launchVideoCamera() {
        WordPressMediaUtils.launchVideoCamera(this);
        AppLockManager.getInstance().setExtendedTimeout();
    }

    private void showErrorAndFinish(int errorMessageId) {
        Toast.makeText(this, getResources().getText(errorMessageId), Toast.LENGTH_LONG).show();
        finish();
    }

    public Post getPost() {
        return mPost;
    }

    private void trackEditorCreatedPost(String action, Intent intent) {
        Map<String, Object> properties = new HashMap<String, Object>();
        // Post created from the post list (new post button).
        String normalizedSourceName = "post-list";
        if (Intent.ACTION_SEND.equals(action) || Intent.ACTION_SEND_MULTIPLE.equals(action)) {
            // Post created with share with WordPress
            normalizedSourceName = "shared-from-external-app";
        }
        if (EditPostActivity.NEW_MEDIA_GALLERY.equals(action) || EditPostActivity.NEW_MEDIA_POST.equals(
                action)) {
            // Post created from the media library
            normalizedSourceName = "media-library";
        }
        if (intent != null && intent.hasExtra(EXTRA_IS_QUICKPRESS)) {
            // Quick press
            normalizedSourceName = "quick-press";
        }
        if (intent != null && intent.getIntExtra("quick-media", -1) > -1) {
            // Quick photo or quick video
            normalizedSourceName = "quick-media";
        }
        properties.put("created_post_source", normalizedSourceName);
        AnalyticsUtils.trackWithBlogDetails(
                AnalyticsTracker.Stat.EDITOR_CREATED_POST,
                WordPress.getBlog(mPost.getLocalTableBlogId()),
                properties
        );
    }

    private void updatePostObject(boolean isAutosave) {
        if (mPost == null) {
            AppLog.e(AppLog.T.POSTS, "Attempted to save an invalid Post.");
            return;
        }

        // Update post object from fragment fields
        if (mEditorFragment != null) {
            if (mShowNewEditor) {
                updatePostContentNewEditor(isAutosave, (String) mEditorFragment.getTitle(),
                        (String) mEditorFragment.getContent());
            } else {
                // TODO: Remove when legacy editor is dropped
                updatePostContent(isAutosave);
            }
        }

        if (mEditPostSettingsFragment != null) {
            mEditPostSettingsFragment.updatePostSettings();
        }
    }

    private void savePost(boolean isAutosave) {
        updatePostObject(isAutosave);

        savePostToDb();
    }

    private void savePostToDb() {
        WordPress.wpDB.updatePost(mPost);
    }

    @Override
    public void onBackPressed() {
        if (mViewPager.getCurrentItem() > PAGE_CONTENT) {
            if (mViewPager.getCurrentItem() == PAGE_SETTINGS) {
                mPost.setFeaturedImageId(mEditPostSettingsFragment.getFeaturedImageId());
                mEditorFragment.setFeaturedImageId(mPost.getFeaturedImageId());
            }
            mViewPager.setCurrentItem(PAGE_CONTENT);
            invalidateOptionsMenu();
            return;
        }

        if (mEditorFragment != null && !mEditorFragment.onBackPressed()) {
            saveAndFinish();
        }
    }

    private void saveAndFinish() {
        // Fetch post title and content from editor fields and update the Post object
        savePost(true);

        if (mEditorFragment != null && mPost.hasEmptyContentFields()) {
            // new and empty post? delete it
            if (mIsNewPost) {
                WordPress.wpDB.deletePost(mPost);
                finish();
                return;
            }
        } else if (mOriginalPost != null && !mPost.hasChanges(mOriginalPost)) {
            // if no changes have been made to the post, set it back to the original don't save it
            WordPress.wpDB.updatePost(mOriginalPost);
            finish();
            return;
        } else {
            // changes have been made, save the post and ask for the post list to refresh.
            // We consider this being "manual save", it will replace some Android "spans" by an html
            // or a shortcode replacement (for instance for images and galleries)
            if (mShowNewEditor) {
                // Update the post object directly, without re-fetching the fields from the EditorFragment
                updatePostContentNewEditor(false, mPost.getTitle(), mPost.getContent());
                savePostToDb();
            } else {
                // TODO: Remove when legacy editor is dropped
                savePost(false);
            }
        }

        Intent i = new Intent();
        i.putExtra(EXTRA_SAVED_AS_LOCAL_DRAFT, true);
        i.putExtra(EXTRA_IS_PAGE, mIsPage);
        setResult(RESULT_OK, i);

        ToastUtils.showToast(this, R.string.editor_toast_changes_saved);

        finish();
    }

    /**
     * A {@link FragmentPagerAdapter} that returns a fragment corresponding to
     * one of the sections/tabs/pages.
     */
    public class SectionsPagerAdapter extends FragmentPagerAdapter {
        public SectionsPagerAdapter(FragmentManager fm) {
            super(fm);
        }

        @Override
        public Fragment getItem(int position) {
            // getItem is called to instantiate the fragment for the given page.
            switch (position) {
                case 0:
                    // TODO: switch between legacy and new editor here (AB test?)
                    if (mShowNewEditor) {
                        return new EditorFragment();
                    } else {
                        return new LegacyEditorFragment();
                    }
                case 1:
                    return new EditPostSettingsFragment();
                default:
                    return new EditPostPreviewFragment();
            }
        }

        @Override
        public Object instantiateItem(ViewGroup container, int position) {
            Fragment fragment = (Fragment) super.instantiateItem(container, position);
            switch (position) {
                case 0:
                    mEditorFragment = (EditorFragmentAbstract) fragment;
                    if (mEditorFragment instanceof EditorMediaUploadListener) {
                        mEditorMediaUploadListener = (EditorMediaUploadListener) mEditorFragment;
                    }
                    break;
                case 1:
                    mEditPostSettingsFragment = (EditPostSettingsFragment) fragment;
                    break;
                case 2:
                    mEditPostPreviewFragment = (EditPostPreviewFragment) fragment;
                    break;
            }
            return fragment;
        }

        @Override
        public int getCount() {
            // Show 3 total pages.
            return 3;
        }
    }

    public boolean isEditingPostContent() {
        return (mViewPager.getCurrentItem() == PAGE_CONTENT);
    }

    // Moved from EditPostContentFragment
    public static final String NEW_MEDIA_GALLERY = "NEW_MEDIA_GALLERY";
    public static final String NEW_MEDIA_GALLERY_EXTRA_IDS = "NEW_MEDIA_GALLERY_EXTRA_IDS";
    public static final String NEW_MEDIA_POST = "NEW_MEDIA_POST";
    public static final String NEW_MEDIA_POST_EXTRA = "NEW_MEDIA_POST_ID";
    private String mMediaCapturePath = "";
    private int mMaxThumbWidth = 0;

    private int getMaximumThumbnailWidthForEditor() {
        if (mMaxThumbWidth == 0) {
            mMaxThumbWidth = ImageUtils.getMaximumThumbnailWidthForEditor(this);
        }
        return mMaxThumbWidth;
    }

    private MediaFile createMediaFile(String blogId, final String mediaId) {
        Cursor cursor = WordPress.wpDB.getMediaFile(blogId, mediaId);

        if (cursor == null || !cursor.moveToFirst()) {
            if (cursor != null) {
                cursor.close();
            }
            return null;
        }

        String url = cursor.getString(cursor.getColumnIndex("fileURL"));
        if (url == null) {
            cursor.close();
            return null;
        }

        String mimeType = cursor.getString(cursor.getColumnIndex("mimeType"));
        boolean isVideo = mimeType != null && mimeType.contains("video");
        MediaFile mediaFile = new MediaFile();
        mediaFile.setMediaId(mediaId);
        mediaFile.setBlogId(blogId);
        mediaFile.setCaption(cursor.getString(cursor.getColumnIndex("caption")));
        mediaFile.setDescription(cursor.getString(cursor.getColumnIndex("description")));
        mediaFile.setTitle(cursor.getString(cursor.getColumnIndex("title")));
        mediaFile.setWidth(cursor.getInt(cursor.getColumnIndex("width")));
        mediaFile.setHeight(cursor.getInt(cursor.getColumnIndex("height")));
        mediaFile.setMimeType(mimeType);
        mediaFile.setFileName(cursor.getString(cursor.getColumnIndex("fileName")));
        mediaFile.setThumbnailURL(cursor.getString(cursor.getColumnIndex("thumbnailURL")));
        mediaFile.setDateCreatedGMT(cursor.getLong(cursor.getColumnIndex("date_created_gmt")));
        mediaFile.setVideoPressShortCode(cursor.getString(cursor.getColumnIndex("videoPressShortcode")));
        mediaFile.setFileURL(cursor.getString(cursor.getColumnIndex("fileURL")));
        mediaFile.setVideo(isVideo);
        WordPress.wpDB.saveMediaFile(mediaFile);
        cursor.close();
        return mediaFile;
    }

    private void addExistingMediaToEditor(String mediaId) {
        if (WordPress.getCurrentBlog() == null) {
            return;
        }
        String blogId = String.valueOf(WordPress.getCurrentBlog().getLocalTableBlogId());
        MediaFile mediaFile = createMediaFile(blogId, mediaId);
        if (mediaFile == null) {
            return;
        }

        mEditorFragment.appendMediaFile(mediaFile, getMediaUrl(mediaFile), WordPress.imageLoader);
    }

    /**
     * Get media url from a MediaFile, returns a photon URL if the selected blog is Photon capable.
     */
    private String getMediaUrl(MediaFile mediaFile) {
        if (mediaFile == null) {
            return null;
        }
        String imageURL;
        if (WordPress.getCurrentBlog() != null && WordPress.getCurrentBlog().isPhotonCapable()) {
            String photonUrl = mediaFile.getFileURL();
            imageURL = StringUtils.getPhotonUrl(photonUrl, getMaximumThumbnailWidthForEditor());
        } else {
            // Not a Jetpack or wpcom blog
            // imageURL = mediaFile.getThumbnailURL(); // do not use fileURL here since downloading picture
            // of big dimensions can result in OOM Exception
            imageURL = mediaFile.getFileURL() != null ?  mediaFile.getFileURL() : mediaFile.getThumbnailURL();
        }
        return imageURL;
    }

    private class LoadPostContentTask extends AsyncTask<String, Spanned, Spanned> {
        @Override
        protected Spanned doInBackground(String... params) {
            if (params.length < 1 || getPost() == null) {
                return null;
            }

            String content = StringUtils.notNullStr(params[0]);
            return WPHtml.fromHtml(content, EditPostActivity.this, getPost(), getMaximumThumbnailWidthForEditor());
        }

        @Override
        protected void onPostExecute(Spanned spanned) {
            if (spanned != null) {
                mEditorFragment.setContent(spanned);
            }
        }
    }

    private class HandleMediaSelectionTask extends AsyncTask<Intent, Void, Void> {
        @Override
        protected Void doInBackground(Intent... params) {
            handleMediaSelectionResult(params[0]);
            return null;
        }
    }

    private void fillContentEditorFields() {
        // Needed blog settings needed by the editor
        if (WordPress.getCurrentBlog() != null) {
            mEditorFragment.setFeaturedImageSupported(WordPress.getCurrentBlog().isFeaturedImageCapable());
            mEditorFragment.setBlogSettingMaxImageWidth(WordPress.getCurrentBlog().getMaxImageWidth());
        }

        // Set up the placeholder text
        mEditorFragment.setContentPlaceholder(getString(R.string.editor_content_placeholder));
        mEditorFragment.setTitlePlaceholder(getString(mIsPage ? R.string.editor_page_title_placeholder :
                R.string.editor_post_title_placeholder));

        // Set post title and content
        Post post = getPost();
        if (post != null) {
            if (!TextUtils.isEmpty(post.getContent()) && !mHasSetPostContent) {
                mHasSetPostContent = true;
                if (post.isLocalDraft() && !mShowNewEditor) {
                    // TODO: Unnecessary for new editor, as all images are uploaded right away, even for local drafts
                    // Load local post content in the background, as it may take time to generate images
                    new LoadPostContentTask().executeOnExecutor(AsyncTask.THREAD_POOL_EXECUTOR,
                            post.getContent().replaceAll("\uFFFC", ""));
                } else {
                    // TODO: Might be able to drop .replaceAll() when legacy editor is removed
                    mEditorFragment.setContent(post.getContent().replaceAll("\uFFFC", ""));
                }
            }
            if (!TextUtils.isEmpty(post.getTitle())) {
                mEditorFragment.setTitle(post.getTitle());
            }
            // TODO: postSettingsButton.setText(post.isPage() ? R.string.page_settings : R.string.post_settings);
            mEditorFragment.setLocalDraft(post.isLocalDraft());

            mEditorFragment.setFeaturedImageId(mPost.getFeaturedImageId());
        }

        // Special actions
        String action = getIntent().getAction();
        int quickMediaType = getIntent().getIntExtra("quick-media", -1);
        if (Intent.ACTION_SEND.equals(action) || Intent.ACTION_SEND_MULTIPLE.equals(action)) {
            setPostContentFromShareAction();
        } else if (NEW_MEDIA_GALLERY.equals(action)) {
            prepareMediaGallery();
        } else if (NEW_MEDIA_POST.equals(action)) {
            prepareMediaPost();
        } else if (quickMediaType >= 0) {
            // User selected 'Quick Photo' in the menu drawer
            if (quickMediaType == Constants.QUICK_POST_PHOTO_CAMERA) {
                launchCamera();
            } else if (quickMediaType == Constants.QUICK_POST_PHOTO_LIBRARY) {
                WordPressMediaUtils.launchPictureLibrary(this);
            }
            if (post != null) {
                post.setQuickPostType(Post.QUICK_MEDIA_TYPE_PHOTO);
            }
        }
    }

    private void launchCamera() {
        WordPressMediaUtils.launchCamera(this, new WordPressMediaUtils.LaunchCameraCallback() {
            @Override
            public void onMediaCapturePathReady(String mediaCapturePath) {
                mMediaCapturePath = mediaCapturePath;
                AppLockManager.getInstance().setExtendedTimeout();
            }
        });
    }

    protected void setPostContentFromShareAction() {
        Intent intent = getIntent();

        // Check for shared text
        String text = intent.getStringExtra(Intent.EXTRA_TEXT);
        String title = intent.getStringExtra(Intent.EXTRA_SUBJECT);
        if (text != null) {
            if (title != null) {
                mEditorFragment.setTitle(title);
            }
            // Create an <a href> element around links
            text = AutolinkUtils.autoCreateLinks(text);
            mEditorFragment.setContent(WPHtml.fromHtml(StringUtils.addPTags(text), this, getPost(),
                    getMaximumThumbnailWidthForEditor()));
        }

        // Check for shared media
        if (intent.hasExtra(Intent.EXTRA_STREAM)) {
            String action = intent.getAction();
            String type = intent.getType();
            ArrayList<Uri> sharedUris;

            if (Intent.ACTION_SEND_MULTIPLE.equals(action)) {
                sharedUris = intent.getParcelableArrayListExtra((Intent.EXTRA_STREAM));
            } else {
                // For a single media share, we only allow images and video types
                if (type != null && (type.startsWith("image") || type.startsWith("video"))) {
                    sharedUris = new ArrayList<Uri>();
                    sharedUris.add((Uri) intent.getParcelableExtra(Intent.EXTRA_STREAM));
                } else {
                    return;
                }
            }

            if (sharedUris != null) {
                for (Uri uri : sharedUris) {
                    addMedia(uri);
                }
            }
        }
    }

    private void startMediaGalleryActivity(MediaGallery mediaGallery) {
        Intent intent = new Intent(this, MediaGalleryActivity.class);
        intent.putExtra(MediaGalleryActivity.PARAMS_MEDIA_GALLERY, mediaGallery);
        if (mediaGallery == null) {
            intent.putExtra(MediaGalleryActivity.PARAMS_LAUNCH_PICKER, true);
        }
        startActivityForResult(intent, MediaGalleryActivity.REQUEST_CODE);
    }

    private void prepareMediaGallery() {
        MediaGallery mediaGallery = new MediaGallery();
        mediaGallery.setIds(getIntent().getStringArrayListExtra(NEW_MEDIA_GALLERY_EXTRA_IDS));
        startMediaGalleryActivity(mediaGallery);
    }

    private void prepareMediaPost() {
        String mediaId = getIntent().getStringExtra(NEW_MEDIA_POST_EXTRA);
        addExistingMediaToEditor(mediaId);
    }

    // TODO: Replace with contents of the updatePostContentNewEditor() method when legacy editor is dropped
    /**
     * Updates post object with content of this fragment
     */
    public void updatePostContent(boolean isAutoSave) {
        Post post = getPost();

        if (post == null) {
            return;
        }
        String title = StringUtils.notNullStr((String) mEditorFragment.getTitle());
        SpannableStringBuilder postContent;
        if (mEditorFragment.getSpannedContent() != null) {
            // needed by the legacy editor to save local drafts
            try {
                postContent = new SpannableStringBuilder(mEditorFragment.getSpannedContent());
            } catch (IndexOutOfBoundsException e) {
                // A core android bug might cause an out of bounds exception, if so we'll just use the current editable
                // See https://code.google.com/p/android/issues/detail?id=5164
                postContent = new SpannableStringBuilder(StringUtils.notNullStr((String) mEditorFragment.getContent()));
            }
        } else {
            postContent = new SpannableStringBuilder(StringUtils.notNullStr((String) mEditorFragment.getContent()));
        }

        String content;
        if (post.isLocalDraft()) {
            // remove suggestion spans, they cause craziness in WPHtml.toHTML().
            CharacterStyle[] characterStyles = postContent.getSpans(0, postContent.length(), CharacterStyle.class);
            for (CharacterStyle characterStyle : characterStyles) {
                if (characterStyle instanceof SuggestionSpan) {
                    postContent.removeSpan(characterStyle);
                }
            }
            content = WPHtml.toHtml(postContent);
            // replace duplicate <p> tags so there's not duplicates, trac #86
            content = content.replace("<p><p>", "<p>");
            content = content.replace("</p></p>", "</p>");
            content = content.replace("<br><br>", "<br>");
            // sometimes the editor creates extra tags
            content = content.replace("</strong><strong>", "").replace("</em><em>", "").replace("</u><u>", "")
                    .replace("</strike><strike>", "").replace("</blockquote><blockquote>", "");
        } else {
            if (!isAutoSave) {
                // Add gallery shortcode
                MediaGalleryImageSpan[] gallerySpans = postContent.getSpans(0, postContent.length(),
                        MediaGalleryImageSpan.class);
                for (MediaGalleryImageSpan gallerySpan : gallerySpans) {
                    int start = postContent.getSpanStart(gallerySpan);
                    postContent.removeSpan(gallerySpan);
                    postContent.insert(start, WPHtml.getGalleryShortcode(gallerySpan));
                }
            }

            WPImageSpan[] imageSpans = postContent.getSpans(0, postContent.length(), WPImageSpan.class);
            if (imageSpans.length != 0) {
                for (WPImageSpan wpIS : imageSpans) {
                    MediaFile mediaFile = wpIS.getMediaFile();
                    if (mediaFile == null)
                        continue;
                    if (mediaFile.getMediaId() != null) {
                        updateMediaFileOnServer(wpIS);
                    } else {
                        mediaFile.setFileName(wpIS.getImageSource().toString());
                        mediaFile.setFilePath(wpIS.getImageSource().toString());
                        WordPress.wpDB.saveMediaFile(mediaFile);
                    }

                    int tagStart = postContent.getSpanStart(wpIS);
                    if (!isAutoSave) {
                        postContent.removeSpan(wpIS);

                        // network image has a mediaId
                        if (mediaFile.getMediaId() != null && mediaFile.getMediaId().length() > 0) {
                            postContent.insert(tagStart, WPHtml.getContent(wpIS));
                        } else {
                            // local image for upload
                            postContent.insert(tagStart,
                                    "<img android-uri=\"" + wpIS.getImageSource().toString() + "\" />");
                        }
                    }
                }
            }
            content = postContent.toString();
        }

        String moreTag = "<!--more-->";

        post.setTitle(title);
        // split up the post content if there's a more tag
        if (post.isLocalDraft() && content.contains(moreTag)) {
            post.setDescription(content.substring(0, content.indexOf(moreTag)));
            post.setMoreText(content.substring(content.indexOf(moreTag) + moreTag.length(), content.length()));
        } else {
            post.setDescription(content);
            post.setMoreText("");
        }

        if (!post.isLocalDraft()) {
            post.setLocalChange(true);
        }
    }

    /**
     * Updates post object with given title and content
     */
    public void updatePostContentNewEditor(boolean isAutoSave, String title, String content) {
        Post post = getPost();

        if (post == null) {
            return;
        }

        if (!isAutoSave) {
            // TODO: Shortcode handling, media handling
        }

        String moreTag = "<!--more-->";

        post.setTitle(title);
        // split up the post content if there's a more tag
        if (post.isLocalDraft() && content.contains(moreTag)) {
            post.setDescription(content.substring(0, content.indexOf(moreTag)));
            post.setMoreText(content.substring(content.indexOf(moreTag) + moreTag.length(), content.length()));
        } else {
            post.setDescription(content);
            post.setMoreText("");
        }

        if (!post.isLocalDraft()) {
            post.setLocalChange(true);
        }
    }

    /**
     * Media
     */

    private void fetchMedia(Uri mediaUri) {
        if (URLUtil.isNetworkUrl(mediaUri.toString())) {
            // Create an AsyncTask to download the file
            new DownloadMediaTask().executeOnExecutor(AsyncTask.THREAD_POOL_EXECUTOR, mediaUri);
        } else {
            // It is a regular local image file
            if (!addMedia(mediaUri)) {
                Toast.makeText(EditPostActivity.this, getResources().getText(R.string.gallery_error), Toast.LENGTH_SHORT)
                        .show();
            }
        }
    }

    private class DownloadMediaTask extends AsyncTask<Uri, Integer, Uri> {
        @Override
        protected Uri doInBackground(Uri... uris) {
            Uri imageUri = uris[0];
            return MediaUtils.downloadExternalMedia(EditPostActivity.this, imageUri);
        }

        @Override
        protected void onPreExecute() {
            Toast.makeText(EditPostActivity.this, R.string.download, Toast.LENGTH_SHORT).show();
        }

        protected void onPostExecute(Uri newUri) {
            if (newUri != null) {
                addMedia(newUri);
            } else {
                Toast.makeText(EditPostActivity.this, getString(R.string.error_downloading_image), Toast.LENGTH_SHORT)
                        .show();
            }
        }
    }

    private void updateMediaFileOnServer(WPImageSpan wpIS) {
        Blog currentBlog = WordPress.getCurrentBlog();
        if (currentBlog == null || wpIS == null)
            return;

        MediaFile mf = wpIS.getMediaFile();

        final String mediaId = mf.getMediaId();
        final String title = mf.getTitle();
        final String description = mf.getDescription();
        final String caption = mf.getCaption();

        ApiHelper.EditMediaItemTask task = new ApiHelper.EditMediaItemTask(mf.getMediaId(), mf.getTitle(),
                mf.getDescription(), mf.getCaption(),
                new ApiHelper.GenericCallback() {
                    @Override
                    public void onSuccess() {
                        if (WordPress.getCurrentBlog() == null) {
                            return;
                        }
                        String localBlogTableIndex = String.valueOf(WordPress.getCurrentBlog().getLocalTableBlogId());
                        WordPress.wpDB.updateMediaFile(localBlogTableIndex, mediaId, title, description, caption);
                    }

                    @Override
                    public void onFailure(ApiHelper.ErrorType errorType, String errorMessage, Throwable throwable) {
                        Toast.makeText(EditPostActivity.this, R.string.media_edit_failure, Toast.LENGTH_LONG).show();
                    }
                });

        List<Object> apiArgs = new ArrayList<Object>();
        apiArgs.add(currentBlog);
        task.execute(apiArgs);
    }

    private boolean addMedia(Uri imageUri) {
        if (imageUri != null && !MediaUtils.isInMediaStore(imageUri) && !imageUri.toString().startsWith("/")) {
            imageUri = MediaUtils.downloadExternalMedia(this, imageUri);
        }

        if (imageUri == null) {
            return false;
        }

        if (mShowNewEditor) {
            return addMediaVisualEditor(imageUri);
        } else {
            return addMediaLegacyEditor(imageUri);
        }
    }

    private boolean addMediaVisualEditor(Uri imageUri) {
        String path = "";
        if (imageUri.toString().contains("content:")) {
            String[] projection = new String[]{MediaStore.Images.Media.DATA};

            Cursor cur = getContentResolver().query(imageUri, projection, null, null, null);
            if (cur != null && cur.moveToFirst()) {
                int dataColumn = cur.getColumnIndex(MediaStore.Images.Media.DATA);
                path = cur.getString(dataColumn);
                cur.close();
            }
        } else {
            // File is not in media library
            path = imageUri.toString().replace("file://", "");
        }

        if (path == null) {
            ToastUtils.showToast(this, R.string.file_not_found, Duration.SHORT);
            return false;
        }

        Blog blog = WordPress.getCurrentBlog();
        if (!blog.getMaxImageWidth().equals("Original Size")) {
            // If the user has selected a maximum image width for uploads, rescale the image accordingly
            path = ImageUtils.createResizedImageWithMaxWidth(this, path, Integer.parseInt(blog.getMaxImageWidth()));
        }

        MediaFile mediaFile = queueFileForUpload(path, new ArrayList<String>());
        if (mediaFile != null) {
            mEditorFragment.appendMediaFile(mediaFile, path, WordPress.imageLoader);
        }

        return true;
    }

    private boolean addMediaLegacyEditor(Uri imageUri) {
        String mediaTitle;
        if (MediaUtils.isVideo(imageUri.toString())) {
            mediaTitle = getResources().getString(R.string.video);
        } else {
            mediaTitle = ImageUtils.getTitleForWPImageSpan(this, imageUri.getEncodedPath());
        }

        MediaFile mediaFile = new MediaFile();
        mediaFile.setPostID(getPost().getLocalTablePostId());
        mediaFile.setTitle(mediaTitle);
        mediaFile.setFilePath(imageUri.toString());
        if (imageUri.getEncodedPath() != null) {
            mediaFile.setVideo(MediaUtils.isVideo(imageUri.toString()));
        }
        WordPress.wpDB.saveMediaFile(mediaFile);
        mEditorFragment.appendMediaFile(mediaFile, mediaFile.getFilePath(), WordPress.imageLoader);

        return true;
    }

    @Override
    public void onActivityResult(int requestCode, int resultCode, Intent data) {
        super.onActivityResult(requestCode, resultCode, data);

        if (data != null || ((requestCode == RequestCodes.TAKE_PHOTO ||
                requestCode == RequestCodes.TAKE_VIDEO))) {
            switch (requestCode) {
                case MediaPickerActivity.ACTIVITY_REQUEST_CODE_MEDIA_SELECTION:
                    if (resultCode == MediaPickerActivity.ACTIVITY_RESULT_CODE_MEDIA_SELECTED) {
                        new HandleMediaSelectionTask().executeOnExecutor(AsyncTask.THREAD_POOL_EXECUTOR,
                                data);
                    } else if (resultCode == MediaPickerActivity.ACTIVITY_RESULT_CODE_GALLERY_CREATED) {
                        handleGalleryResult(data);
                    }
                    break;
                case MediaGalleryActivity.REQUEST_CODE:
                    if (resultCode == Activity.RESULT_OK) {
                        handleMediaGalleryResult(data);
                    }
                    break;
                case MediaGalleryPickerActivity.REQUEST_CODE:
                    AnalyticsUtils.trackWithBlogDetails(
                            AnalyticsTracker.Stat.EDITOR_ADDED_PHOTO_VIA_WP_MEDIA_LIBRARY,
                            WordPress.getBlog(mPost.getLocalTableBlogId())
                    );
                    if (resultCode == Activity.RESULT_OK) {
                        handleMediaGalleryPickerResult(data);
                    }
                    break;
                case RequestCodes.PICTURE_LIBRARY:
                    Uri imageUri = data.getData();
                    fetchMedia(imageUri);
                    AnalyticsUtils.trackWithBlogDetails(
                            AnalyticsTracker.Stat.EDITOR_ADDED_PHOTO_VIA_LOCAL_LIBRARY,
                            WordPress.getBlog(mPost.getLocalTableBlogId())
                    );
                    break;
                case RequestCodes.TAKE_PHOTO:
                    if (resultCode == Activity.RESULT_OK) {
                        try {
                            File f = new File(mMediaCapturePath);
                            Uri capturedImageUri = Uri.fromFile(f);
                            if (!addMedia(capturedImageUri)) {
                                ToastUtils.showToast(this, R.string.gallery_error, Duration.SHORT);
                            }
                            this.sendBroadcast(new Intent(Intent.ACTION_MEDIA_MOUNTED, Uri.parse("file://"
                                    + Environment.getExternalStorageDirectory())));
                            AnalyticsUtils.trackWithBlogDetails(
                                    AnalyticsTracker.Stat.EDITOR_ADDED_PHOTO_VIA_LOCAL_LIBRARY,
                                    WordPress.getBlog(mPost.getLocalTableBlogId())
                            );
                        } catch (RuntimeException e) {
                            AppLog.e(T.POSTS, e);
                        } catch (OutOfMemoryError e) {
                            AppLog.e(T.POSTS, e);
                        }
                    } else if (TextUtils.isEmpty(mEditorFragment.getContent())) {
                        // TODO: check if it was mQuickMediaType > -1
                        // Quick Photo was cancelled, delete post and finish activity
                        WordPress.wpDB.deletePost(getPost());
                        finish();
                    }
                    break;
                case RequestCodes.VIDEO_LIBRARY:
                    Uri videoUri = data.getData();
                    fetchMedia(videoUri);
                    break;
                case RequestCodes.TAKE_VIDEO:
                    if (resultCode == Activity.RESULT_OK) {
                        Uri capturedVideoUri = MediaUtils.getLastRecordedVideoUri(this);
                        if (!addMedia(capturedVideoUri)) {
                            ToastUtils.showToast(this, R.string.gallery_error, Duration.SHORT);
                        }
                    } else if (TextUtils.isEmpty(mEditorFragment.getContent())) {
                        // TODO: check if it was mQuickMediaType > -1
                        // Quick Photo was cancelled, delete post and finish activity
                        WordPress.wpDB.deletePost(getPost());
                        finish();
                    }
                    break;
            }
        }
    }

    private void startMediaGalleryAddActivity() {
        Intent intent = new Intent(this, MediaGalleryPickerActivity.class);
        intent.putExtra(MediaGalleryPickerActivity.PARAM_SELECT_ONE_ITEM, true);
        startActivityForResult(intent, MediaGalleryPickerActivity.REQUEST_CODE);
    }

    private void handleMediaGalleryPickerResult(Intent data) {
        ArrayList<String> ids = data.getStringArrayListExtra(MediaGalleryPickerActivity.RESULT_IDS);
        if (ids == null || ids.size() == 0) {
            return;
        }

        String mediaId = ids.get(0);
        addExistingMediaToEditor(mediaId);
    }

    private void handleMediaGalleryResult(Intent data) {
        MediaGallery gallery = (MediaGallery) data.getSerializableExtra(MediaGalleryActivity.RESULT_MEDIA_GALLERY);

        // if blank gallery returned, don't add to span
        if (gallery == null || gallery.getIds().size() == 0) {
            return;
        }
        mEditorFragment.appendGallery(gallery);
    }

    /**
     * Handles result from {@link org.wordpress.android.ui.media.MediaPickerActivity}. Uploads local
     * media to users blog then adds a gallery to the Post with all the selected media.
     *
     * @param data
     *  contains the selected media content with key
     *  {@link org.wordpress.android.ui.media.MediaPickerActivity#SELECTED_CONTENT_RESULTS_KEY}
     */
    private void handleGalleryResult(Intent data) {
        if (data != null) {
            List<MediaItem> selectedContent = data.getParcelableArrayListExtra(MediaPickerActivity.SELECTED_CONTENT_RESULTS_KEY);

            if (selectedContent != null && selectedContent.size() > 0) {
                ArrayList<String> blogMediaIds = new ArrayList<>();
                ArrayList<String> localMediaIds = new ArrayList<>();

                for (MediaItem content : selectedContent) {
                    Uri source = content.getSource();
                    final String id = content.getTag();

                    if (source != null && id != null) {
                        final String sourceString = source.toString();

                        if (MediaUtils.isVideo(sourceString)) {
                            // Videos cannot be added to a gallery, insert inline instead
                            addMedia(source);
                        } else if (URLUtil.isNetworkUrl(sourceString)) {
                            blogMediaIds.add(id);
                            AnalyticsUtils.trackWithBlogDetails(
                                    AnalyticsTracker.Stat.EDITOR_ADDED_PHOTO_VIA_WP_MEDIA_LIBRARY,
                                    WordPress.getBlog(mPost.getLocalTableBlogId())
                            );
                        } else if (MediaUtils.isValidImage(sourceString)) {
                            queueFileForUpload(sourceString, localMediaIds);
                            AnalyticsUtils.trackWithBlogDetails(
                                    AnalyticsTracker.Stat.EDITOR_ADDED_PHOTO_VIA_LOCAL_LIBRARY,
                                    WordPress.getBlog(mPost.getLocalTableBlogId())
                            );
                        }
                    }
                }

                MediaGallery gallery = new MediaGallery();
                gallery.setIds(blogMediaIds);

                if (localMediaIds.size() > 0) {
                    NotificationManager notificationManager = (NotificationManager) getSystemService(
                            Context.NOTIFICATION_SERVICE);

                    NotificationCompat.Builder builder = new NotificationCompat.Builder(getApplicationContext());
                    builder.setSmallIcon(android.R.drawable.stat_sys_upload);
                    builder.setContentTitle("Uploading gallery");
                    notificationManager.notify(10, builder.build());

                    mPendingGalleryUploads.put(gallery.getUniqueId(), new ArrayList<>(localMediaIds));
                }

                // Only insert gallery span if images were added
                if (localMediaIds.size() > 0 || blogMediaIds.size() > 0) {
                    mEditorFragment.appendGallery(gallery);
                }
            }
        }
    }


    /**
     * Handles result from {@link org.wordpress.android.ui.media.MediaPickerActivity} by adding the
     * selected media to the Post.
     *
     * @param data
     *  result {@link android.content.Intent} with selected media items
     */
    private void handleMediaSelectionResult(Intent data) {
        if (data != null) {
            final List<MediaItem> selectedContent =
                    data.getParcelableArrayListExtra(MediaPickerActivity.SELECTED_CONTENT_RESULTS_KEY);
            if (selectedContent != null && selectedContent.size() > 0) {
                Integer localMediaAdded = 0;
                Integer libraryMediaAdded = 0;

                for (MediaItem media : selectedContent) {
                    if (URLUtil.isNetworkUrl(media.getSource().toString())) {
                        addExistingMediaToEditor(media.getTag());
                        ++libraryMediaAdded;
                    } else {
                        addMedia(media.getSource());
                        ++localMediaAdded;
                    }
                }

                if (localMediaAdded > 0) {
                    Map<String, Object> analyticsProperties = new HashMap<>();
                    analyticsProperties.put(ANALYTIC_PROP_NUM_LOCAL_PHOTOS_ADDED, localMediaAdded);
                    AnalyticsUtils.trackWithBlogDetails(
                            AnalyticsTracker.Stat.EDITOR_ADDED_PHOTO_VIA_LOCAL_LIBRARY,
                            WordPress.getBlog(mPost.getLocalTableBlogId()),
                            analyticsProperties
                    );
                }

                if (libraryMediaAdded > 0) {
                    Map<String, Object> analyticsProperties = new HashMap<>();
                    analyticsProperties.put(ANALYTIC_PROP_NUM_WP_PHOTOS_ADDED, libraryMediaAdded);
                    AnalyticsUtils.trackWithBlogDetails(
                            AnalyticsTracker.Stat.EDITOR_ADDED_PHOTO_VIA_WP_MEDIA_LIBRARY,
                            WordPress.getBlog(mPost.getLocalTableBlogId()),
                            analyticsProperties
                    );
                }
            }
        }
    }

    /**
     * Create image {@link org.wordpress.mediapicker.source.MediaSource}'s for media selection.
     *
     * @return
     *  list containing all sources to gather image media from
     */
    private ArrayList<MediaSource> imageMediaSelectionSources() {
        ArrayList<MediaSource> imageMediaSources = new ArrayList<>();
        imageMediaSources.add(new MediaSourceDeviceImages());

        return imageMediaSources;
    }

    private ArrayList<MediaSource> blogImageMediaSelectionSources() {
        ArrayList<MediaSource> imageMediaSources = new ArrayList<>();
        imageMediaSources.add(new MediaSourceWPImages());

        return imageMediaSources;
    }

    private ArrayList<MediaSource> blogVideoMediaSelectionSources() {
        ArrayList<MediaSource> imageMediaSources = new ArrayList<>();
        imageMediaSources.add(new MediaSourceWPVideos());

        return imageMediaSources;
    }

    /**
     * Create video {@link org.wordpress.mediapicker.source.MediaSource}'s for media selection.
     *
     * @return
     *  list containing all sources to gather video media from
     */
    private ArrayList<MediaSource> videoMediaSelectionSources() {
        ArrayList<MediaSource> videoMediaSources = new ArrayList<>();
        videoMediaSources.add(new MediaSourceDeviceVideos());

        return videoMediaSources;
    }

    private BroadcastReceiver mGalleryReceiver = new BroadcastReceiver() {
        @Override
        public void onReceive(Context context, Intent intent) {
            if (LegacyEditorFragment.ACTION_MEDIA_GALLERY_TOUCHED.equals(intent.getAction())) {
                startMediaGalleryActivity((MediaGallery)intent.getSerializableExtra(LegacyEditorFragment.EXTRA_MEDIA_GALLERY));
            }
        }
    };

    /**
     * Handles media upload notifications. Used when uploading local media to create a gallery
     * after media selection.
     */
    @SuppressWarnings("unused")
<<<<<<< HEAD
    public void onEventMainThread(MediaUploadEvents.MediaUploadSucceeded event) {
        if (mEditorMediaUploadListener != null) {
            mEditorMediaUploadListener.onMediaUploadSucceeded(event.mLocalId, event.mRemoteId, event.mRemoteUrl);
        }

=======
    public void onEventMainThread(MediaEvents.MediaUploadSucceed event) {
>>>>>>> e433a8c8
        for (Long galleryId : mPendingGalleryUploads.keySet()) {
            if (mPendingGalleryUploads.get(galleryId).contains(event.mLocalMediaId)) {
                SpannableStringBuilder postContent;
                if (mEditorFragment.getSpannedContent() != null) {
                    // needed by the legacy editor to save local drafts
                    postContent = new SpannableStringBuilder(mEditorFragment.getSpannedContent());
                } else {
                    postContent = new SpannableStringBuilder(StringUtils.notNullStr((String)
                            mEditorFragment.getContent()));
                }
                int selectionStart = 0;
                int selectionEnd = postContent.length();

                MediaGalleryImageSpan[] gallerySpans = postContent.getSpans(selectionStart, selectionEnd,
                        MediaGalleryImageSpan.class);
                if (gallerySpans.length != 0) {
                    for (MediaGalleryImageSpan gallerySpan : gallerySpans) {
                        MediaGallery gallery = gallerySpan.getMediaGallery();
                        if (gallery.getUniqueId() == galleryId) {
                            ArrayList<String> galleryIds = gallery.getIds();
                            galleryIds.add(event.mRemoteMediaId);
                            gallery.setIds(galleryIds);
                            gallerySpan.setMediaGallery(gallery);
                            int spanStart = postContent.getSpanStart(gallerySpan);
                            int spanEnd = postContent.getSpanEnd(gallerySpan);
                            postContent.setSpan(gallerySpan, spanStart, spanEnd,
                                    Spannable.SPAN_EXCLUSIVE_EXCLUSIVE);
                        }
                    }
                }

                mPendingGalleryUploads.get(galleryId).remove(event.mLocalMediaId);
                if (mPendingGalleryUploads.get(galleryId).size() == 0) {
                    mPendingGalleryUploads.remove(galleryId);
                }
            }
        }

        if (mPendingGalleryUploads.size() == 0) {
            stopMediaUploadService();
            NotificationManager notificationManager = (NotificationManager) getSystemService(
                    Context.NOTIFICATION_SERVICE);
            notificationManager.cancel(10);
        }
    }

    public void onEventMainThread(MediaUploadEvents.MediaUploadFailed event) {
        if (mEditorMediaUploadListener != null) {
            mEditorMediaUploadListener.onMediaUploadFailed(event.mLocalId);
        }
    }

    public void onEventMainThread(MediaUploadEvents.MediaUploadProgress event) {
        if (mEditorMediaUploadListener != null) {
            mEditorMediaUploadListener.onMediaUploadProgress(event.mLocalId, event.mProgress);
        }
    }

    /**
     * Starts {@link org.wordpress.android.ui.media.MediaPickerActivity} after refreshing the blog media.
     */
    private void startMediaSelection() {
        Intent intent = new Intent(this, MediaPickerActivity.class);
        intent.putExtra(MediaPickerActivity.ACTIVITY_TITLE_KEY, getString(R.string.add_to_post));
        intent.putParcelableArrayListExtra(MediaPickerActivity.DEVICE_IMAGE_MEDIA_SOURCES_KEY,
                imageMediaSelectionSources());
        intent.putParcelableArrayListExtra(MediaPickerActivity.DEVICE_VIDEO_MEDIA_SOURCES_KEY,
                videoMediaSelectionSources());
        if (mBlogMediaStatus != 0) {
            intent.putParcelableArrayListExtra(MediaPickerActivity.BLOG_IMAGE_MEDIA_SOURCES_KEY,
                    blogImageMediaSelectionSources());
            intent.putParcelableArrayListExtra(MediaPickerActivity.BLOG_VIDEO_MEDIA_SOURCES_KEY,
                    blogVideoMediaSelectionSources());
        }

        startActivityForResult(intent, MediaPickerActivity.ACTIVITY_REQUEST_CODE_MEDIA_SELECTION);
        overridePendingTransition(R.anim.slide_up, R.anim.fade_out);
    }

    private void refreshBlogMedia() {
        if (NetworkUtils.isNetworkAvailable(this)) {
            List<Object> apiArgs = new ArrayList<Object>();
            apiArgs.add(WordPress.getCurrentBlog());
            ApiHelper.SyncMediaLibraryTask.Callback callback = new ApiHelper.SyncMediaLibraryTask.Callback() {
                @Override
                public void onSuccess(int count) {
                    mBlogMediaStatus = 1;
                }

                @Override
                public void onFailure(final ApiHelper.ErrorType errorType, String errorMessage, Throwable throwable) {
                    mBlogMediaStatus = 0;
                    ToastUtils.showToast(EditPostActivity.this, R.string.error_refresh_media, ToastUtils.Duration.SHORT);
                }
            };
            ApiHelper.SyncMediaLibraryTask getMediaTask = new ApiHelper.SyncMediaLibraryTask(0,
                    MediaGridFragment.Filter.ALL, callback);
            getMediaTask.execute(apiArgs);
        } else {
            mBlogMediaStatus = 0;
            ToastUtils.showToast(this, R.string.error_refresh_media, ToastUtils.Duration.SHORT);
        }
    }

    /**
     * Starts the upload service to upload selected media.
     */
    private void startMediaUploadService() {
        if (!mMediaUploadServiceStarted) {
            startService(new Intent(this, MediaUploadService.class));
            mMediaUploadServiceStarted = true;
        }
    }

    /**
     * Stops the upload service.
     */
    private void stopMediaUploadService() {
        if (mMediaUploadServiceStarted) {
            stopService(new Intent(this, MediaUploadService.class));
            mMediaUploadServiceStarted = false;
        }
    }

    /**
     * Queues a media file for upload and starts the MediaUploadService. Toasts will alert the user
     * if there are issues with the file.
     *
     * @param path
     *  local path of the media file to upload
     * @param mediaIdOut
     *  the new {@link org.wordpress.android.util.helpers.MediaFile} ID is added if non-null
     */
    private MediaFile queueFileForUpload(String path, ArrayList<String> mediaIdOut) {
        // Invalid file path
        if (TextUtils.isEmpty(path)) {
            Toast.makeText(this, R.string.editor_toast_invalid_path, Toast.LENGTH_SHORT).show();
            return null;
        }

        // File not found
        File file = new File(path);
        if (!file.exists()) {
            Toast.makeText(this, R.string.file_not_found, Toast.LENGTH_SHORT).show();
            return null;
        }

        Blog blog = WordPress.getCurrentBlog();
        long currentTime = System.currentTimeMillis();
        String mimeType = MediaUtils.getMediaFileMimeType(file);
        String fileName = MediaUtils.getMediaFileName(file, mimeType);
        MediaFile mediaFile = new MediaFile();

        mediaFile.setBlogId(String.valueOf(blog.getLocalTableBlogId()));
        mediaFile.setFileName(fileName);
        mediaFile.setFilePath(path);
        mediaFile.setUploadState("queued");
        mediaFile.setDateCreatedGMT(currentTime);
        mediaFile.setMediaId(String.valueOf(currentTime));

        if (mimeType != null && mimeType.startsWith("image")) {
            // get width and height
            BitmapFactory.Options bfo = new BitmapFactory.Options();
            bfo.inJustDecodeBounds = true;
            BitmapFactory.decodeFile(path, bfo);
            mediaFile.setWidth(bfo.outWidth);
            mediaFile.setHeight(bfo.outHeight);
        }

        if (!TextUtils.isEmpty(mimeType)) {
            mediaFile.setMimeType(mimeType);
        }

        if (mediaIdOut != null) {
            mediaIdOut.add(mediaFile.getMediaId());
        }

        saveMediaFile(mediaFile);
        startMediaUploadService();

        return mediaFile;
    }

    /**
     * EditorFragmentListener methods
     */

    @Override
    public void onSettingsClicked() {
        mViewPager.setCurrentItem(PAGE_SETTINGS);
    }

    @Override
    public void onAddMediaClicked() {
        // no op
    }

    @Override
    public void onMediaRetryClicked(String mediaId) {
        String blogId = String.valueOf(WordPress.getCurrentBlog().getLocalTableBlogId());
        WordPress.wpDB.updateMediaUploadState(blogId, mediaId, MediaUploadState.QUEUED);

        MediaUploadService mediaUploadService = MediaUploadService.getInstance();
        if (mediaUploadService == null) {
            startMediaUploadService();
        } else {
            mediaUploadService.processQueue();
        }
    }

    @Override
    public void onMediaUploadCancelClicked(String mediaId, boolean delete) {
<<<<<<< HEAD
        MediaUploadService mediaUploadService = MediaUploadService.getInstance();
        if (mediaUploadService != null) {
            mediaUploadService.cancelUpload(mediaId, delete);
        }
    }
=======

    }

    @Override
    public void onFeaturedImageChanged(int mediaId) {
>>>>>>> e433a8c8

    @Override
    public void onFeaturedImageChanged(int mediaId) {
        mPost.setFeaturedImageId(mediaId);
        mEditPostSettingsFragment.updateFeaturedImage(mediaId);
    }

    @Override
    public void onEditorFragmentInitialized() {
        fillContentEditorFields();
    }

    @Override
    public void saveMediaFile(MediaFile mediaFile) {
        WordPress.wpDB.saveMediaFile(mediaFile);
    }
}<|MERGE_RESOLUTION|>--- conflicted
+++ resolved
@@ -1670,15 +1670,7 @@
      * after media selection.
      */
     @SuppressWarnings("unused")
-<<<<<<< HEAD
-    public void onEventMainThread(MediaUploadEvents.MediaUploadSucceeded event) {
-        if (mEditorMediaUploadListener != null) {
-            mEditorMediaUploadListener.onMediaUploadSucceeded(event.mLocalId, event.mRemoteId, event.mRemoteUrl);
-        }
-
-=======
     public void onEventMainThread(MediaEvents.MediaUploadSucceed event) {
->>>>>>> e433a8c8
         for (Long galleryId : mPendingGalleryUploads.keySet()) {
             if (mPendingGalleryUploads.get(galleryId).contains(event.mLocalMediaId)) {
                 SpannableStringBuilder postContent;
@@ -1891,19 +1883,11 @@
 
     @Override
     public void onMediaUploadCancelClicked(String mediaId, boolean delete) {
-<<<<<<< HEAD
-        MediaUploadService mediaUploadService = MediaUploadService.getInstance();
-        if (mediaUploadService != null) {
-            mediaUploadService.cancelUpload(mediaId, delete);
-        }
-    }
-=======
 
     }
 
     @Override
     public void onFeaturedImageChanged(int mediaId) {
->>>>>>> e433a8c8
 
     @Override
     public void onFeaturedImageChanged(int mediaId) {
