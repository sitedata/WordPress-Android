--- conflicted
+++ resolved
@@ -616,13 +616,8 @@
 
     private void initializePostObject() {
         if (mEditPostRepository.hasPost()) {
-<<<<<<< HEAD
             mEditPostRepository.savePostSnapshotWhenEditorOpened();
-            mEditPostRepository.replaceInTransaction(UploadService::updatePostWithCurrentlyCompletedUploads);
-=======
-            mEditPostRepository.saveSnapshot();
             mEditPostRepository.replace(UploadService::updatePostWithCurrentlyCompletedUploads);
->>>>>>> a596c307
             if (mShowAztecEditor) {
                 try {
                     mViewModel.setMediaMarkedUploadingOnStartIds(AztecEditorFragment
@@ -1566,31 +1561,9 @@
             AppLog.e(AppLog.T.POSTS, "Fragment not initialized");
             return false;
         }
-<<<<<<< HEAD
         UpdateResult updateResult = mViewModel
                 .updatePostObject(this, mShowAztecEditor, mEditPostRepository, this::updateFromEditor);
         return updateResult instanceof UpdateResult.Success;
-=======
-        return mEditPostRepository.update(postModel -> {
-            try {
-                boolean postTitleOrContentChanged =
-                        updatePostContentNewEditor(postModel, isAutosave, (String) mEditorFragment.getTitle(),
-                                (String) mEditorFragment.getContent(postModel.getContent()));
-
-                // only makes sense to change the publish date and locally changed date if the Post was actually changed
-                if (postTitleOrContentChanged) {
-                    mEditPostRepository.updatePublishDateIfShouldBePublishedImmediately(postModel);
-                    postModel
-                            .setDateLocallyChanged(
-                                    DateTimeUtils.iso8601FromTimestamp(System.currentTimeMillis() / 1000));
-                }
-            } catch (EditorFragmentNotAddedException e) {
-                AppLog.e(T.EDITOR, "Impossible to save the post, we weren't able to update it.");
-                return false;
-            }
-            return true;
-        });
->>>>>>> a596c307
     }
 
     private void updateAndSavePostAsync() {
@@ -1817,121 +1790,6 @@
         return mIsNewPost;
     }
 
-<<<<<<< HEAD
-=======
-    private class SavePostOnlineAndFinishTask extends AsyncTask<Void, Void, Void> {
-        boolean mIsFirstTimePublish;
-        boolean mDoFinishActivity;
-
-        SavePostOnlineAndFinishTask(boolean isFirstTimePublish, boolean doFinishActivity) {
-            this.mIsFirstTimePublish = isFirstTimePublish;
-            this.mDoFinishActivity = doFinishActivity;
-        }
-
-        @Override
-        protected Void doInBackground(Void... params) {
-            // mark as pending if the user doesn't have publishing rights
-            if (!UploadUtils.userCanPublish(mSite)) {
-                switch (mEditPostRepository.getStatus()) {
-                    case UNKNOWN:
-                    case PUBLISHED:
-                    case SCHEDULED:
-                    case PRIVATE:
-                        mEditPostRepository.updateStatus(PostStatus.PENDING);
-                        break;
-                    case DRAFT:
-                    case PENDING:
-                    case TRASHED:
-                        break;
-                }
-            }
-
-            savePostToDb();
-            PostUtils.trackSavePostAnalytics(mEditPostRepository.getPost(),
-                    mSiteStore.getSiteByLocalId(mEditPostRepository.getLocalSiteId()));
-
-            UploadService.uploadPost(EditPostActivity.this, mEditPostRepository.getId(), mIsFirstTimePublish);
-
-            PendingDraftsNotificationsUtils
-                    .cancelPendingDraftAlarms(EditPostActivity.this, mEditPostRepository.getId());
-
-            return null;
-        }
-
-        @Override
-        protected void onPostExecute(Void saved) {
-            if (mDoFinishActivity) {
-                saveResult(true, false, false);
-                removePostOpenInEditorStickyEvent();
-                finish();
-            }
-        }
-    }
-
-    private class SavePostLocallyAndFinishTask extends AsyncTask<Void, Void, Boolean> {
-        boolean mDoFinishActivity;
-
-        SavePostLocallyAndFinishTask(boolean doFinishActivity) {
-            this.mDoFinishActivity = doFinishActivity;
-        }
-
-        @Override
-        protected Boolean doInBackground(Void... params) {
-            if (mEditPostRepository.postHasEdits()) {
-                mEditPostRepository.update(postModel -> {
-                    // Changes have been made - save the post and ask for the post list to refresh
-                    // We consider this being "manual save", it will replace some Android "spans" by an html
-                    // or a shortcode replacement (for instance for images and galleries)
-
-                    // Update the post object directly, without re-fetching the fields from the EditorFragment
-                    updatePostContentNewEditor(postModel, false, postModel.getTitle(), postModel.getContent());
-                    return true;
-                });
-                savePostToDb();
-
-                // For self-hosted sites, when exiting the editor without uploading, the `PostUploadModel
-                // .uploadState`
-                // can get stuck in `PENDING`. This happens in this scenario:
-                //
-                // 1. The user edits an existing post
-                // 2. Adds an image -- this creates the `PostUploadModel` as `PENDING`
-                // 3. Exits the editor by tapping on Back (not saving or publishing)
-                //
-                // If the `uploadState` is stuck at `PENDING`, the Post List will indefinitely show a “Queued post”
-                // label.
-                //
-                // The `uploadState` does not get stuck on `PENDING` for WPCom because the app will automatically
-                // start a remote auto-save when the editor exits. Hence, the `PostUploadModel` eventually gets
-                // updated.
-                //
-                // Marking the `PostUploadModel` as `CANCELLED` when exiting should be fine for all site types since
-                // we do not currently have any special handling for cancelled uploads. Eventually, the user will
-                // restart them and the `uploadState` will be corrected.
-                //
-                // See `PostListUploadStatusTracker` and `PostListItemUiStateHelper.createUploadUiState` for how
-                // the Post List determines what label to use.
-                mDispatcher.dispatch(UploadActionBuilder.newCancelPostAction(mEditPostRepository.getEditablePost()));
-
-                // now set the pending notification alarm to be triggered in the next day, week, and month
-                PendingDraftsNotificationsUtils
-                        .scheduleNextNotifications(EditPostActivity.this, mEditPostRepository.getId(),
-                                mEditPostRepository.getDateLocallyChanged());
-            }
-
-            return true;
-        }
-
-        @Override
-        protected void onPostExecute(Boolean saved) {
-            if (mDoFinishActivity) {
-                saveResult(saved, false, true);
-                removePostOpenInEditorStickyEvent();
-                finish();
-            }
-        }
-    }
-
->>>>>>> a596c307
     private void saveResult(boolean saved, boolean discardable, boolean savedLocally) {
         Intent i = getIntent();
         i.putExtra(EXTRA_SAVED_AS_LOCAL_DRAFT, savedLocally);
