package org.wordpress.android.ui.posts;

import android.app.Activity;
import android.app.Fragment;
import android.app.FragmentManager;
import android.app.NotificationManager;
import android.content.BroadcastReceiver;
import android.content.Context;
import android.content.Intent;
import android.content.IntentFilter;
import android.database.Cursor;
import android.graphics.BitmapFactory;
import android.net.Uri;
import android.os.AsyncTask;
import android.os.Bundle;
import android.os.Environment;
import android.support.v13.app.FragmentPagerAdapter;
import android.support.v4.app.NotificationCompat;
import android.support.v4.view.ViewPager;
import android.support.v7.app.ActionBar;
import android.support.v7.app.ActionBarActivity;
import android.text.Html;
import android.text.Spannable;
import android.text.SpannableStringBuilder;
import android.text.Spanned;
import android.text.TextUtils;
import android.text.style.CharacterStyle;
import android.text.style.SuggestionSpan;
import android.view.ContextMenu;
import android.view.Menu;
import android.view.MenuInflater;
import android.view.MenuItem;
import android.view.View;
import android.view.ViewGroup;
import android.webkit.URLUtil;
import android.widget.Toast;

import org.wordpress.android.Constants;
import org.wordpress.android.R;
import org.wordpress.android.WordPress;
import org.wordpress.android.analytics.AnalyticsTracker;
import org.wordpress.android.analytics.AnalyticsTracker.Stat;
import org.wordpress.android.editor.EditorFragmentAbstract;
import org.wordpress.android.editor.EditorFragmentAbstract.EditorFragmentListener;
import org.wordpress.android.editor.LegacyEditorFragment;
import org.wordpress.android.models.Blog;
import org.wordpress.android.models.Post;
import org.wordpress.android.models.PostStatus;
import org.wordpress.android.ui.ActivityId;
import org.wordpress.android.ui.RequestCodes;
import org.wordpress.android.ui.media.MediaGalleryActivity;
import org.wordpress.android.ui.media.MediaGalleryPickerActivity;
import org.wordpress.android.ui.media.MediaGridFragment;
import org.wordpress.android.ui.media.MediaPickerActivity;
import org.wordpress.android.ui.media.MediaSourceWPImages;
import org.wordpress.android.ui.media.MediaSourceWPVideos;
import org.wordpress.android.ui.media.WordPressMediaUtils;
import org.wordpress.android.ui.media.services.MediaUploadEvents;
import org.wordpress.android.ui.media.services.MediaUploadService;
import org.wordpress.android.util.AppLog;
import org.wordpress.android.util.AppLog.T;
import org.wordpress.android.util.AutolinkUtils;
import org.wordpress.android.util.DeviceUtils;
import org.wordpress.android.util.ImageUtils;
import org.wordpress.android.util.MediaUtils;
import org.wordpress.android.util.NetworkUtils;
import org.wordpress.android.util.StringUtils;
import org.wordpress.android.util.ToastUtils;
import org.wordpress.android.util.ToastUtils.Duration;
import org.wordpress.android.ui.suggestion.adapters.TagSuggestionAdapter;
import org.wordpress.android.ui.suggestion.util.SuggestionServiceConnectionManager;
import org.wordpress.android.ui.suggestion.util.SuggestionUtils;
import org.wordpress.android.widgets.SuggestionAutoCompleteText;
import org.wordpress.android.util.WPHtml;
import org.wordpress.android.util.helpers.MediaFile;
import org.wordpress.android.util.helpers.MediaGallery;
import org.wordpress.android.util.helpers.MediaGalleryImageSpan;
import org.wordpress.android.util.helpers.WPImageSpan;
import org.wordpress.android.widgets.WPViewPager;
import org.wordpress.mediapicker.MediaItem;
import org.wordpress.mediapicker.source.MediaSource;
import org.wordpress.mediapicker.source.MediaSourceDeviceImages;
import org.wordpress.mediapicker.source.MediaSourceDeviceVideos;
import org.wordpress.passcodelock.AppLockManager;
import org.xmlrpc.android.ApiHelper;

import java.io.File;
import java.util.ArrayList;
import java.util.HashMap;
import java.util.List;
import java.util.Map;
import java.util.Timer;
import java.util.TimerTask;

import de.greenrobot.event.EventBus;

public class EditPostActivity extends ActionBarActivity implements EditorFragmentListener {
    public static final String EXTRA_POSTID = "postId";
    public static final String EXTRA_IS_PAGE = "isPage";
    public static final String EXTRA_IS_NEW_POST = "isNewPost";
    public static final String EXTRA_IS_QUICKPRESS = "isQuickPress";
    public static final String EXTRA_QUICKPRESS_BLOG_ID = "quickPressBlogId";
    public static final String STATE_KEY_CURRENT_POST = "stateKeyCurrentPost";
    public static final String STATE_KEY_ORIGINAL_POST = "stateKeyOriginalPost";
    public static final String STATE_KEY_EDITOR_FRAGMENT = "editorFragment";

    // Context menu positioning
    private static final int SELECT_PHOTO_MENU_POSITION = 0;
    private static final int CAPTURE_PHOTO_MENU_POSITION = 1;
    private static final int SELECT_VIDEO_MENU_POSITION = 2;
    private static final int CAPTURE_VIDEO_MENU_POSITION = 3;
    private static final int ADD_GALLERY_MENU_POSITION = 4;
    private static final int SELECT_LIBRARY_MENU_POSITION = 5;
    private static final int NEW_PICKER_MENU_POSITION = 6;

    private static final String ANALYTIC_PROP_NUM_LOCAL_PHOTOS_ADDED = "number_of_local_photos_added";
    private static final String ANALYTIC_PROP_NUM_WP_PHOTOS_ADDED = "number_of_wp_library_photos_added";

    private static int PAGE_CONTENT = 0;
    private static int PAGE_SETTINGS = 1;
    private static int PAGE_PREVIEW = 2;

    private static final int AUTOSAVE_INTERVAL_MILLIS = 10000;
    private Timer mAutoSaveTimer;

    // Each element is a list of media IDs being uploaded to a gallery, keyed by gallery ID
    private Map<Long, List<String>> mPendingGalleryUploads = new HashMap<>();

    // -1=no response yet, 0=unavailable, 1=available
    private int mBlogMediaStatus = -1;
    private boolean mMediaUploadServiceStarted;

    /**
     * The {@link android.support.v4.view.PagerAdapter} that will provide
     * fragments for each of the sections. We use a
     * {@link FragmentPagerAdapter} derivative, which will keep every
     * loaded fragment in memory. If this becomes too memory intensive, it
     * may be best to switch to a
     * {@link android.support.v13.app.FragmentStatePagerAdapter}.
     */
    SectionsPagerAdapter mSectionsPagerAdapter;

    /**
     * The {@link ViewPager} that will host the section contents.
     */
    WPViewPager mViewPager;

    private Post mPost;
    private Post mOriginalPost;
    private TagSuggestionAdapter mTagSuggestionAdapter;
    private SuggestionServiceConnectionManager mSuggestionServiceConnectionManager;
    private int remoteBlogId;

    private EditorFragmentAbstract mEditorFragment;
    private EditPostSettingsFragment mEditPostSettingsFragment;
    private EditPostPreviewFragment mEditPostPreviewFragment;
    private SuggestionAutoCompleteText mTags;

    private boolean mIsNewPost;
    private boolean mHasSetPostContent;

    @Override
    protected void onCreate(Bundle savedInstanceState) {
        super.onCreate(savedInstanceState);
        setContentView(R.layout.activity_new_edit_post);

        // Set up the action bar.
        final ActionBar actionBar = getSupportActionBar();
        if (actionBar != null) {
            actionBar.setElevation(0.0f);
            actionBar.setDisplayHomeAsUpEnabled(true);
        }

        FragmentManager fragmentManager = getFragmentManager();
        Bundle extras = getIntent().getExtras();
        String action = getIntent().getAction();
        if (savedInstanceState == null) {
            if (Intent.ACTION_SEND.equals(action) || Intent.ACTION_SEND_MULTIPLE.equals(action)
                    || NEW_MEDIA_GALLERY.equals(action)
                    || NEW_MEDIA_POST.equals(action)
                    || getIntent().hasExtra(EXTRA_IS_QUICKPRESS)
                    || (extras != null && extras.getInt("quick-media", -1) > -1)) {
                if (getIntent().hasExtra(EXTRA_QUICKPRESS_BLOG_ID)) {
                    // QuickPress might want to use a different blog than the current blog
                    int blogId = getIntent().getIntExtra(EXTRA_QUICKPRESS_BLOG_ID, -1);
                    Blog quickPressBlog = WordPress.wpDB.instantiateBlogByLocalId(blogId);
                    if (quickPressBlog == null) {
                        showErrorAndFinish(R.string.blog_not_found);
                        return;
                    }
                    if (quickPressBlog.isHidden()) {
                        showErrorAndFinish(R.string.error_blog_hidden);
                        return;
                    }
                    WordPress.currentBlog = quickPressBlog;
                }

                // Create a new post for share intents and QuickPress
                mPost = new Post(WordPress.getCurrentLocalTableBlogId(), false);
                WordPress.wpDB.savePost(mPost);
                mIsNewPost = true;
            } else if (extras != null) {
                // Load post from the postId passed in extras
                long localTablePostId = extras.getLong(EXTRA_POSTID, -1);
                boolean isPage = extras.getBoolean(EXTRA_IS_PAGE);
                mIsNewPost = extras.getBoolean(EXTRA_IS_NEW_POST);
                mPost = WordPress.wpDB.getPostForLocalTablePostId(localTablePostId);
                mOriginalPost = WordPress.wpDB.getPostForLocalTablePostId(localTablePostId);
            } else {
                // A postId extra must be passed to this activity
                showErrorAndFinish(R.string.post_not_found);
                return;
            }
        } else {
            if (savedInstanceState.containsKey(STATE_KEY_ORIGINAL_POST)) {
                try {
                    mPost = (Post) savedInstanceState.getSerializable(STATE_KEY_CURRENT_POST);
                    mOriginalPost = (Post) savedInstanceState.getSerializable(STATE_KEY_ORIGINAL_POST);
                } catch (ClassCastException e) {
                    mPost = null;
                }
            }
            mEditorFragment = (EditorFragmentAbstract) fragmentManager.getFragment(savedInstanceState, STATE_KEY_EDITOR_FRAGMENT);
        }

        if (mHasSetPostContent = mEditorFragment != null) {
            mEditorFragment.setImageLoader(WordPress.imageLoader);
        }

        // Ensure we have a valid blog
        if (WordPress.getCurrentBlog() == null) {
            showErrorAndFinish(R.string.blog_not_found);
            return;
        }

        // Ensure we have a valid post
        if (mPost == null) {
            showErrorAndFinish(R.string.post_not_found);
            return;
        }

        if (mIsNewPost) {
            trackEditorCreatedPost(action, getIntent());
        }

        setTitle(StringUtils.unescapeHTML(WordPress.getCurrentBlog().getBlogName()));

        mSectionsPagerAdapter = new SectionsPagerAdapter(fragmentManager);

        // Set up the ViewPager with the sections adapter.
        mViewPager = (WPViewPager) findViewById(R.id.pager);
        mViewPager.setAdapter(mSectionsPagerAdapter);
        mViewPager.setOffscreenPageLimit(2);
        mViewPager.setPagingEnabled(false);

        // When swiping between different sections, select the corresponding
        // tab. We can also use ActionBar.Tab#select() to do this if we have
        // a reference to the Tab.
        mViewPager.setOnPageChangeListener(new ViewPager.SimpleOnPageChangeListener() {
            @Override
            public void onPageSelected(int position) {
                invalidateOptionsMenu();
                if (position == PAGE_CONTENT) {
                    setTitle(StringUtils.unescapeHTML(WordPress.getCurrentBlog().getBlogName()));
                } else if (position == PAGE_SETTINGS) {
                    setTitle(mPost.isPage() ? R.string.page_settings : R.string.post_settings);
                } else if (position == PAGE_PREVIEW) {
                    setTitle(mPost.isPage() ? R.string.preview_page : R.string.preview_post);
                    savePost(true);
                    if (mEditPostPreviewFragment != null) {
                        mEditPostPreviewFragment.loadPost();
                    }
                }
            }
        });
        ActivityId.trackLastActivity(ActivityId.POST_EDITOR);

        registerReceiver(mGalleryReceiver,
                new IntentFilter(LegacyEditorFragment.ACTION_MEDIA_GALLERY_TOUCHED));
    }

    class AutoSaveTask extends TimerTask {
        public void run() {
            savePost(true);
        }
    }

    @Override
    protected void onResume() {
        super.onResume();
        refreshBlogMedia();
        mAutoSaveTimer = new Timer();
        mAutoSaveTimer.scheduleAtFixedRate(new AutoSaveTask(), AUTOSAVE_INTERVAL_MILLIS, AUTOSAVE_INTERVAL_MILLIS);
    }

    @Override
    public void onStart() {
        super.onStart();
        EventBus.getDefault().register(this);
    }

    @Override
    public void onStop() {
        EventBus.getDefault().unregister(this);
        super.onStop();
    }

    @Override
    protected void onPause() {
        super.onPause();
        stopMediaUploadService();
        mAutoSaveTimer.cancel();
    }

    @Override
    protected void onDestroy() {
        super.onDestroy();
        unregisterReceiver(mGalleryReceiver);
        AnalyticsTracker.track(AnalyticsTracker.Stat.EDITOR_CLOSED_POST);

        if (mSuggestionServiceConnectionManager != null) {
            mSuggestionServiceConnectionManager.unbindFromService();
        }
    }

    @Override
    protected void onSaveInstanceState(Bundle outState) {
        super.onSaveInstanceState(outState);
        // Saves both post objects so we can restore them in onCreate()
        savePost(true);
        outState.putSerializable(STATE_KEY_CURRENT_POST, mPost);
        outState.putSerializable(STATE_KEY_ORIGINAL_POST, mOriginalPost);

        getFragmentManager().putFragment(outState, STATE_KEY_EDITOR_FRAGMENT, mEditorFragment);
    }

    @Override
    public boolean onCreateOptionsMenu(Menu menu) {
        super.onCreateOptionsMenu(menu);
        MenuInflater inflater = getMenuInflater();
        inflater.inflate(R.menu.edit_post, menu);

        mTags = (SuggestionAutoCompleteText) findViewById(R.id.tags);
        mTags.setTokenizer(new SuggestionAutoCompleteText.CommaTokenizer());

        remoteBlogId = WordPress.getCurrentRemoteBlogId();
        mSuggestionServiceConnectionManager = new SuggestionServiceConnectionManager(this, remoteBlogId);
        mTagSuggestionAdapter = SuggestionUtils.setupTagSuggestions(remoteBlogId, this, mSuggestionServiceConnectionManager);
        if (mTagSuggestionAdapter != null) {
            mTags.setAdapter(mTagSuggestionAdapter);
        }

        return true;
    }

    @Override
    public boolean onPrepareOptionsMenu(Menu menu) {
        MenuItem previewMenuItem = menu.findItem(R.id.menu_preview_post);
        if (mViewPager != null && mViewPager.getCurrentItem() > PAGE_CONTENT) {
            previewMenuItem.setVisible(false);
        } else {
            previewMenuItem.setVisible(true);
        }

        // Set text of the save button in the ActionBar
        if (mPost != null) {
            MenuItem saveMenuItem = menu.findItem(R.id.menu_save_post);
            switch (mPost.getStatusEnum()) {
                case SCHEDULED:
                    saveMenuItem.setTitle(getString(R.string.schedule_verb));
                    break;
                case PUBLISHED:
                case UNKNOWN:
                    if (mPost.isLocalDraft()) {
                        saveMenuItem.setTitle(R.string.publish_post);
                    } else {
                        saveMenuItem.setTitle(R.string.update_verb);
                    }
                    break;
                default:
                    if (mPost.isLocalDraft()) {
                        saveMenuItem.setTitle(R.string.save);
                    } else {
                        saveMenuItem.setTitle(R.string.update_verb);
                    }
            }
        }

        return super.onPrepareOptionsMenu(menu);
    }

    private Map<String, Object> getWordCountTrackingProperties() {
        Map<String, Object> properties = new HashMap<String, Object>();
        String text = Html.fromHtml(mPost.getContent().replaceAll("<img[^>]*>", "")).toString();
        properties.put("word_count", text.split("\\s+").length);
        return properties;
    }

    private void trackSavePostAnalytics() {
        PostStatus status = mPost.getStatusEnum();
        switch (status) {
            case PUBLISHED:
                if (mPost.isUploaded()) {
                    AnalyticsTracker.track(AnalyticsTracker.Stat.EDITOR_UPDATED_POST);
                } else {
                    AnalyticsTracker.track(AnalyticsTracker.Stat.EDITOR_PUBLISHED_POST,
                            getWordCountTrackingProperties());
                }
                break;
            case SCHEDULED:
                if (mPost.isUploaded()) {
                    AnalyticsTracker.track(AnalyticsTracker.Stat.EDITOR_UPDATED_POST);
                } else {
                    AnalyticsTracker.track(AnalyticsTracker.Stat.EDITOR_SCHEDULED_POST,
                            getWordCountTrackingProperties());
                }
                break;
            case DRAFT:
                AnalyticsTracker.track(AnalyticsTracker.Stat.EDITOR_SAVED_DRAFT);
                break;
            default:
                // No-op
        }
    }

    // Menu actions
    @Override
    public boolean onOptionsItemSelected(MenuItem item) {
        int itemId = item.getItemId();
        if (itemId == R.id.menu_save_post) {
            // If the post is new and there are no changes, don't publish
            updatePostObject(false);
            if (!mPost.isPublishable()) {
                ToastUtils.showToast(this, R.string.error_publish_empty_post, Duration.SHORT);
                return false;
            }

            savePost(false, false);
            trackSavePostAnalytics();

            if (!NetworkUtils.isNetworkAvailable(this)) {
                ToastUtils.showToast(this, R.string.error_publish_no_network, Duration.SHORT);
                return false;
            }

            PostUploadService.addPostToUpload(mPost);
            startService(new Intent(this, PostUploadService.class));
            Intent i = new Intent();
            i.putExtra("shouldRefresh", true);
            setResult(RESULT_OK, i);
            finish();
            return true;
        } else if (itemId == R.id.menu_preview_post) {
            mViewPager.setCurrentItem(PAGE_PREVIEW);
        } else if (itemId == android.R.id.home) {
            if (mViewPager.getCurrentItem() > PAGE_CONTENT) {
                mViewPager.setCurrentItem(PAGE_CONTENT);
                invalidateOptionsMenu();
            } else {
                saveAndFinish();
            }
            return true;
        }
        return false;
    }

    @Override
    public void onCreateContextMenu(ContextMenu menu, View v, ContextMenu.ContextMenuInfo menuInfo) {
        menu.add(0, SELECT_PHOTO_MENU_POSITION, 0, getResources().getText(R.string.select_photo));
        if (DeviceUtils.getInstance().hasCamera(this)) {
            menu.add(0, CAPTURE_PHOTO_MENU_POSITION, 0, getResources().getText(R.string.media_add_popup_capture_photo));
        }
        menu.add(0, SELECT_VIDEO_MENU_POSITION, 0, getResources().getText(R.string.select_video));
        if (DeviceUtils.getInstance().hasCamera(this)) {
            menu.add(0, CAPTURE_VIDEO_MENU_POSITION, 0, getResources().getText(R.string.media_add_popup_capture_video));
        }

        menu.add(0, ADD_GALLERY_MENU_POSITION, 0, getResources().getText(R.string.media_add_new_media_gallery));
        menu.add(0, SELECT_LIBRARY_MENU_POSITION, 0, getResources().getText(R.string.select_from_media_library));
        menu.add(0, NEW_PICKER_MENU_POSITION, 0, getResources().getText(R.string.select_from_new_picker));
    }

    @Override
    public boolean onContextItemSelected(MenuItem item) {
        switch (item.getItemId()) {
            case SELECT_PHOTO_MENU_POSITION:
                launchPictureLibrary();
                return true;
            case CAPTURE_PHOTO_MENU_POSITION:
                launchCamera();
                return true;
            case SELECT_VIDEO_MENU_POSITION:
                launchVideoLibrary();
                return true;
            case CAPTURE_VIDEO_MENU_POSITION:
                launchVideoCamera();
                return true;
            case ADD_GALLERY_MENU_POSITION:
                startMediaGalleryActivity(null);
                return true;
            case SELECT_LIBRARY_MENU_POSITION:
                startMediaGalleryAddActivity();
                return true;
            case NEW_PICKER_MENU_POSITION:
                startMediaSelection();
                return true;
            default:
                return false;
        }
    }

    private void launchPictureLibrary() {
        WordPressMediaUtils.launchPictureLibrary(this);
        AppLockManager.getInstance().setExtendedTimeout();
    }

    private void launchVideoLibrary() {
        WordPressMediaUtils.launchVideoLibrary(this);
        AppLockManager.getInstance().setExtendedTimeout();
    }

    private void launchVideoCamera() {
        WordPressMediaUtils.launchVideoCamera(this);
        AppLockManager.getInstance().setExtendedTimeout();
    }

    private void showErrorAndFinish(int errorMessageId) {
        Toast.makeText(this, getResources().getText(errorMessageId), Toast.LENGTH_LONG).show();
        finish();
    }

    public Post getPost() {
        return mPost;
    }

    private void trackEditorCreatedPost(String action, Intent intent) {
        Map<String, Object> properties = new HashMap<String, Object>();
        // Post created from the post list (new post button).
        String normalizedSourceName = "post-list";
        if (Intent.ACTION_SEND.equals(action) || Intent.ACTION_SEND_MULTIPLE.equals(action)) {
            // Post created with share with WordPress
            normalizedSourceName = "shared-from-external-app";
        }
        if (EditPostActivity.NEW_MEDIA_GALLERY.equals(action) || EditPostActivity.NEW_MEDIA_POST.equals(
                action)) {
            // Post created from the media library
            normalizedSourceName = "media-library";
        }
        if (intent != null && intent.hasExtra(EXTRA_IS_QUICKPRESS)) {
            // Quick press
            normalizedSourceName = "quick-press";
        }
        if (intent != null && intent.getIntExtra("quick-media", -1) > -1) {
            // Quick photo or quick video
            normalizedSourceName = "quick-media";
        }
        properties.put("created_post_source", normalizedSourceName);
        AnalyticsTracker.track(AnalyticsTracker.Stat.EDITOR_CREATED_POST, properties);
    }

    private void updatePostObject(boolean isAutosave) {
        if (mPost == null) {
            AppLog.e(AppLog.T.POSTS, "Attempted to save an invalid Post.");
            return;
        }

        // Update post object from fragment fields
        if (mEditorFragment != null) {
            updatePostContent(isAutosave);
        }
        if (mEditPostSettingsFragment != null) {
            mEditPostSettingsFragment.updatePostSettings();
        }
    }

    private void savePost(boolean isAutosave) {
        savePost(isAutosave, true);
    }

    private void savePost(boolean isAutosave, boolean updatePost) {
        if (updatePost) {
            updatePostObject(isAutosave);
        }

        WordPress.wpDB.updatePost(mPost);
    }

    @Override
    public void onBackPressed() {
        if (mViewPager.getCurrentItem() > PAGE_CONTENT) {
            mViewPager.setCurrentItem(PAGE_CONTENT);
            invalidateOptionsMenu();
            return;
        }

        if (mEditorFragment != null && !mEditorFragment.onBackPressed()) {
            saveAndFinish();
        }
    }

    private boolean hasEmptyContentFields() {
        return TextUtils.isEmpty(mEditorFragment.getTitle()) && TextUtils.isEmpty(mEditorFragment.getContent());
    }

    private void saveAndFinish() {
        savePost(true);
        if (mEditorFragment != null && hasEmptyContentFields()) {
            // new and empty post? delete it
            if (mIsNewPost) {
                WordPress.wpDB.deletePost(mPost);
            }
        } else if (mOriginalPost != null && !mPost.hasChanges(mOriginalPost)) {
            // if no changes have been made to the post, set it back to the original don't save it
            WordPress.wpDB.updatePost(mOriginalPost);
            WordPress.currentPost = mOriginalPost;
        } else {
            // changes have been made, save the post and ask for the post list to refresh.
            // We consider this being "manual save", it will replace some Android "spans" by an html
            // or a shortcode replacement (for instance for images and galleries)
            savePost(false);
            WordPress.currentPost = mPost;
            Intent i = new Intent();
            i.putExtra("shouldRefresh", true);
            setResult(RESULT_OK, i);
        }
        finish();
    }

    /**
     * A {@link FragmentPagerAdapter} that returns a fragment corresponding to
     * one of the sections/tabs/pages.
     */
    public class SectionsPagerAdapter extends FragmentPagerAdapter {
        public SectionsPagerAdapter(FragmentManager fm) {
            super(fm);
        }

        @Override
        public Fragment getItem(int position) {
            // getItem is called to instantiate the fragment for the given page.
            switch (position) {
                case 0:
                    // TODO: switch between legacy and new editor here (AB test?)
                    return new LegacyEditorFragment();
                case 1:
                    return new EditPostSettingsFragment();
                default:
                    return new EditPostPreviewFragment();
            }
        }

        @Override
        public Object instantiateItem(ViewGroup container, int position) {
            Fragment fragment = (Fragment) super.instantiateItem(container, position);
            switch (position) {
                case 0:
                    mEditorFragment = (EditorFragmentAbstract) fragment;
                    break;
                case 1:
                    mEditPostSettingsFragment = (EditPostSettingsFragment) fragment;
                    break;
                case 2:
                    mEditPostPreviewFragment = (EditPostPreviewFragment) fragment;
                    break;
            }
            return fragment;
        }

        @Override
        public int getCount() {
            // Show 3 total pages.
            return 3;
        }
    }

    public boolean isEditingPostContent() {
        return (mViewPager.getCurrentItem() == PAGE_CONTENT);
    }

    // Moved from EditPostContentFragment
    public static final String NEW_MEDIA_GALLERY = "NEW_MEDIA_GALLERY";
    public static final String NEW_MEDIA_GALLERY_EXTRA_IDS = "NEW_MEDIA_GALLERY_EXTRA_IDS";
    public static final String NEW_MEDIA_POST = "NEW_MEDIA_POST";
    public static final String NEW_MEDIA_POST_EXTRA = "NEW_MEDIA_POST_ID";
    private String mMediaCapturePath = "";
    private int mMaxThumbWidth = 0;

    private int getMaximumThumbnailWidthForEditor() {
        if (mMaxThumbWidth == 0) {
            mMaxThumbWidth = ImageUtils.getMaximumThumbnailWidthForEditor(this);
        }
        return mMaxThumbWidth;
    }

    private MediaFile createMediaFile(String blogId, final String mediaId) {
        Cursor cursor = WordPress.wpDB.getMediaFile(blogId, mediaId);

        if (cursor == null || !cursor.moveToFirst()) {
            if (cursor != null) {
                cursor.close();
            }
            return null;
        }

        String url = cursor.getString(cursor.getColumnIndex("fileURL"));
        if (url == null) {
            cursor.close();
            return null;
        }

        String mimeType = cursor.getString(cursor.getColumnIndex("mimeType"));
        boolean isVideo = mimeType != null && mimeType.contains("video");
        MediaFile mediaFile = new MediaFile();
        mediaFile.setMediaId(mediaId);
        mediaFile.setBlogId(blogId);
        mediaFile.setCaption(cursor.getString(cursor.getColumnIndex("caption")));
        mediaFile.setDescription(cursor.getString(cursor.getColumnIndex("description")));
        mediaFile.setTitle(cursor.getString(cursor.getColumnIndex("title")));
        mediaFile.setWidth(cursor.getInt(cursor.getColumnIndex("width")));
        mediaFile.setHeight(cursor.getInt(cursor.getColumnIndex("height")));
        mediaFile.setMimeType(mimeType);
        mediaFile.setFileName(cursor.getString(cursor.getColumnIndex("fileName")));
        mediaFile.setThumbnailURL(cursor.getString(cursor.getColumnIndex("thumbnailURL")));
        mediaFile.setDateCreatedGMT(cursor.getLong(cursor.getColumnIndex("date_created_gmt")));
        mediaFile.setVideoPressShortCode(cursor.getString(cursor.getColumnIndex("videoPressShortcode")));
        mediaFile.setFileURL(cursor.getString(cursor.getColumnIndex("fileURL")));
        mediaFile.setVideo(isVideo);
        WordPress.wpDB.saveMediaFile(mediaFile);
        cursor.close();
        return mediaFile;
    }

    private void addExistingMediaToEditor(String mediaId) {
        if (WordPress.getCurrentBlog() == null) {
            return;
        }
        String blogId = String.valueOf(WordPress.getCurrentBlog().getLocalTableBlogId());
        MediaFile mediaFile = createMediaFile(blogId, mediaId);
        if (mediaFile == null) {
            return;
        }

        mEditorFragment.appendMediaFile(mediaFile, getMediaUrl(mediaFile), WordPress.imageLoader);
    }

    /**
     * Get media url from a MediaFile, returns a photon URL if the selected blog is Photon capable.
     */
    private String getMediaUrl(MediaFile mediaFile) {
        if (mediaFile == null) {
            return null;
        }
        String imageURL;
        if (WordPress.getCurrentBlog() != null && WordPress.getCurrentBlog().isPhotonCapable()) {
            String photonUrl = mediaFile.getFileURL();
            imageURL = StringUtils.getPhotonUrl(photonUrl, getMaximumThumbnailWidthForEditor());
        } else {
            // Not a Jetpack or wpcom blog
            // imageURL = mediaFile.getThumbnailURL(); // do not use fileURL here since downloading picture
            // of big dimensions can result in OOM Exception
            imageURL = mediaFile.getFileURL() != null ?  mediaFile.getFileURL() : mediaFile.getThumbnailURL();
        }
        return imageURL;
    }

    private class LoadPostContentTask extends AsyncTask<String, Spanned, Spanned> {
        @Override
        protected Spanned doInBackground(String... params) {
            if (params.length < 1 || getPost() == null) {
                return null;
            }

            String content = StringUtils.notNullStr(params[0]);
            return WPHtml.fromHtml(content, EditPostActivity.this, getPost(), getMaximumThumbnailWidthForEditor());
        }

        @Override
        protected void onPostExecute(Spanned spanned) {
            if (spanned != null) {
                mEditorFragment.setContent(spanned);
            }
        }
    }

    private class HandleMediaSelectionTask extends AsyncTask<Intent, Void, Void> {
        @Override
        protected Void doInBackground(Intent... params) {
            handleMediaSelectionResult(params[0]);
            return null;
        }
    }

    private void fillContentEditorFields() {
        // Needed blog settings needed by the editor
        if (WordPress.getCurrentBlog() != null) {
            mEditorFragment.setFeaturedImageSupported(WordPress.getCurrentBlog().isFeaturedImageCapable());
            mEditorFragment.setBlogSettingMaxImageWidth(WordPress.getCurrentBlog().getMaxImageWidth());
        }

        // Set post title and content
        Post post = getPost();
        if (post != null) {
            if (!TextUtils.isEmpty(post.getContent()) && !mHasSetPostContent) {
                mHasSetPostContent = true;
                if (post.isLocalDraft()) {
                    // Load local post content in the background, as it may take time to generate images
                    new LoadPostContentTask().executeOnExecutor(AsyncTask.THREAD_POOL_EXECUTOR,
                            post.getContent().replaceAll("\uFFFC", ""));
                }
                else {
                    mEditorFragment.setContent(post.getContent().replaceAll("\uFFFC", ""));
                }
            }
            if (!TextUtils.isEmpty(post.getTitle())) {
                mEditorFragment.setTitle(post.getTitle());
            }
            // TODO: postSettingsButton.setText(post.isPage() ? R.string.page_settings : R.string.post_settings);
            mEditorFragment.setLocalDraft(post.isLocalDraft());
        }

        // Special actions
        String action = getIntent().getAction();
        int quickMediaType = getIntent().getIntExtra("quick-media", -1);
        if (Intent.ACTION_SEND.equals(action) || Intent.ACTION_SEND_MULTIPLE.equals(action)) {
            setPostContentFromShareAction();
        } else if (NEW_MEDIA_GALLERY.equals(action)) {
            prepareMediaGallery();
        } else if (NEW_MEDIA_POST.equals(action)) {
            prepareMediaPost();
        } else if (quickMediaType >= 0) {
            // User selected 'Quick Photo' in the menu drawer
            if (quickMediaType == Constants.QUICK_POST_PHOTO_CAMERA) {
                launchCamera();
            } else if (quickMediaType == Constants.QUICK_POST_PHOTO_LIBRARY) {
                WordPressMediaUtils.launchPictureLibrary(this);
            }
            if (post != null) {
                post.setQuickPostType(Post.QUICK_MEDIA_TYPE_PHOTO);
            }
        }
    }

    private void launchCamera() {
        WordPressMediaUtils.launchCamera(this, new WordPressMediaUtils.LaunchCameraCallback() {
            @Override
            public void onMediaCapturePathReady(String mediaCapturePath) {
                mMediaCapturePath = mediaCapturePath;
                AppLockManager.getInstance().setExtendedTimeout();
            }
        });
    }

    protected void setPostContentFromShareAction() {
        Intent intent = getIntent();

        // Check for shared text
        String text = intent.getStringExtra(Intent.EXTRA_TEXT);
        String title = intent.getStringExtra(Intent.EXTRA_SUBJECT);
        if (text != null) {
            if (title != null) {
                mEditorFragment.setTitle(title);
            }
            // Create an <a href> element around links
            text = AutolinkUtils.autoCreateLinks(text);
            mEditorFragment.setContent(WPHtml.fromHtml(StringUtils.addPTags(text), this, getPost(),
                    getMaximumThumbnailWidthForEditor()));
        }

        // Check for shared media
        if (intent.hasExtra(Intent.EXTRA_STREAM)) {
            String action = intent.getAction();
            String type = intent.getType();
            ArrayList<Uri> sharedUris;

            if (Intent.ACTION_SEND_MULTIPLE.equals(action)) {
                sharedUris = intent.getParcelableArrayListExtra((Intent.EXTRA_STREAM));
            } else {
                // For a single media share, we only allow images and video types
                if (type != null && (type.startsWith("image") || type.startsWith("video"))) {
                    sharedUris = new ArrayList<Uri>();
                    sharedUris.add((Uri) intent.getParcelableExtra(Intent.EXTRA_STREAM));
                } else {
                    return;
                }
            }

            if (sharedUris != null) {
                for (Uri uri : sharedUris) {
                    addMedia(uri);
                }
            }
        }
    }

    private void startMediaGalleryActivity(MediaGallery mediaGallery) {
        Intent intent = new Intent(this, MediaGalleryActivity.class);
        intent.putExtra(MediaGalleryActivity.PARAMS_MEDIA_GALLERY, mediaGallery);
        if (mediaGallery == null) {
            intent.putExtra(MediaGalleryActivity.PARAMS_LAUNCH_PICKER, true);
        }
        startActivityForResult(intent, MediaGalleryActivity.REQUEST_CODE);
    }

    private void prepareMediaGallery() {
        MediaGallery mediaGallery = new MediaGallery();
        mediaGallery.setIds(getIntent().getStringArrayListExtra(NEW_MEDIA_GALLERY_EXTRA_IDS));
        startMediaGalleryActivity(mediaGallery);
    }

    private void prepareMediaPost() {
        String mediaId = getIntent().getStringExtra(NEW_MEDIA_POST_EXTRA);
        addExistingMediaToEditor(mediaId);
    }

    /**
     * Updates post object with content of this fragment
     */
    public void updatePostContent(boolean isAutoSave) {
        Post post = getPost();

        if (post == null) {
            return;
        }
        String title = StringUtils.notNullStr((String) mEditorFragment.getTitle());
        SpannableStringBuilder postContent;
        if (mEditorFragment.getSpannedContent() != null) {
            // needed by the legacy editor to save local drafts
            postContent = new SpannableStringBuilder(mEditorFragment.getSpannedContent());
        } else {
            postContent = new SpannableStringBuilder(StringUtils.notNullStr((String) mEditorFragment.getContent()));
        }

        String content;
        if (post.isLocalDraft()) {
            // remove suggestion spans, they cause craziness in WPHtml.toHTML().
            CharacterStyle[] characterStyles = postContent.getSpans(0, postContent.length(), CharacterStyle.class);
            for (CharacterStyle characterStyle : characterStyles) {
                if (characterStyle instanceof SuggestionSpan) {
                    postContent.removeSpan(characterStyle);
                }
            }
            content = WPHtml.toHtml(postContent);
            // replace duplicate <p> tags so there's not duplicates, trac #86
            content = content.replace("<p><p>", "<p>");
            content = content.replace("</p></p>", "</p>");
            content = content.replace("<br><br>", "<br>");
            // sometimes the editor creates extra tags
            content = content.replace("</strong><strong>", "").replace("</em><em>", "").replace("</u><u>", "")
                    .replace("</strike><strike>", "").replace("</blockquote><blockquote>", "");
        } else {
            if (!isAutoSave) {
                // Add gallery shortcode
                MediaGalleryImageSpan[] gallerySpans = postContent.getSpans(0, postContent.length(),
                        MediaGalleryImageSpan.class);
                for (MediaGalleryImageSpan gallerySpan : gallerySpans) {
                    int start = postContent.getSpanStart(gallerySpan);
                    postContent.removeSpan(gallerySpan);
                    postContent.insert(start, WPHtml.getGalleryShortcode(gallerySpan));
                }
            }

            WPImageSpan[] imageSpans = postContent.getSpans(0, postContent.length(), WPImageSpan.class);
            if (imageSpans.length != 0) {
                for (WPImageSpan wpIS : imageSpans) {
                    MediaFile mediaFile = wpIS.getMediaFile();
                    if (mediaFile == null)
                        continue;
                    if (mediaFile.getMediaId() != null) {
                        updateMediaFileOnServer(wpIS);
                    } else {
                        mediaFile.setFileName(wpIS.getImageSource().toString());
                        mediaFile.setFilePath(wpIS.getImageSource().toString());
                        WordPress.wpDB.saveMediaFile(mediaFile);
                    }

                    int tagStart = postContent.getSpanStart(wpIS);
                    if (!isAutoSave) {
                        postContent.removeSpan(wpIS);

                        // network image has a mediaId
                        if (mediaFile.getMediaId() != null && mediaFile.getMediaId().length() > 0) {
                            postContent.insert(tagStart, WPHtml.getContent(wpIS));
                        } else {
                            // local image for upload
                            postContent.insert(tagStart,
                                    "<img android-uri=\"" + wpIS.getImageSource().toString() + "\" />");
                        }
                    }
                }
            }
            content = postContent.toString();
        }

        String moreTag = "<!--more-->";

        post.setTitle(title);
        // split up the post content if there's a more tag
        if (post.isLocalDraft() && content.contains(moreTag)) {
            post.setDescription(content.substring(0, content.indexOf(moreTag)));
            post.setMoreText(content.substring(content.indexOf(moreTag) + moreTag.length(), content.length()));
        } else {
            post.setDescription(content);
            post.setMoreText("");
        }

        if (!post.isLocalDraft()) {
            post.setLocalChange(true);
        }
    }

    /**
     * Media
     */

    private void fetchMedia(Uri mediaUri) {
        if (URLUtil.isNetworkUrl(mediaUri.toString())) {
            // Create an AsyncTask to download the file
            new DownloadMediaTask().executeOnExecutor(AsyncTask.THREAD_POOL_EXECUTOR, mediaUri);
        } else {
            // It is a regular local image file
            if (!addMedia(mediaUri)) {
                Toast.makeText(EditPostActivity.this, getResources().getText(R.string.gallery_error), Toast.LENGTH_SHORT)
                        .show();
            }
        }
    }

    private class DownloadMediaTask extends AsyncTask<Uri, Integer, Uri> {
        @Override
        protected Uri doInBackground(Uri... uris) {
            Uri imageUri = uris[0];
            return MediaUtils.downloadExternalMedia(EditPostActivity.this, imageUri);
        }

        @Override
        protected void onPreExecute() {
            Toast.makeText(EditPostActivity.this, R.string.download, Toast.LENGTH_SHORT).show();
        }

        protected void onPostExecute(Uri newUri) {
            if (newUri != null) {
                addMedia(newUri);
            } else {
                Toast.makeText(EditPostActivity.this, getString(R.string.error_downloading_image), Toast.LENGTH_SHORT)
                        .show();
            }
        }
    }

    private void updateMediaFileOnServer(WPImageSpan wpIS) {
        Blog currentBlog = WordPress.getCurrentBlog();
        if (currentBlog == null || wpIS == null)
            return;

        MediaFile mf = wpIS.getMediaFile();

        final String mediaId = mf.getMediaId();
        final String title = mf.getTitle();
        final String description = mf.getDescription();
        final String caption = mf.getCaption();

        ApiHelper.EditMediaItemTask task = new ApiHelper.EditMediaItemTask(mf.getMediaId(), mf.getTitle(),
                mf.getDescription(), mf.getCaption(),
                new ApiHelper.GenericCallback() {
                    @Override
                    public void onSuccess() {
                        if (WordPress.getCurrentBlog() == null) {
                            return;
                        }
                        String localBlogTableIndex = String.valueOf(WordPress.getCurrentBlog().getLocalTableBlogId());
                        WordPress.wpDB.updateMediaFile(localBlogTableIndex, mediaId, title, description, caption);
                    }

                    @Override
                    public void onFailure(ApiHelper.ErrorType errorType, String errorMessage, Throwable throwable) {
                        Toast.makeText(EditPostActivity.this, R.string.media_edit_failure, Toast.LENGTH_LONG).show();
                    }
                });

        List<Object> apiArgs = new ArrayList<Object>();
        apiArgs.add(currentBlog);
        task.execute(apiArgs);
    }

    private boolean addMedia(Uri imageUri) {
        if (!MediaUtils.isInMediaStore(imageUri) && !imageUri.toString().startsWith("/")) {
            imageUri = MediaUtils.downloadExternalMedia(this, imageUri);
        }

        if (imageUri == null) {
            return false;
        }

        String mediaTitle;
        if (MediaUtils.isVideo(imageUri.toString())) {
            mediaTitle = getResources().getString(R.string.video);
        } else {
            mediaTitle = ImageUtils.getTitleForWPImageSpan(this, imageUri.getEncodedPath());
        }

        MediaFile mediaFile = new MediaFile();
        mediaFile.setPostID(getPost().getLocalTablePostId());
        mediaFile.setTitle(mediaTitle);
        mediaFile.setFilePath(imageUri.toString());
        if (imageUri.getEncodedPath() != null) {
            mediaFile.setVideo(MediaUtils.isVideo(imageUri.toString()));
        }
        WordPress.wpDB.saveMediaFile(mediaFile);
        mEditorFragment.appendMediaFile(mediaFile, mediaFile.getFilePath(), WordPress.imageLoader);

        return true;
    }

    @Override
    public void onActivityResult(int requestCode, int resultCode, Intent data) {
        super.onActivityResult(requestCode, resultCode, data);

        if (data != null || ((requestCode == RequestCodes.TAKE_PHOTO ||
                requestCode == RequestCodes.TAKE_VIDEO))) {
            switch (requestCode) {
                case MediaPickerActivity.ACTIVITY_REQUEST_CODE_MEDIA_SELECTION:
                    if (resultCode == MediaPickerActivity.ACTIVITY_RESULT_CODE_MEDIA_SELECTED) {
                        new HandleMediaSelectionTask().executeOnExecutor(AsyncTask.THREAD_POOL_EXECUTOR,
                                data);
                    } else if (resultCode == MediaPickerActivity.ACTIVITY_RESULT_CODE_GALLERY_CREATED) {
                        handleGalleryResult(data);
                    }
                    break;
                case MediaGalleryActivity.REQUEST_CODE:
                    if (resultCode == Activity.RESULT_OK) {
                        handleMediaGalleryResult(data);
                    }
                    break;
                case MediaGalleryPickerActivity.REQUEST_CODE:
                    AnalyticsTracker.track(Stat.EDITOR_ADDED_PHOTO_VIA_WP_MEDIA_LIBRARY);
                    if (resultCode == Activity.RESULT_OK) {
                        handleMediaGalleryPickerResult(data);
                    }
                    break;
                case RequestCodes.PICTURE_LIBRARY:
                    Uri imageUri = data.getData();
                    fetchMedia(imageUri);
                    AnalyticsTracker.track(Stat.EDITOR_ADDED_PHOTO_VIA_LOCAL_LIBRARY);
                    break;
                case RequestCodes.TAKE_PHOTO:
                    if (resultCode == Activity.RESULT_OK) {
                        try {
                            File f = new File(mMediaCapturePath);
                            Uri capturedImageUri = Uri.fromFile(f);
                            if (!addMedia(capturedImageUri)) {
                                ToastUtils.showToast(this, R.string.gallery_error, Duration.SHORT);
                            }
                            this.sendBroadcast(new Intent(Intent.ACTION_MEDIA_MOUNTED, Uri.parse("file://"
                                    + Environment.getExternalStorageDirectory())));
                            AnalyticsTracker.track(Stat.EDITOR_ADDED_PHOTO_VIA_LOCAL_LIBRARY);
                        } catch (RuntimeException e) {
                            AppLog.e(T.POSTS, e);
                        } catch (OutOfMemoryError e) {
                            AppLog.e(T.POSTS, e);
                        }
                    } else if (TextUtils.isEmpty(mEditorFragment.getContent())) {
                        // TODO: check if it was mQuickMediaType > -1
                        // Quick Photo was cancelled, delete post and finish activity
                        WordPress.wpDB.deletePost(getPost());
                        finish();
                    }
                    break;
                case RequestCodes.VIDEO_LIBRARY:
                    Uri videoUri = data.getData();
                    fetchMedia(videoUri);
                    break;
                case RequestCodes.TAKE_VIDEO:
                    if (resultCode == Activity.RESULT_OK) {
                        Uri capturedVideoUri = MediaUtils.getLastRecordedVideoUri(this);
                        if (!addMedia(capturedVideoUri)) {
                            ToastUtils.showToast(this, R.string.gallery_error, Duration.SHORT);
                        }
                    } else if (TextUtils.isEmpty(mEditorFragment.getContent())) {
                        // TODO: check if it was mQuickMediaType > -1
                        // Quick Photo was cancelled, delete post and finish activity
                        WordPress.wpDB.deletePost(getPost());
                        finish();
                    }
                    break;
            }
        }
    }

    private void startMediaGalleryAddActivity() {
        Intent intent = new Intent(this, MediaGalleryPickerActivity.class);
        intent.putExtra(MediaGalleryPickerActivity.PARAM_SELECT_ONE_ITEM, true);
        startActivityForResult(intent, MediaGalleryPickerActivity.REQUEST_CODE);
    }

    private void handleMediaGalleryPickerResult(Intent data) {
        ArrayList<String> ids = data.getStringArrayListExtra(MediaGalleryPickerActivity.RESULT_IDS);
        if (ids == null || ids.size() == 0) {
            return;
        }

        String mediaId = ids.get(0);
        addExistingMediaToEditor(mediaId);
    }

    private void handleMediaGalleryResult(Intent data) {
        MediaGallery gallery = (MediaGallery) data.getSerializableExtra(MediaGalleryActivity.RESULT_MEDIA_GALLERY);

        // if blank gallery returned, don't add to span
        if (gallery == null || gallery.getIds().size() == 0) {
            return;
        }
        mEditorFragment.appendGallery(gallery);
    }

    /**
     * Handles result from {@link org.wordpress.android.ui.media.MediaPickerActivity}. Uploads local
     * media to users blog then adds a gallery to the Post with all the selected media.
     *
     * @param data
     *  contains the selected media content with key
     *  {@link org.wordpress.android.ui.media.MediaPickerActivity#SELECTED_CONTENT_RESULTS_KEY}
     */
    private void handleGalleryResult(Intent data) {
        if (data != null) {
            List<MediaItem> selectedContent = data.getParcelableArrayListExtra(MediaPickerActivity.SELECTED_CONTENT_RESULTS_KEY);

            if (selectedContent != null && selectedContent.size() > 0) {
                ArrayList<String> blogMediaIds = new ArrayList<>();
                ArrayList<String> localMediaIds = new ArrayList<>();

                for (MediaItem content : selectedContent) {
                    Uri source = content.getSource();
                    final String id = content.getTag();

                    if (source != null && id != null) {
                        final String sourceString = source.toString();

                        if (MediaUtils.isVideo(sourceString)) {
                            // Videos cannot be added to a gallery, insert inline instead
                            addMedia(source);
                        } else if (URLUtil.isNetworkUrl(sourceString)) {
                            blogMediaIds.add(id);
                            AnalyticsTracker.track(Stat.EDITOR_ADDED_PHOTO_VIA_WP_MEDIA_LIBRARY);
                        } else if (MediaUtils.isValidImage(sourceString)) {
                            queueFileForUpload(sourceString, localMediaIds);
                            AnalyticsTracker.track(Stat.EDITOR_ADDED_PHOTO_VIA_LOCAL_LIBRARY);
                        }
                    }
                }

                MediaGallery gallery = new MediaGallery();
                gallery.setIds(blogMediaIds);

                if (localMediaIds.size() > 0) {
                    NotificationManager notificationManager = (NotificationManager) getSystemService(
                            Context.NOTIFICATION_SERVICE);

                    NotificationCompat.Builder builder = new NotificationCompat.Builder(getApplicationContext());
                    builder.setSmallIcon(android.R.drawable.stat_sys_upload);
                    builder.setContentTitle("Uploading gallery");
                    notificationManager.notify(10, builder.build());

                    mPendingGalleryUploads.put(gallery.getUniqueId(), new ArrayList<>(localMediaIds));
                }

                // Only insert gallery span if images were added
                if (localMediaIds.size() > 0 || blogMediaIds.size() > 0) {
                    mEditorFragment.appendGallery(gallery);
                }
            }
        }
    }


    /**
     * Handles result from {@link org.wordpress.android.ui.media.MediaPickerActivity} by adding the
     * selected media to the Post.
     *
     * @param data
     *  result {@link android.content.Intent} with selected media items
     */
    private void handleMediaSelectionResult(Intent data) {
        if (data != null) {
            final List<MediaItem> selectedContent =
                    data.getParcelableArrayListExtra(MediaPickerActivity.SELECTED_CONTENT_RESULTS_KEY);
            if (selectedContent != null && selectedContent.size() > 0) {
                Integer localMediaAdded = 0;
                Integer libraryMediaAdded = 0;

                for (MediaItem media : selectedContent) {
                    if (URLUtil.isNetworkUrl(media.getSource().toString())) {
                        addExistingMediaToEditor(media.getTag());
                        ++libraryMediaAdded;
                    } else {
                        addMedia(media.getSource());
                        ++localMediaAdded;
                    }
                }

                if (localMediaAdded > 0) {
                    Map<String, Object> analyticsProperties = new HashMap<>();
                    analyticsProperties.put(ANALYTIC_PROP_NUM_LOCAL_PHOTOS_ADDED, localMediaAdded);
                    AnalyticsTracker.track(Stat.EDITOR_ADDED_PHOTO_VIA_LOCAL_LIBRARY, analyticsProperties);
                }

                if (libraryMediaAdded > 0) {
                    Map<String, Object> analyticsProperties = new HashMap<>();
                    analyticsProperties.put(ANALYTIC_PROP_NUM_WP_PHOTOS_ADDED, libraryMediaAdded);
                    AnalyticsTracker.track(Stat.EDITOR_ADDED_PHOTO_VIA_WP_MEDIA_LIBRARY, analyticsProperties);
                }
            }
        }
    }

    /**
     * Create image {@link org.wordpress.mediapicker.source.MediaSource}'s for media selection.
     *
     * @return
     *  list containing all sources to gather image media from
     */
    private ArrayList<MediaSource> imageMediaSelectionSources() {
        ArrayList<MediaSource> imageMediaSources = new ArrayList<>();
        imageMediaSources.add(new MediaSourceDeviceImages());

        return imageMediaSources;
    }

    private ArrayList<MediaSource> blogImageMediaSelectionSources() {
        ArrayList<MediaSource> imageMediaSources = new ArrayList<>();
        imageMediaSources.add(new MediaSourceWPImages());

        return imageMediaSources;
    }

    private ArrayList<MediaSource> blogVideoMediaSelectionSources() {
        ArrayList<MediaSource> imageMediaSources = new ArrayList<>();
        imageMediaSources.add(new MediaSourceWPVideos());

        return imageMediaSources;
    }

    /**
     * Create video {@link org.wordpress.mediapicker.source.MediaSource}'s for media selection.
     *
     * @return
     *  list containing all sources to gather video media from
     */
    private ArrayList<MediaSource> videoMediaSelectionSources() {
        ArrayList<MediaSource> videoMediaSources = new ArrayList<>();
        videoMediaSources.add(new MediaSourceDeviceVideos());

        return videoMediaSources;
    }

    private BroadcastReceiver mGalleryReceiver = new BroadcastReceiver() {
        @Override
        public void onReceive(Context context, Intent intent) {
            if (LegacyEditorFragment.ACTION_MEDIA_GALLERY_TOUCHED.equals(intent.getAction())) {
                startMediaGalleryActivity((MediaGallery)intent.getSerializableExtra(LegacyEditorFragment.EXTRA_MEDIA_GALLERY));
            }
        }
    };


    /**
     * Handles media upload notifications. Used when uploading local media to create a gallery
     * after media selection.
     */
    @SuppressWarnings("unused")
    public void onEventMainThread(MediaUploadEvents.MediaUploadSucceed event) {
        for (Long galleryId : mPendingGalleryUploads.keySet()) {
            if (mPendingGalleryUploads.get(galleryId).contains(event.mLocalId)) {
                SpannableStringBuilder postContent;
                if (mEditorFragment.getSpannedContent() != null) {
                    // needed by the legacy editor to save local drafts
                    postContent = new SpannableStringBuilder(mEditorFragment.getSpannedContent());
                } else {
                    postContent = new SpannableStringBuilder(StringUtils.notNullStr((String)
                            mEditorFragment.getContent()));
                }
                int selectionStart = 0;
                int selectionEnd = postContent.length();

                MediaGalleryImageSpan[] gallerySpans = postContent.getSpans(selectionStart, selectionEnd,
                        MediaGalleryImageSpan.class);
                if (gallerySpans.length != 0) {
                    for (MediaGalleryImageSpan gallerySpan : gallerySpans) {
                        MediaGallery gallery = gallerySpan.getMediaGallery();
                        if (gallery.getUniqueId() == galleryId) {
                            ArrayList<String> galleryIds = gallery.getIds();
                            galleryIds.add(event.mRemoteId);
                            gallery.setIds(galleryIds);
                            gallerySpan.setMediaGallery(gallery);
                            int spanStart = postContent.getSpanStart(gallerySpan);
                            int spanEnd = postContent.getSpanEnd(gallerySpan);
                            postContent.setSpan(gallerySpan, spanStart, spanEnd,
                                    Spannable.SPAN_EXCLUSIVE_EXCLUSIVE);
                        }
                    }
                }

                mPendingGalleryUploads.get(galleryId).remove(event.mLocalId);
                if (mPendingGalleryUploads.get(galleryId).size() == 0) {
                    mPendingGalleryUploads.remove(galleryId);
                }
            }
        }

        if (mPendingGalleryUploads.size() == 0) {
            stopMediaUploadService();
            NotificationManager notificationManager = (NotificationManager) getSystemService(
                    Context.NOTIFICATION_SERVICE);
            notificationManager.cancel(10);
        }
    }

    /**
     * Starts {@link org.wordpress.android.ui.media.MediaPickerActivity} after refreshing the blog media.
     */
    private void startMediaSelection() {
        Intent intent = new Intent(this, MediaPickerActivity.class);
        intent.putExtra(MediaPickerActivity.ACTIVITY_TITLE_KEY, getString(R.string.add_to_post));
        intent.putParcelableArrayListExtra(MediaPickerActivity.DEVICE_IMAGE_MEDIA_SOURCES_KEY,
                imageMediaSelectionSources());
        intent.putParcelableArrayListExtra(MediaPickerActivity.DEVICE_VIDEO_MEDIA_SOURCES_KEY,
                videoMediaSelectionSources());
        if (mBlogMediaStatus != 0) {
            intent.putParcelableArrayListExtra(MediaPickerActivity.BLOG_IMAGE_MEDIA_SOURCES_KEY,
                    blogImageMediaSelectionSources());
            intent.putParcelableArrayListExtra(MediaPickerActivity.BLOG_VIDEO_MEDIA_SOURCES_KEY,
                    blogVideoMediaSelectionSources());
        }

        startActivityForResult(intent, MediaPickerActivity.ACTIVITY_REQUEST_CODE_MEDIA_SELECTION);
        overridePendingTransition(R.anim.slide_up, R.anim.fade_out);
    }

    private void refreshBlogMedia() {
        if (NetworkUtils.isNetworkAvailable(this)) {
            List<Object> apiArgs = new ArrayList<Object>();
            apiArgs.add(WordPress.getCurrentBlog());
            ApiHelper.SyncMediaLibraryTask.Callback callback = new ApiHelper.SyncMediaLibraryTask.Callback() {
                @Override
                public void onSuccess(int count) {
                    mBlogMediaStatus = 1;
                }

                @Override
                public void onFailure(final ApiHelper.ErrorType errorType, String errorMessage, Throwable throwable) {
                    mBlogMediaStatus = 0;
                    ToastUtils.showToast(EditPostActivity.this, R.string.error_refresh_media, ToastUtils.Duration.SHORT);
                }
            };
            ApiHelper.SyncMediaLibraryTask getMediaTask = new ApiHelper.SyncMediaLibraryTask(0,
                    MediaGridFragment.Filter.ALL, callback);
            getMediaTask.execute(apiArgs);
        } else {
            mBlogMediaStatus = 0;
            ToastUtils.showToast(this, R.string.error_refresh_media, ToastUtils.Duration.SHORT);
        }
    }

    /**
     * Starts the upload service to upload selected media.
     */
    private void startMediaUploadService() {
        if (!mMediaUploadServiceStarted) {
            startService(new Intent(this, MediaUploadService.class));
            mMediaUploadServiceStarted = true;
        }
    }

    /**
     * Stops the upload service.
     */
    private void stopMediaUploadService() {
        if (mMediaUploadServiceStarted) {
            stopService(new Intent(this, MediaUploadService.class));
            mMediaUploadServiceStarted = false;
        }
    }

    /**
     * Queues a media file for upload and starts the MediaUploadService. Toasts will alert the user
     * if there are issues with the file.
     *
     * @param path
     *  local path of the media file to upload
     * @param mediaIdOut
     *  the new {@link org.wordpress.android.util.helpers.MediaFile} ID is added if non-null
     */
    private void queueFileForUpload(String path, ArrayList<String> mediaIdOut) {
        // Invalid file path
        if (TextUtils.isEmpty(path)) {
            Toast.makeText(this, R.string.editor_toast_invalid_path, Toast.LENGTH_SHORT).show();
            return;
        }

        // File not found
        File file = new File(path);
        if (!file.exists()) {
            Toast.makeText(this, R.string.file_not_found, Toast.LENGTH_SHORT).show();
            return;
        }

        Blog blog = WordPress.getCurrentBlog();
        long currentTime = System.currentTimeMillis();
        String mimeType = MediaUtils.getMediaFileMimeType(file);
        String fileName = MediaUtils.getMediaFileName(file, mimeType);
        MediaFile mediaFile = new MediaFile();

        mediaFile.setBlogId(String.valueOf(blog.getLocalTableBlogId()));
        mediaFile.setFileName(fileName);
        mediaFile.setFilePath(path);
        mediaFile.setUploadState("queued");
        mediaFile.setDateCreatedGMT(currentTime);
        mediaFile.setMediaId(String.valueOf(currentTime));

        if (mimeType != null && mimeType.startsWith("image")) {
            // get width and height
            BitmapFactory.Options bfo = new BitmapFactory.Options();
            bfo.inJustDecodeBounds = true;
            BitmapFactory.decodeFile(path, bfo);
            mediaFile.setWidth(bfo.outWidth);
            mediaFile.setHeight(bfo.outHeight);
        }

        if (!TextUtils.isEmpty(mimeType)) {
            mediaFile.setMimeType(mimeType);
        }

        if (mediaIdOut != null) {
            mediaIdOut.add(mediaFile.getMediaId());
        }

        saveMediaFile(mediaFile);
        startMediaUploadService();
    }

    /**
     * EditorFragmentListener methods
     */

    @Override
    public void onSettingsClicked() {
        mViewPager.setCurrentItem(PAGE_SETTINGS);
    }

    @Override
    public void onAddMediaClicked() {
<<<<<<< HEAD
        if (mEditorFragment != null && mEditorFragment.isResumed()) {
            openContextMenu(findViewById(R.id.addPictureButton));
        }
=======
        // no op
>>>>>>> a05fa0b8
    }

    @Override
    public void onEditorFragmentInitialized() {
        fillContentEditorFields();
    }

    @Override
    public void saveMediaFile(MediaFile mediaFile) {
        WordPress.wpDB.saveMediaFile(mediaFile);
    }
}<|MERGE_RESOLUTION|>--- conflicted
+++ resolved
@@ -1548,13 +1548,7 @@
 
     @Override
     public void onAddMediaClicked() {
-<<<<<<< HEAD
-        if (mEditorFragment != null && mEditorFragment.isResumed()) {
-            openContextMenu(findViewById(R.id.addPictureButton));
-        }
-=======
         // no op
->>>>>>> a05fa0b8
     }
 
     @Override
