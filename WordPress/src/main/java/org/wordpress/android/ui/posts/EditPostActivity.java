--- conflicted
+++ resolved
@@ -325,11 +325,8 @@
     @Inject LocaleManagerWrapper mLocaleManagerWrapper;
     @Inject EditPostRepository mEditPostRepository;
     @Inject PostUtilsWrapper mPostUtils;
-<<<<<<< HEAD
     @Inject EditorTracker mEditorTracker;
-=======
     @Inject UploadUtilsWrapper mUploadUtilsWrapper;
->>>>>>> aed0c791
 
     private SiteModel mSite;
 
