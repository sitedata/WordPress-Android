package org.wordpress.android.ui.posts;

import android.annotation.TargetApi;
import android.app.Activity;
import android.app.ProgressDialog;
import android.content.ClipData;
import android.content.Context;
import android.content.DialogInterface;
import android.content.Intent;
import android.content.res.Configuration;
import android.graphics.Bitmap;
import android.graphics.drawable.Drawable;
import android.net.Uri;
import android.os.AsyncTask;
import android.os.Build;
import android.os.Bundle;
import android.os.Handler;
import android.preference.PreferenceManager;
import android.text.Editable;
import android.text.Spanned;
import android.text.TextUtils;
<<<<<<< HEAD
import android.text.style.CharacterStyle;
import android.text.style.SuggestionSpan;
import android.util.ArrayMap;
=======
>>>>>>> c02c3168
import android.view.ContextThemeWrapper;
import android.view.DragEvent;
import android.view.Menu;
import android.view.MenuInflater;
import android.view.MenuItem;
import android.view.View;
import android.view.View.OnClickListener;
import android.view.ViewGroup;
import android.widget.RelativeLayout;

import androidx.annotation.NonNull;
import androidx.annotation.Nullable;
import androidx.appcompat.app.ActionBar;
import androidx.appcompat.app.AlertDialog;
import androidx.appcompat.app.AppCompatActivity;
import androidx.core.app.ActivityCompat.OnRequestPermissionsResultCallback;
import androidx.fragment.app.Fragment;
import androidx.fragment.app.FragmentManager;
import androidx.fragment.app.FragmentPagerAdapter;
import androidx.fragment.app.FragmentStatePagerAdapter;
import androidx.fragment.app.FragmentTransaction;
import androidx.lifecycle.Observer;
import androidx.viewpager.widget.PagerAdapter;
import androidx.viewpager.widget.ViewPager;

import org.greenrobot.eventbus.EventBus;
import org.greenrobot.eventbus.Subscribe;
import org.greenrobot.eventbus.ThreadMode;
import org.wordpress.android.BuildConfig;
import org.wordpress.android.R;
import org.wordpress.android.WordPress;
import org.wordpress.android.analytics.AnalyticsTracker;
import org.wordpress.android.analytics.AnalyticsTracker.Stat;
import org.wordpress.android.editor.AztecEditorFragment;
import org.wordpress.android.editor.EditorFragmentAbstract;
import org.wordpress.android.editor.EditorFragmentAbstract.EditorDragAndDropListener;
import org.wordpress.android.editor.EditorFragmentAbstract.EditorFragmentListener;
import org.wordpress.android.editor.EditorFragmentAbstract.EditorFragmentNotAddedException;
import org.wordpress.android.editor.EditorFragmentAbstract.TrackableEvent;
import org.wordpress.android.editor.EditorFragmentActivity;
import org.wordpress.android.editor.EditorImageMetaData;
import org.wordpress.android.editor.EditorImageSettingsListener;
import org.wordpress.android.editor.EditorMediaUploadListener;
import org.wordpress.android.editor.EditorMediaUtils;
import org.wordpress.android.editor.GutenbergEditorFragment;
import org.wordpress.android.editor.ImageSettingsDialogFragment;
import org.wordpress.android.editor.MediaToolbarAction;
import org.wordpress.android.fluxc.Dispatcher;
import org.wordpress.android.fluxc.action.AccountAction;
import org.wordpress.android.fluxc.generated.AccountActionBuilder;
import org.wordpress.android.fluxc.generated.MediaActionBuilder;
import org.wordpress.android.fluxc.generated.PostActionBuilder;
import org.wordpress.android.fluxc.generated.UploadActionBuilder;
import org.wordpress.android.fluxc.model.AccountModel;
import org.wordpress.android.fluxc.model.CauseOfOnPostChanged;
import org.wordpress.android.fluxc.model.MediaModel;
import org.wordpress.android.fluxc.model.MediaModel.MediaUploadState;
import org.wordpress.android.fluxc.model.PostModel;
import org.wordpress.android.fluxc.model.SiteModel;
import org.wordpress.android.fluxc.model.post.PostStatus;
import org.wordpress.android.fluxc.store.AccountStore;
import org.wordpress.android.fluxc.store.AccountStore.OnAccountChanged;
import org.wordpress.android.fluxc.store.MediaStore;
import org.wordpress.android.fluxc.store.MediaStore.CancelMediaPayload;
import org.wordpress.android.fluxc.store.MediaStore.FetchMediaListPayload;
import org.wordpress.android.fluxc.store.MediaStore.MediaError;
import org.wordpress.android.fluxc.store.MediaStore.MediaErrorType;
import org.wordpress.android.fluxc.store.MediaStore.MediaPayload;
import org.wordpress.android.fluxc.store.MediaStore.OnMediaChanged;
import org.wordpress.android.fluxc.store.MediaStore.OnMediaUploaded;
import org.wordpress.android.fluxc.store.PostStore;
import org.wordpress.android.fluxc.store.PostStore.OnPostChanged;
import org.wordpress.android.fluxc.store.PostStore.OnPostUploaded;
import org.wordpress.android.fluxc.store.PostStore.RemotePostPayload;
import org.wordpress.android.fluxc.store.QuickStartStore;
import org.wordpress.android.fluxc.store.QuickStartStore.QuickStartTask;
import org.wordpress.android.fluxc.store.SiteStore;
import org.wordpress.android.fluxc.store.UploadStore;
import org.wordpress.android.fluxc.store.UploadStore.ClearMediaPayload;
import org.wordpress.android.fluxc.tools.FluxCImageLoader;
import org.wordpress.android.support.ZendeskHelper;
import org.wordpress.android.ui.ActivityId;
import org.wordpress.android.ui.ActivityLauncher;
import org.wordpress.android.ui.RequestCodes;
import org.wordpress.android.ui.Shortcut;
import org.wordpress.android.ui.giphy.GiphyPickerActivity;
import org.wordpress.android.ui.history.HistoryListItem.Revision;
import org.wordpress.android.ui.media.MediaBrowserActivity;
import org.wordpress.android.ui.media.MediaBrowserType;
import org.wordpress.android.ui.media.MediaSettingsActivity;
import org.wordpress.android.ui.notifications.utils.PendingDraftsNotificationsUtils;
import org.wordpress.android.ui.photopicker.PhotoPickerActivity;
import org.wordpress.android.ui.photopicker.PhotoPickerFragment;
import org.wordpress.android.ui.photopicker.PhotoPickerFragment.PhotoPickerIcon;
import org.wordpress.android.ui.posts.EditPostSettingsFragment.EditPostSettingsCallback;
import org.wordpress.android.ui.posts.InsertMediaDialog.InsertMediaCallback;
import org.wordpress.android.ui.posts.PostEditorAnalyticsSession.Editor;
import org.wordpress.android.ui.posts.PostEditorAnalyticsSession.Outcome;
import org.wordpress.android.ui.posts.PromoDialog.PromoDialogClickInterface;
import org.wordpress.android.ui.posts.services.AztecImageLoader;
import org.wordpress.android.ui.posts.services.AztecVideoLoader;
import org.wordpress.android.ui.prefs.AppPrefs;
import org.wordpress.android.ui.prefs.ReleaseNotesActivity;
import org.wordpress.android.ui.stockmedia.StockMediaPickerActivity;
import org.wordpress.android.ui.uploads.PostEvents;
import org.wordpress.android.ui.uploads.UploadService;
import org.wordpress.android.ui.uploads.UploadUtils;
import org.wordpress.android.ui.uploads.VideoOptimizer;
import org.wordpress.android.util.ActivityUtils;
import org.wordpress.android.util.AniUtils;
import org.wordpress.android.util.AppLog;
import org.wordpress.android.util.AppLog.T;
import org.wordpress.android.util.AutolinkUtils;
import org.wordpress.android.util.CrashLoggingUtils;
import org.wordpress.android.util.DateTimeUtils;
import org.wordpress.android.util.DisplayUtils;
import org.wordpress.android.util.FluxCUtils;
import org.wordpress.android.util.ImageUtils;
import org.wordpress.android.util.ListUtils;
import org.wordpress.android.util.LocaleManager;
import org.wordpress.android.util.MediaUtils;
import org.wordpress.android.util.NetworkUtils;
import org.wordpress.android.util.PermissionUtils;
import org.wordpress.android.util.QuickStartUtils;
import org.wordpress.android.util.ShortcutUtils;
import org.wordpress.android.util.SiteUtils;
import org.wordpress.android.util.StringUtils;
import org.wordpress.android.util.ToastUtils;
import org.wordpress.android.util.ToastUtils.Duration;
import org.wordpress.android.util.WPHtml;
import org.wordpress.android.util.WPMediaUtils;
import org.wordpress.android.util.WPPermissionUtils;
import org.wordpress.android.util.WPUrlUtils;
import org.wordpress.android.util.analytics.AnalyticsUtils;
import org.wordpress.android.util.analytics.AnalyticsUtils.BlockEditorEnabledSource;
import org.wordpress.android.util.helpers.MediaFile;
import org.wordpress.android.util.helpers.MediaGallery;
import org.wordpress.android.util.image.ImageManager;
import org.wordpress.android.widgets.AppRatingDialog;
import org.wordpress.android.widgets.WPSnackbar;
import org.wordpress.android.widgets.WPViewPager;
import org.wordpress.aztec.AztecExceptionHandler;
import org.wordpress.aztec.util.AztecLog;

import java.io.File;
import java.io.FileOutputStream;
import java.io.IOException;
import java.util.ArrayList;
import java.util.Collections;
import java.util.Date;
import java.util.HashMap;
import java.util.HashSet;
import java.util.List;
import java.util.Locale;
import java.util.Map;
import java.util.Set;
import java.util.regex.Matcher;
import java.util.regex.Pattern;

import javax.inject.Inject;

import static org.wordpress.android.analytics.AnalyticsTracker.Stat.APP_REVIEWS_EVENT_INCREMENTED_BY_PUBLISHING_POST_OR_PAGE;
import static org.wordpress.android.ui.history.HistoryDetailContainerFragment.KEY_REVISION;

public class EditPostActivity extends AppCompatActivity implements
        EditorFragmentActivity,
        EditorImageSettingsListener,
        EditorDragAndDropListener,
        EditorFragmentListener,
        MediaToolbarAction.MediaToolbarButtonClickListener,
        OnRequestPermissionsResultCallback,
        PhotoPickerFragment.PhotoPickerListener,
        EditPostSettingsFragment.EditPostActivityHook,
        BasicFragmentDialog.BasicDialogPositiveClickInterface,
        BasicFragmentDialog.BasicDialogNegativeClickInterface,
        PromoDialogClickInterface,
        PostSettingsListDialogFragment.OnPostSettingsDialogFragmentListener,
        HistoryListFragment.HistoryItemClickInterface,
        EditPostSettingsCallback {
    public static final String EXTRA_POST_LOCAL_ID = "postModelLocalId";
    public static final String EXTRA_POST_REMOTE_ID = "postModelRemoteId";
    public static final String EXTRA_IS_PAGE = "isPage";
    public static final String EXTRA_IS_PROMO = "isPromo";
    public static final String EXTRA_IS_QUICKPRESS = "isQuickPress";
    public static final String EXTRA_QUICKPRESS_BLOG_ID = "quickPressBlogId";
    public static final String EXTRA_SAVED_AS_LOCAL_DRAFT = "savedAsLocalDraft";
    public static final String EXTRA_HAS_FAILED_MEDIA = "hasFailedMedia";
    public static final String EXTRA_HAS_CHANGES = "hasChanges";
    public static final String EXTRA_IS_DISCARDABLE = "isDiscardable";
    public static final String EXTRA_RESTART_EDITOR = "isSwitchingEditors";
    public static final String EXTRA_INSERT_MEDIA = "insertMedia";
    public static final String EXTRA_IS_NEW_POST = "isNewPost";
    private static final String STATE_KEY_EDITOR_FRAGMENT = "editorFragment";
    private static final String STATE_KEY_DROPPED_MEDIA_URIS = "stateKeyDroppedMediaUri";
    private static final String STATE_KEY_POST_LOCAL_ID = "stateKeyPostModelLocalId";
    private static final String STATE_KEY_POST_REMOTE_ID = "stateKeyPostModelRemoteId";
    private static final String STATE_KEY_IS_DIALOG_PROGRESS_SHOWN = "stateKeyIsDialogProgressShown";
    private static final String STATE_KEY_IS_NEW_POST = "stateKeyIsNewPost";
    private static final String STATE_KEY_IS_PHOTO_PICKER_VISIBLE = "stateKeyPhotoPickerVisible";
    private static final String STATE_KEY_HTML_MODE_ON = "stateKeyHtmlModeOn";
    private static final String STATE_KEY_REVISION = "stateKeyRevision";
    private static final String STATE_KEY_EDITOR_SESSION_DATA = "stateKeyEditorSessionData";
    private static final String STATE_KEY_GUTENBERG_IS_SHOWN = "stateKeyGutenbergIsShown";
    private static final String TAG_PUBLISH_CONFIRMATION_DIALOG = "tag_publish_confirmation_dialog";
    private static final String TAG_UPDATE_CONFIRMATION_DIALOG = "tag_update_confirmation_dialog";
    private static final String TAG_FAILED_MEDIA_UPLOADS_DIALOG = "tag_remove_failed_uploads_dialog";
    private static final String TAG_GB_INFORMATIVE_DIALOG = "tag_gb_informative_dialog";

    private static final int PAGE_CONTENT = 0;
    private static final int PAGE_SETTINGS = 1;
    private static final int PAGE_PUBLISH_SETTINGS = 2;
    private static final int PAGE_PREVIEW = 3;
    private static final int PAGE_HISTORY = 4;

    private static final String PHOTO_PICKER_TAG = "photo_picker";
    private static final String ASYNC_PROMO_PUBLISH_DIALOG_TAG = "ASYNC_PROMO_PUBLISH_DIALOG_TAG";
    private static final String ASYNC_PROMO_SCHEDULE_DIALOG_TAG = "ASYNC_PROMO_SCHEDULE_DIALOG_TAG";

    private static final String WHAT_IS_NEW_IN_MOBILE_URL =
            "https://make.wordpress.org/mobile/whats-new-in-android-media-uploading/";
    private static final int CHANGE_SAVE_DELAY = 500;
    public static final int MAX_UNSAVED_POSTS = 50;
    private AztecImageLoader mAztecImageLoader;

    enum AddExistingdMediaSource {
        WP_MEDIA_LIBRARY,
        STOCK_PHOTO_LIBRARY
    }

    enum RestartEditorOptions {
        NO_RESTART,
        RESTART_SUPPRESS_GUTENBERG,
        RESTART_DONT_SUPPRESS_GUTENBERG,
    }
    private RestartEditorOptions mRestartEditorOption = RestartEditorOptions.NO_RESTART;

    private Handler mHandler;
    private int mDebounceCounter = 0;
    private boolean mShowAztecEditor;
    private boolean mShowGutenbergEditor;
    private boolean mMediaInsertedOnCreation;
    private boolean mAllowMultipleSelection;

    private List<String> mPendingVideoPressInfoRequests;
    private List<String> mAztecBackspaceDeletedOrGbBlockDeletedMediaItemIds = new ArrayList<>();
    private List<String> mMediaMarkedUploadingOnStartIds = new ArrayList<>();
    private PostEditorAnalyticsSession mPostEditorAnalyticsSession;
    private boolean mIsConfigChange = false;

    /**
     * The {@link PagerAdapter} that will provide
     * fragments for each of the sections. We use a
     * {@link FragmentPagerAdapter} derivative, which will keep every
     * loaded fragment in memory. If this becomes too memory intensive, it
     * may be best to switch to a
     * {@link FragmentStatePagerAdapter}.
     */
    SectionsPagerAdapter mSectionsPagerAdapter;

    /**
     * The {@link ViewPager} that will host the section contents.
     */
    WPViewPager mViewPager;

    private PostModel mPost;
    private PostModel mPostForUndo;
    // mPostSnapshotWhenEditorOpened should not be updated after the post editor session start
    private @Nullable PostModel mPostSnapshotWhenEditorOpened;

    private Revision mRevision;

    private EditorFragmentAbstract mEditorFragment;
    private EditPostSettingsFragment mEditPostSettingsFragment;
    private EditPostPreviewFragment mEditPostPreviewFragment;

    private EditorMediaUploadListener mEditorMediaUploadListener;

    private ProgressDialog mProgressDialog;

    private boolean mIsNewPost;
    private boolean mIsPage;
    private boolean mHasSetPostContent;
    private boolean mIsDialogProgressShown;

    private View mPhotoPickerContainer;
    private PhotoPickerFragment mPhotoPickerFragment;
    private int mPhotoPickerOrientation = Configuration.ORIENTATION_UNDEFINED;

    // For opening the context menu after permissions have been granted
    private View mMenuView = null;

    private boolean mHtmlModeMenuStateOn = false;

    @Inject Dispatcher mDispatcher;
    @Inject AccountStore mAccountStore;
    @Inject SiteStore mSiteStore;
    @Inject PostStore mPostStore;
    @Inject MediaStore mMediaStore;
    @Inject UploadStore mUploadStore;
    @Inject FluxCImageLoader mImageLoader;
    @Inject ShortcutUtils mShortcutUtils;
    @Inject QuickStartStore mQuickStartStore;
    @Inject ZendeskHelper mZendeskHelper;
    @Inject ImageManager mImageManager;
    @Inject FeaturedImageHelper mFeaturedImageHelper;

    private SiteModel mSite;

    // for keeping the media uri while asking for permissions
    private ArrayList<Uri> mDroppedMediaUris;

    private Runnable mFetchMediaRunnable = new Runnable() {
        @Override
        public void run() {
            if (mDroppedMediaUris != null) {
                final List<Uri> mediaUris = mDroppedMediaUris;
                mDroppedMediaUris = null;
                addMediaList(mediaUris, false);
            }
        }
    };

    public static boolean checkToRestart(@NonNull Intent data) {
        return data.hasExtra(EditPostActivity.EXTRA_RESTART_EDITOR)
               && RestartEditorOptions.valueOf(data.getStringExtra(EditPostActivity.EXTRA_RESTART_EDITOR))
                  != RestartEditorOptions.NO_RESTART;
    }

    @Override
    protected void attachBaseContext(Context newBase) {
        super.attachBaseContext(LocaleManager.setLocale(newBase));
    }

    private void newPostSetup() {
        mIsNewPost = true;

        if (mSite == null) {
            showErrorAndFinish(R.string.blog_not_found);
            return;
        }
        if (!mSite.isVisible()) {
            showErrorAndFinish(R.string.error_blog_hidden);
            return;
        }

        // Create a new post
        mPost = mPostStore.instantiatePostModel(mSite, mIsPage, null, null);
        mPost.setStatus(PostStatus.DRAFT.toString());
        EventBus.getDefault().postSticky(
                new PostEvents.PostOpenedInEditor(mPost.getLocalSiteId(), mPost.getId()));
        mShortcutUtils.reportShortcutUsed(Shortcut.CREATE_NEW_POST);
    }

    private void createPostEditorAnalyticsSessionTracker(boolean showGutenbergEditor, PostModel post, SiteModel site,
                                                         boolean isNewPost) {
        if (mPostEditorAnalyticsSession == null) {
            mPostEditorAnalyticsSession = new PostEditorAnalyticsSession(
                    showGutenbergEditor ? Editor.GUTENBERG : Editor.CLASSIC,
                    post, site, isNewPost);
        }
    }

    @Override
    protected void onCreate(Bundle savedInstanceState) {
        super.onCreate(savedInstanceState);
        ((WordPress) getApplication()).component().inject(this);
        mDispatcher.register(this);
        mHandler = new Handler();
        setContentView(R.layout.new_edit_post_activity);

        if (savedInstanceState == null) {
            mSite = (SiteModel) getIntent().getSerializableExtra(WordPress.SITE);
        } else {
            mSite = (SiteModel) savedInstanceState.getSerializable(WordPress.SITE);
        }

        // FIXME: Make sure to use the latest fresh info about the site we've in the DB
        // set only the editor setting for now.
        if (mSite != null) {
            SiteModel refreshedSite = mSiteStore.getSiteByLocalId(mSite.getId());
            if (refreshedSite != null) {
                mSite.setMobileEditor(refreshedSite.getMobileEditor());
            }
        }

        // Check whether to show the visual editor
        PreferenceManager.setDefaultValues(this, R.xml.account_settings, false);
        mShowAztecEditor = AppPrefs.isAztecEditorEnabled();

        // TODO when aztec is the only editor, remove this part and set the overlay bottom margin in xml
        if (mShowAztecEditor) {
            View overlay = findViewById(R.id.view_overlay);
            RelativeLayout.LayoutParams layoutParams = (RelativeLayout.LayoutParams) overlay.getLayoutParams();
            layoutParams.bottomMargin = getResources().getDimensionPixelOffset(R.dimen.aztec_format_bar_height);
            overlay.setLayoutParams(layoutParams);
        }

        // Set up the action bar.
        final ActionBar actionBar = getSupportActionBar();
        if (actionBar != null) {
            actionBar.setDisplayHomeAsUpEnabled(true);
        }

        FragmentManager fragmentManager = getSupportFragmentManager();
        Bundle extras = getIntent().getExtras();
        String action = getIntent().getAction();
        boolean isRestarting = !RestartEditorOptions.NO_RESTART.name().equals(extras.getString(EXTRA_RESTART_EDITOR));
        if (savedInstanceState == null) {
            if (!getIntent().hasExtra(EXTRA_POST_LOCAL_ID)
                || Intent.ACTION_SEND.equals(action)
                || Intent.ACTION_SEND_MULTIPLE.equals(action)
                || NEW_MEDIA_POST.equals(action)
                || getIntent().hasExtra(EXTRA_IS_QUICKPRESS)) {
                if (getIntent().hasExtra(EXTRA_QUICKPRESS_BLOG_ID)) {
                    // QuickPress might want to use a different blog than the current blog
                    int localSiteId = getIntent().getIntExtra(EXTRA_QUICKPRESS_BLOG_ID, -1);
                    mSite = mSiteStore.getSiteByLocalId(localSiteId);
                }

                if (extras != null) {
                    mIsPage = extras.getBoolean(EXTRA_IS_PAGE);
                }
                newPostSetup();
            } else if (extras != null) {
                mPost = mPostStore.getPostByLocalPostId(extras.getInt(EXTRA_POST_LOCAL_ID)); // Load post from extras

                if (mPost != null) {
                    initializePostObject();
                } else if (isRestarting) {
                    newPostSetup();
                }
            }

            // retrieve Editor session data if switched editors
            if (isRestarting && extras.getSerializable(STATE_KEY_EDITOR_SESSION_DATA) != null) {
                mPostEditorAnalyticsSession =
                        (PostEditorAnalyticsSession) extras.getSerializable(STATE_KEY_EDITOR_SESSION_DATA);
            }
        } else {
            mDroppedMediaUris = savedInstanceState.getParcelable(STATE_KEY_DROPPED_MEDIA_URIS);
            mIsNewPost = savedInstanceState.getBoolean(STATE_KEY_IS_NEW_POST, false);
            mIsDialogProgressShown = savedInstanceState.getBoolean(STATE_KEY_IS_DIALOG_PROGRESS_SHOWN, false);
            mRevision = savedInstanceState.getParcelable(STATE_KEY_REVISION);
            mPostEditorAnalyticsSession =
                    (PostEditorAnalyticsSession) savedInstanceState.getSerializable(STATE_KEY_EDITOR_SESSION_DATA);

            showDialogProgress(mIsDialogProgressShown);

            // if we have a remote id saved, let's first try that, as the local Id might have changed after FETCH_POSTS
            if (savedInstanceState.containsKey(STATE_KEY_POST_REMOTE_ID)) {
                mPost = mPostStore.getPostByRemotePostId(savedInstanceState.getLong(STATE_KEY_POST_REMOTE_ID), mSite);
                initializePostObject();
            } else if (savedInstanceState.containsKey(STATE_KEY_POST_LOCAL_ID)) {
                mPost = mPostStore.getPostByLocalPostId(savedInstanceState.getInt(STATE_KEY_POST_LOCAL_ID));
                initializePostObject();
            }

            mEditorFragment =
                    (EditorFragmentAbstract) fragmentManager.getFragment(savedInstanceState, STATE_KEY_EDITOR_FRAGMENT);

            if (mEditorFragment instanceof EditorMediaUploadListener) {
                mEditorMediaUploadListener = (EditorMediaUploadListener) mEditorFragment;
            }
        }

        if (mSite == null) {
            ToastUtils.showToast(this, R.string.blog_not_found, ToastUtils.Duration.SHORT);
            finish();
            return;
        }

        // Ensure we have a valid post
        if (mPost == null) {
            showErrorAndFinish(R.string.post_not_found);
            return;
        }

        QuickStartUtils.completeTaskAndRemindNextOne(mQuickStartStore, QuickStartTask.PUBLISH_POST,
                mDispatcher, mSite, this);

        if (mHasSetPostContent = mEditorFragment != null) {
            mEditorFragment.setImageLoader(mImageLoader);
        }

        // Ensure that this check happens when mPost is set
        if (savedInstanceState == null) {
            String restartEditorOptionName = getIntent().getStringExtra(EXTRA_RESTART_EDITOR);
            RestartEditorOptions restartEditorOption =
                    restartEditorOptionName == null ? RestartEditorOptions.RESTART_DONT_SUPPRESS_GUTENBERG
                            : RestartEditorOptions.valueOf(restartEditorOptionName);

            mShowGutenbergEditor = PostUtils.shouldShowGutenbergEditor(mIsNewPost, mPost, mSite)
                                   && restartEditorOption != RestartEditorOptions.RESTART_SUPPRESS_GUTENBERG;
        } else {
            mShowGutenbergEditor = savedInstanceState.getBoolean(STATE_KEY_GUTENBERG_IS_SHOWN);
        }

        // ok now we are sure to have both a valid Post and showGutenberg flag, let's start the editing session tracker
        createPostEditorAnalyticsSessionTracker(mShowGutenbergEditor, mPost, mSite, mIsNewPost);

        // Bump post created analytics only once, first time the editor is opened
        if (mIsNewPost && savedInstanceState == null) {
            trackEditorCreatedPost(action, getIntent());
        }

        if (!mIsNewPost) {
            // if we are opening a Post for which an error notification exists, we need to remove it from the dashboard
            // to prevent the user from tapping RETRY on a Post that is being currently edited
            UploadService.cancelFinalNotification(this, mPost);
            resetUploadingMediaToFailedIfPostHasNotMediaInProgressOrQueued();
        }

        setTitle(SiteUtils.getSiteNameOrHomeURL(mSite));
        mSectionsPagerAdapter = new SectionsPagerAdapter(fragmentManager);

        // Set up the ViewPager with the sections adapter.
        mViewPager = findViewById(R.id.pager);
        mViewPager.setAdapter(mSectionsPagerAdapter);
        mViewPager.setOffscreenPageLimit(4);
        mViewPager.setPagingEnabled(false);

        // When swiping between different sections, select the corresponding tab. We can also use ActionBar.Tab#select()
        // to do this if we have a reference to the Tab.
        mViewPager.clearOnPageChangeListeners();
        mViewPager.addOnPageChangeListener(new ViewPager.SimpleOnPageChangeListener() {
            @Override
            public void onPageSelected(int position) {
                invalidateOptionsMenu();
                if (position == PAGE_CONTENT) {
                    setTitle(SiteUtils.getSiteNameOrHomeURL(mSite));
                } else if (position == PAGE_SETTINGS) {
                    setTitle(mPost.isPage() ? R.string.page_settings : R.string.post_settings);
                    hidePhotoPicker();
                } else if (position == PAGE_PUBLISH_SETTINGS) {
                    setTitle(R.string.publish_date);
                    hidePhotoPicker();
                } else if (position == PAGE_PREVIEW) {
                    setTitle(mPost.isPage() ? R.string.preview_page : R.string.preview_post);
                    hidePhotoPicker();
                    savePostAsync(new AfterSavePostListener() {
                        @Override
                        public void onPostSave() {
                            if (mEditPostPreviewFragment != null) {
                                runOnUiThread(new Runnable() {
                                    @Override
                                    public void run() {
                                        if (mEditPostPreviewFragment != null) {
                                            mEditPostPreviewFragment.loadPost();
                                        }
                                    }
                                });
                            }
                        }
                    });
                } else if (position == PAGE_HISTORY) {
                    setTitle(R.string.history_title);
                    hidePhotoPicker();
                }
            }
        });

        ActivityId.trackLastActivity(ActivityId.POST_EDITOR);
    }

    private void initializePostObject() {
        if (mPost != null) {
            mPostSnapshotWhenEditorOpened = mPost.clone();
            mPost = UploadService.updatePostWithCurrentlyCompletedUploads(mPost);
            if (mShowAztecEditor) {
                try {
                    mMediaMarkedUploadingOnStartIds =
                            AztecEditorFragment.getMediaMarkedUploadingInPostContent(this, mPost.getContent());
                    Collections.sort(mMediaMarkedUploadingOnStartIds);
                } catch (NumberFormatException err) {
                    // see: https://github.com/wordpress-mobile/AztecEditor-Android/issues/805
                    if (getSite() != null && getSite().isWPCom() && !getSite().isPrivate()
                            && TextUtils.isEmpty(mPost.getPassword())
                            && !PostStatus.PRIVATE.toString().equals(mPost.getStatus())) {
                        AppLog.e(T.EDITOR, "There was an error initializing post object!");
                        AppLog.e(AppLog.T.EDITOR, "HTML content of the post before the crash:");
                        AppLog.e(AppLog.T.EDITOR, mPost.getContent());
                        throw err;
                    }
                }
            }
            mIsPage = mPost.isPage();

            EventBus.getDefault().postSticky(
                    new PostEvents.PostOpenedInEditor(mPost.getLocalSiteId(), mPost.getId()));

            new Thread(new Runnable() {
                @Override
                public void run() {
                    // run this purge in the background to not delay Editor initialization
                    purgeMediaToPostAssociationsIfNotInPostAnymore();
                }
            }).start();
        }
    }

    private void purgeMediaToPostAssociationsIfNotInPostAnymore() {
        boolean useAztec = AppPrefs.isAztecEditorEnabled();
        boolean useGutenberg = AppPrefs.isGutenbergEditorEnabled();

        ArrayList<MediaModel> allMedia = new ArrayList<>();
        allMedia.addAll(mUploadStore.getFailedMediaForPost(mPost));
        allMedia.addAll(mUploadStore.getCompletedMediaForPost(mPost));
        allMedia.addAll(mUploadStore.getUploadingMediaForPost(mPost));

        if (!allMedia.isEmpty()) {
            HashSet<MediaModel> mediaToDeleteAssociationFor = new HashSet<>();
            for (MediaModel media : allMedia) {
                if (useAztec) {
                    if (!AztecEditorFragment.isMediaInPostBody(this,
                            mPost.getContent(), String.valueOf(media.getId()))) {
                        // don't delete featured image uploads
                        if (!media.getMarkedLocallyAsFeatured()) {
                            mediaToDeleteAssociationFor.add(media);
                        }
                    }
                } else if (useGutenberg) {
                    if (!PostUtils.isMediaInGutenbergPostBody(
                            mPost.getContent(), String.valueOf(media.getId()))) {
                        // don't delete featured image uploads
                        if (!media.getMarkedLocallyAsFeatured()) {
                            mediaToDeleteAssociationFor.add(media);
                        }
                    }
                }
            }

            if (!mediaToDeleteAssociationFor.isEmpty()) {
                // also remove the association of Media-to-Post for this post
                ClearMediaPayload clearMediaPayload = new ClearMediaPayload(mPost, mediaToDeleteAssociationFor);
                mDispatcher.dispatch(UploadActionBuilder.newClearMediaForPostAction(clearMediaPayload));
            }
        }
    }

    // this method aims at recovering the current state of media items if they're inconsistent within the PostModel.
    private void resetUploadingMediaToFailedIfPostHasNotMediaInProgressOrQueued() {
        boolean useAztec = AppPrefs.isAztecEditorEnabled();

        if (!useAztec || UploadService.hasPendingOrInProgressMediaUploadsForPost(mPost)) {
            return;
        }

        String oldContent = mPost.getContent();
        if (!AztecEditorFragment.hasMediaItemsMarkedUploading(this, oldContent)
            // we need to make sure items marked failed are still failed or not as well
            && !AztecEditorFragment.hasMediaItemsMarkedFailed(this, oldContent)) {
            return;
        }

        String newContent = AztecEditorFragment.resetUploadingMediaToFailed(this, oldContent);

        if (!TextUtils.isEmpty(oldContent) && newContent != null && oldContent.compareTo(newContent) != 0) {
            mPost.setContent(newContent);

            // we changed the post, so let’s mark this down
            if (!mPost.isLocalDraft()) {
                mPost.setIsLocallyChanged(true);
            }
            mPost.setDateLocallyChanged(DateTimeUtils.iso8601FromTimestamp(System.currentTimeMillis() / 1000));
        }
    }

    private Runnable mSave = new Runnable() {
        @Override
        public void run() {
            new Thread(new Runnable() {
                @Override
                public void run() {
                    mDebounceCounter = 0;
                    try {
                        updatePostObject(true);
                    } catch (EditorFragmentNotAddedException e) {
                        AppLog.e(T.EDITOR, "Impossible to save the post, we weren't able to update it.");
                        return;
                    }
                    savePostToDb();
                }
            }).start();
        }
    };

    @Override
    protected void onResume() {
        super.onResume();

        EventBus.getDefault().register(this);

        reattachUploadingMediaForAztec();

        // Bump editor opened event every time the activity is resumed, to match the EDITOR_CLOSED event onPause
        PostUtils.trackOpenEditorAnalytics(mPost, mSite);

        mIsConfigChange = false;
    }

    private void reattachUploadingMediaForAztec() {
        if (mEditorFragment instanceof AztecEditorFragment && mEditorMediaUploadListener != null) {
            // UploadService.getPendingMediaForPost will be populated only when the user exits the editor
            // But if the user doesn't exit the editor and sends the app to the background, a reattachment
            // for the media within this Post is needed as soon as the app comes back to foreground,
            // so we get the list of progressing media for this Post from the UploadService
            List<MediaModel> allUploadingMediaInPost = new ArrayList<>();
            Set<MediaModel> uploadingMediaInPost = UploadService.getPendingMediaForPost(mPost);
            allUploadingMediaInPost.addAll(uploadingMediaInPost);
            // add them to the array only if they are not in there yet
            for (MediaModel media1 : UploadService.getPendingOrInProgressMediaUploadsForPost(mPost)) {
                boolean found = false;
                for (MediaModel media2 : uploadingMediaInPost) {
                    if (media1.getId() == media2.getId()) {
                        // if it exists, just break the loop and check for the next one
                        found = true;
                        break;
                    }
                }

                if (!found) {
                    // we haven't found it before, so let's add it to the list.
                    allUploadingMediaInPost.add(media1);
                }
            }

            // now do proper re-attachment of upload progress on each media item
            for (MediaModel media : allUploadingMediaInPost) {
                if (media != null) {
                    mEditorMediaUploadListener.onMediaUploadReattached(String.valueOf(media.getId()),
                                                                       UploadService.getUploadProgressForMedia(media));
                }
            }
        }
    }

    @Override
    protected void onPause() {
        super.onPause();

        EventBus.getDefault().unregister(this);

        AnalyticsTracker.track(AnalyticsTracker.Stat.EDITOR_CLOSED);
    }

    @Override protected void onStop() {
        super.onStop();
        if (mAztecImageLoader != null && isFinishing()) {
            mAztecImageLoader.clearTargets();
            mAztecImageLoader = null;
        }
    }

    @Override
    protected void onDestroy() {
        if (!mIsConfigChange && (mRestartEditorOption == RestartEditorOptions.NO_RESTART)) {
            if (mPostEditorAnalyticsSession != null) {
                mPostEditorAnalyticsSession.end();
            }
        }

        mDispatcher.unregister(this);
        if (mHandler != null) {
            mHandler.removeCallbacks(mSave);
            mHandler = null;
        }
        cancelAddMediaListThread();
        removePostOpenInEditorStickyEvent();
        if (mEditorFragment instanceof AztecEditorFragment) {
            ((AztecEditorFragment) mEditorFragment).disableContentLogOnCrashes();
        }
        super.onDestroy();
    }

    private void removePostOpenInEditorStickyEvent() {
        PostEvents.PostOpenedInEditor stickyEvent =
                EventBus.getDefault().getStickyEvent(PostEvents.PostOpenedInEditor.class);
        if (stickyEvent != null) {
            // "Consume" the sticky event
            EventBus.getDefault().removeStickyEvent(stickyEvent);
        }
    }

    @Override
    protected void onSaveInstanceState(Bundle outState) {
        super.onSaveInstanceState(outState);
        // Saves both post objects so we can restore them in onCreate()
        savePostAsync(null);
        outState.putInt(STATE_KEY_POST_LOCAL_ID, mPost.getId());
        if (!mPost.isLocalDraft()) {
            outState.putLong(STATE_KEY_POST_REMOTE_ID, mPost.getRemotePostId());
        }
        outState.putBoolean(STATE_KEY_IS_DIALOG_PROGRESS_SHOWN, mIsDialogProgressShown);
        outState.putBoolean(STATE_KEY_IS_NEW_POST, mIsNewPost);
        outState.putBoolean(STATE_KEY_IS_PHOTO_PICKER_VISIBLE, isPhotoPickerShowing());
        outState.putBoolean(STATE_KEY_HTML_MODE_ON, mHtmlModeMenuStateOn);
        outState.putSerializable(WordPress.SITE, mSite);
        outState.putParcelable(STATE_KEY_REVISION, mRevision);

        outState.putSerializable(STATE_KEY_EDITOR_SESSION_DATA, mPostEditorAnalyticsSession);
        mIsConfigChange = true; // don't call sessionData.end() in onDestroy() if this is an Android config change

        outState.putBoolean(STATE_KEY_GUTENBERG_IS_SHOWN, mShowGutenbergEditor);

        outState.putParcelableArrayList(STATE_KEY_DROPPED_MEDIA_URIS, mDroppedMediaUris);

        if (mEditorFragment != null) {
            getSupportFragmentManager().putFragment(outState, STATE_KEY_EDITOR_FRAGMENT, mEditorFragment);
        }
    }

    @Override
    protected void onRestoreInstanceState(Bundle savedInstanceState) {
        super.onRestoreInstanceState(savedInstanceState);

        mHtmlModeMenuStateOn = savedInstanceState.getBoolean(STATE_KEY_HTML_MODE_ON);
        if (savedInstanceState.getBoolean(STATE_KEY_IS_PHOTO_PICKER_VISIBLE, false)) {
            showPhotoPicker();
        }
    }

    @Override
    public void onConfigurationChanged(Configuration newConfig) {
        super.onConfigurationChanged(newConfig);

        // resize the photo picker if the user rotated the device
        int orientation = newConfig.orientation;
        if (orientation != mPhotoPickerOrientation) {
            resizePhotoPicker();
        }
    }

    private enum PrimaryAction {
        SUBMIT_FOR_REVIEW,
        PUBLISH_NOW,
        SCHEDULE,
        UPDATE,
        SAVE
    }

    private enum SecondaryAction {
        SAVE_AS_DRAFT,
        SAVE,
        PUBLISH_NOW,
        NONE
    }

    private PrimaryAction getPrimaryAction() {
        if (!userCanPublishPosts()) {
            // User doesn't have publishing permissions
            switch (PostStatus.fromPost(mPost)) {
                case SCHEDULED:
                case DRAFT:
                case PENDING:
                case PRIVATE:
                case PUBLISHED:
                case UNKNOWN:
                    return PrimaryAction.SUBMIT_FOR_REVIEW;
                case TRASHED:
                    return PrimaryAction.SAVE;
            }
        }

        switch (PostStatus.fromPost(mPost)) {
            case SCHEDULED:
                return PrimaryAction.SCHEDULE;
            case DRAFT:
                return PrimaryAction.PUBLISH_NOW;
            case PENDING:
            case TRASHED:
                return PrimaryAction.SAVE;
            case PRIVATE:
            case PUBLISHED:
            case UNKNOWN:
                return PrimaryAction.UPDATE;
        }
        throw new IllegalStateException(
                "Switch in getPrimaryAction is missing a required case or the case is missing \"return\" keyword ");
    }

    private String getPrimaryActionText() {
        switch (getPrimaryAction()) {
            case SUBMIT_FOR_REVIEW:
                return getString(R.string.submit_for_review);
            case PUBLISH_NOW:
                return getString(R.string.button_publish);
            case SCHEDULE:
                return getString(R.string.schedule_verb);
            case UPDATE:
                return getString(R.string.update_verb);
            case SAVE:
                return getString(R.string.save);
        }
        throw new IllegalStateException(
                "Switch in getPrimaryActionText is missing a required case or the case is missing \"return\" keyword ");
    }

    private SecondaryAction getSecondaryAction() {
        if (!userCanPublishPosts()) {
            // User doesn't have publishing permissions
            switch (PostStatus.fromPost(mPost)) {
                case SCHEDULED:
                case DRAFT:
                case PENDING:
                case PRIVATE:
                case PUBLISHED:
                case UNKNOWN:
                    return SecondaryAction.NONE;
                case TRASHED:
                    return SecondaryAction.SAVE_AS_DRAFT;
            }
        }

        switch (PostStatus.fromPost(mPost)) {
            case DRAFT:
                return SecondaryAction.SAVE;
            case PENDING:
            case SCHEDULED:
                return SecondaryAction.PUBLISH_NOW;
            case PRIVATE:
            case PUBLISHED:
                return SecondaryAction.NONE;
            case TRASHED:
            case UNKNOWN:
                return SecondaryAction.SAVE_AS_DRAFT;
        }
        throw new IllegalStateException(
                "Switch in getSecondaryAction is missing a required case or the case is missing \"return\" keyword ");
    }

    private String getSecondaryActionText() {
        switch (getSecondaryAction()) {
            case SAVE_AS_DRAFT:
                return getString(R.string.menu_save_as_draft);
            case SAVE:
                return getString(R.string.save);
            case PUBLISH_NOW:
                return getString(R.string.menu_publish_now);
            case NONE:
                throw new IllegalStateException("Switch in `secondaryAction` shouldn't go through the NONE case");
        }
        throw new IllegalStateException(
                "Switch in getSecondaryActionText is missing a required case or the case is missing \"return\" "
                + "keyword ");
    }

    private boolean isPhotoPickerShowing() {
        return mPhotoPickerContainer != null
               && mPhotoPickerContainer.getVisibility() == View.VISIBLE;
    }

    /*
     * resizes the photo picker based on device orientation - full height in landscape, half
     * height in portrait
     */
    private void resizePhotoPicker() {
        if (mPhotoPickerContainer == null) {
            return;
        }

        if (DisplayUtils.isLandscape(this)) {
            mPhotoPickerOrientation = Configuration.ORIENTATION_LANDSCAPE;
            mPhotoPickerContainer.getLayoutParams().height = ViewGroup.LayoutParams.MATCH_PARENT;
        } else {
            mPhotoPickerOrientation = Configuration.ORIENTATION_PORTRAIT;
            int displayHeight = DisplayUtils.getDisplayPixelHeight(this);
            int containerHeight = (int) (displayHeight * 0.5f);
            mPhotoPickerContainer.getLayoutParams().height = containerHeight;
        }

        if (mPhotoPickerFragment != null) {
            mPhotoPickerFragment.reload();
        }
    }

    /*
     * loads the photo picker fragment, which is hidden until the user taps the media icon
     */
    private void initPhotoPicker() {
        mPhotoPickerContainer = findViewById(R.id.photo_fragment_container);

        // size the picker before creating the fragment to avoid having it load media now
        resizePhotoPicker();

        mPhotoPickerFragment = (PhotoPickerFragment) getSupportFragmentManager().findFragmentByTag(PHOTO_PICKER_TAG);
        if (mPhotoPickerFragment == null) {
            MediaBrowserType mediaBrowserType =
                    mShowAztecEditor ? MediaBrowserType.AZTEC_EDITOR_PICKER : MediaBrowserType.EDITOR_PICKER;
            mPhotoPickerFragment = PhotoPickerFragment.newInstance(this, mediaBrowserType, getSite());
            getSupportFragmentManager()
                    .beginTransaction()
                    .add(R.id.photo_fragment_container, mPhotoPickerFragment, PHOTO_PICKER_TAG)
                    .commit();
        }
    }

    /*
     * shows/hides the overlay which appears atop the editor, which effectively disables it
     */
    private void showOverlay(boolean animate) {
        View overlay = findViewById(R.id.view_overlay);
        if (animate) {
            AniUtils.fadeIn(overlay, AniUtils.Duration.MEDIUM);
        } else {
            overlay.setVisibility(View.VISIBLE);
        }
    }

    private void hideOverlay() {
        View overlay = findViewById(R.id.view_overlay);
        overlay.setVisibility(View.GONE);
    }

    /*
     * user has requested to show the photo picker
     */
    private void showPhotoPicker() {
        boolean isAlreadyShowing = isPhotoPickerShowing();

        // make sure we initialized the photo picker
        if (mPhotoPickerFragment == null) {
            initPhotoPicker();
        }

        // hide soft keyboard
        ActivityUtils.hideKeyboard(this);

        // slide in the photo picker
        if (!isAlreadyShowing) {
            AniUtils.animateBottomBar(mPhotoPickerContainer, true, AniUtils.Duration.MEDIUM);
            mPhotoPickerFragment.refresh();
            mPhotoPickerFragment.setPhotoPickerListener(this);
        }

        // animate in the editor overlay
        showOverlay(true);

        if (mEditorFragment instanceof AztecEditorFragment) {
            ((AztecEditorFragment) mEditorFragment).enableMediaMode(true);
        }
    }

    private void hidePhotoPicker() {
        if (isPhotoPickerShowing()) {
            mPhotoPickerFragment.finishActionMode();
            mPhotoPickerFragment.setPhotoPickerListener(null);
            AniUtils.animateBottomBar(mPhotoPickerContainer, false);
        }

        hideOverlay();

        if (mEditorFragment instanceof AztecEditorFragment) {
            ((AztecEditorFragment) mEditorFragment).enableMediaMode(false);
        }
    }

    /*
     * called by PhotoPickerFragment when media is selected - may be a single item or a list of items
     */
    @Override
    public void onPhotoPickerMediaChosen(@NonNull final List<Uri> uriList) {
        hidePhotoPicker();

        if (WPMediaUtils.shouldAdvertiseImageOptimization(this)) {
            boolean hasSelectedPicture = false;
            for (Uri uri : uriList) {
                if (!MediaUtils.isVideo(uri.toString())) {
                    hasSelectedPicture = true;
                    break;
                }
            }
            if (hasSelectedPicture) {
                WPMediaUtils.advertiseImageOptimization(this,
                                                        new WPMediaUtils.OnAdvertiseImageOptimizationListener() {
                                                            @Override
                                                            public void done() {
                                                                addMediaList(uriList, false);
                                                            }
                                                        });
                return;
            }
        }

        addMediaList(uriList, false);
    }

    @Override
    public void onMediaToolbarButtonClicked(MediaToolbarAction action) {
        if (!isPhotoPickerShowing()) {
            return;
        }

        switch (action) {
            case CAMERA:
                mPhotoPickerFragment.showCameraPopupMenu(findViewById(action.getButtonId()));
                break;
            case GALLERY:
                mPhotoPickerFragment.showPickerPopupMenu(findViewById(action.getButtonId()));
                break;
            case LIBRARY:
                mPhotoPickerFragment.doIconClicked(PhotoPickerIcon.WP_MEDIA);
                break;
        }
    }

    /*
     * called by PhotoPickerFragment when user clicks an icon to launch the camera, native
     * picker, or WP media picker
     */
    @Override
    public void onPhotoPickerIconClicked(@NonNull PhotoPickerIcon icon, boolean allowMultipleSelection) {
        hidePhotoPicker();
        mAllowMultipleSelection = allowMultipleSelection;
        switch (icon) {
            case ANDROID_CAPTURE_PHOTO:
                launchCamera();
                break;
            case ANDROID_CAPTURE_VIDEO:
                launchVideoCamera();
                break;
            case ANDROID_CHOOSE_PHOTO:
                launchPictureLibrary(allowMultipleSelection);
                break;
            case ANDROID_CHOOSE_VIDEO:
                launchVideoLibrary(allowMultipleSelection);
                break;
            case WP_MEDIA:
                ActivityLauncher.viewMediaPickerForResult(this, mSite, MediaBrowserType.EDITOR_PICKER);
                break;
            case STOCK_MEDIA:
                ActivityLauncher.showStockMediaPickerForResult(
                        this, mSite, RequestCodes.STOCK_MEDIA_PICKER_MULTI_SELECT);
                break;
            case GIPHY:
                ActivityLauncher.showGiphyPickerForResult(this, mSite, RequestCodes.GIPHY_PICKER);
                break;
        }
    }

    @Override
    public boolean onCreateOptionsMenu(Menu menu) {
        super.onCreateOptionsMenu(menu);
        MenuInflater inflater = getMenuInflater();
        inflater.inflate(R.menu.edit_post, menu);
        return true;
    }

    @Override
    public boolean onPrepareOptionsMenu(Menu menu) {
        boolean showMenuItems = true;
        if (mViewPager != null && mViewPager.getCurrentItem() > PAGE_CONTENT) {
            showMenuItems = false;
        }

        MenuItem secondaryAction = menu.findItem(R.id.menu_secondary_action);
        MenuItem previewMenuItem = menu.findItem(R.id.menu_preview_post);
        MenuItem viewHtmlModeMenuItem = menu.findItem(R.id.menu_html_mode);
        MenuItem historyMenuItem = menu.findItem(R.id.menu_history);
        MenuItem settingsMenuItem = menu.findItem(R.id.menu_post_settings);

        if (secondaryAction != null && mPost != null) {
            switch (getSecondaryAction()) {
                case SAVE_AS_DRAFT:
                case SAVE:
                case PUBLISH_NOW:
                    secondaryAction.setVisible(showMenuItems);
                    secondaryAction.setTitle(getSecondaryActionText());
                    break;
                case NONE:
                    secondaryAction.setVisible(false);
                    break;
            }
        }

        if (previewMenuItem != null) {
            previewMenuItem.setVisible(showMenuItems);
        }

        if (viewHtmlModeMenuItem != null) {
            viewHtmlModeMenuItem.setVisible(((mEditorFragment instanceof AztecEditorFragment)
                                             || (mEditorFragment instanceof GutenbergEditorFragment)) && showMenuItems);
            viewHtmlModeMenuItem.setTitle(mHtmlModeMenuStateOn ? R.string.menu_visual_mode : R.string.menu_html_mode);
        }

        if (historyMenuItem != null) {
            boolean hasHistory = !mIsNewPost && (mSite.isWPCom() || mSite.isJetpackConnected());
            historyMenuItem.setVisible(showMenuItems && hasHistory);
        }

        if (settingsMenuItem != null) {
            settingsMenuItem.setTitle(mIsPage ? R.string.page_settings : R.string.post_settings);
            settingsMenuItem.setVisible(showMenuItems);
        }

        // Set text of the primary action button in the ActionBar
        if (mPost != null) {
            MenuItem primaryAction = menu.findItem(R.id.menu_primary_action);
            if (primaryAction != null) {
                primaryAction.setTitle(getPrimaryActionText());
                primaryAction.setVisible(mViewPager != null && mViewPager.getCurrentItem() != PAGE_HISTORY
                                         && mViewPager.getCurrentItem() != PAGE_PUBLISH_SETTINGS);
            }
        }

        MenuItem switchToAztecMenuItem = menu.findItem(R.id.menu_switch_to_aztec);
        MenuItem switchToGutenbergMenuItem = menu.findItem(R.id.menu_switch_to_gutenberg);

        if (mShowGutenbergEditor) {
            // we're showing Gutenberg so, just offer the Aztec switch
            switchToAztecMenuItem.setVisible(true);
            switchToGutenbergMenuItem.setVisible(false);
        } else {
            // we're showing Aztec so, hide the "Switch to Aztec" menu
            switchToAztecMenuItem.setVisible(false);

            // Check whether the content has blocks.
            boolean hasBlocks = false;
            boolean isEmpty = false;
            try {
                final String content = (String) mEditorFragment.getContent(mPost.getContent());
                hasBlocks = PostUtils.contentContainsGutenbergBlocks(content);
                isEmpty = TextUtils.isEmpty(content);
            } catch (EditorFragmentNotAddedException e) {
                // legacy exception; just ignore.
            }

            // if content has blocks or empty, offer the switch to Gutenberg. The block editor doesn't have good
            //  "Classic Block" support yet so, don't offer a switch to it if content doesn't have blocks. If the post
            //  is empty but the user hasn't enabled "Use Gutenberg for new posts" in Site Setting,
            //  don't offer the switch.
            switchToGutenbergMenuItem.setVisible(
                    hasBlocks || (SiteUtils.isBlockEditorDefaultForNewPost(mSite) && isEmpty));
        }

        return super.onPrepareOptionsMenu(menu);
    }

    @Override
    public void onRequestPermissionsResult(int requestCode,
                                           @NonNull String[] permissions,
                                           @NonNull int[] grantResults) {
        super.onRequestPermissionsResult(requestCode, permissions, grantResults);
        boolean allGranted = WPPermissionUtils.setPermissionListAsked(
                this, requestCode, permissions, grantResults, true);

        if (allGranted) {
            switch (requestCode) {
                case WPPermissionUtils.EDITOR_MEDIA_PERMISSION_REQUEST_CODE:
                    if (mMenuView != null) {
                        super.openContextMenu(mMenuView);
                        mMenuView = null;
                    }
                    break;
                case WPPermissionUtils.EDITOR_DRAG_DROP_PERMISSION_REQUEST_CODE:
                    runOnUiThread(mFetchMediaRunnable);
                    break;
            }
        }
    }

    private boolean handleBackPressed() {
        Fragment fragment = getSupportFragmentManager().findFragmentByTag(
                ImageSettingsDialogFragment.IMAGE_SETTINGS_DIALOG_TAG);
        if (fragment != null && fragment.isVisible()) {
            if (fragment instanceof ImageSettingsDialogFragment) {
                ImageSettingsDialogFragment imFragment = (ImageSettingsDialogFragment) fragment;
                imFragment.dismissFragment();
            }

            return false;
        }

        if (mViewPager.getCurrentItem() == PAGE_PUBLISH_SETTINGS) {
            mViewPager.setCurrentItem(PAGE_SETTINGS);
            invalidateOptionsMenu();
        } else if (mViewPager.getCurrentItem() > PAGE_CONTENT) {
            if (mViewPager.getCurrentItem() == PAGE_SETTINGS) {
                mEditorFragment.setFeaturedImageId(mPost.getFeaturedImageId());
            }

            mViewPager.setCurrentItem(PAGE_CONTENT);
            invalidateOptionsMenu();
        } else if (isPhotoPickerShowing()) {
            hidePhotoPicker();
        } else {
            mPostEditorAnalyticsSession.setOutcome(Outcome.SAVE);
            savePostAndOptionallyFinish(true);
        }

        return true;
    }

    // Menu actions
    @Override
    public boolean onOptionsItemSelected(final MenuItem item) {
        int itemId = item.getItemId();

        if (itemId == android.R.id.home) {
            return handleBackPressed();
        }

        hidePhotoPicker();

        if (itemId == R.id.menu_primary_action) {
            primaryAction();
        } else {
            // Disable other action bar buttons while a media upload is in progress
            // (unnecessary for Aztec since it supports progress reattachment)
            if (!(mShowAztecEditor || mShowGutenbergEditor)
                        && (mEditorFragment.isUploadingMedia() || mEditorFragment.isActionInProgress())) {
                ToastUtils.showToast(this, R.string.editor_toast_uploading_please_wait, Duration.SHORT);
                return false;
            }

            if (itemId == R.id.menu_history) {
                AnalyticsTracker.track(Stat.REVISIONS_LIST_VIEWED);
                ActivityUtils.hideKeyboard(this);
                mViewPager.setCurrentItem(PAGE_HISTORY);
            } else if (itemId == R.id.menu_preview_post) {
                mViewPager.setCurrentItem(PAGE_PREVIEW);
            } else if (itemId == R.id.menu_post_settings) {
                if (mEditPostSettingsFragment != null) {
                    mEditPostSettingsFragment.refreshViews();
                }
                ActivityUtils.hideKeyboard(this);
                mViewPager.setCurrentItem(PAGE_SETTINGS);
            } else if (itemId == R.id.menu_secondary_action) {
                return secondaryAction();
            } else if (itemId == R.id.menu_html_mode) {
                // toggle HTML mode
                if (mEditorFragment instanceof AztecEditorFragment) {
                    ((AztecEditorFragment) mEditorFragment).onToolbarHtmlButtonClicked();
                    toggledHtmlModeSnackbar(new View.OnClickListener() {
                        @Override
                        public void onClick(View view) {
                            // switch back
                            ((AztecEditorFragment) mEditorFragment).onToolbarHtmlButtonClicked();
                        }
                    });
                } else if (mEditorFragment instanceof GutenbergEditorFragment) {
                    ((GutenbergEditorFragment) mEditorFragment).onToggleHtmlMode();
                    toggledHtmlModeSnackbar(new View.OnClickListener() {
                        @Override
                        public void onClick(View view) {
                            // switch back
                            ((GutenbergEditorFragment) mEditorFragment).onToggleHtmlMode();
                        }
                    });
                }
            } else if (itemId == R.id.menu_switch_to_aztec) {
                // let's finish this editing instance and start again, but not letting Gutenberg be used
                mRestartEditorOption = RestartEditorOptions.RESTART_SUPPRESS_GUTENBERG;
                mPostEditorAnalyticsSession.switchEditor(Editor.CLASSIC);
                mPostEditorAnalyticsSession.setOutcome(Outcome.SAVE);
                savePostAndOptionallyFinish(true);
            } else if (itemId == R.id.menu_switch_to_gutenberg) {
                // let's finish this editing instance and start again, but let GB be used
                mRestartEditorOption = RestartEditorOptions.RESTART_DONT_SUPPRESS_GUTENBERG;
                mPostEditorAnalyticsSession.switchEditor(Editor.GUTENBERG);
                mPostEditorAnalyticsSession.setOutcome(Outcome.SAVE);
                savePostAndOptionallyFinish(true);
            }
        }
        return false;
    }

    private void showEmptyPostErrorForSecondaryAction() {
        String message = getString(mIsPage ? R.string.error_publish_empty_page : R.string.error_publish_empty_post);
        if (getSecondaryAction() == SecondaryAction.SAVE_AS_DRAFT || getSecondaryAction() == SecondaryAction.SAVE) {
            message = getString(R.string.error_save_empty_draft);
        }
        ToastUtils.showToast(EditPostActivity.this, message, Duration.SHORT);
    }

    private void saveAsDraft() {
        mEditPostSettingsFragment.updatePostStatus(PostStatus.DRAFT.toString());
        ToastUtils.showToast(EditPostActivity.this,
                getString(R.string.editor_post_converted_back_to_draft), Duration.SHORT);
        UploadUtils.showSnackbar(findViewById(R.id.editor_activity), R.string.editor_uploading_post);
        mPostEditorAnalyticsSession.setOutcome(Outcome.SAVE);
        savePostAndOptionallyFinish(false);
    }

    private boolean secondaryAction() {
        if (UploadService.hasInProgressMediaUploadsForPost(mPost)) {
            ToastUtils.showToast(EditPostActivity.this,
                    getString(R.string.editor_toast_uploading_please_wait), Duration.SHORT);
            return false;
        }

        // we update the mPost object first, so we can pre-check Post publishability and inform the user
        updatePostObject();
        if (isDiscardable()) {
            showEmptyPostErrorForSecondaryAction();
            return false;
        }

        switch (getSecondaryAction()) {
            case SAVE_AS_DRAFT:
                // Force the new Draft status
                saveAsDraft();
                return true;
            case SAVE:
                uploadPost(false);
                return true;
            case PUBLISH_NOW:
                showPublishConfirmationDialogAndPublishPost();
                return true;
            case NONE:
                throw new IllegalStateException("Switch in `secondaryAction` shouldn't go through the NONE case");
        }
        return false;
    }

    private void toggledHtmlModeSnackbar(View.OnClickListener onUndoClickListener) {
        UploadUtils.showSnackbarSuccessActionOrange(findViewById(R.id.editor_activity),
                mHtmlModeMenuStateOn ? R.string.menu_html_mode_done_snackbar
                        : R.string.menu_visual_mode_done_snackbar,
                R.string.menu_undo_snackbar_action,
                onUndoClickListener);
    }

    private void refreshEditorContent() {
        mHasSetPostContent = false;
        fillContentEditorFields();
    }

    private void showDialogProgress(boolean show) {
        if (show) {
            mProgressDialog = new ProgressDialog(this);
            mProgressDialog.setCancelable(false);
            mProgressDialog.setIndeterminate(true);
            mProgressDialog.setMessage(getString(R.string.history_loading_revision));
            mProgressDialog.show();
        } else if (mProgressDialog != null) {
            mProgressDialog.dismiss();
        }

        mIsDialogProgressShown = show;
    }

    private void toggleHtmlModeOnMenu() {
        mHtmlModeMenuStateOn = !mHtmlModeMenuStateOn;
        trackPostSessionEditorModeSwitch();
        invalidateOptionsMenu();
    }

    private void trackPostSessionEditorModeSwitch() {
        boolean isGutenberg = mEditorFragment instanceof GutenbergEditorFragment;
        mPostEditorAnalyticsSession.switchEditor(
                mHtmlModeMenuStateOn ? Editor.HTML : (isGutenberg ? Editor.GUTENBERG : Editor.CLASSIC));
    }

    private void showUpdateConfirmationDialogAndUploadPost() {
        showConfirmationDialogAndUploadPost(TAG_UPDATE_CONFIRMATION_DIALOG,
                getString(R.string.dialog_confirm_update_title),
                mPost.isPage() ? getString(R.string.dialog_confirm_update_message_page)
                        : getString(R.string.dialog_confirm_update_message_post),
                getString(R.string.dialog_confirm_update_yes),
                getString(R.string.keep_editing));
    }

    private void showPublishConfirmationDialogAndPublishPost() {
        showConfirmationDialogAndUploadPost(TAG_PUBLISH_CONFIRMATION_DIALOG,
                getString(R.string.dialog_confirm_publish_title),
                mPost.isPage() ? getString(R.string.dialog_confirm_publish_message_page)
                        : getString(R.string.dialog_confirm_publish_message_post),
                getString(R.string.dialog_confirm_publish_yes),
                getString(R.string.keep_editing));
    }

    private void showConfirmationDialogAndUploadPost(@NonNull String identifier, @NonNull String title,
                                                     @NonNull String description, @NonNull String positiveButton,
                                                     @NonNull String negativeButton) {
        BasicFragmentDialog publishConfirmationDialog = new BasicFragmentDialog();
        publishConfirmationDialog.initialize(identifier, title, description, positiveButton, negativeButton, null);
        publishConfirmationDialog.show(getSupportFragmentManager(), identifier);
    }

    private void primaryAction() {
        switch (getPrimaryAction()) {
            case UPDATE:
                showUpdateConfirmationDialogAndUploadPost();
                return;
            case PUBLISH_NOW:
                if (AppPrefs.isAsyncPromoRequired()) {
                    showAsyncPromoDialog(mPost.isPage(), false);
                } else {
                    showPublishConfirmationDialogAndPublishPost();
                }
                return;
            case SCHEDULE:
                if (AppPrefs.isAsyncPromoRequired()) {
                    showAsyncPromoDialog(mPost.isPage(), true);
                } else {
                    uploadPost(false);
                }
                return;
            // In other cases, we'll upload the post without changing its status
            case SUBMIT_FOR_REVIEW:
            case SAVE:
                uploadPost(false);
                break;
        }
    }

    private void showGutenbergInformativeDialog() {
        // Show the GB informative dialog on editing GB posts
        final PromoDialog gbInformativeDialog = new PromoDialog();
        gbInformativeDialog.initialize(TAG_GB_INFORMATIVE_DIALOG,
                getString(R.string.dialog_gutenberg_informative_title),
                mPost.isPage() ? getString(R.string.dialog_gutenberg_informative_description_page)
                        : getString(R.string.dialog_gutenberg_informative_description_post),
                getString(org.wordpress.android.editor.R.string.dialog_button_ok));

        gbInformativeDialog.show(getSupportFragmentManager(), TAG_GB_INFORMATIVE_DIALOG);
        AppPrefs.setGutenbergInfoPopupDisplayed(mSite.getUrl());
    }

    private void setGutenbergEnabledIfNeeded() {
        if (AppPrefs.isGutenbergInfoPopupDisplayed(mSite.getUrl())) {
            return;
        }

        boolean showPopup = AppPrefs.shouldShowGutenbergInfoPopupForTheNewPosts(mSite.getUrl());

        if (TextUtils.isEmpty(mSite.getMobileEditor()) && !mIsNewPost) {
            SiteUtils.enableBlockEditor(mDispatcher, mSite);
            AnalyticsUtils.trackWithSiteDetails(Stat.EDITOR_GUTENBERG_ENABLED, mSite,
                    BlockEditorEnabledSource.ON_BLOCK_POST_OPENING.asPropertyMap());
            showPopup = true;
        }

        if (showPopup) {
            showGutenbergInformativeDialog();
        }
    }

    private void savePostOnlineAndFinishAsync(boolean isFirstTimePublish, boolean doFinishActivity) {
        new SavePostOnlineAndFinishTask(isFirstTimePublish, doFinishActivity)
                .executeOnExecutor(AsyncTask.THREAD_POOL_EXECUTOR);
    }

    private void onUploadSuccess(MediaModel media) {
        // TODO Should this statement check media.getLocalPostId() == mPost.getId()?
        if (media != null && !media.getMarkedLocallyAsFeatured() && mEditorMediaUploadListener != null) {
            mEditorMediaUploadListener.onMediaUploadSucceeded(String.valueOf(media.getId()),
                    FluxCUtils.mediaFileFromMediaModel(media));
        } else if (media != null && media.getMarkedLocallyAsFeatured() && media.getLocalPostId() == mPost.getId()) {
            setFeaturedImageId(media.getMediaId());
        }
    }

    private void onUploadError(MediaModel media, MediaError error) {
        String localMediaId = String.valueOf(media.getId());

        Map<String, Object> properties = null;
        MediaFile mf = FluxCUtils.mediaFileFromMediaModel(media);
        if (mf != null) {
            properties = AnalyticsUtils.getMediaProperties(this, mf.isVideo(), null, mf.getFilePath());
            properties.put("error_type", error.type.name());
        }
        AnalyticsTracker.track(Stat.EDITOR_UPLOAD_MEDIA_FAILED, properties);

        // Display custom error depending on error type
        String errorMessage = WPMediaUtils.getErrorMessage(this, media, error);
        if (errorMessage == null) {
            errorMessage = TextUtils.isEmpty(error.message) ? getString(R.string.tap_to_try_again) : error.message;
        }

        if (mEditorMediaUploadListener != null) {
            mEditorMediaUploadListener.onMediaUploadFailed(localMediaId,
                                                           EditorFragmentAbstract.getEditorMimeType(mf), errorMessage);
        }
    }

    private void onUploadProgress(MediaModel media, float progress) {
        String localMediaId = String.valueOf(media.getId());
        if (mEditorMediaUploadListener != null) {
            mEditorMediaUploadListener.onMediaUploadProgress(localMediaId, progress);
        }
    }

    private void launchPictureLibrary(boolean allowMultipleSelection) {
        WPMediaUtils.launchPictureLibrary(this, allowMultipleSelection);
    }

    private void launchVideoLibrary(boolean allowMultipleSelection) {
        WPMediaUtils.launchVideoLibrary(this, allowMultipleSelection);
    }

    private void launchVideoCamera() {
        WPMediaUtils.launchVideoCamera(this);
    }

    private void showErrorAndFinish(int errorMessageId) {
        ToastUtils.showToast(this, errorMessageId, ToastUtils.Duration.LONG);
        finish();
    }

    private void trackEditorCreatedPost(String action, Intent intent) {
        Map<String, Object> properties = new HashMap<>();
        // Post created from the post list (new post button).
        String normalizedSourceName = "post-list";
        if (Intent.ACTION_SEND.equals(action) || Intent.ACTION_SEND_MULTIPLE.equals(action)) {
            // Post created with share with WordPress
            normalizedSourceName = "shared-from-external-app";
        }
        if (EditPostActivity.NEW_MEDIA_POST.equals(
                action)) {
            // Post created from the media library
            normalizedSourceName = "media-library";
        }
        if (intent != null && intent.hasExtra(EXTRA_IS_QUICKPRESS)) {
            // Quick press
            normalizedSourceName = "quick-press";
        }
        PostUtils.addPostTypeToAnalyticsProperties(mPost, properties);
        properties.put("created_post_source", normalizedSourceName);
        AnalyticsUtils.trackWithSiteDetails(
                AnalyticsTracker.Stat.EDITOR_CREATED_POST,
                mSiteStore.getSiteByLocalId(mPost.getLocalSiteId()),
                properties
        );
    }

    private synchronized void updatePostObject(boolean isAutosave) throws EditorFragmentNotAddedException {
        if (mPost == null) {
            AppLog.e(AppLog.T.POSTS, "Attempted to save an invalid Post.");
            return;
        }

        // Update post object from fragment fields
        boolean postTitleOrContentChanged = false;
        if (mEditorFragment != null) {
            postTitleOrContentChanged =
                    updatePostContentNewEditor(isAutosave, (String) mEditorFragment.getTitle(),
                            (String) mEditorFragment.getContent(mPost.getContent()));
        }

        // only makes sense to change the publish date and locally changed date if the Post was actually changed
        if (postTitleOrContentChanged) {
            PostUtils.updatePublishDateIfShouldBePublishedImmediately(mPost);
            mPost.setDateLocallyChanged(DateTimeUtils.iso8601FromTimestamp(System.currentTimeMillis() / 1000));
        }
    }

    private void savePostAsync(final AfterSavePostListener listener) {
        new Thread(new Runnable() {
            @Override
            public void run() {
                try {
                    updatePostObject(false);
                } catch (EditorFragmentNotAddedException e) {
                    AppLog.e(T.EDITOR, "Impossible to save the post, we weren't able to update it.");
                    return;
                }
                savePostToDb();
                if (listener != null) {
                    listener.onPostSave();
                }
            }
        }).start();
    }

    @Override
    public void initializeEditorFragment() {
        if (mEditorFragment instanceof AztecEditorFragment) {
            AztecEditorFragment aztecEditorFragment = (AztecEditorFragment) mEditorFragment;
            aztecEditorFragment.setEditorImageSettingsListener(EditPostActivity.this);
            aztecEditorFragment.setMediaToolbarButtonClickListener(EditPostActivity.this);

            // Here we should set the max width for media, but the default size is already OK. No need
            // to customize it further

            Drawable loadingImagePlaceholder = EditorMediaUtils.getAztecPlaceholderDrawableFromResID(
                    this,
                    org.wordpress.android.editor.R.drawable.ic_gridicons_image,
                    aztecEditorFragment.getMaxMediaSize()
            );
            mAztecImageLoader = new AztecImageLoader(getBaseContext(), mImageManager, loadingImagePlaceholder);
            aztecEditorFragment.setAztecImageLoader(mAztecImageLoader);
            aztecEditorFragment.setLoadingImagePlaceholder(loadingImagePlaceholder);

            Drawable loadingVideoPlaceholder = EditorMediaUtils.getAztecPlaceholderDrawableFromResID(
                    this,
                    org.wordpress.android.editor.R.drawable.ic_gridicons_video_camera,
                    aztecEditorFragment.getMaxMediaSize()
            );
            aztecEditorFragment.setAztecVideoLoader(new AztecVideoLoader(getBaseContext(), loadingVideoPlaceholder));
            aztecEditorFragment.setLoadingVideoPlaceholder(loadingVideoPlaceholder);

            if (getSite() != null && getSite().isWPCom() && !getSite().isPrivate()) {
                // Add the content reporting for wpcom blogs that are not private
                aztecEditorFragment.enableContentLogOnCrashes(
                        new AztecExceptionHandler.ExceptionHandlerHelper() {
                            @Override
                            public boolean shouldLog(Throwable throwable) {
                                // Do not log private or password protected post
                                return getPost() != null && TextUtils.isEmpty(getPost().getPassword())
                                       && !PostStatus.PRIVATE.toString().equals(getPost().getStatus());
                            }
                        }
                );
            }
            aztecEditorFragment.setExternalLogger(new AztecLog.ExternalLogger() {
                @Override
                public void log(String s) {
                    // For now, we're wrapping up the actual log into an exception to reduce possibility
                    // of information not travelling to our Crash Logging Service.
                    // For more info: http://bit.ly/2oJHMG7 and http://bit.ly/2oPOtFX
                    CrashLoggingUtils.logException(new AztecEditorFragment.AztecLoggingException(s), T.EDITOR);
                }

                @Override
                public void logException(Throwable throwable) {
                    CrashLoggingUtils.logException(new AztecEditorFragment.AztecLoggingException(throwable), T.EDITOR);
                }

                @Override
                public void logException(Throwable throwable, String s) {
                    CrashLoggingUtils.logException(
                            new AztecEditorFragment.AztecLoggingException(throwable), T.EDITOR, s);
                }
            });
        }
    }

    @Override
    public void onImageSettingsRequested(EditorImageMetaData editorImageMetaData) {
        MediaSettingsActivity.showForResult(this, mSite, editorImageMetaData);
    }

    @Override
    public void onNegativeClicked(@NonNull String instanceTag) {
        switch (instanceTag) {
            case TAG_FAILED_MEDIA_UPLOADS_DIALOG:
                // Clear failed uploads
                mFeaturedImageHelper.cancelFeaturedImageUpload(this, mSite, mPost, true);
                mEditorFragment.removeAllFailedMediaUploads();
                break;
            case ASYNC_PROMO_PUBLISH_DIALOG_TAG:
            case ASYNC_PROMO_SCHEDULE_DIALOG_TAG:
            case TAG_PUBLISH_CONFIRMATION_DIALOG:
            case TAG_UPDATE_CONFIRMATION_DIALOG:
                break;
            default:
                AppLog.e(T.EDITOR, "Dialog instanceTag is not recognized");
                throw new UnsupportedOperationException("Dialog instanceTag is not recognized");
        }
    }


    @Override
    public void onNeutralClicked(@NonNull String instanceTag) {
    }

    @Override
    public void onPositiveClicked(@NonNull String instanceTag) {
        switch (instanceTag) {
            case TAG_UPDATE_CONFIRMATION_DIALOG:
                uploadPost(false);
                break;
            case TAG_PUBLISH_CONFIRMATION_DIALOG:
                uploadPost(true);
                AppRatingDialog.INSTANCE
                        .incrementInteractions(APP_REVIEWS_EVENT_INCREMENTED_BY_PUBLISHING_POST_OR_PAGE);
                break;
            case TAG_FAILED_MEDIA_UPLOADS_DIALOG:
                savePostOnlineAndFinishAsync(isFirstTimePublish(false), true);
                break;
            case ASYNC_PROMO_PUBLISH_DIALOG_TAG:
                uploadPost(true);
                break;
            case ASYNC_PROMO_SCHEDULE_DIALOG_TAG:
                uploadPost(false);
                break;
            case TAG_GB_INFORMATIVE_DIALOG:
                // no op
                break;
            default:
                AppLog.e(T.EDITOR, "Dialog instanceTag is not recognized");
                throw new UnsupportedOperationException("Dialog instanceTag is not recognized");
        }
    }

    @Override
    public void onLinkClicked(@NonNull String instanceTag) {
        switch (instanceTag) {
            case ASYNC_PROMO_PUBLISH_DIALOG_TAG:
            case ASYNC_PROMO_SCHEDULE_DIALOG_TAG:
                startActivity(ReleaseNotesActivity.createIntent(EditPostActivity.this, WHAT_IS_NEW_IN_MOBILE_URL,
                        null, mSite));
                break;
            default:
                AppLog.e(T.EDITOR, "Dialog instanceTag is not recognized");
                throw new UnsupportedOperationException("Dialog instanceTag is not recognized");
        }
    }

    /*
     * user clicked OK on a settings list dialog displayed from the settings fragment - pass the event
     * along to the settings fragment
     */
    @Override
    public void onPostSettingsFragmentPositiveButtonClicked(@NonNull PostSettingsListDialogFragment dialog) {
        if (mEditPostSettingsFragment != null) {
            mEditPostSettingsFragment.onPostSettingsFragmentPositiveButtonClicked(dialog);
        }
    }

    private interface AfterSavePostListener {
        void onPostSave();
    }

    private synchronized void savePostToDb() {
        mDispatcher.dispatch(PostActionBuilder.newUpdatePostAction(mPost));

        if (mShowAztecEditor) {
            // update the list of uploading ids
            mMediaMarkedUploadingOnStartIds =
                    AztecEditorFragment.getMediaMarkedUploadingInPostContent(this, mPost.getContent());
        }
    }

    @Override
    public void onBackPressed() {
        handleBackPressed();
    }

    @Override
    public void onHistoryItemClicked(@NonNull Revision revision, @NonNull ArrayList<Revision> revisions) {
        AnalyticsTracker.track(Stat.REVISIONS_DETAIL_VIEWED_FROM_LIST);
        mRevision = revision;

        ActivityLauncher.viewHistoryDetailForResult(this, mRevision, revisions);
    }

    private void loadRevision() {
        showDialogProgress(true);
        mPostForUndo = mPost.clone();
        mPost.setTitle(mRevision.getPostTitle());
        mPost.setContent(mRevision.getPostContent());
        mPost.setIsLocallyChanged(true);
        mPost.setDateLocallyChanged(DateTimeUtils.iso8601FromTimestamp(System.currentTimeMillis() / 1000));
        refreshEditorContent();

        WPSnackbar.make(mViewPager, getString(R.string.history_loaded_revision), 4000)
                .setAction(getString(R.string.undo), new OnClickListener() {
                    @Override
                    public void onClick(View view) {
                        AnalyticsTracker.track(Stat.REVISIONS_LOAD_UNDONE);
                        RemotePostPayload payload = new RemotePostPayload(mPostForUndo, mSite);
                        mDispatcher.dispatch(PostActionBuilder.newFetchPostAction(payload));
                        mPost = mPostForUndo.clone();
                        refreshEditorContent();
                    }
                })
                .show();

        showDialogProgress(false);
    }

    private boolean isNewPost() {
        return mIsNewPost;
    }

    /*
     * returns true if the user has permission to publish the post - assumed to be true for
     * dot.org sites because we can't retrieve their capabilities
     */
    private boolean userCanPublishPosts() {
        if (SiteUtils.isAccessedViaWPComRest(mSite)) {
            return mSite.getHasCapabilityPublishPosts();
        } else {
            return true;
        }
    }

    private class SavePostOnlineAndFinishTask extends AsyncTask<Void, Void, Void> {
        boolean mIsFirstTimePublish;
        boolean mDoFinishActivity;

        SavePostOnlineAndFinishTask(boolean isFirstTimePublish, boolean doFinishActivity) {
            this.mIsFirstTimePublish = isFirstTimePublish;
            this.mDoFinishActivity = doFinishActivity;
        }

        @Override
        protected Void doInBackground(Void... params) {
            // mark as pending if the user doesn't have publishing rights
            if (!userCanPublishPosts()) {
                switch (PostStatus.fromPost(mPost)) {
                    case UNKNOWN:
                    case PUBLISHED:
                    case SCHEDULED:
                    case PRIVATE:
                        mPost.setStatus(PostStatus.PENDING.toString());
                        break;
                    case DRAFT:
                    case PENDING:
                    case TRASHED:
                        break;
                }
            }

            savePostToDb();
            PostUtils.trackSavePostAnalytics(mPost, mSiteStore.getSiteByLocalId(mPost.getLocalSiteId()));

            if (mIsFirstTimePublish) {
                UploadService.uploadPostAndTrackAnalytics(EditPostActivity.this, mPost);
            } else {
                UploadService.uploadPost(EditPostActivity.this, mPost);
            }

            PendingDraftsNotificationsUtils.cancelPendingDraftAlarms(EditPostActivity.this, mPost.getId());

            return null;
        }

        @Override
        protected void onPostExecute(Void saved) {
            if (mDoFinishActivity) {
                saveResult(true, false, false);
                removePostOpenInEditorStickyEvent();
                finish();
            }
        }
    }

    private class SavePostLocallyAndFinishTask extends AsyncTask<Void, Void, Boolean> {
        boolean mDoFinishActivity;

        SavePostLocallyAndFinishTask(boolean doFinishActivity) {
            this.mDoFinishActivity = doFinishActivity;
        }

        @Override
        protected Boolean doInBackground(Void... params) {
            if (PostUtils.postHasEdits(mPostSnapshotWhenEditorOpened, mPost)) {
                // Changes have been made - save the post and ask for the post list to refresh
                // We consider this being "manual save", it will replace some Android "spans" by an html
                // or a shortcode replacement (for instance for images and galleries)

                // Update the post object directly, without re-fetching the fields from the EditorFragment
                updatePostContentNewEditor(false, mPost.getTitle(), mPost.getContent());

                savePostToDb();

                // now set the pending notification alarm to be triggered in the next day, week, and month
                PendingDraftsNotificationsUtils.scheduleNextNotifications(EditPostActivity.this, mPost);
            }

            return true;
        }

        @Override
        protected void onPostExecute(Boolean saved) {
            if (mDoFinishActivity) {
                saveResult(saved, false, true);
                removePostOpenInEditorStickyEvent();
                finish();
            }
        }
    }

    private void saveResult(boolean saved, boolean discardable, boolean savedLocally) {
        Intent i = getIntent();
        i.putExtra(EXTRA_SAVED_AS_LOCAL_DRAFT, savedLocally);
        i.putExtra(EXTRA_HAS_FAILED_MEDIA, hasFailedMedia());
        i.putExtra(EXTRA_IS_PAGE, mIsPage);
        i.putExtra(EXTRA_HAS_CHANGES, saved);
        i.putExtra(EXTRA_POST_LOCAL_ID, mPost.getId());
        i.putExtra(EXTRA_POST_REMOTE_ID, mPost.getRemotePostId());
        i.putExtra(EXTRA_IS_DISCARDABLE, discardable);
        i.putExtra(EXTRA_RESTART_EDITOR, mRestartEditorOption.name());
        i.putExtra(STATE_KEY_EDITOR_SESSION_DATA, mPostEditorAnalyticsSession);
        i.putExtra(EXTRA_IS_NEW_POST, mIsNewPost);
        setResult(RESULT_OK, i);
    }

    private void uploadPost(final boolean publishPost) {
        AccountModel account = mAccountStore.getAccount();
        // prompt user to verify e-mail before publishing
        if (!account.getEmailVerified()) {
            String message = TextUtils.isEmpty(account.getEmail())
                    ? getString(R.string.editor_confirm_email_prompt_message)
                    : String.format(getString(R.string.editor_confirm_email_prompt_message_with_email),
                                    account.getEmail());

            AlertDialog.Builder builder = new AlertDialog.Builder(
                    new ContextThemeWrapper(this, R.style.Calypso_Dialog));
            builder.setTitle(R.string.editor_confirm_email_prompt_title)
                   .setMessage(message)
                   .setPositiveButton(android.R.string.ok,
                                      new DialogInterface.OnClickListener() {
                                          public void onClick(DialogInterface dialog, int id) {
                                              ToastUtils.showToast(EditPostActivity.this,
                                                                   getString(R.string.toast_saving_post_as_draft));
                                              mPostEditorAnalyticsSession.setOutcome(Outcome.SAVE);
                                              savePostAndOptionallyFinish(true);
                                          }
                                      })
                   .setNegativeButton(R.string.editor_confirm_email_prompt_negative,
                                      new DialogInterface.OnClickListener() {
                                          public void onClick(DialogInterface dialog, int id) {
                                              mDispatcher
                                                      .dispatch(AccountActionBuilder.newSendVerificationEmailAction());
                                          }
                                      });
            builder.create().show();
            return;
        }

        // Loading the content from the GB HTML editor can take time on long posts.
        // Let's show a progress dialog for now. Ref: https://github.com/wordpress-mobile/gutenberg-mobile/issues/713
        mEditorFragment.showSavingProgressDialogIfNeeded();

        // Update post, save to db and publish in its own Thread, because 1. update can be pretty slow with a lot of
        // text 2. better not to call `updatePostObject()` from the UI thread due to weird thread blocking behavior
        // on API 16 (and 21) with the visual editor.
        new Thread(new Runnable() {
            @Override
            public void run() {
                boolean isFirstTimePublish = isFirstTimePublish(publishPost);
                if (publishPost) {
                    // now set status to PUBLISHED - only do this AFTER we have run the isFirstTimePublish() check,
                    // otherwise we'd have an incorrect value
                    // also re-set the published date in case it was SCHEDULED and they want to publish NOW
                    if (PostStatus.fromPost(mPost) == PostStatus.SCHEDULED) {
                        mPost.setDateCreated(DateTimeUtils.iso8601FromDate(new Date()));
                    }
                    mPost.setStatus(PostStatus.PUBLISHED.toString());
                    mPostEditorAnalyticsSession.setOutcome(Outcome.PUBLISH);
                } else {
                    // particular case: if user is submitting for review (that is,
                    // can't publish posts directly to this site), update the status
                    if (!userCanPublishPosts()) {
                        mPost.setStatus(PostStatus.PENDING.toString());
                    }
                    mPostEditorAnalyticsSession.setOutcome(Outcome.SAVE);
                }

                boolean postUpdateSuccessful = updatePostObject();
                if (!postUpdateSuccessful) {
                    // just return, since the only case updatePostObject() can fail is when the editor
                    // fragment is not added to the activity
                    mEditorFragment.hideSavingProgressDialog();
                    return;
                }

                boolean isPublishable = PostUtils.isPublishable(mPost);

                // if post was modified or has unsaved local changes and is publishable, save it
                saveResult(isPublishable, false, false);

                // Hide the progress dialog now
                mEditorFragment.hideSavingProgressDialog();
                if (isPublishable) {
                    if (NetworkUtils.isNetworkAvailable(getBaseContext())) {
                        // Show an Alert Dialog asking the user if they want to remove all failed media before upload
                        if (mEditorFragment.hasFailedMediaUploads()
                            || mFeaturedImageHelper.getFailedFeaturedImageUpload(mPost) != null) {
                            EditPostActivity.this.runOnUiThread(new Runnable() {
                                @Override
                                public void run() {
                                    showRemoveFailedUploadsDialog();
                                }
                            });
                        } else {
                            savePostOnlineAndFinishAsync(isFirstTimePublish, true);
                        }
                    } else {
                        savePostLocallyAndFinishAsync(true);
                    }
                } else {
                    // the user has just tapped on "PUBLISH" on an empty post, make sure to set the status back to the
                    // original post's status as we could not proceed with the action
                    if (mPostSnapshotWhenEditorOpened != null) {
                        mPost.setStatus(mPostSnapshotWhenEditorOpened.getStatus());
                    } else {
                        mPost.setStatus(PostStatus.DRAFT.toString());
                    }
                    EditPostActivity.this.runOnUiThread(new Runnable() {
                        @Override
                        public void run() {
                            String message = getString(
                                    mIsPage ? R.string.error_publish_empty_page : R.string.error_publish_empty_post);
                            ToastUtils.showToast(EditPostActivity.this, message, Duration.SHORT);
                        }
                    });
                }
            }
        }).start();
    }

    private void showRemoveFailedUploadsDialog() {
        BasicFragmentDialog removeFailedUploadsDialog = new BasicFragmentDialog();
        removeFailedUploadsDialog.initialize(
                TAG_FAILED_MEDIA_UPLOADS_DIALOG,
                "",
                getString(R.string.editor_toast_failed_uploads),
                getString(R.string.editor_retry_failed_uploads),
                getString(R.string.editor_remove_failed_uploads),
                null);
        removeFailedUploadsDialog.show(getSupportFragmentManager(), TAG_FAILED_MEDIA_UPLOADS_DIALOG);
    }

    private void savePostAndOptionallyFinish(final boolean doFinish) {
        // Update post, save to db and post online in its own Thread, because 1. update can be pretty slow with a lot of
        // text 2. better not to call `updatePostObject()` from the UI thread due to weird thread blocking behavior
        // on API 16 (and 21) with the visual editor.
        new Thread(new Runnable() {
            @Override
            public void run() {
                // check if the opened post had some unsaved local changes
                boolean isFirstTimePublish = isFirstTimePublish(false);

                boolean postUpdateSuccessful = updatePostObject();
                if (!postUpdateSuccessful) {
                    // just return, since the only case updatePostObject() can fail is when the editor
                    // fragment is not added to the activity
                    return;
                }

                boolean isPublishable = PostUtils.isPublishable(mPost);

                // if post was modified or has unpublished local changes, save it
                boolean shouldSave = shouldSavePost();

                // if post is publishable or not new, sync it
                boolean shouldSync = isPublishable || !isNewPost();

                if (doFinish) {
                    saveResult(shouldSave && shouldSync, isDiscardable(), false);
                }

                definitelyDeleteBackspaceDeletedMediaItems();

                if (shouldSave) {
                    PostStatus status = PostStatus.fromPost(mPost);
                    boolean isNotRestarting = mRestartEditorOption == RestartEditorOptions.NO_RESTART;
                    if ((status == PostStatus.DRAFT || status == PostStatus.PENDING) && isPublishable
                        && !hasFailedMedia() && NetworkUtils.isNetworkAvailable(getBaseContext()) && isNotRestarting) {
                        mPostEditorAnalyticsSession.setOutcome(Outcome.SAVE);
                        savePostOnlineAndFinishAsync(isFirstTimePublish, doFinish);
                    } else {
                        mPostEditorAnalyticsSession.setOutcome(Outcome.SAVE);
                        savePostLocallyAndFinishAsync(doFinish);
                    }
                } else {
                    // discard post if new & empty
                    if (isDiscardable()) {
                        mDispatcher.dispatch(PostActionBuilder.newRemovePostAction(mPost));
                    }
                    removePostOpenInEditorStickyEvent();
                    if (doFinish) {
                        // if we shouldn't save and we should exit, set the session tracking outcome to CANCEL
                        mPostEditorAnalyticsSession.setOutcome(Outcome.CANCEL);
                        finish();
                    }
                }
            }
        }).start();
    }

    private boolean shouldSavePost() {
        boolean hasLocalChanges = mPost.isLocallyChanged() || mPost.isLocalDraft();
        boolean hasChanges = PostUtils.postHasEdits(mPostSnapshotWhenEditorOpened, mPost);
        boolean isPublishable = PostUtils.isPublishable(mPost);
        boolean hasUnpublishedLocalDraftChanges = (PostStatus.fromPost(mPost) == PostStatus.DRAFT
                                                   || PostStatus.fromPost(mPost) == PostStatus.PENDING)
                                                      && isPublishable && hasLocalChanges;

        // if post was modified or has unpublished local changes, save it
        return (mPostSnapshotWhenEditorOpened != null && hasChanges)
                             || hasUnpublishedLocalDraftChanges || (isPublishable && isNewPost());
    }


    private boolean isDiscardable() {
        return !PostUtils.isPublishable(mPost) && isNewPost();
    }

    private boolean isFirstTimePublish(final boolean publishPost) {
        final PostStatus originalStatus = PostStatus.fromPost(mPost);
        return ((originalStatus == PostStatus.DRAFT || originalStatus == PostStatus.UNKNOWN) && publishPost)
               || (originalStatus == PostStatus.SCHEDULED && publishPost)
               || (originalStatus == PostStatus.PUBLISHED && mPost.isLocalDraft())
               || (originalStatus == PostStatus.PUBLISHED && mPost.getRemotePostId() == 0);
    }

    /**
     * Can be dropped and replaced by mEditorFragment.hasFailedMediaUploads() when we drop the visual editor.
     * mEditorFragment.isActionInProgress() was added to address a timing issue when adding media and immediately
     * publishing or exiting the visual editor. It's not safe to upload the post in this state.
     * See https://github.com/wordpress-mobile/WordPress-Editor-Android/issues/294
     */
    private boolean hasFailedMedia() {
        return mEditorFragment.hasFailedMediaUploads() || mEditorFragment.isActionInProgress();
    }

    private boolean updatePostObject() {
        try {
            updatePostObject(false);
        } catch (EditorFragmentNotAddedException e) {
            AppLog.e(T.EDITOR, "Impossible to save and publish the post, we weren't able to update it.");
            return false;
        }

        return true;
    }

    private void savePostLocallyAndFinishAsync(boolean doFinishActivity) {
        new SavePostLocallyAndFinishTask(doFinishActivity).executeOnExecutor(AsyncTask.THREAD_POOL_EXECUTOR);
    }

    /**
     * A {@link FragmentPagerAdapter} that returns a fragment corresponding to
     * one of the sections/tabs/pages.
     */
    public class SectionsPagerAdapter extends FragmentPagerAdapter {
        private static final int NUM_PAGES_EDITOR = 5;

        public SectionsPagerAdapter(FragmentManager fm) {
            super(fm);
        }

        @Override
        public Fragment getItem(int position) {
            // getItem is called to instantiate the fragment for the given page.
            switch (position) {
                case PAGE_CONTENT:
                    if (mShowGutenbergEditor) {
                        // Enable gutenberg on the site & show the informative popup upon opening
                        // the GB editor the first time when the remote setting value is still null
                        setGutenbergEnabledIfNeeded();
                        String languageString = LocaleManager.getLanguage(EditPostActivity.this);
                        String wpcomLocaleSlug = languageString.replace("_", "-").toLowerCase(Locale.ENGLISH);
                        return GutenbergEditorFragment.newInstance("", "", mIsNewPost, wpcomLocaleSlug);
                    } else {
                        // If gutenberg editor is not selected, default to Aztec.
                        return AztecEditorFragment.newInstance("", "", AppPrefs.isAztecEditorToolbarExpanded());
                    }
                case PAGE_SETTINGS:
                    return EditPostSettingsFragment.newInstance();
                case PAGE_PUBLISH_SETTINGS:
                    return EditPostPublishSettingsFragment.Companion.newInstance();
                case PAGE_HISTORY:
                    return HistoryListFragment.Companion.newInstance(mPost, mSite);
                case PAGE_PREVIEW:
                    return EditPostPreviewFragment.newInstance(mPost, mSite);
                default:
                    throw new IllegalArgumentException("Unexpected page type");
            }
        }

        @Override
        public Object instantiateItem(ViewGroup container, int position) {
            Fragment fragment = (Fragment) super.instantiateItem(container, position);
            switch (position) {
                case PAGE_CONTENT:
                    mEditorFragment = (EditorFragmentAbstract) fragment;
                    mEditorFragment.setImageLoader(mImageLoader);

                    mEditorFragment.getTitleOrContentChanged().observe(EditPostActivity.this, new Observer<Editable>() {
                        @Override public void onChanged(@Nullable Editable editable) {
                            if (mHandler != null) {
                                mHandler.removeCallbacks(mSave);
                                if (mDebounceCounter < MAX_UNSAVED_POSTS) {
                                    mDebounceCounter++;
                                    mHandler.postDelayed(mSave, CHANGE_SAVE_DELAY);
                                } else {
                                    mHandler.post(mSave);
                                }
                            }
                        }
                    });

                    if (mEditorFragment instanceof EditorMediaUploadListener) {
                        mEditorMediaUploadListener = (EditorMediaUploadListener) mEditorFragment;

                        // Set up custom headers for the visual editor's internal WebView
                        mEditorFragment.setCustomHttpHeader("User-Agent", WordPress.getUserAgent());

                        reattachUploadingMediaForAztec();
                    }
                    break;
                case PAGE_SETTINGS:
                    mEditPostSettingsFragment = (EditPostSettingsFragment) fragment;
                    break;
                case PAGE_PREVIEW:
                    mEditPostPreviewFragment = (EditPostPreviewFragment) fragment;
                    break;
            }
            return fragment;
        }

        @Override
        public int getCount() {
            return NUM_PAGES_EDITOR;
        }
    }

    // Moved from EditPostContentFragment
    public static final String NEW_MEDIA_POST = "NEW_MEDIA_POST";
    public static final String NEW_MEDIA_POST_EXTRA_IDS = "NEW_MEDIA_POST_EXTRA_IDS";
    private String mMediaCapturePath = "";
    private int mMaxThumbWidth = 0;

    private int getMaximumThumbnailWidthForEditor() {
        if (mMaxThumbWidth == 0) {
            mMaxThumbWidth = EditorMediaUtils.getMaximumThumbnailSizeForEditor(this);
        }
        return mMaxThumbWidth;
    }

    private boolean addExistingMediaToEditor(@NonNull AddExistingdMediaSource source, long mediaId) {
        MediaModel media = mMediaStore.getSiteMediaWithId(mSite, mediaId);
        if (media == null) {
            AppLog.w(T.MEDIA, "Cannot add null media to post");
            return false;
        }

        trackAddMediaEvent(source, media);

        MediaFile mediaFile = FluxCUtils.mediaFileFromMediaModel(media);
        String urlToUse = TextUtils.isEmpty(media.getUrl()) ? media.getFilePath() : media.getUrl();
        mEditorFragment.appendMediaFile(mediaFile, urlToUse, mImageLoader);
        return true;
    }

    private boolean addExistingMediaToEditor(@NonNull AddExistingdMediaSource source, List<Long> mediaIdList) {
        ArrayMap<String, MediaFile> mediaMap = new ArrayMap<>();
        for (Long mediaId : mediaIdList) {
            MediaModel media = mMediaStore.getSiteMediaWithId(mSite, mediaId);
            if (media == null) {
                AppLog.w(T.MEDIA, "Cannot add null media to post");
                return false;
            }
            trackAddMediaEvent(source, media);

            MediaFile mediaFile = FluxCUtils.mediaFileFromMediaModel(media);
            String urlToUse = TextUtils.isEmpty(media.getUrl()) ? media.getFilePath() : media.getUrl();

            mediaMap.put(urlToUse, mediaFile);
        }
        mEditorFragment.appendMediaFiles(mediaMap);
        return true;
    }

    private class LoadPostContentTask extends AsyncTask<String, Spanned, Spanned> {
        @Override
        protected Spanned doInBackground(String... params) {
            if (params.length < 1 || mPost == null) {
                return null;
            }

            String content = StringUtils.notNullStr(params[0]);
            return WPHtml.fromHtml(content, EditPostActivity.this, mPost, getMaximumThumbnailWidthForEditor());
        }

        @Override
        protected void onPostExecute(Spanned spanned) {
            if (spanned != null) {
                mEditorFragment.setContent(spanned);
            }
        }
    }

    private String getUploadErrorHtml(String mediaId, String path) {
        return String.format(Locale.US,
                "<span id=\"img_container_%s\" class=\"img_container failed\" data-failed=\"%s\">"
                + "<progress id=\"progress_%s\" value=\"0\" class=\"wp_media_indicator failed\" "
                + "contenteditable=\"false\"></progress>"
                + "<img data-wpid=\"%s\" src=\"%s\" alt=\"\" class=\"failed\"></span>",
                mediaId, getString(R.string.tap_to_try_again), mediaId, mediaId, path);
    }

    private String migrateLegacyDraft(String content) {
        if (content.contains("<img src=\"null\" android-uri=\"")) {
            // We must replace image tags specific to the legacy editor local drafts:
            // <img src="null" android-uri="file:///..." />
            // And trigger an upload action for the specific image / video
            Pattern pattern = Pattern.compile("<img src=\"null\" android-uri=\"([^\"]*)\".*>");
            Matcher matcher = pattern.matcher(content);
            StringBuffer stringBuffer = new StringBuffer();
            while (matcher.find()) {
                String stringUri = matcher.group(1);
                Uri uri = Uri.parse(stringUri);
                MediaFile mediaFile = FluxCUtils.mediaFileFromMediaModel(
                        queueFileForUpload(uri, getContentResolver().getType(uri), MediaUploadState.FAILED));
                if (mediaFile == null) {
                    continue;
                }
                String replacement = getUploadErrorHtml(String.valueOf(mediaFile.getId()), mediaFile.getFilePath());
                matcher.appendReplacement(stringBuffer, replacement);
            }
            matcher.appendTail(stringBuffer);
            content = stringBuffer.toString();
        }
        if (content.contains("[caption")) {
            // Convert old legacy post caption formatting to new format, to avoid being stripped by the visual editor
            Pattern pattern = Pattern.compile("(\\[caption[^]]*caption=\"([^\"]*)\"[^]]*].+?)(\\[\\/caption])");
            Matcher matcher = pattern.matcher(content);
            StringBuffer stringBuffer = new StringBuffer();
            while (matcher.find()) {
                String replacement = matcher.group(1) + matcher.group(2) + matcher.group(3);
                matcher.appendReplacement(stringBuffer, replacement);
            }
            matcher.appendTail(stringBuffer);
            content = stringBuffer.toString();
        }
        return content;
    }

    private void fillContentEditorFields() {
        // Needed blog settings needed by the editor
        mEditorFragment.setFeaturedImageSupported(mSite.isFeaturedImageSupported());

        // Set up the placeholder text
        mEditorFragment.setContentPlaceholder(getString(R.string.editor_content_placeholder));
        mEditorFragment.setTitlePlaceholder(getString(mIsPage ? R.string.editor_page_title_placeholder
                                                              : R.string.editor_post_title_placeholder));

        // Set post title and content
        if (mPost != null) {
            // don't avoid calling setContent() for GutenbergEditorFragment so RN gets initialized
            if ((!TextUtils.isEmpty(mPost.getContent()) || mEditorFragment instanceof GutenbergEditorFragment)
                && !mHasSetPostContent) {
                mHasSetPostContent = true;
                // TODO: Might be able to drop .replaceAll() when legacy editor is removed
                String content = mPost.getContent().replaceAll("\uFFFC", "");
                // Prepare eventual legacy editor local draft for the new editor
                content = migrateLegacyDraft(content);
                mEditorFragment.setContent(content);
            }
            if (!TextUtils.isEmpty(mPost.getTitle())) {
                mEditorFragment.setTitle(mPost.getTitle());
            } else if (mEditorFragment instanceof GutenbergEditorFragment) {
                // don't avoid calling setTitle() for GutenbergEditorFragment so RN gets initialized
                mEditorFragment.setTitle("");
            }

            // TODO: postSettingsButton.setText(post.isPage() ? R.string.page_settings : R.string.post_settings);
            mEditorFragment.setFeaturedImageId(mPost.getFeaturedImageId());
        }

        // Special actions - these only make sense for empty posts that are going to be populated now
        if (TextUtils.isEmpty(mPost.getContent())) {
            String action = getIntent().getAction();
            if (Intent.ACTION_SEND.equals(action) || Intent.ACTION_SEND_MULTIPLE.equals(action)) {
                setPostContentFromShareAction();
            } else if (NEW_MEDIA_POST.equals(action)) {
                prepareMediaPost();
            }
        }
    }

    private void launchCamera() {
        WPMediaUtils.launchCamera(this, BuildConfig.APPLICATION_ID,
                                  new WPMediaUtils.LaunchCameraCallback() {
                                      @Override
                                      public void onMediaCapturePathReady(String mediaCapturePath) {
                                          mMediaCapturePath = mediaCapturePath;
                                      }
                                  });
    }

    protected void setPostContentFromShareAction() {
        Intent intent = getIntent();

        // Check for shared text
        String text = intent.getStringExtra(Intent.EXTRA_TEXT);
        String title = intent.getStringExtra(Intent.EXTRA_SUBJECT);
        if (text != null) {
            if (title != null) {
                mEditorFragment.setTitle(title);
                mPost.setTitle(title);
            }
            // Create an <a href> element around links
            text = AutolinkUtils.autoCreateLinks(text);
            mEditorFragment.setContent(text);

            // update PostModel
            mPost.setContent(text);
            PostUtils.updatePublishDateIfShouldBePublishedImmediately(mPost);
            mPost.setDateLocallyChanged(DateTimeUtils.iso8601FromTimestamp(System.currentTimeMillis() / 1000));
        }

        // Check for shared media
        if (intent.hasExtra(Intent.EXTRA_STREAM)) {
            String action = intent.getAction();
            String type = intent.getType();
            ArrayList<Uri> sharedUris;

            if (Intent.ACTION_SEND_MULTIPLE.equals(action)) {
                sharedUris = intent.getParcelableArrayListExtra((Intent.EXTRA_STREAM));
            } else {
                // For a single media share, we only allow images and video types
                if (type != null && (type.startsWith("image") || type.startsWith("video"))) {
                    sharedUris = new ArrayList<Uri>();
                    sharedUris.add((Uri) intent.getParcelableExtra(Intent.EXTRA_STREAM));
                } else {
                    sharedUris = null;
                }
            }

            if (sharedUris != null) {
                // removing this from the intent so it doesn't insert the media items again on each Acivity re-creation
                getIntent().removeExtra(Intent.EXTRA_STREAM);
                addMediaList(sharedUris, false);
            }
        }
    }

    private void prepareMediaPost() {
        long[] idsArray = getIntent().getLongArrayExtra(NEW_MEDIA_POST_EXTRA_IDS);
        ArrayList<Long> idsList = ListUtils.fromLongArray(idsArray);
        for (Long id : idsList) {
            addExistingMediaToEditor(AddExistingdMediaSource.WP_MEDIA_LIBRARY, id);
        }
        savePostAsync(null);
    }

    /**
     * Updates post object with given title and content
     */
    public boolean updatePostContentNewEditor(boolean isAutoSave, String title, String content) {
        if (mPost == null) {
            return false;
        }

        if (!isAutoSave) {
            // TODO: Shortcode handling, media handling
        }

        boolean titleChanged = PostUtils.updatePostTitleIfDifferent(mPost, title);
        boolean contentChanged;
        if (mMediaInsertedOnCreation) {
            mMediaInsertedOnCreation = false;
            contentChanged = true;
        } else if (isCurrentMediaMarkedUploadingDifferentToOriginal(content)) {
            contentChanged = true;
        } else {
            contentChanged = mPost.getContent().compareTo(content) != 0;
        }
        if (contentChanged) {
            mPost.setContent(content);
        }

        boolean statusChanged = mPostSnapshotWhenEditorOpened != null
                                && mPost.getStatus() != mPostSnapshotWhenEditorOpened.getStatus();

        if (!mPost.isLocalDraft() && (titleChanged || contentChanged || statusChanged)) {
            mPost.setIsLocallyChanged(true);
            mPost.setDateLocallyChanged(DateTimeUtils.iso8601FromTimestamp(System.currentTimeMillis() / 1000));
        }

        return titleChanged || contentChanged;
    }

    /*
      * for as long as the user is in the Editor, we check whether there are any differences in media items
      * being uploaded since they opened the Editor for this Post. If some items have finished, the current list
      * won't be equal and thus we'll know we need to save the Post content as it's changed, given the local
      * URLs will have been replaced with the remote ones.
     */
    private boolean isCurrentMediaMarkedUploadingDifferentToOriginal(String newContent) {
        // this method makes use of AztecEditorFragment methods. Make sure to only run if Aztec is the current editor.
        if (!mShowAztecEditor) {
            return false;
        }
        List<String> currentUploadingMedia = AztecEditorFragment.getMediaMarkedUploadingInPostContent(this, newContent);
        Collections.sort(currentUploadingMedia);
        return !mMediaMarkedUploadingOnStartIds.equals(currentUploadingMedia);
    }

    private void updateMediaFileOnServer(MediaFile mediaFile) {
        if (mediaFile == null) {
            return;
        }

        MediaPayload payload = new MediaPayload(mSite, FluxCUtils.mediaModelFromMediaFile(mediaFile));
        mDispatcher.dispatch(MediaActionBuilder.newPushMediaAction(payload));
    }

    /**
     * Analytics about media from device
     *
     * @param isNew Whether is a fresh media
     * @param isVideo Whether is a video or not
     * @param uri The URI of the media on the device, or null
     */
    private void trackAddMediaFromDeviceEvents(boolean isNew, boolean isVideo, Uri uri) {
        if (uri == null) {
            AppLog.e(T.MEDIA, "Cannot track new media events if both path and mediaURI are null!!");
            return;
        }

        Map<String, Object> properties = AnalyticsUtils.getMediaProperties(this, isVideo, uri, null);
        Stat currentStat;
        if (isVideo) {
            if (isNew) {
                currentStat = Stat.EDITOR_ADDED_VIDEO_NEW;
            } else {
                currentStat = Stat.EDITOR_ADDED_VIDEO_VIA_DEVICE_LIBRARY;
            }
        } else {
            if (isNew) {
                currentStat = Stat.EDITOR_ADDED_PHOTO_NEW;
            } else {
                currentStat = Stat.EDITOR_ADDED_PHOTO_VIA_DEVICE_LIBRARY;
            }
        }

        AnalyticsUtils.trackWithSiteDetails(currentStat, mSite, properties);
    }

    /**
     * Analytics about media already available in the blog's library.
     * @param source where the media is being added from
     * @param media media being added
     */
    private void trackAddMediaEvent(@NonNull AddExistingdMediaSource source, @NonNull MediaModel media) {
        switch (source) {
            case WP_MEDIA_LIBRARY:
                if (media.isVideo()) {
                    AnalyticsUtils.trackWithSiteDetails(Stat.EDITOR_ADDED_VIDEO_VIA_WP_MEDIA_LIBRARY, mSite, null);
                } else {
                    AnalyticsUtils.trackWithSiteDetails(Stat.EDITOR_ADDED_PHOTO_VIA_WP_MEDIA_LIBRARY, mSite, null);
                }
                break;
            case STOCK_PHOTO_LIBRARY:
                AnalyticsUtils.trackWithSiteDetails(Stat.EDITOR_ADDED_PHOTO_VIA_STOCK_MEDIA_LIBRARY, mSite, null);
                break;
        }
    }

    private boolean addMedia(Uri mediaUri, boolean isNew) {
        if (mediaUri == null) {
            return false;
        }

        List<Uri> uriList = new ArrayList<>();
        uriList.add(mediaUri);
        addMediaList(uriList, isNew);
        return true;
    }

    private AddMediaListThread mAddMediaListThread;

    private void addMediaList(@NonNull List<Uri> uriList, boolean isNew) {
        // fetch any shared media first - must be done on the main thread
        List<Uri> fetchedUriList = fetchMediaList(uriList);
        mAddMediaListThread = new AddMediaListThread(fetchedUriList, isNew, mAllowMultipleSelection);
        mAddMediaListThread.start();
    }

    private void cancelAddMediaListThread() {
        if (mAddMediaListThread != null && !mAddMediaListThread.isInterrupted()) {
            try {
                mAddMediaListThread.interrupt();
            } catch (SecurityException e) {
                AppLog.e(T.MEDIA, e);
            }
        }
    }

    /*
     * processes a list of media in the background (optimizing, resizing, etc.) and adds them to
     * the editor one at a time
     */
    private class AddMediaListThread extends Thread {
        private final List<Uri> mUriList = new ArrayList<>();
        private final boolean mIsNew;
        private ProgressDialog mProgressDialog;
        private boolean mDidAnyFail;
        private int mFinishedUploads = 0;
        private boolean mAllowMultipleSelection = false;
        private Map<String, MediaFile> mediaMap = new ArrayMap<>();

        AddMediaListThread(@NonNull List<Uri> uriList, boolean isNew) {
            this.mUriList.addAll(uriList);
            this.mIsNew = isNew;
            showOverlay(false);
        }

        AddMediaListThread(@NonNull List<Uri> uriList, boolean isNew, boolean allowMultipleSelection) {
            this.mUriList.addAll(uriList);
            this.mIsNew = isNew;
            this.mAllowMultipleSelection = allowMultipleSelection;
            showOverlay(false);
        }

        private void showProgressDialog(final boolean show) {
            runOnUiThread(new Runnable() {
                @Override
                public void run() {
                    try {
                        if (show) {
                            mProgressDialog = new ProgressDialog(EditPostActivity.this);
                            mProgressDialog.setCancelable(false);
                            mProgressDialog.setIndeterminate(true);
                            mProgressDialog.setMessage(getString(R.string.add_media_progress));
                            mProgressDialog.show();
                        } else if (mProgressDialog != null && mProgressDialog.isShowing()) {
                            mProgressDialog.dismiss();
                        }
                    } catch (IllegalArgumentException e) {
                        AppLog.e(T.MEDIA, e);
                    }
                }
            });
        }

        @Override
        public void run() {
            // adding multiple media items at once can take several seconds on slower devices, so we show a blocking
            // progress dialog in this situation - otherwise the user could accidentally back out of the process
            // before all items were added
            boolean shouldShowProgress = mUriList.size() > 2;
            if (shouldShowProgress) {
                showProgressDialog(true);
            }
            try {
                for (Uri mediaUri : mUriList) {
                    if (isInterrupted()) {
                        return;
                    }
                    if (!processMedia(mediaUri)) {
                        mDidAnyFail = true;
                    }
                }
            } finally {
                if (shouldShowProgress) {
                    showProgressDialog(false);
                }
            }


            runOnUiThread(new Runnable() {
                @Override
                public void run() {
                    if (!isInterrupted()) {
                        savePostAsync(null);
                        hideOverlay();
                        if (mDidAnyFail) {
                            ToastUtils.showToast(EditPostActivity.this, R.string.gallery_error,
                                                 ToastUtils.Duration.SHORT);
                        }
                    }
                }
            });
        }

        private boolean processMedia(Uri mediaUri) {
            if (mediaUri == null) {
                return false;
            }

            Activity activity = EditPostActivity.this;

            String path = MediaUtils.getRealPathFromURI(activity, mediaUri);
            if (path == null) {
                return false;
            }

            final boolean isVideo = MediaUtils.isVideo(mediaUri.toString());
            Uri optimizedMedia = WPMediaUtils.getOptimizedMedia(activity, path, isVideo);
            if (optimizedMedia != null) {
                mediaUri = optimizedMedia;
            } else {
                // Fix for the rotation issue https://github.com/wordpress-mobile/WordPress-Android/issues/5737
                if (!mSite.isWPCom()) {
                    // If it's not wpcom we must rotate the picture locally
                    Uri rotatedMedia = WPMediaUtils.fixOrientationIssue(activity, path, isVideo);
                    if (rotatedMedia != null) {
                        mediaUri = rotatedMedia;
                    }
                }
            }

            if (isInterrupted()) {
                return false;
            }

            trackAddMediaFromDeviceEvents(mIsNew, isVideo, mediaUri);
            postProcessMedia(mediaUri, path, isVideo);

            return true;
        }

        private void postProcessMedia(final Uri mediaUri, final String path, final boolean isVideo) {
<<<<<<< HEAD
            if (mAllowMultipleSelection) {
                MediaFile mediaFile = getMediaFile(mediaUri);
                if (mediaFile != null) {
                    mediaMap.put(path, mediaFile);
=======
            runOnUiThread(new Runnable() {
                @Override
                public void run() {
                    addMediaVisualEditor(mediaUri, path);
>>>>>>> c02c3168
                }
                mFinishedUploads++;
                if (mUriList.size() != mFinishedUploads) {
                    runOnUiThread(new Runnable() {
                        @Override
                        public void run() {
                            mEditorFragment.appendMediaFiles(mediaMap);
                        }
                    });
                }
            } else {
                runOnUiThread(new Runnable() {
                    @Override
                    public void run() {
                        if (isModernEditor()) {
                            addMediaVisualEditor(mediaUri, path);
                        } else {
                            addMediaLegacyEditor(mediaUri, isVideo);
                        }
                    }
                });
            }
        }
    }

    private void addMediaVisualEditor(Uri uri, String path) {
        MediaFile mediaFile = getMediaFile(uri);
        if (mediaFile != null) {
            mEditorFragment.appendMediaFile(mediaFile, path, mImageLoader);
        }
    }

    private MediaFile getMediaFile(Uri uri) {
        MediaModel media = queueFileForUpload(uri, getContentResolver().getType(uri));
        MediaFile mediaFile = FluxCUtils.mediaFileFromMediaModel(media);
        if (media != null) {
            return mediaFile;
        } else {
            return null;
        }
    }

    private void addMediaLegacyEditor(Uri mediaUri, boolean isVideo) {
        MediaModel mediaModel = buildMediaModel(mediaUri, getContentResolver().getType(mediaUri),
                                                MediaUploadState.QUEUED);
        if (mediaModel == null) {
            ToastUtils.showToast(this, R.string.file_not_found, ToastUtils.Duration.SHORT);
            return;
        }

        if (isVideo) {
            mediaModel.setTitle(getResources().getString(R.string.video));
        } else {
            mediaModel.setTitle(ImageUtils.getTitleForWPImageSpan(this, mediaUri.getEncodedPath()));
        }
        mediaModel.setLocalPostId(mPost.getId());

        mDispatcher.dispatch(MediaActionBuilder.newUpdateMediaAction(mediaModel));

        MediaFile mediaFile = FluxCUtils.mediaFileFromMediaModel(mediaModel);
        mEditorFragment.appendMediaFile(mediaFile, mediaFile.getFilePath(), mImageLoader);
    }

    private void addMediaItemGroupOrSingleItem(Intent data) {
        ClipData clipData = data.getClipData();
        if (clipData != null) {
            ArrayList<Uri> uriList = new ArrayList<>();
            for (int i = 0; i < clipData.getItemCount(); i++) {
                ClipData.Item item = clipData.getItemAt(i);
                uriList.add(item.getUri());
            }
            addMediaList(uriList, false);
        } else {
            addMedia(data.getData(), false);
        }
    }

    private void advertiseImageOptimisationAndAddMedia(final Intent data) {
        if (WPMediaUtils.shouldAdvertiseImageOptimization(this)) {
            WPMediaUtils.advertiseImageOptimization(this,
                                                    new WPMediaUtils.OnAdvertiseImageOptimizationListener() {
                                                        @Override
                                                        public void done() {
                                                            addMediaItemGroupOrSingleItem(data);
                                                        }
                                                    });
        } else {
            addMediaItemGroupOrSingleItem(data);
        }
    }

    private void setFeaturedImageId(final long mediaId) {
        mPost.setFeaturedImageId(mediaId);
        savePostAsync(new AfterSavePostListener() {
            @Override
            public void onPostSave() {
                EditPostActivity.this.runOnUiThread(new Runnable() {
                    @Override
                    public void run() {
                        if (mEditPostSettingsFragment != null) {
                            mEditPostSettingsFragment.updateFeaturedImage(mediaId);
                        }
                    }
                });
            }
        });
    }

    @Override
    public void onActivityResult(int requestCode, int resultCode, Intent data) {
        super.onActivityResult(requestCode, resultCode, data);

        if (resultCode != Activity.RESULT_OK) {
            return;
        }

        if (data != null || ((requestCode == RequestCodes.TAKE_PHOTO || requestCode == RequestCodes.TAKE_VIDEO
                              || requestCode == RequestCodes.PHOTO_PICKER))) {
            switch (requestCode) {
                case RequestCodes.MULTI_SELECT_MEDIA_PICKER:
                case RequestCodes.SINGLE_SELECT_MEDIA_PICKER:
                    handleMediaPickerResult(data);
                    // No need to bump analytics here. Bumped later in
                    // handleMediaPickerResult -> addExistingMediaToEditorAndSave
                    break;
                case RequestCodes.PHOTO_PICKER:
                case RequestCodes.STOCK_MEDIA_PICKER_SINGLE_SELECT:
                    // user chose a featured image
                    if (data.hasExtra(PhotoPickerActivity.EXTRA_MEDIA_ID)) {
                        long mediaId = data.getLongExtra(PhotoPickerActivity.EXTRA_MEDIA_ID, 0);
                        setFeaturedImageId(mediaId);
                    } else if (data.hasExtra(PhotoPickerActivity.EXTRA_MEDIA_QUEUED)) {
                        if (mEditPostSettingsFragment != null) {
                            mEditPostSettingsFragment.refreshViews();
                        }
                    }
                    break;
                case RequestCodes.PICTURE_LIBRARY:
                    advertiseImageOptimisationAndAddMedia(data);
                    break;
                case RequestCodes.TAKE_PHOTO:
                    if (WPMediaUtils.shouldAdvertiseImageOptimization(this)) {
                        WPMediaUtils.advertiseImageOptimization(
                                this, new WPMediaUtils.OnAdvertiseImageOptimizationListener() {
                                    @Override
                                    public void done() {
                                        addLastTakenPicture();
                                    }
                                });
                    } else {
                        addLastTakenPicture();
                    }
                    break;
                case RequestCodes.VIDEO_LIBRARY:
                    addMediaItemGroupOrSingleItem(data);
                    break;
                case RequestCodes.TAKE_VIDEO:
                    Uri capturedVideoUri = MediaUtils.getLastRecordedVideoUri(this);
                    if (addMedia(capturedVideoUri, true)) {
                        AnalyticsTracker.track(Stat.EDITOR_ADDED_VIDEO_NEW);
                    } else {
                        ToastUtils.showToast(this, R.string.gallery_error, Duration.SHORT);
                    }
                    break;
                case RequestCodes.MEDIA_SETTINGS:
                    if (mEditorFragment instanceof AztecEditorFragment) {
                        mEditorFragment.onActivityResult(AztecEditorFragment.EDITOR_MEDIA_SETTINGS,
                                                         Activity.RESULT_OK, data);
                    }
                    break;
                case RequestCodes.STOCK_MEDIA_PICKER_MULTI_SELECT:
                    if (data.hasExtra(StockMediaPickerActivity.KEY_UPLOADED_MEDIA_IDS)) {
                        long[] mediaIds =
                                data.getLongArrayExtra(StockMediaPickerActivity.KEY_UPLOADED_MEDIA_IDS);
                        for (long id : mediaIds) {
                            addExistingMediaToEditor(AddExistingdMediaSource.STOCK_PHOTO_LIBRARY, id);
                        }
                        savePostAsync(null);
                    }
                    break;
                case RequestCodes.GIPHY_PICKER:
                    if (data.hasExtra(GiphyPickerActivity.KEY_SAVED_MEDIA_MODEL_LOCAL_IDS)) {
                        int[] localIds = data.getIntArrayExtra(GiphyPickerActivity.KEY_SAVED_MEDIA_MODEL_LOCAL_IDS);
                        ArrayList<MediaModel> mediaModels = new ArrayList<>();
                        for (int localId : localIds) {
                            mediaModels.add(mMediaStore.getMediaWithLocalId(localId));
                        }

                        startUploadService(mediaModels);

                        for (MediaModel mediaModel : mediaModels) {
                            mediaModel.setLocalPostId(mPost.getId());
                            mDispatcher.dispatch(MediaActionBuilder.newUpdateMediaAction(mediaModel));

                            MediaFile mediaFile = FluxCUtils.mediaFileFromMediaModel(mediaModel);
                            mEditorFragment.appendMediaFile(mediaFile, mediaFile.getFilePath(), mImageLoader);
                        }
                    }
                    break;
                case RequestCodes.HISTORY_DETAIL:
                    if (data.hasExtra(KEY_REVISION)) {
                        mViewPager.setCurrentItem(PAGE_CONTENT);

                        mRevision = data.getParcelableExtra(KEY_REVISION);
                        new Handler().postDelayed(new Runnable() {
                            @Override public void run() {
                                loadRevision();
                            }
                        }, getResources().getInteger(R.integer.full_screen_dialog_animation_duration));
                    }
                    break;
            }
        }
    }

    private void addLastTakenPicture() {
        try {
            WPMediaUtils.scanMediaFile(this, mMediaCapturePath);
            File f = new File(mMediaCapturePath);
            Uri capturedImageUri = Uri.fromFile(f);
            if (addMedia(capturedImageUri, true)) {
                final Intent scanIntent = new Intent(Intent.ACTION_MEDIA_SCANNER_SCAN_FILE);
                scanIntent.setData(capturedImageUri);
                sendBroadcast(scanIntent);
            } else {
                ToastUtils.showToast(this, R.string.gallery_error, Duration.SHORT);
            }
        } catch (RuntimeException | OutOfMemoryError e) {
            AppLog.e(T.EDITOR, e);
        }
    }

    /*
     * called before we add media to make sure we have access to any media shared from another app (Google Photos, etc.)
     */
    private List<Uri> fetchMediaList(@NonNull List<Uri> uriList) {
        boolean didAnyFail = false;
        List<Uri> fetchedUriList = new ArrayList<>();
        for (int i = 0; i < uriList.size(); i++) {
            Uri mediaUri = uriList.get(i);
            if (mediaUri == null) {
                continue;
            }
            if (!MediaUtils.isInMediaStore(mediaUri)) {
                // Do not download the file in async task. See
                // https://github.com/wordpress-mobile/WordPress-Android/issues/5818
                Uri fetchedUri = null;
                try {
                    fetchedUri = MediaUtils.downloadExternalMedia(EditPostActivity.this, mediaUri);
                } catch (IllegalStateException e) {
                    // Ref: https://github.com/wordpress-mobile/WordPress-Android/issues/5823
                    AppLog.e(AppLog.T.UTILS, "Can't download the image at: " + mediaUri.toString(), e);
                    CrashLoggingUtils
                            .logException(e, AppLog.T.MEDIA, "Can't download the image at: " + mediaUri.toString()
                                                             + " See issue #5823");
                    didAnyFail = true;
                }
                if (fetchedUri != null) {
                    fetchedUriList.add(fetchedUri);
                } else {
                    didAnyFail = true;
                }
            } else {
                fetchedUriList.add(mediaUri);
            }
        }

        if (didAnyFail) {
            ToastUtils.showToast(EditPostActivity.this, R.string.error_downloading_image, ToastUtils.Duration.SHORT);
        }

        return fetchedUriList;
    }

    private void handleMediaPickerResult(Intent data) {
        ArrayList<Long> ids = ListUtils.fromLongArray(data.getLongArrayExtra(MediaBrowserActivity.RESULT_IDS));
        if (ids == null || ids.size() == 0) {
            return;
        }

        boolean allAreImages = true;
        for (Long id : ids) {
            MediaModel media = mMediaStore.getSiteMediaWithId(mSite, id);
            if (media != null && !MediaUtils.isValidImage(media.getUrl())) {
                allAreImages = false;
                break;
            }
        }

        // if the user selected multiple items and they're all images, show the insert media
        // dialog so the user can choose whether to insert them individually or as a gallery
        if (ids.size() > 1 && allAreImages && !mShowGutenbergEditor) {
            showInsertMediaDialog(ids);
        } else {
            // if mAllowMultipleSelection and gutenberg editor, pass all ids to addExistingMediaToEditor at once
            if (mShowGutenbergEditor && mAllowMultipleSelection) {
                addExistingMediaToEditor(AddExistingdMediaSource.WP_MEDIA_LIBRARY, ids);
                mAllowMultipleSelection = false;
            } else {
                for (Long id : ids) {
                    addExistingMediaToEditor(AddExistingdMediaSource.WP_MEDIA_LIBRARY, id);
                }
            }
            savePostAsync(null);
        }
    }

    /*
     * called after user selects multiple photos from WP media library
     */
    private void showInsertMediaDialog(final ArrayList<Long> mediaIds) {
        InsertMediaCallback callback = new InsertMediaCallback() {
            @Override
            public void onCompleted(@NonNull InsertMediaDialog dialog) {
                switch (dialog.getInsertType()) {
                    case GALLERY:
                        MediaGallery gallery = new MediaGallery();
                        gallery.setType(dialog.getGalleryType().toString());
                        gallery.setNumColumns(dialog.getNumColumns());
                        gallery.setIds(mediaIds);
                        mEditorFragment.appendGallery(gallery);
                        break;
                    case INDIVIDUALLY:
                        for (Long id : mediaIds) {
                            addExistingMediaToEditor(AddExistingdMediaSource.WP_MEDIA_LIBRARY, id);
                        }
                        savePostAsync(null);
                        break;
                }
            }
        };
        InsertMediaDialog dialog = InsertMediaDialog.newInstance(callback, mSite);
        FragmentTransaction ft = getSupportFragmentManager().beginTransaction();
        ft.add(dialog, "insert_media");
        ft.commitAllowingStateLoss();
    }

    private void refreshBlogMedia() {
        if (NetworkUtils.isNetworkAvailable(this)) {
            FetchMediaListPayload payload = new FetchMediaListPayload(
                    mSite, MediaStore.DEFAULT_NUM_MEDIA_PER_FETCH, false);
            mDispatcher.dispatch(MediaActionBuilder.newFetchMediaListAction(payload));
        } else {
            ToastUtils.showToast(this, R.string.error_media_refresh_no_connection, ToastUtils.Duration.SHORT);
        }
    }

    @SuppressWarnings("unused")
    @Subscribe(threadMode = ThreadMode.MAIN)
    public void onAccountChanged(OnAccountChanged event) {
        if (event.causeOfChange == AccountAction.SEND_VERIFICATION_EMAIL) {
            if (!event.isError()) {
                ToastUtils.showToast(this, getString(R.string.toast_verification_email_sent));
            } else {
                ToastUtils.showToast(this, getString(R.string.toast_verification_email_send_error));
            }
        }
    }

    @SuppressWarnings("unused")
    @Subscribe(threadMode = ThreadMode.MAIN)
    public void onMediaChanged(OnMediaChanged event) {
        if (event.isError()) {
            final String errorMessage;
            switch (event.error.type) {
                case FS_READ_PERMISSION_DENIED:
                    errorMessage = getString(R.string.error_media_insufficient_fs_permissions);
                    break;
                case NOT_FOUND:
                    errorMessage = getString(R.string.error_media_not_found);
                    break;
                case AUTHORIZATION_REQUIRED:
                    errorMessage = getString(R.string.error_media_unauthorized);
                    break;
                case PARSE_ERROR:
                    errorMessage = getString(R.string.error_media_parse_error);
                    break;
                case MALFORMED_MEDIA_ARG:
                case NULL_MEDIA_ARG:
                case GENERIC_ERROR:
                default:
                    errorMessage = getString(R.string.error_refresh_media);
                    break;
            }
            if (!TextUtils.isEmpty(errorMessage)) {
                ToastUtils.showToast(EditPostActivity.this, errorMessage, ToastUtils.Duration.SHORT);
            }
        } else {
            if (mPendingVideoPressInfoRequests != null && !mPendingVideoPressInfoRequests.isEmpty()) {
                // If there are pending requests for video URLs from VideoPress ids, query the DB for
                // them again and notify the editor
                for (String videoId : mPendingVideoPressInfoRequests) {
                    String videoUrl = mMediaStore.
                                                         getUrlForSiteVideoWithVideoPressGuid(mSite, videoId);
                    String posterUrl = WPMediaUtils.getVideoPressVideoPosterFromURL(videoUrl);

                    mEditorFragment.setUrlForVideoPressId(videoId, videoUrl, posterUrl);
                }

                mPendingVideoPressInfoRequests.clear();
            }
        }
    }

    /**
     * Starts the upload service to upload selected media.
     */
    private void startUploadService(MediaModel media) {
        final ArrayList<MediaModel> mediaList = new ArrayList<>();
        mediaList.add(media);
        startUploadService(mediaList);
    }

    /**
     * Start the {@link UploadService} to upload the given {@code mediaModels}.
     *
     * Only {@link MediaModel} objects that have {@code MediaUploadState.QUEUED} statuses will be uploaded. .
     */
    private void startUploadService(@NonNull List<MediaModel> mediaModels) {
        // make sure we only pass items with the QUEUED state to the UploadService
        final ArrayList<MediaModel> queuedMediaModels = new ArrayList<>();
        for (MediaModel media : mediaModels) {
            if (MediaUploadState.QUEUED.toString().equals(media.getUploadState())) {
                queuedMediaModels.add(media);
            }
        }

        // before starting the service, we need to update the posts' contents so we are sure the service
        // can retrieve it from there on
        savePostAsync(new AfterSavePostListener() {
            @Override public void onPostSave() {
                UploadService.uploadMediaFromEditor(EditPostActivity.this, queuedMediaModels);
            }
        });
    }

    private String getVideoThumbnail(String videoPath) {
        String thumbnailPath = null;
        try {
            File outputFile = File.createTempFile("thumb", ".png", getCacheDir());
            FileOutputStream outputStream = new FileOutputStream(outputFile);
            Bitmap thumb = ImageUtils.getVideoFrameFromVideo(
                    videoPath,
                    EditorMediaUtils.getMaximumThumbnailSizeForEditor(this)
            );
            if (thumb != null) {
                thumb.compress(Bitmap.CompressFormat.PNG, 75, outputStream);
                thumbnailPath = outputFile.getAbsolutePath();
            }
        } catch (IOException e) {
            AppLog.i(T.MEDIA, "Can't create thumbnail for video: " + videoPath);
        }
        return thumbnailPath;
    }

    /**
     * Queues a media file for upload and starts the UploadService. Toasts will alert the user
     * if there are issues with the file.
     */
    private MediaModel queueFileForUpload(Uri uri, String mimeType) {
        return queueFileForUpload(uri, mimeType, MediaUploadState.QUEUED);
    }

    private MediaModel queueFileForUpload(Uri uri, String mimeType, MediaUploadState startingState) {
        String path = MediaUtils.getRealPathFromURI(this, uri);

        // Invalid file path
        if (TextUtils.isEmpty(path)) {
            ToastUtils.showToast(this, R.string.editor_toast_invalid_path, ToastUtils.Duration.SHORT);
            return null;
        }

        // File not found
        File file = new File(path);
        if (!file.exists()) {
            ToastUtils.showToast(this, R.string.file_not_found, ToastUtils.Duration.SHORT);
            return null;
        }

        // we need to update media with the local post Id
        MediaModel media = buildMediaModel(uri, mimeType, startingState);
        if (media == null) {
            ToastUtils.showToast(this, R.string.file_not_found, ToastUtils.Duration.SHORT);
            return null;
        }
        media.setLocalPostId(mPost.getId());
        mDispatcher.dispatch(MediaActionBuilder.newUpdateMediaAction(media));

        startUploadService(media);

        return media;
    }

    private MediaModel buildMediaModel(Uri uri, String mimeType, MediaUploadState startingState) {
        MediaModel media = FluxCUtils.mediaModelFromLocalUri(this, uri, mimeType, mMediaStore, mSite.getId());
        if (media == null) {
            return null;
        }
        if (org.wordpress.android.fluxc.utils.MediaUtils.isVideoMimeType(media.getMimeType())) {
            String path = MediaUtils.getRealPathFromURI(this, uri);
            media.setThumbnailUrl(getVideoThumbnail(path));
        }

        media.setUploadState(startingState);
        if (!mPost.isLocalDraft()) {
            media.setPostId(mPost.getRemotePostId());
        }

        return media;
    }

    @Override
    public void onEditPostPublishedSettingsClick() {
        mViewPager.setCurrentItem(PAGE_PUBLISH_SETTINGS);
    }

    /**
     * EditorFragmentListener methods
     */

    @Override
    public void onAddMediaClicked() {
        if (isPhotoPickerShowing()) {
            hidePhotoPicker();
         } else if (WPMediaUtils.currentUserCanUploadMedia(mSite)) {
            showPhotoPicker();
        } else {
            // show the WP media library instead of the photo picker if the user doesn't have upload permission
            ActivityLauncher.viewMediaPickerForResult(this, mSite, MediaBrowserType.EDITOR_PICKER);
        }
    }

    @Override
    public void onAddMediaImageClicked(boolean allowMultipleSelection) {
        mAllowMultipleSelection = allowMultipleSelection;
        ActivityLauncher.viewMediaPickerForResult(this, mSite, MediaBrowserType.GUTENBERG_IMAGE_PICKER);
    }

    @Override
    public void onAddMediaVideoClicked(boolean allowMultipleSelection) {
        mAllowMultipleSelection = allowMultipleSelection;
        ActivityLauncher.viewMediaPickerForResult(this, mSite, MediaBrowserType.GUTENBERG_VIDEO_PICKER);
    }

    @Override
    public void onAddPhotoClicked(boolean allowMultipleSelection) {
        onPhotoPickerIconClicked(PhotoPickerIcon.ANDROID_CHOOSE_PHOTO, allowMultipleSelection);
    }

    @Override
    public void onCapturePhotoClicked() {
        onPhotoPickerIconClicked(PhotoPickerIcon.ANDROID_CAPTURE_PHOTO, false);
    }

    @Override
    public void onAddVideoClicked(boolean allowMultipleSelectio) {
        onPhotoPickerIconClicked(PhotoPickerIcon.ANDROID_CHOOSE_VIDEO, allowMultipleSelectio);
    }

    @Override
    public void onCaptureVideoClicked() {
        onPhotoPickerIconClicked(PhotoPickerIcon.ANDROID_CAPTURE_VIDEO, false);
    }

    @Override
    public void onMediaDropped(final ArrayList<Uri> mediaUris) {
        mDroppedMediaUris = mediaUris;
        if (PermissionUtils
                .checkAndRequestStoragePermission(this, WPPermissionUtils.EDITOR_DRAG_DROP_PERMISSION_REQUEST_CODE)) {
            runOnUiThread(mFetchMediaRunnable);
        }
    }

    @Override
    public void onRequestDragAndDropPermissions(DragEvent dragEvent) {
        if (Build.VERSION.SDK_INT >= Build.VERSION_CODES.N) {
            requestTemporaryPermissions(dragEvent);
        }
    }

    @TargetApi(Build.VERSION_CODES.N)
    private void requestTemporaryPermissions(DragEvent dragEvent) {
        requestDragAndDropPermissions(dragEvent);
    }

    @Override
    public void onMediaRetryAllClicked(Set<String> failedMediaIds) {
        UploadService.cancelFinalNotification(this, mPost);
        UploadService.cancelFinalNotificationForMedia(this, mSite);

        ArrayList<MediaModel> failedMediaList = new ArrayList<>();
        for (String mediaId : failedMediaIds) {
            failedMediaList.add(mMediaStore.getMediaWithLocalId(Integer.valueOf(mediaId)));
        }

        if (!failedMediaList.isEmpty()) {
            for (MediaModel mediaModel : failedMediaList) {
                mediaModel.setUploadState(MediaUploadState.QUEUED);
                mDispatcher.dispatch(MediaActionBuilder.newUpdateMediaAction(mediaModel));
            }
            startUploadService(failedMediaList);
        }

        AnalyticsTracker.track(Stat.EDITOR_UPLOAD_MEDIA_RETRIED);
    }

    @Override
    public boolean onMediaRetryClicked(final String mediaId) {
        if (TextUtils.isEmpty(mediaId)) {
            AppLog.e(T.MEDIA, "Invalid media id passed to onMediaRetryClicked");
            return false;
        }
        MediaModel media = mMediaStore.getMediaWithLocalId(StringUtils.stringToInt(mediaId));
        if (media == null) {
            AppLog.e(T.MEDIA, "Can't find media with local id: " + mediaId);
            AlertDialog.Builder builder = new AlertDialog.Builder(
                    new ContextThemeWrapper(this, R.style.Calypso_Dialog));
            builder.setTitle(getString(R.string.cannot_retry_deleted_media_item));
            builder.setPositiveButton(R.string.yes, new DialogInterface.OnClickListener() {
                public void onClick(DialogInterface dialog, int id) {
                    runOnUiThread(new Runnable() {
                        @Override
                        public void run() {
                            mEditorFragment.removeMedia(mediaId);
                        }
                    });
                    dialog.dismiss();
                }
            });

            builder.setNegativeButton(getString(R.string.no), new DialogInterface.OnClickListener() {
                public void onClick(DialogInterface dialog, int id) {
                    dialog.dismiss();
                }
            });

            AlertDialog dialog = builder.create();
            dialog.show();

            return false;
        }

        if (media.getUrl() != null && media.getUploadState().equals(MediaUploadState.UPLOADED.toString())) {
            // Note: we should actually do this when the editor fragment starts instead of waiting for user input.
            // Notify the editor fragment upload was successful and it should replace the local url by the remote url.
            if (mEditorMediaUploadListener != null) {
                mEditorMediaUploadListener.onMediaUploadSucceeded(String.valueOf(media.getId()),
                        FluxCUtils.mediaFileFromMediaModel(media));
            }
        } else {
            UploadService.cancelFinalNotification(this, mPost);
            UploadService.cancelFinalNotificationForMedia(this, mSite);
            media.setUploadState(MediaUploadState.QUEUED);
            mDispatcher.dispatch(MediaActionBuilder.newUpdateMediaAction(media));
            startUploadService(media);
        }

        AnalyticsTracker.track(Stat.EDITOR_UPLOAD_MEDIA_RETRIED);
        return true;
    }

    @Override
    public void onMediaUploadCancelClicked(String localMediaId) {
        if (!TextUtils.isEmpty(localMediaId)) {
            cancelMediaUpload(StringUtils.stringToInt(localMediaId), true);
        } else {
            // Passed mediaId is incorrect: cancel all uploads for this post
            ToastUtils.showToast(this, getString(R.string.error_all_media_upload_canceled));
            EventBus.getDefault().post(new PostEvents.PostMediaCanceled(mPost));
        }
    }

    @Override
    public void onMediaDeleted(String localMediaId) {
        if (!TextUtils.isEmpty(localMediaId)) {
            if (mShowAztecEditor && !mShowGutenbergEditor) {
                setDeletedMediaIdOnUploadService(localMediaId);
                // passing false here as we need to keep the media item in case the user wants to undo
                cancelMediaUpload(StringUtils.stringToInt(localMediaId), false);
            } else if (mShowGutenbergEditor) {
                MediaModel mediaModel = mMediaStore.getMediaWithLocalId(StringUtils.stringToInt(localMediaId));
                if (mediaModel == null) {
                    return;
                }

                setDeletedMediaIdOnUploadService(localMediaId);

                // also make sure it's not being uploaded anywhere else (maybe on some other Post,
                // simultaneously)
                if (mediaModel.getUploadState() != null
                    && MediaUtils.isLocalFile(mediaModel.getUploadState().toLowerCase(Locale.ROOT))
                    && !UploadService.isPendingOrInProgressMediaUpload(mediaModel)) {
                    mDispatcher.dispatch(MediaActionBuilder.newRemoveMediaAction(mediaModel));
                }
            }
        }
    }

    private void setDeletedMediaIdOnUploadService(String localMediaId) {
        mAztecBackspaceDeletedOrGbBlockDeletedMediaItemIds.add(localMediaId);
        UploadService.setDeletedMediaItemIds(mAztecBackspaceDeletedOrGbBlockDeletedMediaItemIds);
    }

    private void cancelMediaUpload(int localMediaId, boolean delete) {
        MediaModel mediaModel = mMediaStore.getMediaWithLocalId(Integer.valueOf(localMediaId));
        if (mediaModel != null) {
            CancelMediaPayload payload = new CancelMediaPayload(mSite, mediaModel, delete);
            mDispatcher.dispatch(MediaActionBuilder.newCancelMediaUploadAction(payload));
        }
    }

    /*
    * When the user deletes a media item that was being uploaded at that moment, we only cancel the
    * upload but keep the media item in FluxC DB because the user might have deleted it accidentally,
    * and they can always UNDO the delete action in Aztec.
    * So, when the user exits then editor (and thus we lose the undo/redo history) we are safe to
    * physically delete from the FluxC DB those items that have been deleted by the user using backspace.
    * */
    private void definitelyDeleteBackspaceDeletedMediaItems() {
        for (String mediaId : mAztecBackspaceDeletedOrGbBlockDeletedMediaItemIds) {
            if (!TextUtils.isEmpty(mediaId)) {
                // make sure the MediaModel exists
                MediaModel mediaModel = mMediaStore.getMediaWithLocalId(StringUtils.stringToInt(mediaId));
                if (mediaModel == null) {
                    continue;
                }

                // also make sure it's not being uploaded anywhere else (maybe on some other Post,
                // simultaneously)
                if (mediaModel.getUploadState() != null
                    && MediaUtils.isLocalFile(mediaModel.getUploadState().toLowerCase(Locale.ROOT))
                    && !UploadService.isPendingOrInProgressMediaUpload(mediaModel)) {
                    mDispatcher.dispatch(MediaActionBuilder.newRemoveMediaAction(mediaModel));
                }
            }
        }
    }

    @Override
    public void onUndoMediaCheck(final String undoedContent) {
        // here we check which elements tagged UPLOADING are there in undoedContent,
        // and check for the ones that ARE NOT being uploaded or queued in the UploadService.
        // These are the CANCELED ONES, so mark them FAILED now to retry.

        List<MediaModel> currentlyUploadingMedia = UploadService.getPendingOrInProgressMediaUploadsForPost(mPost);
        List<String> mediaMarkedUploading =
                AztecEditorFragment.getMediaMarkedUploadingInPostContent(EditPostActivity.this, undoedContent);

        // go through the list of items marked UPLOADING within the Post content, and look in the UploadService
        // to see whether they're really being uploaded or not. If an item is not really being uploaded,
        // mark that item failed
        for (String mediaId : mediaMarkedUploading) {
            boolean found = false;
            for (MediaModel media : currentlyUploadingMedia) {
                if (StringUtils.stringToInt(mediaId) == media.getId()) {
                    found = true;
                    break;
                }
            }

            if (!found) {
                if (mEditorFragment instanceof AztecEditorFragment) {
                    mAztecBackspaceDeletedOrGbBlockDeletedMediaItemIds.remove(mediaId);
                    // update the mediaIds list in UploadService
                    UploadService.setDeletedMediaItemIds(mAztecBackspaceDeletedOrGbBlockDeletedMediaItemIds);
                    ((AztecEditorFragment) mEditorFragment).setMediaToFailed(mediaId);
                }
            }
        }
    }

    @Override
    public void onVideoPressInfoRequested(final String videoId) {
        String videoUrl = mMediaStore.
                                             getUrlForSiteVideoWithVideoPressGuid(mSite, videoId);

        if (videoUrl == null) {
            AppLog.w(T.EDITOR, "The editor wants more info about the following VideoPress code: " + videoId
                               + " but it's not available in the current site " + mSite.getUrl()
                               + " Maybe it's from another site?");
            return;
        }

        if (videoUrl.isEmpty()) {
            if (PermissionUtils.checkAndRequestCameraAndStoragePermissions(
                    this, WPPermissionUtils.EDITOR_MEDIA_PERMISSION_REQUEST_CODE)) {
                runOnUiThread(new Runnable() {
                    @Override
                    public void run() {
                        if (mPendingVideoPressInfoRequests == null) {
                            mPendingVideoPressInfoRequests = new ArrayList<>();
                        }
                        mPendingVideoPressInfoRequests.add(videoId);
                        refreshBlogMedia();
                    }
                });
            }
        }

        String posterUrl = WPMediaUtils.getVideoPressVideoPosterFromURL(videoUrl);

        mEditorFragment.setUrlForVideoPressId(videoId, videoUrl, posterUrl);
    }

    @Override
    public String onAuthHeaderRequested(String url) {
        String authHeader = "";
        String token = mAccountStore.getAccessToken();
        if (mSite.isPrivate() && WPUrlUtils.safeToAddWordPressComAuthToken(url)
            && !TextUtils.isEmpty(token)) {
            authHeader = "Bearer " + token;
        }
        return authHeader;
    }

    @Override
    public void onEditorFragmentInitialized() {
        boolean shouldFinishInit = true;
        // now that we have the Post object initialized,
        // check whether we have media items to insert from the WRITE POST with media functionality
        if (getIntent().hasExtra(EXTRA_INSERT_MEDIA)) {
            // Bump analytics
            AnalyticsTracker.track(Stat.NOTIFICATION_UPLOAD_MEDIA_SUCCESS_WRITE_POST);

            List<MediaModel> mediaList = (List<MediaModel>) getIntent().getSerializableExtra(EXTRA_INSERT_MEDIA);
            // removing this from the intent so it doesn't insert the media items again on each Acivity re-creation
            getIntent().removeExtra(EXTRA_INSERT_MEDIA);
            if (mediaList != null && !mediaList.isEmpty()) {
                shouldFinishInit = false;
                mMediaInsertedOnCreation = true;
                for (MediaModel media : mediaList) {
                    addExistingMediaToEditor(AddExistingdMediaSource.WP_MEDIA_LIBRARY, media.getMediaId());
                }
                savePostAsync(new AfterSavePostListener() {
                    @Override
                    public void onPostSave() {
                        runOnUiThread(new Runnable() {
                            @Override
                            public void run() {
                                onEditorFinalTouchesBeforeShowing();
                            }
                        });
                    }
                });
            }
        }

        if (shouldFinishInit) {
            onEditorFinalTouchesBeforeShowing();
        }
    }

    private void onEditorFinalTouchesBeforeShowing() {
        refreshEditorContent();
        // probably here is best for Gutenberg to start interacting with
        if (mShowGutenbergEditor && mEditorFragment instanceof GutenbergEditorFragment) {
            List<MediaModel> failedMedia = mMediaStore.getMediaForPostWithState(mPost, MediaUploadState.FAILED);
            if (failedMedia != null && !failedMedia.isEmpty()) {
                HashSet<Integer> mediaIds = new HashSet<>();
                for (MediaModel media : failedMedia) {
                    // featured image isn't in the editor but in the Post Settings fragment, so we want to skip it
                    if (!media.getMarkedLocallyAsFeatured()) {
                        mediaIds.add(media.getId());
                    }
                }
                ((GutenbergEditorFragment) mEditorFragment).resetUploadingMediaToFailed(mediaIds);
            }
        } else if (mShowAztecEditor && mEditorFragment instanceof AztecEditorFragment) {
            mPostEditorAnalyticsSession.start(null);
        }
    }

    @Override
    public void onEditorFragmentContentReady(ArrayList<Object> unsupportedBlocksList) {
        mPostEditorAnalyticsSession.start(unsupportedBlocksList);
    }

    @Override
    public void onHtmlModeToggledInToolbar() {
        toggleHtmlModeOnMenu();
    }

    @Override
    public void onTrackableEvent(TrackableEvent event) throws IllegalArgumentException {
        AnalyticsTracker.Stat currentStat = null;
        switch (event) {
            case BOLD_BUTTON_TAPPED:
                currentStat = Stat.EDITOR_TAPPED_BOLD;
                break;
            case BLOCKQUOTE_BUTTON_TAPPED:
                currentStat = Stat.EDITOR_TAPPED_BLOCKQUOTE;
                break;
            case ELLIPSIS_COLLAPSE_BUTTON_TAPPED:
                currentStat = Stat.EDITOR_TAPPED_ELLIPSIS_COLLAPSE;
                AppPrefs.setAztecEditorToolbarExpanded(false);
                break;
            case ELLIPSIS_EXPAND_BUTTON_TAPPED:
                currentStat = Stat.EDITOR_TAPPED_ELLIPSIS_EXPAND;
                AppPrefs.setAztecEditorToolbarExpanded(true);
                break;
            case HEADING_BUTTON_TAPPED:
                currentStat = Stat.EDITOR_TAPPED_HEADING;
                break;
            case HEADING_1_BUTTON_TAPPED:
                currentStat = Stat.EDITOR_TAPPED_HEADING_1;
                break;
            case HEADING_2_BUTTON_TAPPED:
                currentStat = Stat.EDITOR_TAPPED_HEADING_2;
                break;
            case HEADING_3_BUTTON_TAPPED:
                currentStat = Stat.EDITOR_TAPPED_HEADING_3;
                break;
            case HEADING_4_BUTTON_TAPPED:
                currentStat = Stat.EDITOR_TAPPED_HEADING_4;
                break;
            case HEADING_5_BUTTON_TAPPED:
                currentStat = Stat.EDITOR_TAPPED_HEADING_5;
                break;
            case HEADING_6_BUTTON_TAPPED:
                currentStat = Stat.EDITOR_TAPPED_HEADING_6;
                break;
            case HORIZONTAL_RULE_BUTTON_TAPPED:
                currentStat = Stat.EDITOR_TAPPED_HORIZONTAL_RULE;
                break;
            case FORMAT_ALIGN_LEFT_BUTTON_TAPPED:
                AnalyticsTracker.track(Stat.EDITOR_TAPPED_ALIGN_LEFT);
                break;
            case FORMAT_ALIGN_CENTER_BUTTON_TAPPED:
                AnalyticsTracker.track(Stat.EDITOR_TAPPED_ALIGN_CENTER);
                break;
            case FORMAT_ALIGN_RIGHT_BUTTON_TAPPED:
                AnalyticsTracker.track(Stat.EDITOR_TAPPED_ALIGN_RIGHT);
                break;
            case HTML_BUTTON_TAPPED:
                currentStat = Stat.EDITOR_TAPPED_HTML;
                hidePhotoPicker();
                break;
            case IMAGE_EDITED:
                currentStat = Stat.EDITOR_EDITED_IMAGE;
                break;
            case ITALIC_BUTTON_TAPPED:
                currentStat = Stat.EDITOR_TAPPED_ITALIC;
                break;
            case LINK_ADDED_BUTTON_TAPPED:
                currentStat = Stat.EDITOR_TAPPED_LINK_ADDED;
                hidePhotoPicker();
                break;
            case LINK_REMOVED_BUTTON_TAPPED:
                currentStat = Stat.EDITOR_TAPPED_LINK_REMOVED;
                break;
            case LIST_BUTTON_TAPPED:
                currentStat = Stat.EDITOR_TAPPED_LIST;
                break;
            case LIST_ORDERED_BUTTON_TAPPED:
                currentStat = Stat.EDITOR_TAPPED_LIST_ORDERED;
                break;
            case LIST_UNORDERED_BUTTON_TAPPED:
                currentStat = Stat.EDITOR_TAPPED_LIST_UNORDERED;
                break;
            case MEDIA_BUTTON_TAPPED:
                currentStat = Stat.EDITOR_TAPPED_IMAGE;
                break;
            case NEXT_PAGE_BUTTON_TAPPED:
                currentStat = Stat.EDITOR_TAPPED_NEXT_PAGE;
                break;
            case PARAGRAPH_BUTTON_TAPPED:
                currentStat = Stat.EDITOR_TAPPED_PARAGRAPH;
                break;
            case PREFORMAT_BUTTON_TAPPED:
                currentStat = Stat.EDITOR_TAPPED_PREFORMAT;
                break;
            case READ_MORE_BUTTON_TAPPED:
                currentStat = Stat.EDITOR_TAPPED_READ_MORE;
                break;
            case STRIKETHROUGH_BUTTON_TAPPED:
                currentStat = Stat.EDITOR_TAPPED_STRIKETHROUGH;
                break;
            case UNDERLINE_BUTTON_TAPPED:
                currentStat = Stat.EDITOR_TAPPED_UNDERLINE;
                break;
            case REDO_TAPPED:
                AnalyticsTracker.track(Stat.EDITOR_TAPPED_REDO);
                break;
            case UNDO_TAPPED:
                AnalyticsTracker.track(Stat.EDITOR_TAPPED_UNDO);
                break;
            default:
                AppLog.w(T.EDITOR, "onTrackableEvent event not being tracked in EditPostActivity: " + event.name());
                break;
        }

        if (currentStat != null) {
            Map<String, String> properties = new HashMap<>();
            String editorName = null;
            if (mEditorFragment instanceof GutenbergEditorFragment) {
                editorName = "gutenberg";
            } else if (mEditorFragment instanceof AztecEditorFragment) {
                editorName = "aztec";
            }
            if (editorName == null) {
                throw new IllegalArgumentException("Unexpected Editor Fragment - got "
                                                   + mEditorFragment.getClass().getName()
                                                   + " but expected GutenbergEditorFragment or AztecEditorFragment");
            }
            properties.put("editor", editorName);
            AnalyticsTracker.track(currentStat, properties);
        }
    }

    // FluxC events

    @SuppressWarnings("unused")
    @Subscribe(threadMode = ThreadMode.MAIN)
    public void onMediaUploaded(OnMediaUploaded event) {
        if (isFinishing()) {
            return;
        }

        // event for unknown media, ignoring
        if (event.media == null) {
            AppLog.w(AppLog.T.MEDIA, "Media event carries null media object, not recognized");
            return;
        }

        if (event.isError()) {
            onUploadError(event.media, event.error);
        } else if (event.completed) {
            // if the remote url on completed is null, we consider this upload wasn't successful
            if (event.media.getUrl() == null) {
                MediaError error = new MediaError(MediaErrorType.GENERIC_ERROR);
                onUploadError(event.media, error);
            } else {
                onUploadSuccess(event.media);
            }
        } else {
            onUploadProgress(event.media, event.progress);
        }
    }

    // FluxC events

    @SuppressWarnings("unused")
    @Subscribe(threadMode = ThreadMode.MAIN)
    public void onPostChanged(OnPostChanged event) {
        if (event.causeOfChange instanceof CauseOfOnPostChanged.UpdatePost) {
            if (!event.isError()) {
                // here update the menu if it's not a draft anymore
                invalidateOptionsMenu();
            } else {
                showDialogProgress(false);
                AppLog.e(AppLog.T.POSTS, "UPDATE_POST failed: " + event.error.type + " - " + event.error.message);
            }
        }
    }

    @SuppressWarnings("unused")
    @Subscribe(threadMode = ThreadMode.MAIN)
    public void onPostUploaded(OnPostUploaded event) {
        final PostModel post = event.post;
        if (post != null && post.getId() == mPost.getId()) {
            View snackbarAttachView = findViewById(R.id.editor_activity);
            UploadUtils.onPostUploadedSnackbarHandler(this, snackbarAttachView, event.isError(), post,
                    event.isError() ? event.error.message : null, getSite(), mDispatcher);
            if (!event.isError()) {
                mPost = post;
                mIsNewPost = false;
                invalidateOptionsMenu();
            }
        }
    }


    @SuppressWarnings("unused")
    @Subscribe(threadMode = ThreadMode.MAIN)
    public void onEventMainThread(VideoOptimizer.ProgressEvent event) {
        if (!isFinishing()) {
            // use upload progress rather than optimizer progress since the former includes upload+optimization
            float progress = UploadService.getUploadProgressForMedia(event.media);
            onUploadProgress(event.media, progress);
        }
    }

    @SuppressWarnings("unused")
    @Subscribe(threadMode = ThreadMode.MAIN)
    public void onEventMainThread(UploadService.UploadMediaRetryEvent event) {
        if (!isFinishing()
            && event.mediaModelList != null
            && mEditorMediaUploadListener != null) {
            for (MediaModel media : event.mediaModelList) {
                String localMediaId = String.valueOf(media.getId());
                EditorFragmentAbstract.MediaType mediaType = media.isVideo()
                        ? EditorFragmentAbstract.MediaType.VIDEO : EditorFragmentAbstract.MediaType.IMAGE;
                mEditorMediaUploadListener.onMediaUploadRetry(localMediaId, mediaType);
            }
        }
    }

    private void showAsyncPromoDialog(boolean isPage, boolean isScheduled) {
        int title = isScheduled ? R.string.async_promo_title_schedule : R.string.async_promo_title_publish;
        int description = isScheduled
            ? (isPage ? R.string.async_promo_description_schedule_page : R.string.async_promo_description_schedule_post)
            : (isPage ? R.string.async_promo_description_publish_page : R.string.async_promo_description_publish_post);
        int button = isScheduled ? R.string.async_promo_schedule_now : R.string.async_promo_publish_now;

        final PromoDialog asyncPromoDialog = new PromoDialog();
        asyncPromoDialog.initialize(isScheduled ? ASYNC_PROMO_SCHEDULE_DIALOG_TAG : ASYNC_PROMO_PUBLISH_DIALOG_TAG,
                getString(title),
                getString(description),
                getString(button),
                R.drawable.img_illustration_hand_checkmark_button_124dp,
                getString(R.string.keep_editing),
                getString(R.string.async_promo_link));

        asyncPromoDialog.show(getSupportFragmentManager(),
                isScheduled ? ASYNC_PROMO_SCHEDULE_DIALOG_TAG : ASYNC_PROMO_PUBLISH_DIALOG_TAG);

        AppPrefs.setAsyncPromoRequired(false);
    }

    // EditPostActivityHook methods

    @Override
    public PostModel getPost() {
        return mPost;
    }

    @Override
    public SiteModel getSite() {
        return mSite;
    }


    // External Access to the Image Loader
    public AztecImageLoader getAztecImageLoader() {
        return mAztecImageLoader;
    }

    @Override
    public boolean onMenuOpened(int featureId, Menu menu) {
        // This is a workaround for bag discovered on Chromebooks, where Enter key will not work in the toolbar menu
        // Editor fragments are messing with window focus, which causes keyboard events to get ignored

        // this fixes issue with GB editor
        View editorFragmentView = mEditorFragment.getView();
        if (editorFragmentView != null) {
            editorFragmentView.requestFocus();
        }

        // this fixes issue with Aztec editor
        if (mEditorFragment instanceof AztecEditorFragment) {
            ((AztecEditorFragment) mEditorFragment).requestContentAreaFocus();
        }
        return super.onMenuOpened(featureId, menu);
    }
}<|MERGE_RESOLUTION|>--- conflicted
+++ resolved
@@ -19,12 +19,7 @@
 import android.text.Editable;
 import android.text.Spanned;
 import android.text.TextUtils;
-<<<<<<< HEAD
-import android.text.style.CharacterStyle;
-import android.text.style.SuggestionSpan;
 import android.util.ArrayMap;
-=======
->>>>>>> c02c3168
 import android.view.ContextThemeWrapper;
 import android.view.DragEvent;
 import android.view.Menu;
@@ -2819,17 +2814,10 @@
         }
 
         private void postProcessMedia(final Uri mediaUri, final String path, final boolean isVideo) {
-<<<<<<< HEAD
             if (mAllowMultipleSelection) {
                 MediaFile mediaFile = getMediaFile(mediaUri);
                 if (mediaFile != null) {
                     mediaMap.put(path, mediaFile);
-=======
-            runOnUiThread(new Runnable() {
-                @Override
-                public void run() {
-                    addMediaVisualEditor(mediaUri, path);
->>>>>>> c02c3168
                 }
                 mFinishedUploads++;
                 if (mUriList.size() != mFinishedUploads) {
@@ -2844,11 +2832,7 @@
                 runOnUiThread(new Runnable() {
                     @Override
                     public void run() {
-                        if (isModernEditor()) {
                             addMediaVisualEditor(mediaUri, path);
-                        } else {
-                            addMediaLegacyEditor(mediaUri, isVideo);
-                        }
                     }
                 });
             }
