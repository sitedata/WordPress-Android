--- conflicted
+++ resolved
@@ -80,7 +80,6 @@
     public static final String ENTERED_URL_KEY = "ENTERED_URL_KEY";
     public static final String ENTERED_USERNAME_KEY = "ENTERED_USERNAME_KEY";
 
-<<<<<<< HEAD
     protected EditText mUsernameEditText;
     protected EditText mPasswordEditText;
     protected EditText mUrlEditText;
@@ -104,53 +103,16 @@
     protected ImageView mInfoButton;
     protected ImageView mInfoButtonSecondary;
 
-    protected final EmailChecker mEmailChecker;
-
     protected boolean mSelfHosted;
-    protected boolean mEmailAutoCorrected;
-    protected boolean mShouldSendTwoStepSMS;
-    protected int mErroneousLogInCount;
-    protected String mUsername;
-    protected String mPassword;
-    protected String mTwoStepCode;
-    protected String mHttpUsername;
-    protected String mHttpPassword;
-    protected Blog mJetpackBlog;
-=======
-    private EditText mUsernameEditText;
-    private EditText mPasswordEditText;
-    private EditText mUrlEditText;
-    private EditText mTwoStepEditText;
-
-    private WPTextView mSignInButton;
-    private WPTextView mCreateAccountButton;
-    private WPTextView mAddSelfHostedButton;
-    private WPTextView mProgressTextSignIn;
-    private WPTextView mForgotPassword;
-    private WPTextView mJetpackAuthLabel;
-
-    private LinearLayout mBottomButtonsLayout;
-    private RelativeLayout mUsernameLayout;
-    private RelativeLayout mPasswordLayout;
-    private RelativeLayout mProgressBarSignIn;
-    private RelativeLayout mUrlButtonLayout;
-    private RelativeLayout mTwoStepLayout;
-    private LinearLayout mTwoStepFooter;
-
-    private ImageView mInfoButton;
-    private ImageView mInfoButtonSecondary;
-
-    private boolean mSelfHosted;
     private boolean mEmailAutoCorrected;
     private boolean mShouldSendTwoStepSMS;
     private int mErroneousLogInCount;
-    private String mUsername;
+    protected String mUsername;
     private String mPassword;
     private String mTwoStepCode;
     private String mHttpUsername;
     private String mHttpPassword;
     private Blog mJetpackBlog;
->>>>>>> a7f197a9
 
     @Override
     public void onCreate(Bundle savedInstanceState) {
