--- conflicted
+++ resolved
@@ -29,20 +29,17 @@
 import android.widget.RelativeLayout;
 import android.widget.TextView;
 
-import com.android.volley.VolleyError;
 import com.google.android.gms.auth.api.credentials.Credential;
 import com.wordpress.rest.RestRequest;
 
 import org.greenrobot.eventbus.Subscribe;
 import org.greenrobot.eventbus.ThreadMode;
-import org.json.JSONException;
 import org.json.JSONObject;
 import org.wordpress.android.BuildConfig;
 import org.wordpress.android.R;
 import org.wordpress.android.WordPress;
 import org.wordpress.android.analytics.AnalyticsTracker;
 import org.wordpress.android.analytics.AnalyticsTracker.Stat;
-<<<<<<< HEAD
 import org.wordpress.android.fluxc.Dispatcher;
 import org.wordpress.android.fluxc.action.AccountAction;
 import org.wordpress.android.fluxc.generated.AccountActionBuilder;
@@ -65,25 +62,12 @@
 import org.wordpress.android.ui.main.WPMainActivity;
 import org.wordpress.android.ui.notifications.services.NotificationsUpdateService;
 import org.wordpress.android.ui.prefs.AppPrefs;
-=======
-import org.wordpress.android.models.Account;
-import org.wordpress.android.models.AccountHelper;
-import org.wordpress.android.models.Blog;
-import org.wordpress.android.networking.SelfSignedSSLCertsManager;
-import org.wordpress.android.ui.accounts.helpers.FetchBlogListAbstract.Callback;
-import org.wordpress.android.ui.accounts.helpers.FetchBlogListWPCom;
-import org.wordpress.android.ui.accounts.helpers.FetchBlogListWPOrg;
-import org.wordpress.android.ui.accounts.helpers.LoginAbstract;
-import org.wordpress.android.ui.accounts.helpers.LoginWPCom;
-import org.wordpress.android.ui.main.WPMainActivity;
-import org.wordpress.android.ui.notifications.services.NotificationsUpdateService;
 import org.wordpress.android.ui.reader.services.ReaderUpdateService;
-import org.wordpress.android.ui.reader.services.ReaderUpdateService.UpdateTask;
 import org.wordpress.android.ui.stats.StatsWidgetProvider;
->>>>>>> 142dc500
 import org.wordpress.android.util.AnalyticsUtils;
 import org.wordpress.android.util.AppLog;
 import org.wordpress.android.util.AppLog.T;
+import org.wordpress.android.util.BlogUtils;
 import org.wordpress.android.util.EditTextUtils;
 import org.wordpress.android.util.HelpshiftHelper;
 import org.wordpress.android.util.HelpshiftHelper.Tag;
@@ -98,6 +82,7 @@
 import org.wordpress.android.widgets.WPTextView;
 import org.wordpress.emailchecker2.EmailChecker;
 
+import java.util.EnumSet;
 import java.util.HashMap;
 import java.util.List;
 import java.util.Locale;
@@ -105,13 +90,9 @@
 import java.util.regex.Matcher;
 import java.util.regex.Pattern;
 
-<<<<<<< HEAD
 import javax.inject.Inject;
 
-import static com.android.volley.Request.Method.HEAD;
-=======
 import static android.content.Context.CLIPBOARD_SERVICE;
->>>>>>> 142dc500
 
 public class SignInFragment extends AbstractFragment implements TextWatcher {
     public static final String TAG = "sign_in_fragment_tag";
@@ -758,104 +739,6 @@
         return null;
     }
 
-<<<<<<< HEAD
-=======
-    protected final Callback mFetchBlogListCallback = new Callback() {
-        @Override
-        public void onSuccess(final List<Map<String, Object>> userBlogList) {
-            if (!isAdded()) {
-                return;
-            }
-            if (userBlogList != null) {
-                if (isWPComLogin()) {
-                    BlogUtils.addBlogs(userBlogList, mUsername);
-                } else {
-                    BlogUtils.addBlogs(userBlogList, mUsername, mPassword, mHttpUsername, mHttpPassword);
-                }
-
-                // refresh the first 5 blogs
-                refreshFirstFiveBlogsContent();
-            }
-
-            trackAnalyticsSignIn();
-
-            // get reader tags so they're available as soon as the Reader is accessed - done for
-            // both wp.com and self-hosted (self-hosted = "logged out" reader) - note that this
-            // uses the application context since the activity is finished immediately below
-            ReaderUpdateService.startService(getActivity().getApplicationContext(),
-                    EnumSet.of(UpdateTask.TAGS));
-
-            if (isWPComLogin()) {
-
-                NotificationsUpdateService.startService(getActivity().getApplicationContext());
-
-                //Update previous stats widgets
-                StatsWidgetProvider.updateWidgetsOnLogin(getActivity().getApplicationContext());
-
-                // Fire off a synchronous request to get the primary blog
-                WordPress.getRestClientUtils().get("me", new RestRequest.Listener() {
-                    @Override
-                    public void onResponse(JSONObject jsonObject) {
-                        // Set primary blog
-                        setPrimaryBlog(jsonObject);
-                        // Clear the URL on login so it's not persisted the next time we add a self-hosted site
-                        mUrlEditText.setText("");
-                        finishCurrentActivity(userBlogList);
-                        String displayName = JSONUtils.getStringDecoded(jsonObject, "display_name");
-                        Uri profilePicture = Uri.parse(JSONUtils.getString(jsonObject, "avatar_URL"));
-                        SmartLockHelper smartLockHelper = getSmartLockHelper();
-                        // mUsername and mPassword are null when the user log in with a magic link
-                        if (smartLockHelper != null && mUsername != null && mPassword != null) {
-                            smartLockHelper.saveCredentialsInSmartLock(mUsername, mPassword, displayName,
-                                    profilePicture);
-                        }
-                    }
-                }, null);
-            } else {
-                // Clear the URL on login so it's not persisted the next time we add a self-hosted site
-                mUrlEditText.setText("");
-                finishCurrentActivity(userBlogList);
-            }
-        }
-
-        @Override
-        public void onError(final int messageId, final boolean twoStepCodeRequired, final boolean httpAuthRequired,
-                            final boolean erroneousSslCertificate, final String clientResponse) {
-            if (!isAdded()) {
-                return;
-            }
-            getActivity().runOnUiThread(new Runnable() {
-                @Override
-                public void run() {
-                    if (twoStepCodeRequired) {
-                        setTwoStepAuthVisibility(true);
-                        mTwoStepEditText.setText(getAuthCodeFromClipboard());
-                        endProgress();
-                        return;
-                    }
-
-                    if (erroneousSslCertificate) {
-                        askForSslTrust();
-                        return;
-                    }
-                    if (httpAuthRequired) {
-                        askForHttpAuthCredentials();
-                        return;
-                    }
-                    if (messageId != 0) {
-                        signInError(messageId, clientResponse);
-                        return;
-                    }
-
-                    endProgress();
-                }
-            });
-
-            track(Stat.LOGIN_FAILED, null);
-        }
-    };
-
->>>>>>> 142dc500
     public void showAuthErrorMessage() {
         if (mJetpackAuthLabel != null) {
             mJetpackAuthLabel.setVisibility(View.VISIBLE);
@@ -1192,6 +1075,7 @@
                 break;
             case NEEDS_2FA:
                 setTwoStepAuthVisibility(true);
+                mTwoStepEditText.setText(getAuthCodeFromClipboard());
                 break;
             case INVALID_REQUEST:
                 // TODO: STORES: could be specific?
@@ -1353,13 +1237,16 @@
             case NO_SITE_ERROR:
                 showGenericErrorDialog(getResources().getString(R.string.no_site_error));
                 break;
-            case SITE_URL_CANNOT_BE_EMPTY:
             case INVALID_URL:
                 showGenericErrorDialog(getResources().getString(R.string.invalid_site_url_message));
                 break;
             case MISSING_XMLRPC_METHOD:
                 showGenericErrorDialog(getResources().getString(R.string.xmlrpc_missing_method_error));
                 break;
+            case XMLRPC_BLOCKED:
+                // TODO: show a better error message
+            case XMLRPC_FORBIDDEN:
+                // TODO: show a better error message
             case GENERIC_ERROR:
                 showGenericErrorDialog(getResources().getString(R.string.nux_cannot_log_in));
                 break;
