package org.wordpress.android.ui.accounts;

import android.app.Activity;
import android.app.AlertDialog;
import android.app.FragmentTransaction;
import android.content.Context;
import android.content.DialogInterface;
import android.content.Intent;
import android.content.res.Configuration;
import android.net.Uri;
import android.os.AsyncTask;
import android.os.Bundle;
import android.text.Editable;
import android.text.Html;
import android.text.TextUtils;
import android.text.TextWatcher;
import android.util.Patterns;
import android.view.KeyEvent;
import android.view.LayoutInflater;
import android.view.View;
import android.view.View.OnClickListener;
import android.view.ViewGroup;
import android.view.inputmethod.EditorInfo;
import android.view.inputmethod.InputMethodManager;
import android.widget.EditText;
import android.widget.ImageView;
import android.widget.LinearLayout;
import android.widget.RelativeLayout;
import android.widget.TextView;

import com.wordpress.rest.RestRequest;

import org.json.JSONException;
import org.json.JSONObject;
import org.wordpress.android.R;
import org.wordpress.android.WordPress;
import org.wordpress.android.analytics.AnalyticsTracker;
import org.wordpress.android.analytics.AnalyticsTracker.Stat;
import org.wordpress.android.models.Blog;
import org.wordpress.android.networking.SelfSignedSSLCertsManager;
import org.wordpress.android.ui.ActivityLauncher;
import org.wordpress.android.ui.accounts.helpers.FetchBlogListAbstract.Callback;
import org.wordpress.android.ui.accounts.helpers.FetchBlogListWPCom;
import org.wordpress.android.ui.accounts.helpers.FetchBlogListWPOrg;
import org.wordpress.android.ui.accounts.helpers.LoginAbstract;
import org.wordpress.android.ui.accounts.helpers.LoginWPCom;
import org.wordpress.android.ui.reader.services.ReaderUpdateService;
import org.wordpress.android.ui.reader.services.ReaderUpdateService.UpdateTask;
<<<<<<< HEAD
import org.wordpress.android.ui.stats.StatsWidgetProvider;
import org.wordpress.android.util.ABTestingUtils;
import org.wordpress.android.util.ABTestingUtils.Feature;
=======
>>>>>>> d90968cf
import org.wordpress.android.util.AnalyticsUtils;
import org.wordpress.android.util.AppLog;
import org.wordpress.android.util.AppLog.T;
import org.wordpress.android.util.EditTextUtils;
import org.wordpress.android.util.GenericCallback;
import org.wordpress.android.util.HelpshiftHelper;
import org.wordpress.android.util.HelpshiftHelper.Tag;
import org.wordpress.android.util.NetworkUtils;
import org.wordpress.android.util.StringUtils;
import org.wordpress.android.util.ToastUtils;
import org.wordpress.android.widgets.WPTextView;
import org.wordpress.emailchecker.EmailChecker;
import org.xmlrpc.android.ApiHelper;

import java.util.EnumSet;
import java.util.HashMap;
import java.util.List;
import java.util.Locale;
import java.util.Map;
import java.util.regex.Matcher;
import java.util.regex.Pattern;

public class SignInFragment extends AbstractFragment implements TextWatcher {
    private static final String DOT_COM_BASE_URL = "https://wordpress.com";
    private static final String FORGOT_PASSWORD_RELATIVE_URL = "/wp-login.php?action=lostpassword";
    private static final int WPCOM_ERRONEOUS_LOGIN_THRESHOLD = 3;
    private static final String FROM_LOGIN_SCREEN_KEY = "FROM_LOGIN_SCREEN_KEY";

    public static final String ENTERED_URL_KEY = "ENTERED_URL_KEY";
    public static final String ENTERED_USERNAME_KEY = "ENTERED_USERNAME_KEY";

    private EditText mUsernameEditText;
    private EditText mPasswordEditText;
    private EditText mUrlEditText;
    private EditText mTwoStepEditText;

    private WPTextView mSignInButton;
    private WPTextView mCreateAccountButton;
    private WPTextView mAddSelfHostedButton;
    private WPTextView mProgressTextSignIn;
    private WPTextView mForgotPassword;
    private WPTextView mJetpackAuthLabel;

    private LinearLayout mBottomButtonsLayout;
    private RelativeLayout mUsernameLayout;
    private RelativeLayout mPasswordLayout;
    private RelativeLayout mProgressBarSignIn;
    private RelativeLayout mUrlButtonLayout;
    private RelativeLayout mTwoStepLayout;
    private LinearLayout mTwoStepFooter;

    private ImageView mInfoButton;
    private ImageView mInfoButtonSecondary;

    private final EmailChecker mEmailChecker;

    private boolean mSelfHosted;
    private boolean mEmailAutoCorrected;
    private boolean mShouldSendTwoStepSMS;
    private int mErroneousLogInCount;
    private String mUsername;
    private String mPassword;
    private String mTwoStepCode;
    private String mHttpUsername;
    private String mHttpPassword;
    private Blog mJetpackBlog;

    public SignInFragment() {
        mEmailChecker = new EmailChecker();
    }

    @Override
    public View onCreateView(LayoutInflater inflater, ViewGroup container, Bundle savedInstanceState) {
        ViewGroup rootView = (ViewGroup) inflater.inflate(R.layout.signin_fragment, container, false);
        mUrlButtonLayout = (RelativeLayout) rootView.findViewById(R.id.url_button_layout);
        mTwoStepLayout = (RelativeLayout) rootView.findViewById(R.id.two_factor_layout);
        mTwoStepFooter = (LinearLayout) rootView.findViewById(R.id.two_step_footer);
        mUsernameLayout = (RelativeLayout) rootView.findViewById(R.id.nux_username_layout);
        mUsernameLayout.setOnClickListener(mOnLoginFormClickListener);
        mPasswordLayout = (RelativeLayout) rootView.findViewById(R.id.nux_password_layout);
        mPasswordLayout.setOnClickListener(mOnLoginFormClickListener);

        mUsernameEditText = (EditText) rootView.findViewById(R.id.nux_username);
        mUsernameEditText.addTextChangedListener(this);
        mUsernameEditText.setOnClickListener(mOnLoginFormClickListener);
        mPasswordEditText = (EditText) rootView.findViewById(R.id.nux_password);
        mPasswordEditText.addTextChangedListener(this);
        mPasswordEditText.setOnClickListener(mOnLoginFormClickListener);
        mJetpackAuthLabel = (WPTextView) rootView.findViewById(R.id.nux_jetpack_auth_label);
        mUrlEditText = (EditText) rootView.findViewById(R.id.nux_url);
        mSignInButton = (WPTextView) rootView.findViewById(R.id.nux_sign_in_button);
        mSignInButton.setOnClickListener(mSignInClickListener);
        mProgressBarSignIn = (RelativeLayout) rootView.findViewById(R.id.nux_sign_in_progress_bar);
        mProgressTextSignIn = (WPTextView) rootView.findViewById(R.id.nux_sign_in_progress_text);
        mCreateAccountButton = (WPTextView) rootView.findViewById(R.id.nux_create_account_button);
        mCreateAccountButton.setOnClickListener(mCreateAccountListener);
        mAddSelfHostedButton = (WPTextView) rootView.findViewById(R.id.nux_add_selfhosted_button);
        mAddSelfHostedButton.setOnClickListener(new OnClickListener() {
            @Override
            public void onClick(View v) {
                if (mUrlButtonLayout.getVisibility() == View.VISIBLE) {
                    mUrlButtonLayout.setVisibility(View.GONE);
                    mAddSelfHostedButton.setText(getString(R.string.nux_add_selfhosted_blog));
                    mSelfHosted = false;
                } else {
                    mUrlButtonLayout.setVisibility(View.VISIBLE);
                    mAddSelfHostedButton.setText(getString(R.string.nux_oops_not_selfhosted_blog));
                    mSelfHosted = true;
                }
            }
        });

        mForgotPassword = (WPTextView) rootView.findViewById(R.id.forgot_password);
        mForgotPassword.setOnClickListener(mForgotPasswordListener);
        mUsernameEditText.setOnFocusChangeListener(new View.OnFocusChangeListener() {
            public void onFocusChange(View v, boolean hasFocus) {
                if (!hasFocus) {
                    autocorrectUsername();
                }
            }
        });

        mPasswordEditText.setOnEditorActionListener(mEditorAction);
        mUrlEditText.setOnEditorActionListener(mEditorAction);

        mTwoStepEditText = (EditText) rootView.findViewById(R.id.nux_two_step);
        mTwoStepEditText.addTextChangedListener(this);
        mTwoStepEditText.setOnKeyListener(new View.OnKeyListener() {
            @Override
            public boolean onKey(View v, int keyCode, KeyEvent event) {
                if ((event != null && (event.getKeyCode() == KeyEvent.KEYCODE_ENTER)) || (keyCode == EditorInfo.IME_ACTION_DONE)) {
                    if (fieldsFilled()) {
                        signIn();
                    }
                }

                return false;
            }
        });

        WPTextView twoStepFooterButton = (WPTextView) rootView.findViewById(R.id.two_step_footer_button);
        twoStepFooterButton.setText(Html.fromHtml("<u>" + getString(R.string.two_step_footer_button) + "</u>"));
        twoStepFooterButton.setOnClickListener(new OnClickListener() {
            @Override
            public void onClick(View v) {
                requestSMSTwoStepCode();
            }
        });

        mBottomButtonsLayout = (LinearLayout) rootView.findViewById(R.id.nux_bottom_buttons);
        initPasswordVisibilityButton(rootView, mPasswordEditText);
        initInfoButtons(rootView);
        moveBottomButtons();

        return rootView;
    }

    @Override
    public void onResume() {
        super.onResume();

        // Ensure two-step form is shown if needed
        if (!TextUtils.isEmpty(mTwoStepEditText.getText()) && mTwoStepLayout.getVisibility() == View.GONE) {
            setTwoStepAuthVisibility(true);
        }
    }

    /**
     * Hide toggle button "add self hosted / sign in with WordPress.com" and show self hosted URL
     * edit box
     */
    public void forceSelfHostedMode() {
        mUrlButtonLayout.setVisibility(View.VISIBLE);
        mAddSelfHostedButton.setVisibility(View.GONE);
        mCreateAccountButton.setVisibility(View.GONE);
        mSelfHosted = true;
    }

    @Override
    public void onConfigurationChanged(Configuration newConfig) {
        super.onConfigurationChanged(newConfig);
        moveBottomButtons();
    }

    private void initInfoButtons(View rootView) {
        OnClickListener infoButtonListener = new OnClickListener() {
            @Override
            public void onClick(View v) {
                Intent intent = new Intent(getActivity(), HelpActivity.class);
                // Used to pass data to an eventual support service
                intent.putExtra(ENTERED_URL_KEY, EditTextUtils.getText(mUrlEditText));
                intent.putExtra(ENTERED_USERNAME_KEY, EditTextUtils.getText(mUsernameEditText));
                intent.putExtra(HelpshiftHelper.ORIGIN_KEY, Tag.ORIGIN_LOGIN_SCREEN_HELP);
                startActivity(intent);
            }
        };
        mInfoButton = (ImageView) rootView.findViewById(R.id.info_button);
        mInfoButtonSecondary = (ImageView) rootView.findViewById(R.id.info_button_secondary);
        mInfoButton.setOnClickListener(infoButtonListener);
        mInfoButtonSecondary.setOnClickListener(infoButtonListener);
    }

    private void setSecondaryButtonVisible(boolean visible) {
        mInfoButtonSecondary.setVisibility(visible ? View.VISIBLE : View.GONE);
        mInfoButton.setVisibility(visible ? View.GONE : View.VISIBLE);
    }

    private void moveBottomButtons() {
        if (getResources().getConfiguration().orientation == Configuration.ORIENTATION_LANDSCAPE) {
            mBottomButtonsLayout.setOrientation(LinearLayout.HORIZONTAL);
            if (getResources().getInteger(R.integer.isSW600DP) == 0) {
                setSecondaryButtonVisible(true);
            } else {
                setSecondaryButtonVisible(false);
            }
        } else {
            mBottomButtonsLayout.setOrientation(LinearLayout.VERTICAL);
            setSecondaryButtonVisible(false);
        }
    }

    private final OnClickListener mOnLoginFormClickListener = new OnClickListener() {
        @Override
        public void onClick(View v) {
            // Don't change layout if we are performing a network operation
            if (mProgressBarSignIn.getVisibility() == View.VISIBLE) return;

            if (mTwoStepLayout.getVisibility() == View.VISIBLE) {
                setTwoStepAuthVisibility(false);
            }
        }
    };

    private void autocorrectUsername() {
        if (mEmailAutoCorrected) {
            return;
        }
        final String email = EditTextUtils.getText(mUsernameEditText).trim();
        // Check if the username looks like an email address
        final Pattern emailRegExPattern = Patterns.EMAIL_ADDRESS;
        Matcher matcher = emailRegExPattern.matcher(email);
        if (!matcher.find()) {
            return;
        }
        // It looks like an email address, then try to correct it
        String suggest = mEmailChecker.suggestDomainCorrection(email);
        if (suggest.compareTo(email) != 0) {
            mEmailAutoCorrected = true;
            mUsernameEditText.setText(suggest);
            mUsernameEditText.setSelection(suggest.length());
        }
    }

    private boolean isWPComLogin() {
        String selfHostedUrl = EditTextUtils.getText(mUrlEditText).trim();
        return !mSelfHosted || TextUtils.isEmpty(selfHostedUrl) || selfHostedUrl.contains("wordpress.com");
    }

    private boolean isJetpackAuth() {
        return mJetpackBlog != null;
    }

    // Set blog for Jetpack auth
    public void setBlogAndCustomMessageForJetpackAuth(Blog blog, String customAuthMessage) {
        mJetpackBlog = blog;
        if(customAuthMessage != null && mJetpackAuthLabel != null) {
            mJetpackAuthLabel.setText(customAuthMessage);
        }

        if (mAddSelfHostedButton != null) {
            mJetpackAuthLabel.setVisibility(View.VISIBLE);
            mAddSelfHostedButton.setVisibility(View.GONE);
            mCreateAccountButton.setVisibility(View.GONE);
            mUsernameEditText.setText("");
        }
    }

    private final View.OnClickListener mCreateAccountListener = new View.OnClickListener() {
        @Override
        public void onClick(View v) {
            Activity activity = getActivity();
            if (activity != null) {
                ActivityLauncher.newAccountForResult(activity);
            }
        }
    };

    private String getForgotPasswordURL() {
        String baseUrl = DOT_COM_BASE_URL;
        if (!isWPComLogin()) {
            baseUrl = EditTextUtils.getText(mUrlEditText).trim();
            String lowerCaseBaseUrl = baseUrl.toLowerCase(Locale.getDefault());
            if (!lowerCaseBaseUrl.startsWith("https://") && !lowerCaseBaseUrl.startsWith("http://")) {
                baseUrl = "http://" + baseUrl;
            }
        }
        return baseUrl + FORGOT_PASSWORD_RELATIVE_URL;
    }

    private final View.OnClickListener mForgotPasswordListener = new View.OnClickListener() {
        @Override
        public void onClick(View v) {
            Intent intent = new Intent(Intent.ACTION_VIEW, Uri.parse(getForgotPasswordURL()));
            startActivity(intent);
        }
    };

    protected void onDoneAction() {
        signIn();
    }

    private final TextView.OnEditorActionListener mEditorAction = new TextView.OnEditorActionListener() {
        @Override
        public boolean onEditorAction(TextView v, int actionId, KeyEvent event) {
            if (mPasswordEditText == v) {
                if (mSelfHosted) {
                    mUrlEditText.requestFocus();
                    return true;
                } else {
                    return onDoneEvent(actionId, event);
                }
            }
            return onDoneEvent(actionId, event);
        }
    };

    private void setPrimaryBlog(JSONObject jsonObject) {
        try {
            String primaryBlogId = jsonObject.getString("primary_blog");
            // Look for a visible blog with this id in the DB
            List<Map<String, Object>> blogs = WordPress.wpDB.getBlogsBy("isHidden = 0 AND blogId = " + primaryBlogId,
                    null, 1, true);
            if (blogs != null && !blogs.isEmpty()) {
                Map<String, Object> primaryBlog = blogs.get(0);
                // Ask for a refresh and select it
                refreshBlogContent(primaryBlog);
                WordPress.setCurrentBlog((Integer) primaryBlog.get("id"));
            }
        } catch (JSONException e) {
            AppLog.e(T.NUX, e);
        }
    }

    private void trackAnalyticsSignIn() {
        Map<String, Boolean> properties = new HashMap<String, Boolean>();
        properties.put("dotcom_user", isWPComLogin());
        AnalyticsTracker.track(AnalyticsTracker.Stat.SIGNED_IN, properties);
        AnalyticsUtils.refreshMetadata();
        if (!isWPComLogin()) {
            AnalyticsTracker.track(AnalyticsTracker.Stat.ADDED_SELF_HOSTED_SITE);
        }
    }

    private void finishCurrentActivity(final List<Map<String, Object>> userBlogList) {
        if (!isAdded()) {
            return;
        }
        getActivity().runOnUiThread(new Runnable() {
            @Override
            public void run() {
                if (userBlogList != null) {
                    getActivity().setResult(Activity.RESULT_OK);
                    getActivity().finish();
                }
            }
        });
    }

    private final Callback mFetchBlogListCallback = new Callback() {
        @Override
        public void onSuccess(final List<Map<String, Object>> userBlogList) {
            if (!isAdded()) {
                return;
            }

            if (userBlogList != null) {
                if (isWPComLogin()) {
                    BlogUtils.addBlogs(userBlogList, mUsername);
                } else {
                    BlogUtils.addBlogs(userBlogList, mUsername, mPassword, mHttpUsername, mHttpPassword);
                }

                // refresh the first 5 blogs
                refreshFirstFiveBlogsContent();
            }

            trackAnalyticsSignIn();

            // get reader tags so they're available as soon as the Reader is accessed - done for
            // both wp.com and self-hosted (self-hosted = "logged out" reader) - note that this
            // uses the application context since the activity is finished immediately below
            ReaderUpdateService.startService(getActivity().getApplicationContext(),
                    EnumSet.of(UpdateTask.TAGS));

            if (isWPComLogin()) {
                //Update previous stats widgets
                StatsWidgetProvider.updateWidgetsOnLogin(getActivity().getApplicationContext());

                // Fire off a synchronous request to get the primary blog
                WordPress.getRestClientUtils().get("me", new RestRequest.Listener() {
                    @Override
                    public void onResponse(JSONObject jsonObject) {
                        // Set primary blog
                        setPrimaryBlog(jsonObject);
                        finishCurrentActivity(userBlogList);
                    }
                }, null);
            } else {
                finishCurrentActivity(userBlogList);
            }
        }

        @Override
        public void onError(final int messageId, final boolean twoStepCodeRequired, final boolean httpAuthRequired,
                            final boolean erroneousSslCertificate, final String clientResponse) {
            if (!isAdded()) {
                return;
            }
            getActivity().runOnUiThread(new Runnable() {
                @Override
                public void run() {
                    if (twoStepCodeRequired) {
                        setTwoStepAuthVisibility(true);
                        endProgress();
                        return;
                    }

                    if (erroneousSslCertificate) {
                        askForSslTrust();
                        return;
                    }
                    if (httpAuthRequired) {
                        askForHttpAuthCredentials();
                        return;
                    }
                    if (messageId != 0) {
                        signInError(messageId, clientResponse);
                        return;
                    }

                    endProgress();
                }
            });

            AnalyticsTracker.track(Stat.LOGIN_FAILED);
        }
    };

    public void showAuthErrorMessage() {
        if (mJetpackAuthLabel != null) {
            mJetpackAuthLabel.setVisibility(View.VISIBLE);
            mJetpackAuthLabel.setText(getResources().getString(R.string.auth_required));
        }
    }

    private void setTwoStepAuthVisibility(boolean isVisible) {
        mTwoStepLayout.setVisibility(isVisible ? View.VISIBLE : View.GONE);
        mTwoStepFooter.setVisibility(isVisible ? View.VISIBLE : View.GONE);
        mSignInButton.setText(isVisible ? getString(R.string.verify) : getString(R.string.sign_in));
        mForgotPassword.setVisibility(isVisible ? View.GONE : View.VISIBLE);
        mBottomButtonsLayout.setVisibility(isVisible ? View.GONE : View.VISIBLE);
        mUsernameEditText.setFocusableInTouchMode(!isVisible);
        mUsernameLayout.setAlpha(isVisible ? 0.6f : 1.0f);
        mPasswordEditText.setFocusableInTouchMode(!isVisible);
        mPasswordLayout.setAlpha(isVisible ? 0.6f : 1.0f);

        if (isVisible) {
            mTwoStepEditText.requestFocus();
            mTwoStepEditText.setText("");
            showSoftKeyboard();
        } else {
            mTwoStepEditText.setText("");
            mTwoStepEditText.clearFocus();
        }
    }

    private void showSoftKeyboard() {
        if (!hasHardwareKeyboard()) {
            InputMethodManager inputMethodManager = (InputMethodManager) getActivity().getSystemService(Context.INPUT_METHOD_SERVICE);
            inputMethodManager.toggleSoftInput(InputMethodManager.SHOW_IMPLICIT, InputMethodManager.HIDE_NOT_ALWAYS);
        }
    }

    private boolean hasHardwareKeyboard() {
        return (getResources().getConfiguration().keyboard != Configuration.KEYBOARD_NOKEYS);
    }

    private void signInAndFetchBlogListWPCom() {
        LoginWPCom login = new LoginWPCom(mUsername, mPassword, mTwoStepCode, mShouldSendTwoStepSMS, mJetpackBlog);
        login.execute(new LoginAbstract.Callback() {
            @Override
            public void onSuccess() {
                mShouldSendTwoStepSMS = false;

                // Finish this activity if we've authenticated to a Jetpack site
                if (isJetpackAuth() && getActivity() != null) {
                    getActivity().setResult(Activity.RESULT_OK);
                    getActivity().finish();
                    return;
                }

                FetchBlogListWPCom fetchBlogListWPCom = new FetchBlogListWPCom();
                fetchBlogListWPCom.execute(mFetchBlogListCallback);
            }

            @Override
            public void onError(int errorMessageId, boolean twoStepCodeRequired, boolean httpAuthRequired, boolean erroneousSslCertificate) {
                mFetchBlogListCallback.onError(errorMessageId, twoStepCodeRequired, httpAuthRequired, erroneousSslCertificate, "");
                mShouldSendTwoStepSMS = false;
            }
        });
    }

    private void signInAndFetchBlogListWPOrg() {
        String url = EditTextUtils.getText(mUrlEditText).trim();
        FetchBlogListWPOrg fetchBlogListWPOrg = new FetchBlogListWPOrg(mUsername, mPassword, url);
        if (mHttpUsername != null && mHttpPassword != null) {
            fetchBlogListWPOrg.setHttpCredentials(mHttpUsername, mHttpPassword);
        }
        fetchBlogListWPOrg.execute(mFetchBlogListCallback);
    }

    private boolean checkNetworkConnectivity() {
        if (!NetworkUtils.isNetworkAvailable(getActivity())) {
            FragmentTransaction ft = getFragmentManager().beginTransaction();
            SignInDialogFragment nuxAlert;
            nuxAlert = SignInDialogFragment.newInstance(getString(R.string.no_network_title),
                    getString(R.string.no_network_message),
                    R.drawable.noticon_alert_big,
                    getString(R.string.cancel));
            ft.add(nuxAlert, "alert");
            ft.commitAllowingStateLoss();
            return false;
        }
        return true;
    }

    private void signIn() {
        if (!isUserDataValid()) {
            return;
        }

        if (!checkNetworkConnectivity()) {
            return;
        }

        mUsername = EditTextUtils.getText(mUsernameEditText).trim();
        mPassword = EditTextUtils.getText(mPasswordEditText).trim();
        mTwoStepCode = EditTextUtils.getText(mTwoStepEditText).trim();
        if (isWPComLogin()) {
            startProgress(getString(R.string.connecting_wpcom));
            signInAndFetchBlogListWPCom();
        } else {
            startProgress(getString(R.string.signing_in));
            signInAndFetchBlogListWPOrg();
        }
    }

    private void requestSMSTwoStepCode() {
        if (!isAdded()) return;

        ToastUtils.showToast(getActivity(), R.string.two_step_sms_sent);
        mTwoStepEditText.setText("");
        mShouldSendTwoStepSMS = true;

        signIn();
    }

    private final OnClickListener mSignInClickListener = new OnClickListener() {
        @Override
        public void onClick(View v) {
            signIn();
        }
    };

    @Override
    public void afterTextChanged(Editable s) {
    }

    @Override
    public void beforeTextChanged(CharSequence s, int start, int count, int after) {
    }

    @Override
    public void onTextChanged(CharSequence s, int start, int before, int count) {
        if (fieldsFilled()) {
            mSignInButton.setEnabled(true);
        } else {
            mSignInButton.setEnabled(false);
        }
        mPasswordEditText.setError(null);
        mUsernameEditText.setError(null);
        mTwoStepEditText.setError(null);
    }

    private boolean fieldsFilled() {
        return EditTextUtils.getText(mUsernameEditText).trim().length() > 0
               && EditTextUtils.getText(mPasswordEditText).trim().length() > 0
               && (mTwoStepLayout.getVisibility() == View.GONE || EditTextUtils.getText(mTwoStepEditText).trim().length() > 0);
    }

    protected boolean isUserDataValid() {
        final String username = EditTextUtils.getText(mUsernameEditText).trim();
        final String password = EditTextUtils.getText(mPasswordEditText).trim();
        boolean retValue = true;

        if (username.equals("")) {
            mUsernameEditText.setError(getString(R.string.required_field));
            mUsernameEditText.requestFocus();
            retValue = false;
        }

        if (password.equals("")) {
            mPasswordEditText.setError(getString(R.string.required_field));
            mPasswordEditText.requestFocus();
            retValue = false;
        }
        return retValue;
    }

    private void showPasswordError(int messageId) {
        mPasswordEditText.setError(getString(messageId));
        mPasswordEditText.requestFocus();
    }

    private void showUsernameError(int messageId) {
        mUsernameEditText.setError(getString(messageId));
        mUsernameEditText.requestFocus();
    }

    private void showUrlError(int messageId) {
        mUrlEditText.setError(getString(messageId));
        mUrlEditText.requestFocus();
    }

    private void showTwoStepCodeError(int messageId) {
        mTwoStepEditText.setError(getString(messageId));
        mTwoStepEditText.requestFocus();
    }

    protected boolean specificShowError(int messageId) {
        switch (getErrorType(messageId)) {
            case USERNAME:
            case PASSWORD:
                showUsernameError(messageId);
                showPasswordError(messageId);
                return true;
            default:
                return false;
        }
    }

    public void signInDotComUser(String username, String password) {
        if (username != null && password != null) {
            mUsernameEditText.setText(username);
            mPasswordEditText.setText(password);
            signIn();
        }
    }

    protected void startProgress(String message) {
        mProgressBarSignIn.setVisibility(View.VISIBLE);
        mProgressTextSignIn.setVisibility(View.VISIBLE);
        mSignInButton.setVisibility(View.GONE);
        mProgressBarSignIn.setEnabled(false);
        mProgressTextSignIn.setText(message);
        mUsernameEditText.setEnabled(false);
        mPasswordEditText.setEnabled(false);
        mTwoStepEditText.setEnabled(false);
        mUrlEditText.setEnabled(false);
        mAddSelfHostedButton.setEnabled(false);
        mCreateAccountButton.setEnabled(false);
        mForgotPassword.setEnabled(false);
    }

    protected void endProgress() {
        mProgressBarSignIn.setVisibility(View.GONE);
        mProgressTextSignIn.setVisibility(View.GONE);
        mSignInButton.setVisibility(View.VISIBLE);
        mUsernameEditText.setEnabled(true);
        mPasswordEditText.setEnabled(true);
        mTwoStepEditText.setEnabled(true);
        mUrlEditText.setEnabled(true);
        mAddSelfHostedButton.setEnabled(true);
        mCreateAccountButton.setEnabled(true);
        mForgotPassword.setEnabled(true);
    }

    public void askForSslTrust() {
        SelfSignedSSLCertsManager.askForSslTrust(getActivity(), new GenericCallback<Void>() {
            @Override
            public void callback(Void aVoid) {
                // Try to signin again
                signIn();
            }
        });
        endProgress();
    }

    private void askForHttpAuthCredentials() {
        // Prompt for http credentials
        AlertDialog.Builder alert = new AlertDialog.Builder(getActivity());
        alert.setTitle(R.string.http_authorization_required);

        View httpAuth = getActivity().getLayoutInflater().inflate(R.layout.alert_http_auth, null);
        final EditText usernameEditText = (EditText) httpAuth.findViewById(R.id.http_username);
        final EditText passwordEditText = (EditText) httpAuth.findViewById(R.id.http_password);
        alert.setView(httpAuth);
        alert.setPositiveButton(R.string.sign_in, new DialogInterface.OnClickListener() {
            public void onClick(DialogInterface dialog, int whichButton) {
                mHttpUsername = EditTextUtils.getText(usernameEditText);
                mHttpPassword = EditTextUtils.getText(passwordEditText);
                signIn();
            }
        });

        alert.setNegativeButton(R.string.cancel, new DialogInterface.OnClickListener() {
            public void onClick(DialogInterface dialog, int whichButton) {
                // Canceled.
            }
        });

        alert.show();
        endProgress();
    }

    protected void showInvalidUsernameOrPasswordDialog() {
        // Show a dialog
        FragmentTransaction ft = getFragmentManager().beginTransaction();
        SignInDialogFragment nuxAlert;
        // create a 3 buttons dialog ("Contact us", "Forget your password?" and "Cancel")
        nuxAlert = SignInDialogFragment.newInstance(getString(org.wordpress.android.R.string.nux_cannot_log_in),
                getString(org.wordpress.android.R.string.username_or_password_incorrect),
                org.wordpress.android.R.drawable.noticon_alert_big, 3, getString(
                        org.wordpress.android.R.string.cancel), getString(
                        org.wordpress.android.R.string.forgot_password), getString(
                        org.wordpress.android.R.string.contact_us), SignInDialogFragment.ACTION_OPEN_URL,
                SignInDialogFragment.ACTION_OPEN_SUPPORT_CHAT);

        // Put entered url and entered username args, that could help our support team
        Bundle bundle = nuxAlert.getArguments();
        bundle.putString(SignInDialogFragment.ARG_OPEN_URL_PARAM, getForgotPasswordURL());
        bundle.putString(ENTERED_URL_KEY, EditTextUtils.getText(mUrlEditText));
        bundle.putString(ENTERED_USERNAME_KEY, EditTextUtils.getText(mUsernameEditText));
        nuxAlert.setArguments(bundle);
        ft.add(nuxAlert, "alert");
        ft.commitAllowingStateLoss();
    }

    protected void handleInvalidUsernameOrPassword(int messageId) {
        mErroneousLogInCount += 1;
        if (mErroneousLogInCount >= WPCOM_ERRONEOUS_LOGIN_THRESHOLD) {
            // Clear previous errors
            mPasswordEditText.setError(null);
            mUsernameEditText.setError(null);
            showInvalidUsernameOrPasswordDialog();
        } else {
            showUsernameError(messageId);
            showPasswordError(messageId);
        }
        endProgress();
    }

    protected void signInError(int messageId, String clientResponse) {
        FragmentTransaction ft = getFragmentManager().beginTransaction();
        SignInDialogFragment nuxAlert;
        if (messageId == org.wordpress.android.R.string.username_or_password_incorrect) {
            handleInvalidUsernameOrPassword(messageId);
            return;
        } else if (messageId == R.string.invalid_verification_code) {
            endProgress();
            showTwoStepCodeError(messageId);
            return;
        } else if (messageId == org.wordpress.android.R.string.invalid_url_message) {
            showUrlError(messageId);
            endProgress();
            return;
        } else {
            AppLog.e(T.NUX, "Server response: " + clientResponse);
            nuxAlert = SignInDialogFragment.newInstance(getString(org.wordpress.android.R.string.nux_cannot_log_in),
                    getString(messageId), R.drawable.noticon_alert_big, 3,
                    getString(R.string.cancel), getString(R.string.contact_us), getString(R.string.reader_title_applog),
                    SignInDialogFragment.ACTION_OPEN_SUPPORT_CHAT,
                    SignInDialogFragment.ACTION_OPEN_APPLICATION_LOG);
        }
        ft.add(nuxAlert, "alert");
        ft.commitAllowingStateLoss();
        endProgress();
    }

    private void refreshBlogContent(Map<String, Object> blogMap) {
        String blogId = blogMap.get("blogId").toString();
        String xmlRpcUrl = blogMap.get("url").toString();
        int intBlogId = StringUtils.stringToInt(blogId, -1);
        if (intBlogId == -1) {
            AppLog.e(T.NUX, "Can't refresh blog content - invalid blogId: " + blogId);
            return;
        }
        int blogLocalId = WordPress.wpDB.getLocalTableBlogIdForRemoteBlogIdAndXmlRpcUrl(intBlogId, xmlRpcUrl);
        Blog firstBlog = WordPress.wpDB.instantiateBlogByLocalId(blogLocalId);
        new ApiHelper.RefreshBlogContentTask(firstBlog, null).executeOnExecutor(AsyncTask.THREAD_POOL_EXECUTOR, false);
    }

    /**
     * Get the first five blogs and call RefreshBlogContentTask. First blog will be autoselected when user login.
     * Also when a user add a new self hosted blog, userBlogList contains only one element.
     * We don't want to refresh the whole list because it can be huge and each blog is refreshed when
     * user selects it.
     */
    private void refreshFirstFiveBlogsContent() {
        List<Map<String, Object>> visibleBlogs = WordPress.wpDB.getBlogsBy("isHidden = 0", null, 5, true);
        if (visibleBlogs != null && !visibleBlogs.isEmpty()) {
            int numberOfBlogsBeingRefreshed = Math.min(5, visibleBlogs.size());
            for (int i = 0; i < numberOfBlogsBeingRefreshed; i++) {
                Map<String, Object> currentBlog = visibleBlogs.get(i);
                refreshBlogContent(currentBlog);
            }
        }
    }
}<|MERGE_RESOLUTION|>--- conflicted
+++ resolved
@@ -46,12 +46,6 @@
 import org.wordpress.android.ui.accounts.helpers.LoginWPCom;
 import org.wordpress.android.ui.reader.services.ReaderUpdateService;
 import org.wordpress.android.ui.reader.services.ReaderUpdateService.UpdateTask;
-<<<<<<< HEAD
-import org.wordpress.android.ui.stats.StatsWidgetProvider;
-import org.wordpress.android.util.ABTestingUtils;
-import org.wordpress.android.util.ABTestingUtils.Feature;
-=======
->>>>>>> d90968cf
 import org.wordpress.android.util.AnalyticsUtils;
 import org.wordpress.android.util.AppLog;
 import org.wordpress.android.util.AppLog.T;
@@ -447,9 +441,6 @@
                     EnumSet.of(UpdateTask.TAGS));
 
             if (isWPComLogin()) {
-                //Update previous stats widgets
-                StatsWidgetProvider.updateWidgetsOnLogin(getActivity().getApplicationContext());
-
                 // Fire off a synchronous request to get the primary blog
                 WordPress.getRestClientUtils().get("me", new RestRequest.Listener() {
                     @Override
