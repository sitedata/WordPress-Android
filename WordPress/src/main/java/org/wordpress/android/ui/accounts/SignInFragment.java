--- conflicted
+++ resolved
@@ -128,7 +128,8 @@
     protected ImageView mInfoButton;
     protected ImageView mInfoButtonSecondary;
 
-<<<<<<< HEAD
+    private final Matcher mReservedNameMatcher = DOT_COM_RESERVED_NAMES.matcher("");
+
     private OnMagicLinkRequestInteraction mListener;
     private String mToken = "";
     private boolean mSmartLockEnabled = true;
@@ -137,9 +138,6 @@
     public interface OnMagicLinkRequestInteraction {
         void onMagicLinkRequestSuccess(String email);
     }
-=======
-    private final Matcher mReservedNameMatcher = DOT_COM_RESERVED_NAMES.matcher("");
->>>>>>> 2112d8a1
 
     @Override
     public void onCreate(Bundle savedInstanceState) {
