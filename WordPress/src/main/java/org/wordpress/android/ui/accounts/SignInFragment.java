--- conflicted
+++ resolved
@@ -670,34 +670,12 @@
             endProgress();
             return;
         } else {
-<<<<<<< HEAD
-            AppLog.e(T.NUX, clientResponse);
+            AppLog.e(T.NUX, "Server response: " + clientResponse);
             nuxAlert = SignInDialogFragment.newInstance(getString(org.wordpress.android.R.string.nux_cannot_log_in),
                     getString(messageId), R.drawable.noticon_alert_big, 3,
                     getString(R.string.cancel), getString(R.string.contact_us), getString(R.string.reader_title_applog),
                     SignInDialogFragment.ACTION_OPEN_SUPPORT_CHAT,
                     SignInDialogFragment.ACTION_OPEN_APPLICATION_LOG);
-=======
-            if (messageId == org.wordpress.android.R.string.username_or_password_incorrect) {
-                handleInvalidUsernameOrPassword(messageId);
-                return;
-            } else if (messageId == org.wordpress.android.R.string.invalid_url_message) {
-                showUrlError(messageId);
-                endProgress();
-                return;
-            } else {
-                AppLog.e(T.NUX, "Server response: " + clientResponse);
-                // create a 3 buttons dialog ("Contact us", "Read Application Logs" and "Cancel")
-                nuxAlert = SignInDialogFragment.newInstance(getString(org.wordpress.android.R.string.nux_cannot_log_in),
-                        getString(messageId),
-                        R.drawable.noticon_alert_big, 3,
-                        getString(R.string.cancel),
-                        getString(R.string.contact_us),
-                        getString(R.string.reader_title_applog),
-                        SignInDialogFragment.ACTION_OPEN_SUPPORT_CHAT,
-                        SignInDialogFragment.ACTION_OPEN_APPLICATION_LOG);
-            }
->>>>>>> 9659e263
         }
         ft.add(nuxAlert, "alert");
         ft.commitAllowingStateLoss();
