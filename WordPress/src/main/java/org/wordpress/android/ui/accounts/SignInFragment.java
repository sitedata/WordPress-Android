--- conflicted
+++ resolved
@@ -841,17 +841,16 @@
                 return;
             }
 
-<<<<<<< HEAD
             mUsername = EditTextUtils.getText(mUsernameEditText).trim();
             mPassword = EditTextUtils.getText(mPasswordEditText).trim();
             mTwoStepCode = EditTextUtils.getText(mTwoStepEditText).trim();
             if (isWPComLogin()) {
-                AppLog.i(T.NUX, "User tries to sign in on WordPress.com with username: " + mUsername);
+                AppLog.i(T.NUX, "User tries to log in on WordPress.com with username: " + mUsername);
                 startProgress(getString(R.string.connecting_wpcom));
                 signInAndFetchBlogListWPCom();
             } else {
                 String selfHostedUrl = EditTextUtils.getText(mUrlEditText).trim();
-                AppLog.i(T.NUX, "User tries to sign in on Self Hosted: " + selfHostedUrl + " with username: " + mUsername);
+                AppLog.i(T.NUX, "User tries to log in on Self Hosted: " + selfHostedUrl + " with username: " + mUsername);
                 startProgress(getString(R.string.signing_in));
                 signInAndFetchBlogListWPOrg();
             }
@@ -862,20 +861,6 @@
             } else {
                 showPasswordFieldAndFocus();
             }
-=======
-        mUsername = EditTextUtils.getText(mUsernameEditText).trim();
-        mPassword = EditTextUtils.getText(mPasswordEditText).trim();
-        mTwoStepCode = EditTextUtils.getText(mTwoStepEditText).trim();
-        if (isWPComLogin()) {
-            AppLog.i(T.NUX, "User tries to log in on WordPress.com with username: " + mUsername);
-            startProgress(getString(R.string.connecting_wpcom));
-            signInAndFetchBlogListWPCom();
-        } else {
-            String selfHostedUrl = EditTextUtils.getText(mUrlEditText).trim();
-            AppLog.i(T.NUX, "User tries to log in on Self Hosted: " + selfHostedUrl + " with username: " + mUsername);
-            startProgress(getString(R.string.signing_in));
-            signInAndFetchBlogListWPOrg();
->>>>>>> 0fe27cf9
         }
     }
 
