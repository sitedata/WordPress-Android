--- conflicted
+++ resolved
@@ -80,7 +80,6 @@
     public static final String ENTERED_URL_KEY = "ENTERED_URL_KEY";
     public static final String ENTERED_USERNAME_KEY = "ENTERED_USERNAME_KEY";
 
-<<<<<<< HEAD
     protected EditText mUsernameEditText;
     protected EditText mPasswordEditText;
     protected EditText mUrlEditText;
@@ -104,35 +103,9 @@
     protected ImageView mInfoButton;
     protected ImageView mInfoButtonSecondary;
 
+    private final EmailChecker mEmailChecker;
+
     protected boolean mSelfHosted;
-=======
-    private EditText mUsernameEditText;
-    private EditText mPasswordEditText;
-    private EditText mUrlEditText;
-    private EditText mTwoStepEditText;
-
-    private WPTextView mSignInButton;
-    private WPTextView mCreateAccountButton;
-    private WPTextView mAddSelfHostedButton;
-    private WPTextView mProgressTextSignIn;
-    private WPTextView mForgotPassword;
-    private WPTextView mJetpackAuthLabel;
-
-    private LinearLayout mBottomButtonsLayout;
-    private RelativeLayout mUsernameLayout;
-    private RelativeLayout mPasswordLayout;
-    private RelativeLayout mProgressBarSignIn;
-    private RelativeLayout mUrlButtonLayout;
-    private RelativeLayout mTwoStepLayout;
-    private LinearLayout mTwoStepFooter;
-
-    private ImageView mInfoButton;
-    private ImageView mInfoButtonSecondary;
-
-    private final EmailChecker mEmailChecker;
-
-    private boolean mSelfHosted;
->>>>>>> 6688746c
     private boolean mEmailAutoCorrected;
     private boolean mShouldSendTwoStepSMS;
     private int mErroneousLogInCount;
