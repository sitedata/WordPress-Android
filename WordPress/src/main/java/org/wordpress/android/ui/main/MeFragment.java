--- conflicted
+++ resolved
@@ -260,11 +260,7 @@
         }
     }
 
-<<<<<<< HEAD
-    public void onEventMainThread(PrefsEvents.AccountSettingsChanged event) {
-=======
     public void onEventMainThread(PrefsEvents.AccountSettingsFetchSuccess event) {
->>>>>>> 7d91642d
         refreshAccountDetails();
     }
 }