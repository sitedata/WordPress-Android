package org.wordpress.android.ui.main;

import com.android.volley.Cache;
import com.android.volley.Request;
import com.github.xizzhu.simpletooltip.ToolTip;
import com.github.xizzhu.simpletooltip.ToolTipView;
import com.yalantis.ucrop.UCrop;
import com.yalantis.ucrop.UCropActivity;

import android.annotation.TargetApi;
import android.app.Activity;
import android.app.AlertDialog;
import android.app.Fragment;
import android.app.ProgressDialog;
import android.content.Context;
import android.content.DialogInterface;
import android.content.Intent;
import android.content.pm.PackageManager;
import android.content.res.Resources;
import android.database.Cursor;
import android.graphics.Color;
import android.graphics.Outline;
import android.net.Uri;
import android.os.AsyncTask;
import android.os.Build;
import android.os.Bundle;
import android.provider.MediaStore;
import android.support.annotation.NonNull;
import android.support.v4.content.ContextCompat;
import android.support.v4.content.CursorLoader;
import android.text.TextUtils;
import android.view.Gravity;
import android.view.LayoutInflater;
import android.view.View;
import android.view.ViewGroup;
import android.view.ViewOutlineProvider;
import android.widget.TextView;
import android.widget.Toast;

import org.wordpress.android.R;
import org.wordpress.android.WordPress;
import org.wordpress.android.analytics.AnalyticsTracker;
import org.wordpress.android.models.Account;
import org.wordpress.android.models.AccountHelper;
import org.wordpress.android.networking.GravatarApi;
import org.wordpress.android.ui.ActivityLauncher;
import org.wordpress.android.ui.RequestCodes;
import org.wordpress.android.ui.media.WordPressMediaUtils;
import org.wordpress.android.ui.prefs.AppPrefs;
import org.wordpress.android.ui.prefs.PrefsEvents;
import org.wordpress.android.util.AppLog;
import org.wordpress.android.util.GravatarUtils;
import org.wordpress.android.util.HelpshiftHelper.Tag;
import org.wordpress.android.util.MediaUtils;
import org.wordpress.android.util.PermissionUtils;
import org.wordpress.android.util.StringUtils;
import org.wordpress.android.util.ToastUtils;
import org.wordpress.android.widgets.WPNetworkImageView;

import java.io.DataInputStream;
import java.io.File;
import java.io.FileInputStream;
import java.io.IOException;
import java.lang.ref.WeakReference;
import java.text.SimpleDateFormat;
import java.util.Date;
import java.util.TreeMap;

import de.greenrobot.event.EventBus;

public class MeFragment extends Fragment {
    private static final String IS_DISCONNECTING = "IS_DISCONNECTING";
    private static final String IS_UPDATING_GRAVATAR = "IS_UPDATING_GRAVATAR";
    private static final String MEDIA_CAPTURE_PATH = "MEDIA_CAPTURE_PATH";

    private static final int CAMERA_AND_MEDIA_PERMISSION_REQUEST_CODE = 1;

    private ViewGroup mAvatarFrame;
    private View mProgressBar;
    private ToolTipView mGravatarToolTipView;
    private View mAvatarTooltipAnchor;
    private ViewGroup mAvatarContainer;
    private WPNetworkImageView mAvatarImageView;
    private TextView mDisplayNameTextView;
    private TextView mUsernameTextView;
    private TextView mLoginLogoutTextView;
    private View mMyProfileView;
    private View mAccountSettingsView;
    private View mNotificationsView;
    private View mNotificationsDividerView;
    private ProgressDialog mDisconnectProgressDialog;
    private String mMediaCapturePath;

    // setUserVisibleHint is not available so we need to manually handle the UserVisibleHint state
    private boolean mIsUserVisible;

    private boolean mIsUpdatingGravatar;

    public static MeFragment newInstance() {
        return new MeFragment();
    }

    @Override
    public void onCreate(Bundle savedInstanceState) {
        super.onCreate(savedInstanceState);

        if (savedInstanceState != null) {
            mMediaCapturePath = savedInstanceState.getString(MEDIA_CAPTURE_PATH);
            mIsUpdatingGravatar = savedInstanceState.getBoolean(IS_UPDATING_GRAVATAR);
        }
    }

    @Override
    public void setUserVisibleHint(boolean isVisibleToUser) {
        super.setUserVisibleHint(isVisibleToUser);

        mIsUserVisible = isVisibleToUser;

        if (isResumed()) {
            showGravatarTooltipIfNeeded();
        }
    }

    private void showGravatarTooltipIfNeeded() {
        if (!isAdded() || !AccountHelper.isSignedInWordPressDotCom() || !AppPrefs.isGravatarChangePromoRequired() ||
                !mIsUserVisible || mGravatarToolTipView != null) {
            return;
        }

        ToolTip toolTip = createGravatarPromoToolTip(getString(R.string.gravatar_tip), ContextCompat.getColor
                (getActivity(), R.color.color_primary));
        mGravatarToolTipView = new ToolTipView.Builder(getActivity())
                .withAnchor(mAvatarTooltipAnchor)
                .withToolTip(toolTip)
                .withGravity(Gravity.END)
                .build();
        mGravatarToolTipView.setOnClickListener(new View.OnClickListener() {
            @Override
            public void onClick(View v) {
                AnalyticsTracker.track(AnalyticsTracker.Stat.ME_GRAVATAR_TOOLTIP_TAPPED);

                mGravatarToolTipView.remove();
                AppPrefs.setGravatarChangePromoRequired(false);
            }
        });
        mGravatarToolTipView.showDelayed(500);
    }

    private ToolTip createGravatarPromoToolTip(CharSequence text, int backgroundColor) {
        Resources resources = getResources();
        int padding = resources.getDimensionPixelSize(R.dimen.tooltip_padding);
        int textSize = resources.getDimensionPixelSize(R.dimen.tooltip_text_size);
        int radius = resources.getDimensionPixelSize(R.dimen.tooltip_radius);
        return new ToolTip.Builder()
                .withText(text)
                .withTextColor(Color.WHITE)
                .withTextSize(textSize)
                .withBackgroundColor(backgroundColor)
                .withPadding(padding, padding, padding, padding)
                .withCornerRadius(radius)
                .build();
    }

    @Override
    public View onCreateView(LayoutInflater inflater, ViewGroup container,
                             Bundle savedInstanceState) {
        final ViewGroup rootView = (ViewGroup) inflater.inflate(R.layout.me_fragment, container, false);

        mAvatarFrame = (ViewGroup) rootView.findViewById(R.id.frame_avatar);
        mAvatarContainer = (ViewGroup) rootView.findViewById(R.id.avatar_container);
        mAvatarImageView = (WPNetworkImageView) rootView.findViewById(R.id.me_avatar);
        mAvatarTooltipAnchor = rootView.findViewById(R.id.avatar_tooltip_anchor);
        mProgressBar = rootView.findViewById(R.id.avatar_progress);
        mDisplayNameTextView = (TextView) rootView.findViewById(R.id.me_display_name);
        mUsernameTextView = (TextView) rootView.findViewById(R.id.me_username);
        mLoginLogoutTextView = (TextView) rootView.findViewById(R.id.me_login_logout_text_view);
        mMyProfileView = rootView.findViewById(R.id.row_my_profile);
        mAccountSettingsView = rootView.findViewById(R.id.row_account_settings);
        mNotificationsView = rootView.findViewById(R.id.row_notifications);
        mNotificationsDividerView = rootView.findViewById(R.id.me_notifications_divider);

        addDropShadowToAvatar();

        mAvatarContainer.setOnClickListener(new View.OnClickListener() {
            @Override
            public void onClick(View v) {
                AnalyticsTracker.track(AnalyticsTracker.Stat.ME_GRAVATAR_TAPPED);

                // User tapped the Gravatar so dismiss the tooltip
                if (mGravatarToolTipView != null) {
                    mGravatarToolTipView.remove();
                }
                // and no need to promote the feature any more
                AppPrefs.setGravatarChangePromoRequired(false);

                if (PermissionUtils.checkAndRequestCameraAndStoragePermissions(MeFragment.this,
                        CAMERA_AND_MEDIA_PERMISSION_REQUEST_CODE)) {
                    askForCameraOrGallery();
                }
            }
        });
        mMyProfileView.setOnClickListener(new View.OnClickListener() {
            @Override
            public void onClick(View v) {
                ActivityLauncher.viewMyProfile(getActivity());
            }
        });

        mAccountSettingsView.setOnClickListener(new View.OnClickListener() {
            @Override
            public void onClick(View v) {
                ActivityLauncher.viewAccountSettings(getActivity());
            }
        });

        rootView.findViewById(R.id.row_app_settings).setOnClickListener(new View.OnClickListener() {
            @Override
            public void onClick(View v) {
                ActivityLauncher.viewAppSettings(getActivity());
            }
        });

        mNotificationsView.setOnClickListener(new View.OnClickListener() {
            @Override
            public void onClick(View v) {
                ActivityLauncher.viewNotificationsSettings(getActivity());
            }
        });

        rootView.findViewById(R.id.row_support).setOnClickListener(new View.OnClickListener() {
            @Override
            public void onClick(View v) {
                ActivityLauncher.viewHelpAndSupport(getActivity(), Tag.ORIGIN_ME_SCREEN_HELP);
            }
        });

        rootView.findViewById(R.id.row_logout).setOnClickListener(new View.OnClickListener() {
            @Override
            public void onClick(View v) {
                if (AccountHelper.isSignedInWordPressDotCom()) {
                    signOutWordPressComWithConfirmation();
                } else {
                    ActivityLauncher.showSignInForResult(getActivity());
                }
            }
        });

        if (savedInstanceState != null) {
            if (savedInstanceState.getBoolean(IS_DISCONNECTING, false)) {
                showDisconnectDialog(getActivity());
            }

            if (savedInstanceState.getBoolean(IS_UPDATING_GRAVATAR, false)) {
                showGravatarProgressBar(true);
            }
        }

        return rootView;
    }

    @Override
    public void onSaveInstanceState(Bundle outState) {
        if (mDisconnectProgressDialog != null) {
            outState.putBoolean(IS_DISCONNECTING, true);
        }

        if (mMediaCapturePath != null) {
            outState.putString(MEDIA_CAPTURE_PATH, mMediaCapturePath);
        }

        outState.putBoolean(IS_UPDATING_GRAVATAR, mIsUpdatingGravatar);

        super.onSaveInstanceState(outState);
    }

    @Override
    public void onStart() {
        super.onStart();
        EventBus.getDefault().register(this);
    }

    @Override
    public void onStop() {
        EventBus.getDefault().unregister(this);
        super.onStop();
    }

    @Override
    public void onResume() {
        super.onResume();
        refreshAccountDetails();

        showGravatarTooltipIfNeeded();
    }

    @Override
    public void onDestroy() {
        if (mDisconnectProgressDialog != null) {
            mDisconnectProgressDialog.dismiss();
            mDisconnectProgressDialog = null;
        }
        super.onDestroy();
    }

    /**
     * adds a circular drop shadow to the avatar's parent view (Lollipop+ only)
     */
    @TargetApi(Build.VERSION_CODES.LOLLIPOP)
    private void addDropShadowToAvatar() {
        if (Build.VERSION.SDK_INT >= Build.VERSION_CODES.LOLLIPOP) {
            mAvatarImageView.setOutlineProvider(new ViewOutlineProvider() {
                @Override
                public void getOutline(View view, Outline outline) {
                    outline.setOval(0, 0, view.getWidth(), view.getHeight());
                }
            });
            mAvatarImageView.setElevation(mAvatarImageView.getResources().getDimensionPixelSize(R.dimen.card_elevation));
        }
    }

    private void refreshAccountDetails() {
        // we only want to show user details for WordPress.com users
        if (AccountHelper.isSignedInWordPressDotCom()) {
            Account defaultAccount = AccountHelper.getDefaultAccount();

            mDisplayNameTextView.setVisibility(View.VISIBLE);
            mUsernameTextView.setVisibility(View.VISIBLE);
            mAvatarFrame.setVisibility(View.VISIBLE);
            mMyProfileView.setVisibility(View.VISIBLE);
            mNotificationsView.setVisibility(View.VISIBLE);
            mNotificationsDividerView.setVisibility(View.VISIBLE);

            final String avatarUrl = constructGravatarUrl(AccountHelper.getDefaultAccount());
            loadAvatar(avatarUrl, null);

            mUsernameTextView.setText("@" + defaultAccount.getUserName());
            mLoginLogoutTextView.setText(R.string.me_disconnect_from_wordpress_com);

            String displayName = StringUtils.unescapeHTML(defaultAccount.getDisplayName());
            if (!TextUtils.isEmpty(displayName)) {
                mDisplayNameTextView.setText(displayName);
            } else {
                mDisplayNameTextView.setText(defaultAccount.getUserName());
            }
        } else {
            mDisplayNameTextView.setVisibility(View.GONE);
            mUsernameTextView.setVisibility(View.GONE);
            mAvatarFrame.setVisibility(View.GONE);
            mProgressBar.setVisibility(View.GONE);
            mMyProfileView.setVisibility(View.GONE);
            mAccountSettingsView.setVisibility(View.GONE);
            mNotificationsView.setVisibility(View.GONE);
            mNotificationsDividerView.setVisibility(View.GONE);
            mLoginLogoutTextView.setText(R.string.me_connect_to_wordpress_com);
        }
    }

    private void showGravatarProgressBar(boolean isUpdating) {
        mProgressBar.setVisibility(isUpdating ? View.VISIBLE : View.GONE);
        mIsUpdatingGravatar = isUpdating;
    }

    private String constructGravatarUrl(Account account) {
        int avatarSz = getResources().getDimensionPixelSize(R.dimen.avatar_sz_large);
        return GravatarUtils.fixGravatarUrl(account.getAvatarUrl(), avatarSz);
    }

    private void loadAvatar(String avatarUrl, String injectFilePath) {
        if (injectFilePath != null && !injectFilePath.isEmpty()) {
            // invalidate the specific gravatar entry from the bitmap cache. It will be updated via the injected
            // request cache.
            WordPress.getBitmapCache().removeSimilar(avatarUrl);

            try {
                // fool the network requests cache by injecting the new image. The Gravatar backend (plus CDNs)
                // can't be trusted to have updated the image quick enough.
                injectCache(new File(injectFilePath), avatarUrl);
            } catch (IOException e) {
                EventBus.getDefault().post(new GravatarLoadFinished(false));
            }

            // invalidate the WPNetworkImageView
            mAvatarImageView.invalidateImage();
        }

        mAvatarImageView.setImageUrl(avatarUrl, WPNetworkImageView.ImageType.AVATAR, new WPNetworkImageView
                .ImageLoadListener() {
            @Override
            public void onLoaded() {
                EventBus.getDefault().post(new GravatarLoadFinished(true));
            }

            @Override
            public void onError() {
                EventBus.getDefault().post(new GravatarLoadFinished(false));
            }
        });
    }

    private void signOutWordPressComWithConfirmation() {
        String message = String.format(getString(R.string.sign_out_wpcom_confirm), AccountHelper.getDefaultAccount()
                .getUserName());

        new AlertDialog.Builder(getActivity())
                .setMessage(message)
                .setPositiveButton(R.string.signout, new DialogInterface.OnClickListener() {
                    public void onClick(DialogInterface dialog, int whichButton) {
                        signOutWordPressCom();
                    }
                })
                .setNegativeButton(R.string.cancel, null)
                .setCancelable(true)
                .create().show();
    }

    private void signOutWordPressCom() {
        // note that signing out sends a CoreEvents.UserSignedOutWordPressCom EventBus event,
        // which will cause the main activity to recreate this fragment
        (new SignOutWordPressComAsync(getActivity())).executeOnExecutor(AsyncTask.THREAD_POOL_EXECUTOR);
    }

    private void showDisconnectDialog(Context context) {
        mDisconnectProgressDialog = ProgressDialog.show(context, null, context.getText(R.string.signing_out), false);
    }

    @Override
    public void onRequestPermissionsResult(int requestCode, @NonNull String permissions[], @NonNull int[]
            grantResults) {
        switch (requestCode) {
            case CAMERA_AND_MEDIA_PERMISSION_REQUEST_CODE:
                for (int grantResult : grantResults) {
                    if (grantResult == PackageManager.PERMISSION_DENIED) {
                        ToastUtils.showToast(this.getActivity(), getString(R.string
                                .gravatar_camera_and_media_permission_required), ToastUtils.Duration.LONG);

                        AnalyticsTracker.track(AnalyticsTracker.Stat
                                .ME_GRAVATAR_PERMISSIONS_DENIED);

                        return;
                    }
                }

                AnalyticsTracker.track(AnalyticsTracker.Stat.ME_GRAVATAR_PERMISSIONS_ACCEPTED);

                askForCameraOrGallery();
                break;
        }
    }

    @Override
    public void onActivityResult(int requestCode, int resultCode, Intent data) {
        super.onActivityResult(requestCode, resultCode, data);

        switch (requestCode) {
            case RequestCodes.PICTURE_LIBRARY_OR_CAPTURE:
                if (resultCode == Activity.RESULT_OK) {
                    Uri imageUri;

                    if (data == null || data.getData() == null) {
                        // image is from a capture
                        imageUri = Uri.fromFile(new File(mMediaCapturePath));
                        AnalyticsTracker.track(AnalyticsTracker.Stat.ME_GRAVATAR_SHOT_NEW);
                    } else {
                        imageUri = data.getData();
                        AnalyticsTracker.track(AnalyticsTracker.Stat.ME_GRAVATAR_GALLERY_PICKED);
                    }

                    if (imageUri != null) {
                        startCropActivity(imageUri);
                    } else {
                        AppLog.e(AppLog.T.UTILS, "Can't resolve picked or captured image");
                    }
                }
                break;
            case UCrop.REQUEST_CROP:
                AnalyticsTracker.track(AnalyticsTracker.Stat.ME_GRAVATAR_CROPPED);

                if (resultCode == Activity.RESULT_OK) {
                    fetchMedia(UCrop.getOutput(data));
                } else if (resultCode == UCrop.RESULT_ERROR) {
                    Toast.makeText(getActivity(), getString(R.string.error_cropping_image), Toast.LENGTH_SHORT).show();

                    final Throwable cropError = UCrop.getError(data);
                    AppLog.e(AppLog.T.MAIN, "Image cropping failed!", cropError);
                }
                break;
        }
    }

    private void askForCameraOrGallery() {
        WordPressMediaUtils.launchPictureLibraryOrCapture(MeFragment.this, new WordPressMediaUtils
                .LaunchCameraCallback() {
            @Override
            public void onMediaCapturePathReady(String mediaCapturePath) {
                mMediaCapturePath = mediaCapturePath;
            }
        });
    }

    private void startCropActivity(Uri uri) {
        final Context context = getActivity();

        if (context == null) {
            return;
        }

        UCrop.Options options = new UCrop.Options();
        options.setShowCropGrid(false);
        options.setStatusBarColor(ContextCompat.getColor(context, R.color.status_bar_tint));
        options.setToolbarColor(ContextCompat.getColor(context, R.color.color_primary));
        options.setAllowedGestures(UCropActivity.ALL, UCropActivity.ALL, UCropActivity.ALL);

        UCrop.of(uri, Uri.fromFile(new File(context.getCacheDir(), "cropped_for_gravatar.jpg")))
                .withAspectRatio(1, 1)
                .withOptions(options)
                .start(getActivity(), this);
    }

    private void fetchMedia(Uri mediaUri) {
        if (!MediaUtils.isInMediaStore(mediaUri)) {
            // Create an AsyncTask to download the file
            new DownloadMediaTask().executeOnExecutor(AsyncTask.THREAD_POOL_EXECUTOR, mediaUri);
        } else {
            // It is a regular local media file
            startGravatarUpload(getRealPathFromURI(mediaUri));
        }
    }

    private String getRealPathFromURI(Uri uri) {
        String path;
        if ("content".equals(uri.getScheme())) {
            path = getRealPathFromContentURI(uri);
        } else if ("file".equals(uri.getScheme())) {
            path = uri.getPath();
        } else {
            path = uri.toString();
        }
        return path;
    }

    private String getRealPathFromContentURI(Uri contentUri) {
        if (contentUri == null)
            return null;

        String[] proj = { MediaStore.Images.Media.DATA };
        CursorLoader loader = new CursorLoader(getActivity(), contentUri, proj, null, null, null);
        Cursor cursor = loader.loadInBackground();

        if (cursor == null)
            return null;

        int column_index = cursor.getColumnIndex(MediaStore.Images.Media.DATA);
        if (column_index == -1) {
            cursor.close();
            return null;
        }

        String path;
        if (cursor.moveToFirst()) {
            path = cursor.getString(column_index);
        } else {
            path = null;
        }

        cursor.close();
        return path;
    }

    private class DownloadMediaTask extends AsyncTask<Uri, Integer, Uri> {
        @Override
        protected Uri doInBackground(Uri... uris) {
            Uri imageUri = uris[0];
            return MediaUtils.downloadExternalMedia(getActivity(), imageUri);
        }

        protected void onPostExecute(Uri newUri) {
            if (getActivity() == null)
                return;

            if (newUri != null) {
                String path = getRealPathFromURI(newUri);
                startGravatarUpload(path);
            } else {
                Toast.makeText(getActivity(), getString(R.string.error_downloading_image), Toast.LENGTH_SHORT).show();
            }
        }
    }

    private void startGravatarUpload(final String filePath) {
        File file = new File(filePath);
        if (!file.exists()) {
            Toast.makeText(getActivity(), getString(R.string.error_locating_image), Toast.LENGTH_SHORT).show();
            return;
        }

        showGravatarProgressBar(true);

        GravatarApi.uploadGravatar(file, new GravatarApi.GravatarUploadListener() {
            @Override
            public void onSuccess() {
                EventBus.getDefault().post(new GravatarUploadFinished(filePath, true));
            }

            @Override
            public void onError() {
                EventBus.getDefault().post(new GravatarUploadFinished(filePath, false));
            }
        });
    }

    static public class GravatarUploadFinished {
        public final String filePath;
        public final boolean success;

        public GravatarUploadFinished(String filePath, boolean success) {
            this.filePath = filePath;
            this.success = success;
        }
    }

    public void onEventMainThread(GravatarUploadFinished event) {
        if (event.success) {
<<<<<<< HEAD
            AnalyticsTracker.track(AnalyticsTracker.Stat.ME_GRAVATAR_UPLOADED);

=======
>>>>>>> edef04cf
            final String avatarUrl = constructGravatarUrl(AccountHelper.getDefaultAccount());
            loadAvatar(avatarUrl, event.filePath);
        } else {
            showGravatarProgressBar(false);
            Toast.makeText(getActivity(), getString(R.string.error_updating_gravatar), Toast.LENGTH_SHORT).show();
        }
    }

    static public class GravatarLoadFinished {
        public final boolean success;

        public GravatarLoadFinished(boolean success) {
            this.success = success;
        }
    }

    public void onEventMainThread(GravatarLoadFinished event) {
        showGravatarProgressBar(false);

        if (!event.success) {
            Toast.makeText(getActivity(), getString(R.string.error_refreshing_gravatar), Toast.LENGTH_SHORT).show();
        }
    }

    // injects a fabricated cache entry to the request cache
    private void injectCache(File file, String avatarUrl) throws IOException {
        final SimpleDateFormat sdf = new SimpleDateFormat("E, dd MMM yyyy HH:mm:ss z");
        final long currentTimeMs = System.currentTimeMillis();
        final Date currentTime = new Date(currentTimeMs);
        final long fiveMinutesLaterMs = currentTimeMs + 5 * 60 * 1000;
        final Date fiveMinutesLater = new Date(fiveMinutesLaterMs);

        Cache.Entry entry = new Cache.Entry();

        entry.data = new byte[(int) file.length()];
        DataInputStream dis = new DataInputStream(new FileInputStream(file));
        dis.readFully(entry.data);
        dis.close();

        entry.etag = null;
        entry.softTtl = fiveMinutesLaterMs;
        entry.ttl = fiveMinutesLaterMs;
        entry.serverDate = currentTimeMs;
        entry.lastModified = currentTimeMs;

        entry.responseHeaders = new TreeMap<>();
        entry.responseHeaders.put("Accept-Ranges", "bytes");
        entry.responseHeaders.put("Access-Control-Allow-Origin", "*");
        entry.responseHeaders.put("Cache-Control", "max-age=300");
        entry.responseHeaders.put("Content-Disposition", "inline; filename=\"" + AccountHelper.getDefaultAccount()
                .getAvatarUrl() + ".jpeg\"");
        entry.responseHeaders.put("Content-Length", String.valueOf(file.length()));
        entry.responseHeaders.put("Content-Type", "image/jpeg");
        entry.responseHeaders.put("Date", sdf.format(currentTime));
        entry.responseHeaders.put("Expires", sdf.format(fiveMinutesLater));
        entry.responseHeaders.put("Last-Modified", sdf.format(currentTime));
        entry.responseHeaders.put("Link", "<" + avatarUrl + ">; rel=\"canonical\"");
        entry.responseHeaders.put("Server", "injected cache");
        entry.responseHeaders.put("Source-Age", "0");
        entry.responseHeaders.put("X-Android-Received-Millis", String.valueOf(currentTimeMs));
        entry.responseHeaders.put("X-Android-Response-Source", "NETWORK 200");
        entry.responseHeaders.put("X-Android-Selected-Protocol", "http/1.1");
        entry.responseHeaders.put("X-Android-Sent-Millis", String.valueOf(currentTimeMs));

        WordPress.requestQueue.getCache().put(Request.Method.GET + ":" + avatarUrl, entry);
    }

    private class SignOutWordPressComAsync extends AsyncTask<Void, Void, Void> {
        WeakReference<Context> mWeakContext;

        public SignOutWordPressComAsync(Context context) {
            mWeakContext = new WeakReference<Context>(context);
        }

        @Override
        protected void onPreExecute() {
            super.onPreExecute();
            Context context = mWeakContext.get();
            if (context != null) {
                showDisconnectDialog(context);
            }
        }

        @Override
        protected Void doInBackground(Void... params) {
            Context context = mWeakContext.get();
            if (context != null) {
                WordPress.WordPressComSignOut(context);
            }
            return null;
        }

        @Override
        protected void onPostExecute(Void aVoid) {
            super.onPostExecute(aVoid);
            if (mDisconnectProgressDialog != null && mDisconnectProgressDialog.isShowing()) {
                mDisconnectProgressDialog.dismiss();
            }
            mDisconnectProgressDialog = null;
        }
    }

    public void onEventMainThread(PrefsEvents.AccountSettingsFetchSuccess event) {
        refreshAccountDetails();
    }
}<|MERGE_RESOLUTION|>--- conflicted
+++ resolved
@@ -620,11 +620,7 @@
 
     public void onEventMainThread(GravatarUploadFinished event) {
         if (event.success) {
-<<<<<<< HEAD
             AnalyticsTracker.track(AnalyticsTracker.Stat.ME_GRAVATAR_UPLOADED);
-
-=======
->>>>>>> edef04cf
             final String avatarUrl = constructGravatarUrl(AccountHelper.getDefaultAccount());
             loadAvatar(avatarUrl, event.filePath);
         } else {
