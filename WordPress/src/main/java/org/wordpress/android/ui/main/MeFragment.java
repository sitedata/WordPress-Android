--- conflicted
+++ resolved
@@ -54,10 +54,7 @@
 import org.wordpress.android.util.MediaUtils;
 import org.wordpress.android.util.StringUtils;
 import org.wordpress.android.util.ToastUtils;
-<<<<<<< HEAD
-=======
 import org.wordpress.android.util.ToastUtils.Duration;
->>>>>>> 78a5da5a
 import org.wordpress.android.widgets.WPNetworkImageView;
 
 import java.io.DataInputStream;
@@ -458,12 +455,7 @@
                         if (downloadedUri != null) {
                             startCropActivity(downloadedUri);
                         } else {
-<<<<<<< HEAD
-                            ToastUtils.showToast(getActivity(), R.string.error_downloading_image,
-                                    ToastUtils.Duration.SHORT);
-=======
                             ToastUtils.showToast(getActivity(), R.string.error_downloading_image, Duration.SHORT);
->>>>>>> 78a5da5a
                             AppLog.e(AppLog.T.UTILS, "Can't download picked or captured image");
                         }
                     } else {
@@ -477,15 +469,8 @@
                 if (resultCode == Activity.RESULT_OK) {
                     fetchMedia(UCrop.getOutput(data));
                 } else if (resultCode == UCrop.RESULT_ERROR) {
-<<<<<<< HEAD
-                    ToastUtils.showToast(getActivity(), R.string.error_cropping_image, ToastUtils.Duration.SHORT);
-
-                    final Throwable cropError = UCrop.getError(data);
-                    AppLog.e(AppLog.T.MAIN, "Image cropping failed!", cropError);
-=======
                     AppLog.e(AppLog.T.MAIN, "Image cropping failed!", UCrop.getError(data));
                     ToastUtils.showToast(getActivity(), R.string.error_cropping_image, Duration.SHORT);
->>>>>>> 78a5da5a
                 }
                 break;
         }
