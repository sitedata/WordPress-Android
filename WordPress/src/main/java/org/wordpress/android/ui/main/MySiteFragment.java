package org.wordpress.android.ui.main;

import android.app.Activity;
import android.app.Fragment;
import android.content.Intent;
import android.os.Bundle;
import android.os.Handler;
import android.support.annotation.Nullable;
import android.text.TextUtils;
import android.view.LayoutInflater;
import android.view.View;
import android.view.ViewGroup;
import android.view.animation.AlphaAnimation;
import android.view.animation.Animation;
import android.view.animation.Interpolator;
import android.widget.ImageView;
import android.widget.LinearLayout;
import android.widget.RelativeLayout;
import android.widget.ScrollView;

import org.wordpress.android.R;
import org.wordpress.android.WordPress;
import org.wordpress.android.models.Account;
import org.wordpress.android.models.AccountHelper;
import org.wordpress.android.models.Blog;
import org.wordpress.android.models.CommentStatus;
import org.wordpress.android.ui.ActivityLauncher;
import org.wordpress.android.ui.RequestCodes;
import org.wordpress.android.ui.accounts.BlogUtils;
import org.wordpress.android.ui.posts.EditPostActivity;
import org.wordpress.android.ui.prefs.AppPrefs;
import org.wordpress.android.ui.stats.service.StatsService;
import org.wordpress.android.ui.themes.ThemeBrowserActivity;
import org.wordpress.android.util.AniUtils;
import org.wordpress.android.util.CoreEvents;
import org.wordpress.android.util.DisplayUtils;
import org.wordpress.android.util.GravatarUtils;
import org.wordpress.android.util.ServiceUtils;
import org.wordpress.android.util.StringUtils;
import org.wordpress.android.util.UrlUtils;
import org.wordpress.android.widgets.WPNetworkImageView;
import org.wordpress.android.widgets.WPTextView;

import java.util.GregorianCalendar;
import java.util.TimeZone;

import de.greenrobot.event.EventBus;

public class MySiteFragment extends Fragment
        implements WPMainActivity.OnScrollToTopListener {

    private static final long ALERT_ANIM_OFFSET_MS   = 1000L;
    private static final long ALERT_ANIM_DURATION_MS = 1000L;
    public static final int HIDE_WP_ADMIN_YEAR = 2015;
    public static final int HIDE_WP_ADMIN_MONTH = 9;
    public static final int HIDE_WP_ADMIN_DAY = 7;
    public static final String HIDE_WP_ADMIN_GMT_TIME_ZONE = "GMT";

    private WPNetworkImageView mBlavatarImageView;
    private WPTextView mBlogTitleTextView;
    private WPTextView mBlogSubtitleTextView;
    private LinearLayout mLookAndFeelHeader;
    private RelativeLayout mThemesContainer;
    private RelativeLayout mPlanContainer;
    private View mConfigurationHeader;
    private View mSettingsView;
    private LinearLayout mAdminView;
    private View mFabView;
    private LinearLayout mNoSiteView;
    private ScrollView mScrollView;
    private ImageView mNoSiteDrakeImageView;
<<<<<<< HEAD
    private View mSharingView;
=======
    private WPTextView mCurrentPlanNameTextView;
>>>>>>> a665ae2f

    private int mFabTargetYTranslation;
    private int mBlavatarSz;

    private int mBlogLocalId = BlogUtils.BLOG_ID_INVALID;

    public static MySiteFragment newInstance() {
        return new MySiteFragment();
    }

    public void setBlog(@Nullable final Blog blog) {
        mBlogLocalId = BlogUtils.getBlogLocalId(blog);

        refreshBlogDetails(blog);
    }

    @Override
    public void onCreate(Bundle savedInstanceState) {
        super.onCreate(savedInstanceState);

        mBlogLocalId = BlogUtils.getBlogLocalId(WordPress.getCurrentBlog());
    }

    @Override
    public void onPause() {
        super.onPause();
        if (mFabView.getVisibility() == View.VISIBLE) {
            AniUtils.showFab(mFabView, false);
        }
    }

    @Override
    public void onResume() {
        super.onResume();

        final Blog blog = WordPress.getBlog(mBlogLocalId);

        // Site details may have changed (e.g. via Settings and returning to this Fragment) so update the UI
        refreshBlogDetails(blog);

        if (ServiceUtils.isServiceRunning(getActivity(), StatsService.class)) {
            getActivity().stopService(new Intent(getActivity(), StatsService.class));
        }
        // redisplay hidden fab after a short delay
        long delayMs = getResources().getInteger(R.integer.fab_animation_delay);
        new Handler().postDelayed(new Runnable() {
            @Override
            public void run() {
                if (isAdded()
                        && blog != null
                        && (mFabView.getVisibility() != View.VISIBLE || mFabView.getTranslationY() != 0)) {
                    AniUtils.showFab(mFabView, true);
                }
            }
        }, delayMs);
    }

    @Override
    public View onCreateView(LayoutInflater inflater, ViewGroup container,
                             Bundle savedInstanceState) {
        final ViewGroup rootView = (ViewGroup) inflater.inflate(R.layout.my_site_fragment, container, false);

        int fabHeight = getResources().getDimensionPixelSize(android.support.design.R.dimen.design_fab_size_normal);
        int fabMargin = getResources().getDimensionPixelSize(R.dimen.fab_margin);
        mFabTargetYTranslation = (fabHeight + fabMargin) * 2;
        mBlavatarSz = getResources().getDimensionPixelSize(R.dimen.blavatar_sz_small);

        mBlavatarImageView = (WPNetworkImageView) rootView.findViewById(R.id.my_site_blavatar);
        mBlogTitleTextView = (WPTextView) rootView.findViewById(R.id.my_site_title_label);
        mBlogSubtitleTextView = (WPTextView) rootView.findViewById(R.id.my_site_subtitle_label);
        mLookAndFeelHeader = (LinearLayout) rootView.findViewById(R.id.my_site_look_and_feel_header);
        mThemesContainer = (RelativeLayout) rootView.findViewById(R.id.row_themes);
        mPlanContainer = (RelativeLayout) rootView.findViewById(R.id.row_plan);
        mConfigurationHeader = rootView.findViewById(R.id.row_configuration);
        mSettingsView = rootView.findViewById(R.id.row_settings);
        mSharingView = rootView.findViewById(R.id.row_sharing);
        mAdminView = (LinearLayout) rootView.findViewById(R.id.admin_section);
        mScrollView = (ScrollView) rootView.findViewById(R.id.scroll_view);
        mNoSiteView = (LinearLayout) rootView.findViewById(R.id.no_site_view);
        mNoSiteDrakeImageView = (ImageView) rootView.findViewById(R.id.my_site_no_site_view_drake);
        mFabView = rootView.findViewById(R.id.fab_button);
        mCurrentPlanNameTextView = (WPTextView) rootView.findViewById(R.id.my_site_current_plan_text_view);

        mFabView.setOnClickListener(new View.OnClickListener() {
            @Override
            public void onClick(View v) {
                ActivityLauncher.addNewBlogPostOrPageForResult(getActivity(), WordPress.getBlog(mBlogLocalId), false);
            }
        });

        rootView.findViewById(R.id.switch_site).setOnClickListener(new View.OnClickListener() {
            @Override
            public void onClick(View v) {
                showSitePicker();
            }
        });

        rootView.findViewById(R.id.row_view_site).setOnClickListener(new View.OnClickListener() {
            @Override
            public void onClick(View v) {
                ActivityLauncher.viewCurrentSite(getActivity());
            }
        });

        rootView.findViewById(R.id.row_stats).setOnClickListener(new View.OnClickListener() {
            @Override
            public void onClick(View v) {
                ActivityLauncher.viewBlogStats(getActivity(), mBlogLocalId);
            }
        });

        if (isPlansEnabled()) {
            mPlanContainer.setOnClickListener(new View.OnClickListener() {
                @Override
                public void onClick(View v) {
                    ActivityLauncher.viewBlogPlans(getActivity(), mBlogLocalId);
                }
            });
        }

        rootView.findViewById(R.id.row_blog_posts).setOnClickListener(new View.OnClickListener() {
            @Override
            public void onClick(View v) {
                ActivityLauncher.viewCurrentBlogPosts(getActivity());
            }
        });

        rootView.findViewById(R.id.row_media).setOnClickListener(new View.OnClickListener() {
            @Override
            public void onClick(View v) {
                ActivityLauncher.viewCurrentBlogMedia(getActivity());
            }
        });

        rootView.findViewById(R.id.row_pages).setOnClickListener(new View.OnClickListener() {
            @Override
            public void onClick(View v) {
                ActivityLauncher.viewCurrentBlogPages(getActivity());
            }
        });

        rootView.findViewById(R.id.row_comments).setOnClickListener(new View.OnClickListener() {
            @Override
            public void onClick(View v) {
                ActivityLauncher.viewCurrentBlogComments(getActivity());
            }
        });

        mThemesContainer.setOnClickListener(new View.OnClickListener() {
            @Override
            public void onClick(View v) {
                ActivityLauncher.viewCurrentBlogThemes(getActivity());
            }
        });

        mSettingsView.setOnClickListener(new View.OnClickListener() {
            @Override
            public void onClick(View v) {
                ActivityLauncher.viewBlogSettingsForResult(getActivity(), WordPress.getBlog(mBlogLocalId));
            }
        });

        mSharingView.setOnClickListener(new View.OnClickListener() {
            @Override
            public void onClick(View v) {
                ActivityLauncher.viewBlogSharing(getActivity(), WordPress.getBlog(mBlogLocalId));
            }
        });

        rootView.findViewById(R.id.row_admin).setOnClickListener(new View.OnClickListener() {
            @Override
            public void onClick(View v) {
                ActivityLauncher.viewBlogAdmin(getActivity(), WordPress.getBlog(mBlogLocalId));
            }
        });

        rootView.findViewById(R.id.my_site_add_site_btn).setOnClickListener(new View.OnClickListener() {
            @Override
            public void onClick(View v) {
                SitePickerActivity.addSite(getActivity());
            }
        });

        return rootView;
    }

    /*
     * plans is a work-in-progress and is currently only exposed to alpha testers
     */
    private static boolean isPlansEnabled() {
        return AppPrefs.isInAppBillingAvailable();
    }

    private void showSitePicker() {
        if (isAdded()) {
            ActivityLauncher.showSitePickerForResult(getActivity(), mBlogLocalId);
        }
    }

    @Override
    public void onActivityResult(int requestCode, int resultCode, Intent data) {
        super.onActivityResult(requestCode, resultCode, data);

        switch (requestCode) {
            case RequestCodes.SITE_PICKER:
                // RESULT_OK = site picker changed the current blog
                if (resultCode == Activity.RESULT_OK) {
                    //reset comments status filter
                    AppPrefs.setCommentsStatusFilter(CommentStatus.UNKNOWN);
                    setBlog(WordPress.getCurrentBlog());
                }
                break;

            case RequestCodes.EDIT_POST:
                // if user returned from adding a post via the FAB and it was saved as a local
                // draft, briefly animate the background of the "Blog posts" view to give the
                // user a cue as to where to go to return to that post
                if (resultCode == Activity.RESULT_OK
                        && getView() != null
                        && data != null
                        && data.getBooleanExtra(EditPostActivity.EXTRA_SAVED_AS_LOCAL_DRAFT, false)) {
                    showAlert(getView().findViewById(R.id.postsGlowBackground));
                }
                break;

            case RequestCodes.CREATE_BLOG:
                // user created a new blog so, use and show that new one
                setBlog(WordPress.getCurrentBlog());
                break;
        }
    }

    private void showAlert(View view) {
        if (isAdded() && view != null) {
            Animation highlightAnimation = new AlphaAnimation(0.0f, 1.0f);
            highlightAnimation.setInterpolator(new Interpolator() {
                private float bounce(float t) {
                    return t * t * 24.0f;
                }

                public float getInterpolation(float t) {
                    t *= 1.1226f;
                    if (t < 0.184f) return bounce(t);
                    else if (t < 0.545f) return bounce(t - 0.40719f);
                    else if (t < 0.7275f) return -bounce(t - 0.6126f) + 1.0f;
                    else return 0.0f;
                }
            });
            highlightAnimation.setStartOffset(ALERT_ANIM_OFFSET_MS);
            highlightAnimation.setRepeatCount(1);
            highlightAnimation.setRepeatMode(Animation.RESTART);
            highlightAnimation.setDuration(ALERT_ANIM_DURATION_MS);
            view.startAnimation(highlightAnimation);
        }
    }

    private void refreshBlogDetails(@Nullable final Blog blog) {
        if (!isAdded()) {
            return;
        }

        if (blog == null) {
            mScrollView.setVisibility(View.GONE);
            mFabView.setVisibility(View.GONE);
            mNoSiteView.setVisibility(View.VISIBLE);

            // if the screen height is too short, we can just hide the drake illustration
            Activity activity = getActivity();
            boolean drakeVisibility = DisplayUtils.getDisplayPixelHeight(activity) >= 500;
            if (drakeVisibility) {
                mNoSiteDrakeImageView.setVisibility(View.VISIBLE);
            } else {
                mNoSiteDrakeImageView.setVisibility(View.GONE);
            }

            return;
        }

        mScrollView.setVisibility(View.VISIBLE);
        mNoSiteView.setVisibility(View.GONE);

        toggleAdminVisibility();

        int themesVisibility = ThemeBrowserActivity.isAccessible() ? View.VISIBLE : View.GONE;
        mLookAndFeelHeader.setVisibility(themesVisibility);
        mThemesContainer.setVisibility(themesVisibility);

        // sharing is only exposed for wp.com blogs
        int sharingVisibility = blog.isDotcomFlag() ? View.VISIBLE : View.GONE;
        mSharingView.setVisibility(sharingVisibility);

        // show settings for all self-hosted to expose Delete Site
        int settingsVisibility = blog.isAdmin() || !blog.isDotcomFlag() ? View.VISIBLE : View.GONE;
        mConfigurationHeader.setVisibility(settingsVisibility);
        mSettingsView.setVisibility(settingsVisibility);

        mBlavatarImageView.setImageUrl(GravatarUtils.blavatarFromUrl(blog.getUrl(), mBlavatarSz), WPNetworkImageView.ImageType.BLAVATAR);

        String blogName = StringUtils.unescapeHTML(blog.getBlogName());
        String homeURL;
        if (!TextUtils.isEmpty(blog.getHomeURL())) {
            homeURL = UrlUtils.removeScheme(blog.getHomeURL());
            homeURL = StringUtils.removeTrailingSlash(homeURL);
        } else {
            homeURL = UrlUtils.getHost(blog.getUrl());
        }
        String blogTitle = TextUtils.isEmpty(blogName) ? homeURL : blogName;

        mBlogTitleTextView.setText(blogTitle);
        mBlogSubtitleTextView.setText(homeURL);

        // Hide the Plan item if the Plans feature is not available.
        if (isPlansEnabled()) {
            String planShortName = blog.getPlanShortName();
            if (!TextUtils.isEmpty(planShortName)) {
                mCurrentPlanNameTextView.setText(planShortName);
                mPlanContainer.setVisibility(View.VISIBLE);
            } else {
                mPlanContainer.setVisibility(View.GONE);
            }
        } else {
            mPlanContainer.setVisibility(View.GONE);
        }
    }

    private void toggleAdminVisibility() {
        if (shouldHideWPAdmin()) {
            mAdminView.setVisibility(View.GONE);
        } else {
            mAdminView.setVisibility(View.VISIBLE);
        }
    }

    private boolean shouldHideWPAdmin() {
        Blog blog = WordPress.getCurrentBlog();

        if (!blog.isDotcomFlag()) {
            return false;
        } else {
            Account account = AccountHelper.getDefaultAccount();

            GregorianCalendar calendar = new GregorianCalendar(HIDE_WP_ADMIN_YEAR, HIDE_WP_ADMIN_MONTH, HIDE_WP_ADMIN_DAY);
            calendar.setTimeZone(TimeZone.getTimeZone(HIDE_WP_ADMIN_GMT_TIME_ZONE));

            return account.getDateCreated().after(calendar.getTime());
        }
    }

    @Override
    public void onScrollToTop() {
        if (isAdded()) {
            mScrollView.smoothScrollTo(0, 0);
        }
    }

    @Override
    public void onStop() {
        EventBus.getDefault().unregister(this);
        super.onStop();
    }

    @Override
    public void onStart() {
        super.onStart();
        EventBus.getDefault().register(this);
    }

    /*
     * animate the fab as the users scrolls the "My Site" page in the main activity's ViewPager
     */
    @SuppressWarnings("unused")
    public void onEventMainThread(CoreEvents.MainViewPagerScrolled event) {
        mFabView.setTranslationY(mFabTargetYTranslation * event.mXOffset);
    }

    @SuppressWarnings("unused")
    public void onEventMainThread(CoreEvents.BlogListChanged event) {
        if (!isAdded()) {
            return;
        }

        refreshBlogDetails(WordPress.getBlog(mBlogLocalId));
    }
}<|MERGE_RESOLUTION|>--- conflicted
+++ resolved
@@ -69,11 +69,8 @@
     private LinearLayout mNoSiteView;
     private ScrollView mScrollView;
     private ImageView mNoSiteDrakeImageView;
-<<<<<<< HEAD
+    private WPTextView mCurrentPlanNameTextView;
     private View mSharingView;
-=======
-    private WPTextView mCurrentPlanNameTextView;
->>>>>>> a665ae2f
 
     private int mFabTargetYTranslation;
     private int mBlavatarSz;
