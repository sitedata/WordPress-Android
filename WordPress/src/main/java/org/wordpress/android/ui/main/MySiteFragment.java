--- conflicted
+++ resolved
@@ -570,7 +570,6 @@
         });
     }
 
-<<<<<<< HEAD
     @Override
     public void onClick(View view) {
         if (view.getId() == R.id.row_register_domain) {
@@ -578,50 +577,6 @@
         }
     }
 
-    private void setupObservers(View rootView) {
-        final View domainRegistrationCta = rootView.findViewById(R.id.my_site_register_domain_cta);
-
-        mViewModel.getSite().observe(this, new Observer<SiteModel>() {
-            @Override public void onChanged(@Nullable SiteModel site) {
-                if (BuildConfig.DOMAIN_REGISTRATION_ENABLED) {
-                    mViewModel.clearPlans();
-                    mViewModel.loadPlans(site);
-                }
-            }
-        });
-
-        mViewModel.getCurrentPlan().observe(this, new Observer<PlanModel>() {
-            @Override public void onChanged(@Nullable PlanModel plan) {
-                if (plan != null && plan.getHasDomainCredit()) {
-                    domainRegistrationCta.setVisibility(View.VISIBLE);
-                } else {
-                    domainRegistrationCta.setVisibility(View.GONE);
-                }
-            }
-        });
-
-        mViewModel.getStatus().observe(this, new Observer<NetworkStatus>() {
-            @Override public void onChanged(@Nullable NetworkStatus status) {
-                if (status != null) {
-                    switch (status.getStatus()) {
-                        case LOADING:
-                            showSiteIconProgressBar(true);
-                            break;
-                        case FAILED:
-                            AppLog.e(T.DOMAIN_REGISTRATION, status.getLogMessage());
-                            showSiteIconProgressBar(false);
-                            break;
-                        case SUCCESS:
-                            showSiteIconProgressBar(false);
-                            break;
-                    }
-                }
-            }
-        });
-    }
-
-=======
->>>>>>> 20ffba1a
     @Override
     public void onViewCreated(@NonNull View view, @Nullable Bundle savedInstanceState) {
         super.onViewCreated(view, savedInstanceState);
