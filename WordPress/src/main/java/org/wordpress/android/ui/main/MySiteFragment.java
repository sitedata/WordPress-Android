--- conflicted
+++ resolved
@@ -22,25 +22,14 @@
 import org.greenrobot.eventbus.ThreadMode;
 import org.wordpress.android.R;
 import org.wordpress.android.WordPress;
-<<<<<<< HEAD
 import org.wordpress.android.fluxc.model.SiteModel;
 import org.wordpress.android.fluxc.store.AccountStore;
 import org.wordpress.android.fluxc.store.SiteStore.OnSiteChanged;
+import org.wordpress.android.push.NativeNotificationsUtils;
 import org.wordpress.android.ui.ActivityLauncher;
 import org.wordpress.android.ui.RequestCodes;
 import org.wordpress.android.ui.comments.CommentsListFragment.CommentStatusCriteria;
-=======
-import org.wordpress.android.models.Account;
-import org.wordpress.android.models.AccountHelper;
-import org.wordpress.android.models.Blog;
-import org.wordpress.android.models.Capability;
-import org.wordpress.android.models.CommentStatus;
-import org.wordpress.android.push.NativeNotificationsUtils;
-import org.wordpress.android.ui.ActivityLauncher;
-import org.wordpress.android.ui.RequestCodes;
-import org.wordpress.android.ui.accounts.BlogUtils;
 import org.wordpress.android.ui.notifications.services.NotificationsPendingDraftsService;
->>>>>>> 2c07d15f
 import org.wordpress.android.ui.posts.EditPostActivity;
 import org.wordpress.android.ui.prefs.AppPrefs;
 import org.wordpress.android.ui.stats.service.StatsService;
@@ -62,8 +51,6 @@
 import javax.inject.Inject;
 
 import de.greenrobot.event.EventBus;
-
-import static org.wordpress.android.ui.notifications.services.NotificationsPendingDraftsService.PENDING_DRAFTS_NOTIFICATION_ID;
 
 public class MySiteFragment extends Fragment
         implements WPMainActivity.OnScrollToTopListener {
@@ -101,11 +88,16 @@
         return new MySiteFragment();
     }
 
-<<<<<<< HEAD
     public void setSelectedSite(int locaSiteId) {
         if (getActivity() instanceof WPMainActivity) {
             WPMainActivity mainActivity = (WPMainActivity) getActivity();
             mainActivity.setSelectedSite(locaSiteId);
+
+            // once the user switches to another blog, clean any pending draft notifications for any other blog,
+            // and check if they have any drafts pending for this new blog
+            NativeNotificationsUtils.dismissNotification(
+                    NotificationsPendingDraftsService.PENDING_DRAFTS_NOTIFICATION_ID, getActivity());
+            NotificationsPendingDraftsService.checkPrefsAndStartService(getActivity());
         }
     }
 
@@ -115,16 +107,6 @@
             return mainActivity.getSelectedSite();
         }
         return null;
-=======
-    public void setBlog(@Nullable final Blog blog) {
-        mBlogLocalId = BlogUtils.getBlogLocalId(blog);
-        refreshBlogDetails(blog);
-
-        // once the user switches to another blog, clean any pending draft notifications for any other blog,
-        // and check if they have any drafts pending for this new blog
-        NativeNotificationsUtils.dismissNotification(PENDING_DRAFTS_NOTIFICATION_ID, getActivity());
-        NotificationsPendingDraftsService.checkPrefsAndStartService(getActivity());
->>>>>>> 2c07d15f
     }
 
     @Override
@@ -399,13 +381,8 @@
         mBlogSubtitleTextView.setText(homeUrl);
 
         // Hide the Plan item if the Plans feature is not available for this blog
-<<<<<<< HEAD
         String planShortName = site.getPlanShortName();
-        if (!TextUtils.isEmpty(planShortName)) {
-=======
-        String planShortName = blog.getPlanShortName();
-        if (!TextUtils.isEmpty(planShortName) && blog.isAdmin()) {
->>>>>>> 2c07d15f
+        if (!TextUtils.isEmpty(planShortName) && site.getHasCapabilityManageOptions()) {
             mCurrentPlanNameTextView.setText(planShortName);
             mPlanContainer.setVisibility(View.VISIBLE);
         } else {
@@ -413,7 +390,7 @@
         }
 
         // Do not show pages menu item to Collaborators.
-        int pageVisibility = (isAdminOrSelfHosted || blog.hasCapability(Capability.EDIT_PAGES)) ? View.VISIBLE : View.GONE;
+        int pageVisibility = site.isSelfHostedAdmin() || site.getHasCapabilityEditPages() ? View.VISIBLE : View.GONE;
         mPageView.setVisibility(pageVisibility);
     }
 
