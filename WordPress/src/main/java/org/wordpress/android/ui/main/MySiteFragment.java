package org.wordpress.android.ui.main;

import android.app.Activity;
import android.app.Fragment;
import android.content.Intent;
import android.os.Bundle;
import android.os.Handler;
import android.support.annotation.Nullable;
import android.text.TextUtils;
import android.view.LayoutInflater;
import android.view.View;
import android.view.ViewGroup;
import android.view.animation.AlphaAnimation;
import android.view.animation.Animation;
import android.view.animation.Interpolator;
import android.widget.ImageView;
import android.widget.LinearLayout;
import android.widget.RelativeLayout;
import android.widget.ScrollView;

import org.wordpress.android.R;
import org.wordpress.android.WordPress;
import org.wordpress.android.models.Account;
import org.wordpress.android.models.AccountHelper;
import org.wordpress.android.models.Blog;
import org.wordpress.android.models.CommentStatus;
import org.wordpress.android.ui.ActivityLauncher;
import org.wordpress.android.ui.RequestCodes;
import org.wordpress.android.ui.accounts.BlogUtils;
import org.wordpress.android.ui.posts.EditPostActivity;
import org.wordpress.android.ui.prefs.AppPrefs;
import org.wordpress.android.ui.stats.service.StatsService;
import org.wordpress.android.ui.themes.ThemeBrowserActivity;
import org.wordpress.android.util.AniUtils;
import org.wordpress.android.util.CoreEvents;
import org.wordpress.android.util.DisplayUtils;
import org.wordpress.android.util.GravatarUtils;
import org.wordpress.android.util.ServiceUtils;
import org.wordpress.android.util.StringUtils;
import org.wordpress.android.util.UrlUtils;
import org.wordpress.android.widgets.WPNetworkImageView;
import org.wordpress.android.widgets.WPTextView;

import java.util.GregorianCalendar;
import java.util.TimeZone;

import de.greenrobot.event.EventBus;

public class MySiteFragment extends Fragment
        implements WPMainActivity.OnScrollToTopListener {

    private static final long ALERT_ANIM_OFFSET_MS   = 1000l;
    private static final long ALERT_ANIM_DURATION_MS = 1000l;
    public static final int HIDE_WP_ADMIN_YEAR = 2015;
    public static final int HIDE_WP_ADMIN_MONTH = 9;
    public static final int HIDE_WP_ADMIN_DAY = 7;
    public static final String HIDE_WP_ADMIN_GMT_TIME_ZONE = "GMT";

    private WPNetworkImageView mBlavatarImageView;
    private WPTextView mBlogTitleTextView;
    private WPTextView mBlogSubtitleTextView;
    private LinearLayout mLookAndFeelHeader;
    private RelativeLayout mThemesContainer;
    private View mConfigurationHeader;
    private View mSettingsView;
<<<<<<< HEAD
    private View mSharingView;
=======
    private LinearLayout mAdminView;
>>>>>>> 3e8aeff5
    private View mFabView;
    private LinearLayout mNoSiteView;
    private ScrollView mScrollView;
    private ImageView mNoSiteDrakeImageView;

    private int mFabTargetYTranslation;
    private int mBlavatarSz;

    private int mBlogLocalId = BlogUtils.BLOG_ID_INVALID;

    public static MySiteFragment newInstance() {
        return new MySiteFragment();
    }

    public void setBlog(@Nullable final Blog blog) {
        mBlogLocalId = BlogUtils.getBlogLocalId(blog);

        refreshBlogDetails(blog);
    }

    @Override
    public void onCreate(Bundle savedInstanceState) {
        super.onCreate(savedInstanceState);

        mBlogLocalId = BlogUtils.getBlogLocalId(WordPress.getCurrentBlog());
    }

    @Override
    public void onPause() {
        super.onPause();
        if (mFabView.getVisibility() == View.VISIBLE) {
            AniUtils.showFab(mFabView, false);
        }
    }

    @Override
    public void onResume() {
        super.onResume();

        final Blog blog = WordPress.getBlog(mBlogLocalId);

        // Site details may have changed (e.g. via Settings and returning to this Fragment) so update the UI
        refreshBlogDetails(blog);

        if (ServiceUtils.isServiceRunning(getActivity(), StatsService.class)) {
            getActivity().stopService(new Intent(getActivity(), StatsService.class));
        }
        // redisplay hidden fab after a short delay
        long delayMs = getResources().getInteger(R.integer.fab_animation_delay);
        new Handler().postDelayed(new Runnable() {
            @Override
            public void run() {
                if (isAdded()
                        && blog != null
                        && (mFabView.getVisibility() != View.VISIBLE || mFabView.getTranslationY() != 0)) {
                    AniUtils.showFab(mFabView, true);
                }
            }
        }, delayMs);
    }

    @Override
    public View onCreateView(LayoutInflater inflater, ViewGroup container,
                             Bundle savedInstanceState) {
        final ViewGroup rootView = (ViewGroup) inflater.inflate(R.layout.my_site_fragment, container, false);

        int fabHeight = getResources().getDimensionPixelSize(android.support.design.R.dimen.design_fab_size_normal);
        int fabMargin = getResources().getDimensionPixelSize(R.dimen.fab_margin);
        mFabTargetYTranslation = (fabHeight + fabMargin) * 2;
        mBlavatarSz = getResources().getDimensionPixelSize(R.dimen.blavatar_sz_small);

        mBlavatarImageView = (WPNetworkImageView) rootView.findViewById(R.id.my_site_blavatar);
        mBlogTitleTextView = (WPTextView) rootView.findViewById(R.id.my_site_title_label);
        mBlogSubtitleTextView = (WPTextView) rootView.findViewById(R.id.my_site_subtitle_label);
        mLookAndFeelHeader = (LinearLayout) rootView.findViewById(R.id.my_site_look_and_feel_header);
        mThemesContainer = (RelativeLayout) rootView.findViewById(R.id.row_themes);
        mConfigurationHeader = rootView.findViewById(R.id.row_configuration);
        mSettingsView = rootView.findViewById(R.id.row_settings);
<<<<<<< HEAD
        mSharingView = rootView.findViewById(R.id.row_sharing);
=======
        mAdminView = (LinearLayout) rootView.findViewById(R.id.admin_section);
>>>>>>> 3e8aeff5
        mScrollView = (ScrollView) rootView.findViewById(R.id.scroll_view);
        mNoSiteView = (LinearLayout) rootView.findViewById(R.id.no_site_view);
        mNoSiteDrakeImageView = (ImageView) rootView.findViewById(R.id.my_site_no_site_view_drake);
        mFabView = rootView.findViewById(R.id.fab_button);

        mFabView.setOnClickListener(new View.OnClickListener() {
            @Override
            public void onClick(View v) {
                ActivityLauncher.addNewBlogPostOrPageForResult(getActivity(), WordPress.getBlog(mBlogLocalId), false);
            }
        });

        rootView.findViewById(R.id.switch_site).setOnClickListener(new View.OnClickListener() {
            @Override
            public void onClick(View v) {
                showSitePicker();
            }
        });

        rootView.findViewById(R.id.row_view_site).setOnClickListener(new View.OnClickListener() {
            @Override
            public void onClick(View v) {
                ActivityLauncher.viewCurrentSite(getActivity());
            }
        });

        rootView.findViewById(R.id.row_stats).setOnClickListener(new View.OnClickListener() {
            @Override
            public void onClick(View v) {
                ActivityLauncher.viewBlogStats(getActivity(), mBlogLocalId);
            }
        });

        rootView.findViewById(R.id.row_blog_posts).setOnClickListener(new View.OnClickListener() {
            @Override
            public void onClick(View v) {
                ActivityLauncher.viewCurrentBlogPosts(getActivity());
            }
        });

        rootView.findViewById(R.id.row_media).setOnClickListener(new View.OnClickListener() {
            @Override
            public void onClick(View v) {
                ActivityLauncher.viewCurrentBlogMedia(getActivity());
            }
        });

        rootView.findViewById(R.id.row_pages).setOnClickListener(new View.OnClickListener() {
            @Override
            public void onClick(View v) {
                ActivityLauncher.viewCurrentBlogPages(getActivity());
            }
        });

        rootView.findViewById(R.id.row_comments).setOnClickListener(new View.OnClickListener() {
            @Override
            public void onClick(View v) {
                ActivityLauncher.viewCurrentBlogComments(getActivity());
            }
        });

        mThemesContainer.setOnClickListener(new View.OnClickListener() {
            @Override
            public void onClick(View v) {
                ActivityLauncher.viewCurrentBlogThemes(getActivity());
            }
        });

        mSharingView.setOnClickListener(new View.OnClickListener() {
            @Override
            public void onClick(View v) {
                ActivityLauncher.viewBlogSharing(getActivity(), WordPress.getBlog(mBlogLocalId));
            }
        });

        mSettingsView.setOnClickListener(new View.OnClickListener() {
            @Override
            public void onClick(View v) {
                ActivityLauncher.viewBlogSettingsForResult(getActivity(), WordPress.getBlog(mBlogLocalId));
            }
        });

        rootView.findViewById(R.id.row_admin).setOnClickListener(new View.OnClickListener() {
            @Override
            public void onClick(View v) {
                ActivityLauncher.viewBlogAdmin(getActivity(), WordPress.getBlog(mBlogLocalId));
            }
        });

        rootView.findViewById(R.id.my_site_add_site_btn).setOnClickListener(new View.OnClickListener() {
            @Override
            public void onClick(View v) {
                SitePickerActivity.addSite(getActivity());
            }
        });

        return rootView;
    }

    private void showSitePicker() {
        if (isAdded()) {
            ActivityLauncher.showSitePickerForResult(getActivity(), mBlogLocalId);
        }
    }

    @Override
    public void onActivityResult(int requestCode, int resultCode, Intent data) {
        super.onActivityResult(requestCode, resultCode, data);

        switch (requestCode) {
            case RequestCodes.SITE_PICKER:
                // RESULT_OK = site picker changed the current blog
                if (resultCode == Activity.RESULT_OK) {
                    //reset comments status filter
                    AppPrefs.setCommentsStatusFilter(CommentStatus.UNKNOWN);
                    setBlog(WordPress.getCurrentBlog());
                }
                break;

            case RequestCodes.EDIT_POST:
                // if user returned from adding a post via the FAB and it was saved as a local
                // draft, briefly animate the background of the "Blog posts" view to give the
                // user a cue as to where to go to return to that post
                if (resultCode == Activity.RESULT_OK
                        && getView() != null
                        && data != null
                        && data.getBooleanExtra(EditPostActivity.EXTRA_SAVED_AS_LOCAL_DRAFT, false)) {
                    showAlert(getView().findViewById(R.id.postsGlowBackground));
                }
                break;

            case RequestCodes.CREATE_BLOG:
                // user created a new blog so, use and show that new one
                setBlog(WordPress.getCurrentBlog());
                break;
        }
    }

    private void showAlert(View view) {
        if (isAdded() && view != null) {
            Animation highlightAnimation = new AlphaAnimation(0.0f, 1.0f);
            highlightAnimation.setInterpolator(new Interpolator() {
                private float bounce(float t) {
                    return t * t * 24.0f;
                }

                public float getInterpolation(float t) {
                    t *= 1.1226f;
                    if (t < 0.184f) return bounce(t);
                    else if (t < 0.545f) return bounce(t - 0.40719f);
                    else if (t < 0.7275f) return -bounce(t - 0.6126f) + 1.0f;
                    else return 0.0f;
                }
            });
            highlightAnimation.setStartOffset(ALERT_ANIM_OFFSET_MS);
            highlightAnimation.setRepeatCount(1);
            highlightAnimation.setRepeatMode(Animation.RESTART);
            highlightAnimation.setDuration(ALERT_ANIM_DURATION_MS);
            view.startAnimation(highlightAnimation);
        }
    }

    private void refreshBlogDetails(@Nullable final Blog blog) {
        if (!isAdded()) {
            return;
        }

        if (blog == null) {
            mScrollView.setVisibility(View.GONE);
            mFabView.setVisibility(View.GONE);
            mNoSiteView.setVisibility(View.VISIBLE);

            // if the screen height is too short, we can just hide the drake illustration
            Activity activity = getActivity();
            boolean drakeVisibility = DisplayUtils.getDisplayPixelHeight(activity) >= 500;
            if (drakeVisibility) {
                mNoSiteDrakeImageView.setVisibility(View.VISIBLE);
            } else {
                mNoSiteDrakeImageView.setVisibility(View.GONE);
            }

            return;
        }

        mScrollView.setVisibility(View.VISIBLE);
        mNoSiteView.setVisibility(View.GONE);

        toggleAdminVisibility();

        int themesVisibility = ThemeBrowserActivity.isAccessible() ? View.VISIBLE : View.GONE;
        mLookAndFeelHeader.setVisibility(themesVisibility);
        mThemesContainer.setVisibility(themesVisibility);

        // sharing is only exposed for wp.com blogs
        int sharingVisibility = blog.isDotcomFlag() ? View.VISIBLE : View.GONE;
        mSharingView.setVisibility(sharingVisibility);

        // show settings for all self-hosted to expose Delete Site
        int settingsVisibility = blog.isAdmin() || !blog.isDotcomFlag() ? View.VISIBLE : View.GONE;
        mConfigurationHeader.setVisibility(settingsVisibility);
        mSettingsView.setVisibility(settingsVisibility);

        mBlavatarImageView.setImageUrl(GravatarUtils.blavatarFromUrl(blog.getUrl(), mBlavatarSz), WPNetworkImageView.ImageType.BLAVATAR);

        String blogName = StringUtils.unescapeHTML(blog.getBlogName());
        String homeURL;
        if (!TextUtils.isEmpty(blog.getHomeURL())) {
            homeURL = UrlUtils.removeScheme(blog.getHomeURL());
            homeURL = StringUtils.removeTrailingSlash(homeURL);
        } else {
            homeURL = UrlUtils.getHost(blog.getUrl());
        }
        String blogTitle = TextUtils.isEmpty(blogName) ? homeURL : blogName;

        mBlogTitleTextView.setText(blogTitle);
        mBlogSubtitleTextView.setText(homeURL);
    }

    private void toggleAdminVisibility() {
        if (shouldHideWPAdmin()) {
            mAdminView.setVisibility(View.GONE);
        } else {
            mAdminView.setVisibility(View.VISIBLE);
        }
    }

    private boolean shouldHideWPAdmin() {
        Blog blog = WordPress.getCurrentBlog();

        if (!blog.isDotcomFlag()) {
            return false;
        } else {
            Account account = AccountHelper.getDefaultAccount();

            GregorianCalendar calendar = new GregorianCalendar(HIDE_WP_ADMIN_YEAR, HIDE_WP_ADMIN_MONTH, HIDE_WP_ADMIN_DAY);
            calendar.setTimeZone(TimeZone.getTimeZone(HIDE_WP_ADMIN_GMT_TIME_ZONE));

            return account.getDateCreated().after(calendar.getTime());
        }
    }

    @Override
    public void onScrollToTop() {
        if (isAdded()) {
            mScrollView.smoothScrollTo(0, 0);
        }
    }

    @Override
    public void onStop() {
        EventBus.getDefault().unregister(this);
        super.onStop();
    }

    @Override
    public void onStart() {
        super.onStart();
        EventBus.getDefault().register(this);
    }

    /*
     * animate the fab as the users scrolls the "My Site" page in the main activity's ViewPager
     */
    @SuppressWarnings("unused")
    public void onEventMainThread(CoreEvents.MainViewPagerScrolled event) {
        mFabView.setTranslationY(mFabTargetYTranslation * event.mXOffset);
    }

    @SuppressWarnings("unused")
    public void onEventMainThread(CoreEvents.BlogListChanged event) {
        if (!isAdded()) {
            return;
        }

        refreshBlogDetails(WordPress.getBlog(mBlogLocalId));
    }
}<|MERGE_RESOLUTION|>--- conflicted
+++ resolved
@@ -63,11 +63,7 @@
     private RelativeLayout mThemesContainer;
     private View mConfigurationHeader;
     private View mSettingsView;
-<<<<<<< HEAD
-    private View mSharingView;
-=======
     private LinearLayout mAdminView;
->>>>>>> 3e8aeff5
     private View mFabView;
     private LinearLayout mNoSiteView;
     private ScrollView mScrollView;
@@ -146,11 +142,7 @@
         mThemesContainer = (RelativeLayout) rootView.findViewById(R.id.row_themes);
         mConfigurationHeader = rootView.findViewById(R.id.row_configuration);
         mSettingsView = rootView.findViewById(R.id.row_settings);
-<<<<<<< HEAD
-        mSharingView = rootView.findViewById(R.id.row_sharing);
-=======
         mAdminView = (LinearLayout) rootView.findViewById(R.id.admin_section);
->>>>>>> 3e8aeff5
         mScrollView = (ScrollView) rootView.findViewById(R.id.scroll_view);
         mNoSiteView = (LinearLayout) rootView.findViewById(R.id.no_site_view);
         mNoSiteDrakeImageView = (ImageView) rootView.findViewById(R.id.my_site_no_site_view_drake);
@@ -216,13 +208,6 @@
             @Override
             public void onClick(View v) {
                 ActivityLauncher.viewCurrentBlogThemes(getActivity());
-            }
-        });
-
-        mSharingView.setOnClickListener(new View.OnClickListener() {
-            @Override
-            public void onClick(View v) {
-                ActivityLauncher.viewBlogSharing(getActivity(), WordPress.getBlog(mBlogLocalId));
             }
         });
 
@@ -344,10 +329,6 @@
         mLookAndFeelHeader.setVisibility(themesVisibility);
         mThemesContainer.setVisibility(themesVisibility);
 
-        // sharing is only exposed for wp.com blogs
-        int sharingVisibility = blog.isDotcomFlag() ? View.VISIBLE : View.GONE;
-        mSharingView.setVisibility(sharingVisibility);
-
         // show settings for all self-hosted to expose Delete Site
         int settingsVisibility = blog.isAdmin() || !blog.isDotcomFlag() ? View.VISIBLE : View.GONE;
         mConfigurationHeader.setVisibility(settingsVisibility);
