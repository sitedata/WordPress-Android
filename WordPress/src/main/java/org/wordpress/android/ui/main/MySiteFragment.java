--- conflicted
+++ resolved
@@ -1220,17 +1220,13 @@
 
     private void completeQuickStarTask(QuickStartTask quickStartTask) {
         if (getSelectedSite() != null) {
-<<<<<<< HEAD
             boolean isUploadSiteIconTask = quickStartTask == QuickStartTask.UPLOAD_SITE_ICON;
             if (isUploadSiteIconTask) {
                 AppPrefs.setQuickStartNoticeRequired(
                         !mQuickStartStore.hasDoneTask(AppPrefs.getSelectedSite(), quickStartTask));
             }
-            QuickStartUtils.completeTask(mQuickStartStore, quickStartTask, mDispatcher, getSelectedSite());
-=======
             QuickStartUtils.completeTaskAndRemindNextOne(mQuickStartStore, quickStartTask, mDispatcher,
                     getSelectedSite(), getContext());
->>>>>>> cf5f561d
             // We update completed tasks counter onResume, but UPLOAD_SITE_ICON can be completed without navigating
             // away from the activity, so we are updating counter here
             if (isUploadSiteIconTask) {
