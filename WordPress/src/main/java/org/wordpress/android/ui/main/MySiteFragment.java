--- conflicted
+++ resolved
@@ -274,13 +274,7 @@
             case RequestCodes.SITE_PICKER:
                 if (resultCode == Activity.RESULT_OK) {
                     //reset comments status filter
-<<<<<<< HEAD
-                    AppPrefs.setCommentsStatusFilter(CommentStatus.UNKNOWN);
-=======
                     AppPrefs.setCommentsStatusFilter(CommentStatusCriteria.ALL);
-                    int selectedSite = data.getIntExtra(SitePickerActivity.KEY_LOCAL_ID, -1);
-                    setSelectedSite(selectedSite);
->>>>>>> 14641d21
                 }
                 break;
             case RequestCodes.EDIT_POST:
