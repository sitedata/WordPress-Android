--- conflicted
+++ resolved
@@ -189,55 +189,6 @@
     }
 
     public void handleEditPostResult(int resultCode, Intent data) {
-<<<<<<< HEAD
-        if (resultCode == Activity.RESULT_OK && data != null && isAdded()) {
-
-            boolean hasChanges = data.getBooleanExtra(EditPostActivity.EXTRA_HAS_CHANGES, false);
-            final PostModel post = (PostModel)data.getSerializableExtra(EditPostActivity.EXTRA_POST);
-            boolean isPublishable = post != null && PostUtils.isPublishable(post);
-            boolean savedLocally = data.getBooleanExtra(EditPostActivity.EXTRA_SAVED_AS_LOCAL_DRAFT, false);
-            boolean hasFailedMedia = data.getBooleanExtra(EditPostActivity.EXTRA_HAS_FAILED_MEDIA, false);
-
-            if (hasChanges) {
-                if (savedLocally && !NetworkUtils.isNetworkAvailable(getActivity())) {
-                    ToastUtils.showToast(getActivity(), R.string.error_publish_no_network,
-                            ToastUtils.Duration.SHORT);
-                } else {
-                    if (isPublishable) {
-                        if (hasFailedMedia) {
-                            Snackbar.make(getActivity().findViewById(R.id.coordinator),
-                                    R.string.editor_post_saved_locally_failed_media, Snackbar.LENGTH_LONG)
-                                    .setAction(R.string.button_edit, new View.OnClickListener() {
-                                        @Override
-                                        public void onClick(View v) {
-                                            ActivityLauncher.editPostOrPageForResult(getActivity(), mSite, post);
-                                        }
-                                    }).show();
-                        } else if (savedLocally) {
-                            Snackbar.make(getActivity().findViewById(R.id.coordinator),
-                                    R.string.editor_post_saved_locally_not_published, Snackbar.LENGTH_LONG)
-                                    .setAction(R.string.button_publish, new View.OnClickListener() {
-                                        @Override
-                                        public void onClick(View v) {
-                                            publishPost(post);
-                                        }
-                                    }).show();
-                        } else if (PostStatus.fromPost(post) == PostStatus.DRAFT) {
-                            Snackbar.make(getActivity().findViewById(R.id.coordinator),
-                                    R.string.editor_post_saved_online_not_published, Snackbar.LENGTH_LONG)
-                                    .setAction(R.string.button_publish, new View.OnClickListener() {
-                                        @Override
-                                        public void onClick(View v) {
-                                            publishPost(post);
-                                        }
-                                    }).show();
-                        }
-                    } else {
-                        if (savedLocally) {
-                            ToastUtils.showToast(getActivity(), R.string.editor_post_saved_locally);
-                        } else {
-                            ToastUtils.showToast(getActivity(), R.string.editor_post_saved_online);
-=======
         if (resultCode != Activity.RESULT_OK || data == null || !isAdded()) {
             return;
         }
@@ -256,14 +207,13 @@
         }
 
         final PostModel post = (PostModel)data.getSerializableExtra(EditPostActivity.EXTRA_POST);
-        boolean hasUnfinishedMedia = data.getBooleanExtra(EditPostActivity.EXTRA_HAS_UNFINISHED_MEDIA, false);
-        if (hasUnfinishedMedia) {
-            showSnackbar(R.string.editor_post_saved_locally_unfinished_media, R.string.button_edit,
+        boolean hasFailedMedia = data.getBooleanExtra(EditPostActivity.EXTRA_HAS_FAILED_MEDIA, false);
+        if (hasFailedMedia) {
+            showSnackbar(R.string.editor_post_saved_locally_failed_media, R.string.button_edit,
                     new View.OnClickListener() {
                         @Override
                         public void onClick(View v) {
                             ActivityLauncher.editPostOrPageForResult(getActivity(), mSite, post);
->>>>>>> 70eab5a1
                         }
                     });
             return;
