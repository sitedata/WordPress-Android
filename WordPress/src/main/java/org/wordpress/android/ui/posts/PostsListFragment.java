--- conflicted
+++ resolved
@@ -417,13 +417,8 @@
      * called by the adapter when the user clicks a post
      */
     @Override
-<<<<<<< HEAD
     public void onPostSelected(PostModel post) {
-        onPostButtonClicked(PostListButton.BUTTON_PREVIEW, post);
-=======
-    public void onPostSelected(PostsListPost post) {
         onPostButtonClicked(PostListButton.BUTTON_EDIT, post);
->>>>>>> d4c253fd
     }
 
     /*
