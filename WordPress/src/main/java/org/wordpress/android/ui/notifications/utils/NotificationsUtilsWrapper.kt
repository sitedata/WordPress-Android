package org.wordpress.android.ui.notifications.utils

import android.text.Spannable
import android.widget.TextView
import org.json.JSONObject
import org.wordpress.android.fluxc.tools.FormattableContent
import org.wordpress.android.fluxc.tools.FormattableContentMapper
import org.wordpress.android.fluxc.tools.FormattableRange
import org.wordpress.android.ui.notifications.blocks.NoteBlock
import javax.inject.Inject
import javax.inject.Singleton

/**
 * Injectable wrapper around NotificationsUtils.
 *
 * NotificationsUtils interface is consisted of static methods, which make the client code difficult to test/mock.
 * Main purpose of this wrapper is to make testing easier.
 *
 */
@Singleton
class NotificationsUtilsWrapper @Inject constructor(val formattableContentMapper: FormattableContentMapper) {
    fun getSpannableContentForRanges(subject: FormattableContent?): Spannable = NotificationsUtils
            .getSpannableContentForRanges(subject, null, null, false)

    fun getSpannableContentForRanges(subject: JSONObject): Spannable = NotificationsUtils.getSpannableContentForRanges(
            formattableContentMapper, subject, null, null, false)

    fun getSpannableContentForRanges(
        blockObject: JSONObject,
        textView: TextView?,
        onNoteBlockTextClickListener: NoteBlock.OnNoteBlockTextClickListener?,
        isFooter: Boolean
    ): Spannable = NotificationsUtils.getSpannableContentForRanges(formattableContentMapper, blockObject, textView,
            onNoteBlockTextClickListener, isFooter)

    /**
     * Returns a spannable with formatted content based on WP.com note content 'range' data
     *
     * @param formattableContent the data
     * @param textView the TextView that will display the spannnable
     * @param onNoteBlockTextClickListener - click listener for ClickableSpans in the spannable
     * @param isFooter - Set if spannable should apply special formatting
     * @return Spannable string with formatted content
     */
    fun getSpannableContentForRanges(
        formattableContent: FormattableContent?,
        textView: TextView?,
        onNoteBlockTextClickListener: NoteBlock.OnNoteBlockTextClickListener?,
        isFooter: Boolean
    ): Spannable = NotificationsUtils.getSpannableContentForRanges(formattableContent,
            textView, onNoteBlockTextClickListener, isFooter)

<<<<<<< HEAD
    fun mapJsonToFormattablbeContent(blockObject: JSONObject): FormattableContent = NotificationsUtils
            .mapJsonToFormattableContent(formattableContentMapper, blockObject)
=======
    fun getSpannableContentForRanges(
        formattableContent: FormattableContent?,
        textView: TextView,
        clickHandler: (FormattableRange) -> Unit,
        isFooter: Boolean
    ): Spannable = NotificationsUtils.getSpannableContentForRanges(formattableContent,
            textView, clickHandler, isFooter)
>>>>>>> 67d0dc19
}<|MERGE_RESOLUTION|>--- conflicted
+++ resolved
@@ -50,10 +50,6 @@
     ): Spannable = NotificationsUtils.getSpannableContentForRanges(formattableContent,
             textView, onNoteBlockTextClickListener, isFooter)
 
-<<<<<<< HEAD
-    fun mapJsonToFormattablbeContent(blockObject: JSONObject): FormattableContent = NotificationsUtils
-            .mapJsonToFormattableContent(formattableContentMapper, blockObject)
-=======
     fun getSpannableContentForRanges(
         formattableContent: FormattableContent?,
         textView: TextView,
@@ -61,5 +57,7 @@
         isFooter: Boolean
     ): Spannable = NotificationsUtils.getSpannableContentForRanges(formattableContent,
             textView, clickHandler, isFooter)
->>>>>>> 67d0dc19
+
+    fun mapJsonToFormattablbeContent(blockObject: JSONObject): FormattableContent = NotificationsUtils
+            .mapJsonToFormattableContent(formattableContentMapper, blockObject)
 }