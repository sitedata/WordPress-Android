package org.wordpress.android.ui.comments;

import android.app.Dialog;
import android.app.Fragment;
import android.app.FragmentManager;
import android.app.FragmentTransaction;
import android.content.Intent;
import android.os.Bundle;
import android.support.annotation.NonNull;
import android.support.design.widget.Snackbar;
import android.support.v7.app.ActionBar;
import android.support.v7.app.AppCompatActivity;
import android.support.v7.widget.Toolbar;
import android.view.MenuItem;
import android.view.View;

import org.wordpress.android.R;
import org.wordpress.android.WordPress;
import org.wordpress.android.models.Comment;
import org.wordpress.android.models.CommentList;
import org.wordpress.android.models.CommentStatus;
import org.wordpress.android.models.Note;
import org.wordpress.android.ui.ActivityId;
import org.wordpress.android.ui.ActivityLauncher;
import org.wordpress.android.ui.EmptyViewMessageType;
import org.wordpress.android.ui.comments.CommentsListFragment.OnCommentSelectedListener;
import org.wordpress.android.ui.notifications.NotificationFragment;
import org.wordpress.android.ui.prefs.AppPrefs;
import org.wordpress.android.ui.reader.ReaderPostDetailFragment;
import org.wordpress.android.util.AppLog;
import org.wordpress.android.util.ToastUtils;

public class CommentsActivity extends AppCompatActivity
        implements OnCommentSelectedListener,
                   NotificationFragment.OnPostClickListener,
                   CommentActions.OnCommentActionListener,
                   CommentActions.OnCommentChangeListener {
    private static final String KEY_SELECTED_COMMENT_ID = "selected_comment_id";
    static final String KEY_AUTO_REFRESHED = "has_auto_refreshed";
    static final String KEY_EMPTY_VIEW_MESSAGE = "empty_view_message";
    static final String SAVED_COMMENTS_STATUS_TYPE = "saved_comments_status_type";
    private long mSelectedCommentId;
    private final CommentList mTrashedComments = new CommentList();

    private CommentStatus mCurrentCommentStatusType = CommentStatus.UNKNOWN;

    @Override
    public void onCreate(Bundle savedInstanceState) {
        super.onCreate(savedInstanceState);

        setContentView(R.layout.comment_activity);

        Toolbar toolbar = (Toolbar) findViewById(R.id.toolbar);
        setSupportActionBar(toolbar);
        ActionBar actionBar = getSupportActionBar();
        if (actionBar != null) {
            actionBar.setElevation(0);
            actionBar.setTitle(R.string.comments);
            actionBar.setDisplayShowTitleEnabled(true);
            actionBar.setDisplayHomeAsUpEnabled(true);
        }

<<<<<<< HEAD
        if (savedInstanceState == null) {
            Fragment commentsListFragment = new CommentsListFragment();
=======
        if (getIntent() != null && getIntent().hasExtra(SAVED_COMMENTS_STATUS_TYPE)) {
            mCurrentCommentStatusType = (CommentStatus) getIntent().getSerializableExtra(SAVED_COMMENTS_STATUS_TYPE);
        } else {
            // Read the value from app preferences here. Default to 0 - All
            mCurrentCommentStatusType = AppPrefs.getCommentsStatusFilter();
        }

        if (savedInstanceState == null) {
            CommentsListFragment commentsListFragment = new CommentsListFragment();
            // initialize comment status filter first time
            commentsListFragment.setCommentStatusFilter(mCurrentCommentStatusType);
>>>>>>> d3ff1c32
            getFragmentManager().beginTransaction()
                    .add(R.id.layout_fragment_container, commentsListFragment, getString(R.string
                            .fragment_tag_comment_list))
                    .commitAllowingStateLoss();
        } else {
            getIntent().putExtra(KEY_AUTO_REFRESHED, savedInstanceState.getBoolean(KEY_AUTO_REFRESHED));
            getIntent().putExtra(KEY_EMPTY_VIEW_MESSAGE, savedInstanceState.getString(KEY_EMPTY_VIEW_MESSAGE));

            mSelectedCommentId = savedInstanceState.getLong(KEY_SELECTED_COMMENT_ID);
        }

    }

    @Override
    public void onResume() {
        super.onResume();
        ActivityId.trackLastActivity(ActivityId.COMMENTS);
    }

    @Override
    public void finish() {
        super.finish();
        ActivityLauncher.slideOutToRight(this);
    }

    @Override
    public void onBackPressed() {
        if (getFragmentManager().getBackStackEntryCount() > 0) {
            getFragmentManager().popBackStack();
        } else {
            super.onBackPressed();
        }
    }

    @Override
    protected void onNewIntent(Intent intent) {
        super.onNewIntent(intent);
        AppLog.d(AppLog.T.COMMENTS, "comment activity new intent");
    }


    private CommentDetailFragment getDetailFragment() {
        Fragment fragment = getFragmentManager().findFragmentByTag(getString(
                R.string.fragment_tag_comment_detail));
        if (fragment == null) {
            return null;
        }
        return (CommentDetailFragment) fragment;
    }

    private boolean hasDetailFragment() {
        return (getDetailFragment() != null);
    }

    private CommentsListFragment getListFragment() {
        Fragment fragment = getFragmentManager().findFragmentByTag(getString(
                R.string.fragment_tag_comment_list));
        if (fragment == null) {
            return null;
        }
        return (CommentsListFragment) fragment;
    }

    private boolean hasListFragment() {
        return (getListFragment() != null);
    }

    private void showReaderFragment(long remoteBlogId, long postId) {
        FragmentManager fm = getFragmentManager();
        fm.executePendingTransactions();

        Fragment fragment = ReaderPostDetailFragment.newInstance(remoteBlogId, postId);
        FragmentTransaction ft = fm.beginTransaction();
        String tagForFragment = getString(R.string.fragment_tag_reader_post_detail);
        ft.add(R.id.layout_fragment_container, fragment, tagForFragment)
          .addToBackStack(tagForFragment)
          .setTransition(FragmentTransaction.TRANSIT_FRAGMENT_FADE);
        if (hasDetailFragment())
            ft.hide(getDetailFragment());
        ft.commit();
    }

    /*
     * called from comment list when user taps a comment
     */
    @Override
    public void onCommentSelected(long commentId) {
        mSelectedCommentId = commentId;
        FragmentManager fm = getFragmentManager();
        if (fm == null) return;

        fm.executePendingTransactions();
        CommentsListFragment listFragment = getListFragment();

        FragmentTransaction ft = fm.beginTransaction();
        String tagForFragment = getString(R.string.fragment_tag_comment_detail);
        CommentDetailFragment detailFragment = CommentDetailFragment.newInstance(WordPress.getCurrentLocalTableBlogId(),
                commentId);
        ft.add(R.id.layout_fragment_container, detailFragment, tagForFragment).addToBackStack(tagForFragment)
          .setTransition(FragmentTransaction.TRANSIT_FRAGMENT_FADE);
        if (listFragment != null) {
            ft.hide(listFragment);
        }
        ft.commitAllowingStateLoss();
    }

    /*
     * called from comment detail when user taps a link to a post - show the post in a
     * reader detail fragment
     */
    @Override
    public void onPostClicked(Note note, int remoteBlogId, int postId) {
        showReaderFragment(remoteBlogId, postId);
    }

    /*
     * reload the comment list from existing data
     */
    private void reloadCommentList() {
        CommentsListFragment listFragment = getListFragment();
        if (listFragment != null)
            listFragment.loadComments();
    }

    /*
     * tell the comment list to get recent comments from server
     */
    void updateCommentList() {
        CommentsListFragment listFragment = getListFragment();
        if (listFragment != null) {
            //listFragment.setRefreshing(true);
            listFragment.setCommentStatusFilter(mCurrentCommentStatusType);
            listFragment.updateComments(false);
        }
    }

    @Override
    public void onSaveInstanceState(@NonNull Bundle outState) {
        // https://code.google.com/p/android/issues/detail?id=19917
        if (outState.isEmpty()) {
            outState.putBoolean("bug_19917_fix", true);
        }

        // retain the id of the highlighted and selected comments
        if (mSelectedCommentId != 0 && hasDetailFragment()) {
            outState.putLong(KEY_SELECTED_COMMENT_ID, mSelectedCommentId);
        }

        if (hasListFragment()) {
            outState.putBoolean(KEY_AUTO_REFRESHED, getListFragment().mHasAutoRefreshedComments);
            outState.putString(KEY_EMPTY_VIEW_MESSAGE, getListFragment().getEmptyViewMessage());
        }
        super.onSaveInstanceState(outState);
    }

    @Override
    protected Dialog onCreateDialog(int id) {
        Dialog dialog = CommentDialogs.createCommentDialog(this, id);
        if (dialog != null)
            return dialog;
        return super.onCreateDialog(id);
    }

    @Override
    public void onModerateComment(final int accountId, final Comment comment,
                                  final CommentStatus newStatus) {
        FragmentManager fm = getFragmentManager();
        if (fm.getBackStackEntryCount() > 0) {
            fm.popBackStack();
        }

        if (newStatus == CommentStatus.APPROVED || newStatus == CommentStatus.UNAPPROVED) {
            getListFragment().setCommentIsModerating(comment.commentID, true);
            getListFragment().updateEmptyView(EmptyViewMessageType.NO_CONTENT);
            CommentActions.moderateComment(accountId, comment, newStatus,
                    new CommentActions.CommentActionListener() {
                @Override
                public void onActionResult(boolean succeeded) {
                    if (isFinishing() || !hasListFragment()) {
                        return;
                    }

                    getListFragment().setCommentIsModerating(comment.commentID, false);

                    if (succeeded) {
                        reloadCommentList();
                    } else {
                        getListFragment().updateEmptyView(EmptyViewMessageType.NO_CONTENT);
                        ToastUtils.showToast(CommentsActivity.this,
                                R.string.error_moderate_comment,
                                ToastUtils.Duration.LONG
                        );
                    }
                }
            });
        } else if (newStatus == CommentStatus.SPAM || newStatus == CommentStatus.TRASH || newStatus == CommentStatus.DELETE) {
            mTrashedComments.add(comment);
            getListFragment().removeComment(comment);
            getListFragment().setCommentIsModerating(comment.commentID, true);
            getListFragment().updateEmptyView(EmptyViewMessageType.NO_CONTENT);

            String message = (newStatus == CommentStatus.TRASH ? getString(R.string.comment_trashed) : newStatus == CommentStatus.SPAM ? getString(R.string.comment_spammed) : getString(R.string.comment_deleted_permanently)  );
            View.OnClickListener undoListener = new View.OnClickListener() {
                @Override
                public void onClick(View v) {
                    mTrashedComments.remove(comment);
                    getListFragment().setCommentIsModerating(comment.commentID, false);
                    getListFragment().loadComments();
                }
            };

            Snackbar snackbar = Snackbar.make(getListFragment().getView(), message, Snackbar.LENGTH_LONG)
                    .setAction(R.string.undo, undoListener);

            // do the actual moderation once the undo bar has been hidden
            snackbar.setCallback(new Snackbar.Callback() {
                @Override
                public void onDismissed(Snackbar snackbar, int event) {
                    super.onDismissed(snackbar, event);

                    // comment will no longer exist in moderating list if action was undone
                    if (!mTrashedComments.contains(comment)) {
                        return;
                    }
                    mTrashedComments.remove(comment);

                    CommentActions.moderateComment(accountId, comment, newStatus, new CommentActions.CommentActionListener() {
                        @Override
                        public void onActionResult(boolean succeeded) {
                            if (isFinishing() || !hasListFragment()) {
                                return;
                            }
                            getListFragment().setCommentIsModerating(comment.commentID, false);
                            if (!succeeded) {
                                // show comment again upon error
                                getListFragment().loadComments();
                                ToastUtils.showToast(CommentsActivity.this,
                                        R.string.error_moderate_comment,
                                        ToastUtils.Duration.LONG
                                );
                            } else {
                                getListFragment().updateEmptyView(EmptyViewMessageType.NO_CONTENT);
                            }
                        }
                    });
                }
            });

            snackbar.show();
        }
    }

    @Override
    public void onCommentChanged(CommentActions.ChangedFrom changedFrom, CommentActions.ChangeType changeType) {
        if (changedFrom == CommentActions.ChangedFrom.COMMENT_DETAIL) {
            switch (changeType) {
                case EDITED:
                    reloadCommentList();
                    break;
                case REPLIED:
                    updateCommentList();
                    break;
            }
        }
    }

    @Override
    public boolean onOptionsItemSelected(final MenuItem item) {
        if (item.getItemId() == android.R.id.home) {
            onBackPressed();
            return true;
        }
        return super.onOptionsItemSelected(item);
    }

}<|MERGE_RESOLUTION|>--- conflicted
+++ resolved
@@ -60,10 +60,6 @@
             actionBar.setDisplayHomeAsUpEnabled(true);
         }
 
-<<<<<<< HEAD
-        if (savedInstanceState == null) {
-            Fragment commentsListFragment = new CommentsListFragment();
-=======
         if (getIntent() != null && getIntent().hasExtra(SAVED_COMMENTS_STATUS_TYPE)) {
             mCurrentCommentStatusType = (CommentStatus) getIntent().getSerializableExtra(SAVED_COMMENTS_STATUS_TYPE);
         } else {
@@ -75,7 +71,6 @@
             CommentsListFragment commentsListFragment = new CommentsListFragment();
             // initialize comment status filter first time
             commentsListFragment.setCommentStatusFilter(mCurrentCommentStatusType);
->>>>>>> d3ff1c32
             getFragmentManager().beginTransaction()
                     .add(R.id.layout_fragment_container, commentsListFragment, getString(R.string
                             .fragment_tag_comment_list))
