--- conflicted
+++ resolved
@@ -266,14 +266,9 @@
                 }
             };
 
-<<<<<<< HEAD
             Snackbar snackbar = Snackbar.make(getListFragment().getView(), message,
                     AccessibilityUtils.getSnackbarDuration(this))
-                    .setAction(R.string.undo, undoListener);
-=======
-            Snackbar snackbar = Snackbar.make(getListFragment().getView(), message, Snackbar.LENGTH_LONG)
                                         .setAction(R.string.undo, undoListener);
->>>>>>> ee735e9e
 
             // do the actual moderation once the undo bar has been hidden
             snackbar.setCallback(new Snackbar.Callback() {
