--- conflicted
+++ resolved
@@ -80,14 +80,11 @@
                         getPost()?.let { post ->
                             viewModel.onShowDialog(post)
                         }
-<<<<<<< HEAD
                     }
                     addToCalendarContainer.setOnClickListener {
                         getPost()?.let { post ->
                             viewModel.onAddToCalendar(post)
                         }
-=======
->>>>>>> 44b0fd27
                     }
                 } else {
                     publishNotificationContainer.setOnClickListener(null)
