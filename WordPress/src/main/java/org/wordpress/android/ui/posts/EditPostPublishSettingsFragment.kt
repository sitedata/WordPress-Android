package org.wordpress.android.ui.posts

import android.os.Bundle
<<<<<<< HEAD
import android.view.ViewGroup
=======
>>>>>>> 8ca9f599
import androidx.lifecycle.ViewModelProviders
import org.wordpress.android.WordPress
<<<<<<< HEAD
import org.wordpress.android.ui.posts.PublishSettingsFragmentType.EDIT_POST

class EditPostPublishSettingsFragment : PublishSettingsFragment() {
    override fun getContentLayout() = R.layout.edit_post_published_settings_fragment
    override fun getPublishSettingsFragmentType() = EDIT_POST
    override fun setupContent(rootView: ViewGroup, viewModel: PublishSettingsViewModel) {}
=======
>>>>>>> 8ca9f599

class EditPostPublishSettingsFragment: PublishSettingsFragment() {
    override fun onCreate(savedInstanceState: Bundle?) {
        super.onCreate(savedInstanceState)
        (requireActivity().applicationContext as WordPress).component().inject(this)
        viewModel = ViewModelProviders.of(requireActivity(), viewModelFactory)
                .get(EditPostPublishSettingsViewModel::class.java)
    }

    companion object {
        fun newInstance() = EditPostPublishSettingsFragment()
    }
}<|MERGE_RESOLUTION|>--- conflicted
+++ resolved
@@ -1,27 +1,20 @@
 package org.wordpress.android.ui.posts
 
 import android.os.Bundle
-<<<<<<< HEAD
 import android.view.ViewGroup
-=======
->>>>>>> 8ca9f599
 import androidx.lifecycle.ViewModelProviders
 import org.wordpress.android.WordPress
-<<<<<<< HEAD
 import org.wordpress.android.ui.posts.PublishSettingsFragmentType.EDIT_POST
 
 class EditPostPublishSettingsFragment : PublishSettingsFragment() {
     override fun getContentLayout() = R.layout.edit_post_published_settings_fragment
     override fun getPublishSettingsFragmentType() = EDIT_POST
     override fun setupContent(rootView: ViewGroup, viewModel: PublishSettingsViewModel) {}
-=======
->>>>>>> 8ca9f599
 
-class EditPostPublishSettingsFragment: PublishSettingsFragment() {
     override fun onCreate(savedInstanceState: Bundle?) {
         super.onCreate(savedInstanceState)
-        (requireActivity().applicationContext as WordPress).component().inject(this)
-        viewModel = ViewModelProviders.of(requireActivity(), viewModelFactory)
+        (activity!!.applicationContext as WordPress).component().inject(this)
+        viewModel = ViewModelProviders.of(activity!!, viewModelFactory)
                 .get(EditPostPublishSettingsViewModel::class.java)
     }
 
