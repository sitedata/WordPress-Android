--- conflicted
+++ resolved
@@ -25,15 +25,6 @@
 
     protected static void createTables(SQLiteDatabase db) {
         db.execSQL("CREATE TABLE tbl_tags ("
-<<<<<<< HEAD
-                 + "	tag_slug     TEXT COLLATE NOCASE,"
-                 + "	tag_title    TEXT COLLATE NOCASE,"
-                 + "    tag_type     INTEGER DEFAULT 0,"
-                 + "    endpoint     TEXT,"
-                 + " 	date_updated TEXT,"
-                 + "    PRIMARY KEY (tag_slug, tag_type)"
-                 + ")");
-=======
                 + "     tag_slug            TEXT COLLATE NOCASE,"
                 + "     tag_display_name    TEXT COLLATE NOCASE,"
                 + "     tag_title           TEXT COLLATE NOCASE,"
@@ -42,7 +33,6 @@
                 + "     date_updated        TEXT,"
                 + "     PRIMARY KEY (tag_slug, tag_type)"
                 + ")");
->>>>>>> 5ad17819
 
         db.execSQL("CREATE TABLE tbl_tags_recommended ("
                 + "     tag_slug	        TEXT COLLATE NOCASE,"
