--- conflicted
+++ resolved
@@ -249,26 +249,9 @@
 
     @Nullable
     public static Person getPerson(long personId, int localTableBlogId, Person.PersonType personType) {
-<<<<<<< HEAD
-        String table = null;
-        switch (personType) {
-            case USER:
-                table = TEAM_TABLE;
-                break;
-            case FOLLOWER:
-                table = FOLLOWERS_TABLE;
-                break;
-            case EMAIL_FOLLOWER:
-                table = EMAIL_FOLLOWERS_TABLE;
-                break;
-            case VIEWER:
-                table = VIEWERS_TABLE;
-                break;
-=======
         String table = getTableForPersonType(personType);
         if (table != null) {
             return getPerson(table, personId, localTableBlogId);
->>>>>>> 1ba0f688
         }
         return null;
     }
@@ -345,6 +328,8 @@
                 return FOLLOWERS_TABLE;
             case EMAIL_FOLLOWER:
                 return EMAIL_FOLLOWERS_TABLE;
+            case VIEWER:
+                return VIEWERS_TABLE;
         }
         return null;
     }
