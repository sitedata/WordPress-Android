--- conflicted
+++ resolved
@@ -44,15 +44,14 @@
         db.execSQL("ALTER TABLE " + ACCOUNT_TABLE + " ADD about_me TEXT DEFAULT '';");
     }
 
-<<<<<<< HEAD
+    public static void migrationAddDateFields(SQLiteDatabase db) {
+        db.execSQL("ALTER TABLE " + ACCOUNT_TABLE + " ADD date TEXT DEFAULT '';");
+    }
+
     public static void migrationAddAccountSettingsFields(SQLiteDatabase db) {
         db.execSQL("ALTER TABLE " + ACCOUNT_TABLE + " ADD new_email TEXT DEFAULT '';");
         db.execSQL("ALTER TABLE " + ACCOUNT_TABLE + " ADD pending_email_change BOOLEAN DEFAULT false;");
         db.execSQL("ALTER TABLE " + ACCOUNT_TABLE + " ADD web_address TEXT DEFAULT '';");
-=======
-    public static void migrationAddDateFields(SQLiteDatabase db) {
-        db.execSQL("ALTER TABLE " + ACCOUNT_TABLE + " ADD date TEXT DEFAULT '';");
->>>>>>> d936c782
     }
 
     private static void dropTables(SQLiteDatabase db) {
@@ -80,13 +79,10 @@
         values.put("first_name", account.getFirstName());
         values.put("last_name", account.getLastName());
         values.put("about_me", account.getAboutMe());
-<<<<<<< HEAD
+        values.put("date", DateTimeUtils.javaDateToIso8601(account.getDateCreated()));
         values.put("new_email", account.getNewEmail());
         values.put("pending_email_change", account.getPendingEmailChange());
         values.put("web_address", account.getWebAddress());
-=======
-        values.put("date", DateTimeUtils.javaDateToIso8601(account.getDateCreated()));
->>>>>>> d936c782
         database.insertWithOnConflict(ACCOUNT_TABLE, null, values, SQLiteDatabase.CONFLICT_REPLACE);
     }
 
