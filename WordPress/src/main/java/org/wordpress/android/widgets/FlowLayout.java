/*
 * Sample FlowLayout wrote by Romain Guy: http://www.parleys.com/play/514892280364bc17fc56c0e2/chapter38/about
 * Fixed and tweaked since
 */

package org.wordpress.android.widgets;

import android.content.Context;
import android.content.res.TypedArray;
import android.support.v4.view.ViewCompat;
import android.util.AttributeSet;
import android.view.View;
import android.view.ViewGroup;

import org.wordpress.android.R;

public class FlowLayout extends ViewGroup {
    private int mHorizontalSpacing;
    private int mVerticalSpacing;

    public FlowLayout(Context context, AttributeSet attrs) {
        super(context, attrs);


        TypedArray a = context.obtainStyledAttributes(attrs, R.styleable.FlowLayout);
        try {
            mHorizontalSpacing = a.getDimensionPixelSize(R.styleable.FlowLayout_horizontalSpacing, 0);
            mVerticalSpacing = a.getDimensionPixelSize(R.styleable.FlowLayout_verticalSpacing, 0);
        } finally {
            a.recycle();
        }
    }

    @Override
    protected void onMeasure(int widthMeasureSpec, int heightMeasureSpec) {
        int widthSize = MeasureSpec.getSize(widthMeasureSpec) - ViewCompat.getPaddingEnd(this) - ViewCompat
                .getPaddingStart(this);
        int widthMode = MeasureSpec.getMode(widthMeasureSpec);

        boolean growHeight = widthMode != MeasureSpec.UNSPECIFIED;

        int width = 0;
        int height = getPaddingTop();

        int currentWidth = ViewCompat.getPaddingStart(this);
        int currentHeight = 0;

        boolean newLine = false;
        int spacing = 0;

        final int count = getChildCount();
        for (int i = 0; i < count; i++) {
            View child = getChildAt(i);
            measureChild(child, widthMeasureSpec, heightMeasureSpec);

            LayoutParams lp = (LayoutParams) child.getLayoutParams();
            spacing = mHorizontalSpacing;
            if (lp.horizontalSpacing >= 0) {
                spacing = lp.horizontalSpacing;
            }

            if (growHeight && currentWidth + child.getMeasuredWidth() > widthSize) {
                height += currentHeight + mVerticalSpacing;
                currentHeight = 0;
                width = Math.max(width, currentWidth - spacing);
                currentWidth = ViewCompat.getPaddingStart(this);
                newLine = true;
            } else {
                newLine = false;
            }

            lp.x = currentWidth;
            lp.y = height;

            currentWidth += child.getMeasuredWidth() + spacing;
            currentHeight = Math.max(currentHeight, child.getMeasuredHeight());
        }

        if (!newLine) {
            width = Math.max(width, currentWidth - spacing);
        }
        width += ViewCompat.getPaddingEnd(this);
        height += currentHeight + getPaddingBottom();

        setMeasuredDimension(resolveSize(width, widthMeasureSpec), resolveSize(height, heightMeasureSpec));
    }

    @Override
    protected void onLayout(boolean changed, int l, int t, int r, int b) {
        final int count = getChildCount();
        for (int i = 0; i < count; i++) {
            View child = getChildAt(i);
            LayoutParams lp = (LayoutParams) child.getLayoutParams();

            if (ViewCompat.getLayoutDirection(this) == ViewCompat.LAYOUT_DIRECTION_RTL) {
                child.layout(child.getMeasuredWidth() - lp.x - child.getMeasuredWidth(), lp.y, r - lp.x,
                             lp.y + child.getMeasuredHeight());
            } else {
                child.layout(lp.x, lp.y, lp.x + child.getMeasuredWidth(), lp.y + child.getMeasuredHeight());
            }
        }
    }

    @Override
    protected boolean checkLayoutParams(ViewGroup.LayoutParams p) {
        return p instanceof LayoutParams;
    }

    @Override
    protected LayoutParams generateDefaultLayoutParams() {
        return new LayoutParams(LayoutParams.WRAP_CONTENT, LayoutParams.WRAP_CONTENT);
    }

    @Override
    public LayoutParams generateLayoutParams(AttributeSet attrs) {
        return new LayoutParams(getContext(), attrs);
    }

    @Override
    protected LayoutParams generateLayoutParams(ViewGroup.LayoutParams p) {
        return new LayoutParams(p.width, p.height);
    }

    public static class LayoutParams extends ViewGroup.MarginLayoutParams {
        int x;
        int y;

        public int horizontalSpacing;

        public LayoutParams(Context context, AttributeSet attrs) {
            super(context, attrs);
            TypedArray a = context.obtainStyledAttributes(attrs, R.styleable.FlowLayout_Layout);
            try {
<<<<<<< HEAD
                horizontalSpacing =
                        a.getDimensionPixelSize(R.styleable.FlowLayout_LayoutParams_layout_horizontalSpacing, -1);
=======
                horizontalSpacing = a.getDimensionPixelSize(R.styleable.FlowLayout_Layout_layout_horizontalSpacing, -1);
>>>>>>> 6fc6ce66
            } finally {
                a.recycle();
            }
        }

        public LayoutParams(int w, int h) {
            super(w, h);
        }
    }
}<|MERGE_RESOLUTION|>--- conflicted
+++ resolved
@@ -131,12 +131,7 @@
             super(context, attrs);
             TypedArray a = context.obtainStyledAttributes(attrs, R.styleable.FlowLayout_Layout);
             try {
-<<<<<<< HEAD
-                horizontalSpacing =
-                        a.getDimensionPixelSize(R.styleable.FlowLayout_LayoutParams_layout_horizontalSpacing, -1);
-=======
                 horizontalSpacing = a.getDimensionPixelSize(R.styleable.FlowLayout_Layout_layout_horizontalSpacing, -1);
->>>>>>> 6fc6ce66
             } finally {
                 a.recycle();
             }
