--- conflicted
+++ resolved
@@ -17,133 +17,17 @@
 public class FlowLayout extends ViewGroup {
     private int mHorizontalSpacing;
     private int mVerticalSpacing;
-<<<<<<< HEAD
-    private Paint mPaint;
-
-    public FlowLayout(Context context, AttributeSet attrs) {
-        super(context, attrs);
-=======
 
     public FlowLayout(Context context, AttributeSet attrs) {
         super(context, attrs);
 
 
->>>>>>> f8b4c7ef
         TypedArray a = context.obtainStyledAttributes(attrs, R.styleable.FlowLayout);
         try {
             mHorizontalSpacing = a.getDimensionPixelSize(R.styleable.FlowLayout_horizontalSpacing, 0);
             mVerticalSpacing = a.getDimensionPixelSize(R.styleable.FlowLayout_verticalSpacing, 0);
         } finally {
             a.recycle();
-<<<<<<< HEAD
-        }
-    }
-
-    @Override
-    protected void onMeasure(int widthMeasureSpec, int heightMeasureSpec) {
-        int widthSize = MeasureSpec.getSize(widthMeasureSpec) - getPaddingRight() - getPaddingLeft();
-        int widthMode = MeasureSpec.getMode(widthMeasureSpec);
-
-        boolean growHeight = widthMode != MeasureSpec.UNSPECIFIED;
-
-        int width = 0;
-        int height = getPaddingTop();
-
-        int currentWidth = getPaddingLeft();
-        int currentHeight = 0;
-
-        boolean newLine = false;
-        int spacing = 0;
-
-        final int count = getChildCount();
-        for (int i = 0; i < count; i++) {
-            View child = getChildAt(i);
-            measureChild(child, widthMeasureSpec, heightMeasureSpec);
-
-            LayoutParams lp = (LayoutParams) child.getLayoutParams();
-            spacing = mHorizontalSpacing;
-            if (lp.horizontalSpacing >= 0) {
-                spacing = lp.horizontalSpacing;
-            }
-
-            if (growHeight && currentWidth + child.getMeasuredWidth() > widthSize) {
-                height += currentHeight + mVerticalSpacing;
-                currentHeight = 0;
-                width = Math.max(width, currentWidth - spacing);
-                currentWidth = getPaddingLeft();
-                newLine = true;
-            } else {
-                newLine = false;
-            }
-
-            lp.x = currentWidth;
-            lp.y = height;
-
-            currentWidth += child.getMeasuredWidth() + spacing;
-            currentHeight = Math.max(currentHeight, child.getMeasuredHeight());
-        }
-
-        if (!newLine) {
-            width = Math.max(width, currentWidth - spacing);
-        }
-        width += getPaddingRight();
-        height += currentHeight + getPaddingBottom();
-
-        setMeasuredDimension(resolveSize(width, widthMeasureSpec), resolveSize(height, heightMeasureSpec));
-    }
-
-    @Override
-    protected void onLayout(boolean changed, int l, int t, int r, int b) {
-        final int count = getChildCount();
-        for (int i = 0; i < count; i++) {
-            View child = getChildAt(i);
-            LayoutParams lp = (LayoutParams) child.getLayoutParams();
-            child.layout(lp.x, lp.y, lp.x + child.getMeasuredWidth(), lp.y + child.getMeasuredHeight());
-        }
-    }
-
-    @Override
-    protected boolean checkLayoutParams(ViewGroup.LayoutParams p) {
-        return p instanceof LayoutParams;
-    }
-
-    @Override
-    protected LayoutParams generateDefaultLayoutParams() {
-        return new LayoutParams(LayoutParams.WRAP_CONTENT, LayoutParams.WRAP_CONTENT);
-    }
-
-    @Override
-    public LayoutParams generateLayoutParams(AttributeSet attrs) {
-        return new LayoutParams(getContext(), attrs);
-    }
-
-    @Override
-    protected LayoutParams generateLayoutParams(ViewGroup.LayoutParams p) {
-        return new LayoutParams(p.width, p.height);
-    }
-
-    public static class LayoutParams extends ViewGroup.MarginLayoutParams {
-        int x;
-        int y;
-
-        public int horizontalSpacing;
-
-        public LayoutParams(Context context, AttributeSet attrs) {
-            super(context, attrs);
-            TypedArray a = context.obtainStyledAttributes(attrs, R.styleable.FlowLayout_LayoutParams);
-            try {
-                horizontalSpacing =
-                        a.getDimensionPixelSize(R.styleable.FlowLayout_LayoutParams_layout_horizontalSpacing, -1);
-            } finally {
-                a.recycle();
-            }
-        }
-
-        public LayoutParams(int w, int h) {
-            super(w, h);
-        }
-    }
-=======
         }
     }
 
@@ -255,5 +139,4 @@
             super(w, h);
         }
     }
->>>>>>> f8b4c7ef
 }