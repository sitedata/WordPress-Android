package org.wordpress.android.widgets

import android.content.Context
import android.content.res.ColorStateList
import android.support.v4.content.ContextCompat
import android.util.AttributeSet
import android.view.View
import android.widget.ImageView
import android.widget.LinearLayout
import android.widget.TextView
import org.wordpress.android.BuildConfig
import org.wordpress.android.R
import org.wordpress.android.util.AppLog

/*
 * buttons in footer of post cards
 */
class PostListButton : LinearLayout {
    private lateinit var imageView: ImageView
    private lateinit var textView: TextView
    var buttonType: PostListButtonType? = null
        set(value) {
            if (value === this.buttonType || value == null) {
                return
            }
            field = value
            loadResourcesForButtonType(value)
        }

    constructor(context: Context) : super(context) {
        initView(context, null)
    }

    constructor(context: Context, attrs: AttributeSet) : super(context, attrs) {
        initView(context, attrs)
    }

    constructor(context: Context, attrs: AttributeSet, defStyle: Int) : super(context, attrs, defStyle) {
        initView(context, attrs)
    }

    private fun initView(context: Context, attrs: AttributeSet?) {
        View.inflate(context, R.layout.post_list_button, this)

        imageView = findViewById(R.id.image)
        textView = findViewById(R.id.text)

        var buttonType = 0
        if (attrs != null) {
            val a = context.theme.obtainStyledAttributes(
                    attrs,
                    R.styleable.wpPostListButton,
                    0, 0
            )
            try {
                buttonType = a.getInteger(R.styleable.wpPostListButton_wpPostButtonType, 0)
            } finally {
                a.recycle()
            }
        }

        if (buttonType != 0) {
            setButtonType(buttonType)
        }
    }

    @Suppress("MemberVisibilityCanBePrivate")
    fun setButtonType(buttonTypeInt: Int) {
        if (buttonTypeInt == this.buttonType?.value) {
            return
        }
        val nullableType = PostListButtonType.fromInt(buttonTypeInt)
        nullableType?.let {
            this.buttonType = nullableType
        } ?: if (BuildConfig.DEBUG) {
            throw IllegalStateException("Unknown button type id: $buttonTypeInt")
        } else {
            AppLog.e(AppLog.T.POSTS, "PostListButton.setButtonType called from xml with an unknown buttonType.")
        }
    }

    private fun loadResourcesForButtonType(buttonType: PostListButtonType) {
        val color = ContextCompat.getColor(context, buttonType.colorResId)
        imageView.setImageResource(buttonType.iconResId)
        imageView.imageTintList = ColorStateList.valueOf(color)
        textView.setText(buttonType.textResId)
        textView.setTextColor(color)
    }
<<<<<<< HEAD

    @DrawableRes
    private fun getButtonIconResId(buttonType: PostListButtonType): Int {
        when (buttonType) {
            PostListButtonType.BUTTON_EDIT -> return R.drawable.ic_pencil_white_24dp
            PostListButtonType.BUTTON_VIEW, PostListButtonType.BUTTON_PREVIEW -> {
                return R.drawable.ic_external_white_24dp
            }
            PostListButtonType.BUTTON_STATS -> return R.drawable.ic_stats_alt_white_24dp
            PostListButtonType.BUTTON_TRASH,
            PostListButtonType.BUTTON_DELETE -> return R.drawable.ic_trash_white_24dp
            PostListButtonType.BUTTON_PUBLISH,
            PostListButtonType.BUTTON_SYNC,
            PostListButtonType.BUTTON_SUBMIT -> return R.drawable.ic_reader_white_24dp
            PostListButtonType.BUTTON_MORE -> return R.drawable.ic_ellipsis_white_24dp
            PostListButtonType.BUTTON_BACK -> return R.drawable.ic_chevron_left_white_24dp
            PostListButtonType.BUTTON_RETRY -> return R.drawable.ic_refresh_white_24dp
            PostListButtonType.BUTTON_RESTORE -> return R.drawable.ic_pencil_white_24dp // TODO change icon
            PostListButtonType.BUTTON_NONE -> {
                if (BuildConfig.DEBUG) {
                    throw IllegalStateException("ButtonType needs to be assigned.")
                }
                return 0
            }
        }
    }

    @ColorRes
    private fun getTextColorResId(buttonType: PostListButtonType): Int {
        return when (buttonType) {
            PostListButtonType.BUTTON_RETRY -> R.color.alert_red
            PostListButtonType.BUTTON_EDIT,
            PostListButtonType.BUTTON_VIEW,
            PostListButtonType.BUTTON_PREVIEW,
            PostListButtonType.BUTTON_STATS,
            PostListButtonType.BUTTON_TRASH,
            PostListButtonType.BUTTON_DELETE,
            PostListButtonType.BUTTON_PUBLISH,
            PostListButtonType.BUTTON_SYNC,
            PostListButtonType.BUTTON_MORE,
            PostListButtonType.BUTTON_BACK,
            PostListButtonType.BUTTON_RESTORE,
            PostListButtonType.BUTTON_SUBMIT -> R.color.wp_grey_darken_20
            PostListButtonType.BUTTON_NONE -> {
                if (BuildConfig.DEBUG) {
                    throw IllegalStateException("ButtonType needs to be assigned.")
                }
                return 0
            }
        }
    }

    companion object {
        @StringRes
        fun getButtonTextResId(buttonType: PostListButtonType): Int {
            when (buttonType) {
                PostListButtonType.BUTTON_EDIT -> return R.string.button_edit
                PostListButtonType.BUTTON_VIEW -> return R.string.button_view
                PostListButtonType.BUTTON_PREVIEW -> return R.string.button_preview
                PostListButtonType.BUTTON_STATS -> return R.string.button_stats
                PostListButtonType.BUTTON_TRASH -> return R.string.button_trash
                PostListButtonType.BUTTON_DELETE -> return R.string.button_delete
                PostListButtonType.BUTTON_PUBLISH -> return R.string.button_publish
                PostListButtonType.BUTTON_SYNC -> return R.string.button_sync
                PostListButtonType.BUTTON_MORE -> return R.string.button_more
                PostListButtonType.BUTTON_BACK -> return R.string.button_back
                PostListButtonType.BUTTON_SUBMIT -> return R.string.submit_for_review
                PostListButtonType.BUTTON_RETRY -> return R.string.button_retry
                PostListButtonType.BUTTON_RESTORE -> return R.string.button_restore
                PostListButtonType.BUTTON_NONE -> {
                    if (BuildConfig.DEBUG) {
                        throw IllegalStateException("ButtonType needs to be assigned.")
                    }
                    return 0
                }
            }
        }
    }
=======
>>>>>>> a4d10c38
}<|MERGE_RESOLUTION|>--- conflicted
+++ resolved
@@ -86,85 +86,4 @@
         textView.setText(buttonType.textResId)
         textView.setTextColor(color)
     }
-<<<<<<< HEAD
-
-    @DrawableRes
-    private fun getButtonIconResId(buttonType: PostListButtonType): Int {
-        when (buttonType) {
-            PostListButtonType.BUTTON_EDIT -> return R.drawable.ic_pencil_white_24dp
-            PostListButtonType.BUTTON_VIEW, PostListButtonType.BUTTON_PREVIEW -> {
-                return R.drawable.ic_external_white_24dp
-            }
-            PostListButtonType.BUTTON_STATS -> return R.drawable.ic_stats_alt_white_24dp
-            PostListButtonType.BUTTON_TRASH,
-            PostListButtonType.BUTTON_DELETE -> return R.drawable.ic_trash_white_24dp
-            PostListButtonType.BUTTON_PUBLISH,
-            PostListButtonType.BUTTON_SYNC,
-            PostListButtonType.BUTTON_SUBMIT -> return R.drawable.ic_reader_white_24dp
-            PostListButtonType.BUTTON_MORE -> return R.drawable.ic_ellipsis_white_24dp
-            PostListButtonType.BUTTON_BACK -> return R.drawable.ic_chevron_left_white_24dp
-            PostListButtonType.BUTTON_RETRY -> return R.drawable.ic_refresh_white_24dp
-            PostListButtonType.BUTTON_RESTORE -> return R.drawable.ic_pencil_white_24dp // TODO change icon
-            PostListButtonType.BUTTON_NONE -> {
-                if (BuildConfig.DEBUG) {
-                    throw IllegalStateException("ButtonType needs to be assigned.")
-                }
-                return 0
-            }
-        }
-    }
-
-    @ColorRes
-    private fun getTextColorResId(buttonType: PostListButtonType): Int {
-        return when (buttonType) {
-            PostListButtonType.BUTTON_RETRY -> R.color.alert_red
-            PostListButtonType.BUTTON_EDIT,
-            PostListButtonType.BUTTON_VIEW,
-            PostListButtonType.BUTTON_PREVIEW,
-            PostListButtonType.BUTTON_STATS,
-            PostListButtonType.BUTTON_TRASH,
-            PostListButtonType.BUTTON_DELETE,
-            PostListButtonType.BUTTON_PUBLISH,
-            PostListButtonType.BUTTON_SYNC,
-            PostListButtonType.BUTTON_MORE,
-            PostListButtonType.BUTTON_BACK,
-            PostListButtonType.BUTTON_RESTORE,
-            PostListButtonType.BUTTON_SUBMIT -> R.color.wp_grey_darken_20
-            PostListButtonType.BUTTON_NONE -> {
-                if (BuildConfig.DEBUG) {
-                    throw IllegalStateException("ButtonType needs to be assigned.")
-                }
-                return 0
-            }
-        }
-    }
-
-    companion object {
-        @StringRes
-        fun getButtonTextResId(buttonType: PostListButtonType): Int {
-            when (buttonType) {
-                PostListButtonType.BUTTON_EDIT -> return R.string.button_edit
-                PostListButtonType.BUTTON_VIEW -> return R.string.button_view
-                PostListButtonType.BUTTON_PREVIEW -> return R.string.button_preview
-                PostListButtonType.BUTTON_STATS -> return R.string.button_stats
-                PostListButtonType.BUTTON_TRASH -> return R.string.button_trash
-                PostListButtonType.BUTTON_DELETE -> return R.string.button_delete
-                PostListButtonType.BUTTON_PUBLISH -> return R.string.button_publish
-                PostListButtonType.BUTTON_SYNC -> return R.string.button_sync
-                PostListButtonType.BUTTON_MORE -> return R.string.button_more
-                PostListButtonType.BUTTON_BACK -> return R.string.button_back
-                PostListButtonType.BUTTON_SUBMIT -> return R.string.submit_for_review
-                PostListButtonType.BUTTON_RETRY -> return R.string.button_retry
-                PostListButtonType.BUTTON_RESTORE -> return R.string.button_restore
-                PostListButtonType.BUTTON_NONE -> {
-                    if (BuildConfig.DEBUG) {
-                        throw IllegalStateException("ButtonType needs to be assigned.")
-                    }
-                    return 0
-                }
-            }
-        }
-    }
-=======
->>>>>>> a4d10c38
 }