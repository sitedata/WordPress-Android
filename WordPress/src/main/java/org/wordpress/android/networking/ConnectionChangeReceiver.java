--- conflicted
+++ resolved
@@ -38,12 +38,8 @@
     @Override
     public void onReceive(Context context, Intent intent) {
         boolean isConnected = NetworkUtils.isNetworkAvailable(context);
-<<<<<<< HEAD
         if (mIsFirstReceive || isConnected != mWasConnected) {
-=======
-        if (isConnected != mWasConnected) {
             AppLog.i(T.UTILS, "Connection status changed, isConnected=" + isConnected);
->>>>>>> aff15f83
             mWasConnected = isConnected;
             mIsFirstReceive = false;
             EventBus.getDefault().post(new ConnectionChangeEvent(isConnected));
