package org.wordpress.android.networking

import android.content.Context
import kotlinx.coroutines.experimental.CommonPool
import kotlinx.coroutines.experimental.withContext
import org.greenrobot.eventbus.Subscribe
import org.greenrobot.eventbus.ThreadMode
import org.wordpress.android.fluxc.Dispatcher
import org.wordpress.android.fluxc.action.PostAction
import org.wordpress.android.fluxc.generated.PostActionBuilder
import org.wordpress.android.fluxc.model.SiteModel
<<<<<<< HEAD
import org.wordpress.android.fluxc.model.post.PostStatus
import org.wordpress.android.fluxc.store.PostStore.FetchPostsPayload
import org.wordpress.android.fluxc.store.PostStore.OnPostChanged
import org.wordpress.android.models.pages.PageStatus
import org.wordpress.android.models.pages.updatePageData
import org.wordpress.android.networking.PageStore.UploadRequestResult.ERROR_EMPTY_PAGE
import org.wordpress.android.networking.PageStore.UploadRequestResult.ERROR_NO_NETWORK
import org.wordpress.android.networking.PageStore.UploadRequestResult.SUCCESS
import org.wordpress.android.ui.posts.PostUtils
import org.wordpress.android.ui.uploads.UploadService
import org.wordpress.android.util.NetworkUtils
=======
import org.wordpress.android.fluxc.store.PostStore
import org.wordpress.android.fluxc.store.PostStore.FetchPostsPayload
import org.wordpress.android.fluxc.store.PostStore.OnPostChanged
import org.wordpress.android.models.pages.PageModel
import org.wordpress.android.models.pages.PageStatus
import org.wordpress.android.models.pages.PageStatus.DRAFT
import org.wordpress.android.models.pages.PageStatus.PUBLISHED
import org.wordpress.android.models.pages.PageStatus.SCHEDULED
import org.wordpress.android.models.pages.PageStatus.UNKNOWN
import java.util.SortedMap
>>>>>>> cfd49eb7
import javax.inject.Inject
import javax.inject.Singleton
import kotlin.coroutines.experimental.Continuation
import kotlin.coroutines.experimental.suspendCoroutine

@Singleton
class PageStore @Inject constructor(
    private val postStore: PostStore,
    private val dispatcher: Dispatcher,
    private val context: Context
) {
    private var postLoadContinuation: Continuation<OnPostChanged>? = null
    private var site: SiteModel? = null

    init {
        dispatcher.register(this)
    }

<<<<<<< HEAD
    suspend fun savePage(page: PageModel): UploadRequestResult = withContext(CommonPool) {
        val post = postStore.getPostByRemotePostId(page.remoteId, page.site)
        post.updatePageData(page)

        if (!NetworkUtils.isNetworkAvailable(context)) {
            return@withContext ERROR_NO_NETWORK
        }

        if (!PostUtils.isPublishable(post)) {
            return@withContext ERROR_EMPTY_PAGE
        }

        PostUtils.updatePublishDateIfShouldBePublishedImmediately(post)
        val isFirstTimePublish = PostStatus.fromPost(post) == PostStatus.DRAFT ||
                PostStatus.fromPost(post) == PostStatus.PUBLISHED && post.isLocalDraft

        // save the post in the DB so the UploadService will get the latest change
        dispatcher.dispatch(PostActionBuilder.newUpdatePostAction(post))

        if (isFirstTimePublish) {
            UploadService.uploadPostAndTrackAnalytics(context, post)
        } else {
            UploadService.uploadPost(context, post)
        }

        PostUtils.trackSavePostAnalytics(post, page.site)

        return@withContext SUCCESS
    }

    suspend fun getPageByLocalId(pageId: Int, site: SiteModel): PageModel? = withContext(CommonPool) {
        val post = postStore.getPostByLocalPostId(pageId)
        return@withContext post?.let {
            val page = PageModel(it, site)
            if (page.parentId != 0L) {
                page.parent = getPageByRemoteId(page.parentId, site)
            }
            page
        }
    }

    suspend fun getPageByRemoteId(remoteId: Long, site: SiteModel): PageModel? = withContext(CommonPool) {
        val post = postStore.getPostByRemotePostId(remoteId, site)
        return@withContext post?.let {
            val page = PageModel(it, site)
            if (page.parentId != 0L) {
                page.parent = getPageByRemoteId(page.parentId, site)
            }
            page
        }
    }

    suspend fun getPages(site: SiteModel): List<PageModel> = withContext(CommonPool) {
        val posts = postStore.getPagesForSite(site).filter { it != null }
        val pages = posts.map { PageModel(it, site) }
        pages.forEach { page ->
            if (page.parentId != 0L) {
                page.parent = pages.firstOrNull { it.remoteId == page.parentId }
                if (page.parent == null) {
                    page.parent = getPageByRemoteId(page.parentId, site)
                }
            }
        }
        pages.sortedBy { it.remoteId }
=======
    suspend fun search(site: SiteModel, searchQuery: String): List<PageModel> = withContext(CommonPool) {
        postStore.getPagesForSite(site)
                .filterNotNull()
                .map { PageModel(it) }
                .filter { it.status != UNKNOWN && it.title.toLowerCase().contains(searchQuery.toLowerCase()) }
    }

    suspend fun groupedSearch(
        site: SiteModel,
        searchQuery: String
    ): SortedMap<PageStatus, List<PageModel>> = withContext(CommonPool) {
        val list = search(site, searchQuery)
                .groupBy { it.status }
        list
                .toSortedMap(Comparator { previous, next ->
                    when {
                        previous == next -> 0
                        previous == PUBLISHED -> -1
                        next == PUBLISHED -> 1
                        previous == DRAFT -> -1
                        next == DRAFT -> 1
                        previous == SCHEDULED -> -1
                        next == SCHEDULED -> 1
                        else -> {
                            throw IllegalArgumentException("Unexpected page type")
                        }
                    }
                })
    }

    suspend fun loadPagesFromDb(site: SiteModel): List<PageModel> = withContext(CommonPool) {
        val pages = postStore.getPagesForSite(site).filter { it != null }
        pages.map { PageModel(it) }
>>>>>>> cfd49eb7
    }

    suspend fun requestPagesFromServer(site: SiteModel): OnPostChanged = suspendCoroutine { cont ->
        this.site = site
        postLoadContinuation = cont
        requestMore(site, false)
    }

    private fun requestMore(site: SiteModel, loadMore: Boolean) {
        val payload = FetchPostsPayload(site, loadMore)
        dispatcher.dispatch(PostActionBuilder.newFetchPagesAction(payload))
    }

    fun isPageUploading(pageId: Long, site: SiteModel): Boolean {
        val post = postStore.getPostByRemotePostId(pageId, site)
        return UploadService.isPostUploadingOrQueued(post)
    }

    @SuppressWarnings("unused")
    @Subscribe(threadMode = ThreadMode.MAIN)
    fun onPostChanged(event: OnPostChanged) {
        if (event.causeOfChange == PostAction.FETCH_PAGES) {
            if (event.canLoadMore && site != null) {
                requestMore(site!!, true)
            } else {
                postLoadContinuation?.resume(event)
                postLoadContinuation = null
            }
        }
    }

    enum class UploadRequestResult {
        SUCCESS,
        ERROR_NO_NETWORK,
        ERROR_EMPTY_PAGE
    }
}<|MERGE_RESOLUTION|>--- conflicted
+++ resolved
@@ -9,8 +9,8 @@
 import org.wordpress.android.fluxc.action.PostAction
 import org.wordpress.android.fluxc.generated.PostActionBuilder
 import org.wordpress.android.fluxc.model.SiteModel
-<<<<<<< HEAD
 import org.wordpress.android.fluxc.model.post.PostStatus
+import org.wordpress.android.fluxc.store.PostStore
 import org.wordpress.android.fluxc.store.PostStore.FetchPostsPayload
 import org.wordpress.android.fluxc.store.PostStore.OnPostChanged
 import org.wordpress.android.models.pages.PageStatus
@@ -21,18 +21,11 @@
 import org.wordpress.android.ui.posts.PostUtils
 import org.wordpress.android.ui.uploads.UploadService
 import org.wordpress.android.util.NetworkUtils
-=======
-import org.wordpress.android.fluxc.store.PostStore
-import org.wordpress.android.fluxc.store.PostStore.FetchPostsPayload
-import org.wordpress.android.fluxc.store.PostStore.OnPostChanged
 import org.wordpress.android.models.pages.PageModel
-import org.wordpress.android.models.pages.PageStatus
 import org.wordpress.android.models.pages.PageStatus.DRAFT
 import org.wordpress.android.models.pages.PageStatus.PUBLISHED
 import org.wordpress.android.models.pages.PageStatus.SCHEDULED
-import org.wordpress.android.models.pages.PageStatus.UNKNOWN
 import java.util.SortedMap
->>>>>>> cfd49eb7
 import javax.inject.Inject
 import javax.inject.Singleton
 import kotlin.coroutines.experimental.Continuation
@@ -51,7 +44,6 @@
         dispatcher.register(this)
     }
 
-<<<<<<< HEAD
     suspend fun savePage(page: PageModel): UploadRequestResult = withContext(CommonPool) {
         val post = postStore.getPostByRemotePostId(page.remoteId, page.site)
         post.updatePageData(page)
@@ -116,12 +108,13 @@
             }
         }
         pages.sortedBy { it.remoteId }
-=======
+    }
+
     suspend fun search(site: SiteModel, searchQuery: String): List<PageModel> = withContext(CommonPool) {
         postStore.getPagesForSite(site)
                 .filterNotNull()
-                .map { PageModel(it) }
-                .filter { it.status != UNKNOWN && it.title.toLowerCase().contains(searchQuery.toLowerCase()) }
+                .map { PageModel(it, site) }
+                .filter { it.title.toLowerCase().contains(searchQuery.toLowerCase()) }
     }
 
     suspend fun groupedSearch(
@@ -149,8 +142,7 @@
 
     suspend fun loadPagesFromDb(site: SiteModel): List<PageModel> = withContext(CommonPool) {
         val pages = postStore.getPagesForSite(site).filter { it != null }
-        pages.map { PageModel(it) }
->>>>>>> cfd49eb7
+        pages.map { PageModel(it, site) }
     }
 
     suspend fun requestPagesFromServer(site: SiteModel): OnPostChanged = suspendCoroutine { cont ->
