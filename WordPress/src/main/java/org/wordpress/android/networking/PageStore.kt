package org.wordpress.android.networking

import android.content.Context
import kotlinx.coroutines.experimental.CommonPool
import kotlinx.coroutines.experimental.launch
import kotlinx.coroutines.experimental.withContext
import org.greenrobot.eventbus.Subscribe
import org.greenrobot.eventbus.ThreadMode
import org.wordpress.android.fluxc.store.PostStore
import org.wordpress.android.models.pages.PageModel
import org.wordpress.android.fluxc.Dispatcher
import org.wordpress.android.fluxc.action.PostAction
import org.wordpress.android.fluxc.generated.PostActionBuilder
import org.wordpress.android.fluxc.model.SiteModel
import org.wordpress.android.fluxc.model.post.PostStatus
import org.wordpress.android.fluxc.store.PostStore.FetchPostsPayload
import org.wordpress.android.fluxc.store.PostStore.OnPostChanged
import org.wordpress.android.networking.PageStore.UploadRequestResult.ERROR_EMPTY_PAGE
import org.wordpress.android.networking.PageStore.UploadRequestResult.ERROR_NO_NETWORK
import org.wordpress.android.networking.PageStore.UploadRequestResult.SUCCESS
import org.wordpress.android.ui.posts.PostUtils
import org.wordpress.android.ui.uploads.UploadService
import org.wordpress.android.util.NetworkUtils
import javax.inject.Inject
import javax.inject.Singleton
import kotlin.coroutines.experimental.Continuation
import kotlin.coroutines.experimental.suspendCoroutine

@Singleton
class PageStore @Inject constructor(
    private val postStore: PostStore,
    private val dispatcher: Dispatcher,
    private val context: Context
) {
    private var postLoadContinuation: Continuation<OnPostChanged>? = null

    init {
        dispatcher.register(this)
    }

<<<<<<< HEAD
    suspend fun uploadPage(page: PageModel): UploadRequestResult = withContext(CommonPool) {
        val post = postStore.getPostByLocalPostId(page.pageId)

        if (!NetworkUtils.isNetworkAvailable(context)) {
            return@withContext ERROR_NO_NETWORK
        }

        if (!PostUtils.isPublishable(post)) {
            return@withContext ERROR_EMPTY_PAGE
        }

        PostUtils.updatePublishDateIfShouldBePublishedImmediately(post)
        val isFirstTimePublish = PostStatus.fromPost(post) == PostStatus.DRAFT ||
                PostStatus.fromPost(post) == PostStatus.PUBLISHED && post.isLocalDraft
        post.status = PostStatus.PUBLISHED.toString()

        // save the post in the DB so the UploadService will get the latest change
        dispatcher.dispatch(PostActionBuilder.newUpdatePostAction(post))

        if (isFirstTimePublish) {
            UploadService.uploadPostAndTrackAnalytics(context, post)
        } else {
            UploadService.uploadPost(context, post)
        }

        PostUtils.trackSavePostAnalytics(post, page.site)

        return@withContext SUCCESS
    }

    suspend fun getPageByLocalId(pageId: Int, site: SiteModel): PageModel? = withContext(CommonPool) {
        val post = postStore.getPostByLocalPostId(pageId)
        return@withContext post?.let {
            val page = PageModel.fromPost(it, site)
            if (page.parentId != 0L) {
                page.parent = getPageByRemoteId(page.parentId, site)
            }
            page
        }
    }

    suspend fun getPageByRemoteId(remoteId: Long, site: SiteModel): PageModel? = withContext(CommonPool) {
        val post = postStore.getPostByRemotePostId(remoteId, site)
        return@withContext post?.let {
            val page = PageModel.fromPost(it, site)
            if (page.parentId != 0L) {
                page.parent = getPageByRemoteId(page.parentId, site)
            }
            page
        }
    }

    suspend fun getPages(site: SiteModel): List<PageModel> = withContext(CommonPool) {
        val posts = postStore.getPagesForSite(site).filter { it != null }
        val pages = posts.map { PageModel.fromPost(it, site) }
        pages.forEach { page ->
            if (page.parentId != 0L) {
                page.parent = pages.firstOrNull { it.remoteId == page.parentId }
                if (page.parent == null) {
                    page.parent = getPageByRemoteId(page.parentId, site)
                }
            }
        }
        pages.sortedBy { it.remoteId }
=======
    suspend fun loadPagesFromDb(site: SiteModel): List<PageModel> = withContext(CommonPool) {
        val pages = postStore.getPagesForSite(site).filter { it != null }
        pages.map { PageModel(it) }
>>>>>>> f8d64a63
    }

    suspend fun requestPagesFromServer(site: SiteModel, loadMore: Boolean): OnPostChanged = suspendCoroutine { cont ->
        val payload = FetchPostsPayload(site, loadMore)
        postLoadContinuation = cont
        dispatcher.dispatch(PostActionBuilder.newFetchPagesAction(payload))
    }

    @SuppressWarnings("unused")
    @Subscribe(threadMode = ThreadMode.MAIN)
    fun onPostChanged(event: OnPostChanged) {
        if (event.causeOfChange == PostAction.FETCH_PAGES) {
            postLoadContinuation?.resume(event)
            postLoadContinuation = null
        }
    }

    enum class UploadRequestResult {
        SUCCESS,
        ERROR_NO_NETWORK,
        ERROR_EMPTY_PAGE
    }
}<|MERGE_RESOLUTION|>--- conflicted
+++ resolved
@@ -2,7 +2,6 @@
 
 import android.content.Context
 import kotlinx.coroutines.experimental.CommonPool
-import kotlinx.coroutines.experimental.launch
 import kotlinx.coroutines.experimental.withContext
 import org.greenrobot.eventbus.Subscribe
 import org.greenrobot.eventbus.ThreadMode
@@ -38,7 +37,6 @@
         dispatcher.register(this)
     }
 
-<<<<<<< HEAD
     suspend fun uploadPage(page: PageModel): UploadRequestResult = withContext(CommonPool) {
         val post = postStore.getPostByLocalPostId(page.pageId)
 
@@ -72,7 +70,7 @@
     suspend fun getPageByLocalId(pageId: Int, site: SiteModel): PageModel? = withContext(CommonPool) {
         val post = postStore.getPostByLocalPostId(pageId)
         return@withContext post?.let {
-            val page = PageModel.fromPost(it, site)
+            val page = PageModel(it, site)
             if (page.parentId != 0L) {
                 page.parent = getPageByRemoteId(page.parentId, site)
             }
@@ -83,7 +81,7 @@
     suspend fun getPageByRemoteId(remoteId: Long, site: SiteModel): PageModel? = withContext(CommonPool) {
         val post = postStore.getPostByRemotePostId(remoteId, site)
         return@withContext post?.let {
-            val page = PageModel.fromPost(it, site)
+            val page = PageModel(it, site)
             if (page.parentId != 0L) {
                 page.parent = getPageByRemoteId(page.parentId, site)
             }
@@ -93,7 +91,7 @@
 
     suspend fun getPages(site: SiteModel): List<PageModel> = withContext(CommonPool) {
         val posts = postStore.getPagesForSite(site).filter { it != null }
-        val pages = posts.map { PageModel.fromPost(it, site) }
+        val pages = posts.map { PageModel(it, site) }
         pages.forEach { page ->
             if (page.parentId != 0L) {
                 page.parent = pages.firstOrNull { it.remoteId == page.parentId }
@@ -103,11 +101,6 @@
             }
         }
         pages.sortedBy { it.remoteId }
-=======
-    suspend fun loadPagesFromDb(site: SiteModel): List<PageModel> = withContext(CommonPool) {
-        val pages = postStore.getPagesForSite(site).filter { it != null }
-        pages.map { PageModel(it) }
->>>>>>> f8d64a63
     }
 
     suspend fun requestPagesFromServer(site: SiteModel, loadMore: Boolean): OnPostChanged = suspendCoroutine { cont ->
