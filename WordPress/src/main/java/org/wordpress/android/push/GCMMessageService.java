
package org.wordpress.android.push;

import android.app.PendingIntent;
import android.content.Context;
import android.content.Intent;
import android.content.SharedPreferences;
import android.graphics.Bitmap;
import android.net.Uri;
import android.os.Build;
import android.os.Bundle;
import android.preference.PreferenceManager;
import android.support.annotation.NonNull;
import android.support.v4.app.NotificationCompat;
import android.support.v4.app.NotificationManagerCompat;
import android.support.v4.app.RemoteInput;
import android.support.v4.util.ArrayMap;
import android.text.TextUtils;

import com.google.android.gms.gcm.GcmListenerService;

import org.apache.commons.lang.StringEscapeUtils;
import org.wordpress.android.R;
import org.wordpress.android.WordPress;
import org.wordpress.android.analytics.AnalyticsTracker;
import org.wordpress.android.analytics.AnalyticsTracker.Stat;
import org.wordpress.android.analytics.AnalyticsTrackerMixpanel;
<<<<<<< HEAD
import org.wordpress.android.fluxc.model.SiteModel;
import org.wordpress.android.fluxc.store.AccountStore;
import org.wordpress.android.fluxc.store.SiteStore;
import org.wordpress.android.datasets.NotificationsTable;
=======
import org.wordpress.android.datasets.NotificationsTable;
import org.wordpress.android.models.AccountHelper;
import org.wordpress.android.models.Blog;
>>>>>>> 98396b61
import org.wordpress.android.models.CommentStatus;
import org.wordpress.android.models.Note;
import org.wordpress.android.ui.main.WPMainActivity;
import org.wordpress.android.ui.notifications.NotificationDismissBroadcastReceiver;
import org.wordpress.android.ui.notifications.NotificationEvents;
import org.wordpress.android.ui.notifications.NotificationsListFragment;
import org.wordpress.android.ui.notifications.utils.NotificationsActions;
import org.wordpress.android.ui.notifications.utils.NotificationsUtils;
import org.wordpress.android.ui.prefs.AppPrefs;
import org.wordpress.android.util.AppLog;
import org.wordpress.android.util.AppLog.T;
import org.wordpress.android.util.DeviceUtils;
import org.wordpress.android.util.HelpshiftHelper;
import org.wordpress.android.util.ImageUtils;
import org.wordpress.android.util.PhotonUtils;
import org.wordpress.android.util.StringUtils;
import org.wordpress.passcodelock.AppLockManager;

import java.io.UnsupportedEncodingException;
import java.net.URLDecoder;
import java.util.HashMap;
import java.util.Iterator;
import java.util.Map;
import java.util.concurrent.TimeUnit;

import javax.inject.Inject;

import de.greenrobot.event.EventBus;

import static org.wordpress.android.ui.notifications.NotificationsListFragment.NOTE_INSTANT_REPLY_EXTRA;

public class GCMMessageService extends GcmListenerService {
    private static final ArrayMap<Integer, Bundle> sActiveNotificationsMap = new ArrayMap<>();
    private static NotificationHelper sNotificationHelpers;

    private static final String NOTIFICATION_GROUP_KEY = "notification_group_key";
    public static final int PUSH_NOTIFICATION_ID = 10000;
    public static final int AUTH_PUSH_NOTIFICATION_ID = 20000;
    public static final int GROUP_NOTIFICATION_ID = 30000;
    public static final int ACTIONS_RESULT_NOTIFICATION_ID = 40000;
    public static final int ACTIONS_PROGRESS_NOTIFICATION_ID = 50000;
    private static final int AUTH_PUSH_REQUEST_CODE_APPROVE = 0;
    private static final int AUTH_PUSH_REQUEST_CODE_IGNORE = 1;
    private static final int AUTH_PUSH_REQUEST_CODE_OPEN_DIALOG = 2;
    public static final String EXTRA_VOICE_OR_INLINE_REPLY = "extra_voice_or_inline_reply";
    private static final int MAX_INBOX_ITEMS = 5;

    private static final String PUSH_ARG_USER = "user";
    private static final String PUSH_ARG_TYPE = "type";
    private static final String PUSH_ARG_TITLE = "title";
    private static final String PUSH_ARG_MSG = "msg";
    public static final String PUSH_ARG_NOTE_ID = "note_id";
    public static final String PUSH_ARG_NOTE_FULL_DATA = "note_full_data";

    private static final String PUSH_TYPE_COMMENT = "c";
    private static final String PUSH_TYPE_LIKE = "like";
    private static final String PUSH_TYPE_COMMENT_LIKE = "comment_like";
    private static final String PUSH_TYPE_AUTOMATTCHER = "automattcher";
    private static final String PUSH_TYPE_FOLLOW = "follow";
    private static final String PUSH_TYPE_REBLOG = "reblog";
    private static final String PUSH_TYPE_PUSH_AUTH = "push_auth";
    private static final String PUSH_TYPE_BADGE_RESET = "badge-reset";

    @Inject AccountStore mAccountStore;
    @Inject SiteStore mSiteStore;

    private static final String KEY_CATEGORY_COMMENT_LIKE = "comment-like";
    private static final String KEY_CATEGORY_COMMENT_REPLY = "comment-reply";
    private static final String KEY_CATEGORY_COMMENT_MODERATE = "comment-moderate";

    @Override
    public void onCreate() {
        super.onCreate();
        ((WordPress) getApplication()).component().inject(this);
    }

    // Add to the analytics properties map a subset of the push notification payload.
    private static final String[] propertiesToCopyIntoAnalytics = {PUSH_ARG_NOTE_ID, PUSH_ARG_TYPE, "blog_id", "post_id",
            "comment_id"};

    private void synchronizedHandleDefaultPush(@NonNull Bundle data) {
        // sActiveNotificationsMap being static, we can't just synchronize the method
        synchronized (GCMMessageService.class) {
            getHelperInstace().handleDefaultPush(this, data);
        }
    }

    private NotificationHelper getHelperInstace() {
        if (sNotificationHelpers == null) {
            sNotificationHelpers = new NotificationHelper();
        }
        return sNotificationHelpers;
    }


    @Override
    public void onMessageReceived(String from, Bundle data) {
        AppLog.v(T.NOTIFS, "Received Message");

        if (data == null) {
            AppLog.v(T.NOTIFS, "No notification message content received. Aborting.");
            return;
        }

        // Handle helpshift PNs
        if (TextUtils.equals(data.getString("origin"), "helpshift")) {
            HelpshiftHelper.getInstance().handlePush(this, new Intent().putExtras(data));
            return;
        }

        // Handle mixpanel PNs
        if (data.containsKey("mp_message")) {
            String mpMessage = data.getString("mp_message");
            String title = getString(R.string.app_name);
            Intent resultIntent = new Intent(this, WPMainActivity.class);
            resultIntent.addFlags(Intent.FLAG_ACTIVITY_CLEAR_TOP | Intent.FLAG_ACTIVITY_NEW_TASK
                    | Intent.FLAG_ACTIVITY_CLEAR_TASK);
            PendingIntent pendingIntent = PendingIntent.getActivity(this, 0, resultIntent,
                    PendingIntent.FLAG_UPDATE_CURRENT);
            AnalyticsTrackerMixpanel.showNotification(this, pendingIntent,
                    R.drawable.notification_icon, title, mpMessage);
            return;
        }

        if (!mAccountStore.hasAccessToken()) {
            return;
        }

        synchronizedHandleDefaultPush(data);
    }

    public static synchronized void rebuildAndUpdateNotificationsOnSystemBarForThisNote(Context context, String noteId){
        if (sNotificationHelpers != null && sActiveNotificationsMap.size() > 0) {
            //get the corresponding bundle for this noteId
            for(Iterator<Map.Entry<Integer, Bundle>> it = sActiveNotificationsMap.entrySet().iterator(); it.hasNext(); ) {
                Map.Entry<Integer, Bundle> row = it.next();
                Bundle noteBundle = row.getValue();
                if (noteBundle.getString(PUSH_ARG_NOTE_ID, "").equals(noteId)) {
                    sNotificationHelpers.rebuildAndUpdateNotificationsOnSystemBar(context, noteBundle);
                    return;
                }
            }
        }
    }

    public static synchronized void rebuildAndUpdateNotifsOnSystemBarForRemainingNote(Context context){
        if (sNotificationHelpers != null && sActiveNotificationsMap.size() > 0) {
            Bundle remainingNote = sActiveNotificationsMap.values().iterator().next();
            sNotificationHelpers.rebuildAndUpdateNotificationsOnSystemBar(context, remainingNote);
        }
    }

    public static synchronized Bundle getCurrentNoteBundleForNoteId(String noteId){
        if (sActiveNotificationsMap.size() > 0) {
            //get the corresponding bundle for this noteId
            for(Iterator<Map.Entry<Integer, Bundle>> it = sActiveNotificationsMap.entrySet().iterator(); it.hasNext(); ) {
                Map.Entry<Integer, Bundle> row = it.next();
                Bundle noteBundle = row.getValue();
                if (noteBundle.getString(PUSH_ARG_NOTE_ID, "").equals(noteId)) {
                    return noteBundle;
                }
            }
        }
        return null;
    }

    public static synchronized void clearNotifications() {
        Bundle authPNBundle = sActiveNotificationsMap.remove(AUTH_PUSH_NOTIFICATION_ID);

        sActiveNotificationsMap.clear();

        //reinsert 2fa bundle if it was present
        if (authPNBundle != null) {
            sActiveNotificationsMap.put(AUTH_PUSH_NOTIFICATION_ID, authPNBundle);
        }
    }

    public static synchronized int getNotificationsCount() {
        return sActiveNotificationsMap.size();
    }

    public static synchronized boolean hasNotifications() {
        return !sActiveNotificationsMap.isEmpty();
    }

    // Removes a specific notification from the internal map - only use this when we know
    // the user has dismissed the app by swiping it off the screen
    public static synchronized void removeNotification(int notificationId) {
        sActiveNotificationsMap.remove(notificationId);
    }

    // Removes a specific notification from the system bar
    public static synchronized void removeNotificationWithNoteIdFromSystemBar(Context context, String noteID) {
        if (context == null || TextUtils.isEmpty(noteID) || !hasNotifications()) {
            return;
        }

        NotificationManagerCompat notificationManager = NotificationManagerCompat.from(context);
        // here we loop with an Iterator as there might be several Notifications with the same Note ID (i.e. likes on the same Note)
        // so we need to keep cancelling them and removing them from our activeNotificationsMap as we find it suitable
        for(Iterator<Map.Entry<Integer, Bundle>> it = sActiveNotificationsMap.entrySet().iterator(); it.hasNext(); ) {
            Map.Entry<Integer, Bundle> row = it.next();
            Integer pushId = row.getKey();
            Bundle noteBundle = row.getValue();
            if (noteBundle.getString(PUSH_ARG_NOTE_ID, "").equals(noteID)) {
                notificationManager.cancel(pushId);
                it.remove();
            }
        }

        if (sActiveNotificationsMap.size() == 0) {
            notificationManager.cancel(GCMMessageService.GROUP_NOTIFICATION_ID);
        }
    }

    // Removes all app notifications from the system bar
    public static synchronized void removeAllNotifications(Context context) {
        if (context == null || !hasNotifications()) {
            return;
        }

        NotificationManagerCompat notificationManager = NotificationManagerCompat.from(context);
        Bundle authPNBundle = sActiveNotificationsMap.remove(AUTH_PUSH_NOTIFICATION_ID);
        for (Integer pushId : sActiveNotificationsMap.keySet()) {
            notificationManager.cancel(pushId);
        }
        notificationManager.cancel(GCMMessageService.GROUP_NOTIFICATION_ID);

        //reinsert 2fa bundle if it was present
        if (authPNBundle != null) {
            sActiveNotificationsMap.put(AUTH_PUSH_NOTIFICATION_ID, authPNBundle);
        }

        clearNotifications();
    }

    public static synchronized void remove2FANotification(Context context) {
        if (context == null || !hasNotifications()) {
            return;
        }

        NotificationManagerCompat notificationManager = NotificationManagerCompat.from(context);
        notificationManager.cancel(AUTH_PUSH_NOTIFICATION_ID);
        sActiveNotificationsMap.remove(AUTH_PUSH_NOTIFICATION_ID);
    }

    // NoteID is the ID if the note in WordPress
    public static synchronized void bumpPushNotificationsTappedAnalytics(String noteID) {
        for (int id : sActiveNotificationsMap.keySet()) {
            Bundle noteBundle = sActiveNotificationsMap.get(id);
            if (noteBundle.getString(PUSH_ARG_NOTE_ID, "").equals(noteID)) {
                bumpPushNotificationsAnalytics(Stat.PUSH_NOTIFICATION_TAPPED, noteBundle, null);
                AnalyticsTracker.flush();
                return;
            }
        }
    }

    // Mark all notifications as tapped
    public static synchronized void bumpPushNotificationsTappedAllAnalytics() {
        for (int id : sActiveNotificationsMap.keySet()) {
            Bundle noteBundle = sActiveNotificationsMap.get(id);
            bumpPushNotificationsAnalytics(Stat.PUSH_NOTIFICATION_TAPPED, noteBundle, null);
        }
        AnalyticsTracker.flush();
    }

    private static void bumpPushNotificationsAnalytics(Stat stat, Bundle noteBundle,
                                                       Map<String, Object> properties) {
        // Bump Analytics for PNs if "Show notifications" setting is checked (default). Skip otherwise.
        if (!NotificationsUtils.isNotificationsEnabled(WordPress.getContext())) {
            return;
        }
        if (properties == null) {
            properties = new HashMap<>();
        }

        String notificationID = noteBundle.getString(PUSH_ARG_NOTE_ID, "");
        if (!TextUtils.isEmpty(notificationID)) {
            for (String currentPropertyToCopy : propertiesToCopyIntoAnalytics) {
                if (noteBundle.containsKey(currentPropertyToCopy)) {
                    properties.put("push_notification_" + currentPropertyToCopy, noteBundle.get(currentPropertyToCopy));
                }
            }
            SharedPreferences preferences = PreferenceManager.getDefaultSharedPreferences(WordPress.getContext());
            String lastRegisteredGCMToken = preferences.getString(NotificationsUtils.WPCOM_PUSH_DEVICE_TOKEN, null);
            properties.put("push_notification_token", lastRegisteredGCMToken);
            AnalyticsTracker.track(stat, properties);
        }
    }

    private boolean canAddActionsToNotifications() {
        if (isWPPinLockEnabled()) {
            return !isDeviceLocked();
        }
        return true;
    }

    private boolean isWPPinLockEnabled() {
        AppLockManager appLockManager = AppLockManager.getInstance();
        // Make sure PasscodeLock isn't already in place
        if (!appLockManager.isAppLockFeatureEnabled()) {
            appLockManager.enableDefaultAppLockIfAvailable(this.getApplication());
        }

        // Make sure the locker was correctly enabled, and it's active
        if (appLockManager.isAppLockFeatureEnabled() && appLockManager.getAppLock().isPasswordLocked()) {
            return Boolean.TRUE;
        }
        return Boolean.FALSE;
<<<<<<< HEAD
=======
    }

    private boolean isDeviceLocked() {
        return DeviceUtils.getInstance().isDeviceLocked(this);
>>>>>>> 98396b61
    }

    private boolean isDeviceLocked() {
        return DeviceUtils.getInstance().isDeviceLocked(this);
    }

<<<<<<< HEAD
=======
    private static void addAuthPushNotificationToNotificationMap(Bundle data) {
        sActiveNotificationsMap.put(AUTH_PUSH_NOTIFICATION_ID, data);
    }

    private class NotificationHelper {
>>>>>>> 98396b61

    private static void addAuthPushNotificationToNotificationMap(Bundle data) {
        sActiveNotificationsMap.put(AUTH_PUSH_NOTIFICATION_ID, data);
    }

    private class NotificationHelper {
        private void handleDefaultPush(Context context, @NonNull Bundle data) {
            // if a notification is received while the app has not yet been launched after last power on,
            // the screenlockwatchservice won't be running. Let's start it now.
            startService(new Intent(context, NotificationsScreenLockWatchService.class));

            long wpcomUserId = mAccountStore.getAccount().getUserId();
            String pushUserId = data.getString(PUSH_ARG_USER);
            // pushUserId is always set server side, but better to double check it here.
            if (!String.valueOf(wpcomUserId).equals(pushUserId)) {
                AppLog.e(T.NOTIFS, "wpcom userId found in the app doesn't match with the ID in the PN. Aborting.");
                return;
            }

            String noteType = StringUtils.notNullStr(data.getString(PUSH_ARG_TYPE));

            // Check for wpcom auth push, if so we will process this push differently
            if (noteType.equals(PUSH_TYPE_PUSH_AUTH)) {
                addAuthPushNotificationToNotificationMap(data);
                handlePushAuth(context, data);
                return;
            }

            if (noteType.equals(PUSH_TYPE_BADGE_RESET)) {
                handleBadgeResetPN(context, data);
                return;
            }

            buildAndShowNotificationFromNoteData(context, data, false);
        }

<<<<<<< HEAD
        private void buildAndShowNotificationFromNoteData(Context context, Bundle data, boolean dontPlaySound) {
=======

        private void buildAndShowNotificationFromNoteData(Context context, Bundle data, boolean dontPlaySound) {

>>>>>>> 98396b61
            if (data == null) {
                AppLog.e(T.NOTIFS, "Push notification received without a valid Bundle!");
                return;
            }

            final String wpcomNoteID = data.getString(PUSH_ARG_NOTE_ID, "");
            if (TextUtils.isEmpty(wpcomNoteID)) {
                // At this point 'note_id' is always available in the notification bundle.
                AppLog.e(T.NOTIFS, "Push notification received without a valid note_id in in payload!");
                return;
            }

            // Try to build the note object from the PN payload, and save it to the DB.
            NotificationsUtils.buildNoteObjectFromBundleAndSaveIt(data);
            EventBus.getDefault().post(new NotificationEvents.NotificationsChanged(true));
            // Always do this, since a note can be updated on the server after a PN is sent
            NotificationsActions.downloadNoteAndUpdateDB(wpcomNoteID,
                    null, null);

            String noteType = StringUtils.notNullStr(data.getString(PUSH_ARG_TYPE));

            String title = StringEscapeUtils.unescapeHtml(data.getString(PUSH_ARG_TITLE));
            if (title == null) {
                title = getString(R.string.app_name);
            }
            String message = StringEscapeUtils.unescapeHtml(data.getString(PUSH_ARG_MSG));

        /*
         * if this has the same note_id as the previous notification, and the previous notification
         * was received within the last second, then skip showing it - this handles duplicate
         * notifications being shown due to the device being registered multiple times with different tokens.
         * (still investigating how this could happen - 21-Oct-13)
         *
         * this also handles the (rare) case where the user receives rapid-fire sub-second like notifications
         * due to sudden popularity (post gets added to FP and is liked by many people all at once, etc.),
         * which we also want to avoid since it would drain the battery and annoy the user
         *
         * NOTE: different comments on the same post will have a different note_id, but different likes
         * on the same post will have the same note_id, so don't assume that the note_id is unique
         */
            long thisTime = System.currentTimeMillis();
            if (AppPrefs.getLastPushNotificationWpcomNoteId().equals(wpcomNoteID)) {
                long seconds = TimeUnit.MILLISECONDS.toSeconds(thisTime - AppPrefs.getLastPushNotificationTime());
                if (seconds <= 1) {
                    AppLog.w(T.NOTIFS, "skipped potential duplicate notification");
                    return;
                }
            }

            AppPrefs.setLastPushNotificationTime(thisTime);
            AppPrefs.setLastPushNotificationWpcomNoteId(wpcomNoteID);

            // Update notification content for the same noteId if it is already showing
            int pushId = 0;
            for (Integer id : sActiveNotificationsMap.keySet()) {
                if (id == null) {
                    continue;
                }
                Bundle noteBundle = sActiveNotificationsMap.get(id);
                if (noteBundle != null && noteBundle.getString(PUSH_ARG_NOTE_ID, "").equals(wpcomNoteID)) {
                    pushId = id;
                    sActiveNotificationsMap.put(pushId, data);
                    break;
                }
            }

            if (pushId == 0) {
                pushId = PUSH_NOTIFICATION_ID + sActiveNotificationsMap.size();
                sActiveNotificationsMap.put(pushId, data);
            }

            // Bump Analytics for PNs if "Show notifications" setting is checked (default). Skip otherwise.
            if (NotificationsUtils.isNotificationsEnabled(context)) {
                Map<String, Object> properties = new HashMap<>();
                if (!TextUtils.isEmpty(noteType)) {
                    // 'comment' and 'comment_pingback' types are sent in PN as type = "c"
                    if (noteType.equals(PUSH_TYPE_COMMENT)) {
                        properties.put("notification_type", "comment");
                    } else {
                        properties.put("notification_type", noteType);
                    }
                }

                bumpPushNotificationsAnalytics(Stat.PUSH_NOTIFICATION_RECEIVED, data, properties);
                AnalyticsTracker.flush();
            }


            showGroupNotificationForActiveNotificationsMap(context, pushId, wpcomNoteID,
                    noteType, data.getString("icon"), title, message, dontPlaySound);
        }

        private void showGroupNotificationForActiveNotificationsMap(Context context, int pushId, String wpcomNoteID, String noteType,
                                                                    String largeIconUri, String title, String message,
                                                                    boolean dontPlaySound) {

            // Build the new notification, add group to support wearable stacking
            NotificationCompat.Builder builder = getNotificationBuilder(context, title, message);

            Bitmap largeIconBitmap = getLargeIconBitmap(largeIconUri, shouldCircularizeNoteIcon(noteType));
            if (largeIconBitmap != null) {
                builder.setLargeIcon(largeIconBitmap);
            }

            showIndividualNotificationForBuilder(context, builder, noteType, wpcomNoteID, pushId, dontPlaySound);

            // Also add a group summary notification, which is required for non-wearable devices
            showGroupNotificationForBuilder(context, builder, wpcomNoteID, message, dontPlaySound);
        }

        private void addActionsForCommentNotification(Context context, NotificationCompat.Builder builder, String noteId) {
            if (!canAddActionsToNotifications()) {
                return;
            }

            // Add some actions if this is a comment notification
            boolean areActionsSet = false;
            Note note = NotificationsTable.getNoteById(noteId);
            if (note != null) {
                //if note can be replied to, we'll always add this action first
                if (note.canReply()) {
                    addCommentReplyActionForCommentNotification(context, builder, noteId);
                }

<<<<<<< HEAD
=======
            Note note = NotificationsTable.getNoteById(noteId);
            if (note != null) {
                //if note can be replied to, we'll always add this action first
                if (note.canReply()) {
                    addCommentReplyActionForCommentNotification(context, builder, noteId);
                }

>>>>>>> 98396b61
                // if the comment is lacking approval, offer moderation actions
                if (note.getCommentStatus().equals(CommentStatus.UNAPPROVED)) {
                    if (note.canModerate()) {
                        addCommentApproveActionForCommentNotification(context, builder, noteId);
                    }
                } else {
<<<<<<< HEAD
                    // else offer REPLY / LIKE actions
                    // LIKE can only be enabled for wp.com sites, so if this is a Jetpack site don't enable LIKEs
                    SiteModel site = mSiteStore.getSiteBySiteId(note.getSiteId());
                    if (note.canLike() && !site.isJetpack()) {
=======
                    //else offer REPLY / LIKE actions
                    //LIKE can only be enabled for wp.com sites, so if this is a Jetpack site don't enable LIKEs
                    Blog blog = WordPress.wpDB.instantiateBlogByRemoteId(note.getSiteId());
                    boolean isJetPackSite = blog != null && blog.isJetpackPowered();
                    if (note.canLike() && !isJetPackSite) {
>>>>>>> 98396b61
                        addCommentLikeActionForCommentNotification(context, builder, noteId);
                    }
                }
                areActionsSet = true;
            }

            // if we could not set the actions, set the default one REPLY as it's then only safe bet
            // we can make at this point
            if (!areActionsSet) {
                addCommentReplyActionForCommentNotification(context, builder, noteId);
            }
        }

        private void addCommentReplyActionForCommentNotification(Context context, NotificationCompat.Builder builder, String noteId) {
            if (!canAddActionsToNotifications()) {
                return;
            }

            // adding comment reply action
            Intent commentReplyIntent = getCommentActionReplyIntent(context, noteId);
            commentReplyIntent.addCategory(KEY_CATEGORY_COMMENT_REPLY);
            commentReplyIntent.putExtra(NotificationsProcessingService.ARG_ACTION_TYPE, NotificationsProcessingService.ARG_ACTION_REPLY);
            if (noteId != null) {
                commentReplyIntent.putExtra(NotificationsProcessingService.ARG_NOTE_ID, noteId);
            }
            commentReplyIntent.putExtra(NotificationsProcessingService.ARG_NOTE_BUNDLE, getCurrentNoteBundleForNoteId(noteId));


            PendingIntent commentReplyPendingIntent = getCommentActionPendingIntent(context, commentReplyIntent);

            /*
            The following code adds the behavior for Direct reply, available on Android N (7.0) and on.
            Using backward compatibility with NotificationCompat.
             */
            String replyLabel = getResources().getString(R.string.reply);
            RemoteInput remoteInput = new RemoteInput.Builder(EXTRA_VOICE_OR_INLINE_REPLY)
                    .setLabel(replyLabel)
                    .build();
            NotificationCompat.Action action =
                    new NotificationCompat.Action.Builder(R.drawable.ic_reply_white_24dp,
                            getString(R.string.reply), commentReplyPendingIntent)
                            .addRemoteInput(remoteInput)
                            .build();
            // now add the action corresponding to direct-reply
            builder.addAction(action);

        }

        private void addCommentLikeActionForCommentNotification(Context context, NotificationCompat.Builder builder, String noteId) {
            if (!canAddActionsToNotifications()) {
                return;
            }

            // adding comment like action
            Intent commentLikeIntent = getCommentActionIntent(context);
            commentLikeIntent.addCategory(KEY_CATEGORY_COMMENT_LIKE);
            commentLikeIntent.putExtra(NotificationsProcessingService.ARG_ACTION_TYPE, NotificationsProcessingService.ARG_ACTION_LIKE);
            if (noteId != null) {
                commentLikeIntent.putExtra(NotificationsProcessingService.ARG_NOTE_ID, noteId);
            }
            commentLikeIntent.putExtra(NotificationsProcessingService.ARG_NOTE_BUNDLE, getCurrentNoteBundleForNoteId(noteId));

            PendingIntent commentLikePendingIntent =  getCommentActionPendingIntenForService(context, commentLikeIntent);
            builder.addAction(R.drawable.ic_action_like, getText(R.string.like),
                    commentLikePendingIntent);
        }

        private void addCommentApproveActionForCommentNotification(Context context, NotificationCompat.Builder builder, String noteId) {
            if (!canAddActionsToNotifications()) {
                return;
            }

            // adding comment approve action
            Intent commentApproveIntent = getCommentActionIntent(context);
            commentApproveIntent.addCategory(KEY_CATEGORY_COMMENT_MODERATE);
            commentApproveIntent.putExtra(NotificationsProcessingService.ARG_ACTION_TYPE, NotificationsProcessingService.ARG_ACTION_APPROVE);
            if (noteId != null) {
                commentApproveIntent.putExtra(NotificationsProcessingService.ARG_NOTE_ID, noteId);
            }
            commentApproveIntent.putExtra(NotificationsProcessingService.ARG_NOTE_BUNDLE, getCurrentNoteBundleForNoteId(noteId));

            PendingIntent commentApprovePendingIntent =  getCommentActionPendingIntenForService(context, commentApproveIntent);
            builder.addAction(R.drawable.ic_action_approve, getText(R.string.approve),
                    commentApprovePendingIntent);
        }

        private PendingIntent getCommentActionPendingIntent(Context context, Intent intent){
            if (Build.VERSION.SDK_INT >= Build.VERSION_CODES.N) {
                return getCommentActionPendingIntenForService(context, intent);
            } else {
                return getCommentActionPendingIntenForActivity(context, intent);
            }
        }

        private PendingIntent getCommentActionPendingIntenForService(Context context, Intent intent){
            return PendingIntent.getService(context, 0, intent, PendingIntent.FLAG_CANCEL_CURRENT);
        }

        private PendingIntent getCommentActionPendingIntenForActivity(Context context, Intent intent){
            return PendingIntent.getActivity(context, 0, intent, PendingIntent.FLAG_CANCEL_CURRENT);
        }

        private Intent getCommentActionReplyIntent(Context context, String noteId){
            if (Build.VERSION.SDK_INT >= Build.VERSION_CODES.N) {
                return getCommentActionIntentForService(context);
            } else {
                return getCommentActionIntentForActivity(context, noteId);
            }
        }

        private Intent getCommentActionIntent(Context context){
            return getCommentActionIntentForService(context);
        }

        private Intent getCommentActionIntentForService(Context context){
            return new Intent(context, NotificationsProcessingService.class);
        }

        private Intent getCommentActionIntentForActivity(Context context, String noteId){
            Intent intent = new Intent(context, WPMainActivity.class);
            intent.putExtra(WPMainActivity.ARG_OPENED_FROM_PUSH, true);
            intent.addFlags(Intent.FLAG_ACTIVITY_CLEAR_TOP | Intent.FLAG_ACTIVITY_NEW_TASK
                    | Intent.FLAG_ACTIVITY_CLEAR_TASK);
            intent.setAction("android.intent.action.MAIN");
            intent.addCategory("android.intent.category.LAUNCHER");
            intent.putExtra(NotificationsListFragment.NOTE_ID_EXTRA, noteId);
            intent.putExtra(NOTE_INSTANT_REPLY_EXTRA, true);
            return intent;
        }

        private Bitmap getLargeIconBitmap(String iconUrl, boolean shouldCircularizeIcon){
            Bitmap largeIconBitmap = null;
            if (iconUrl != null) {
                try {
                    iconUrl = URLDecoder.decode(iconUrl, "UTF-8");
                    int largeIconSize = getResources().getDimensionPixelSize(
                            android.R.dimen.notification_large_icon_height);
                    String resizedUrl = PhotonUtils.getPhotonImageUrl(iconUrl, largeIconSize, largeIconSize);
                    largeIconBitmap = ImageUtils.downloadBitmap(resizedUrl);
                    if (largeIconBitmap != null && shouldCircularizeIcon) {
                        largeIconBitmap = ImageUtils.getCircularBitmap(largeIconBitmap);
                    }
                } catch (UnsupportedEncodingException e) {
                    AppLog.e(T.NOTIFS, e);
                }
            }
            return largeIconBitmap;
        }

        private NotificationCompat.Builder getNotificationBuilder(Context context, String title, String message){
            // Build the new notification, add group to support wearable stacking
           return new NotificationCompat.Builder(context)
                    .setSmallIcon(R.drawable.notification_icon)
                    .setColor(getResources().getColor(R.color.blue_wordpress))
                    .setContentTitle(title)
                    .setContentText(message)
                    .setTicker(message)
                    .setAutoCancel(true)
                    .setStyle(new NotificationCompat.BigTextStyle().bigText(message))
                    .setGroup(NOTIFICATION_GROUP_KEY);
        }

        private void showGroupNotificationForBuilder(Context context, NotificationCompat.Builder builder,
                                                     String wpcomNoteID, String message, boolean dontPlaySound) {

            if (builder == null) {
                return;
            }

            //first remove 2fa push from the map, then reinsert it, so it's not shown in the inbox style group notif
            Bundle authPNBundle = sActiveNotificationsMap.remove(AUTH_PUSH_NOTIFICATION_ID);
            if (sActiveNotificationsMap.size() > 1) {

                NotificationCompat.InboxStyle inboxStyle = new NotificationCompat.InboxStyle();
                int noteCtr = 1;
                for (Bundle pushBundle : sActiveNotificationsMap.values()) {
                    // InboxStyle notification is limited to 5 lines
                    if (noteCtr > MAX_INBOX_ITEMS) {
                        break;
                    }
                    if (pushBundle == null || pushBundle.getString(PUSH_ARG_MSG) == null) {
                        continue;
                    }

                    if (pushBundle.getString(PUSH_ARG_TYPE, "").equals(PUSH_TYPE_COMMENT)) {
                        String pnTitle = StringEscapeUtils.unescapeHtml((pushBundle.getString(PUSH_ARG_TITLE)));
                        String pnMessage = StringEscapeUtils.unescapeHtml((pushBundle.getString(PUSH_ARG_MSG)));
                        inboxStyle.addLine(pnTitle + ": " + pnMessage);
                    } else {
                        String pnMessage = StringEscapeUtils.unescapeHtml((pushBundle.getString(PUSH_ARG_MSG)));
                        inboxStyle.addLine(pnMessage);
                    }

                    noteCtr++;
                }

                if (sActiveNotificationsMap.size() > MAX_INBOX_ITEMS) {
                    inboxStyle.setSummaryText(String.format(getString(R.string.more_notifications),
                            sActiveNotificationsMap.size() - MAX_INBOX_ITEMS));
                }

                String subject = String.format(getString(R.string.new_notifications), sActiveNotificationsMap.size());
                NotificationCompat.Builder groupBuilder = new NotificationCompat.Builder(context)
                        .setSmallIcon(R.drawable.notification_icon)
                        .setColor(getResources().getColor(R.color.blue_wordpress))
                        .setGroup(NOTIFICATION_GROUP_KEY)
                        .setGroupSummary(true)
                        .setAutoCancel(true)
                        .setTicker(message)
                        .setContentTitle(getString(R.string.app_name))
                        .setContentText(subject)
                        .setStyle(inboxStyle);

                showNotificationForBuilder(groupBuilder, context, wpcomNoteID, GROUP_NOTIFICATION_ID, dontPlaySound);

            } else {
                // Set the individual notification we've already built as the group summary
                builder.setGroupSummary(true);
                showNotificationForBuilder(builder, context, wpcomNoteID, GROUP_NOTIFICATION_ID, dontPlaySound);
            }
            //reinsert 2fa bundle if it was present
            if (authPNBundle != null) {
                sActiveNotificationsMap.put(AUTH_PUSH_NOTIFICATION_ID, authPNBundle);
            }

        }

        private void showIndividualNotificationForBuilder(Context context, NotificationCompat.Builder builder,
                                                          String noteType, String wpcomNoteID, int pushId,
                                                          boolean dontPlaySound) {
            if (builder == null) {
                return;
            }

            if (noteType.equals(PUSH_TYPE_COMMENT)) {
                addActionsForCommentNotification(context, builder, wpcomNoteID);
            }

            showNotificationForBuilder(builder, context, wpcomNoteID, pushId, dontPlaySound);
        }

        // Displays a notification to the user
        private void showNotificationForBuilder(NotificationCompat.Builder builder, Context context,
                                                String wpcomNoteID, int pushId, boolean dontPlaySound) {
            if (builder == null || context == null) {
                return;
            }

            Intent resultIntent = new Intent(context, WPMainActivity.class);
            resultIntent.putExtra(WPMainActivity.ARG_OPENED_FROM_PUSH, true);
            resultIntent.addFlags(Intent.FLAG_ACTIVITY_CLEAR_TOP | Intent.FLAG_ACTIVITY_NEW_TASK
                    | Intent.FLAG_ACTIVITY_CLEAR_TASK);
            resultIntent.setAction("android.intent.action.MAIN");
            resultIntent.addCategory("android.intent.category.LAUNCHER");
            resultIntent.putExtra(NotificationsListFragment.NOTE_ID_EXTRA, wpcomNoteID);

            if (!mAccountStore.hasAccessToken()) {
                return;
             }
            SharedPreferences prefs = PreferenceManager.getDefaultSharedPreferences(context);

            boolean shouldPlaySound = prefs.getBoolean("wp_pref_notification_sound", false);
            boolean shouldVibrate = prefs.getBoolean("wp_pref_notification_vibrate", false);
            boolean shouldBlinkLight = prefs.getBoolean("wp_pref_notification_light", false);
            String notificationSound = prefs.getString("wp_pref_custom_notification_sound", null); //"" if None is selected


            if (!dontPlaySound) {
                // use default sound if the legacy sound preference was ON but the custom sound was not selected (null)
                if (shouldPlaySound && notificationSound == null) {
                    builder.setSound(Uri.parse("content://settings/system/notification_sound"));
                } else if (!TextUtils.isEmpty(notificationSound)) {
                    builder.setSound(Uri.parse(notificationSound));
                }

                if (shouldVibrate) {
                    builder.setVibrate(new long[]{500, 500, 500});
                }
                if (shouldBlinkLight) {
                    builder.setLights(0xff0000ff, 1000, 5000);
                }
            }

            // Call broadcast receiver when notification is dismissed
            Intent notificationDeletedIntent = new Intent(context, NotificationDismissBroadcastReceiver.class);
            notificationDeletedIntent.putExtra("notificationId", pushId);
            notificationDeletedIntent.setAction(String.valueOf(pushId));
            PendingIntent pendingDeleteIntent =
                    PendingIntent.getBroadcast(context, pushId, notificationDeletedIntent, 0);
            builder.setDeleteIntent(pendingDeleteIntent);

            builder.setCategory(NotificationCompat.CATEGORY_SOCIAL);

            PendingIntent pendingIntent = PendingIntent.getActivity(context, pushId, resultIntent,
                    PendingIntent.FLAG_CANCEL_CURRENT | PendingIntent.FLAG_UPDATE_CURRENT);
            builder.setContentIntent(pendingIntent);
            NotificationManagerCompat notificationManager = NotificationManagerCompat.from(context);
            notificationManager.notify(pushId, builder.build());
        }

        private void rebuildAndUpdateNotificationsOnSystemBar(Context context, Bundle data) {

            String noteType = StringUtils.notNullStr(data.getString(PUSH_ARG_TYPE));

            // Check for wpcom auth push, if so we will process this push differently
            // and we'll remove the auth special notif out of the map while we re-build the remaining notifs
            Bundle authPNBundle = sActiveNotificationsMap.remove(AUTH_PUSH_NOTIFICATION_ID);;
            if (authPNBundle != null) {
                handlePushAuth(context, authPNBundle);
                if (sActiveNotificationsMap.size() > 0 && noteType.equals(PUSH_TYPE_PUSH_AUTH)) {
                    //get the data for the next notification in map for re-build
                    //because otherwise we would be keeping the PUSH_AUTH type note in `data`
                    data = sActiveNotificationsMap.values().iterator().next();
                } else if (noteType.equals(PUSH_TYPE_PUSH_AUTH)) {
                    //only note is the 2fa note, just reinsert it in the map and return
                    sActiveNotificationsMap.put(AUTH_PUSH_NOTIFICATION_ID, authPNBundle);
                    return;
                }
            }


            Bitmap largeIconBitmap = null;
            // here notify the existing group notification by eliminating the line that is now gone
            String title = getNotificationTitleOrAppNameFromBundle(data);
            String message = StringEscapeUtils.unescapeHtml(data.getString(PUSH_ARG_MSG));

            NotificationCompat.Builder builder = null;
            String wpcomNoteID = null;

            if (sActiveNotificationsMap.size() == 1) {
                //only one notification remains, so get the proper message for it and re-instate in the system dashboard
                Bundle remainingNote = sActiveNotificationsMap.values().iterator().next();
                if (remainingNote != null) {
                    String remainingNoteTitle = StringEscapeUtils.unescapeHtml(remainingNote.getString(PUSH_ARG_TITLE));
                    if (!TextUtils.isEmpty(remainingNoteTitle)) {
                        title = remainingNoteTitle;
                    }
                    String remainingNoteMessage = StringEscapeUtils.unescapeHtml(remainingNote.getString(PUSH_ARG_MSG));
                    if (!TextUtils.isEmpty(remainingNoteMessage)) {
                        message = remainingNoteMessage;
                    }
                    largeIconBitmap = getLargeIconBitmap(remainingNote.getString("icon"),
                            shouldCircularizeNoteIcon(remainingNote.getString(PUSH_ARG_TYPE)));

                    builder = getNotificationBuilder(context, title, message);

                    noteType = StringUtils.notNullStr(remainingNote.getString(PUSH_ARG_TYPE));
                    wpcomNoteID = remainingNote.getString(PUSH_ARG_NOTE_ID, "");
                    if (!sActiveNotificationsMap.isEmpty()) {
                        showIndividualNotificationForBuilder(context, builder, noteType, wpcomNoteID, sActiveNotificationsMap.keyAt(0), true);
                    }
                }
            }

            if (builder == null) {
                builder = getNotificationBuilder(context, title, message);
            }

            if (largeIconBitmap == null) {
                largeIconBitmap = getLargeIconBitmap(data.getString("icon"), shouldCircularizeNoteIcon(PUSH_TYPE_BADGE_RESET));
            }

            if (wpcomNoteID == null) {
                wpcomNoteID = AppPrefs.getLastPushNotificationWpcomNoteId();
            }

            if (largeIconBitmap != null) {
                builder.setLargeIcon(largeIconBitmap);
            }

            showGroupNotificationForBuilder(context, builder,  wpcomNoteID, message, true);

            //reinsert 2fa bundle if it was present
            if (authPNBundle != null) {
                sActiveNotificationsMap.put(AUTH_PUSH_NOTIFICATION_ID, authPNBundle);
            }
        }

        private String getNotificationTitleOrAppNameFromBundle(Bundle data){
            String title = StringEscapeUtils.unescapeHtml(data.getString(PUSH_ARG_TITLE));
            if (title == null) {
                title = getString(R.string.app_name);
            }
            return title;
        }

        // Clear all notifications
        private void handleBadgeResetPN(Context context, Bundle data) {
            if (data == null || !data.containsKey(PUSH_ARG_NOTE_ID))  {
                // ignore the reset-badge PN if it's a global one
                return;
            }

            removeNotificationWithNoteIdFromSystemBar(context, data.getString(PUSH_ARG_NOTE_ID, ""));
            //now that we cleared the specific notif, we can check and make any visual updates
            if (sActiveNotificationsMap.size() > 0) {
                rebuildAndUpdateNotificationsOnSystemBar(context, data);
            }

            EventBus.getDefault().post(new NotificationEvents.NotificationsChanged(sActiveNotificationsMap.size() > 0));
        }

        // Show a notification for two-step auth users who log in from a web browser
        private void handlePushAuth(Context context, Bundle data) {
            if (data == null) {
                return;
            }

            String pushAuthToken = data.getString("push_auth_token", "");
            String title = data.getString("title", "");
            String message = data.getString("msg", "");
            long expirationTimestamp = Long.valueOf(data.getString("expires", "0"));

            // No strings, no service
            if (TextUtils.isEmpty(pushAuthToken) || TextUtils.isEmpty(title) || TextUtils.isEmpty(message)) {
                return;
            }

            // Show authorization intent
            Intent pushAuthIntent = new Intent(context, WPMainActivity.class);
            pushAuthIntent.putExtra(WPMainActivity.ARG_OPENED_FROM_PUSH, true);
            pushAuthIntent.putExtra(NotificationsUtils.ARG_PUSH_AUTH_TOKEN, pushAuthToken);
            pushAuthIntent.putExtra(NotificationsUtils.ARG_PUSH_AUTH_TITLE, title);
            pushAuthIntent.putExtra(NotificationsUtils.ARG_PUSH_AUTH_MESSAGE, message);
            pushAuthIntent.putExtra(NotificationsUtils.ARG_PUSH_AUTH_EXPIRES, expirationTimestamp);
            pushAuthIntent.addFlags(Intent.FLAG_ACTIVITY_CLEAR_TOP | Intent.FLAG_ACTIVITY_NEW_TASK
                    | Intent.FLAG_ACTIVITY_CLEAR_TASK);
            pushAuthIntent.setAction("android.intent.action.MAIN");
            pushAuthIntent.addCategory("android.intent.category.LAUNCHER");

            NotificationCompat.Builder builder = new NotificationCompat.Builder(context)
                    .setSmallIcon(R.drawable.notification_icon)
                    .setColor(getResources().getColor(R.color.blue_wordpress))
                    .setContentTitle(title)
                    .setContentText(message)
                    .setAutoCancel(true)
                    .setStyle(new NotificationCompat.BigTextStyle().bigText(message))
                    .setPriority(NotificationCompat.PRIORITY_MAX);

            PendingIntent pendingIntent = PendingIntent.getActivity(context, AUTH_PUSH_REQUEST_CODE_OPEN_DIALOG, pushAuthIntent,
                    PendingIntent.FLAG_CANCEL_CURRENT | PendingIntent.FLAG_UPDATE_CURRENT);
            builder.setContentIntent(pendingIntent);


            if (canAddActionsToNotifications()) {
                // adding ignore / approve quick actions
                Intent authApproveIntent = new Intent(context, WPMainActivity.class);
                authApproveIntent.putExtra(WPMainActivity.ARG_OPENED_FROM_PUSH, true);
                authApproveIntent.putExtra(NotificationsProcessingService.ARG_ACTION_TYPE, NotificationsProcessingService.ARG_ACTION_AUTH_APPROVE);
                authApproveIntent.putExtra(NotificationsUtils.ARG_PUSH_AUTH_TOKEN, pushAuthToken);
                authApproveIntent.putExtra(NotificationsUtils.ARG_PUSH_AUTH_TITLE, title);
                authApproveIntent.putExtra(NotificationsUtils.ARG_PUSH_AUTH_MESSAGE, message);
                authApproveIntent.putExtra(NotificationsUtils.ARG_PUSH_AUTH_EXPIRES, expirationTimestamp);

                authApproveIntent.addFlags(Intent.FLAG_ACTIVITY_CLEAR_TOP | Intent.FLAG_ACTIVITY_NEW_TASK
                        | Intent.FLAG_ACTIVITY_CLEAR_TASK);
                authApproveIntent.setAction("android.intent.action.MAIN");
                authApproveIntent.addCategory("android.intent.category.LAUNCHER");

                PendingIntent authApprovePendingIntent = PendingIntent.getActivity(context, AUTH_PUSH_REQUEST_CODE_APPROVE, authApproveIntent,
                        PendingIntent.FLAG_CANCEL_CURRENT | PendingIntent.FLAG_UPDATE_CURRENT);

                builder.addAction(R.drawable.ic_action_approve, getText(R.string.approve),
                        authApprovePendingIntent);


                Intent authIgnoreIntent = new Intent(context, NotificationsProcessingService.class);
                authIgnoreIntent.putExtra(NotificationsProcessingService.ARG_ACTION_TYPE, NotificationsProcessingService.ARG_ACTION_AUTH_IGNORE);
                PendingIntent authIgnorePendingIntent =  PendingIntent.getService(context,
                        AUTH_PUSH_REQUEST_CODE_IGNORE, authIgnoreIntent, PendingIntent.FLAG_CANCEL_CURRENT);
                builder.addAction(R.drawable.ic_close_white_24dp, getText(R.string.ignore),
                        authIgnorePendingIntent);
            }

            // Call broadcast receiver when notification is dismissed
            Intent notificationDeletedIntent = new Intent(context, NotificationDismissBroadcastReceiver.class);
            notificationDeletedIntent.putExtra("notificationId", AUTH_PUSH_NOTIFICATION_ID);
            notificationDeletedIntent.setAction(String.valueOf(AUTH_PUSH_NOTIFICATION_ID));
            PendingIntent pendingDeleteIntent =
                    PendingIntent.getBroadcast(context, AUTH_PUSH_NOTIFICATION_ID, notificationDeletedIntent, 0);
            builder.setDeleteIntent(pendingDeleteIntent);

            NotificationManagerCompat notificationManager = NotificationManagerCompat.from(context);
            notificationManager.notify(AUTH_PUSH_NOTIFICATION_ID, builder.build());
        }

        // Returns true if the note type is known to have a gravatar
        public boolean shouldCircularizeNoteIcon(String noteType) {
            if (TextUtils.isEmpty(noteType)) {
                return false;
            }

            switch (noteType) {
                case PUSH_TYPE_COMMENT:
                case PUSH_TYPE_LIKE:
                case PUSH_TYPE_COMMENT_LIKE:
                case PUSH_TYPE_AUTOMATTCHER:
                case PUSH_TYPE_FOLLOW:
                case PUSH_TYPE_REBLOG:
                    return true;
                default:
                    return false;
            }
        }
    }
}<|MERGE_RESOLUTION|>--- conflicted
+++ resolved
@@ -25,16 +25,10 @@
 import org.wordpress.android.analytics.AnalyticsTracker;
 import org.wordpress.android.analytics.AnalyticsTracker.Stat;
 import org.wordpress.android.analytics.AnalyticsTrackerMixpanel;
-<<<<<<< HEAD
 import org.wordpress.android.fluxc.model.SiteModel;
 import org.wordpress.android.fluxc.store.AccountStore;
 import org.wordpress.android.fluxc.store.SiteStore;
 import org.wordpress.android.datasets.NotificationsTable;
-=======
-import org.wordpress.android.datasets.NotificationsTable;
-import org.wordpress.android.models.AccountHelper;
-import org.wordpress.android.models.Blog;
->>>>>>> 98396b61
 import org.wordpress.android.models.CommentStatus;
 import org.wordpress.android.models.Note;
 import org.wordpress.android.ui.main.WPMainActivity;
@@ -345,27 +339,11 @@
             return Boolean.TRUE;
         }
         return Boolean.FALSE;
-<<<<<<< HEAD
-=======
     }
 
     private boolean isDeviceLocked() {
         return DeviceUtils.getInstance().isDeviceLocked(this);
->>>>>>> 98396b61
-    }
-
-    private boolean isDeviceLocked() {
-        return DeviceUtils.getInstance().isDeviceLocked(this);
-    }
-
-<<<<<<< HEAD
-=======
-    private static void addAuthPushNotificationToNotificationMap(Bundle data) {
-        sActiveNotificationsMap.put(AUTH_PUSH_NOTIFICATION_ID, data);
-    }
-
-    private class NotificationHelper {
->>>>>>> 98396b61
+    }
 
     private static void addAuthPushNotificationToNotificationMap(Bundle data) {
         sActiveNotificationsMap.put(AUTH_PUSH_NOTIFICATION_ID, data);
@@ -402,13 +380,7 @@
             buildAndShowNotificationFromNoteData(context, data, false);
         }
 
-<<<<<<< HEAD
         private void buildAndShowNotificationFromNoteData(Context context, Bundle data, boolean dontPlaySound) {
-=======
-
-        private void buildAndShowNotificationFromNoteData(Context context, Bundle data, boolean dontPlaySound) {
-
->>>>>>> 98396b61
             if (data == null) {
                 AppLog.e(T.NOTIFS, "Push notification received without a valid Bundle!");
                 return;
@@ -533,34 +505,16 @@
                     addCommentReplyActionForCommentNotification(context, builder, noteId);
                 }
 
-<<<<<<< HEAD
-=======
-            Note note = NotificationsTable.getNoteById(noteId);
-            if (note != null) {
-                //if note can be replied to, we'll always add this action first
-                if (note.canReply()) {
-                    addCommentReplyActionForCommentNotification(context, builder, noteId);
-                }
-
->>>>>>> 98396b61
                 // if the comment is lacking approval, offer moderation actions
                 if (note.getCommentStatus().equals(CommentStatus.UNAPPROVED)) {
                     if (note.canModerate()) {
                         addCommentApproveActionForCommentNotification(context, builder, noteId);
                     }
                 } else {
-<<<<<<< HEAD
                     // else offer REPLY / LIKE actions
                     // LIKE can only be enabled for wp.com sites, so if this is a Jetpack site don't enable LIKEs
                     SiteModel site = mSiteStore.getSiteBySiteId(note.getSiteId());
                     if (note.canLike() && !site.isJetpack()) {
-=======
-                    //else offer REPLY / LIKE actions
-                    //LIKE can only be enabled for wp.com sites, so if this is a Jetpack site don't enable LIKEs
-                    Blog blog = WordPress.wpDB.instantiateBlogByRemoteId(note.getSiteId());
-                    boolean isJetPackSite = blog != null && blog.isJetpackPowered();
-                    if (note.canLike() && !isJetPackSite) {
->>>>>>> 98396b61
                         addCommentLikeActionForCommentNotification(context, builder, noteId);
                     }
                 }
