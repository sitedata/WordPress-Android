--- conflicted
+++ resolved
@@ -39,6 +39,7 @@
 import org.wordpress.android.ui.prefs.AppPrefs;
 import org.wordpress.android.util.AppLog;
 import org.wordpress.android.util.AppLog.T;
+import org.wordpress.android.util.DateTimeUtils;
 import org.wordpress.android.util.DeviceUtils;
 import org.wordpress.android.util.HelpshiftHelper;
 import org.wordpress.android.util.ImageUtils;
@@ -48,9 +49,6 @@
 
 import java.io.UnsupportedEncodingException;
 import java.net.URLDecoder;
-import java.text.ParseException;
-import java.text.SimpleDateFormat;
-import java.util.Date;
 import java.util.HashMap;
 import java.util.Iterator;
 import java.util.Map;
@@ -304,24 +302,14 @@
         }
     }
 
-<<<<<<< HEAD
     private static boolean canAddActionsToNotifications(Context context) {
         if (isWPPinLockEnabled(context)) {
             return !isDeviceLocked(context);
-=======
-    private boolean canAddActionsToNotifications() {
-        if (isWPPinLockEnabled(this)) {
-            return !isDeviceLocked();
->>>>>>> 14a39b7d
         }
         return true;
     }
 
-<<<<<<< HEAD
-    private static boolean isWPPinLockEnabled(Context context) {
-=======
     public static boolean isWPPinLockEnabled(Context context) {
->>>>>>> 14a39b7d
         AppLockManager appLockManager = AppLockManager.getInstance();
         // Make sure PasscodeLock isn't already in place
         if (!appLockManager.isAppLockFeatureEnabled()) {
@@ -848,7 +836,7 @@
 
                     // set timestamp for note: first try with the notification timestamp, then try google's sent time
                     // if not available; finally just set the system's current time if everything else fails (not likely)
-                    long timeStampToShow = getTimestampInMsFromNoteTimestamp(remainingNote.getString("note_timestamp"));
+                    long timeStampToShow = DateTimeUtils.timestampFromIso8601Millis(remainingNote.getString("note_timestamp"));
                     timeStampToShow = timeStampToShow != 0 ? timeStampToShow : remainingNote.getLong("google.sent_time", System.currentTimeMillis());
                     builder.setWhen(timeStampToShow);
 
@@ -1011,23 +999,5 @@
             }
         }
 
-        private long getTimestampInMsFromNoteTimestamp(String noteTimeStamp){
-            // example note_timestamp:
-            // note_timestamp=2016-11-23T13:10:57+00:00
-            SimpleDateFormat df = new SimpleDateFormat("yyyy-MM-dd'T'HH:mm:ssXXX");
-            try {
-                Date date = df.parse(noteTimeStamp);
-                if (date == null) {
-                    return 0;
-                }
-                return (date.getTime());
-
-            } catch (ParseException ex ) {
-               AppLog.e(T.NOTIFS, ex.getMessage());
-            }
-
-            return 0;
-        }
-
     }
 }