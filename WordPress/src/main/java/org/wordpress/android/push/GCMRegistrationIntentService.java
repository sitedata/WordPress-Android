--- conflicted
+++ resolved
@@ -73,13 +73,6 @@
 
                 mZendeskHelper.enablePushNotifications();
             }
-
-            // Register to other kind of notifications
-<<<<<<< HEAD
-            AnalyticsTracker.registerPushNotificationToken(gcmToken);
-=======
-            // TODO: Handle Zendesk PNs
->>>>>>> 7f66265e
         } else {
             AppLog.w(T.NOTIFS, "Empty GCM token, can't register the id on remote services");
             PreferenceManager.getDefaultSharedPreferences(this).edit()
