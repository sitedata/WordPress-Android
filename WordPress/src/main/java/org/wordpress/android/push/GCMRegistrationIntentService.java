package org.wordpress.android.push;

import android.content.Context;
import android.content.Intent;
import android.content.SharedPreferences;
import android.preference.PreferenceManager;
import android.support.annotation.NonNull;
import android.support.v4.app.JobIntentService;
import android.text.TextUtils;

import com.google.firebase.iid.FirebaseInstanceId;

import org.wordpress.android.WordPress;
import org.wordpress.android.fluxc.store.AccountStore;
import org.wordpress.android.ui.notifications.utils.NotificationsUtils;
import org.wordpress.android.util.AppLog;
import org.wordpress.android.util.AppLog.T;

import java.util.UUID;

import javax.inject.Inject;

import static org.wordpress.android.JobServiceId.JOB_GCM_REG_SERVICE_ID;

public class GCMRegistrationIntentService extends JobIntentService {
    @Inject AccountStore mAccountStore;

    @Override
    public void onCreate() {
        super.onCreate();
        ((WordPress) getApplication()).component().inject(this);
    }

    public static void enqueueWork(Context context, Intent work) {
        enqueueWork(context, GCMRegistrationIntentService.class, JOB_GCM_REG_SERVICE_ID, work);
    }

    @Override
    protected void onHandleWork(@NonNull Intent intent) {
        try {
            String token = FirebaseInstanceId.getInstance().getToken();
            sendRegistrationToken(token);
        } catch (Exception e) {
            // SecurityException can happen on some devices without Google services (these devices probably strip
            // the AndroidManifest.xml and remove unsupported permissions).
            AppLog.e(T.NOTIFS, "Google Play Services unavailable: ", e);
        }
    }

    @Override
    public boolean onStopCurrentWork() {
        // if this job is stopped, we really need this to be re-scheduled and re-register the token with
        // our servers in order to keep receiving notifications, so let's just return `true`.
        return true;
    }

    public void sendRegistrationToken(String gcmToken) {
        if (!TextUtils.isEmpty(gcmToken)) {
            AppLog.i(T.NOTIFS, "Sending GCM token to our remote services: " + gcmToken);
            // Register to WordPress.com notifications
            if (mAccountStore.hasAccessToken()) {
                SharedPreferences preferences = PreferenceManager.getDefaultSharedPreferences(this);
                // Get or create UUID for WP.com notes api
                String uuid = preferences.getString(NotificationsUtils.WPCOM_PUSH_DEVICE_UUID, null);
                if (uuid == null) {
                    uuid = UUID.randomUUID().toString();
                    preferences.edit().putString(NotificationsUtils.WPCOM_PUSH_DEVICE_UUID, uuid).apply();
                }
                preferences.edit().putString(NotificationsUtils.WPCOM_PUSH_DEVICE_TOKEN, gcmToken).apply();
                NotificationsUtils.registerDeviceForPushNotifications(this, gcmToken);
            }

            // Register to other kind of notifications
<<<<<<< HEAD
            // TODO: Handle Zendesk PNs
            AnalyticsTracker.registerPushNotificationToken(gcmToken);
=======
            HelpshiftHelper.getInstance().registerDeviceToken(this, gcmToken);
>>>>>>> 5d096a17
        } else {
            AppLog.w(T.NOTIFS, "Empty GCM token, can't register the id on remote services");
            PreferenceManager.getDefaultSharedPreferences(this).edit()
                             .remove(NotificationsUtils.WPCOM_PUSH_DEVICE_TOKEN).apply();
        }
    }
}<|MERGE_RESOLUTION|>--- conflicted
+++ resolved
@@ -71,12 +71,7 @@
             }
 
             // Register to other kind of notifications
-<<<<<<< HEAD
             // TODO: Handle Zendesk PNs
-            AnalyticsTracker.registerPushNotificationToken(gcmToken);
-=======
-            HelpshiftHelper.getInstance().registerDeviceToken(this, gcmToken);
->>>>>>> 5d096a17
         } else {
             AppLog.w(T.NOTIFS, "Empty GCM token, can't register the id on remote services");
             PreferenceManager.getDefaultSharedPreferences(this).edit()
