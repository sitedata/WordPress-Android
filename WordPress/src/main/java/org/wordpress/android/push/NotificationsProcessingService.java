package org.wordpress.android.push;

import android.app.Service;
import android.content.Context;
import android.content.Intent;
import android.os.Build;
import android.os.Bundle;
import android.os.Handler;
import android.os.IBinder;
import android.support.v4.app.NotificationCompat;
import android.support.v4.app.NotificationManagerCompat;
import android.support.v4.app.RemoteInput;
import android.text.TextUtils;

import com.android.volley.VolleyError;
import com.wordpress.rest.RestRequest;

import org.json.JSONArray;
import org.json.JSONException;
import org.json.JSONObject;
import org.wordpress.android.R;
import org.wordpress.android.WordPress;
import org.wordpress.android.analytics.AnalyticsTracker;
import org.wordpress.android.models.CommentStatus;
import org.wordpress.android.models.Note;
import org.wordpress.android.ui.comments.CommentActionResult;
import org.wordpress.android.ui.comments.CommentActions;
import org.wordpress.android.ui.main.WPMainActivity;
import org.wordpress.android.ui.notifications.NotificationsListFragment;
<<<<<<< HEAD
=======
import org.wordpress.android.ui.notifications.utils.NotificationsActions;
>>>>>>> 98396b61
import org.wordpress.android.ui.notifications.utils.NotificationsUtils;
import org.wordpress.android.util.AppLog;

import java.util.HashMap;

import static org.wordpress.android.push.GCMMessageService.ACTIONS_PROGRESS_NOTIFICATION_ID;
import static org.wordpress.android.push.GCMMessageService.ACTIONS_RESULT_NOTIFICATION_ID;
import static org.wordpress.android.push.GCMMessageService.AUTH_PUSH_NOTIFICATION_ID;
import static org.wordpress.android.push.GCMMessageService.EXTRA_VOICE_OR_INLINE_REPLY;
import static org.wordpress.android.push.GCMMessageService.GROUP_NOTIFICATION_ID;
<<<<<<< HEAD
import static org.wordpress.android.push.GCMMessageService.PUSH_ARG_NOTE_FULL_DATA;
=======
>>>>>>> 98396b61
import static org.wordpress.android.ui.notifications.NotificationsListFragment.NOTE_INSTANT_REPLY_EXTRA;

/**
 * service which makes it possible to process Notifications quick actions in the background,
 * such as:
 * - like
 * - reply-to-comment
 * - approve
 * - 2fa approve & ignore
 */

public class NotificationsProcessingService extends Service {

    public static final String ARG_ACTION_TYPE = "action_type";
    public static final String ARG_ACTION_LIKE = "action_like";
    public static final String ARG_ACTION_REPLY = "action_reply";
    public static final String ARG_ACTION_APPROVE = "action_approve";
    public static final String ARG_ACTION_AUTH_APPROVE = "action_auth_aprove";
    public static final String ARG_ACTION_AUTH_IGNORE = "action_auth_ignore";
    public static final String ARG_ACTION_REPLY_TEXT = "action_reply_text";
    public static final String ARG_NOTE_ID = "note_id";


    //bundle and push ID, as they are held in the system dashboard
    public static final String ARG_NOTE_BUNDLE = "note_bundle";

    /*
    * Use this if you want the service to handle a background note Like.
    * */
    public static void startServiceForLike(Context context, String noteId) {
        Intent intent = new Intent(context, NotificationsProcessingService.class);
        intent.putExtra(ARG_ACTION_TYPE, ARG_ACTION_LIKE);
        intent.putExtra(ARG_NOTE_ID, noteId);
        context.startService(intent);
    }

    /*
    * Use this if you want the service to handle a background note Approve.
    * */
    public static void startServiceForApprove(Context context, String noteId) {
        Intent intent = new Intent(context, NotificationsProcessingService.class);
        intent.putExtra(ARG_ACTION_TYPE, ARG_ACTION_APPROVE);
        intent.putExtra(ARG_NOTE_ID, noteId);
        context.startService(intent);
    }

    /*
    * Use this if you want the service to handle a background note reply.
    * */
    public static void startServiceForReply(Context context, String noteId, String replyToComment) {
        Intent intent = new Intent(context, NotificationsProcessingService.class);
        intent.putExtra(ARG_ACTION_TYPE, ARG_ACTION_REPLY);
        intent.putExtra(ARG_NOTE_ID, noteId);
        intent.putExtra(ARG_ACTION_REPLY_TEXT, replyToComment);
        context.startService(intent);
    }

    public static void stopService(Context context) {
        if (context == null) return;

        Intent intent = new Intent(context, NotificationsProcessingService.class);
        context.stopService(intent);
    }

    @Override
    public IBinder onBind(Intent intent) {
        return null;
    }

    @Override
    public void onCreate() {
        super.onCreate();
        AppLog.i(AppLog.T.NOTIFS, "notifications action processing service > created");
    }

    @Override
    public void onDestroy() {
        AppLog.i(AppLog.T.NOTIFS, "notifications action processing service > destroyed");
        super.onDestroy();
    }

    @Override
    public int onStartCommand(Intent intent, int flags, int startId) {

        // Offload to a separate thread.
        final QuickActionProcessor proc = new QuickActionProcessor(this, intent, startId);
        new Thread(new Runnable() {
            public void run() {
                proc.process();
            }
        }).start();

        return START_NOT_STICKY;
    }

    private class QuickActionProcessor {
        private String mNoteId;
        private String mReplyText;
        private String mActionType;
        private int mPushId;
        private Note mNote;
        private final int mTaskId;
        private final Context mContext;
        private final Intent mIntent;

        public QuickActionProcessor(Context ctx, Intent intent, int taskId) {
            mContext = ctx;
            mIntent = intent;
            mTaskId = taskId;
        }

        public void process() {

            getDataFromIntent();

            //now handle each action
            if (mActionType != null) {

                // check special cases for authorization push
                if (mActionType.equals(ARG_ACTION_AUTH_IGNORE)) {
                    //dismiss notifs
                    dismissNotification(ACTIONS_RESULT_NOTIFICATION_ID);
                    dismissNotification(AUTH_PUSH_NOTIFICATION_ID);
                    dismissNotification(ACTIONS_PROGRESS_NOTIFICATION_ID);
                    GCMMessageService.removeNotification(AUTH_PUSH_NOTIFICATION_ID);

                    AnalyticsTracker.track(AnalyticsTracker.Stat.PUSH_AUTHENTICATION_IGNORED);
                    return;
                }

                if (Build.VERSION.SDK_INT >= Build.VERSION_CODES.N && mActionType.equals(ARG_ACTION_REPLY)) {
                    //we don't need showing the infinite progress bar in case of REPLY on Android N,
                    //because we've got inline-reply there with its own spinner to show progress
                    // no op
                } else {
                    showIntermediateMessageToUser(getProcessingTitleForAction(mActionType));
                }

                //if we still don't have a Note, go get it from the REST API
                if (mNote == null) {
                    RestRequest.Listener listener =
                            new RestRequest.Listener() {
                                @Override
                                public void onResponse(JSONObject response) {
                                    if (response != null && !response.optBoolean("success")) {
                                        //build the Note object here
                                        buildNoteFromJSONObject(response);
                                        performRequestedAction();
                                    }
                                }
                            };

                    RestRequest.ErrorListener errorListener =
                            new RestRequest.ErrorListener() {
                                @Override
                                public void onErrorResponse(VolleyError error) {
                                    requestFailed(mActionType);
                                }
                            };

                    getNoteFromNoteId(mNoteId, listener, errorListener);
                } else {
                    //we have a Note! just go ahead and perform the requested action
                    performRequestedAction();
                }
            } else {
                requestFailed(null);
            }
<<<<<<< HEAD

        }

        private void getNoteFromBundleIfExists() {
            if (mIntent.hasExtra(ARG_NOTE_BUNDLE)) {
                Bundle payload = mIntent.getBundleExtra(ARG_NOTE_BUNDLE);
                mNote = NotificationsUtils.buildNoteObjectFromBundle(payload);
            }
        }

=======

        }

        private void getNoteFromBundleIfExists() {
            if (mIntent.hasExtra(ARG_NOTE_BUNDLE)) {
                Bundle payload = mIntent.getBundleExtra(ARG_NOTE_BUNDLE);
                mNote = NotificationsUtils.buildNoteObjectFromBundle(payload);
            }
        }

>>>>>>> 98396b61
        private void getDataFromIntent() {
            // get all needed data from intent
            mNoteId = mIntent.getStringExtra(ARG_NOTE_ID);
            mActionType = mIntent.getStringExtra(ARG_ACTION_TYPE);
            //default value for push notification ID is likely GROUP_NOTIFICATION_ID for the only
            // notif in active notifs map (there is only one notif if quick actions are available)
            mPushId = GROUP_NOTIFICATION_ID;
            if (mIntent.hasExtra(ARG_ACTION_REPLY_TEXT)) {
                mReplyText = mIntent.getStringExtra(ARG_ACTION_REPLY_TEXT);
            }

            if (TextUtils.isEmpty(mReplyText)) {
                //if voice reply is enabled in a wearable, it will come through the remoteInput
                //extra EXTRA_VOICE_OR_INLINE_REPLY
                //same thing with direct-reply in Android 7
                Bundle remoteInput = RemoteInput.getResultsFromIntent(mIntent);
                if (remoteInput != null) {
                    obtainReplyTextFromRemoteInputBundle(remoteInput);
                }
            }

            //we probably have the note in the PN payload and such it's passed in the intent extras
            // bundle. If we have it, no need to go fetch it through REST API.
            getNoteFromBundleIfExists();
        }

        private String getProcessingTitleForAction(String actionType) {
            if (actionType != null) {
                switch (actionType) {
                    case ARG_ACTION_LIKE:
                        return getString(R.string.comment_q_action_liking);
                    case ARG_ACTION_APPROVE:
                        return getString(R.string.comment_q_action_approving);
                    case ARG_ACTION_REPLY:
                        return getString(R.string.comment_q_action_replying);
                    default:
                        //default, generic  "processing"
                        return getString(R.string.comment_q_action_processing);
                }
            } else {
                //default, generic  "processing"
                return getString(R.string.comment_q_action_processing);
            }
        }

        private void obtainReplyTextFromRemoteInputBundle(Bundle bundle) {
            CharSequence replyText = bundle.getCharSequence(EXTRA_VOICE_OR_INLINE_REPLY);
            if (replyText != null) {
                mReplyText = replyText.toString();
            }
        }

        private void buildNoteFromJSONObject(JSONObject jsonObject) {
            try {
                if (jsonObject.has("notes")) {
                    JSONArray jsonArray = jsonObject.getJSONArray("notes");
                    if (jsonArray != null && jsonArray.length() == 1) {
                        jsonObject = jsonArray.getJSONObject(0);
                    }
                }
                mNote = new Note(mNoteId, jsonObject);

            } catch (JSONException e) {
                AppLog.e(AppLog.T.NOTIFS, e.getMessage());
            }
        }

        private void performRequestedAction(){
            /*********************************************************/
            /* possible actions are Comment REPLY, APPROVE, and LIKE */
            /*********************************************************/
            if (mNote != null) {
                if (mActionType != null) {
                    switch (mActionType) {
                        case ARG_ACTION_LIKE:
                            likeComment();
                            break;
                        case ARG_ACTION_APPROVE:
                            approveComment();
                            break;
                        case ARG_ACTION_REPLY:
                            replyToComment();
                            break;
                        default:
                            //no op
                            requestFailed(null);
                            break;
                    }
                } else {
                    // add other actions here
                    //no op
                    requestFailed(null);
                }
            } else {
                requestFailed(null);
            }
        }

        /*
         * called when action has been completed successfully
         */
        private void requestCompleted(String actionType) {
            String successMessage = null;
            if (actionType != null) {
                if (actionType.equals(ARG_ACTION_LIKE)) {
                    successMessage = getString(R.string.comment_liked);
                } else if (actionType.equals(ARG_ACTION_APPROVE)) {
                    successMessage = getString(R.string.comment_moderated_approved);
                } else if (actionType.equals(ARG_ACTION_REPLY)) {
                    successMessage = getString(R.string.note_reply_successful);
                }
            } else {
                //show generic success message here
                successMessage = getString(R.string.comment_q_action_done_generic);
            }

<<<<<<< HEAD
=======
            NotificationsActions.markNoteAsRead(mNote);

>>>>>>> 98396b61
            //dismiss any other pending result notification
            dismissNotification(ACTIONS_RESULT_NOTIFICATION_ID);
            //update notification indicating the operation succeeded
            showFinalMessageToUser(successMessage, ACTIONS_PROGRESS_NOTIFICATION_ID);
            //remove the original notification from the system bar
            GCMMessageService.removeNotificationWithNoteIdFromSystemBar(mContext, mNoteId);

            //after 3 seconds, dismiss the notification that indicated success
            Handler handler = new Handler(getMainLooper());
            handler.postDelayed(new Runnable() {
                public void run() {
                    dismissNotification(ACTIONS_PROGRESS_NOTIFICATION_ID);
                }}, 3000); // show the success message for 3 seconds, then dismiss

            stopSelf(mTaskId);
        }

        /*
         * called when action failed
         */
        private void requestFailed(String actionType) {
            String errorMessage = null;
            if (actionType != null) {
                if (actionType.equals(ARG_ACTION_LIKE)) {
                    errorMessage = getString(R.string.error_notif_q_action_like);
                } else if (actionType.equals(ARG_ACTION_APPROVE)) {
                    errorMessage = getString(R.string.error_notif_q_action_approve);
                } else if (actionType.equals(ARG_ACTION_REPLY)) {
                    errorMessage = getString(R.string.error_notif_q_action_reply);
                }
            } else {
                //show generic error here
                errorMessage = getString(R.string.error_generic);
            }
            resetOriginalNotification();
            dismissNotification(ACTIONS_PROGRESS_NOTIFICATION_ID);
            showFinalMessageToUser(errorMessage, ACTIONS_RESULT_NOTIFICATION_ID);

            //after 3 seconds, dismiss the error message notification
            Handler handler = new Handler(getMainLooper());
            handler.postDelayed(new Runnable() {
                public void run() {
                    //remove the error notification from the system bar
                    dismissNotification(ACTIONS_RESULT_NOTIFICATION_ID);
                }}, 3000); // show the success message for 3 seconds, then dismiss

            stopSelf(mTaskId);
        }

        private void requestFailedWithMessage(String errorMessage, boolean autoDismiss) {
            if (errorMessage == null) {
                //show generic error here
                errorMessage = getString(R.string.error_generic);
            }
            resetOriginalNotification();
            showFinalMessageToUser(errorMessage, ACTIONS_RESULT_NOTIFICATION_ID);

            if (autoDismiss) {
                //after 3 seconds, dismiss the error message notification
                Handler handler = new Handler(getMainLooper());
                handler.postDelayed(new Runnable() {
                    public void run() {
                        //remove the error notification from the system bar
                        dismissNotification(ACTIONS_RESULT_NOTIFICATION_ID);
                    }}, 3000); // show the success message for 3 seconds, then dismiss
            }

            stopSelf(mTaskId);
        }

        private void showIntermediateMessageToUser(String message) {
            showMessageToUser(message, true, ACTIONS_PROGRESS_NOTIFICATION_ID);
        }

        private void showFinalMessageToUser(String message, int pushId) {
            showMessageToUser(message, false, pushId);
        }

        private void showMessageToUser(String message, boolean intermediateMessage, int pushId) {
            NotificationCompat.Builder builder = getBuilder().setContentText(message).setTicker(message);
            if (!intermediateMessage) {
                builder.setStyle(new NotificationCompat.BigTextStyle().bigText(message));
            }
            builder.setProgress(0, 0, intermediateMessage);

            NotificationManagerCompat notificationManager = NotificationManagerCompat.from(mContext);
            notificationManager.notify(pushId, builder.build());
        }

        private NotificationCompat.Builder getBuilder() {
            return new NotificationCompat.Builder(mContext)
                    .setSmallIcon(R.drawable.notification_icon)
                    .setColor(getResources().getColor(R.color.blue_wordpress))
                    .setContentTitle(getString(R.string.app_name))
                    .setAutoCancel(true);
        }

        private void getNoteFromNoteId(String noteId, RestRequest.Listener listener, RestRequest.ErrorListener errorListener) {
            if (noteId == null) return;

            HashMap<String, String> params = new HashMap<>();
            WordPress.getRestClientUtils().getNotification(params,
                    noteId, listener, errorListener
            );
        }

        // Like or unlike a comment via the REST API
        private void likeComment() {
            if (mNote == null) {
                return;
            }

            // Bump analytics
            AnalyticsTracker.track(AnalyticsTracker.Stat.NOTIFICATION_QUICK_ACTIONS_LIKED);

            WordPress.getRestClientUtils().likeComment(mNote.getSiteId(),
                    String.valueOf(mNote.getCommentId()),
                    true,
                    new RestRequest.Listener() {
                        @Override
                        public void onResponse(JSONObject response) {
                            if (response != null && response.optBoolean("success")) {
                                requestCompleted(ARG_ACTION_LIKE);
                            }
                        }
                    }, new RestRequest.ErrorListener() {
                        @Override
                        public void onErrorResponse(VolleyError error) {
                            requestFailed(ARG_ACTION_LIKE);
                        }
                    });
        }

        private void approveComment() {
            if (mNote == null) {
                return;
            }

            // Bump analytics
            AnalyticsTracker.track(AnalyticsTracker.Stat.NOTIFICATION_QUICK_ACTIONS_APPROVED);

            CommentActions.moderateCommentForNote(mNote, CommentStatus.APPROVED, new CommentActions.CommentActionListener() {
                @Override
                public void onActionResult(CommentActionResult result) {
                    if (result != null && result.isSuccess()) {
                        requestCompleted(ARG_ACTION_APPROVE);
                    } else {
                        requestFailed(ARG_ACTION_APPROVE);
                    }
                }
            });

        }

        private void replyToComment(){
            if (mNote == null) return;

            // Bump analytics
            AnalyticsTracker.track(AnalyticsTracker.Stat.NOTIFICATION_QUICK_ACTIONS_REPLIED_TO);


            if (!TextUtils.isEmpty(mReplyText)) {
                CommentActions.submitReplyToCommentNote(mNote, mReplyText, new CommentActions.CommentActionListener() {
                    @Override
                    public void onActionResult(CommentActionResult result) {
                        if (result != null && result.isSuccess()) {
                            requestCompleted(ARG_ACTION_REPLY);
                        } else {
                            if (result != null && !TextUtils.isEmpty(result.getMessage())) {
                                requestFailedWithMessage(result.getMessage(), true);
                            } else {
                                requestFailed(ARG_ACTION_REPLY);
                            }
                        }
                    }
                });
            } else {
                //cancel the current notification
                dismissNotification(mPushId);
                hideStatusBar();
                //and just trigger the Activity to allow the user to write a reply
                startReplyToCommentActivity();
            }
        }

        private void dismissNotification(int pushId) {
            final NotificationManagerCompat notificationManager = NotificationManagerCompat.from(mContext);
            notificationManager.cancel(pushId);
        }

        private void startReplyToCommentActivity() {
            Intent intent = new Intent(mContext, WPMainActivity.class);
            intent.putExtra(WPMainActivity.ARG_OPENED_FROM_PUSH, true);
            intent.addFlags(Intent.FLAG_ACTIVITY_CLEAR_TOP | Intent.FLAG_ACTIVITY_NEW_TASK
                    | Intent.FLAG_ACTIVITY_CLEAR_TASK);
            intent.setAction("android.intent.action.MAIN");
            intent.addCategory("android.intent.category.LAUNCHER");
            intent.putExtra(NotificationsListFragment.NOTE_ID_EXTRA, mNoteId);
            intent.putExtra(NOTE_INSTANT_REPLY_EXTRA, true);
            startActivity(intent);
        }

        private void hideStatusBar() {
            Intent closeIntent = new Intent(Intent.ACTION_CLOSE_SYSTEM_DIALOGS);
            sendBroadcast(closeIntent);
        }

        private void resetOriginalNotification(){
            GCMMessageService.rebuildAndUpdateNotificationsOnSystemBarForThisNote(mContext, mNoteId);
        }
    }
}<|MERGE_RESOLUTION|>--- conflicted
+++ resolved
@@ -27,10 +27,7 @@
 import org.wordpress.android.ui.comments.CommentActions;
 import org.wordpress.android.ui.main.WPMainActivity;
 import org.wordpress.android.ui.notifications.NotificationsListFragment;
-<<<<<<< HEAD
-=======
 import org.wordpress.android.ui.notifications.utils.NotificationsActions;
->>>>>>> 98396b61
 import org.wordpress.android.ui.notifications.utils.NotificationsUtils;
 import org.wordpress.android.util.AppLog;
 
@@ -41,10 +38,6 @@
 import static org.wordpress.android.push.GCMMessageService.AUTH_PUSH_NOTIFICATION_ID;
 import static org.wordpress.android.push.GCMMessageService.EXTRA_VOICE_OR_INLINE_REPLY;
 import static org.wordpress.android.push.GCMMessageService.GROUP_NOTIFICATION_ID;
-<<<<<<< HEAD
-import static org.wordpress.android.push.GCMMessageService.PUSH_ARG_NOTE_FULL_DATA;
-=======
->>>>>>> 98396b61
 import static org.wordpress.android.ui.notifications.NotificationsListFragment.NOTE_INSTANT_REPLY_EXTRA;
 
 /**
@@ -213,8 +206,6 @@
             } else {
                 requestFailed(null);
             }
-<<<<<<< HEAD
-
         }
 
         private void getNoteFromBundleIfExists() {
@@ -224,18 +215,6 @@
             }
         }
 
-=======
-
-        }
-
-        private void getNoteFromBundleIfExists() {
-            if (mIntent.hasExtra(ARG_NOTE_BUNDLE)) {
-                Bundle payload = mIntent.getBundleExtra(ARG_NOTE_BUNDLE);
-                mNote = NotificationsUtils.buildNoteObjectFromBundle(payload);
-            }
-        }
-
->>>>>>> 98396b61
         private void getDataFromIntent() {
             // get all needed data from intent
             mNoteId = mIntent.getStringExtra(ARG_NOTE_ID);
@@ -352,11 +331,8 @@
                 successMessage = getString(R.string.comment_q_action_done_generic);
             }
 
-<<<<<<< HEAD
-=======
             NotificationsActions.markNoteAsRead(mNote);
 
->>>>>>> 98396b61
             //dismiss any other pending result notification
             dismissNotification(ACTIONS_RESULT_NOTIFICATION_ID);
             //update notification indicating the operation succeeded
