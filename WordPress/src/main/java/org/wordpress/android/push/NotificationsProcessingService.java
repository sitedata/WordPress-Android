--- conflicted
+++ resolved
@@ -42,7 +42,6 @@
 import org.wordpress.android.util.AppLog;
 import org.wordpress.android.util.AppLog.T;
 
-import java.io.Serializable;
 import java.util.ArrayList;
 import java.util.HashMap;
 
@@ -434,33 +433,6 @@
             stopSelf(mTaskId);
         }
 
-<<<<<<< HEAD
-        private void showIntermediateMessageToUser(String message) {
-            showMessageToUser(message, true, ACTIONS_PROGRESS_NOTIFICATION_ID);
-        }
-
-        private void showFinalMessageToUser(String message, int pushId) {
-            showMessageToUser(message, false, pushId);
-        }
-
-        private void showMessageToUser(String message, boolean intermediateMessage, int pushId) {
-            NotificationCompat.Builder builder = getBuilder().setContentText(message).setTicker(message);
-            if (!intermediateMessage) {
-                builder.setStyle(new NotificationCompat.BigTextStyle().bigText(message));
-            }
-            builder.setProgress(0, 0, intermediateMessage);
-
-            NotificationManagerCompat notificationManager = NotificationManagerCompat.from(mContext);
-            notificationManager.notify(pushId, builder.build());
-        }
-
-        private NotificationCompat.Builder getBuilder() {
-            return new NotificationCompat.Builder(mContext)
-                    .setSmallIcon(R.drawable.notification_icon)
-                    .setColor(getResources().getColor(R.color.blue_wordpress))
-                    .setContentTitle(getString(R.string.app_name))
-                    .setAutoCancel(true);
-=======
         private void requestFailedWithMessage(String errorMessage, boolean autoDismiss) {
             if (errorMessage == null) {
                 //show generic error here
@@ -480,7 +452,6 @@
             }
 
             stopSelf(mTaskId);
->>>>>>> 2c07d15f
         }
 
         private void getNoteFromNoteId(String noteId, RestRequest.Listener listener, RestRequest.ErrorListener errorListener) {
