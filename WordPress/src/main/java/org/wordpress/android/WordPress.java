package org.wordpress.android;

import android.app.Activity;
import android.app.Application;
import android.app.Dialog;
import android.content.ComponentCallbacks2;
import android.content.Context;
import android.content.Intent;
import android.content.res.Configuration;
import android.net.http.HttpResponseCache;
import android.os.Build;
import android.os.Bundle;
import android.os.StrictMode;
import android.os.SystemClock;
import android.support.multidex.MultiDexApplication;
import android.support.v7.app.AppCompatDelegate;
import android.text.TextUtils;
import android.util.AndroidRuntimeException;
import android.webkit.WebSettings;
import android.webkit.WebView;

import com.android.volley.RequestQueue;
import com.android.volley.VolleyLog;
import com.android.volley.toolbox.ImageLoader;
import com.android.volley.toolbox.Volley;
import com.crashlytics.android.Crashlytics;
import com.google.android.gms.common.ConnectionResult;
import com.google.android.gms.common.GoogleApiAvailability;
import com.google.android.gms.gcm.GoogleCloudMessaging;
import com.google.android.gms.iid.InstanceID;
import com.google.gson.Gson;
import com.google.gson.reflect.TypeToken;
import com.wordpress.rest.RestClient;
import com.yarolegovich.wellsql.WellSql;

import org.greenrobot.eventbus.Subscribe;
import org.greenrobot.eventbus.ThreadMode;
import org.wordpress.android.analytics.AnalyticsTracker;
import org.wordpress.android.analytics.AnalyticsTracker.Stat;
import org.wordpress.android.analytics.AnalyticsTrackerMixpanel;
import org.wordpress.android.analytics.AnalyticsTrackerNosara;
import org.wordpress.android.datasets.NotificationsTable;
import org.wordpress.android.datasets.ReaderDatabase;
import org.wordpress.android.fluxc.Dispatcher;
import org.wordpress.android.fluxc.generated.AccountActionBuilder;
import org.wordpress.android.fluxc.generated.SiteActionBuilder;
import org.wordpress.android.fluxc.model.SiteModel;
import org.wordpress.android.fluxc.module.AppContextModule;
import org.wordpress.android.fluxc.persistence.WellSqlConfig;
import org.wordpress.android.fluxc.store.AccountStore;
import org.wordpress.android.fluxc.store.AccountStore.OnAccountChanged;
import org.wordpress.android.fluxc.store.SiteStore;
import org.wordpress.android.modules.AppComponent;
import org.wordpress.android.modules.DaggerAppComponent;
import org.wordpress.android.networking.ConnectionChangeReceiver;
import org.wordpress.android.networking.OAuthAuthenticator;
import org.wordpress.android.networking.OAuthAuthenticatorFactory;
import org.wordpress.android.networking.RestClientUtils;
import org.wordpress.android.push.GCMRegistrationIntentService;
import org.wordpress.android.ui.ActivityId;
<<<<<<< HEAD
=======
import org.wordpress.android.ui.accounts.helpers.UpdateBlogListTask.GenericUpdateBlogListTask;
import org.wordpress.android.ui.notifications.NotificationsDetailActivity;
import org.wordpress.android.ui.notifications.NotificationsListFragment;
import org.wordpress.android.ui.notifications.services.NotificationsPendingDraftsService;
>>>>>>> 2c07d15f
import org.wordpress.android.ui.notifications.services.NotificationsUpdateService;
import org.wordpress.android.ui.notifications.utils.NotificationsUtils;
import org.wordpress.android.ui.prefs.AppPrefs;
import org.wordpress.android.ui.stats.StatsWidgetProvider;
import org.wordpress.android.ui.stats.datasets.StatsDatabaseHelper;
import org.wordpress.android.ui.stats.datasets.StatsTable;
import org.wordpress.android.util.AnalyticsUtils;
import org.wordpress.android.util.AppLog;
import org.wordpress.android.util.AppLog.T;
import org.wordpress.android.util.BitmapLruCache;
import org.wordpress.android.util.DateTimeUtils;
import org.wordpress.android.util.HelpshiftHelper;
import org.wordpress.android.util.NetworkUtils;
import org.wordpress.android.util.PackageUtils;
import org.wordpress.android.util.ProfilingUtils;
import org.wordpress.android.util.RateLimitedTask;
import org.wordpress.android.util.VolleyUtils;
import org.wordpress.android.util.WPActivityUtils;
import org.wordpress.android.util.WPLegacyMigrationUtils;
import org.wordpress.android.util.WPStoreUtils;
import org.wordpress.passcodelock.AbstractAppLock;
import org.wordpress.passcodelock.AppLockManager;

import java.io.File;
import java.io.IOException;
import java.lang.reflect.Field;
import java.lang.reflect.Type;
import java.util.Date;
import java.util.HashMap;
import java.util.Map;
import java.util.Timer;
import java.util.TimerTask;

import javax.inject.Inject;

import de.greenrobot.event.EventBus;
import io.fabric.sdk.android.Fabric;

public class WordPress extends MultiDexApplication {
    public static final String SITE = "SITE";
    public static String versionName;
    public static WordPressDB wpDB;

    public static RequestQueue requestQueue;
    public static ImageLoader imageLoader;

    private static RestClientUtils mRestClientUtils;
    private static RestClientUtils mRestClientUtilsVersion1_1;
    private static RestClientUtils mRestClientUtilsVersion1_2;
    private static RestClientUtils mRestClientUtilsVersion1_3;
    private static RestClientUtils mRestClientUtilsVersion0;

<<<<<<< HEAD
    private static final int SECONDS_BETWEEN_SITE_UPDATE = 60 * 60; // 1 hour
    private static final int SECONDS_BETWEEN_BLOGLIST_UPDATE = 6 * 60 * 60; // 6 hours
=======
    private static final int SECONDS_BETWEEN_OPTIONS_UPDATE = 10 * 60;
    private static final int SECONDS_BETWEEN_BLOGLIST_UPDATE = 15 * 60;
>>>>>>> 2c07d15f
    private static final int SECONDS_BETWEEN_DELETE_STATS = 5 * 60; // 5 minutes

    private static Context mContext;
    private static BitmapLruCache mBitmapCache;

    @Inject Dispatcher mDispatcher;
    @Inject AccountStore mAccountStore;
    @Inject SiteStore mSiteStore;

    private AppComponent mAppComponent;
    public AppComponent component() {
        return mAppComponent;
    }

    /**
     *  Update site list in a background task. (WPCOM site list, and eventually self hosted multisites)
     */
    public RateLimitedTask mUpdateSiteList = new RateLimitedTask(SECONDS_BETWEEN_BLOGLIST_UPDATE) {
        protected boolean run() {
            if (mAccountStore.hasAccessToken()) {
                mDispatcher.dispatch(SiteActionBuilder.newFetchSitesAction());
            }
            return true;
        }
    };

    /**
     *  Update site infos in a background task.
     */
    public RateLimitedTask mUpdateSelectedSite = new RateLimitedTask(SECONDS_BETWEEN_SITE_UPDATE) {
        protected boolean run() {
            int siteLocalId = AppPrefs.getSelectedSite();
            SiteModel selectedSite = mSiteStore.getSiteByLocalId(siteLocalId);
            if (selectedSite != null) {
                mDispatcher.dispatch(SiteActionBuilder.newFetchSiteAction(selectedSite));
            }
            return true;
        }
    };

    /**
     *  Delete stats cache that is already expired
     */
    public static RateLimitedTask sDeleteExpiredStats = new RateLimitedTask(SECONDS_BETWEEN_DELETE_STATS) {
        protected boolean run() {
            // Offload to a separate thread. We don't want to slown down the app on startup/resume.
            new Thread(new Runnable() {
                public void run() {
                    // subtracts to the current time the cache TTL
                    long timeToDelete = System.currentTimeMillis() - (StatsTable.CACHE_TTL_MINUTES * 60 * 1000);
                    StatsTable.deleteOldStats(WordPress.getContext(), timeToDelete);
                }
            }).start();
            return true;
        }
    };

    public static BitmapLruCache getBitmapCache() {
        if (mBitmapCache == null) {
            // The cache size will be measured in kilobytes rather than
            // number of items. See http://developer.android.com/training/displaying-bitmaps/cache-bitmap.html
            int maxMemory = (int) (Runtime.getRuntime().maxMemory() / 1024);
            int cacheSize = maxMemory / 16;  //Use 1/16th of the available memory for this memory cache.
            mBitmapCache = new BitmapLruCache(cacheSize);
        }
        return mBitmapCache;
    }

    @Override
    public void onCreate() {
        super.onCreate();
        mContext = this;
        long startDate = SystemClock.elapsedRealtime();

        // Init WellSql
        WellSql.init(new WellSqlConfig(getApplicationContext()));

        // Init Dagger
        mAppComponent = DaggerAppComponent.builder()
                .appContextModule(new AppContextModule(getApplicationContext()))
                .build();
        component().inject(this);

        // Migrate access token AccountStore
        if (mAccountStore.hasAccessToken()) {
            OAuthAuthenticator.sAccessToken = mAccountStore.getAccessToken();
        } else {
            // it will take some time to update the access token in the AccountStore if it was migrated
            // so it will be set to the migrated token
            String migratedToken = WPLegacyMigrationUtils.migrateAccessTokenToAccountStore(this, mDispatcher);
            if (!TextUtils.isEmpty(migratedToken)) {
                OAuthAuthenticator.sAccessToken = migratedToken;
                AppPrefs.setAccessTokenMigrated(true);
                mDispatcher.dispatch(AccountActionBuilder.newFetchAccountAction());
                mDispatcher.dispatch(AccountActionBuilder.newFetchSettingsAction());
                mDispatcher.dispatch(SiteActionBuilder.newFetchSitesAction());
            }
        }

        ProfilingUtils.start("App Startup");
        // Enable log recording
        AppLog.enableRecording(true);
        AppLog.i(T.UTILS, "WordPress.onCreate");

        if (!PackageUtils.isDebugBuild()) {
            Fabric.with(this, new Crashlytics());
        }

        versionName = PackageUtils.getVersionName(this);
        initWpDb();
        enableHttpResponseCache(mContext);

        // EventBus setup
        EventBus.TAG = "WordPress-EVENT";
        EventBus.builder()
                .logNoSubscriberMessages(false)
                .sendNoSubscriberEvent(false)
                .throwSubscriberException(true)
                .installDefaultEventBus();

        mDispatcher.register(this);

        RestClientUtils.setUserAgent(getUserAgent());

        // Volley networking setup
        setupVolleyQueue();

        // PasscodeLock setup
        if(!AppLockManager.getInstance().isAppLockFeatureEnabled()) {
            // Make sure that PasscodeLock isn't already in place.
            // Notifications services can enable it before the app is started.
            AppLockManager.getInstance().enableDefaultAppLockIfAvailable(this);
        }
        if (AppLockManager.getInstance().isAppLockFeatureEnabled()) {
            AppLockManager.getInstance().getAppLock().setExemptActivities(
                    new String[]{"org.wordpress.android.ui.ShareIntentReceiverActivity"});
        }

        HelpshiftHelper.init(this);

        ApplicationLifecycleMonitor applicationLifecycleMonitor = new ApplicationLifecycleMonitor();
        registerComponentCallbacks(applicationLifecycleMonitor);
        registerActivityLifecycleCallbacks(applicationLifecycleMonitor);

        initAnalytics(SystemClock.elapsedRealtime() - startDate);

        // If users uses a custom locale set it on start of application
        WPActivityUtils.applyLocale(getContext());

        // Allows vector drawable from resources (in selectors for instance) on Android < 21 (can cause issues
        // with memory usage and the use of Configuration). More informations:
        // https://developer.android.com/reference/android/support/v7/app/AppCompatDelegate.html#setCompatVectorFromResourcesEnabled(boolean)
        // Note: if removed, this will cause crashes on Android < 21
        AppCompatDelegate.setCompatVectorFromResourcesEnabled(true);
    }

    private void initAnalytics(final long elapsedTimeOnCreate) {
        AnalyticsTracker.registerTracker(new AnalyticsTrackerMixpanel(getContext(), BuildConfig.MIXPANEL_TOKEN));
        AnalyticsTracker.registerTracker(new AnalyticsTrackerNosara(getContext()));
        AnalyticsTracker.init(getContext());

        AnalyticsUtils.refreshMetadata(mAccountStore, mSiteStore);

        // Track app upgrade and install
        int versionCode = PackageUtils.getVersionCode(getContext());

        int oldVersionCode = AppPrefs.getLastAppVersionCode();
        if (oldVersionCode == 0) {
            // Track application installed if there isn't old version code
            AnalyticsTracker.track(Stat.APPLICATION_INSTALLED);
            AppPrefs.setVisualEditorPromoRequired(false);
        }
        if (oldVersionCode != 0 && oldVersionCode < versionCode) {
            Map<String, Long> properties = new HashMap<String, Long>(1);
            properties.put("elapsed_time_on_create", elapsedTimeOnCreate);
            // app upgraded
            AnalyticsTracker.track(AnalyticsTracker.Stat.APPLICATION_UPGRADED, properties);
        }
        AppPrefs.setLastAppVersionCode(versionCode);
    }

    /**
     * Application.onCreate is called before any activity, service, or receiver - it can be called while the app
     * is in background by a sticky service or a receiver, so we don't want Application.onCreate to make network request
     * or other heavy tasks.
     *
     * This deferredInit method is called when a user starts an activity for the first time, ie. when he sees a
     * screen for the first time. This allows us to have heavy calls on first activity startup instead of app startup.
     */
    public void deferredInit(Activity activity) {
        AppLog.i(T.UTILS, "Deferred Initialisation");

        if (isGooglePlayServicesAvailable(activity)) {
            // Register for Cloud messaging
            startService(new Intent(this, GCMRegistrationIntentService.class));
        }

        // Refresh account informations
        if (mAccountStore.hasAccessToken()) {
            mDispatcher.dispatch(AccountActionBuilder.newFetchAccountAction());
            mDispatcher.dispatch(AccountActionBuilder.newFetchSettingsAction());
            NotificationsUpdateService.startService(getContext());
            NotificationsPendingDraftsService.checkPrefsAndStartService(getContext());
        }
    }

    public static void setupVolleyQueue() {
        requestQueue = Volley.newRequestQueue(mContext);
        imageLoader = new ImageLoader(requestQueue, getBitmapCache());
        VolleyLog.setTag(AppLog.TAG);
        // http://stackoverflow.com/a/17035814
        imageLoader.setBatchedResponseDelay(0);
    }

    private void initWpDb() {
        if (!createAndVerifyWpDb()) {
            AppLog.e(T.DB, "Invalid database, sign out user and delete database");
            // Force DB deletion
            WordPressDB.deleteDatabase(this);
            wpDB = new WordPressDB(this);
        }
    }

    private boolean createAndVerifyWpDb() {
        try {
            wpDB = new WordPressDB(this);
            return true;
        } catch (RuntimeException e) {
            AppLog.e(T.DB, e);
            return false;
        }
    }

    public static Context getContext() {
        return mContext;
    }

    public static RestClientUtils getRestClientUtils() {
        if (mRestClientUtils == null) {
            OAuthAuthenticator authenticator = OAuthAuthenticatorFactory.instantiate();
            mRestClientUtils = new RestClientUtils(mContext, requestQueue, authenticator, null);
        }
        return mRestClientUtils;
    }

    public static RestClientUtils getRestClientUtilsV1_1() {
        if (mRestClientUtilsVersion1_1 == null) {
            OAuthAuthenticator authenticator = OAuthAuthenticatorFactory.instantiate();
            mRestClientUtilsVersion1_1 = new RestClientUtils(mContext, requestQueue, authenticator,
                    null, RestClient.REST_CLIENT_VERSIONS.V1_1);
        }
        return mRestClientUtilsVersion1_1;
    }

    public static RestClientUtils getRestClientUtilsV1_2() {
        if (mRestClientUtilsVersion1_2 == null) {
            OAuthAuthenticator authenticator = OAuthAuthenticatorFactory.instantiate();
            mRestClientUtilsVersion1_2 = new RestClientUtils(mContext, requestQueue, authenticator,
                    null, RestClient.REST_CLIENT_VERSIONS.V1_2);
        }
        return mRestClientUtilsVersion1_2;
    }

    public static RestClientUtils getRestClientUtilsV1_3() {
        if (mRestClientUtilsVersion1_3 == null) {
            OAuthAuthenticator authenticator = OAuthAuthenticatorFactory.instantiate();
            mRestClientUtilsVersion1_3 = new RestClientUtils(mContext, requestQueue, authenticator,
                    null, RestClient.REST_CLIENT_VERSIONS.V1_3);
        }
        return mRestClientUtilsVersion1_3;
    }

    public static RestClientUtils getRestClientUtilsV0() {
        if (mRestClientUtilsVersion0 == null) {
            OAuthAuthenticator authenticator = OAuthAuthenticatorFactory.instantiate();
            mRestClientUtilsVersion0 = new RestClientUtils(mContext, requestQueue, authenticator,
                    null, RestClient.REST_CLIENT_VERSIONS.V0);
        }
        return mRestClientUtilsVersion0;
    }

    /**
     * enables "strict mode" for testing - should NEVER be used in release builds
     */
    private static void enableStrictMode() {
        // return if the build is not a debug build
        if (!BuildConfig.DEBUG) {
            AppLog.e(T.UTILS, "You should not call enableStrictMode() on a non debug build");
            return;
        }

        StrictMode.setThreadPolicy(new StrictMode.ThreadPolicy.Builder()
                .detectDiskReads()
                .detectDiskWrites()
                .detectNetwork()
                .penaltyLog()
                .penaltyFlashScreen()
                .build());

        StrictMode.setVmPolicy(new StrictMode.VmPolicy.Builder()
                .detectActivityLeaks()
                .detectLeakedSqlLiteObjects()
                .detectLeakedClosableObjects()
                .detectLeakedRegistrationObjects() // <-- requires Jelly Bean
                .penaltyLog()
                .build());

        AppLog.w(T.UTILS, "Strict mode enabled");
    }

    public boolean isGooglePlayServicesAvailable(Activity activity) {
        GoogleApiAvailability googleApiAvailability = GoogleApiAvailability.getInstance();
        int connectionResult = googleApiAvailability.isGooglePlayServicesAvailable(activity);
        switch (connectionResult) {
            // Success: return true
            case ConnectionResult.SUCCESS:
                return true;
            // Play Services unavailable, show an error dialog is the Play Services Lib needs an update
            case ConnectionResult.SERVICE_VERSION_UPDATE_REQUIRED:
                Dialog dialog = googleApiAvailability.getErrorDialog(activity, connectionResult, 0);
                if (dialog != null) {
                    dialog.show();
                }
            default:
            case ConnectionResult.SERVICE_MISSING:
            case ConnectionResult.SERVICE_DISABLED:
            case ConnectionResult.SERVICE_INVALID:
                AppLog.w(T.NOTIFS, "Google Play Services unavailable, connection result: "
                        + googleApiAvailability.getErrorString(connectionResult));
        }
        return false;
    }

    /**
     * Sign out from wpcom account.
     * Note: This method must not be called on UI Thread.
     */
    public void wordPressComSignOut() {
        // Keep the analytics tracking at the beginning, before the account data is actual removed.
        AnalyticsTracker.track(Stat.ACCOUNT_LOGOUT);

        removeWpComUserRelatedData(getApplicationContext());
    }

    @SuppressWarnings("unused")
    @Subscribe(threadMode = ThreadMode.MAIN)
    public void onAccountChanged(OnAccountChanged event) {
        if (!WPStoreUtils.isSignedInWPComOrHasWPOrgSite(mAccountStore, mSiteStore)) {
            flushHttpCache();

            // Analytics resets
            AnalyticsTracker.endSession(false);
            AnalyticsTracker.clearAllData();

            // disable passcode lock
            AbstractAppLock appLock = AppLockManager.getInstance().getAppLock();
            if (appLock != null) {
                appLock.setPassword(null);
            }

            // dangerously delete all content!
            wpDB.dangerouslyDeleteAllContent();
        }
    }

    public void removeWpComUserRelatedData(Context context) {
        // cancel all Volley requests - do this before unregistering push since that uses
        // a Volley request
        VolleyUtils.cancelAllRequests(requestQueue);

        NotificationsUtils.unregisterDevicePushNotifications(context);
        try {
            String gcmId = BuildConfig.GCM_ID;
            if (!TextUtils.isEmpty(gcmId)) {
                InstanceID.getInstance(context).deleteToken(gcmId, GoogleCloudMessaging.INSTANCE_ID_SCOPE);
            }
        } catch (Exception e) {
            AppLog.e(T.NOTIFS, "Could not delete GCM Token", e);
        }

        // reset default account
        mDispatcher.dispatch(AccountActionBuilder.newSignOutAction());
        // delete wpcom sites
        mDispatcher.dispatch(SiteActionBuilder.newRemoveWpcomSitesAction());

        // reset all reader-related prefs & data
        AppPrefs.reset();
        ReaderDatabase.reset();

        // Reset Stats Data
        StatsDatabaseHelper.getDatabase(context).reset();
        StatsWidgetProvider.refreshAllWidgets(context, mSiteStore);

        // Reset Notifications Data
        NotificationsTable.reset();
    }

    /**
     * Device's default User-Agent string.
     * E.g.:
     *    "Mozilla/5.0 (Linux; Android 6.0; Android SDK built for x86_64 Build/MASTER; wv)
     *    AppleWebKit/537.36 (KHTML, like Gecko) Version/4.0 Chrome/44.0.2403.119 Mobile
     *    Safari/537.36"
     */
    private static String mDefaultUserAgent;
    public static String getDefaultUserAgent() {
        if (mDefaultUserAgent == null) {
            try {
                if (Build.VERSION.SDK_INT >= Build.VERSION_CODES.JELLY_BEAN_MR1) {
                    mDefaultUserAgent = WebSettings.getDefaultUserAgent(getContext());
                } else {
                    mDefaultUserAgent = new WebView(getContext()).getSettings().getUserAgentString();
                }
            } catch (AndroidRuntimeException |  NullPointerException e) {
                // Catch AndroidRuntimeException that could be raised by the WebView() constructor.
                // See https://github.com/wordpress-mobile/WordPress-Android/issues/3594
                // Catch NullPointerException that could be raised by WebSettings.getDefaultUserAgent()
                // See https://github.com/wordpress-mobile/WordPress-Android/issues/3838

                // init with the empty string, it's a rare issue
                mDefaultUserAgent = "";
            }

        }
        return mDefaultUserAgent;
    }

    /**
     * User-Agent string when making HTTP connections, for both API traffic and WebViews.
     * Appends "wp-android/version" to WebView's default User-Agent string for the webservers
     * to get the full feature list of the browser and serve content accordingly, e.g.:
     *    "Mozilla/5.0 (Linux; Android 6.0; Android SDK built for x86_64 Build/MASTER; wv)
     *    AppleWebKit/537.36 (KHTML, like Gecko) Version/4.0 Chrome/44.0.2403.119 Mobile
     *    Safari/537.36 wp-android/4.7"
     * Note that app versions prior to 2.7 simply used "wp-android" as the user agent
     **/
    private static final String USER_AGENT_APPNAME = "wp-android";
    private static String mUserAgent;
    public static String getUserAgent() {
        if (mUserAgent == null) {
            String defaultUserAgent = getDefaultUserAgent();
            if (TextUtils.isEmpty(defaultUserAgent)) {
                mUserAgent = USER_AGENT_APPNAME + "/" + PackageUtils.getVersionName(getContext());
            } else {
                mUserAgent = defaultUserAgent + " "+ USER_AGENT_APPNAME + "/"
                        + PackageUtils.getVersionName(getContext());
            }
        }
        return mUserAgent;
    }

    /*
     * enable caching for HttpUrlConnection
     * http://developer.android.com/training/efficient-downloads/redundant_redundant.html
     */
    private static void enableHttpResponseCache(Context context) {
        try {
            long httpCacheSize = 5 * 1024 * 1024; // 5MB
            File httpCacheDir = new File(context.getCacheDir(), "http");
            HttpResponseCache.install(httpCacheDir, httpCacheSize);
        } catch (IOException e) {
            AppLog.w(T.UTILS, "Failed to enable http response cache");
        }
    }

    private static void flushHttpCache() {
        HttpResponseCache cache = HttpResponseCache.getInstalled();
        if (cache != null) {
            cache.flush();
        }
    }

    /**
     * Gets a field from the project's BuildConfig using reflection. This is useful when flavors
     * are used at the project level to set custom fields.
     * based on: https://code.google.com/p/android/issues/detail?id=52962#c38
     * @param application   Used to find the correct file
     * @param fieldName     The name of the field-to-access
     * @return              The value of the field, or {@code null} if the field is not found.
     */
    public static Object getBuildConfigValue(Application application, String fieldName) {
        try {
            String packageName = application.getClass().getPackage().getName();
            Class<?> clazz = Class.forName(packageName + ".BuildConfig");
            Field field = clazz.getField(fieldName);
            return field.get(null);
        } catch (Exception e) {
            return null;
        }
    }

    /**
     * Detect when the app goes to the background and come back to the foreground.
     *
     * Turns out that when your app has no more visible UI, a callback is triggered.
     * The callback, implemented in this custom class, is called ComponentCallbacks2 (yes, with a two).
     *
     * This class also uses ActivityLifecycleCallbacks and a timer used as guard,
     * to make sure to detect the send to background event and not other events.
     *
     */
    private class ApplicationLifecycleMonitor implements Application.ActivityLifecycleCallbacks, ComponentCallbacks2 {
        private final int DEFAULT_TIMEOUT = 2 * 60; // 2 minutes
        private Date mLastPingDate;
        private Date mApplicationOpenedDate;
        boolean mFirstActivityResumed = true;
        private Timer mActivityTransitionTimer;
        private TimerTask mActivityTransitionTimerTask;
        private final long MAX_ACTIVITY_TRANSITION_TIME_MS = 2000;
        boolean mIsInBackground = true;

        @Override
        public void onConfigurationChanged(final Configuration newConfig) {
            // Reapply locale on configuration change
            WPActivityUtils.applyLocale(getContext());
        }

        @Override
        public void onLowMemory() {
        }

        @Override
        public void onTrimMemory(final int level) {
            boolean evictBitmaps = false;
            switch (level) {
                case TRIM_MEMORY_COMPLETE:
                case TRIM_MEMORY_MODERATE:
                case TRIM_MEMORY_RUNNING_MODERATE:
                case TRIM_MEMORY_RUNNING_CRITICAL:
                case TRIM_MEMORY_RUNNING_LOW:
                    evictBitmaps = true;
                    break;
                default:
                    break;
            }

            if (evictBitmaps && mBitmapCache != null) {
                mBitmapCache.evictAll();
            }
        }

        private boolean isPushNotificationPingNeeded() {
            if (mLastPingDate == null) {
                // first startup
                return false;
            }

            Date now = new Date();
            if (DateTimeUtils.secondsBetween(now, mLastPingDate) >= DEFAULT_TIMEOUT) {
                mLastPingDate = now;
                return true;
            }
            return false;
        }

        /**
         * Check if user has valid credentials, and that at least 2 minutes are passed
         * since the last ping, then try to update the PN token.
         */
        private void updatePushNotificationTokenIfNotLimited() {
            // Synch Push Notifications settings
            if (isPushNotificationPingNeeded() && mAccountStore.hasAccessToken()) {
                // Register for Cloud messaging
                startService(new Intent(getContext(), GCMRegistrationIntentService.class));
            }
        }

        /**
         * The two methods below (startActivityTransitionTimer and stopActivityTransitionTimer)
         * are used to track when the app goes to background.
         *
         * Our implementation uses `onActivityPaused` and `onActivityResumed` of ApplicationLifecycleMonitor
         * to start and stop the timer that detects when the app goes to background.
         *
         * So when the user is simply navigating between the activities, the onActivityPaused() calls `startActivityTransitionTimer`
         * and starts the timer, but almost immediately the new activity being entered, the ApplicationLifecycleMonitor cancels the timer
         * in its onActivityResumed method, that in order calls `stopActivityTransitionTimer`.
         * And so mIsInBackground would be false.
         *
         * In the case the app is sent to background, the TimerTask is instead executed, and the code that handles all the background logic is run.
         */
        private void startActivityTransitionTimer() {
            this.mActivityTransitionTimer = new Timer();
            this.mActivityTransitionTimerTask = new TimerTask() {
                public void run() {
                    AppLog.i(T.UTILS, "App goes to background");
                    // We're in the Background
                    mIsInBackground = true;
                    String lastActivityString = AppPrefs.getLastActivityStr();
                    ActivityId lastActivity = ActivityId.getActivityIdFromName(lastActivityString);
                    Map<String, Object> properties = new HashMap<String, Object>();
                    properties.put("last_visible_screen", lastActivity.toString());
                    if (mApplicationOpenedDate != null) {
                        Date now = new Date();
                        properties.put("time_in_app", DateTimeUtils.secondsBetween(now, mApplicationOpenedDate));
                        mApplicationOpenedDate = null;
                    }
                    AnalyticsTracker.track(AnalyticsTracker.Stat.APPLICATION_CLOSED, properties);
                    AnalyticsTracker.endSession(false);
                    ConnectionChangeReceiver.setEnabled(WordPress.this, false);
                }
            };

            this.mActivityTransitionTimer.schedule(mActivityTransitionTimerTask,
                    MAX_ACTIVITY_TRANSITION_TIME_MS);
        }

        private void stopActivityTransitionTimer() {
            if (this.mActivityTransitionTimerTask != null) {
                this.mActivityTransitionTimerTask.cancel();
            }

            if (this.mActivityTransitionTimer != null) {
                this.mActivityTransitionTimer.cancel();
            }

            mIsInBackground = false;
        }

        /**
         * This method is called when:
         * 1. the app starts (but it's not opened by a service or a broadcast receiver, i.e. an activity is resumed)
         * 2. the app was in background and is now foreground
         */
        private void onAppComesFromBackground(Activity activity) {
            AppLog.i(T.UTILS, "App comes from background");
            ConnectionChangeReceiver.setEnabled(WordPress.this, true);
            AnalyticsUtils.refreshMetadata(mAccountStore, mSiteStore);
            mApplicationOpenedDate = new Date();
            AnalyticsTracker.track(AnalyticsTracker.Stat.APPLICATION_OPENED);
            if (NetworkUtils.isNetworkAvailable(mContext)) {
                // Refresh account informations and Notifications
<<<<<<< HEAD
                if (mAccountStore.hasAccessToken()) {
                    NotificationsUpdateService.startService(getContext());
=======

                if (AccountHelper.isSignedInWordPressDotCom()) {
                    Intent intent = activity.getIntent();
                    if (intent != null && intent.hasExtra(NotificationsListFragment.NOTE_ID_EXTRA)) {
                        NotificationsUpdateService.startService(getContext(),
                                getNoteIdFromNoteDetailActivityIntent(activity.getIntent()));
                    } else {
                        NotificationsUpdateService.startService(getContext());
                    }
                    NotificationsPendingDraftsService.checkPrefsAndStartService(getContext());
>>>>>>> 2c07d15f
                }

                // Rate limited PN Token Update
                updatePushNotificationTokenIfNotLimited();

                // Rate limited WPCom blog list update
                mUpdateSiteList.runIfNotLimited();

                // Rate limited Site informations and options update
                mUpdateSelectedSite.runIfNotLimited();
            }
            sDeleteExpiredStats.runIfNotLimited();
        }

        // gets the note id from the extras that started this activity, so
        // we can remember to re-set that to unread once the note fetch update takes place
        private String getNoteIdFromNoteDetailActivityIntent(Intent intent) {
            String noteId = "";
            if (intent != null) {
                noteId = intent.getStringExtra(NotificationsListFragment.NOTE_ID_EXTRA);
            }
            return noteId;
        }

        @Override
        public void onActivityResumed(Activity activity) {
            if (mIsInBackground) {
                // was in background before
                onAppComesFromBackground(activity);
            }
            stopActivityTransitionTimer();

            mIsInBackground = false;
            if (mFirstActivityResumed) {
                deferredInit(activity);
            }
            mFirstActivityResumed = false;
        }

        @Override
        public void onActivityCreated(Activity arg0, Bundle arg1) {
        }

        @Override
        public void onActivityDestroyed(Activity arg0) {
        }

        @Override
        public void onActivityPaused(Activity arg0) {
            mLastPingDate = new Date();
            startActivityTransitionTimer();
        }

        @Override
        public void onActivitySaveInstanceState(Activity arg0, Bundle arg1) {
        }

        @Override
        public void onActivityStarted(Activity arg0) {
        }

        @Override
        public void onActivityStopped(Activity arg0) {
        }
    }
}<|MERGE_RESOLUTION|>--- conflicted
+++ resolved
@@ -28,8 +28,6 @@
 import com.google.android.gms.common.GoogleApiAvailability;
 import com.google.android.gms.gcm.GoogleCloudMessaging;
 import com.google.android.gms.iid.InstanceID;
-import com.google.gson.Gson;
-import com.google.gson.reflect.TypeToken;
 import com.wordpress.rest.RestClient;
 import com.yarolegovich.wellsql.WellSql;
 
@@ -58,13 +56,8 @@
 import org.wordpress.android.networking.RestClientUtils;
 import org.wordpress.android.push.GCMRegistrationIntentService;
 import org.wordpress.android.ui.ActivityId;
-<<<<<<< HEAD
-=======
-import org.wordpress.android.ui.accounts.helpers.UpdateBlogListTask.GenericUpdateBlogListTask;
-import org.wordpress.android.ui.notifications.NotificationsDetailActivity;
 import org.wordpress.android.ui.notifications.NotificationsListFragment;
 import org.wordpress.android.ui.notifications.services.NotificationsPendingDraftsService;
->>>>>>> 2c07d15f
 import org.wordpress.android.ui.notifications.services.NotificationsUpdateService;
 import org.wordpress.android.ui.notifications.utils.NotificationsUtils;
 import org.wordpress.android.ui.prefs.AppPrefs;
@@ -91,7 +84,6 @@
 import java.io.File;
 import java.io.IOException;
 import java.lang.reflect.Field;
-import java.lang.reflect.Type;
 import java.util.Date;
 import java.util.HashMap;
 import java.util.Map;
@@ -117,13 +109,8 @@
     private static RestClientUtils mRestClientUtilsVersion1_3;
     private static RestClientUtils mRestClientUtilsVersion0;
 
-<<<<<<< HEAD
     private static final int SECONDS_BETWEEN_SITE_UPDATE = 60 * 60; // 1 hour
-    private static final int SECONDS_BETWEEN_BLOGLIST_UPDATE = 6 * 60 * 60; // 6 hours
-=======
-    private static final int SECONDS_BETWEEN_OPTIONS_UPDATE = 10 * 60;
-    private static final int SECONDS_BETWEEN_BLOGLIST_UPDATE = 15 * 60;
->>>>>>> 2c07d15f
+    private static final int SECONDS_BETWEEN_BLOGLIST_UPDATE = 15 * 60; // 15 minutes
     private static final int SECONDS_BETWEEN_DELETE_STATS = 5 * 60; // 5 minutes
 
     private static Context mContext;
@@ -756,12 +743,7 @@
             AnalyticsTracker.track(AnalyticsTracker.Stat.APPLICATION_OPENED);
             if (NetworkUtils.isNetworkAvailable(mContext)) {
                 // Refresh account informations and Notifications
-<<<<<<< HEAD
                 if (mAccountStore.hasAccessToken()) {
-                    NotificationsUpdateService.startService(getContext());
-=======
-
-                if (AccountHelper.isSignedInWordPressDotCom()) {
                     Intent intent = activity.getIntent();
                     if (intent != null && intent.hasExtra(NotificationsListFragment.NOTE_ID_EXTRA)) {
                         NotificationsUpdateService.startService(getContext(),
@@ -770,7 +752,6 @@
                         NotificationsUpdateService.startService(getContext());
                     }
                     NotificationsPendingDraftsService.checkPrefsAndStartService(getContext());
->>>>>>> 2c07d15f
                 }
 
                 // Rate limited PN Token Update
