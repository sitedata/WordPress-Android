package org.wordpress.android.viewmodel.wpwebview

import androidx.annotation.DrawableRes
import androidx.lifecycle.Lifecycle
import androidx.lifecycle.LifecycleOwner
import androidx.lifecycle.LifecycleRegistry
import androidx.lifecycle.LiveData
import androidx.lifecycle.MutableLiveData
import androidx.lifecycle.Observer
import androidx.lifecycle.ViewModel
import org.wordpress.android.R
import org.wordpress.android.ui.WPWebViewUsageCategory
import org.wordpress.android.ui.utils.UiString.UiStringRes
import org.wordpress.android.util.CrashLoggingUtils
import org.wordpress.android.util.NetworkUtilsWrapper
import org.wordpress.android.viewmodel.SingleLiveEvent
import org.wordpress.android.viewmodel.helpers.ConnectionStatus
import org.wordpress.android.viewmodel.helpers.ConnectionStatus.AVAILABLE
import org.wordpress.android.viewmodel.wpwebview.WPWebViewViewModel.PreviewMode.DEFAULT
import org.wordpress.android.viewmodel.wpwebview.WPWebViewViewModel.PreviewMode.DESKTOP
import org.wordpress.android.viewmodel.wpwebview.WPWebViewViewModel.WebPreviewUiState.WebPreviewContentUiState
import org.wordpress.android.viewmodel.wpwebview.WPWebViewViewModel.WebPreviewUiState
        .WebPreviewFullscreenUiState.WebPreviewFullscreenErrorUiState
import org.wordpress.android.viewmodel.wpwebview.WPWebViewViewModel.WebPreviewUiState
        .WebPreviewFullscreenProgressUiState
import javax.inject.Inject

class WPWebViewViewModel
@Inject constructor(
    private val networkUtils: NetworkUtilsWrapper,
    connectionStatus: LiveData<ConnectionStatus>
) : ViewModel(), LifecycleOwner {
    private var isStarted = false
    private var wpWebViewUsageCategory: WPWebViewUsageCategory = WPWebViewUsageCategory.WEBVIEW_STANDARD

    private val _uiState: MutableLiveData<WebPreviewUiState> = MutableLiveData()
    val uiState: LiveData<WebPreviewUiState> = _uiState
    private val _loadNeeded = SingleLiveEvent<Boolean>()
    val loadNeeded: LiveData<Boolean> = _loadNeeded

    private val _navigateBack = SingleLiveEvent<Unit>()
    val navigateBack: LiveData<Unit> = _navigateBack

    private val _navigateForward = SingleLiveEvent<Unit>()
    val navigateForward: LiveData<Unit> = _navigateForward

    private val _share = SingleLiveEvent<Unit>()
    val share: LiveData<Unit> = _share

    private val _openInExternalBrowser = SingleLiveEvent<Unit>()
    val openExternalBrowser: LiveData<Unit> = _openInExternalBrowser

    private val _previewModeSelector = MutableLiveData<PreviewModeSelectorStatus>()
    val previewModeSelector: LiveData<PreviewModeSelectorStatus> = _previewModeSelector

    private val _navbarUiState: MutableLiveData<NavBarUiState> = MutableLiveData()
    val navbarUiState: LiveData<NavBarUiState> = _navbarUiState

    private val _previewMode: MutableLiveData<PreviewMode> = MutableLiveData()
    val previewMode: LiveData<PreviewMode> = _previewMode

    private val lifecycleRegistry = LifecycleRegistry(this)
    override fun getLifecycle(): Lifecycle = lifecycleRegistry

    init {
        lifecycleRegistry.markState(Lifecycle.State.CREATED)
        connectionStatus.observe(this, Observer {
            if (it == AVAILABLE) {
                loadIfNecessary()
            }
        })
    }

    fun start(webViewUsageCategory: WPWebViewUsageCategory) {
        if (isStarted) {
            return
        }
        isStarted = true
<<<<<<< HEAD
        wpWebViewUsageCategory = webViewUsageCategory

        if (WPWebViewUsageCategory.isActionableDirectUsage(wpWebViewUsageCategory)) {
            updateUiState(WPWebViewUsageCategory.actionableDirectUsageToWebPreviewUiState(wpWebViewUsageCategory))
        } else if (networkUtils.isNetworkAvailable()) {
            // If there is no internet show the error screen
=======

        _navbarUiState.value = NavBarUiState(
                forwardNavigationEnabled = false,
                backNavigationEnabled = false,
                desktopPreviewHintVisible = false
        )

        _previewMode.value = DEFAULT
        _previewModeSelector.value = PreviewModeSelectorStatus(false, DEFAULT)

        // If there is no internet show the error screen
        if (networkUtils.isNetworkAvailable()) {
>>>>>>> d97c3283
            updateUiState(WebPreviewFullscreenProgressUiState)
        } else {
            updateUiState(WebPreviewFullscreenErrorUiState())
        }
        lifecycleRegistry.markState(Lifecycle.State.STARTED)
    }

    override fun onCleared() {
        lifecycleRegistry.markState(Lifecycle.State.DESTROYED)
        super.onCleared()
    }

    private fun updateUiState(uiState: WebPreviewUiState) {
        _uiState.value = uiState
    }

    /**
     * Update the ui state if the Loading or Error screen is being shown.
     * In other words don't update it after a configuration change.
     */
    fun onUrlLoaded() {
        if (uiState.value !is WebPreviewContentUiState) {
            updateUiState(WebPreviewContentUiState)
        }
        _loadNeeded.value = false
    }

    /**
     * Update the ui state if the Loading or Success screen is being shown.
     */
    fun onReceivedError() {
        if (uiState.value is WebPreviewContentUiState) {
            CrashLoggingUtils.log(
                    IllegalStateException(
                            "WPWebViewViewModel.onReceivedError() called with uiState WebPreviewContentUiState"
                    )
            )
            return
        }
        if (uiState.value !is WebPreviewFullscreenErrorUiState) {
            updateUiState(WebPreviewFullscreenErrorUiState())
        }
        _loadNeeded.value = false
    }

    fun loadIfNecessary() {
        if (isActionableDirectUsage()) return

        if (uiState.value !is WebPreviewFullscreenProgressUiState &&
                uiState.value !is WebPreviewContentUiState
        ) {
            updateUiState(WebPreviewFullscreenProgressUiState)
            _loadNeeded.value = true
        }
    }

<<<<<<< HEAD
    fun isActionableDirectUsage() = WPWebViewUsageCategory.isActionableDirectUsage(wpWebViewUsageCategory)

    fun getMenuUiState() = wpWebViewUsageCategory.menuUiState
=======
    fun navigateBack() {
        _navigateBack.call()
    }

    fun navigateForward() {
        _navigateForward.call()
    }

    fun toggleBackNavigation(isEnabled: Boolean) {
        _navbarUiState.value = navbarUiState.value!!.copy(backNavigationEnabled = isEnabled)
    }

    fun toggleForwardNavigation(isEnabled: Boolean) {
        _navbarUiState.value = navbarUiState.value!!.copy(forwardNavigationEnabled = isEnabled)
    }

    fun share() {
        _share.call()
    }

    fun openPageInExternalBrowser() {
        _openInExternalBrowser.call()
    }

    fun togglePreviewModeSelectorVisibility(isVisible: Boolean) {
        _previewModeSelector.value = PreviewModeSelectorStatus(isVisible, previewMode.value!!)
    }

    fun selectPreviewMode(selectedPreviewMode: PreviewMode) {
        if (previewMode.value != selectedPreviewMode) {
            _previewMode.value = selectedPreviewMode
            _navbarUiState.value =
                    navbarUiState.value!!.copy(desktopPreviewHintVisible = selectedPreviewMode == DESKTOP)
        }
    }

    data class NavBarUiState(
        val forwardNavigationEnabled: Boolean,
        val backNavigationEnabled: Boolean,
        val desktopPreviewHintVisible: Boolean
    )

    enum class PreviewMode {
        DEFAULT,
        DESKTOP
    }

    data class PreviewModeSelectorStatus(val isVisible: Boolean, val selectedPreviewMode: PreviewMode)
>>>>>>> d97c3283

    sealed class WebPreviewUiState(
        val fullscreenProgressLayoutVisibility: Boolean = false,
        val webViewVisibility: Boolean = false,
        val actionableEmptyView: Boolean = false
    ) {
        object WebPreviewContentUiState : WebPreviewUiState(
                webViewVisibility = true
        )

        object WebPreviewFullscreenProgressUiState : WebPreviewUiState(
                fullscreenProgressLayoutVisibility = true
        )

        sealed class WebPreviewFullscreenUiState : WebPreviewUiState(actionableEmptyView = true) {
            abstract val imageRes: Int
            abstract val titleText: UiStringRes?
            abstract val subtitleText: UiStringRes?
            abstract val buttonVisibility: Boolean

            data class WebPreviewFullscreenErrorUiState(
                @DrawableRes
                override val imageRes: Int = R.drawable.img_illustration_cloud_off_152dp,
                override val titleText: UiStringRes = UiStringRes(R.string.error_browser_no_network),
                override val subtitleText: UiStringRes = UiStringRes(R.string.error_network_connection),
                override val buttonVisibility: Boolean = true
            ) : WebPreviewFullscreenUiState()

            object WebPreviewFullscreenNotAvailableUiState : WebPreviewFullscreenUiState() {
                @DrawableRes
                override val imageRes: Int = R.drawable.img_illustration_empty_results_216dp
                override val titleText: UiStringRes = UiStringRes(R.string.preview_unavailable_self_hosted_sites)
                override val subtitleText: UiStringRes? = null
                override val buttonVisibility: Boolean = false
            }
        }
    }
}<|MERGE_RESOLUTION|>--- conflicted
+++ resolved
@@ -19,10 +19,8 @@
 import org.wordpress.android.viewmodel.wpwebview.WPWebViewViewModel.PreviewMode.DEFAULT
 import org.wordpress.android.viewmodel.wpwebview.WPWebViewViewModel.PreviewMode.DESKTOP
 import org.wordpress.android.viewmodel.wpwebview.WPWebViewViewModel.WebPreviewUiState.WebPreviewContentUiState
-import org.wordpress.android.viewmodel.wpwebview.WPWebViewViewModel.WebPreviewUiState
-        .WebPreviewFullscreenUiState.WebPreviewFullscreenErrorUiState
-import org.wordpress.android.viewmodel.wpwebview.WPWebViewViewModel.WebPreviewUiState
-        .WebPreviewFullscreenProgressUiState
+import org.wordpress.android.viewmodel.wpwebview.WPWebViewViewModel.WebPreviewUiState.WebPreviewFullscreenProgressUiState
+import org.wordpress.android.viewmodel.wpwebview.WPWebViewViewModel.WebPreviewUiState.WebPreviewFullscreenUiState.WebPreviewFullscreenErrorUiState
 import javax.inject.Inject
 
 class WPWebViewViewModel
@@ -76,27 +74,18 @@
             return
         }
         isStarted = true
-<<<<<<< HEAD
         wpWebViewUsageCategory = webViewUsageCategory
-
-        if (WPWebViewUsageCategory.isActionableDirectUsage(wpWebViewUsageCategory)) {
-            updateUiState(WPWebViewUsageCategory.actionableDirectUsageToWebPreviewUiState(wpWebViewUsageCategory))
-        } else if (networkUtils.isNetworkAvailable()) {
-            // If there is no internet show the error screen
-=======
-
         _navbarUiState.value = NavBarUiState(
                 forwardNavigationEnabled = false,
                 backNavigationEnabled = false,
                 desktopPreviewHintVisible = false
         )
-
         _previewMode.value = DEFAULT
         _previewModeSelector.value = PreviewModeSelectorStatus(false, DEFAULT)
 
-        // If there is no internet show the error screen
-        if (networkUtils.isNetworkAvailable()) {
->>>>>>> d97c3283
+        if (WPWebViewUsageCategory.isActionableDirectUsage(wpWebViewUsageCategory)) {
+            updateUiState(WPWebViewUsageCategory.actionableDirectUsageToWebPreviewUiState(wpWebViewUsageCategory))
+        } else if (networkUtils.isNetworkAvailable()) {
             updateUiState(WebPreviewFullscreenProgressUiState)
         } else {
             updateUiState(WebPreviewFullscreenErrorUiState())
@@ -153,11 +142,10 @@
         }
     }
 
-<<<<<<< HEAD
     fun isActionableDirectUsage() = WPWebViewUsageCategory.isActionableDirectUsage(wpWebViewUsageCategory)
 
     fun getMenuUiState() = wpWebViewUsageCategory.menuUiState
-=======
+
     fun navigateBack() {
         _navigateBack.call()
     }
@@ -206,7 +194,6 @@
     }
 
     data class PreviewModeSelectorStatus(val isVisible: Boolean, val selectedPreviewMode: PreviewMode)
->>>>>>> d97c3283
 
     sealed class WebPreviewUiState(
         val fullscreenProgressLayoutVisibility: Boolean = false,
