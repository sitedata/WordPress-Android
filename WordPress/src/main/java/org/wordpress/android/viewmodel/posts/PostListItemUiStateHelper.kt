package org.wordpress.android.viewmodel.posts

import androidx.annotation.ColorRes
import org.apache.commons.text.StringEscapeUtils
import org.wordpress.android.BuildConfig
import org.wordpress.android.R
import org.wordpress.android.analytics.AnalyticsTracker
import org.wordpress.android.analytics.AnalyticsTracker.Stat.POST_LIST_BUTTON_PRESSED
import org.wordpress.android.analytics.AnalyticsTracker.Stat.POST_LIST_ITEM_SELECTED
import org.wordpress.android.fluxc.model.LocalOrRemoteId.LocalId
import org.wordpress.android.fluxc.model.LocalOrRemoteId.RemoteId
import org.wordpress.android.fluxc.model.PostModel
import org.wordpress.android.fluxc.model.post.PostStatus
import org.wordpress.android.fluxc.model.post.PostStatus.DRAFT
import org.wordpress.android.fluxc.model.post.PostStatus.PENDING
import org.wordpress.android.fluxc.model.post.PostStatus.PRIVATE
import org.wordpress.android.fluxc.model.post.PostStatus.PUBLISHED
import org.wordpress.android.fluxc.model.post.PostStatus.SCHEDULED
import org.wordpress.android.fluxc.model.post.PostStatus.TRASHED
import org.wordpress.android.fluxc.model.post.PostStatus.UNKNOWN
import org.wordpress.android.fluxc.store.UploadStore.UploadError
import org.wordpress.android.ui.posts.PostUtils
import org.wordpress.android.ui.prefs.AppPrefsWrapper
import org.wordpress.android.ui.uploads.UploadUtils
import org.wordpress.android.ui.utils.UiString
import org.wordpress.android.ui.utils.UiString.UiStringRes
import org.wordpress.android.ui.utils.UiString.UiStringText
import org.wordpress.android.util.AppLog
import org.wordpress.android.util.AppLog.T.POSTS
import org.wordpress.android.viewmodel.posts.PostListItemIdentifier.LocalPostId
import org.wordpress.android.viewmodel.posts.PostListItemIdentifier.RemotePostId
import org.wordpress.android.viewmodel.posts.PostListItemType.PostListItemUiState
import org.wordpress.android.viewmodel.posts.PostListItemUiStateHelper.PostUploadUiState.NothingToUpload
import org.wordpress.android.viewmodel.posts.PostListItemUiStateHelper.PostUploadUiState.UploadQueued
import org.wordpress.android.viewmodel.posts.PostListItemUiStateHelper.PostUploadUiState.UploadingMedia
import org.wordpress.android.viewmodel.posts.PostListItemUiStateHelper.PostUploadUiState.UploadingPost
import org.wordpress.android.widgets.PostListButtonType
import org.wordpress.android.widgets.PostListButtonType.BUTTON_EDIT
import org.wordpress.android.widgets.PostListButtonType.BUTTON_PREVIEW
import org.wordpress.android.widgets.PostListButtonType.BUTTON_PUBLISH
import org.wordpress.android.widgets.PostListButtonType.BUTTON_RETRY
import org.wordpress.android.widgets.PostListButtonType.BUTTON_SUBMIT
import org.wordpress.android.widgets.PostListButtonType.BUTTON_SYNC
import org.wordpress.android.widgets.PostListButtonType.BUTTON_VIEW
import java.lang.Math.max
import javax.inject.Inject

private const val MAX_NUMBER_OF_VISIBLE_ACTIONS_STANDARD = 3
const val ERROR_COLOR = R.color.error
const val PROGRESS_INFO_COLOR = R.color.neutral_50
const val STATE_INFO_COLOR = R.color.warning_dark

/**
 * Helper class which encapsulates logic for creating UiStates for items in the PostsList.
 */
class PostListItemUiStateHelper @Inject constructor(private val appPrefsWrapper: AppPrefsWrapper) {
    fun createPostListItemUiState(
        post: PostModel,
        uploadStatus: PostListItemUploadStatus,
        unhandledConflicts: Boolean,
        capabilitiesToPublish: Boolean,
        statsSupported: Boolean,
        featuredImageUrl: String?,
        formattedDate: String,
        performingCriticalAction: Boolean,
        onAction: (PostModel, PostListButtonType, AnalyticsTracker.Stat) -> Unit
    ): PostListItemUiState {
        val postStatus: PostStatus = PostStatus.fromPost(post)
        val uploadUiState = createUploadUiState(uploadStatus, postStatus)

        val onButtonClicked = { buttonType: PostListButtonType ->
            onAction.invoke(post, buttonType, POST_LIST_BUTTON_PRESSED)
        }
        val buttonTypes = createButtonTypes(
                postStatus = postStatus,
                isLocalDraft = post.isLocalDraft,
                isLocallyChanged = post.isLocallyChanged,
                uploadUiState = uploadUiState,
                siteHasCapabilitiesToPublish = capabilitiesToPublish,
                statsSupported = statsSupported
        )
        val defaultActions = createDefaultViewActions(buttonTypes, onButtonClicked)
        val compactActions = createCompactViewActions(buttonTypes, onButtonClicked)

        val remotePostId = RemotePostId(RemoteId(post.remotePostId))
        val localPostId = LocalPostId(LocalId(post.id))
        val title = getTitle(post = post)
        val date = UiStringText(text = formattedDate)
        val statuses = getStatuses(
                postStatus = postStatus,
                isLocalDraft = post.isLocalDraft,
                isLocallyChanged = post.isLocallyChanged,
                uploadUiState = uploadUiState,
                hasUnhandledConflicts = unhandledConflicts
        )
        val statusesColor = getStatusesColor(
                postStatus = postStatus,
                isLocalDraft = post.isLocalDraft,
                isLocallyChanged = post.isLocallyChanged,
                uploadUiState = uploadUiState,
                hasUnhandledConflicts = unhandledConflicts
        )
        val statusesDelimeter = UiStringRes(R.string.multiple_status_label_delimiter)
        val onSelected = {
            when (postStatus) {
                TRASHED -> {}
                UNKNOWN, PUBLISHED, DRAFT, PRIVATE, PENDING, SCHEDULED -> onAction.invoke(
                        post,
                        BUTTON_EDIT,
                        POST_LIST_ITEM_SELECTED
                )
            }
        }
        val itemUiData = PostListItemUiStateData(
                remotePostId = remotePostId,
                localPostId = localPostId,
                title = title,
                excerpt = getExcerpt(post = post),
                imageUrl = featuredImageUrl,
                date = date,
                statuses = statuses,
                statusesColor = statusesColor,
                statusesDelimiter = statusesDelimeter,
                progressBarState = getProgressBarState(
                        uploadUiState = uploadUiState,
                        performingCriticalAction = performingCriticalAction
                ),
                showOverlay = shouldShowOverlay(
                        uploadUiState = uploadUiState,
                        performingCriticalAction = performingCriticalAction
                ),
                disableRippleEffect = postStatus == PostStatus.TRASHED
        )

        return PostListItemUiState(
                data = itemUiData,
                actions = defaultActions,
                compactActions = compactActions,
                onSelected = onSelected
        )
    }

    private fun getTitle(post: PostModel): UiString {
        return if (post.title.isNotBlank()) {
            UiStringText(StringEscapeUtils.unescapeHtml4(post.title))
        } else UiStringRes(R.string.untitled_in_parentheses)
    }

    private fun getExcerpt(post: PostModel): UiString? =
            PostUtils.getPostListExcerptFromPost(post)
                    .takeIf { !it.isNullOrBlank() }
                    ?.let { StringEscapeUtils.unescapeHtml4(it) }
                    ?.let { PostUtils.collapseShortcodes(it) }
                    ?.let { UiStringText(it) }

    private fun getProgressBarState(
        uploadUiState: PostUploadUiState,
        performingCriticalAction: Boolean
    ): PostListItemProgressBar {
        return if (shouldShowProgress(uploadUiState, performingCriticalAction)) {
            if (uploadUiState is UploadingMedia) {
                PostListItemProgressBar.Determinate(uploadUiState.progress)
            } else {
                PostListItemProgressBar.Indeterminate
            }
        } else {
            PostListItemProgressBar.Hidden
        }
    }

    private fun shouldShowProgress(uploadUiState: PostUploadUiState, performingCriticalAction: Boolean): Boolean {
        return performingCriticalAction || uploadUiState is UploadingPost || uploadUiState is UploadingMedia ||
                uploadUiState is UploadQueued
    }

    private fun getStatuses(
        postStatus: PostStatus,
        isLocalDraft: Boolean,
        isLocallyChanged: Boolean,
        uploadUiState: PostUploadUiState,
        hasUnhandledConflicts: Boolean
    ): List<UiString> {
        val labels: MutableList<UiString> = ArrayList()
        when {
            uploadUiState is PostUploadUiState.UploadFailed -> {
                getErrorLabel(uploadUiState.error, postStatus)?.let { labels.add(it) }
            }
            uploadUiState is UploadingPost -> if (uploadUiState.isDraft) {
                labels.add(UiStringRes(R.string.post_uploading_draft))
            } else {
                labels.add(UiStringRes(R.string.post_uploading))
            }
            uploadUiState is UploadingMedia -> labels.add(UiStringRes(R.string.uploading_media))
            uploadUiState is UploadQueued -> labels.add(UiStringRes(R.string.post_queued))
            hasUnhandledConflicts -> labels.add(UiStringRes(R.string.local_post_is_conflicted))
        }

        // we want to show either single error/progress label or 0-n info labels.
        if (labels.isEmpty()) {
            if (isLocalDraft) {
                labels.add(UiStringRes(R.string.local_draft))
            }
            if (isLocallyChanged) {
                labels.add(UiStringRes(R.string.local_changes))
            }
            if (postStatus == PRIVATE) {
                labels.add(UiStringRes(R.string.post_status_post_private))
            }
            if (postStatus == PENDING) {
                labels.add(UiStringRes(R.string.post_status_pending_review))
            }
        }
        return labels
    }

    private fun getErrorLabel(uploadError: UploadError, postStatus: PostStatus): UiString? {
        return when {
            uploadError.mediaError != null -> when (postStatus) {
                PRIVATE, PUBLISHED -> UiStringRes(R.string.error_media_recover_post_not_published)
                SCHEDULED -> UiStringRes(R.string.error_media_recover_post_not_scheduled)
                PENDING -> UiStringRes(R.string.error_media_recover_post_not_submitted)
                DRAFT, TRASHED, UNKNOWN -> UiStringRes(R.string.error_media_recover_post)
            }
            uploadError.postError != null -> UploadUtils.getErrorMessageResIdFromPostError(
                    false,
                    uploadError.postError
            )
            else -> {
                val errorMsg = "MediaError and postError are both null."
                if (BuildConfig.DEBUG) {
                    throw IllegalStateException(errorMsg)
                } else {
                    AppLog.e(POSTS, errorMsg)
                }
                UiStringRes(R.string.error_generic)
            }
        }
    }

    @ColorRes private fun getStatusesColor(
        postStatus: PostStatus,
        isLocalDraft: Boolean,
        isLocallyChanged: Boolean,
        uploadUiState: PostUploadUiState,
        hasUnhandledConflicts: Boolean
    ): Int? {
        val isError = uploadUiState is PostUploadUiState.UploadFailed || hasUnhandledConflicts
        val isProgressInfo = uploadUiState is UploadingPost || uploadUiState is UploadingMedia ||
                uploadUiState is UploadQueued
        val isStateInfo = isLocalDraft || isLocallyChanged || postStatus == PRIVATE || postStatus == PENDING

        return when {
            isError -> ERROR_COLOR
            isProgressInfo -> PROGRESS_INFO_COLOR
            isStateInfo -> STATE_INFO_COLOR
            else -> null
        }
    }

    private fun shouldShowOverlay(uploadUiState: PostUploadUiState, performingCriticalAction: Boolean): Boolean {
        // show overlay when post upload is in progress or (media upload is in progress and the user is not using Aztec)
        return performingCriticalAction ||
                (uploadUiState is UploadingPost ||
                        (!appPrefsWrapper.isAztecEditorEnabled && uploadUiState is UploadingMedia))
    }

    private fun createButtonTypes(
        postStatus: PostStatus,
        isLocalDraft: Boolean,
        isLocallyChanged: Boolean,
        uploadUiState: PostUploadUiState,
        siteHasCapabilitiesToPublish: Boolean,
        statsSupported: Boolean
    ): List<PostListButtonType> {
        val canRetryUpload = uploadUiState is PostUploadUiState.UploadFailed
        val canPublishPost = (canRetryUpload || uploadUiState is NothingToUpload) &&
                (isLocallyChanged || isLocalDraft || postStatus == DRAFT ||
                        (siteHasCapabilitiesToPublish && postStatus == PENDING))

        val canShowStats = statsSupported &&
                postStatus == PUBLISHED &&
                !isLocalDraft &&
                !isLocallyChanged
        val canShowViewButton = !canRetryUpload && postStatus != PostStatus.TRASHED
        val canShowPublishButton = canRetryUpload || canPublishPost
        val buttonTypes = ArrayList<PostListButtonType>()

        if (postStatus != PostStatus.TRASHED) {
            buttonTypes.add(BUTTON_EDIT)
        }
        if (canShowPublishButton) {
            buttonTypes.add(
                    if (canRetryUpload) {
                        BUTTON_RETRY
                    } else if (!siteHasCapabilitiesToPublish) {
                        BUTTON_SUBMIT
                    } else if (postStatus == SCHEDULED && isLocallyChanged) {
                        BUTTON_SYNC
                    } else {
                        BUTTON_PUBLISH
                    }
            )
        }

        if (canShowViewButton) {
            buttonTypes.add(
                    if (isLocalDraft || isLocallyChanged) {
                        BUTTON_PREVIEW
                    } else {
                        BUTTON_VIEW
                    }
            )
        }

        when {
            isLocalDraft -> buttonTypes.add(PostListButtonType.BUTTON_DELETE)
<<<<<<< HEAD
            postStatus == PostStatus.TRASHED -> {
=======
            postStatus == TRASHED -> {
                buttonTypes.add(PostListButtonType.BUTTON_DELETE)
>>>>>>> 3960b58c
                buttonTypes.add(PostListButtonType.BUTTON_MOVE_TO_DRAFT)
                buttonTypes.add(PostListButtonType.BUTTON_DELETE_PERMANENTLY)
            }
            postStatus != TRASHED -> buttonTypes.add(PostListButtonType.BUTTON_TRASH)
        }

        if (canShowStats) {
            buttonTypes.add(PostListButtonType.BUTTON_STATS)
        }

        return buttonTypes
    }

    private fun createDefaultViewActions(
        buttonTypes: List<PostListButtonType>,
        onButtonClicked: (PostListButtonType) -> Unit
    ): List<PostListItemAction> {
        val createSinglePostListItem = { buttonType: PostListButtonType ->
            PostListItemAction.SingleItem(buttonType, onButtonClicked)
        }
        return if (buttonTypes.size > MAX_NUMBER_OF_VISIBLE_ACTIONS_STANDARD) {
            val visibleItems = buttonTypes.take(MAX_NUMBER_OF_VISIBLE_ACTIONS_STANDARD - 1)
                    .map(createSinglePostListItem)
            val itemsUnderMore = buttonTypes.subList(
                    max(MAX_NUMBER_OF_VISIBLE_ACTIONS_STANDARD - 1, 0),
                    buttonTypes.size
            )
                    .map(createSinglePostListItem)

            visibleItems.plus(PostListItemAction.MoreItem(itemsUnderMore, onButtonClicked))
        } else {
            buttonTypes.map(createSinglePostListItem)
        }
    }

    private fun createCompactViewActions(
        buttonTypes: List<PostListButtonType>,
        onButtonClicked: (PostListButtonType) -> Unit
    ): PostListItemAction.MoreItem {
        val allItems = buttonTypes.map { buttonType: PostListButtonType ->
            PostListItemAction.SingleItem(buttonType, onButtonClicked)
        }
        return PostListItemAction.MoreItem(allItems, onButtonClicked)
    }

    private sealed class PostUploadUiState {
        data class UploadingMedia(val progress: Int) : PostUploadUiState()
        data class UploadingPost(val isDraft: Boolean) : PostUploadUiState()
        data class UploadFailed(val error: UploadError) : PostUploadUiState()
        object UploadQueued : PostUploadUiState()
        object NothingToUpload : PostUploadUiState()
    }

    private fun createUploadUiState(
        uploadStatus: PostListItemUploadStatus,
        postStatus: PostStatus
    ): PostUploadUiState {
        return when {
            uploadStatus.hasInProgressMediaUpload -> UploadingMedia(uploadStatus.mediaUploadProgress)
            uploadStatus.isUploading -> UploadingPost(postStatus == DRAFT)
            // the upload error is not null on retry -> it needs to be evaluated after UploadingMedia and UploadingPost
            uploadStatus.uploadError != null -> PostUploadUiState.UploadFailed(uploadStatus.uploadError)
            uploadStatus.hasPendingMediaUpload ||
                    uploadStatus.isQueued ||
                    uploadStatus.isUploadingOrQueued -> UploadQueued
            else -> NothingToUpload
        }
    }
}<|MERGE_RESOLUTION|>--- conflicted
+++ resolved
@@ -35,12 +35,17 @@
 import org.wordpress.android.viewmodel.posts.PostListItemUiStateHelper.PostUploadUiState.UploadingMedia
 import org.wordpress.android.viewmodel.posts.PostListItemUiStateHelper.PostUploadUiState.UploadingPost
 import org.wordpress.android.widgets.PostListButtonType
+import org.wordpress.android.widgets.PostListButtonType.BUTTON_DELETE
+import org.wordpress.android.widgets.PostListButtonType.BUTTON_DELETE_PERMANENTLY
 import org.wordpress.android.widgets.PostListButtonType.BUTTON_EDIT
+import org.wordpress.android.widgets.PostListButtonType.BUTTON_MOVE_TO_DRAFT
 import org.wordpress.android.widgets.PostListButtonType.BUTTON_PREVIEW
 import org.wordpress.android.widgets.PostListButtonType.BUTTON_PUBLISH
 import org.wordpress.android.widgets.PostListButtonType.BUTTON_RETRY
+import org.wordpress.android.widgets.PostListButtonType.BUTTON_STATS
 import org.wordpress.android.widgets.PostListButtonType.BUTTON_SUBMIT
 import org.wordpress.android.widgets.PostListButtonType.BUTTON_SYNC
+import org.wordpress.android.widgets.PostListButtonType.BUTTON_TRASH
 import org.wordpress.android.widgets.PostListButtonType.BUTTON_VIEW
 import java.lang.Math.max
 import javax.inject.Inject
@@ -285,7 +290,7 @@
         val canShowPublishButton = canRetryUpload || canPublishPost
         val buttonTypes = ArrayList<PostListButtonType>()
 
-        if (postStatus != PostStatus.TRASHED) {
+        if (postStatus != TRASHED) {
             buttonTypes.add(BUTTON_EDIT)
         }
         if (canShowPublishButton) {
@@ -313,21 +318,16 @@
         }
 
         when {
-            isLocalDraft -> buttonTypes.add(PostListButtonType.BUTTON_DELETE)
-<<<<<<< HEAD
-            postStatus == PostStatus.TRASHED -> {
-=======
+            isLocalDraft -> buttonTypes.add(BUTTON_DELETE)
             postStatus == TRASHED -> {
-                buttonTypes.add(PostListButtonType.BUTTON_DELETE)
->>>>>>> 3960b58c
-                buttonTypes.add(PostListButtonType.BUTTON_MOVE_TO_DRAFT)
-                buttonTypes.add(PostListButtonType.BUTTON_DELETE_PERMANENTLY)
-            }
-            postStatus != TRASHED -> buttonTypes.add(PostListButtonType.BUTTON_TRASH)
+                buttonTypes.add(BUTTON_MOVE_TO_DRAFT)
+                buttonTypes.add(BUTTON_DELETE_PERMANENTLY)
+            }
+            postStatus != TRASHED -> buttonTypes.add(BUTTON_TRASH)
         }
 
         if (canShowStats) {
-            buttonTypes.add(PostListButtonType.BUTTON_STATS)
+            buttonTypes.add(BUTTON_STATS)
         }
 
         return buttonTypes
