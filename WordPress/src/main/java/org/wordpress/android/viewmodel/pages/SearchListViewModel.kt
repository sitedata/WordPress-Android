--- conflicted
+++ resolved
@@ -68,11 +68,7 @@
         pagesViewModel.onItemTapped(pageItem)
     }
 
-<<<<<<< HEAD
-    private fun loadFoundPages(pages: SortedMap<PageStatus, List<PageModel>>) = launch(uiContext) {
-=======
-    private fun loadFoundPages(pages: SortedMap<PageListType, List<PageModel>>) = launch {
->>>>>>> ca392d70
+    private fun loadFoundPages(pages: SortedMap<PageListType, List<PageModel>>) = launch(uiContext) {
         if (pages.isNotEmpty()) {
             val pageItems = pages
                     .map { (listType, results) ->
