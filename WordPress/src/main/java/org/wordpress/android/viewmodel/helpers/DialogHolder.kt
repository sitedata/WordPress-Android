package org.wordpress.android.viewmodel.helpers

import android.content.Context
import android.support.v4.app.FragmentManager
import org.wordpress.android.ui.posts.BasicFragmentDialog
import org.wordpress.android.ui.utils.UiHelpers
import org.wordpress.android.ui.utils.UiString

class DialogHolder(
<<<<<<< HEAD
    val tag: String,
    @StringRes val titleRes: Int,
    @StringRes val messageRes: Int,
    val customMessageString: String?,
    @StringRes val positiveButtonTextRes: Int,
    @StringRes val negativeButtonTextRes: Int
=======
    private val tag: String,
    private val title: UiString,
    private val message: UiString,
    private val positiveButton: UiString,
    private val negativeButton: UiString
>>>>>>> e500f7f4
) {
    fun show(context: Context, fragmentManager: FragmentManager, uiHelpers: UiHelpers) {
        val dialog = BasicFragmentDialog()
<<<<<<< HEAD
        dialog.initialize(tag,
                context.getString(titleRes),
                if (customMessageString != null) customMessageString else context.getString(messageRes),
                context.getString(positiveButtonTextRes),
                context.getString(negativeButtonTextRes),
                null)
=======
        dialog.initialize(
                tag = tag,
                title = uiHelpers.getTextOfUiString(context, title),
                message = uiHelpers.getTextOfUiString(context, message),
                positiveButtonLabel = uiHelpers.getTextOfUiString(context, positiveButton),
                negativeButtonLabel = uiHelpers.getTextOfUiString(context, negativeButton),
                cancelButtonLabel = null
        )
>>>>>>> e500f7f4
        dialog.show(fragmentManager, tag)
    }
}<|MERGE_RESOLUTION|>--- conflicted
+++ resolved
@@ -7,31 +7,14 @@
 import org.wordpress.android.ui.utils.UiString
 
 class DialogHolder(
-<<<<<<< HEAD
-    val tag: String,
-    @StringRes val titleRes: Int,
-    @StringRes val messageRes: Int,
-    val customMessageString: String?,
-    @StringRes val positiveButtonTextRes: Int,
-    @StringRes val negativeButtonTextRes: Int
-=======
     private val tag: String,
     private val title: UiString,
     private val message: UiString,
     private val positiveButton: UiString,
     private val negativeButton: UiString
->>>>>>> e500f7f4
 ) {
     fun show(context: Context, fragmentManager: FragmentManager, uiHelpers: UiHelpers) {
         val dialog = BasicFragmentDialog()
-<<<<<<< HEAD
-        dialog.initialize(tag,
-                context.getString(titleRes),
-                if (customMessageString != null) customMessageString else context.getString(messageRes),
-                context.getString(positiveButtonTextRes),
-                context.getString(negativeButtonTextRes),
-                null)
-=======
         dialog.initialize(
                 tag = tag,
                 title = uiHelpers.getTextOfUiString(context, title),
@@ -40,7 +23,6 @@
                 negativeButtonLabel = uiHelpers.getTextOfUiString(context, negativeButton),
                 cancelButtonLabel = null
         )
->>>>>>> e500f7f4
         dialog.show(fragmentManager, tag)
     }
 }