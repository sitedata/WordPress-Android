--- conflicted
+++ resolved
@@ -54,9 +54,6 @@
                                         summary = it.summary,
                                         createdDate = it.published.printDate(),
                                         createdTime = it.published.printTime(),
-<<<<<<< HEAD
-                                        rewindAction = if (it.rewindable == true) this::onRewindClicked else null
-=======
                                         rewindAction = it.rewindID?.let { rewindId ->
                                             {
                                                 rewindStatusService.rewind(rewindId, site)
@@ -69,7 +66,6 @@
                                             )
                                             false
                                         }
->>>>>>> d6c43725
                                 )
                             }
             )
