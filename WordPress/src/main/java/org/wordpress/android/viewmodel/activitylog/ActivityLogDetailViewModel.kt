package org.wordpress.android.viewmodel.activitylog

import android.arch.lifecycle.LiveData
import android.arch.lifecycle.MediatorLiveData
import android.arch.lifecycle.MutableLiveData
import android.arch.lifecycle.Transformations
import android.arch.lifecycle.ViewModel
import org.wordpress.android.fluxc.Dispatcher
import org.wordpress.android.fluxc.model.SiteModel
import org.wordpress.android.fluxc.model.activity.ActivityLogModel.ActivityActor
import org.wordpress.android.fluxc.store.ActivityLogStore
import org.wordpress.android.fluxc.tools.FormattableRange
import org.wordpress.android.ui.activitylog.RewindStatusService
import org.wordpress.android.ui.activitylog.detail.ActivityLogDetailModel
import org.wordpress.android.util.AppLog
import org.wordpress.android.util.AppLog.T.ACTIVITY_LOG
import org.wordpress.android.util.toFormattedDateString
import org.wordpress.android.util.toFormattedTimeString
import org.wordpress.android.viewmodel.SingleLiveEvent
import javax.inject.Inject

const val ACTIVITY_LOG_ID_KEY: String = "activity_log_id_key"
const val ACTIVITY_LOG_REWIND_ID_KEY: String = "activity_log_rewind_id_key"

class ActivityLogDetailViewModel
@Inject constructor(
    val dispatcher: Dispatcher,
    private val activityLogStore: ActivityLogStore,
    private val rewindStatusService: RewindStatusService
) : ViewModel() {
    lateinit var site: SiteModel
    lateinit var activityLogId: String

    private val _showRewindDialog = SingleLiveEvent<ActivityLogDetailModel>()
    val showRewindDialog: LiveData<ActivityLogDetailModel>
        get() = _showRewindDialog

    private val _handleFormattableRangeClick = SingleLiveEvent<FormattableRange>()
    val handleFormattableRangeClick: LiveData<FormattableRange>
        get() = _handleFormattableRangeClick

    private val _item = MutableLiveData<ActivityLogDetailModel>()
    val activityLogItem: LiveData<ActivityLogDetailModel>
        get() = _item

    private val mediatorRewindAvailable = MediatorLiveData<Boolean>()

    val rewindAvailable: LiveData<Boolean>
        get() = mediatorRewindAvailable

    init {
        val itemRewindAvailable = Transformations.map(_item) { it?.isRewindButtonVisible ?: false }
        mediatorRewindAvailable.addSource(itemRewindAvailable) {
            mediatorRewindAvailable.value = it == true && mediatorRewindAvailable.value != false
        }
        mediatorRewindAvailable.addSource(rewindStatusService.rewindAvailable) {
            mediatorRewindAvailable.value = it == true && mediatorRewindAvailable.value != false
        }
    }

    fun start(site: SiteModel, activityLogId: String) {
        this.site = site
        this.activityLogId = activityLogId

        if (activityLogId != _item.value?.activityID) {
<<<<<<< HEAD
            _item.value = activityLogStore
                    .getActivityLogForSite(site)
                    .find { it.activityID == activityLogId }
                    ?.let {
                        ActivityLogDetailModel(
                                activityID = it.activityID,
                                rewindId = it.rewindID,
                                actorIconUrl = it.actor?.avatarURL,
                                showJetpackIcon = it.actor?.showJetpackIcon(),
                                isRewindButtonVisible = it.rewindable ?: false,
                                actorName = it.actor?.displayName,
                                actorRole = it.actor?.role,
                                content = it.content,
                                summary = it.summary,
                                createdDate = it.published.printDate(),
                                createdTime = it.published.printTime()
                        )
                    }
=======
            _item.postValue(
                    activityLogStore
                            .getActivityLogForSite(site)
                            .find { it.activityID == activityLogId }
                            ?.let {
                                ActivityLogDetailModel(
                                        activityID = it.activityID,
                                        rewindId = it.rewindID,
                                        actorIconUrl = it.actor?.avatarURL,
                                        showJetpackIcon = it.actor?.showJetpackIcon(),
                                        isRewindButtonVisible = it.rewindable ?: false,
                                        actorName = it.actor?.displayName,
                                        actorRole = it.actor?.role,
                                        text = it.text,
                                        summary = it.summary,
                                        createdDate = it.published.toFormattedDateString(),
                                        createdTime = it.published.toFormattedTimeString(),
                                        rewindAction = it.rewindID?.let {
                                            { this.onRewindClicked() }
                                        } ?: {
                                            AppLog.e(
                                                    ACTIVITY_LOG,
                                                    "Trying to rewind activity without rewind ID"
                                            )
                                        }
                                )
                            }
            )
>>>>>>> 5cb6ab8b
        }
        rewindStatusService.start(site)
    }

    fun stop() {
        rewindStatusService.stop()
    }

    fun onRangeClicked(range: FormattableRange) {
        _handleFormattableRangeClick.value = range
    }

    fun onRewindClicked(model: ActivityLogDetailModel) {
        if (model.rewindId != null) {
            _showRewindDialog.value = model
        } else {
            AppLog.e(
                    ACTIVITY_LOG,
                    "Trying to rewind activity without rewind ID"
            )
        }
    }

    private fun ActivityActor.showJetpackIcon(): Boolean {
        return displayName == "Jetpack" && type == "Application" ||
                displayName == "Happiness Engineer" && type == "Happiness Engineer"
    }
}<|MERGE_RESOLUTION|>--- conflicted
+++ resolved
@@ -63,7 +63,6 @@
         this.activityLogId = activityLogId
 
         if (activityLogId != _item.value?.activityID) {
-<<<<<<< HEAD
             _item.value = activityLogStore
                     .getActivityLogForSite(site)
                     .find { it.activityID == activityLogId }
@@ -78,40 +77,10 @@
                                 actorRole = it.actor?.role,
                                 content = it.content,
                                 summary = it.summary,
-                                createdDate = it.published.printDate(),
-                                createdTime = it.published.printTime()
+                                createdDate = it.published.toFormattedDateString(),
+                                createdTime = it.published.toFormattedTimeString()
                         )
                     }
-=======
-            _item.postValue(
-                    activityLogStore
-                            .getActivityLogForSite(site)
-                            .find { it.activityID == activityLogId }
-                            ?.let {
-                                ActivityLogDetailModel(
-                                        activityID = it.activityID,
-                                        rewindId = it.rewindID,
-                                        actorIconUrl = it.actor?.avatarURL,
-                                        showJetpackIcon = it.actor?.showJetpackIcon(),
-                                        isRewindButtonVisible = it.rewindable ?: false,
-                                        actorName = it.actor?.displayName,
-                                        actorRole = it.actor?.role,
-                                        text = it.text,
-                                        summary = it.summary,
-                                        createdDate = it.published.toFormattedDateString(),
-                                        createdTime = it.published.toFormattedTimeString(),
-                                        rewindAction = it.rewindID?.let {
-                                            { this.onRewindClicked() }
-                                        } ?: {
-                                            AppLog.e(
-                                                    ACTIVITY_LOG,
-                                                    "Trying to rewind activity without rewind ID"
-                                            )
-                                        }
-                                )
-                            }
-            )
->>>>>>> 5cb6ab8b
         }
         rewindStatusService.start(site)
     }
