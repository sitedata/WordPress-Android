package org.wordpress.android.viewmodel.pages

import android.arch.lifecycle.LiveData
import android.arch.lifecycle.MutableLiveData
import android.arch.lifecycle.Observer
import android.arch.lifecycle.ViewModel
import kotlinx.coroutines.experimental.launch
import org.wordpress.android.R.string
import org.wordpress.android.fluxc.Dispatcher
import org.wordpress.android.fluxc.model.SiteModel
<<<<<<< HEAD
import org.wordpress.android.models.pages.PageModel
import org.wordpress.android.models.pages.PageStatus
import org.wordpress.android.models.pages.PageStatus.DRAFT
import org.wordpress.android.models.pages.PageStatus.PUBLISHED
import org.wordpress.android.models.pages.PageStatus.SCHEDULED
import org.wordpress.android.models.pages.PageStatus.TRASHED
import org.wordpress.android.networking.PageStore
=======
import org.wordpress.android.fluxc.model.page.PageStatus
>>>>>>> 5e97860d
import org.wordpress.android.ui.pages.PageItem
import org.wordpress.android.ui.pages.PageItem.Action
import org.wordpress.android.ui.pages.PageItem.Action.DELETE_PERMANENTLY
import org.wordpress.android.ui.pages.PageItem.Action.MOVE_TO_DRAFT
import org.wordpress.android.ui.pages.PageItem.Action.MOVE_TO_TRASH
import org.wordpress.android.ui.pages.PageItem.Action.PUBLISH_NOW
import org.wordpress.android.ui.pages.PageItem.Action.SET_PARENT
import org.wordpress.android.ui.pages.PageItem.Action.VIEW_PAGE
import org.wordpress.android.ui.pages.PageItem.Divider
import org.wordpress.android.ui.pages.PageItem.DraftPage
import org.wordpress.android.ui.pages.PageItem.Empty
import org.wordpress.android.ui.pages.PageItem.Page
import org.wordpress.android.ui.pages.PageItem.PublishedPage
import org.wordpress.android.ui.pages.PageItem.ScheduledPage
import org.wordpress.android.ui.pages.PageItem.TrashedPage
import org.wordpress.android.util.toFormattedDateString
import org.wordpress.android.viewmodel.SingleLiveEvent
import javax.inject.Inject

class PageListViewModel
@Inject constructor(val dispatcher: Dispatcher, private val pageStore: PageStore) : ViewModel() {
    private val _pages: MutableLiveData<List<PageItem>> = MutableLiveData()
    val pages: LiveData<List<PageItem>> = _pages

    private val _editPage = SingleLiveEvent<PageModel>()
    val editPage: LiveData<PageModel>
        get() = _editPage

    private val _previewPage = SingleLiveEvent<PageModel>()
    val previewPage: LiveData<PageModel>
        get() = _previewPage

    private val _setPageParent = SingleLiveEvent<PageModel>()
    val setPageParent: LiveData<PageModel>
        get() = _setPageParent

    private val _movePageToDraft = SingleLiveEvent<PageModel>()
    val movePageToDraft: LiveData<PageModel>
        get() = _movePageToDraft

    private val _movePageToTrash = SingleLiveEvent<PageModel>()
    val movePageToTrash: LiveData<PageModel>
        get() = _movePageToTrash

    private val _publishPage = SingleLiveEvent<PageModel>()
    val publishPage: LiveData<PageModel>
        get() = _publishPage

    private val _deletePage = SingleLiveEvent<PageModel>()
    val deletePage: LiveData<PageModel>
        get() = _deletePage

    private var isStarted: Boolean = false
    private var site: SiteModel? = null
    private lateinit var pageType: PageStatus

    private lateinit var pagesViewModel: PagesViewModel

    fun start(site: SiteModel, pageType: PageStatus, pagesViewModel: PagesViewModel) {
        this.site = site
        this.pageType = pageType
        this.pagesViewModel = pagesViewModel

        if (!isStarted) {
            isStarted = true
            loadPagesAsync()

            pagesViewModel.refreshPages.observeForever(refreshPagesObserver)
        }
    }

    override fun onCleared() {
        this.site = null
        pagesViewModel.refreshPages.removeObserver(refreshPagesObserver)
    }

    fun onMenuAction(action: Action, pageItem: Page): Boolean {
        when (action) {
            VIEW_PAGE -> _previewPage.postValue(pagesViewModel.pages.first { it.remoteId == pageItem.id })
            SET_PARENT -> _setPageParent.postValue(pagesViewModel.pages.first { it.remoteId == pageItem.id })
            MOVE_TO_DRAFT -> changePageStatus(pageItem, DRAFT)
            MOVE_TO_TRASH -> changePageStatus(pageItem, TRASHED)
            PUBLISH_NOW -> changePageStatus(pageItem, PUBLISHED)
            DELETE_PERMANENTLY -> _deletePage.postValue(pagesViewModel.pages.first { it.remoteId == pageItem.id })
        }
        return true
    }

    fun onItemTapped(pageItem: Page) {
        _editPage.postValue(pagesViewModel.pages.first { it.remoteId == pageItem.id })
    }

    private val refreshPagesObserver = Observer<Unit> {
        loadPagesAsync()
    }

    private fun loadPagesAsync() = launch {
        val newPages = pagesViewModel.pages
                .filter { it.status == pageType }
                .let {
                    when (pageType) {
                        PUBLISHED -> preparePublishedPages(it)
                        SCHEDULED -> prepareScheduledPages(it)
                        DRAFT -> prepareDraftPages(it)
                        TRASHED -> prepareTrashedPages(it)
                    }
                }

        if (newPages.isEmpty()) {
            _pages.postValue(listOf(Empty(string.empty_list_default)))
        } else {
            _pages.postValue(newPages)
        }
    }

    private fun preparePublishedPages(pages: List<PageModel>): List<PageItem> {
        return topologicalSort(pages.toMutableList(), pages.map { it.parentId }.min() ?: 0)
                .map {
                    val label = if (it.hasLocalChanges) string.local_changes else null
                    PublishedPage(it.remoteId, it.title, label, getPageItemIndent(it))
                }
    }

    private fun prepareScheduledPages(pages: List<PageModel>): List<PageItem> {
        return pages.groupBy { it.date.toFormattedDateString() }
                .map { (date, results) -> listOf(Divider(date)) +
                        results.map { ScheduledPage(it.pageId.toLong(), it.title) }
                }
                .fold(mutableListOf()) { acc: MutableList<PageItem>, list: List<PageItem> ->
                    acc.addAll(list)
                    acc
                }
    }

    private fun prepareDraftPages(pages: List<PageModel>): List<PageItem> {
        return pages.map {
            val label = if (it.hasLocalChanges) string.local_draft else null
            DraftPage(it.remoteId, it.title, label)
        }
    }

    private fun prepareTrashedPages(pages: List<PageModel>): List<PageItem> {
        return pages.map {
            TrashedPage(it.remoteId, it.title)
        }
    }

    private fun topologicalSort(pages: MutableList<PageModel>, parentId: Long): List<PageModel> {
        val sortedList = mutableListOf<PageModel>()
        pages.filter { it.parentId == parentId }.forEach {
            sortedList += it
            pages -= it
            sortedList += topologicalSort(pages, it.remoteId)
        }
        return sortedList
    }

    private fun getPageItemIndent(page: PageModel?): Int {
        return if (page == null) -1 else getPageItemIndent(page.parent) + 1
    }

    private fun changePageStatus(pageItem: Page, status: PageStatus) {
        pagesViewModel.pages
                .firstOrNull { it.remoteId == pageItem.id }
                ?.let { page ->
                    launch {
                        page.status = status
                        pageStore.savePage(page)
                    }
                }
    }

    enum class PageListState {
        DONE,
        ERROR,
        REFRESHING,
        FETCHING
    }
}<|MERGE_RESOLUTION|>--- conflicted
+++ resolved
@@ -8,17 +8,13 @@
 import org.wordpress.android.R.string
 import org.wordpress.android.fluxc.Dispatcher
 import org.wordpress.android.fluxc.model.SiteModel
-<<<<<<< HEAD
-import org.wordpress.android.models.pages.PageModel
-import org.wordpress.android.models.pages.PageStatus
-import org.wordpress.android.models.pages.PageStatus.DRAFT
-import org.wordpress.android.models.pages.PageStatus.PUBLISHED
-import org.wordpress.android.models.pages.PageStatus.SCHEDULED
-import org.wordpress.android.models.pages.PageStatus.TRASHED
-import org.wordpress.android.networking.PageStore
-=======
 import org.wordpress.android.fluxc.model.page.PageStatus
->>>>>>> 5e97860d
+import org.wordpress.android.fluxc.model.page.PageModel
+import org.wordpress.android.fluxc.model.page.PageStatus.DRAFT
+import org.wordpress.android.fluxc.model.page.PageStatus.PUBLISHED
+import org.wordpress.android.fluxc.model.page.PageStatus.SCHEDULED
+import org.wordpress.android.fluxc.model.page.PageStatus.TRASHED
+import org.wordpress.android.networking.PageUploadUtil
 import org.wordpress.android.ui.pages.PageItem
 import org.wordpress.android.ui.pages.PageItem.Action
 import org.wordpress.android.ui.pages.PageItem.Action.DELETE_PERMANENTLY
@@ -39,7 +35,10 @@
 import javax.inject.Inject
 
 class PageListViewModel
-@Inject constructor(val dispatcher: Dispatcher, private val pageStore: PageStore) : ViewModel() {
+@Inject constructor(
+    val dispatcher: Dispatcher,
+    private val uploadUtil: PageUploadUtil
+) : ViewModel() {
     private val _pages: MutableLiveData<List<PageItem>> = MutableLiveData()
     val pages: LiveData<List<PageItem>> = _pages
 
@@ -135,7 +134,7 @@
     }
 
     private fun preparePublishedPages(pages: List<PageModel>): List<PageItem> {
-        return topologicalSort(pages.toMutableList(), pages.map { it.parentId }.min() ?: 0)
+        return topologicalSort(pages.toMutableList(), pages.map { it.parent?.remoteId ?: 0 }.min() ?: 0)
                 .map {
                     val label = if (it.hasLocalChanges) string.local_changes else null
                     PublishedPage(it.remoteId, it.title, label, getPageItemIndent(it))
@@ -149,7 +148,7 @@
                 }
                 .fold(mutableListOf()) { acc: MutableList<PageItem>, list: List<PageItem> ->
                     acc.addAll(list)
-                    acc
+                    return@fold acc
                 }
     }
 
@@ -168,7 +167,7 @@
 
     private fun topologicalSort(pages: MutableList<PageModel>, parentId: Long): List<PageModel> {
         val sortedList = mutableListOf<PageModel>()
-        pages.filter { it.parentId == parentId }.forEach {
+        pages.filter { it.parent?.remoteId == parentId }.forEach {
             sortedList += it
             pages -= it
             sortedList += topologicalSort(pages, it.remoteId)
@@ -186,7 +185,7 @@
                 ?.let { page ->
                     launch {
                         page.status = status
-                        pageStore.savePage(page)
+                        uploadUtil.uploadPage(page)
                     }
                 }
     }
