package org.wordpress.android.viewmodel.activitylog

import org.wordpress.android.R
import org.wordpress.android.fluxc.model.activity.ActivityLogModel
import java.text.DateFormat
import java.util.Date
import java.util.Locale

data class ActivityLogListItemViewModel(
    val activityId: String,
    val summary: String,
    val text: String,
<<<<<<< HEAD
    val type: String?,
    private val gridicon: String?,
    val status: String?,
    val rewindable: Boolean,
    val rewindID: String?,
    private val published: Date
=======
    private val gridIcon: String?,
    private val status: String?,
    val isRewindable: Boolean,
    val rewindId: String?,
    private val datePublished: Date
>>>>>>> e330a577
) {
    private val timeFormatter = DateFormat.getDateInstance(DateFormat.LONG, Locale.getDefault())

    companion object {
        @JvmStatic
        fun fromDomainModel(model: ActivityLogModel): ActivityLogListItemViewModel {
            return ActivityLogListItemViewModel(model.activityID, model.summary, model.text, model.gridicon,
                    model.status, model.rewindable ?: false, model.rewindID, model.published)
        }
    }

    val header: String by lazy {
        timeFormatter.format(datePublished)
    }

    val background by lazy {
        convertStatusToBackground(status)
    }

    val icon by lazy {
        convertGridIconToDrawable(gridIcon)
    }

    fun isHeaderVisible(previous: ActivityLogListItemViewModel?): Boolean {
        return if (previous != null) {
            header != previous.header
        } else {
            true
        }
    }

    private fun convertStatusToBackground(status: String?): Int {
        return when (status) {
            "error" -> R.drawable.shape_oval_red
            "success" -> R.drawable.shape_oval_green
            "warning" -> R.drawable.shape_oval_blue_wordpress
            else -> R.drawable.shape_oval_grey
        }
    }

    private fun convertGridIconToDrawable(gridIcon: String?): Int {
        return when (gridIcon) {
            "checkmark" -> R.drawable.ic_checkmark_white_24dp
            "cloud" -> R.drawable.ic_cloud_white_24dp
            "cog" -> R.drawable.ic_cog_white_24dp
            "comment" -> R.drawable.ic_comment_white_24dp
            "cross" -> R.drawable.ic_cross_white_24dp
            "domains" -> R.drawable.ic_domains_white_24dp
            "history" -> R.drawable.ic_history_white_24dp
            "image" -> R.drawable.ic_image_white_24dp
            "layout" -> R.drawable.ic_layout_white_24dp
            "lock" -> R.drawable.ic_lock_white_24dp
            "logout" -> R.drawable.ic_sign_out_white_24dp
            "mail" -> R.drawable.ic_mail_white_24dp
            "menu" -> R.drawable.ic_menu_white_24dp
            "my-sites" -> R.drawable.ic_my_sites_white_24dp
            "notice" -> R.drawable.ic_notice_white_24dp
            "notice-outline" -> R.drawable.ic_notice_outline_white_24dp
            "pages" -> R.drawable.ic_pages_white_24dp
            "plans" -> R.drawable.ic_plans_white_24dp
            "plugins" -> R.drawable.ic_plugins_white_24dp
            "posts" -> R.drawable.ic_posts_white_24dp
            "share" -> R.drawable.ic_share_white_24dp
            "shipping" -> R.drawable.ic_shipping_white_24dp
            "spam" -> R.drawable.ic_spam_white_24dp
            "themes" -> R.drawable.ic_themes_white_24dp
            "trash" -> R.drawable.ic_trash_white_24dp
            "user" -> R.drawable.ic_user_white_24dp
            else -> R.drawable.ic_notice_white_24dp
        }
    }
}<|MERGE_RESOLUTION|>--- conflicted
+++ resolved
@@ -10,20 +10,11 @@
     val activityId: String,
     val summary: String,
     val text: String,
-<<<<<<< HEAD
-    val type: String?,
-    private val gridicon: String?,
-    val status: String?,
-    val rewindable: Boolean,
-    val rewindID: String?,
-    private val published: Date
-=======
     private val gridIcon: String?,
     private val status: String?,
     val isRewindable: Boolean,
     val rewindId: String?,
     private val datePublished: Date
->>>>>>> e330a577
 ) {
     private val timeFormatter = DateFormat.getDateInstance(DateFormat.LONG, Locale.getDefault())
 
