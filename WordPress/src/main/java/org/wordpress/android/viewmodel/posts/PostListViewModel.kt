--- conflicted
+++ resolved
@@ -90,6 +90,7 @@
 import org.wordpress.android.viewmodel.helpers.ConnectionStatus
 import org.wordpress.android.viewmodel.helpers.DialogHolder
 import org.wordpress.android.viewmodel.helpers.ToastMessageHolder
+import org.wordpress.android.widgets.PostListButton
 import org.wordpress.android.widgets.PostListButtonType
 import org.wordpress.android.widgets.PostListButtonType.BUTTON_BACK
 import org.wordpress.android.widgets.PostListButtonType.BUTTON_DELETE
@@ -98,10 +99,7 @@
 import org.wordpress.android.widgets.PostListButtonType.BUTTON_NONE
 import org.wordpress.android.widgets.PostListButtonType.BUTTON_PREVIEW
 import org.wordpress.android.widgets.PostListButtonType.BUTTON_PUBLISH
-<<<<<<< HEAD
 import org.wordpress.android.widgets.PostListButtonType.BUTTON_RESTORE
-=======
->>>>>>> 55c19035
 import org.wordpress.android.widgets.PostListButtonType.BUTTON_RETRY
 import org.wordpress.android.widgets.PostListButtonType.BUTTON_STATS
 import org.wordpress.android.widgets.PostListButtonType.BUTTON_SUBMIT
@@ -361,10 +359,7 @@
         when (buttonType) {
             BUTTON_EDIT -> editPostButtonAction(site, post)
             BUTTON_RETRY -> _postListAction.postValue(RetryUpload(post))
-<<<<<<< HEAD
             BUTTON_RESTORE -> TODO()
-=======
->>>>>>> 55c19035
             BUTTON_SUBMIT, BUTTON_SYNC, BUTTON_PUBLISH -> {
                 showPublishConfirmationDialog(post)
             }
@@ -645,7 +640,6 @@
                 onSelected = {
                     trackAction(PostListButtonType.BUTTON_EDIT, post, AnalyticsTracker.Stat.POST_LIST_ITEM_SELECTED)
                     handlePostButton(PostListButtonType.BUTTON_EDIT, post)
-<<<<<<< HEAD
                 }
         )
     }
@@ -800,16 +794,6 @@
         return UiStringText("!Local change test!")
     }
 
-=======
-                },
-                onButtonClicked = {
-                    trackAction(it, post, AnalyticsTracker.Stat.POST_LIST_BUTTON_PRESSED)
-                    handlePostButton(it, post)
-                }
-        )
-    }
-
->>>>>>> 55c19035
     private fun trackAction(buttonType: PostListButtonType, postData: PostModel, statsEvent: Stat) {
         val properties = HashMap<String, Any?>()
         if (!postData.isLocalDraft) {
@@ -833,10 +817,7 @@
             PostListButtonType.BUTTON_SYNC -> "sync"
             PostListButtonType.BUTTON_MORE -> "more"
             PostListButtonType.BUTTON_BACK -> "back"
-<<<<<<< HEAD
             PostListButtonType.BUTTON_RESTORE -> "restore"
-=======
->>>>>>> 55c19035
             else -> AppLog.e(AppLog.T.POSTS, "Unknown button type")
         }
 
