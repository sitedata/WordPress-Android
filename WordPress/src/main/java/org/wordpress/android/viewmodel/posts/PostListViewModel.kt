--- conflicted
+++ resolved
@@ -65,6 +65,7 @@
 import org.wordpress.android.ui.uploads.UploadService
 import org.wordpress.android.ui.uploads.VideoOptimizer
 import org.wordpress.android.ui.utils.UiString.UiStringRes
+import org.wordpress.android.ui.utils.UiString.UiStringText
 import org.wordpress.android.util.AppLog
 import org.wordpress.android.util.AppLog.T
 import org.wordpress.android.util.SiteUtils
@@ -299,18 +300,10 @@
         }
         val dialogHolder = DialogHolder(
                 tag = CONFIRM_DELETE_POST_DIALOG_TAG,
-<<<<<<< HEAD
-                titleRes = R.string.delete_post,
-                messageRes = messageRes,
-                customMessageString = null,
-                positiveButtonTextRes = R.string.delete,
-                negativeButtonTextRes = R.string.cancel
-=======
                 title = UiStringRes(R.string.delete_post),
                 message = UiStringRes(messageRes),
                 positiveButton = UiStringRes(R.string.delete),
                 negativeButton = UiStringRes(R.string.cancel)
->>>>>>> e500f7f4
         )
         localPostIdForTrashDialog = post.id
         _dialogAction.postValue(dialogHolder)
@@ -326,18 +319,10 @@
         }
         val dialogHolder = DialogHolder(
                 tag = CONFIRM_PUBLISH_POST_DIALOG_TAG,
-<<<<<<< HEAD
-                titleRes = R.string.dialog_confirm_publish_title,
-                messageRes = R.string.dialog_confirm_publish_message_post,
-                customMessageString = null,
-                positiveButtonTextRes = R.string.dialog_confirm_publish_yes,
-                negativeButtonTextRes = R.string.cancel
-=======
                 title = UiStringRes(R.string.dialog_confirm_publish_title),
                 message = UiStringRes(string.dialog_confirm_publish_message_post),
                 positiveButton = UiStringRes(R.string.dialog_confirm_publish_yes),
                 negativeButton = UiStringRes(R.string.cancel)
->>>>>>> e500f7f4
         )
         localPostIdForPublishDialog = post.id
         _dialogAction.postValue(dialogHolder)
@@ -346,11 +331,10 @@
     private fun showConflictedPostResolutionDialog(post: PostModel) {
         val dialogHolder = DialogHolder(
                 tag = CONFIRM_ON_CONFLICT_LOAD_REMOTE_POST_DIALOG_TAG,
-                titleRes = R.string.dialog_confirm_load_remote_post_title,
-                messageRes = R.string.dialog_confirm_load_remote_post_body,
-                customMessageString = PostUtils.getConflictedPostCustomStringForDialog(post),
-                positiveButtonTextRes = R.string.dialog_confirm_load_remote_post_discard_local,
-                negativeButtonTextRes = R.string.dialog_confirm_load_remote_post_discard_web
+                title = UiStringRes(R.string.dialog_confirm_load_remote_post_title),
+                message = UiStringText(PostUtils.getConflictedPostCustomStringForDialog(post)),
+                positiveButton = UiStringRes(R.string.dialog_confirm_load_remote_post_discard_local),
+                negativeButton = UiStringRes(R.string.dialog_confirm_load_remote_post_discard_web)
         )
         localPostIdForConflictResolutionDialog = post.id
         _dialogAction.postValue(dialogHolder)
