--- conflicted
+++ resolved
@@ -83,14 +83,13 @@
      */
     val emptyDisplayMode: LiveData<EmptyDisplayMode> = _emptyDisplayMode
 
-<<<<<<< HEAD
     /**
      * Errors that happened during page loads.
      *
      * @see [GiphyPickerDataSource.rangeLoadErrorEvent]
     */
     val rangeLoadErrorEvent: LiveData<Throwable> = dataSourceFactory.rangeLoadErrorEvent
-=======
+
     private lateinit var site: SiteModel
 
     private val _state = MutableLiveData<State>().apply { value = State.IDLE }
@@ -104,7 +103,6 @@
      * Produces results whenever [downloadSelected] finishes
      */
     val downloadResult: LiveData<DownloadResult> = _downloadResult
->>>>>>> d58c9c9e
 
     private val _selectedMediaViewModelList = MutableLiveData<LinkedHashMap<String, GiphyMediaViewModel>>()
     /**
