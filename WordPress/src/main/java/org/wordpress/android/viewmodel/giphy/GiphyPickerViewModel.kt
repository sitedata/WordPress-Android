package org.wordpress.android.viewmodel.giphy

import android.arch.lifecycle.LiveData
import android.arch.lifecycle.MutableLiveData
import android.arch.lifecycle.Transformations
import android.arch.paging.LivePagedListBuilder
import android.arch.paging.PagedList
import android.arch.paging.PagedList.BoundaryCallback
import kotlinx.coroutines.experimental.CancellationException
import kotlinx.coroutines.experimental.Job
import kotlinx.coroutines.experimental.channels.Channel
import kotlinx.coroutines.experimental.channels.ReceiveChannel
import kotlinx.coroutines.experimental.channels.consumeEach
import kotlinx.coroutines.experimental.channels.produce
import kotlinx.coroutines.experimental.delay
import kotlinx.coroutines.experimental.launch
import org.wordpress.android.R
import org.wordpress.android.analytics.AnalyticsTracker
import org.wordpress.android.fluxc.model.MediaModel
import org.wordpress.android.fluxc.model.SiteModel
import org.wordpress.android.util.getDistinct
import org.wordpress.android.viewmodel.SingleLiveEvent
import javax.inject.Inject

/**
 * Holds the data for [org.wordpress.android.ui.giphy.GiphyPickerActivity]
 *
 * This creates a [PagedList] which can be bound to by a [PagedListAdapter] and also manages the logic of the
 * selected media. That includes but not limited to keeping the [GiphyMediaViewModel.selectionNumber] continuous.
 *
 * Calling [setup] is required before using this ViewModel.
 */
class GiphyPickerViewModel @Inject constructor(
    private val mediaFetcher: GiphyMediaFetcher,
    /**
     * The [GiphyPickerDataSourceFactory] to use
     *
     * This is only available in the constructor to allow mocking in tests.
     */
    private val dataSourceFactory: GiphyPickerDataSourceFactory
) : CoroutineScopedViewModel() {
    /**
     * A result of [downloadSelected] observed using the [downloadResult] LiveData
     */
    data class DownloadResult(val mediaModels: List<MediaModel>? = null, val errorMessageStringResId: Int? = null)

    enum class State {
        /**
         * The default state where interaction with the UI like selecting and searching is allowed
         */
        IDLE,
        /**
         * This is reached when the user chose some items and pressed the "Add" button
         *
         * We're actively downloading and saving in the background during this state.
         */
        DOWNLOADING,
        /**
         * Reached after [DOWNLOADING] was successful
         *
         * No UI interaction should be allowed during this state and the Activity should already be dismissed.
         */
        FINISHED
    }

    /**
     * Describes how an empty view UI should be displayed
     */
    enum class EmptyDisplayMode {
        HIDDEN,
        /**
         * Visible because the user has not performed a search or the search string is blank.
         */
        VISIBLE_NO_SEARCH_QUERY,
        /**
         * Visible because the user has performed a search but there are no search results
         */
        VISIBLE_NO_SEARCH_RESULTS,
        /**
         * Visible because there was a network error on the first page load.
         */
        VISIBLE_NETWORK_ERROR
    }

    private val _emptyDisplayMode = MutableLiveData<EmptyDisplayMode>().apply {
        value = EmptyDisplayMode.VISIBLE_NO_SEARCH_QUERY
    }
    /**
     * Describes how the empty view UI should be displayed
     */
    val emptyDisplayMode: LiveData<EmptyDisplayMode> = _emptyDisplayMode

    /**
     * Errors that happened during page loads.
     *
     * @see [GiphyPickerDataSource.rangeLoadErrorEvent]
     */
    val rangeLoadErrorEvent: LiveData<Throwable> = dataSourceFactory.rangeLoadErrorEvent

    private lateinit var site: SiteModel

    private val _state = MutableLiveData<State>().apply { value = State.IDLE }
    /**
     * Describes what state this ViewModel (and the corresponding Activity) is in.
     */
    val state: LiveData<State> = _state

    private val _downloadResult = SingleLiveEvent<DownloadResult>()
    /**
     * Produces results whenever [downloadSelected] finishes
     */
    val downloadResult: LiveData<DownloadResult> = _downloadResult

    private val _selectedMediaViewModelList = MutableLiveData<LinkedHashMap<String, GiphyMediaViewModel>>()
    /**
     * A [Map] of the [GiphyMediaViewModel]s that were selected by the user
     *
     * This map is sorted in the order that the user picked them. The [String] is the value of [GiphyMediaViewModel.id].
     */
    val selectedMediaViewModelList: LiveData<LinkedHashMap<String, GiphyMediaViewModel>> = _selectedMediaViewModelList

    /**
     * Returns `true` if the selection bar (UI) should be shown
     *
     * This changes when the number of items change from 0 to 1 or 1 to 0.
     */
    val selectionBarIsVisible: LiveData<Boolean> =
            Transformations.map(selectedMediaViewModelList) { it.isNotEmpty() }.getDistinct()

    private val _isPerformingInitialLoad = MutableLiveData<Boolean>()
    /**
     * Returns `true` if we are (or going to) perform an initial load due to a [search] call.
     *
     * This will be `false` when the initial load has been executed and completed.
     */
    val isPerformingInitialLoad: LiveData<Boolean> = _isPerformingInitialLoad

    /**
     * The [PagedList] that should be displayed in the RecyclerView
     */
    val mediaViewModelPagedList: LiveData<PagedList<GiphyMediaViewModel>> by lazy {
        val pagedListConfig = PagedList.Config.Builder().setEnablePlaceholders(true).setPageSize(30).build()
        LivePagedListBuilder(dataSourceFactory, pagedListConfig).setBoundaryCallback(pagedListBoundaryCallback).build()
    }

    /**
     * Update the [emptyDisplayMode] depending on the number of API search results or whether there was an error.
     */
    private val pagedListBoundaryCallback = object : BoundaryCallback<GiphyMediaViewModel>() {
        override fun onZeroItemsLoaded() {
<<<<<<< HEAD
            _isPerformingInitialLoad.postValue(false)

            val visibility = if (dataSourceFactory.searchQuery.isBlank()) {
                EmptyDisplayMode.VISIBLE_NO_SEARCH_QUERY
            } else {
                EmptyDisplayMode.VISIBLE_NO_SEARCH_RESULTS
=======
            val displayMode = when {
                dataSourceFactory.initialLoadError != null -> EmptyDisplayMode.VISIBLE_NETWORK_ERROR
                dataSourceFactory.searchQuery.isBlank() -> EmptyDisplayMode.VISIBLE_NO_SEARCH_QUERY
                else -> EmptyDisplayMode.VISIBLE_NO_SEARCH_RESULTS
>>>>>>> f0b8add6
            }
            _emptyDisplayMode.postValue(displayMode)
            super.onZeroItemsLoaded()
        }

        override fun onItemAtFrontLoaded(itemAtFront: GiphyMediaViewModel) {
            _isPerformingInitialLoad.postValue(false)
            _emptyDisplayMode.postValue(EmptyDisplayMode.HIDDEN)
            super.onItemAtFrontLoaded(itemAtFront)
        }
    }

    /**
     * Receives the query strings submitted in [search]
     *
     * This is the [ReceiveChannel] used to [debounce] on.
     */
    private val searchQueryChannel = Channel<String>()

    init {
        // Register a [searchQueryChannel] callback which gets called after a set number of time has elapsed.
        launch {
            searchQueryChannel.debounce().consumeEach { search(query = it, immediately = true) }
        }
    }

    /**
     * Perform additional initialization for this ViewModel
     *
     * The [site] usually comes from this ViewModel's corresponding Activity
     */
    fun setup(site: SiteModel) {
        this.site = site
    }

    /**
     * Set the current search query.
     *
     * The search will not be executed until a short amount of time has elapsed. This enables us to keep receiving
     * queries from a text field without unnecessarily launching API requests. API requests will only be executed
     * when, presumably, the user has stopped typing.
     *
     * This also clears the [selectedMediaViewModelList]. This makes sense because the user will not be seeing the
     * currently selected [GiphyMediaViewModel] if the new search query results are different.
     *
     * @param immediately If `true`, bypasses the timeout and immediately executes API requests
     */
    fun search(query: String, immediately: Boolean = false) = launch {
        if (immediately) {
            if (_state.value != State.IDLE) {
                return@launch
            }

            _isPerformingInitialLoad.postValue(true)

            _selectedMediaViewModelList.postValue(LinkedHashMap())

            // The empty view should be hidden while the user is searching
            _emptyDisplayMode.postValue(EmptyDisplayMode.HIDDEN)

            dataSourceFactory.searchQuery = query

            AnalyticsTracker.track(AnalyticsTracker.Stat.GIPHY_PICKER_SEARCHED)
        } else {
            searchQueryChannel.send(query)
        }
    }

    /**
     * Downloads all the selected [GiphyMediaViewModel]
     *
     * When the process is finished, the results will be posted to [downloadResult].
     *
     * If [downloadSelected] is successful, the [DownloadResult.mediaModels] will be a non-null list. If not, the
     * [DownloadResult.errorMessageStringResId] will be non-null and should be shown to the user.
     *
     * This also changes the [state] to:
     *
     * - [State.DOWNLOADING] while downloading
     * - [State.FINISHED] if the download was successful
     * - [State.IDLE] if the download failed
     */
    fun downloadSelected() = launch {
        if (_state.value != State.IDLE) {
            return@launch
        }

        _state.postValue(State.DOWNLOADING)

        val result = try {
            val giphyMediaViewModels = _selectedMediaViewModelList.value?.values?.toList() ?: emptyList()
            val mediaModels = mediaFetcher.fetchAndSave(giphyMediaViewModels, site)
            DownloadResult(mediaModels = mediaModels)
        } catch (e: CancellationException) {
            // We don't need to handle coroutine cancellations. The UI should just do nothing.
            DownloadResult()
        } catch (e: Exception) {
            // No need to log the error because that is already logged by `fetchAndSave()`
            DownloadResult(errorMessageStringResId = R.string.error_downloading_image)
        }

        _downloadResult.postValue(result)
        _state.postValue(if (result.mediaModels != null) State.FINISHED else State.IDLE)
    }

    /**
     * Toggles a [GiphyMediaViewModel]'s `isSelected` property between true and false
     *
     * This also updates the [GiphyMediaViewModel.selectionNumber] of all the objects in [selectedMediaViewModelList].
     */
    fun toggleSelected(mediaViewModel: GiphyMediaViewModel) {
        if (_state.value != State.IDLE) {
            return
        }

        assert(mediaViewModel is MutableGiphyMediaViewModel)
        mediaViewModel as MutableGiphyMediaViewModel

        val isSelected = !(mediaViewModel.isSelected.value ?: false)

        mediaViewModel.postIsSelected(isSelected)

        val selectedList = (selectedMediaViewModelList.value ?: LinkedHashMap()).apply {
            // Add or remove the [mediaViewModel] from the list
            if (isSelected) {
                set(mediaViewModel.id, mediaViewModel)
            } else {
                mediaViewModel.postSelectionNumber(null)
                remove(mediaViewModel.id)
            }

            rebuildSelectionNumbers(this)
        }

        _selectedMediaViewModelList.postValue(selectedList)
    }

    /**
     * Update the [GiphyMediaViewModel.selectionNumber] values so that they are continuous
     *
     * For example, if the selection numbers are [1, 2, 3, 4, 5] and the 2nd [GiphyMediaViewModel] was removed, we
     * want the selection numbers to be updated to [1, 2, 3, 4] instead of leaving it as [1, 3, 4, 5].
     */
    private fun rebuildSelectionNumbers(mediaList: LinkedHashMap<String, GiphyMediaViewModel>) {
        mediaList.values.forEachIndexed { index, mediaViewModel ->
            (mediaViewModel as MutableGiphyMediaViewModel).postSelectionNumber(index + 1)
        }
    }

    /**
<<<<<<< HEAD
     * Creates a new [ReceiveChannel] which only produces values after the [timeout] has elapsed and no new values
     * have been received from self ([ReceiveChannel]).
     *
     * This works like Rx's [Debounce operator](http://reactivex.io/documentation/operators/debounce.html).
     */
    private fun <T> ReceiveChannel<T>.debounce(timeout: Int = 300): ReceiveChannel<T> = produce {
        var job: Job? = null

        consumeEach {
            job?.cancel()

            job = launch {
                delay(timeout)
                send(it)
            }
        }
    }
=======
     * Retries all previously failed page loads.
     *
     * @see [GiphyPickerDataSource.retryAllFailedRangeLoads]
     */
    fun retryAllFailedRangeLoads() = dataSourceFactory.retryAllFailedRangeLoads()
>>>>>>> f0b8add6
}<|MERGE_RESOLUTION|>--- conflicted
+++ resolved
@@ -148,19 +148,12 @@
      */
     private val pagedListBoundaryCallback = object : BoundaryCallback<GiphyMediaViewModel>() {
         override fun onZeroItemsLoaded() {
-<<<<<<< HEAD
             _isPerformingInitialLoad.postValue(false)
 
-            val visibility = if (dataSourceFactory.searchQuery.isBlank()) {
-                EmptyDisplayMode.VISIBLE_NO_SEARCH_QUERY
-            } else {
-                EmptyDisplayMode.VISIBLE_NO_SEARCH_RESULTS
-=======
             val displayMode = when {
                 dataSourceFactory.initialLoadError != null -> EmptyDisplayMode.VISIBLE_NETWORK_ERROR
                 dataSourceFactory.searchQuery.isBlank() -> EmptyDisplayMode.VISIBLE_NO_SEARCH_QUERY
                 else -> EmptyDisplayMode.VISIBLE_NO_SEARCH_RESULTS
->>>>>>> f0b8add6
             }
             _emptyDisplayMode.postValue(displayMode)
             super.onZeroItemsLoaded()
@@ -311,7 +304,6 @@
     }
 
     /**
-<<<<<<< HEAD
      * Creates a new [ReceiveChannel] which only produces values after the [timeout] has elapsed and no new values
      * have been received from self ([ReceiveChannel]).
      *
@@ -329,11 +321,11 @@
             }
         }
     }
-=======
+
+    /**
      * Retries all previously failed page loads.
      *
      * @see [GiphyPickerDataSource.retryAllFailedRangeLoads]
      */
     fun retryAllFailedRangeLoads() = dataSourceFactory.retryAllFailedRangeLoads()
->>>>>>> f0b8add6
 }