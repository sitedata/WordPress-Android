--- conflicted
+++ resolved
@@ -38,12 +38,7 @@
     private val eventBusWrapper: EventBusWrapper,
     private val site: SiteModel,
     private val handleRemoteAutoSave: (LocalId, Boolean) -> Unit,
-<<<<<<< HEAD
-    private val handlePostUploadedWithoutError: (RemoteId) -> Unit,
-    private val handlePostUpdatedWithoutError: () -> Unit,
-=======
     private val handlePageUpdated: (RemoteId) -> Unit,
->>>>>>> 9ab80991
     private val handlePostUploadedStarted: (RemoteId) -> Unit,
     private val invalidateUploadStatus: (List<LocalId>) -> Unit
 ) : CoroutineScope {
@@ -101,14 +96,6 @@
                                 "Error updating the post with type: ${event.error.type} and" +
                                         " message: ${event.error.message}"
                         )
-<<<<<<< HEAD
-                    } else {
-                        handlePostUpdatedWithoutError.invoke()
-                        invalidateUploadStatus.invoke(
-                                listOf(LocalId((event.causeOfChange as UpdatePost).localPostId))
-                        )
-=======
->>>>>>> 9ab80991
                     }
                     uploadStatusChanged(LocalId((event.causeOfChange as UpdatePost).localPostId))
                     handlePageUpdated.invoke(RemoteId((event.causeOfChange as UpdatePost).remotePostId))
@@ -193,12 +180,7 @@
             postStore: PostStore,
             eventBusWrapper: EventBusWrapper,
             site: SiteModel,
-<<<<<<< HEAD
-            handlePostUploadedWithoutError: (RemoteId) -> Unit,
-            handlePostUpdatedWithoutError: () -> Unit,
-=======
             handlePageUpdated: (RemoteId) -> Unit,
->>>>>>> 9ab80991
             invalidateUploadStatus: (List<LocalId>) -> Unit,
             handleRemoteAutoSave: (LocalId, Boolean) -> Unit,
             handlePostUploadedStarted: (RemoteId) -> Unit
@@ -209,12 +191,7 @@
                     postStore = postStore,
                     eventBusWrapper = eventBusWrapper,
                     site = site,
-<<<<<<< HEAD
-                    handlePostUploadedWithoutError = handlePostUploadedWithoutError,
-                    handlePostUpdatedWithoutError = handlePostUpdatedWithoutError,
-=======
                     handlePageUpdated = handlePageUpdated,
->>>>>>> 9ab80991
                     invalidateUploadStatus = invalidateUploadStatus,
                     handleRemoteAutoSave = handleRemoteAutoSave,
                     handlePostUploadedStarted = handlePostUploadedStarted
