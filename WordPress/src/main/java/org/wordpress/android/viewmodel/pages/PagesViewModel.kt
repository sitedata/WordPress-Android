--- conflicted
+++ resolved
@@ -490,11 +490,7 @@
     }
 
     fun onItemTapped(pageItem: Page) {
-<<<<<<< HEAD
-        // TODO We are going to be doing a refactor of the ViewModels related to Pages so that the PostModel is
-        //  available without doing subsequent fetches from the PostStore
-        //  https://github.com/wordpress-mobile/WordPress-Android/issues/11233
-        val page = postStore.getPostByRemotePostId(pageItem.id, site)
+        val page = pageMap[pageItem.remoteId]!!.post
 
         // first of all, check whether this post is in Conflicted state with a more recent remote version
         if (pageConflictResolver.doesPageHaveUnhandledConflict(page)) {
@@ -502,9 +498,6 @@
             return
         }
 
-=======
-        val page = pageMap[pageItem.remoteId]!!.post
->>>>>>> 4f81a509
         // Then check if an autosave revision is available
         if (pageConflictResolver.hasUnhandledAutoSave(page)) {
             pageListDialogHelper.showAutoSaveRevisionDialog(page)
