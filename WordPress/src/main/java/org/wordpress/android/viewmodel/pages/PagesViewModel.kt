--- conflicted
+++ resolved
@@ -18,27 +18,26 @@
 import org.wordpress.android.networking.PageStore
 import org.wordpress.android.ui.pages.PageItem
 import org.wordpress.android.ui.pages.PageItem.Action
-<<<<<<< HEAD
-=======
 import org.wordpress.android.ui.pages.PageItem.Divider
->>>>>>> cfd49eb7
 import org.wordpress.android.ui.pages.PageItem.Empty
 import org.wordpress.android.ui.pages.PageItem.Page
+import org.wordpress.android.ui.pages.PageItem.PublishedPage
 import org.wordpress.android.util.AppLog
+import org.wordpress.android.viewmodel.ResourceProvider
 import org.wordpress.android.viewmodel.SingleLiveEvent
 import org.wordpress.android.viewmodel.pages.PageListViewModel.PageListState
 import org.wordpress.android.viewmodel.pages.PageListViewModel.PageListState.DONE
 import org.wordpress.android.viewmodel.pages.PageListViewModel.PageListState.ERROR
 import org.wordpress.android.viewmodel.pages.PageListViewModel.PageListState.FETCHING
-<<<<<<< HEAD
-import org.wordpress.android.viewmodel.pages.PageListViewModel.PageListState.LOADING_MORE
 import org.wordpress.android.viewmodel.pages.PageListViewModel.PageListState.REFRESHING
-=======
->>>>>>> cfd49eb7
 import javax.inject.Inject
 
 class PagesViewModel
-@Inject constructor(private val pageStore: PageStore, private val dispatcher: Dispatcher) : ViewModel() {
+@Inject constructor(
+    private val pageStore: PageStore,
+    private val dispatcher: Dispatcher,
+    private val resourceProvider: ResourceProvider
+) : ViewModel() {
     private val _isSearchExpanded = SingleLiveEvent<Boolean>()
     val isSearchExpanded: LiveData<Boolean> = _isSearchExpanded
 
@@ -90,19 +89,11 @@
         refreshPages(loadState)
     }
 
-<<<<<<< HEAD
     suspend fun refreshPages(state: PageListState = REFRESHING) {
         var newState = state
         _listState.postValue(newState)
 
-        val result = pageStore.requestPagesFromServer(site, state == LOADING_MORE)
-=======
-    private suspend fun refreshPages() {
-        var newState = FETCHING
-        _listState.postValue(newState)
-
         val result = pageStore.requestPagesFromServer(site)
->>>>>>> cfd49eb7
         if (result.isError) {
             newState = ERROR
             AppLog.e(AppLog.T.ACTIVITY_LOG, "An error occurred while fetching the Pages")
@@ -115,7 +106,6 @@
         _listState.postValue(newState)
     }
 
-<<<<<<< HEAD
     fun onPageEditFinished(pageId: Long) {
         launch {
             if (!pageStore.isPageUploading(pageId, site)) {
@@ -124,15 +114,6 @@
         }
     }
 
-    fun onSearchTextSubmit(query: String?): Boolean {
-        return onSearchTextChange(query)
-    }
-
-    fun onSearchTextChange(query: String?): Boolean {
-        if (!query.isNullOrEmpty()) {
-            val listOf = emptyList<PageItem>()
-            _searchResult.postValue(listOf)
-=======
     fun onSearch(searchQuery: String) {
         searchJob?.cancel()
         if (searchQuery.isNotEmpty()) {
@@ -142,8 +123,8 @@
                 if (isActive) {
                     val result = pageStore.groupedSearch(site, searchQuery)
                             .map { (status, results) ->
-                                listOf(Divider(status.toResource())) +
-                                        results.map { Page(it.pageId.toLong(), it.title, null) }
+                                listOf(Divider(resourceProvider.getString(status.toResource()))) +
+                                        results.map { PublishedPage(it.pageId.toLong(), it.title) }
                             }
                             .fold(mutableListOf()) { acc: MutableList<PageItem>, list: List<PageItem> ->
                                 acc.addAll(list)
@@ -156,7 +137,6 @@
                     }
                 }
             }
->>>>>>> cfd49eb7
         } else {
             clearSearch()
         }
@@ -168,7 +148,6 @@
             PageStatus.DRAFT -> string.pages_drafts
             PageStatus.TRASHED -> string.pages_trashed
             PageStatus.SCHEDULED -> string.pages_scheduled
-            PageStatus.UNKNOWN -> throw IllegalArgumentException("Unknown page type")
         }
     }
 
@@ -193,7 +172,6 @@
     private fun clearSearch() {
         _searchResult.postValue(listOf(Empty(string.empty_list_default)))
     }
-<<<<<<< HEAD
 
     fun onNewPageButtonTapped() {
         _createNewPage.asyncCall()
@@ -213,6 +191,4 @@
             }
         }
     }
-=======
->>>>>>> cfd49eb7
 }