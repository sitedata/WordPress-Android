package org.wordpress.android.viewmodel.pages

import androidx.annotation.StringRes
import androidx.lifecycle.LiveData
import androidx.lifecycle.MutableLiveData
import kotlinx.coroutines.CoroutineDispatcher
import kotlinx.coroutines.Job
import kotlinx.coroutines.delay
import kotlinx.coroutines.isActive
import kotlinx.coroutines.launch
import kotlinx.coroutines.withContext
import org.wordpress.android.R
import org.wordpress.android.analytics.AnalyticsTracker
import org.wordpress.android.analytics.AnalyticsTracker.Stat.PAGES_OPTIONS_PRESSED
import org.wordpress.android.analytics.AnalyticsTracker.Stat.PAGES_SEARCH_ACCESSED
import org.wordpress.android.analytics.AnalyticsTracker.Stat.PAGES_TAB_PRESSED
import org.wordpress.android.fluxc.Dispatcher
import org.wordpress.android.fluxc.model.LocalOrRemoteId.LocalId
import org.wordpress.android.fluxc.model.LocalOrRemoteId.RemoteId
import org.wordpress.android.fluxc.model.PostModel
import org.wordpress.android.fluxc.model.SiteModel
import org.wordpress.android.fluxc.model.page.PageModel
import org.wordpress.android.fluxc.model.page.PageStatus
import org.wordpress.android.fluxc.store.PageStore
import org.wordpress.android.fluxc.store.PostStore
import org.wordpress.android.modules.BG_THREAD
import org.wordpress.android.modules.UI_THREAD
import org.wordpress.android.ui.pages.PageItem.Action
import org.wordpress.android.ui.pages.PageItem.Action.CANCEL_AUTO_UPLOAD
import org.wordpress.android.ui.pages.PageItem.Action.DELETE_PERMANENTLY
import org.wordpress.android.ui.pages.PageItem.Action.MOVE_TO_DRAFT
import org.wordpress.android.ui.pages.PageItem.Action.MOVE_TO_TRASH
import org.wordpress.android.ui.pages.PageItem.Action.PUBLISH_NOW
import org.wordpress.android.ui.pages.PageItem.Action.SET_PARENT
import org.wordpress.android.ui.pages.PageItem.Action.VIEW_PAGE
import org.wordpress.android.ui.pages.PageItem.Page
import org.wordpress.android.ui.pages.SnackbarMessageHolder
import org.wordpress.android.ui.posts.PostInfoType
import org.wordpress.android.ui.posts.PostListRemotePreviewState
import org.wordpress.android.ui.posts.PreviewStateHelper
import org.wordpress.android.ui.posts.RemotePreviewLogicHelper.RemotePreviewType
import org.wordpress.android.ui.uploads.UploadStarter
import org.wordpress.android.ui.uploads.UploadUtils
import org.wordpress.android.util.AppLog
import org.wordpress.android.util.EventBusWrapper
import org.wordpress.android.util.NetworkUtilsWrapper
import org.wordpress.android.util.analytics.AnalyticsTrackerWrapper
import org.wordpress.android.util.analytics.AnalyticsUtils
import org.wordpress.android.util.coroutines.suspendCoroutineWithTimeout
import org.wordpress.android.viewmodel.ScopedViewModel
import org.wordpress.android.viewmodel.SingleLiveEvent
import org.wordpress.android.viewmodel.helpers.DialogHolder
import org.wordpress.android.viewmodel.pages.ActionPerformer.PageAction
import org.wordpress.android.viewmodel.pages.ActionPerformer.PageAction.EventType.DELETE
import org.wordpress.android.viewmodel.pages.ActionPerformer.PageAction.EventType.UPDATE
import org.wordpress.android.viewmodel.pages.ActionPerformer.PageAction.EventType.UPLOAD
import org.wordpress.android.viewmodel.pages.PageListViewModel.PageListState
import org.wordpress.android.viewmodel.pages.PageListViewModel.PageListState.DONE
import org.wordpress.android.viewmodel.pages.PageListViewModel.PageListState.ERROR
import org.wordpress.android.viewmodel.pages.PageListViewModel.PageListState.FETCHING
import org.wordpress.android.viewmodel.pages.PageListViewModel.PageListState.REFRESHING
import org.wordpress.android.viewmodel.pages.PageListViewModel.PageListType
import org.wordpress.android.viewmodel.pages.PageListViewModel.PageListType.DRAFTS
import org.wordpress.android.viewmodel.pages.PageListViewModel.PageListType.PUBLISHED
import org.wordpress.android.viewmodel.pages.PageListViewModel.PageListType.SCHEDULED
import org.wordpress.android.viewmodel.pages.PageListViewModel.PageListType.TRASHED
import java.util.Date
import java.util.SortedMap
import javax.inject.Inject
import javax.inject.Named
import kotlin.coroutines.Continuation
import kotlin.coroutines.resume

private const val ACTION_DELAY = 100L
private const val SEARCH_DELAY = 200L
private const val SNACKBAR_DELAY = 500L
private const val SEARCH_COLLAPSE_DELAY = 500L
private const val PAGE_UPLOAD_TIMEOUT = 5000L

typealias LoadAutoSaveRevision = Boolean

class PagesViewModel
@Inject constructor(
    private val pageStore: PageStore,
    private val postStore: PostStore,
    private val dispatcher: Dispatcher,
    private val actionPerfomer: ActionPerformer,
    private val networkUtils: NetworkUtilsWrapper,
    private val eventBusWrapper: EventBusWrapper,
    private val previewStateHelper: PreviewStateHelper,
    private val uploadStarter: UploadStarter,
    private val analyticsTracker: AnalyticsTrackerWrapper,
    private val pageConflictResolver: PageConflictResolver,
    private val pageListEventListenerFactory: PageListEventListener.Factory,
    @Named(UI_THREAD) private val uiDispatcher: CoroutineDispatcher,
    @Named(BG_THREAD) private val defaultDispatcher: CoroutineDispatcher
) : ScopedViewModel(uiDispatcher) {
    private val _isSearchExpanded = MutableLiveData<Boolean>()
    val isSearchExpanded: LiveData<Boolean> = _isSearchExpanded

    private val _listState = MutableLiveData<PageListState>()
    val listState: LiveData<PageListState> = _listState

    private val _isNewPageButtonVisible = MutableLiveData<Boolean>()
    val isNewPageButtonVisible: LiveData<Boolean> = _isNewPageButtonVisible

    private val _pages = MutableLiveData<List<PageModel>>()
    val pages: LiveData<List<PageModel>> = _pages

    private val _searchPages: MutableLiveData<SortedMap<PageListType, List<PageModel>>> = MutableLiveData()
    val searchPages: LiveData<SortedMap<PageListType, List<PageModel>>> = _searchPages

    private val _createNewPage = SingleLiveEvent<Unit>()
    val createNewPage: LiveData<Unit> = _createNewPage

    private val _editPage = SingleLiveEvent<Pair<PageModel?, LoadAutoSaveRevision>>()
    val editPage: LiveData<Pair<PageModel?, LoadAutoSaveRevision>> = _editPage

    private val _previewPage = SingleLiveEvent<PostModel?>()
    val previewPage: LiveData<PostModel?> = _previewPage

    private val _browsePreview = SingleLiveEvent<BrowsePreview?>()
    val browsePreview: LiveData<BrowsePreview?> = _browsePreview

    private val _previewState = SingleLiveEvent<PostListRemotePreviewState>()
    val previewState = _previewState as LiveData<PostListRemotePreviewState>

    private val _setPageParent = SingleLiveEvent<PageModel?>()
    val setPageParent: LiveData<PageModel?> = _setPageParent

    private val _scrollToPage = SingleLiveEvent<PageModel>()
    val scrollToPage: LiveData<PageModel?> = _scrollToPage

    private val _invalidateUploadStatus = MutableLiveData<List<LocalId>>()
    val invalidateUploadStatus: LiveData<List<LocalId>> = _invalidateUploadStatus

    private var isInitialized = false
    private var scrollToPageId: Long? = null

    private var pageMap: Map<Long, PageModel> = mapOf()
        set(value) {
            field = value
            _pages.postValue(field.values.toList())

            if (isSearchExpanded.value == true) {
                onSearch(lastSearchQuery)
            }
        }

    private val _showSnackbarMessage = SingleLiveEvent<SnackbarMessageHolder>()
    val showSnackbarMessage: LiveData<SnackbarMessageHolder> = _showSnackbarMessage

    private val _dialogAction = SingleLiveEvent<DialogHolder>()
    val dialogAction: LiveData<DialogHolder> = _dialogAction

    private var _site: SiteModel? = null
    val site: SiteModel
        get() = checkNotNull(_site) { "Trying to access unitialized site" }

    private var _arePageActionsEnabled = true
    val arePageActionsEnabled: Boolean
        get() = _arePageActionsEnabled

    private var _lastSearchQuery = ""
    val lastSearchQuery: String
        get() = _lastSearchQuery

    private var searchJob: Job? = null
    private var pageUpdateContinuations: MutableMap<Long, Continuation<Unit>> = mutableMapOf()
    private var currentPageType = PUBLISHED

    private lateinit var pageListEventListener: PageListEventListener

    private val pageListDialogHelper: PageListDialogHelper by lazy {
        PageListDialogHelper(
                showDialog = { _dialogAction.postValue(it) },
                analyticsTracker = analyticsTracker
        )
    }

    data class BrowsePreview(
        val post: PostModel,
        val previewType: RemotePreviewType
    )
    fun start(site: SiteModel) {
        // Check if VM is not already initialized
        if (_site == null) {
            _site = site

            loadPagesAsync()
            uploadStarter.queueUploadFromSite(site)
        }

        pageListEventListener = pageListEventListenerFactory.createAndStartListening(
                dispatcher = dispatcher,
                bgDispatcher = defaultDispatcher,
                postStore = postStore,
                eventBusWrapper = eventBusWrapper,
                site = site,
                handlePostUploadedWithoutError = this::handlePostUploadedWithoutError,
                invalidateUploadStatus = this::handleInvalidateUploadStatus,
                handleRemoteAutoSave = this::handleRemoveAutoSaveEvent,
                handlePostUploadedStarted = this::postUploadStarted
        )
    }

    override fun onCleared() {
        actionPerfomer.onCleanup()
        pageListEventListener.onDestroy()
    }

    private fun loadPagesAsync() = launch(defaultDispatcher) {
        refreshPages()

        val loadState = if (pageMap.isEmpty()) FETCHING else REFRESHING
        reloadPages(loadState)

        isInitialized = true

        scrollToPageId?.let {
            onSpecificPageRequested(it)
        }
    }

    private suspend fun reloadPages(state: PageListState = REFRESHING) {
        if (performIfNetworkAvailableAsync {
                    _listState.setOnUi(state)

                    val result = pageStore.requestPagesFromServer(site)
                    if (result.isError) {
                        _listState.setOnUi(ERROR)
                        showSnackbar(SnackbarMessageHolder(R.string.error_refresh_pages))
                        AppLog.e(AppLog.T.PAGES, "An error occurred while fetching the Pages")
                    } else {
                        _listState.setOnUi(DONE)
                    }
                    refreshPages()
                }) else {
            _listState.setOnUi(DONE)
        }
    }

    private suspend fun refreshPages() {
        pageMap = pageStore.getPagesFromDb(site).associateBy { it.remoteId }
    }

    private fun invalidatePages() {
        pageMap = pageMap
    }

    fun onPageEditFinished() {
        launch {
            refreshPages() // show local changes immediately
        }
    }

    private suspend fun waitForPageUpdate(remotePageId: Long) {
        _arePageActionsEnabled = false
        suspendCoroutineWithTimeout<Unit>(PAGE_UPLOAD_TIMEOUT) { cont ->
            pageUpdateContinuations[remotePageId] = cont
        }
        _arePageActionsEnabled = true
    }

    fun onPageParentSet(pageId: Long, parentId: Long) {
        launch {
            pageMap[pageId]?.let { page ->
                setParent(page, parentId)
            }
        }
    }

    fun onPageTypeChanged(type: PageListType) {
        trackTabChangeEvent(type)

        currentPageType = type
        checkIfNewPageButtonShouldBeVisible()
    }

    private fun trackTabChangeEvent(type: PageListType) {
        val tab = when (type) {
            PUBLISHED -> "published"
            DRAFTS -> "drafts"
            SCHEDULED -> "scheduled"
            TRASHED -> "binned"
        }
        val properties = mutableMapOf("tab_name" to tab as Any)
        AnalyticsUtils.trackWithSiteDetails(PAGES_TAB_PRESSED, site, properties)
    }

    fun checkIfNewPageButtonShouldBeVisible() {
        val isNotEmpty = pageMap.values.any { currentPageType.pageStatuses.contains(it.status) }
        val hasNoExceptions = !currentPageType.pageStatuses.contains(PageStatus.TRASHED) &&
                _isSearchExpanded.value != true
        _isNewPageButtonVisible.postOnUi(isNotEmpty && hasNoExceptions)
    }

    fun onSearch(searchQuery: String, delay: Long = SEARCH_DELAY) {
        searchJob?.cancel()
        if (searchQuery.isNotEmpty()) {
            searchJob = launch {
                delay(delay)
                searchJob = null
                if (isActive) {
                    _lastSearchQuery = searchQuery
                    val result = groupedSearch(site, searchQuery)
                    _searchPages.postValue(result)
                }
            }
        } else {
            clearSearch()
        }
    }

    fun onSpecificPageRequested(remotePageId: Long) {
        if (isInitialized) {
            val page = pageMap[remotePageId]
            if (page != null) {
                _scrollToPage.postValue(page)
            } else {
                _showSnackbarMessage.postValue(SnackbarMessageHolder(R.string.pages_open_page_error))
            }
        } else {
            scrollToPageId = remotePageId
        }
    }

    fun updatePreviewAndDialogState(newState: PostListRemotePreviewState, postInfo: PostInfoType) {
        // We need only transitions, so...
        if (_previewState.value == newState) return

        // update the state
        val prevState = _previewState.value
        _previewState.postValue(newState)

        // take care of exit actions on state transition
        previewStateHelper.managePreviewStateTransitions(
                newState,
                prevState,
                postInfo,
                this::handleRemotePreview
        )
    }

    private suspend fun groupedSearch(
        site: SiteModel,
        searchQuery: String
    ): SortedMap<PageListType, List<PageModel>> = withContext(defaultDispatcher) {
        val list = pageStore.search(site, searchQuery).groupBy { PageListType.fromPageStatus(it.status) }
        return@withContext list.toSortedMap(
                Comparator { previous, next ->
                    when {
                        previous == next -> 0
                        previous == PUBLISHED -> -1
                        next == PUBLISHED -> 1
                        previous == DRAFTS -> -1
                        next == DRAFTS -> 1
                        previous == SCHEDULED -> -1
                        next == SCHEDULED -> 1
                        else -> throw IllegalArgumentException("Unexpected page type")
                    }
                })
    }

    fun onSearchExpanded(restorePreviousSearch: Boolean) {
        if (isSearchExpanded.value != true) {
            AnalyticsUtils.trackWithSiteDetails(PAGES_SEARCH_ACCESSED, site)

            if (!restorePreviousSearch) {
                clearSearch()
            }

            _isSearchExpanded.value = true
            _isNewPageButtonVisible.value = false
        }
    }

    fun onSearchCollapsed() {
        _isSearchExpanded.value = false
        clearSearch()

        launch {
            delay(SEARCH_COLLAPSE_DELAY)
            checkIfNewPageButtonShouldBeVisible()
        }
    }

    fun onMenuAction(action: Action, page: Page): Boolean {
        when (action) {
            VIEW_PAGE -> previewPage(page)
            SET_PARENT -> setParent(page)
            MOVE_TO_DRAFT -> changePageStatus(page.remoteId, PageStatus.DRAFT)
            MOVE_TO_TRASH -> changePageStatus(page.remoteId, PageStatus.TRASHED)
            PUBLISH_NOW -> publishPageNow(page.remoteId)
            DELETE_PERMANENTLY -> deletePage(page)
            CANCEL_AUTO_UPLOAD -> cancelPendingAutoUpload(LocalId(page.localId))
        }
        return true
    }

    private fun deletePage(page: Page) {
        performIfNetworkAvailable {
            pageListDialogHelper.showDeletePageConfirmationDialog(RemoteId(page.id), page.title)
        }
    }

    private fun cancelPendingAutoUpload(pageId: LocalId) {
        val page = postStore.getPostByLocalPostId(pageId.value)
        val msgRes = UploadUtils.cancelPendingAutoUpload(page, dispatcher)
        _showSnackbarMessage.postValue(SnackbarMessageHolder(msgRes))
    }

    private fun setParent(page: Page) {
        performIfNetworkAvailable {
            trackMenuSelectionEvent(SET_PARENT)

            _setPageParent.postValue(pageMap[page.remoteId])
        }
    }

    private fun previewPage(page: Page) {
        launch(defaultDispatcher) {
            trackMenuSelectionEvent(VIEW_PAGE)
            val pageModel = pageMap[page.remoteId]
            val post = if (pageModel != null) postStore.getPostByLocalPostId(pageModel.pageId) else null
            _previewPage.postValue(post)
        }
    }

    private fun performIfNetworkAvailable(performAction: () -> Unit): Boolean {
        return if (networkUtils.isNetworkAvailable()) {
            performAction()
            true
        } else {
            _showSnackbarMessage.postValue(SnackbarMessageHolder(R.string.no_network_message))
            false
        }
    }

    private suspend fun performIfNetworkAvailableAsync(performAction: suspend () -> Unit): Boolean {
        return if (networkUtils.isNetworkAvailable()) {
            performAction()
            true
        } else {
            _showSnackbarMessage.postValue(SnackbarMessageHolder(R.string.no_network_message))
            false
        }
    }

    private fun trackMenuSelectionEvent(action: Action) {
        val menu = when (action) {
            VIEW_PAGE -> "view"
            SET_PARENT -> "set_parent"
            MOVE_TO_DRAFT -> "move_to_draft"
            MOVE_TO_TRASH -> "move_to_bin"
            else -> return
        }
        val properties = mutableMapOf("option_name" to menu as Any)
        AnalyticsUtils.trackWithSiteDetails(PAGES_OPTIONS_PRESSED, site, properties)
    }

    private fun publishPageNow(remoteId: Long) {
        performIfNetworkAvailable {
            pageMap[remoteId]?.date = Date()
            changePageStatus(remoteId, PageStatus.PUBLISHED)
        }
    }

    fun onImagesChanged() {
        launch {
            refreshPages()
        }
    }

    fun onItemTapped(pageItem: Page) {
<<<<<<< HEAD
        _editPage.postValue(pageMap[pageItem.remoteId])
=======
        // TODO We are going to be doing a refactor of the ViewModels related to Pages so that the PostModel is
        //  available without doing subsequent fetches from the PostStore
        //  https://github.com/wordpress-mobile/WordPress-Android/issues/11233
        val page = postStore.getPostByRemotePostId(pageItem.id, site)
        // Then check if an autosave revision is available
        if (pageConflictResolver.hasUnhandledAutoSave(page)) {
            pageListDialogHelper.showAutoSaveRevisionDialog(page)
            return
        }
        editPage(RemoteId(pageItem.id))
>>>>>>> 29b1957b
    }

    fun onNewPageButtonTapped() {
        AnalyticsUtils.trackWithSiteDetails(AnalyticsTracker.Stat.PAGES_ADD_PAGE, site)

        _createNewPage.asyncCall()
    }

    fun onPullToRefresh() {
        uploadStarter.queueUploadFromSite(site)
        launch {
            reloadPages(FETCHING)
        }
    }

    private fun setParent(page: PageModel, parentId: Long) {
        val oldParent = page.parent?.remoteId ?: 0

        val action = PageAction(page.remoteId, UPLOAD) {
            if (page.parent?.remoteId != parentId) {
                val updatedPage = updateParent(page, parentId)

                pageStore.uploadPageToServer(updatedPage)
            }
        }

        action.undo = {
            launch(defaultDispatcher) {
                pageMap[action.remoteId]?.let { changed ->
                    val updatedPage = updateParent(changed, oldParent)

                    pageStore.uploadPageToServer(updatedPage)
                }
            }
        }

        action.onSuccess = {
            launch(defaultDispatcher) {
                reloadPages()

                showSnackbar(
                        if (action.undo != null) {
                            SnackbarMessageHolder(R.string.page_parent_changed, R.string.undo, action.undo!!)
                        } else {
                            SnackbarMessageHolder(R.string.page_parent_changed)
                        }
                )
            }
        }
        action.onError = {
            launch(defaultDispatcher) {
                refreshPages()

                showSnackbar(SnackbarMessageHolder(R.string.page_parent_change_error))
            }
        }

        launch {
            _arePageActionsEnabled = false
            actionPerfomer.performAction(action)
            _arePageActionsEnabled = true
        }
    }

    private suspend fun showSnackbar(message: SnackbarMessageHolder) {
        delay(SNACKBAR_DELAY)
        _showSnackbarMessage.postValue(message)
    }

    private fun updateParent(page: PageModel, parentId: Long): PageModel {
        val updatedPage = page.copy(parent = pageMap[parentId])
        val updatedMap = pageMap.toMutableMap()
        updatedMap[page.remoteId] = updatedPage
        pageMap = updatedMap
        return updatedPage
    }

    private fun deletePage(page: PageModel) {
        val action = PageAction(page.remoteId, DELETE) {
            pageMap = pageMap.filter { it.key != page.remoteId }

            checkIfNewPageButtonShouldBeVisible()

            if (page.remoteId < 0) {
                pageStore.deletePageFromDb(page)
            } else {
                pageStore.deletePageFromServer(page)
            }
        }
        action.onSuccess = {
            launch(defaultDispatcher) {
                delay(ACTION_DELAY)
                reloadPages()

                showSnackbar(SnackbarMessageHolder(R.string.page_permanently_deleted))
            }
        }
        action.onError = {
            launch(defaultDispatcher) {
                refreshPages()

                showSnackbar(SnackbarMessageHolder(R.string.page_delete_error))
            }
        }

        launch {
            actionPerfomer.performAction(action)
        }
    }

    private fun changePageStatus(remoteId: Long, status: PageStatus) {
        performIfNetworkAvailable {
            if (status == PageStatus.DRAFT) {
                trackMenuSelectionEvent(MOVE_TO_DRAFT)
            } else if (status == PageStatus.TRASHED) {
                trackMenuSelectionEvent(MOVE_TO_TRASH)
            }

            pageMap[remoteId]?.let { page ->
                val oldStatus = page.status

                val action = if (status != PageStatus.TRASHED || remoteId > 0) {
                    PageAction(remoteId, UPLOAD) {
                        val updatedPage = updatePageStatus(page, status)
                        pageStore.updatePageInDb(updatedPage)

                        refreshPages()
                        pageStore.uploadPageToServer(updatedPage)
                    }
                } else {
                    // Local pages are trashed locally
                    PageAction(remoteId, UPDATE) {
                        val updatedPage = updatePageStatus(page, status)
                        pageStore.updatePageInDb(updatedPage)

                        refreshPages()
                    }
                }

                action.undo = {
                    val updatedPage = updatePageStatus(page.copy(remoteId = action.remoteId), oldStatus)
                    launch(defaultDispatcher) {
                        pageStore.updatePageInDb(updatedPage)
                        refreshPages()

                        pageStore.uploadPageToServer(updatedPage)
                    }
                }

                action.onSuccess = {
                    launch(defaultDispatcher) {
                        delay(ACTION_DELAY)
                        reloadPages()

                        val message = prepareStatusChangeSnackbar(status, action.undo)
                        showSnackbar(message)
                    }
                }
                action.onError = {
                    launch(defaultDispatcher) {
                        action.undo?.let { it() }

                        showSnackbar(SnackbarMessageHolder(R.string.page_status_change_error))
                    }
                }

                launch {
                    _arePageActionsEnabled = false
                    actionPerfomer.performAction(action)
                    _arePageActionsEnabled = true
                }
            }
        }
    }

    private fun updatePageStatus(page: PageModel, oldStatus: PageStatus): PageModel {
        val updatedPage = page.copy(status = oldStatus)
        val updatedMap = pageMap.toMutableMap()
        updatedMap[page.remoteId] = updatedPage
        pageMap = updatedMap
        return updatedPage
    }

    private fun prepareStatusChangeSnackbar(newStatus: PageStatus, undo: (() -> Unit)? = null): SnackbarMessageHolder {
        val message = when (newStatus) {
            PageStatus.DRAFT -> R.string.page_moved_to_draft
            PageStatus.PUBLISHED -> R.string.page_moved_to_published
            PageStatus.TRASHED -> R.string.page_moved_to_trash
            PageStatus.SCHEDULED -> R.string.page_moved_to_scheduled
            else -> throw NotImplementedError("Status change to ${newStatus.getTitle()} not supported")
        }

        return if (undo != null) {
            SnackbarMessageHolder(message, R.string.undo, undo)
        } else {
            SnackbarMessageHolder(message)
        }
    }

    private fun clearSearch() {
        _lastSearchQuery = ""
        _searchPages.postValue(null)
    }

    private fun handleRemotePreview(localPostId: Int, remotePreviewType: RemotePreviewType) {
        launch(defaultDispatcher) {
            val post = postStore.getPostByLocalPostId(localPostId)
            _browsePreview.postValue(BrowsePreview(post, remotePreviewType))
        }
    }

    private fun handleRemoteAutoSave(post: PostModel, isError: Boolean) {
        if (isError || hasRemoteAutoSavePreviewError()) {
            updatePreviewAndDialogState(PostListRemotePreviewState.NONE, PostInfoType.PostNoInfo)
            _showSnackbarMessage.postValue(SnackbarMessageHolder(R.string.remote_preview_operation_error))
        } else {
            updatePreviewAndDialogState(
                    PostListRemotePreviewState.PREVIEWING,
                    PostInfoType.PostInfo(
                            post = post,
                            hasError = isError
                    )
            )
        }
    }

    // BasicFragmentDialog Events

    fun onPositiveClickedForBasicDialog(instanceTag: String) {
        pageListDialogHelper.onPositiveClickedForBasicDialog(
                instanceTag = instanceTag,
                editPage = this::editPage,
                deletePage = this::onDeleteConfirmed
        )
    }

    fun onNegativeClickedForBasicDialog(instanceTag: String) {
        pageListDialogHelper.onNegativeClickedForBasicDialog(
                instanceTag = instanceTag,
                editPage = this::editPage
        )
    }

    private fun onDeleteConfirmed(pageId: RemoteId) {
        launch(defaultDispatcher) {
            pageMap[pageId.value]?.let { deletePage(it) }
        }
    }

    private fun editPage(pageId: RemoteId, loadAutoSaveRevision: LoadAutoSaveRevision = false) {
        _editPage.postValue(Pair(pageMap[pageId.value], loadAutoSaveRevision))
    }

    private fun isRemotePreviewingFromPostsList() = _previewState.value != null &&
            _previewState.value != PostListRemotePreviewState.NONE

    private fun hasRemoteAutoSavePreviewError() = _previewState.value != null &&
            _previewState.value == PostListRemotePreviewState.REMOTE_AUTO_SAVE_PREVIEW_ERROR

    fun handlePostUploadedWithoutError(remotePostId: RemoteId) {
        var id = 0L
        if (!pageUpdateContinuations.contains(id)) {
            id = remotePostId.value
        }

        pageUpdateContinuations[id]?.let { cont ->
            pageUpdateContinuations.remove(id)
            cont.resume(Unit)
        }
    }

    private fun handleRemoveAutoSaveEvent(pageId: LocalId, isError: Boolean) {
        val post = postStore.getPostByLocalPostId(pageId.value)

        if (isRemotePreviewingFromPostsList()) {
            handleRemoteAutoSave(post, isError)
        }
    }

    private fun handleInvalidateUploadStatus(ids: List<LocalId>) {
        launch {
            _invalidateUploadStatus.postValue(ids)
            invalidatePages()
        }
    }

    fun postUploadStarted(remoteId: RemoteId) {
        launch {
            performIfNetworkAvailableAsync {
                waitForPageUpdate(remoteId.value)
                reloadPages()
            }
        }
    }

    private suspend fun <T> MutableLiveData<T>.setOnUi(value: T) = withContext(coroutineContext) {
        setValue(value)
    }

    private fun <T> MutableLiveData<T>.postOnUi(value: T) {
        val liveData = this
        launch {
            liveData.value = value
        }
    }
}

@StringRes fun PageStatus.getTitle(): Int {
    return when (this) {
        PageStatus.PUBLISHED -> R.string.pages_published
        PageStatus.DRAFT -> R.string.pages_drafts
        PageStatus.SCHEDULED -> R.string.pages_scheduled
        PageStatus.TRASHED -> R.string.pages_trashed
        PageStatus.PENDING -> R.string.pages_pending
        PageStatus.PRIVATE -> R.string.pages_private
    }
}<|MERGE_RESOLUTION|>--- conflicted
+++ resolved
@@ -473,9 +473,6 @@
     }
 
     fun onItemTapped(pageItem: Page) {
-<<<<<<< HEAD
-        _editPage.postValue(pageMap[pageItem.remoteId])
-=======
         // TODO We are going to be doing a refactor of the ViewModels related to Pages so that the PostModel is
         //  available without doing subsequent fetches from the PostStore
         //  https://github.com/wordpress-mobile/WordPress-Android/issues/11233
@@ -485,8 +482,7 @@
             pageListDialogHelper.showAutoSaveRevisionDialog(page)
             return
         }
-        editPage(RemoteId(pageItem.id))
->>>>>>> 29b1957b
+        editPage(RemoteId(pageItem.remoteId))
     }
 
     fun onNewPageButtonTapped() {
