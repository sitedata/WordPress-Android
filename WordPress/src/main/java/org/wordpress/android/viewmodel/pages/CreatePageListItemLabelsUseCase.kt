--- conflicted
+++ resolved
@@ -28,29 +28,20 @@
 /**
  * Most of this code has been copied from PostListItemUIStateHelper.
  */
-<<<<<<< HEAD
 class CreatePageListItemLabelsUseCase @Inject constructor(
     private val pageConflictResolver: PageConflictResolver,
     private val labelColorUseCase: ResolvePageListItemsColorUseCase
 ) {
-    fun createLabels(pagePostModel: PostModel, uploadUiState: PostUploadUiState): Pair<List<UiString>, LabelColor> {
+    fun createLabels(postModel: PostModel, uploadUiState: PostUploadUiState): Pair<List<UiString>, LabelColor> {
         val labels = getLabels(
-                PostStatus.fromPost(pagePostModel),
-                pagePostModel.isLocalDraft,
-                pagePostModel.isLocallyChanged,
-=======
-class CreatePageListItemLabelsUseCase @Inject constructor(private val pageConflictResolver: PageConflictResolver) {
-    fun createLabels(postModel: PostModel, uploadUiState: PostUploadUiState): List<UiString> {
-        return getLabels(
                 PostStatus.fromPost(postModel),
                 postModel.isLocalDraft,
                 postModel.isLocallyChanged,
->>>>>>> 5fab47a4
                 uploadUiState,
                 false, // TODO use conflict resolver
                 pageConflictResolver.hasUnhandledAutoSave(postModel)
         )
-        val labelColor = labelColorUseCase.getLabelsColor(pagePostModel, uploadUiState)
+        val labelColor = labelColorUseCase.getLabelsColor(postModel, uploadUiState)
         return Pair(labels, labelColor)
     }
 
