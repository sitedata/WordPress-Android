--- conflicted
+++ resolved
@@ -12,520 +12,4 @@
     public static final class Param {
         public static final String SHOW_SUPPORTED_POST_FORMATS = "show-supported";
     }
-<<<<<<< HEAD
-=======
-
-    public enum ErrorType {
-        NO_ERROR, UNKNOWN_ERROR, INVALID_CURRENT_BLOG, NETWORK_XMLRPC, INVALID_CONTEXT,
-        INVALID_RESULT, NO_UPLOAD_FILES_CAP, CAST_EXCEPTION, TASK_CANCELLED, UNAUTHORIZED
-    }
-
-    public static final Map<String, String> blogOptionsXMLRPCParameters = new HashMap<String, String>();
-
-    static {
-        blogOptionsXMLRPCParameters.put("software_version", "software_version");
-        blogOptionsXMLRPCParameters.put("post_thumbnail", "post_thumbnail");
-        blogOptionsXMLRPCParameters.put("jetpack_client_id", "jetpack_client_id");
-        blogOptionsXMLRPCParameters.put("blog_public", "blog_public");
-        blogOptionsXMLRPCParameters.put("home_url", "home_url");
-        blogOptionsXMLRPCParameters.put("admin_url", "admin_url");
-        blogOptionsXMLRPCParameters.put("login_url", "login_url");
-        blogOptionsXMLRPCParameters.put("blog_title", "blog_title");
-        blogOptionsXMLRPCParameters.put("time_zone", "time_zone");
-    }
-
-    public static abstract class HelperAsyncTask<Params, Progress, Result> extends AsyncTask<Params, Progress, Result> {
-        protected String mErrorMessage;
-        protected ErrorType mErrorType = ErrorType.NO_ERROR;
-        protected Throwable mThrowable;
-
-        protected void setError(@NonNull ErrorType errorType, String errorMessage) {
-            mErrorMessage = errorMessage;
-            mErrorType = errorType;
-            AppLog.e(T.API, mErrorType.name() + " - " + mErrorMessage);
-        }
-
-        protected void setError(@NonNull ErrorType errorType, String errorMessage, Throwable throwable) {
-            mErrorMessage = errorMessage;
-            mErrorType = errorType;
-            mThrowable = throwable;
-            AppLog.e(T.API, mErrorType.name() + " - " + mErrorMessage, throwable);
-        }
-    }
-
-    public interface GenericErrorCallback {
-        public void onFailure(ErrorType errorType, String errorMessage, Throwable throwable);
-    }
-
-    public interface GenericCallback extends GenericErrorCallback {
-        public void onSuccess();
-    }
-
-    public interface DatabasePersistCallback {
-        void onDataReadyToSave(List list);
-    }
-
-    public static class SyncMediaLibraryTask extends HelperAsyncTask<Void, Void, Integer> {
-        public interface Callback extends GenericErrorCallback {
-            public void onSuccess(int results);
-        }
-
-        private Callback mCallback;
-        private int mOffset;
-        private Filter mFilter;
-        private SiteModel mSite;
-
-        public SyncMediaLibraryTask(int offset, Filter filter, Callback callback, SiteModel site) {
-            mOffset = offset;
-            mCallback = callback;
-            mFilter = filter;
-            mSite = site;
-        }
-
-        @Override
-        protected Integer doInBackground(Void... params) {
-            if (mSite == null) {
-                setError(ErrorType.INVALID_CURRENT_BLOG, "ApiHelper - current blog is null");
-                return 0;
-            }
-
-            String blogId = String.valueOf(mSite.getId());
-            URI xmlrpcUri = URI.create(mSite.getXmlRpcUrl());
-            XMLRPCClientInterface client = XMLRPCFactory.instantiate(xmlrpcUri, "", "");
-            Map<String, Object> filter = new HashMap<String, Object>();
-            filter.put("number", 50);
-            filter.put("offset", mOffset);
-
-            if (mFilter == Filter.IMAGES) {
-                filter.put("mime_type","image/*");
-            } else if(mFilter == Filter.UNATTACHED) {
-                filter.put("parent_id", 0);
-            }
-
-            Object[] apiParams = {String.valueOf(mSite.getSiteId()), StringUtils.notNullStr(mSite.getUsername()),
-                    StringUtils.notNullStr(mSite.getPassword()), filter};
-
-            Object[] results = null;
-            try {
-                results = (Object[]) client.call(Method.GET_MEDIA_LIBRARY, apiParams);
-            } catch (ClassCastException cce) {
-                setError(ErrorType.INVALID_RESULT, cce.getMessage(), cce);
-                return 0;
-            } catch (XMLRPCException e) {
-                prepareErrorMessage(e);
-                return 0;
-            } catch (IOException e) {
-                prepareErrorMessage(e);
-                return 0;
-            } catch (XmlPullParserException e) {
-                prepareErrorMessage(e);
-                return 0;
-            }
-
-            if (blogId == null) {
-                setError(ErrorType.INVALID_CURRENT_BLOG, "Invalid blogId");
-                return 0;
-            }
-
-            if (results == null) {
-                setError(ErrorType.INVALID_RESULT, "Invalid blogId");
-                return 0;
-            }
-
-            Map<?, ?> resultMap;
-            // results returned, so mark everything existing to deleted
-            // since offset is 0, we are doing a full refresh
-            if (mOffset == 0) {
-                WordPress.wpDB.setMediaFilesMarkedForDeleted(blogId);
-            }
-            for (Object result : results) {
-                resultMap = (Map<?, ?>) result;
-                MediaFile mediaFile = new MediaFile(blogId, resultMap, mSite.isWPCom());
-                WordPress.wpDB.saveMediaFile(mediaFile);
-            }
-            WordPress.wpDB.deleteFilesMarkedForDeleted(blogId);
-            return results.length;
-        }
-
-        private void prepareErrorMessage(Exception e) {
-            // user does not have permission to view media gallery
-            if (e.getMessage() != null && e.getMessage().contains("401")) {
-                setError(ErrorType.NO_UPLOAD_FILES_CAP, e.getMessage(), e);
-            } else {
-                setError(ErrorType.NETWORK_XMLRPC, e.getMessage(), e);
-            }
-        }
-
-        @Override
-        protected void onPostExecute(Integer result) {
-            if (mCallback != null) {
-                if (mErrorType == ErrorType.NO_ERROR) {
-                    mCallback.onSuccess(result);
-                } else {
-                    mCallback.onFailure(mErrorType, mErrorMessage, mThrowable);
-                }
-            }
-        }
-    }
-
-    public static class EditMediaItemTask extends HelperAsyncTask<Void, Void, Boolean> {
-        private GenericCallback mCallback;
-        private String mMediaId;
-        private String mTitle;
-        private String mDescription;
-        private String mCaption;
-        private SiteModel mSite;
-
-        public EditMediaItemTask(SiteModel site, String mediaId, String title, String description, String caption,
-                                 GenericCallback callback) {
-            mSite = site;
-            mMediaId = mediaId;
-            mCallback = callback;
-            mTitle = title;
-            mCaption = caption;
-            mDescription = description;
-        }
-        @Override
-        protected Boolean doInBackground(Void... params) {
-            // TODO: STORES: this will be replaced in MediaStore
-            XMLRPCClientInterface client = XMLRPCFactory.instantiate(URI.create(mSite.getXmlRpcUrl()), "", "");
-            Map<String, Object> contentStruct = new HashMap<String, Object>();
-            contentStruct.put("post_title", mTitle);
-            contentStruct.put("post_content", mDescription);
-            contentStruct.put("post_excerpt", mCaption);
-
-            Object[] apiParams = {
-                    String.valueOf(mSite.getSiteId()),
-                    StringUtils.notNullStr(mSite.getUsername()),
-                    StringUtils.notNullStr(mSite.getPassword()),
-                    mMediaId,
-                    contentStruct
-            };
-
-            Boolean result = null;
-            try {
-                result = (Boolean) client.call(Method.EDIT_POST, apiParams);
-            } catch (ClassCastException cce) {
-                setError(ErrorType.INVALID_RESULT, cce.getMessage(), cce);
-            } catch (XMLRPCException e) {
-                setError(ErrorType.NETWORK_XMLRPC, e.getMessage(), e);
-            } catch (IOException e) {
-                setError(ErrorType.NETWORK_XMLRPC, e.getMessage(), e);
-            } catch (XmlPullParserException e) {
-                setError(ErrorType.NETWORK_XMLRPC, e.getMessage(), e);
-            }
-
-            return result;
-        }
-
-        @Override
-        protected void onPostExecute(Boolean result) {
-            if (mCallback != null) {
-                if (mErrorType == ErrorType.NO_ERROR) {
-                    mCallback.onSuccess();
-                } else {
-                    mCallback.onFailure(mErrorType, mErrorMessage, mThrowable);
-                }
-            }
-        }
-    }
-
-    public static class GetMediaItemTask extends HelperAsyncTask<Void, Void, MediaFile> {
-        public interface Callback extends GenericErrorCallback {
-            public void onSuccess(MediaFile results);
-        }
-        private Callback mCallback;
-        private int mMediaId;
-        private SiteModel mSite;
-
-        public GetMediaItemTask(SiteModel site, int mediaId, Callback callback) {
-            mSite = site;
-            mMediaId = mediaId;
-            mCallback = callback;
-        }
-
-        @Override
-        protected MediaFile doInBackground(Void... params) {
-            String blogId = String.valueOf(mSite.getId());
-
-            XMLRPCClientInterface client = XMLRPCFactory.instantiate(URI.create(mSite.getXmlRpcUrl()), "", "");
-            Object[] apiParams = {
-                    String.valueOf(mSite.getSiteId()),
-                    StringUtils.notNullStr(mSite.getUsername()),
-                    StringUtils.notNullStr(mSite.getPassword()),
-                    mMediaId
-            };
-            Map<?, ?> results = null;
-            try {
-                results = (Map<?, ?>) client.call(Method.GET_MEDIA_ITEM, apiParams);
-            } catch (ClassCastException cce) {
-                setError(ErrorType.INVALID_RESULT, cce.getMessage(), cce);
-            } catch (XMLRPCException e) {
-                setError(ErrorType.NETWORK_XMLRPC, e.getMessage(), e);
-            } catch (IOException e) {
-                setError(ErrorType.NETWORK_XMLRPC, e.getMessage(), e);
-            } catch (XmlPullParserException e) {
-                setError(ErrorType.NETWORK_XMLRPC, e.getMessage(), e);
-            }
-
-            if (results != null && blogId != null) {
-                MediaFile mediaFile = new MediaFile(blogId, results, mSite.isWPCom());
-                WordPress.wpDB.saveMediaFile(mediaFile);
-                return mediaFile;
-            } else {
-                return null;
-            }
-        }
-
-        @Override
-        protected void onPostExecute(MediaFile result) {
-            if (mCallback != null) {
-                if (result != null) {
-                    mCallback.onSuccess(result);
-                } else {
-                    mCallback.onFailure(mErrorType, mErrorMessage, mThrowable);
-                }
-            }
-        }
-    }
-
-    public static class UploadMediaTask extends HelperAsyncTask<Void, Void, Map<?, ?>> {
-        public interface Callback extends GenericErrorCallback {
-            void onSuccess(String remoteId, String remoteUrl, String secondaryId);
-            void onProgressUpdate(float progress);
-        }
-        private Callback mCallback;
-        private Context mContext;
-        private MediaFile mMediaFile;
-        private SiteModel mSite;
-
-        public UploadMediaTask(Context applicationContext, SiteModel site, MediaFile mediaFile, Callback callback) {
-            mContext = applicationContext;
-            mSite = site;
-            mMediaFile = mediaFile;
-            mCallback = callback;
-        }
-
-        @Override
-        protected Map<?, ?> doInBackground(Void... params) {
-            final XMLRPCClientInterface client = XMLRPCFactory.instantiate(URI.create(mSite.getXmlRpcUrl()), "", "");
-            Map<String, Object> data = new HashMap<String, Object>();
-            data.put("name", mMediaFile.getFileName());
-            data.put("type", mMediaFile.getMimeType());
-            data.put("bits", mMediaFile);
-            data.put("overwrite", true);
-
-            Object[] apiParams = {
-                    String.valueOf(mSite.getSiteId()),
-                    StringUtils.notNullStr(mSite.getUsername()),
-                    StringUtils.notNullStr(mSite.getPassword()),
-                    data
-            };
-            final File tempFile = getTempFile(mContext);
-
-            if (client instanceof XMLRPCClient) {
-                ((XMLRPCClient) client).setOnBytesUploadedListener(new XMLRPCClient.OnBytesUploadedListener() {
-                    @Override
-                    public void onBytesUploaded(long uploadedBytes) {
-                        if (isCancelled()) {
-                            // Stop the upload if the task has been cancelled
-                            ((XMLRPCClient) client).cancel();
-                        }
-
-                        if (tempFile == null || tempFile.length() == 0) {
-                            return;
-                        }
-
-                        float fractionUploaded = uploadedBytes / (float) tempFile.length();
-                        mCallback.onProgressUpdate(fractionUploaded);
-                    }
-                });
-            }
-
-            if (mContext == null) {
-                return null;
-            }
-
-            Map<?, ?> resultMap;
-            try {
-                resultMap = (HashMap<?, ?>) client.call(Method.UPLOAD_FILE, apiParams, tempFile);
-            } catch (ClassCastException cce) {
-                setError(ErrorType.INVALID_RESULT, null, cce);
-                return null;
-            } catch (XMLRPCFault e) {
-                if (e.getFaultCode() == 401) {
-                    setError(ErrorType.NETWORK_XMLRPC,
-                            mContext.getString(R.string.media_error_no_permission_upload), e);
-                } else {
-                    // getFaultString() returns the error message from the server without the "[Code 403]" part.
-                    setError(ErrorType.NETWORK_XMLRPC, e.getFaultString(), e);
-                }
-                return null;
-            } catch (XMLRPCException e) {
-                setError(ErrorType.NETWORK_XMLRPC, null, e);
-                return null;
-            } catch (IOException e) {
-                setError(ErrorType.NETWORK_XMLRPC, null, e);
-                return null;
-            } catch (XmlPullParserException e) {
-                setError(ErrorType.NETWORK_XMLRPC, null, e);
-                return null;
-            }
-
-            if (resultMap != null && resultMap.containsKey("id")) {
-                return resultMap;
-            } else {
-                setError(ErrorType.INVALID_RESULT, null);
-            }
-
-            return null;
-        }
-
-        // Create a temp file for media upload
-        private File getTempFile(Context context) {
-            String tempFileName = "wp-" + System.currentTimeMillis();
-            try {
-                context.openFileOutput(tempFileName, Context.MODE_PRIVATE);
-            } catch (FileNotFoundException e) {
-                return null;
-            }
-            return context.getFileStreamPath(tempFileName);
-        }
-
-        @Override
-        protected void onPostExecute(Map<?, ?> result) {
-            if (mCallback != null) {
-                if (result != null) {
-                    String remoteId = (String) result.get("id");
-                    String remoteUrl = (String) result.get("url");
-                    String videoPressId = (String) result.get("videopress_shortcode");
-                    mCallback.onSuccess(remoteId, remoteUrl, videoPressId);
-                } else {
-                    mCallback.onFailure(mErrorType, mErrorMessage, mThrowable);
-                }
-            }
-        }
-    }
-
-    public static class DeleteMediaTask extends HelperAsyncTask<List<?>, Void, Void> {
-        private GenericCallback mCallback;
-        private String mMediaId;
-        private SiteModel mSite;
-
-        public DeleteMediaTask(SiteModel site, String mediaId, GenericCallback callback) {
-            mMediaId = mediaId;
-            mCallback = callback;
-            mSite = site;
-        }
-
-        @Override
-        protected Void doInBackground(List<?>... params) {
-            XMLRPCClientInterface client = XMLRPCFactory.instantiate(URI.create(mSite.getXmlRpcUrl()), "", "");
-            Object[] apiParams = {
-                    String.valueOf(mSite.getSiteId()),
-                    StringUtils.notNullStr(mSite.getUsername()),
-                    StringUtils.notNullStr(mSite.getPassword()),
-                    mMediaId,
-            };
-            try {
-                if (client != null) {
-                    Boolean result = (Boolean) client.call(Method.DELETE_POST, apiParams);
-                    if (!result) {
-                        setError(ErrorType.INVALID_RESULT, "wp.deletePost returned false");
-                    }
-                }
-            } catch (ClassCastException cce) {
-                setError(ErrorType.INVALID_RESULT, cce.getMessage(), cce);
-            } catch (XMLRPCException e) {
-                setError(ErrorType.NETWORK_XMLRPC, e.getMessage(), e);
-            } catch (IOException e) {
-                setError(ErrorType.NETWORK_XMLRPC, e.getMessage(), e);
-            } catch (XmlPullParserException e) {
-                setError(ErrorType.NETWORK_XMLRPC, e.getMessage(), e);
-            }
-            return null;
-        }
-
-        @Override
-        protected void onPostExecute(Void v) {
-            if (mCallback != null) {
-                if (mErrorType == ErrorType.NO_ERROR) {
-                    mCallback.onSuccess();
-                } else {
-                    mCallback.onFailure(mErrorType, mErrorMessage, mThrowable);
-                }
-            }
-        }
-    }
-
-    /**
-     * Synchronous method to fetch the String content at the specified HTTP URL.
-     *
-     * @param stringUrl URL to fetch contents for.
-     * @return content of the resource, or null if URL was invalid or resource could not be retrieved.
-     */
-    public static String getResponse(final String stringUrl) throws SSLHandshakeException, TimeoutError, TimeoutException {
-        return getResponse(stringUrl, 0);
-    }
-
-    private static String getRedirectURL(String oldURL, NetworkResponse networkResponse) {
-        if (networkResponse.headers != null && networkResponse.headers.containsKey("Location")) {
-            String newURL = networkResponse.headers.get("Location");
-            // Relative URL
-            if (newURL != null && newURL.startsWith("/")) {
-                Uri oldUri = Uri.parse(oldURL);
-                if (oldUri.getScheme() == null || oldUri.getAuthority() == null) {
-                    return null;
-                }
-                return oldUri.getScheme() + "://" + oldUri.getAuthority() + newURL;
-            }
-            // Absolute URL
-            return newURL;
-        }
-        return null;
-    }
-
-    public static String getResponse(final String stringUrl, int numberOfRedirects) throws SSLHandshakeException, TimeoutError, TimeoutException {
-        RequestFuture<String> future = RequestFuture.newFuture();
-        StringRequest request = new StringRequest(stringUrl, future, future);
-        request.setRetryPolicy(new DefaultRetryPolicy(XMLRPCClient.DEFAULT_SOCKET_TIMEOUT_MS, 0, 1));
-        WordPress.sRequestQueue.add(request);
-        try {
-            return future.get(XMLRPCClient.DEFAULT_SOCKET_TIMEOUT_MS, TimeUnit.MILLISECONDS);
-        } catch (InterruptedException e) {
-            AppLog.e(T.API, e);
-        } catch (ExecutionException e) {
-            if (e.getCause() != null && e.getCause() instanceof RedirectError) {
-                // Maximum 5 redirects or die
-                if (numberOfRedirects > 5) {
-                    AppLog.e(T.API, "Maximum of 5 redirects reached, aborting.", e);
-                    return null;
-                }
-                // Follow redirect
-                RedirectError re = (RedirectError) e.getCause();
-                if (re.networkResponse != null) {
-                    String newURL = getRedirectURL(stringUrl, re.networkResponse);
-                    if (newURL == null) {
-                        AppLog.e(T.API, "Invalid server response", e);
-                        return null;
-                    }
-                    // Abort redirect if old URL was HTTPS and not the new one
-                    if (URLUtil.isHttpsUrl(stringUrl) && !URLUtil.isHttpsUrl(newURL)) {
-                        AppLog.e(T.API, "Redirect from HTTPS to HTTP not allowed.", e);
-                        return null;
-                    }
-                    // Retry getResponse
-                    AppLog.i(T.API, "Follow redirect from " + stringUrl + " to " + newURL);
-                    return getResponse(newURL, numberOfRedirects + 1);
-                }
-            } else if (e.getCause() != null && e.getCause() instanceof com.android.volley.TimeoutError) {
-                AppLog.e(T.API, e);
-                throw (com.android.volley.TimeoutError) e.getCause();
-            } else {
-                AppLog.e(T.API, e);
-            }
-        }
-        return null;
-    }
->>>>>>> 2b73ca9b
 }