--- conflicted
+++ resolved
@@ -1,684 +1,21 @@
 package org.xmlrpc.android;
 
-<<<<<<< HEAD
-import android.support.annotation.Nullable;
+public class ApiHelper {
+    public static final class Method {
+        public static final String GET_POST_FORMATS = "wp.getPostFormats";
+        public static final String GET_CATEGORIES = "wp.getCategories";
+        public static final String GET_OPTIONS = "wp.getOptions";
+        public static final String GET_TERM = "wp.getTerm";
 
-import org.wordpress.android.models.Comment;
-import org.wordpress.android.models.CommentList;
-import org.wordpress.android.models.CommentStatus;
-=======
-import android.content.Context;
-import android.net.Uri;
-import android.os.AsyncTask;
-import android.support.annotation.NonNull;
-import android.webkit.URLUtil;
 
-import com.android.volley.DefaultRetryPolicy;
-import com.android.volley.NetworkResponse;
-import com.android.volley.RedirectError;
-import com.android.volley.TimeoutError;
-import com.android.volley.toolbox.RequestFuture;
-import com.android.volley.toolbox.StringRequest;
+        public static final String NEW_CATEGORY = "wp.newCategory";
 
-import org.wordpress.android.R;
-import org.wordpress.android.WordPress;
->>>>>>> 790c80b2
-import org.wordpress.android.fluxc.model.SiteModel;
-import org.wordpress.android.util.AppLog;
-import org.wordpress.android.util.AppLog.T;
-import org.wordpress.android.util.StringUtils;
-import org.xmlpull.v1.XmlPullParserException;
+        public static final String SET_OPTIONS = "wp.setOptions";
 
-import java.io.IOException;
-import java.net.URI;
-import java.util.HashMap;
-import java.util.List;
-import java.util.Map;
-
-public class ApiHelper {
-
-    public static final class Method {
-        public static final String GET_POST_FORMATS   = "wp.getPostFormats";
-        public static final String GET_CATEGORIES     = "wp.getCategories";
-        public static final String GET_MEDIA_ITEM     = "wp.getMediaItem";
-<<<<<<< HEAD
-        public static final String GET_COMMENT        = "wp.getComment";
-        public static final String GET_COMMENTS       = "wp.getComments";
-=======
-        public static final String GET_BLOGS          = "wp.getUsersBlogs";
->>>>>>> 790c80b2
-        public static final String GET_OPTIONS        = "wp.getOptions";
-        public static final String GET_TERM           = "wp.getTerm";
-
-<<<<<<< HEAD
-        public static final String DELETE_COMMENT     = "wp.deleteComment";
-=======
-        public static final String DELETE_PAGE        = "wp.deletePage";
-        public static final String DELETE_POST        = "wp.deletePost";
->>>>>>> 790c80b2
-
-        public static final String NEW_CATEGORY       = "wp.newCategory";
-
-<<<<<<< HEAD
-        public static final String EDIT_COMMENT       = "wp.editComment";
-=======
-        public static final String EDIT_POST          = "wp.editPost";
->>>>>>> 790c80b2
-
-        public static final String SET_OPTIONS        = "wp.setOptions";
-
-        public static final String UPLOAD_FILE        = "wp.uploadFile";
+        public static final String UPLOAD_FILE = "wp.uploadFile";
     }
 
     public static final class Param {
         public static final String SHOW_SUPPORTED_POST_FORMATS = "show-supported";
     }
-
-    public enum ErrorType {
-        NO_ERROR, UNKNOWN_ERROR, INVALID_CURRENT_BLOG, NETWORK_XMLRPC, INVALID_CONTEXT,
-        INVALID_RESULT, NO_UPLOAD_FILES_CAP, CAST_EXCEPTION, TASK_CANCELLED, UNAUTHORIZED
-    }
-
-    public interface GenericErrorCallback {
-        void onFailure(ErrorType errorType, String errorMessage, Throwable throwable);
-    }
-
-    public interface GenericCallback extends GenericErrorCallback {
-        void onSuccess();
-    }
-
-    public interface DatabasePersistCallback {
-        void onDataReadyToSave(List list);
-    }
-
-<<<<<<< HEAD
-    public static CommentList refreshComments(SiteModel site, Object[] commentParams,
-                                              DatabasePersistCallback dbCallback)
-            throws XMLRPCException, IOException, XmlPullParserException {
-        XMLRPCClientInterface client = XMLRPCFactory.instantiate(URI.create(site.getXmlRpcUrl()), "", "");
-        Object[] result;
-        result = (Object[]) client.call(Method.GET_COMMENTS, commentParams);
-
-        if (result.length == 0) {
-            return null;
-        }
-
-        Map<?, ?> contentHash;
-        long commentID, postID;
-        String authorName, content, status, authorEmail, authorURL, postTitle, pubDate;
-        java.util.Date date;
-        CommentList comments = new CommentList();
-
-        for (int ctr = 0; ctr < result.length; ctr++) {
-            contentHash = (Map<?, ?>) result[ctr];
-            content = contentHash.get("content").toString();
-            status = contentHash.get("status").toString();
-            postID = Long.parseLong(contentHash.get("post_id").toString());
-            commentID = Long.parseLong(contentHash.get("comment_id").toString());
-            authorName = contentHash.get("author").toString();
-            authorURL = contentHash.get("author_url").toString();
-            authorEmail = contentHash.get("author_email").toString();
-            postTitle = contentHash.get("post_title").toString();
-            date = (java.util.Date) contentHash.get("date_created_gmt");
-            pubDate = DateTimeUtils.iso8601FromDate(date);
-
-            Comment comment = new Comment(
-                    postID,
-                    commentID,
-                    authorName,
-                    pubDate,
-                    content,
-                    status,
-                    postTitle,
-                    authorURL,
-                    authorEmail,
-                    null);
-
-            comments.add(comment);
-        }
-
-        if (dbCallback != null){
-            dbCallback.onDataReadyToSave(comments);
-        }
-
-        return comments;
-    }
-
-    public static boolean editComment(SiteModel site, Comment comment, CommentStatus newStatus) {
-        XMLRPCClientInterface client = XMLRPCFactory.instantiate(URI.create(site.getXmlRpcUrl()), "", "");
-
-        Map<String, String> postHash = new HashMap<>();
-        postHash.put("status", CommentStatus.toString(newStatus));
-        postHash.put("content", comment.getCommentText());
-        postHash.put("author", comment.getAuthorName());
-        postHash.put("author_url", comment.getAuthorUrl());
-        postHash.put("author_email", comment.getAuthorEmail());
-
-        Object[] params = {
-                String.valueOf(site.getSiteId()),
-                StringUtils.notNullStr(site.getUsername()),
-                StringUtils.notNullStr(site.getPassword()),
-                Long.toString(comment.commentID),
-                postHash
-        };
-
-        try {
-            Object result = client.call(Method.EDIT_COMMENT, params);
-            return (result != null && Boolean.parseBoolean(result.toString()));
-        } catch (XMLRPCFault xmlrpcFault) {
-            if (xmlrpcFault.getFaultCode() == 500) {
-                // let's check whether the comment is already marked as _newStatus_
-                CommentStatus remoteStatus = getCommentStatus(site, comment);
-                if (remoteStatus != null && remoteStatus.equals(newStatus)) {
-                    // Happy days! Remote is already marked as the desired status
-                    return true;
-                }
-            }
-            AppLog.e(T.COMMENTS, "Error while editing comment", xmlrpcFault);
-        } catch (XMLRPCException e) {
-            AppLog.e(T.COMMENTS, "Error while editing comment", e);
-        } catch (IOException e) {
-            AppLog.e(T.COMMENTS, "Error while editing comment", e);
-        } catch (XmlPullParserException e) {
-            AppLog.e(T.COMMENTS, "Error while editing comment", e);
-        }
-
-        return false;
-    }
-
-    /**
-     * Fetches the status of a comment
-     * @param comment the comment to fetch its status
-     * @return the status of the comment on the server, null if error
-     */
-    public static @Nullable CommentStatus getCommentStatus(SiteModel site, Comment comment) {
-        if (site == null || comment == null) {
-            return null;
-        }
-
-        XMLRPCClientInterface client = XMLRPCFactory.instantiate(URI.create(site.getXmlRpcUrl()), "", "");
-
-        Object[] params = {
-                String.valueOf(site.getSiteId()),
-                StringUtils.notNullStr(site.getUsername()),
-                StringUtils.notNullStr(site.getPassword()),
-                Long.toString(comment.commentID)
-        };
-
-        try {
-            Map<?, ?> contentHash = (Map<?, ?>) client.call(Method.GET_COMMENT, params);
-            final Object status = contentHash.get("status");
-            return status == null ? null : CommentStatus.fromString(status.toString());
-        } catch (XMLRPCException e) {
-            AppLog.e(T.COMMENTS, "Error while getting comment", e);
-        } catch (IOException e) {
-            AppLog.e(T.COMMENTS, "Error while getting comment", e);
-        } catch (XmlPullParserException e) {
-            AppLog.e(T.COMMENTS, "Error while getting comment", e);
-        }
-
-=======
-    public static class SyncMediaLibraryTask extends HelperAsyncTask<Void, Void, Integer> {
-        public interface Callback extends GenericErrorCallback {
-            public void onSuccess(int results);
-        }
-
-        private Callback mCallback;
-        private int mOffset;
-        private Filter mFilter;
-        private SiteModel mSite;
-
-        public SyncMediaLibraryTask(int offset, Filter filter, Callback callback, SiteModel site) {
-            mOffset = offset;
-            mCallback = callback;
-            mFilter = filter;
-            mSite = site;
-        }
-
-        @Override
-        protected Integer doInBackground(Void... params) {
-            if (mSite == null) {
-                setError(ErrorType.INVALID_CURRENT_BLOG, "ApiHelper - current blog is null");
-                return 0;
-            }
-
-            String blogId = String.valueOf(mSite.getId());
-            URI xmlrpcUri = URI.create(mSite.getXmlRpcUrl());
-            XMLRPCClientInterface client = XMLRPCFactory.instantiate(xmlrpcUri, "", "");
-            Map<String, Object> filter = new HashMap<String, Object>();
-            filter.put("number", 50);
-            filter.put("offset", mOffset);
-
-            if (mFilter == Filter.IMAGES) {
-                filter.put("mime_type","image/*");
-            } else if(mFilter == Filter.UNATTACHED) {
-                filter.put("parent_id", 0);
-            }
-
-            Object[] apiParams = {String.valueOf(mSite.getSiteId()), StringUtils.notNullStr(mSite.getUsername()),
-                    StringUtils.notNullStr(mSite.getPassword()), filter};
-
-            Object[] results = null;
-            try {
-                results = (Object[]) client.call(Method.GET_MEDIA_LIBRARY, apiParams);
-            } catch (ClassCastException cce) {
-                setError(ErrorType.INVALID_RESULT, cce.getMessage(), cce);
-                return 0;
-            } catch (XMLRPCException e) {
-                prepareErrorMessage(e);
-                return 0;
-            } catch (IOException e) {
-                prepareErrorMessage(e);
-                return 0;
-            } catch (XmlPullParserException e) {
-                prepareErrorMessage(e);
-                return 0;
-            }
-
-            if (blogId == null) {
-                setError(ErrorType.INVALID_CURRENT_BLOG, "Invalid blogId");
-                return 0;
-            }
-
-            if (results == null) {
-                setError(ErrorType.INVALID_RESULT, "Invalid blogId");
-                return 0;
-            }
-
-            Map<?, ?> resultMap;
-            // results returned, so mark everything existing to deleted
-            // since offset is 0, we are doing a full refresh
-            if (mOffset == 0) {
-                WordPress.wpDB.setMediaFilesMarkedForDeleted(blogId);
-            }
-            for (Object result : results) {
-                resultMap = (Map<?, ?>) result;
-                MediaFile mediaFile = new MediaFile(blogId, resultMap, mSite.isWPCom());
-                WordPress.wpDB.saveMediaFile(mediaFile);
-            }
-            WordPress.wpDB.deleteFilesMarkedForDeleted(blogId);
-            return results.length;
-        }
-
-        private void prepareErrorMessage(Exception e) {
-            // user does not have permission to view media gallery
-            if (e.getMessage() != null && e.getMessage().contains("401")) {
-                setError(ErrorType.NO_UPLOAD_FILES_CAP, e.getMessage(), e);
-            } else {
-                setError(ErrorType.NETWORK_XMLRPC, e.getMessage(), e);
-            }
-        }
-
-        @Override
-        protected void onPostExecute(Integer result) {
-            if (mCallback != null) {
-                if (mErrorType == ErrorType.NO_ERROR) {
-                    mCallback.onSuccess(result);
-                } else {
-                    mCallback.onFailure(mErrorType, mErrorMessage, mThrowable);
-                }
-            }
-        }
-    }
-
-    public static class EditMediaItemTask extends HelperAsyncTask<Void, Void, Boolean> {
-        private GenericCallback mCallback;
-        private String mMediaId;
-        private String mTitle;
-        private String mDescription;
-        private String mCaption;
-        private SiteModel mSite;
-
-        public EditMediaItemTask(SiteModel site, String mediaId, String title, String description, String caption,
-                                 GenericCallback callback) {
-            mSite = site;
-            mMediaId = mediaId;
-            mCallback = callback;
-            mTitle = title;
-            mCaption = caption;
-            mDescription = description;
-        }
-        @Override
-        protected Boolean doInBackground(Void... params) {
-            // TODO: STORES: this will be replaced in MediaStore
-            XMLRPCClientInterface client = XMLRPCFactory.instantiate(URI.create(mSite.getXmlRpcUrl()), "", "");
-            Map<String, Object> contentStruct = new HashMap<String, Object>();
-            contentStruct.put("post_title", mTitle);
-            contentStruct.put("post_content", mDescription);
-            contentStruct.put("post_excerpt", mCaption);
-
-            Object[] apiParams = {
-                    String.valueOf(mSite.getSiteId()),
-                    StringUtils.notNullStr(mSite.getUsername()),
-                    StringUtils.notNullStr(mSite.getPassword()),
-                    mMediaId,
-                    contentStruct
-            };
-
-            Boolean result = null;
-            try {
-                result = (Boolean) client.call(Method.EDIT_POST, apiParams);
-            } catch (ClassCastException cce) {
-                setError(ErrorType.INVALID_RESULT, cce.getMessage(), cce);
-            } catch (XMLRPCException e) {
-                setError(ErrorType.NETWORK_XMLRPC, e.getMessage(), e);
-            } catch (IOException e) {
-                setError(ErrorType.NETWORK_XMLRPC, e.getMessage(), e);
-            } catch (XmlPullParserException e) {
-                setError(ErrorType.NETWORK_XMLRPC, e.getMessage(), e);
-            }
-
-            return result;
-        }
-
-        @Override
-        protected void onPostExecute(Boolean result) {
-            if (mCallback != null) {
-                if (mErrorType == ErrorType.NO_ERROR) {
-                    mCallback.onSuccess();
-                } else {
-                    mCallback.onFailure(mErrorType, mErrorMessage, mThrowable);
-                }
-            }
-        }
-    }
-
-    public static class GetMediaItemTask extends HelperAsyncTask<Void, Void, MediaFile> {
-        public interface Callback extends GenericErrorCallback {
-            public void onSuccess(MediaFile results);
-        }
-        private Callback mCallback;
-        private int mMediaId;
-        private SiteModel mSite;
-
-        public GetMediaItemTask(SiteModel site, int mediaId, Callback callback) {
-            mSite = site;
-            mMediaId = mediaId;
-            mCallback = callback;
-        }
-
-        @Override
-        protected MediaFile doInBackground(Void... params) {
-            String blogId = String.valueOf(mSite.getId());
-
-            XMLRPCClientInterface client = XMLRPCFactory.instantiate(URI.create(mSite.getXmlRpcUrl()), "", "");
-            Object[] apiParams = {
-                    String.valueOf(mSite.getSiteId()),
-                    StringUtils.notNullStr(mSite.getUsername()),
-                    StringUtils.notNullStr(mSite.getPassword()),
-                    mMediaId
-            };
-            Map<?, ?> results = null;
-            try {
-                results = (Map<?, ?>) client.call(Method.GET_MEDIA_ITEM, apiParams);
-            } catch (ClassCastException cce) {
-                setError(ErrorType.INVALID_RESULT, cce.getMessage(), cce);
-            } catch (XMLRPCException e) {
-                setError(ErrorType.NETWORK_XMLRPC, e.getMessage(), e);
-            } catch (IOException e) {
-                setError(ErrorType.NETWORK_XMLRPC, e.getMessage(), e);
-            } catch (XmlPullParserException e) {
-                setError(ErrorType.NETWORK_XMLRPC, e.getMessage(), e);
-            }
-
-            if (results != null && blogId != null) {
-                MediaFile mediaFile = new MediaFile(blogId, results, mSite.isWPCom());
-                WordPress.wpDB.saveMediaFile(mediaFile);
-                return mediaFile;
-            } else {
-                return null;
-            }
-        }
-
-        @Override
-        protected void onPostExecute(MediaFile result) {
-            if (mCallback != null) {
-                if (result != null) {
-                    mCallback.onSuccess(result);
-                } else {
-                    mCallback.onFailure(mErrorType, mErrorMessage, mThrowable);
-                }
-            }
-        }
-    }
-
-    public static class UploadMediaTask extends HelperAsyncTask<Void, Void, Map<?, ?>> {
-        public interface Callback extends GenericErrorCallback {
-            void onSuccess(String remoteId, String remoteUrl, String secondaryId);
-            void onProgressUpdate(float progress);
-        }
-        private Callback mCallback;
-        private Context mContext;
-        private MediaFile mMediaFile;
-        private SiteModel mSite;
-
-        public UploadMediaTask(Context applicationContext, SiteModel site, MediaFile mediaFile, Callback callback) {
-            mContext = applicationContext;
-            mSite = site;
-            mMediaFile = mediaFile;
-            mCallback = callback;
-        }
-
-        @Override
-        protected Map<?, ?> doInBackground(Void... params) {
-            final XMLRPCClientInterface client = XMLRPCFactory.instantiate(URI.create(mSite.getXmlRpcUrl()), "", "");
-            Map<String, Object> data = new HashMap<String, Object>();
-            data.put("name", mMediaFile.getFileName());
-            data.put("type", mMediaFile.getMimeType());
-            data.put("bits", mMediaFile);
-            data.put("overwrite", true);
-
-            Object[] apiParams = {
-                    String.valueOf(mSite.getSiteId()),
-                    StringUtils.notNullStr(mSite.getUsername()),
-                    StringUtils.notNullStr(mSite.getPassword()),
-                    data
-            };
-            final File tempFile = getTempFile(mContext);
-
-            if (client instanceof XMLRPCClient) {
-                ((XMLRPCClient) client).setOnBytesUploadedListener(new XMLRPCClient.OnBytesUploadedListener() {
-                    @Override
-                    public void onBytesUploaded(long uploadedBytes) {
-                        if (isCancelled()) {
-                            // Stop the upload if the task has been cancelled
-                            ((XMLRPCClient) client).cancel();
-                        }
-
-                        if (tempFile == null || tempFile.length() == 0) {
-                            return;
-                        }
-
-                        float fractionUploaded = uploadedBytes / (float) tempFile.length();
-                        mCallback.onProgressUpdate(fractionUploaded);
-                    }
-                });
-            }
-
-            if (mContext == null) {
-                return null;
-            }
-
-            Map<?, ?> resultMap;
-            try {
-                resultMap = (HashMap<?, ?>) client.call(Method.UPLOAD_FILE, apiParams, tempFile);
-            } catch (ClassCastException cce) {
-                setError(ErrorType.INVALID_RESULT, null, cce);
-                return null;
-            } catch (XMLRPCFault e) {
-                if (e.getFaultCode() == 401) {
-                    setError(ErrorType.NETWORK_XMLRPC,
-                            mContext.getString(R.string.media_error_no_permission_upload), e);
-                } else {
-                    // getFaultString() returns the error message from the server without the "[Code 403]" part.
-                    setError(ErrorType.NETWORK_XMLRPC, e.getFaultString(), e);
-                }
-                return null;
-            } catch (XMLRPCException e) {
-                setError(ErrorType.NETWORK_XMLRPC, null, e);
-                return null;
-            } catch (IOException e) {
-                setError(ErrorType.NETWORK_XMLRPC, null, e);
-                return null;
-            } catch (XmlPullParserException e) {
-                setError(ErrorType.NETWORK_XMLRPC, null, e);
-                return null;
-            }
-
-            if (resultMap != null && resultMap.containsKey("id")) {
-                return resultMap;
-            } else {
-                setError(ErrorType.INVALID_RESULT, null);
-            }
-
-            return null;
-        }
-
-        // Create a temp file for media upload
-        private File getTempFile(Context context) {
-            String tempFileName = "wp-" + System.currentTimeMillis();
-            try {
-                context.openFileOutput(tempFileName, Context.MODE_PRIVATE);
-            } catch (FileNotFoundException e) {
-                return null;
-            }
-            return context.getFileStreamPath(tempFileName);
-        }
-
-        @Override
-        protected void onPostExecute(Map<?, ?> result) {
-            if (mCallback != null) {
-                if (result != null) {
-                    String remoteId = (String) result.get("id");
-                    String remoteUrl = (String) result.get("url");
-                    String videoPressId = (String) result.get("videopress_shortcode");
-                    mCallback.onSuccess(remoteId, remoteUrl, videoPressId);
-                } else {
-                    mCallback.onFailure(mErrorType, mErrorMessage, mThrowable);
-                }
-            }
-        }
-    }
-
-    public static class DeleteMediaTask extends HelperAsyncTask<List<?>, Void, Void> {
-        private GenericCallback mCallback;
-        private String mMediaId;
-        private SiteModel mSite;
-
-        public DeleteMediaTask(SiteModel site, String mediaId, GenericCallback callback) {
-            mMediaId = mediaId;
-            mCallback = callback;
-            mSite = site;
-        }
-
-        @Override
-        protected Void doInBackground(List<?>... params) {
-            XMLRPCClientInterface client = XMLRPCFactory.instantiate(URI.create(mSite.getXmlRpcUrl()), "", "");
-            Object[] apiParams = {
-                    String.valueOf(mSite.getSiteId()),
-                    StringUtils.notNullStr(mSite.getUsername()),
-                    StringUtils.notNullStr(mSite.getPassword()),
-                    mMediaId,
-            };
-            try {
-                if (client != null) {
-                    Boolean result = (Boolean) client.call(Method.DELETE_POST, apiParams);
-                    if (!result) {
-                        setError(ErrorType.INVALID_RESULT, "wp.deletePost returned false");
-                    }
-                }
-            } catch (ClassCastException cce) {
-                setError(ErrorType.INVALID_RESULT, cce.getMessage(), cce);
-            } catch (XMLRPCException e) {
-                setError(ErrorType.NETWORK_XMLRPC, e.getMessage(), e);
-            } catch (IOException e) {
-                setError(ErrorType.NETWORK_XMLRPC, e.getMessage(), e);
-            } catch (XmlPullParserException e) {
-                setError(ErrorType.NETWORK_XMLRPC, e.getMessage(), e);
-            }
-            return null;
-        }
-
-        @Override
-        protected void onPostExecute(Void v) {
-            if (mCallback != null) {
-                if (mErrorType == ErrorType.NO_ERROR) {
-                    mCallback.onSuccess();
-                } else {
-                    mCallback.onFailure(mErrorType, mErrorMessage, mThrowable);
-                }
-            }
-        }
-    }
-
-    /**
-     * Synchronous method to fetch the String content at the specified HTTP URL.
-     *
-     * @param stringUrl URL to fetch contents for.
-     * @return content of the resource, or null if URL was invalid or resource could not be retrieved.
-     */
-    public static String getResponse(final String stringUrl) throws SSLHandshakeException, TimeoutError, TimeoutException {
-        return getResponse(stringUrl, 0);
-    }
-
-    private static String getRedirectURL(String oldURL, NetworkResponse networkResponse) {
-        if (networkResponse.headers != null && networkResponse.headers.containsKey("Location")) {
-            String newURL = networkResponse.headers.get("Location");
-            // Relative URL
-            if (newURL != null && newURL.startsWith("/")) {
-                Uri oldUri = Uri.parse(oldURL);
-                if (oldUri.getScheme() == null || oldUri.getAuthority() == null) {
-                    return null;
-                }
-                return oldUri.getScheme() + "://" + oldUri.getAuthority() + newURL;
-            }
-            // Absolute URL
-            return newURL;
-        }
-        return null;
-    }
-
-    public static String getResponse(final String stringUrl, int numberOfRedirects) throws SSLHandshakeException, TimeoutError, TimeoutException {
-        RequestFuture<String> future = RequestFuture.newFuture();
-        StringRequest request = new StringRequest(stringUrl, future, future);
-        request.setRetryPolicy(new DefaultRetryPolicy(XMLRPCClient.DEFAULT_SOCKET_TIMEOUT_MS, 0, 1));
-        WordPress.requestQueue.add(request);
-        try {
-            return future.get(XMLRPCClient.DEFAULT_SOCKET_TIMEOUT_MS, TimeUnit.MILLISECONDS);
-        } catch (InterruptedException e) {
-            AppLog.e(T.API, e);
-        } catch (ExecutionException e) {
-            if (e.getCause() != null && e.getCause() instanceof RedirectError) {
-                // Maximum 5 redirects or die
-                if (numberOfRedirects > 5) {
-                    AppLog.e(T.API, "Maximum of 5 redirects reached, aborting.", e);
-                    return null;
-                }
-                // Follow redirect
-                RedirectError re = (RedirectError) e.getCause();
-                if (re.networkResponse != null) {
-                    String newURL = getRedirectURL(stringUrl, re.networkResponse);
-                    if (newURL == null) {
-                        AppLog.e(T.API, "Invalid server response", e);
-                        return null;
-                    }
-                    // Abort redirect if old URL was HTTPS and not the new one
-                    if (URLUtil.isHttpsUrl(stringUrl) && !URLUtil.isHttpsUrl(newURL)) {
-                        AppLog.e(T.API, "Redirect from HTTPS to HTTP not allowed.", e);
-                        return null;
-                    }
-                    // Retry getResponse
-                    AppLog.i(T.API, "Follow redirect from " + stringUrl + " to " + newURL);
-                    return getResponse(newURL, numberOfRedirects + 1);
-                }
-            } else if (e.getCause() != null && e.getCause() instanceof com.android.volley.TimeoutError) {
-                AppLog.e(T.API, e);
-                throw (com.android.volley.TimeoutError) e.getCause();
-            } else {
-                AppLog.e(T.API, e);
-            }
-        }
->>>>>>> 790c80b2
-        return null;
-    }
 }