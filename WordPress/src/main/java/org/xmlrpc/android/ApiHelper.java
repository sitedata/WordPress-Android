--- conflicted
+++ resolved
@@ -40,10 +40,6 @@
 import java.io.File;
 import java.io.FileNotFoundException;
 import java.io.IOException;
-<<<<<<< HEAD
-=======
-import java.io.StringReader;
->>>>>>> 1b683bdf
 import java.util.ArrayList;
 import java.util.HashMap;
 import java.util.HashSet;
@@ -994,7 +990,7 @@
      * @param stringUrl URL to fetch contents for.
      * @return content of the resource, or null if URL was invalid or resource could not be retrieved.
      */
-    public static String getResponse(final String stringUrl) throws SSLHandshakeException, TimeoutError {
+    public static String getResponse(final String stringUrl) throws SSLHandshakeException, TimeoutError, TimeoutException {
         return getResponse(stringUrl, 0);
     }
 
@@ -1015,20 +1011,14 @@
         return null;
     }
 
-    public static String getResponse(final String stringUrl, int numberOfRedirects) throws SSLHandshakeException, TimeoutError {
+    public static String getResponse(final String stringUrl, int numberOfRedirects) throws SSLHandshakeException, TimeoutError, TimeoutException {
         RequestFuture<String> future = RequestFuture.newFuture();
         StringRequest request = new StringRequest(stringUrl, future, future);
         request.setRetryPolicy(new DefaultRetryPolicy(XMLRPCClient.DEFAULT_SOCKET_TIMEOUT_MS, 0, 1));
         WordPress.requestQueue.add(request);
         try {
-<<<<<<< HEAD
-            return future.get(XMLRPCClient.DEFAULT_SOCKET_TIMEOUT, TimeUnit.SECONDS);
-        }
-        catch (InterruptedException e) {
-=======
             return future.get(XMLRPCClient.DEFAULT_SOCKET_TIMEOUT_MS, TimeUnit.MILLISECONDS);
         } catch (InterruptedException e) {
->>>>>>> 1b683bdf
             AppLog.e(T.API, e);
         } catch (ExecutionException e) {
             if (e.getCause() != null && e.getCause() instanceof RedirectError) {
@@ -1056,12 +1046,10 @@
                 }
             } else if (e.getCause() != null && e.getCause() instanceof com.android.volley.TimeoutError) {
                 AppLog.e(T.API, e);
-                throw (com.android.volley.TimeoutError)e.getCause();
+                throw (com.android.volley.TimeoutError) e.getCause();
             } else {
                 AppLog.e(T.API, e);
             }
-        } catch (TimeoutException e) {
-            AppLog.e(T.API, e);
         }
         return null;
     }
