--- conflicted
+++ resolved
@@ -291,17 +291,15 @@
             android:launchMode="singleTop"
             android:theme="@style/Calypso.NoActionBar" />
         <activity
-<<<<<<< HEAD
             android:name=".ui.stats.refresh.lists.sections.insights.management.InsightsManagementActivity"
             android:label="@string/manage_insights"
             android:launchMode="singleTop"
             android:theme="@style/CalypsoTheme" />
-=======
+        <activity
             android:name=".ui.stats.refresh.lists.detail.StatsDetailActivity"
             android:label="@string/stats"
             android:launchMode="singleTop"
             android:theme="@style/Calypso.NoActionBar" />
->>>>>>> c57e6737
         <activity
             android:name=".ui.WPWebViewActivity"
             android:theme="@style/Calypso.NoActionBar" />
