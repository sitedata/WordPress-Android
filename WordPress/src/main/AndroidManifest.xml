<?xml version="1.0" encoding="utf-8"?>
<manifest xmlns:android="http://schemas.android.com/apk/res/android"
    xmlns:tools="http://schemas.android.com/tools"
    package="org.wordpress.android"
    android:installLocation="auto" >

    <supports-screens
        android:anyDensity="true"
        android:largeScreens="true"
        android:normalScreens="true"
        android:smallScreens="true" />

    <uses-permission android:name="android.permission.INTERNET" />
    <uses-permission android:name="android.permission.CAMERA" />
    <uses-permission android:name="android.permission.WRITE_EXTERNAL_STORAGE" />
    <uses-permission android:name="android.permission.VIBRATE" />
    <uses-permission android:name="android.permission.ACCESS_FINE_LOCATION" />
    <uses-permission android:name="android.permission.ACCESS_COARSE_LOCATION" />
    <uses-permission android:name="android.permission.ACCESS_NETWORK_STATE" />
    <uses-permission android:name="com.android.launcher.permission.INSTALL_SHORTCUT" />
    <uses-permission android:name="com.android.launcher.permission.UNINSTALL_SHORTCUT" />

    <!-- GCM all build types configuration -->
    <uses-permission android:name="com.google.android.c2dm.permission.RECEIVE" />
    <uses-permission android:name="android.permission.GET_ACCOUNTS" />
    <uses-permission android:name="android.permission.WAKE_LOCK" />

    <uses-feature
        android:name="android.hardware.camera"
        android:required="false" />
    <uses-feature
        android:name="android.hardware.location"
        android:required="false" />
    <uses-feature
        android:name="android.hardware.location.gps"
        android:required="false" />
    <uses-feature
        android:name="android.hardware.location.network"
        android:required="false" />
    <uses-feature
        android:name="android.hardware.touchscreen"
        android:required="false" />

    <application
        android:name="WordPress"
        android:allowBackup="false"
        android:hardwareAccelerated="true"
        android:icon="@drawable/app_icon"
        android:label="@string/app_name"
        android:theme="@style/WordPress"
        android:largeHeap="true"
        tools:replace="allowBackup, icon">

        <activity
            android:name=".ui.WPLaunchActivity"
            android:noHistory="true"
            android:theme="@android:style/Theme.NoDisplay">
            <intent-filter>
                <action android:name="android.intent.action.MAIN" />
                <category android:name="android.intent.category.LAUNCHER" />
            </intent-filter>
        </activity>

        <!-- Main tab activity -->
        <activity android:name=".ui.main.WPMainActivity"
            android:theme="@style/Calypso.NoActionBar"/>

        <!-- Account activities -->
        <activity
            android:name=".ui.accounts.SignInActivity"
            android:configChanges="orientation|keyboardHidden|screenSize"
            android:windowSoftInputMode="adjustResize"
            android:theme="@style/SignInTheme" />
        <activity android:name=".ui.accounts.NewAccountActivity"
            android:configChanges="orientation|keyboardHidden|screenSize"
            android:theme="@style/SignInTheme"
            android:windowSoftInputMode="adjustPan"/>
        <activity
            android:name=".ui.accounts.NewBlogActivity"
            android:configChanges="orientation|keyboardHidden|screenSize"
            android:windowSoftInputMode="adjustResize"
            android:theme="@style/SignInTheme"/>
        <activity
            android:name=".ui.accounts.HelpActivity"
            android:theme="@style/CalypsoTheme"
            android:label=""/> <!-- empty title -->

        <!-- Preferences activities -->
        <activity
            android:name=".ui.prefs.AboutActivity"
            android:theme="@style/Theme.AppCompat.NoActionBar"/>
        <activity
            android:name=".ui.prefs.BlogPreferencesActivity"
            android:theme="@style/CalypsoTheme"
            android:windowSoftInputMode="stateHidden"/>
        <activity
            android:name=".ui.prefs.LicensesActivity"
            android:theme="@style/Calypso.NoActionBar"/>
        <activity
            android:name=".ui.prefs.SettingsActivity"
            android:configChanges="locale|orientation"
            android:theme="@style/CalypsoTheme"/>
        <activity
<<<<<<< HEAD
            android:name=".ui.prefs.notifications.NotificationsSettingsActivity"
=======
            android:name=".ui.prefs.NotificationsSettingsActivity"
>>>>>>> 1d27f11c
            android:theme="@style/CalypsoTheme"/>
        <activity
            android:name=".networking.SSLCertsViewActivity"
            android:theme="@style/Calypso.NoActionBar" />

        <!-- Comments activities -->
        <activity
            android:name=".ui.comments.CommentsActivity"
            android:theme="@style/Calypso.NoActionBar" />
        <activity
            android:name=".ui.comments.CommentDetailActivity"
            android:theme="@style/CalypsoTheme"
            android:windowSoftInputMode="stateHidden" />
        <activity
            android:name=".ui.comments.EditCommentActivity"
            android:theme="@style/CalypsoTheme"/>

        <!-- Posts activities -->
        <activity
            android:name=".ui.posts.AddCategoryActivity"
            android:label="@string/add_new_category"
            android:theme="@style/WordPress.Dialog" />
        <activity
            android:name=".editor.legacy.EditLinkActivity"
            android:label="@string/create_a_link"
            android:theme="@style/WordPress.Dialog"
            android:windowSoftInputMode="stateVisible" />
        <activity
            android:name=".ui.posts.EditPostActivity"
            android:configChanges="orientation|keyboardHidden|screenSize"
            android:windowSoftInputMode="stateHidden|adjustResize"
            android:theme="@style/CalypsoTheme">
            <meta-data
                android:name="android.support.PARENT_ACTIVITY"
                android:value=".ui.posts.PostsListActivity" />
            <intent-filter>
                <action android:name="android.intent.action.MAIN"/>
            </intent-filter>
        </activity>
        <!-- Workaround for old launcher icon pointing to .ui.posts.PostsActivity -->
        <activity-alias
            android:name=".ui.posts.PostsActivity"
            android:targetActivity=".ui.WPLaunchActivity"
            android:enabled="true">
            <intent-filter>
                <action android:name="android.intent.action.MAIN"/>
            </intent-filter>
        </activity-alias>
        <activity
            android:name=".ui.posts.PostsListActivity"
            android:theme="@style/Calypso.NoActionBar">
        </activity>
        <activity
            android:name=".ui.posts.PostPreviewActivity"
            android:label="@string/preview_post"
            android:theme="@style/Calypso.NoActionBar" />
        <activity
            android:name=".ui.posts.SelectCategoriesActivity"
            android:theme="@style/CalypsoTheme"/>

        <!-- Stats Activities -->
        <activity android:name=".ui.stats.StatsActivity"
                  android:theme="@style/Calypso.NoActionBar"/>

        <activity android:name=".ui.stats.StatsViewAllActivity"
                  android:theme="@style/CalypsoTheme"/>

        <activity android:name=".ui.stats.StatsSingleItemDetailsActivity"
            android:theme="@style/CalypsoTheme"/>

        <activity android:name=".ui.WPWebViewActivity"
            android:theme="@style/Calypso.NoActionBar"/>

        <!-- Media Activities -->
        <activity
            android:name=".ui.media.MediaPickerActivity"
            android:theme="@style/CalypsoTheme"
            android:windowSoftInputMode="stateHidden" />

        <activity android:name=".ui.media.MediaBrowserActivity"
                  android:theme="@style/Calypso.NoActionBar" >
        </activity>

        <activity android:name=".ui.media.MediaGalleryActivity">
        </activity>

        <activity android:name=".ui.media.MediaGalleryPickerActivity">
        </activity>

        <!-- Theme Activities -->
        <activity
            android:name=".ui.themes.ThemeBrowserActivity"
            android:theme="@style/Calypso.NoActionBar" >
        </activity>

        <!-- Deep Linking Activity -->
        <activity
            android:name=".ui.DeepLinkingIntentReceiverActivity"
            android:theme="@style/Calypso.NoActionBar" >
            <intent-filter>
                <action android:name="android.intent.action.VIEW" />
                <category android:name="android.intent.category.DEFAULT" />
                <category android:name="android.intent.category.BROWSABLE" />
                <data
                    android:host="viewpost"
                    android:scheme="wordpress" >
                </data>
            </intent-filter>
        </activity>

        <!-- Reader Activities -->
        <activity
            android:name=".ui.reader.ReaderPostListActivity"
            android:theme="@style/Calypso.NoActionBar"
            android:label="@string/reader" />
        <activity
            android:name=".ui.reader.ReaderPostPagerActivity"
            android:theme="@style/Calypso.NoActionBar"
            android:windowSoftInputMode="adjustResize" />
        <activity
            android:name=".ui.reader.ReaderCommentListActivity"
            android:theme="@style/Calypso.NoActionBar"
            android:label="@string/reader_title_comments"
            android:windowSoftInputMode="adjustResize|stateHidden" />
        <activity
            android:name=".ui.AppLogViewerActivity"
            android:theme="@style/CalypsoTheme"
            android:label="@string/reader_title_applog" />
        <activity
            android:name=".ui.reader.ReaderUserListActivity"
            android:theme="@style/Calypso.NoActionBar" />
        <activity
            android:name=".ui.reader.ReaderSubsActivity"
            android:label="@string/reader_title_subs"
            android:theme="@style/Calypso.NoActionBar"
            android:windowSoftInputMode="stateHidden" />
        <activity
            android:name=".ui.reader.ReaderPhotoViewerActivity"
            android:theme="@style/ReaderPhotoViewerTheme" />

        <!-- Other activities -->

        <activity android:name=".ui.ShareIntentReceiverActivity" android:theme="@style/Calypso.FloatingActivity">
            <intent-filter>
                <action android:name="android.intent.action.SEND" />
                <action android:name="android.intent.action.SEND_MULTIPLE" />
                <category android:name="android.intent.category.DEFAULT" />
                <data android:mimeType="text/plain" />
                <data android:mimeType="image/*" />
                <data android:mimeType="video/*" />
            </intent-filter>
        </activity>

        <activity
            android:name=".ui.AddQuickPressShortcutActivity"
            android:label="QuickPress" >
            <intent-filter>
                <action android:name="android.intent.action.CREATE_SHORTCUT" />

                <category android:name="android.intent.category.DEFAULT" />
            </intent-filter>
        </activity>
        <activity
            android:name=".ui.ViewSiteActivity"
            android:theme="@style/Calypso.NoActionBar" />

        <activity
            android:name=".ui.main.SitePickerActivity"
            android:theme="@style/CalypsoTheme"
            android:label="@string/site_picker_title" />

        <!-- Notifications activities -->
        <activity
            android:name=".ui.notifications.NotificationsDetailActivity"
            android:theme="@style/CalypsoTheme" />

        <!--  Passcode lock activities -->
        <activity
            android:name="org.wordpress.passcodelock.PasscodeUnlockActivity"
            android:theme="@style/CalypsoTheme"
            android:windowSoftInputMode="stateHidden"/>

        <activity
            android:name="org.wordpress.passcodelock.PasscodeManagePasswordActivity"
            android:theme="@style/CalypsoTheme"
            android:windowSoftInputMode="stateHidden"/>

		<!-- Services -->
        <service
            android:name=".ui.posts.PostUploadService"
            android:label="Post Upload Service" >
        </service>

        <service
            android:name=".ui.media.services.MediaUploadService"
            android:label="Media Upload Service" >
        </service>

        <service
            android:name=".ui.media.services.MediaDeleteService"
            android:label="Media Delete Service" >
        </service>

        <service android:name=".ui.stats.service.StatsService"
            android:label="Stats Update Service"
            android:exported="false" />

        <service android:name=".ui.reader.services.ReaderUpdateService"
            android:label="Reader Update Service"
            android:exported="false"/>
        <service android:name=".ui.reader.services.ReaderPostService"
            android:label="Reader Post Service"
            android:exported="false"/>
        <service android:name=".ui.reader.services.ReaderCommentService"
            android:label="Reader Comment Service"
            android:exported="false"/>

        <service android:name="org.wordpress.android.GCMIntentService"/>

        <service
            android:name=".ui.suggestion.service.SuggestionService"
            android:label="Suggestion Service"
            android:exported="false" >
        </service>

        <uses-library android:required="false" android:name="com.sec.android.app.multiwindow" />
        <meta-data android:name="com.sec.android.support.multiwindow" android:value="true" />

        <receiver android:name=".ui.notifications.NotificationDismissBroadcastReceiver" />

        <receiver android:name=".networking.ConnectionChangeReceiver">
            <intent-filter>
                <action android:name="android.net.conn.CONNECTIVITY_CHANGE" />
            </intent-filter>
        </receiver>

    </application>
</manifest><|MERGE_RESOLUTION|>--- conflicted
+++ resolved
@@ -101,11 +101,7 @@
             android:configChanges="locale|orientation"
             android:theme="@style/CalypsoTheme"/>
         <activity
-<<<<<<< HEAD
             android:name=".ui.prefs.notifications.NotificationsSettingsActivity"
-=======
-            android:name=".ui.prefs.NotificationsSettingsActivity"
->>>>>>> 1d27f11c
             android:theme="@style/CalypsoTheme"/>
         <activity
             android:name=".networking.SSLCertsViewActivity"
