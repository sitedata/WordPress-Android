--- conflicted
+++ resolved
@@ -516,11 +516,7 @@
             android:launchMode="singleTop"
             android:theme="@style/Calypso.NoActionBar"/>
 
-<<<<<<< HEAD
         <!--Activity log-->
-=======
-        <!--Activity Log-->
->>>>>>> 4487ac56
         <activity
             android:name=".ui.activitylog.list.ActivityLogListActivity"
             android:label="@string/activity_log"
