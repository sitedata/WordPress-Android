--- conflicted
+++ resolved
@@ -147,20 +147,9 @@
         <activity android:name=".ui.stats.StatsActivity"
                   android:theme="@style/Calypso.NoActionBar"/>
 
-<<<<<<< HEAD
-        <activity android:name=".ui.stats.StatsSinglePostDetailsActivity" >
-        </activity>
-
-        <activity android:name=".ui.stats.StatsViewAllActivity" >
-        </activity>
-
-        <activity android:name=".ui.WPWebViewActivity" >
-        </activity>
-=======
         <activity android:name=".ui.WPWebViewActivity"/>
 
         <activity android:name=".ui.stats.StatsDetailsActivity"/>
->>>>>>> 943057c2
 
         <!-- Media Activities -->
         <activity android:name=".ui.media.MediaBrowserActivity"
@@ -325,5 +314,11 @@
 
         <receiver android:name=".ui.notifications.NotificationDismissBroadcastReceiver" />
 
+        <provider
+            android:name=".providers.StatsContentProvider"
+            android:authorities="org.wordpress.android.providers.StatsContentProvider"
+            android:exported="false"/>
+
+
     </application>
 </manifest>