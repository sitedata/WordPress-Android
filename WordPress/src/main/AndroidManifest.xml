--- conflicted
+++ resolved
@@ -536,15 +536,13 @@
             android:exported="false"
             android:label="Notifications Update Service" />
         <service
-<<<<<<< HEAD
+            android:name=".ui.accounts.login.LoginWpcomService"
+            android:exported="false"
+            android:label="Login to WPCOM Service" />
+        <service
             android:name=".ui.accounts.signup.SiteCreationService"
             android:exported="false"
             android:label="Site Creation Service" />
-=======
-            android:name=".ui.accounts.login.LoginWpcomService"
-            android:exported="false"
-            android:label="Login to WPCOM Service" />
->>>>>>> 9bcd8ba6
 
         <!-- Samsung multiwindow support -->
         <uses-library
