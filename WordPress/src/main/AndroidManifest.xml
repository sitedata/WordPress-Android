<?xml version="1.0" encoding="utf-8"?>
<manifest xmlns:android="http://schemas.android.com/apk/res/android"
    xmlns:tools="http://schemas.android.com/tools"
    package="org.wordpress.android"
    android:installLocation="auto" >

    <supports-screens
        android:anyDensity="true"
        android:largeScreens="true"
        android:normalScreens="true"
        android:smallScreens="true" />

    <uses-permission android:name="android.permission.INTERNET" />
    <uses-permission android:name="android.permission.CAMERA" />
    <uses-permission android:name="android.permission.WRITE_EXTERNAL_STORAGE" />
    <uses-permission android:name="android.permission.VIBRATE" />
    <uses-permission android:name="android.permission.ACCESS_FINE_LOCATION" />
    <uses-permission android:name="android.permission.ACCESS_COARSE_LOCATION" />
    <uses-permission android:name="android.permission.ACCESS_NETWORK_STATE" />
    <uses-permission android:name="com.android.launcher.permission.INSTALL_SHORTCUT" />
    <uses-permission android:name="com.android.launcher.permission.UNINSTALL_SHORTCUT" />

    <!-- GCM all build types configuration -->
    <uses-permission android:name="com.google.android.c2dm.permission.RECEIVE" />
    <uses-permission android:name="android.permission.GET_ACCOUNTS" />
    <uses-permission android:name="android.permission.WAKE_LOCK" />

    <uses-feature
        android:name="android.hardware.camera"
        android:required="false" />
    <uses-feature
        android:name="android.hardware.location"
        android:required="false" />
    <uses-feature
        android:name="android.hardware.location.gps"
        android:required="false" />
    <uses-feature
        android:name="android.hardware.location.network"
        android:required="false" />
    <uses-feature
        android:name="android.hardware.touchscreen"
        android:required="false" />

    <application
        android:name="WordPress"
        android:allowBackup="false"
        android:hardwareAccelerated="true"
        android:icon="@drawable/app_icon"
        android:label="@string/app_name"
        android:theme="@style/WordPress"
        android:largeHeap="true"
        tools:replace="allowBackup, icon">

        <activity
            android:name=".ui.WPLaunchActivity"
            android:noHistory="true"
            android:theme="@android:style/Theme.NoDisplay">
            <intent-filter>
                <action android:name="android.intent.action.MAIN" />
                <category android:name="android.intent.category.LAUNCHER" />
            </intent-filter>
        </activity>

        <!-- Main tab activity -->
        <activity android:name=".ui.main.WPMainActivity"
            android:theme="@style/Calypso.NoActionBar"/>

        <!-- Account activities -->
        <activity
            android:name=".ui.accounts.SignInActivity"
            android:configChanges="orientation|keyboardHidden|screenSize"
            android:windowSoftInputMode="adjustResize"
            android:theme="@style/SignInTheme" />
        <activity android:name=".ui.accounts.NewAccountActivity"
            android:configChanges="orientation|keyboardHidden|screenSize"
            android:theme="@style/SignInTheme"
            android:windowSoftInputMode="adjustPan"/>
        <activity
            android:name=".ui.accounts.NewBlogActivity"
            android:configChanges="orientation|keyboardHidden|screenSize"
            android:windowSoftInputMode="adjustResize"
            android:theme="@style/SignInTheme"/>
        <activity
            android:name=".ui.accounts.HelpActivity"
            android:theme="@style/CalypsoTheme"
            android:label=""/> <!-- empty title -->

        <!-- Preferences activities -->
        <activity
            android:name=".ui.prefs.AboutActivity"
            android:theme="@style/Theme.AppCompat.NoActionBar"/>
        <activity
            android:name=".ui.prefs.BlogPreferencesActivity"
            android:theme="@style/CalypsoTheme"
            android:windowSoftInputMode="stateHidden"/>
        <activity
            android:name=".ui.prefs.LicensesActivity"
            android:theme="@style/Calypso.NoActionBar"/>
        <activity
            android:name=".ui.prefs.SettingsActivity"
            android:configChanges="locale|orientation"
            android:theme="@style/CalypsoTheme"/>
        <activity
            android:name=".ui.prefs.notifications.NotificationsSettingsActivity"
            android:theme="@style/CalypsoTheme"/>
        <activity
            android:name=".networking.SSLCertsViewActivity"
            android:theme="@style/Calypso.NoActionBar" />

        <!-- Comments activities -->
        <activity
            android:name=".ui.comments.CommentsActivity"
            android:theme="@style/Calypso.NoActionBar" />
        <activity
            android:name=".ui.comments.CommentDetailActivity"
            android:theme="@style/CalypsoTheme"
            android:windowSoftInputMode="stateHidden" />
        <activity
            android:name=".ui.comments.EditCommentActivity"
            android:theme="@style/CalypsoTheme"/>

        <!-- Posts activities -->
        <activity
            android:name=".ui.posts.AddCategoryActivity"
            android:label="@string/add_new_category"
            android:theme="@style/Theme.AppCompat.Light.Dialog" />
        <activity
            android:name=".editor.legacy.EditLinkActivity"
            android:label="@string/create_a_link"
            android:theme="@style/Theme.AppCompat.Light.Dialog"
            android:windowSoftInputMode="stateVisible" />
        <activity
            android:name=".ui.posts.EditPostActivity"
            android:configChanges="orientation|keyboardHidden|screenSize"
            android:windowSoftInputMode="stateHidden|adjustResize"
            android:theme="@style/CalypsoTheme">
            <meta-data
                android:name="android.support.PARENT_ACTIVITY"
                android:value=".ui.posts.PostsListActivity" />
            <intent-filter>
                <action android:name="android.intent.action.MAIN"/>
            </intent-filter>
        </activity>
        <!-- Workaround for old launcher icon pointing to .ui.posts.PostsActivity -->
        <activity-alias
            android:name=".ui.posts.PostsActivity"
            android:targetActivity=".ui.WPLaunchActivity"
            android:enabled="true">
            <intent-filter>
                <action android:name="android.intent.action.MAIN"/>
            </intent-filter>
        </activity-alias>
        <activity
            android:name=".ui.posts.PostsListActivity"
            android:theme="@style/Calypso.NoActionBar">
        </activity>
        <activity
            android:name=".ui.posts.PostPreviewActivity"
            android:label="@string/preview_post"
            android:theme="@style/Calypso.NoActionBar" />
        <activity
            android:name=".ui.posts.SelectCategoriesActivity"
            android:theme="@style/CalypsoTheme"/>

        <!-- Stats Activities -->
        <activity android:name=".ui.stats.StatsActivity"
                  android:theme="@style/Calypso.NoActionBar"/>

        <activity android:name=".ui.stats.StatsViewAllActivity"
                  android:theme="@style/CalypsoTheme"/>

        <activity android:name=".ui.stats.StatsSingleItemDetailsActivity"
            android:theme="@style/CalypsoTheme"/>

        <activity android:name=".ui.WPWebViewActivity"
            android:theme="@style/Calypso.NoActionBar"/>

        <!-- Media Activities -->
        <activity
            android:name=".ui.media.MediaPickerActivity"
            android:theme="@style/CalypsoTheme"
            android:windowSoftInputMode="stateHidden" />

        <activity android:name=".ui.media.MediaBrowserActivity"
                  android:theme="@style/Calypso.NoActionBar" >
        </activity>

        <activity android:name=".ui.media.MediaGalleryActivity">
        </activity>

        <activity android:name=".ui.media.MediaGalleryPickerActivity">
        </activity>

        <!-- Theme Activities -->
        <activity
            android:name=".ui.themes.ThemeBrowserActivity"
            android:theme="@style/Calypso.NoActionBar" >
        </activity>

        <!-- Deep Linking Activity -->
        <activity
            android:name=".ui.DeepLinkingIntentReceiverActivity"
            android:theme="@style/Calypso.NoActionBar" >
            <intent-filter>
                <action android:name="android.intent.action.VIEW" />
                <category android:name="android.intent.category.DEFAULT" />
                <category android:name="android.intent.category.BROWSABLE" />
                <data
                    android:host="viewpost"
                    android:scheme="wordpress" >
                </data>
            </intent-filter>
        </activity>

        <!-- Reader Activities -->
        <activity
            android:name=".ui.reader.ReaderPostListActivity"
            android:theme="@style/Calypso.NoActionBar"
            android:label="@string/reader" />
        <activity
            android:name=".ui.reader.ReaderPostPagerActivity"
            android:theme="@style/Calypso.NoActionBar"
            android:label="@string/reader_title_post_detail"
            android:windowSoftInputMode="adjustResize" />
        <activity
            android:name=".ui.reader.ReaderCommentListActivity"
            android:theme="@style/Calypso.NoActionBar"
            android:label="@string/reader_title_comments"
            android:windowSoftInputMode="adjustResize|stateHidden" />
        <activity
            android:name=".ui.AppLogViewerActivity"
            android:theme="@style/CalypsoTheme"
            android:label="@string/reader_title_applog" />
        <activity
            android:name=".ui.reader.ReaderUserListActivity"
            android:theme="@style/Calypso.NoActionBar" />
        <activity
            android:name=".ui.reader.ReaderSubsActivity"
            android:label="@string/reader_title_subs"
            android:theme="@style/Calypso.NoActionBar"
            android:windowSoftInputMode="stateHidden" />
        <activity
            android:name=".ui.reader.ReaderPhotoViewerActivity"
            android:theme="@style/ReaderPhotoViewerTheme" />

        <!-- Other activities -->

        <activity android:name=".ui.ShareIntentReceiverActivity" android:theme="@style/Calypso.FloatingActivity">
            <intent-filter>
                <action android:name="android.intent.action.SEND" />
                <action android:name="android.intent.action.SEND_MULTIPLE" />
                <category android:name="android.intent.category.DEFAULT" />
                <data android:mimeType="text/plain" />
                <data android:mimeType="image/*" />
                <data android:mimeType="video/*" />
            </intent-filter>
        </activity>

        <activity
            android:name=".ui.AddQuickPressShortcutActivity"
            android:label="QuickPress" >
            <intent-filter>
                <action android:name="android.intent.action.CREATE_SHORTCUT" />

                <category android:name="android.intent.category.DEFAULT" />
            </intent-filter>
        </activity>
        <activity
            android:name=".ui.ViewSiteActivity"
            android:theme="@style/Calypso.NoActionBar" />

        <activity
            android:name=".ui.main.SitePickerActivity"
            android:theme="@style/CalypsoTheme"
            android:label="@string/site_picker_title" />

        <!-- Notifications activities -->
        <activity
            android:name=".ui.notifications.NotificationsDetailActivity"
            android:theme="@style/CalypsoTheme" />

        <!--  Passcode lock activities -->
        <activity
            android:name="org.wordpress.passcodelock.PasscodeUnlockActivity"
            android:theme="@style/CalypsoTheme"
            android:windowSoftInputMode="stateHidden"/>

        <activity
            android:name="org.wordpress.passcodelock.PasscodeManagePasswordActivity"
            android:theme="@style/CalypsoTheme"
            android:windowSoftInputMode="stateHidden"/>

		<!-- Services -->
        <service
            android:name=".ui.posts.services.PostUploadService"
            android:label="Post Upload Service" />
        <service
            android:name=".ui.posts.services.PostMediaService"
            android:label="Post Media Service"
            android:exported="false" />
        <service
            android:name=".ui.posts.services.PostUpdateService"
            android:label="Post Update Service"
            android:exported="false" />

        <service
            android:name=".ui.media.services.MediaUploadService"
            android:label="Media Upload Service" >
        </service>

        <service
            android:name=".ui.media.services.MediaDeleteService"
            android:label="Media Delete Service" >
        </service>

        <service android:name=".ui.stats.service.StatsService"
            android:label="Stats Update Service"
            android:exported="false" />

        <service android:name=".ui.reader.services.ReaderUpdateService"
            android:label="Reader Update Service"
            android:exported="false"/>
        <service android:name=".ui.reader.services.ReaderPostService"
            android:label="Reader Post Service"
            android:exported="false"/>
        <service android:name=".ui.reader.services.ReaderCommentService"
            android:label="Reader Comment Service"
            android:exported="false"/>

        <service android:name="org.wordpress.android.GCMIntentService"/>

        <service
            android:name=".ui.suggestion.service.SuggestionService"
            android:label="Suggestion Service"
            android:exported="false" >
        </service>

        <uses-library android:required="false" android:name="com.sec.android.app.multiwindow" />
        <meta-data android:name="com.sec.android.support.multiwindow" android:value="true" />

        <receiver android:name=".ui.notifications.NotificationDismissBroadcastReceiver" />

<<<<<<< HEAD
        <receiver android:name=".networking.ConnectionChangeReceiver">
            <intent-filter>
                <action android:name="android.net.conn.CONNECTIVITY_CHANGE" />
            </intent-filter>
        </receiver>

        <activity
            android:name=".ui.themes.ThemeSupportActivity"
            android:label="@string/title_activity_theme_support"
            android:parentActivityName=".ui.themes.ThemeBrowserActivity" >
            <meta-data
                android:name="android.support.PARENT_ACTIVITY"
                android:value="org.wordpress.android.ui.themes.ThemeBrowserActivity" />
        </activity>
=======
>>>>>>> 6e2d33fb
    </application>
</manifest><|MERGE_RESOLUTION|>--- conflicted
+++ resolved
@@ -340,13 +340,6 @@
 
         <receiver android:name=".ui.notifications.NotificationDismissBroadcastReceiver" />
 
-<<<<<<< HEAD
-        <receiver android:name=".networking.ConnectionChangeReceiver">
-            <intent-filter>
-                <action android:name="android.net.conn.CONNECTIVITY_CHANGE" />
-            </intent-filter>
-        </receiver>
-
         <activity
             android:name=".ui.themes.ThemeSupportActivity"
             android:label="@string/title_activity_theme_support"
@@ -355,7 +348,5 @@
                 android:name="android.support.PARENT_ACTIVITY"
                 android:value="org.wordpress.android.ui.themes.ThemeBrowserActivity" />
         </activity>
-=======
->>>>>>> 6e2d33fb
     </application>
 </manifest>