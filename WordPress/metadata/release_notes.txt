<<<<<<< HEAD
Lots of updates to the block editor:

* Added a long-press icon for adding blocks before/after.
* App will try to display images when coming back online after a disconnection.
* Resolved issue with blank editor when trying to create a post with images or links from another app.
* Added image size options to the Gallery block.
* Fixed a bug that prevented paragraph blocks from merging.
=======
- Block Editor: a new Shortcode block lets you create and edit shortcodes, we’ve reduced the padding around text-based blocks, and editing very long posts is now a more stable experience.
- Updates: The option to remove a Jetpack site from the site picker has been disabled.
- Bug fixes: searches for posts omitted some results. Now searching works as intended!
>>>>>>> 4b6254a6
<|MERGE_RESOLUTION|>--- conflicted
+++ resolved
@@ -1,13 +1,7 @@
-<<<<<<< HEAD
 Lots of updates to the block editor:
 
 * Added a long-press icon for adding blocks before/after.
 * App will try to display images when coming back online after a disconnection.
 * Resolved issue with blank editor when trying to create a post with images or links from another app.
 * Added image size options to the Gallery block.
-* Fixed a bug that prevented paragraph blocks from merging.
-=======
-- Block Editor: a new Shortcode block lets you create and edit shortcodes, we’ve reduced the padding around text-based blocks, and editing very long posts is now a more stable experience.
-- Updates: The option to remove a Jetpack site from the site picker has been disabled.
-- Bug fixes: searches for posts omitted some results. Now searching works as intended!
->>>>>>> 4b6254a6
+* Fixed a bug that prevented paragraph blocks from merging.