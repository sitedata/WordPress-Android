# Translation of Release Notes & Play Store Descriptions in English (US)
# This file is distributed under the same license as the Release Notes & Play Store Descriptions package.
msgid ""
msgstr ""
"PO-Revision-Date: 2018-05-23 11:49:24+0000\n"
"MIME-Version: 1.0\n"
"Content-Type: text/plain; charset=UTF-8\n"
"Content-Transfer-Encoding: 8bit\n"
"Plural-Forms: nplurals=2; plural=n != 1;\n"
"X-Generator: VsCode\n"
"Project-Id-Version: Release Notes & Play Store Descriptions\n"

<<<<<<< HEAD
msgctxt "release_note_119"
msgid ""
"11.9:\n"
"* A new, smart site-creation process starts you off with a personalized, already-customized website\n"
"* Markup lovers rejoice; <em> is now the default markup for italic in the editor.\n"
"* Fixes! Sometimes the “My Site” screen didn’t look right in right-to-left languages, or posts showed up as scheduled even after they were published — no more.\n"
msgstr ""

=======
#. translators: Release notes for this version to be displayed in the Play Store. Limit to 500 characters including spaces and commas!
>>>>>>> 65d6956f
msgctxt "release_note_118"
msgid ""
"11.8:\n"
"* Improved Quick Start design and flows.\n"
"* Added a date selector to switch time periods in Stats.\n"
"* Small visual tweaks in the Stats pages.\n"
"* Unused location permissions have been removed.\n"
msgstr ""

msgctxt "sample_post_content"
msgid "The best moment of any trip, for me, is when I first step foot off the plane. The whole of the trip is in front me, ripe with possibility."
msgstr ""

msgctxt "sample_post_title"
msgid "Best moment of any trip"
msgstr ""

msgctxt "release_generic_bugfixes"
msgid "* Bug fixes release\n"
msgstr ""

msgctxt "release_note_footer_v2"
msgid "As always, we thank you for using WordPress for Android. We value your feedback on the app, so please take a moment to write a review."
msgstr ""

msgctxt "release_note_footer"
msgid "If you enjoy using the WordPress Android app, please take a moment to write a review — your input is invaluable to us."
msgstr ""

#. translators: Short description of the app to be displayed in the Play Store. Limit to 80 characters including spaces and commas!
msgctxt "play_store_promo"
msgid "Share posts and photos, monitor stats, keep up with blogs you follow, and more!"
msgstr ""

#. translators: Multi-paragraph text used to display in the Play Store.
msgctxt "play_store_desc"
msgid ""
"Manage or create your WordPress blog or website right from your Android device: create and edit posts and pages, upload your favorite photos and videos, view stats and reply to comments.\n"
"\n"
"With WordPress for Android, you have the power to publish in the palm of your hand. Draft a spontaneous haiku from the couch. Snap and post a photo on your lunch break. Respond to your latest comments, or check your stats to see what new countries today's readers are coming from.\n"
"\n"
"WordPress for Android is an Open Source project, which means you too can contribute to its development. Learn more at https://apps.wordpress.com/contribute/.\n"
"\n"
"WordPress for Android supports WordPress.com and self-hosted WordPress.org sites running WordPress 4.0 or higher.\n"
"\n"
"Need help with the app? Visit the forums at https://android.forums.wordpress.org/forum/troubleshooting or tweet us @WPAndroid.\n"
msgstr ""

#. translators: Title to be displayed in the Play Store. Limit to 50 characters including spaces and commas!
msgctxt "play_store_app_title"
msgid "WordPress – Website & Blog Builder"
msgstr ""

#. translators: This is a promo message that will be attached on top of the first screenshot in the Play Store.
#. No specified characters limit here, but try to keep as short as the source one. 
msgctxt "play_store_screenshot_1"
msgid ""
"Enjoy your\n"
"favorite sites\n"
msgstr ""

#. translators: This is a promo message that will be attached on top of the second screenshot in the Play Store.
#. No specified characters limit here, but try to keep as short as the source one. 
msgctxt "play_store_screenshot_2"
msgid ""
"Share your ideas\n"
"with the world\n"
msgstr ""

#. translators: This is a promo message that will be attached on top of the third screenshot in the Play Store.
#. No specified characters limit here, but try to keep as short as the source one. 
msgctxt "play_store_screenshot_3"
msgid ""
"Manage your site\n"
"everywhere you go\n"
msgstr ""

#. translators: This is a promo message that will be attached on top of the fourth screenshot in the Play Store.
#. No specified characters limit here, but try to keep as short as the source one. 
msgctxt "play_store_screenshot_4"
msgid ""
"Get notified\n"
"in real-time\n"
msgstr ""

#. translators: This is a promo message that will be attached on top of the fifth screenshot in the Play Store.
#. No specified characters limit here, but try to keep as short as the source one. 
msgctxt "play_store_screenshot_5"
msgid ""
"All the stats\n"
"in your hand\n"
msgstr ""

#. translators: This is a promo message that will be attached on top of an enhanced screenshot in the App Store.
#. No specified character limit here, but try to keep it as short as the source one. Please leave emphasis and line break tags in place, unless they don't make sense in the target language.
msgctxt "enhanced_app_store_screenshot_1"
msgid "<strong>Create </strong>beautiful<br />posts and pages"
msgstr ""

#. translators: This is a promo message that will be attached on top of an enhanced screenshot in the App Store.
#. No specified character limit here, but try to keep it as short as the source one. Please leave emphasis and line break tags in place, unless they don't make sense in the target language.
msgctxt "enhanced_app_store_screenshot_2"
msgid "<strong>Track </strong><span>what your<br />visitors love</span>
"
msgstr ""

#. translators: This is a promo message that will be attached on top of an enhanced screenshot in the App Store.
#. No specified character limit here, but try to keep it as short as the source one. Please leave emphasis and line break tags in place, unless they don't make sense in the target language.
msgctxt "enhanced_app_store_screenshot_3"
msgid "<strong>Check </strong><span>what's<br />happening in real time</span>
"
msgstr ""

#. translators: This is a promo message that will be attached on top of an enhanced screenshot in the App Store.
#. No specified character limit here, but try to keep it as short as the source one. Please leave emphasis and line break tags in place, unless they don't make sense in the target language.
msgctxt "enhanced_app_store_screenshot_4"
msgid "<strong>Share </strong> from<br />anywhere
"
msgstr ""

#. translators: This is a promo message that will be attached on top of an enhanced screenshot in the App Store.
#. No specified character limit here, but try to keep it as short as the source one. Please leave emphasis and line break tags in place, unless they don't make sense in the target language.
msgctxt "enhanced_app_store_screenshot_5"
msgid "<strong>Capture </strong>ideas<br />on the go
"
msgstr ""

#. translators: This is a promo message that will be attached on top of an enhanced screenshot in the App Store.
#. No specified character limit here, but try to keep it as short as the source one. Please leave emphasis and line break tags in place, unless they don't make sense in the target language.
msgctxt "enhanced_app_store_screenshot_6"
msgid "<strong>Write</strong> without compromises"
msgstr ""
<|MERGE_RESOLUTION|>--- conflicted
+++ resolved
@@ -10,7 +10,7 @@
 "X-Generator: VsCode\n"
 "Project-Id-Version: Release Notes & Play Store Descriptions\n"
 
-<<<<<<< HEAD
+#. translators: Release notes for this version to be displayed in the Play Store. Limit to 500 characters including spaces and commas!
 msgctxt "release_note_119"
 msgid ""
 "11.9:\n"
@@ -19,9 +19,6 @@
 "* Fixes! Sometimes the “My Site” screen didn’t look right in right-to-left languages, or posts showed up as scheduled even after they were published — no more.\n"
 msgstr ""
 
-=======
-#. translators: Release notes for this version to be displayed in the Play Store. Limit to 500 characters including spaces and commas!
->>>>>>> 65d6956f
 msgctxt "release_note_118"
 msgid ""
 "11.8:\n"
