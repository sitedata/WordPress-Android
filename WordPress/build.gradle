--- conflicted
+++ resolved
@@ -37,13 +37,8 @@
 
     defaultConfig {
         applicationId "org.wordpress.android"
-<<<<<<< HEAD
-        versionName "alpha-46"
-        versionCode 378
-=======
         versionName "7.1"
         versionCode 380
->>>>>>> 8429f0a9
         minSdkVersion 16
         targetSdkVersion 25
 
