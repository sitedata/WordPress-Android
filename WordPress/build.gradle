buildscript {
    repositories {
        jcenter()
        maven { url 'https://maven.fabric.io/repo' }
    }
    dependencies {
        classpath 'com.android.tools.build:gradle:2.0.0-beta6'
        classpath 'io.fabric.tools:gradle:1.+'
    }
}

repositories {
    jcenter()
    maven { url 'http://wordpress-mobile.github.io/WordPress-Android' }
    maven { url 'https://maven.fabric.io/repo' }
}

apply plugin: 'com.android.application'
apply plugin: 'io.fabric'

android {
    useLibrary 'org.apache.http.legacy'

    dexOptions {
        jumboMode = true
    }

    compileSdkVersion 23
    buildToolsVersion "23.0.2"

    defaultConfig {
        applicationId "org.wordpress.android"
<<<<<<< HEAD
        versionName "5.2-rc-1"
        versionCode 242
=======
        versionName "5.1.1"
        versionCode 246
>>>>>>> e7747998
        minSdkVersion 14
        targetSdkVersion 23

        buildConfigField "boolean", "VISUAL_EDITOR_AVAILABLE", "false"
    }

    productFlavors {
        vanilla {} // used for release and beta

        zalpha { // alpha version - enable experimental features
            buildConfigField "boolean", "VISUAL_EDITOR_AVAILABLE", "true"
            applicationId "org.wordpress.android"
        }

        wasabi { // "hot" version, can be installed along release, alpha or beta versions
            buildConfigField "boolean", "VISUAL_EDITOR_AVAILABLE", "true"
            applicationId "org.wordpress.android.beta"
        }
    }

    buildTypes {
        release {
            // Proguard is only used to fix an issue with some Samsung device
            // https://github.com/wordpress-mobile/WordPress-Android/issues/2151
            minifyEnabled true
            proguardFiles getDefaultProguardFile('proguard-android.txt'), 'proguard.cfg'
        }

        debug {
            buildConfigField "String", "APP_PN_KEY", "\"org.wordpress.android.debug.build\""
            ext.enableCrashlytics = false
        }
    }
}

dependencies {
    compile 'com.crashlytics.sdk.android:crashlytics:2.2.2'

    // Provided by maven central
    compile ('org.wordpress:mediapicker:1.2.4') {
        exclude group:'com.android.support'
    }
    compile 'com.google.code.gson:gson:2.2.2'
    compile 'org.ccil.cowan.tagsoup:tagsoup:1.2.1'
    compile 'com.android.support:support-v13:23.1.1'
    compile 'com.android.support:appcompat-v7:23.1.1'
    compile 'com.android.support:cardview-v7:23.1.1'
    compile 'com.android.support:recyclerview-v7:23.1.1'
    compile 'com.android.support:design:23.1.1'
    compile 'com.google.android.gms:play-services-gcm:8.3.0'
    compile 'com.github.chrisbanes.photoview:library:1.2.4'
    compile 'com.helpshift:android-aar:4.2.0-support'
    compile 'de.greenrobot:eventbus:2.4.0'
    compile 'com.automattic:rest:1.0.2'
    compile 'org.wordpress:graphview:3.4.0'
    compile 'org.wordpress:persistentedittext:1.0.1'

    androidTestCompile 'com.google.dexmaker:dexmaker-mockito:1.0'
    androidTestCompile 'org.objenesis:objenesis:2.1'
    androidTestCompile 'org.mockito:mockito-core:+'

    // Provided by the WordPress-Android Repository
    compile 'org.wordpress:drag-sort-listview:0.6.1' // not found in maven central
    compile 'org.wordpress:slidinguppanel:1.0.0' // not found in maven central
    compile 'org.wordpress:passcodelock:1.1.0'
    compile 'org.wordpress:emailchecker:0.3'

    // Simperium
    compile 'com.simperium.android:simperium:0.6.8'

    releaseCompile project(path:':libs:utils:WordPressUtils', configuration: 'release')
    debugCompile project(path:':libs:utils:WordPressUtils', configuration: 'debug')
    releaseCompile project(path:':libs:networking:WordPressNetworking', configuration: 'release')
    debugCompile project(path:':libs:networking:WordPressNetworking', configuration: 'debug')
    releaseCompile project(path:':libs:analytics:WordPressAnalytics', configuration: 'release')
    debugCompile project(path:':libs:analytics:WordPressAnalytics', configuration: 'debug')
    releaseCompile project(path:':libs:editor:WordPressEditor', configuration: 'release')
    debugCompile project(path:':libs:editor:WordPressEditor', configuration: 'debug')
}

configurations.all {
    // Exclude packaged wordpress sub projects, force the use of the source project
    // (eg. use :libs:utils:WordPressUtils instead of 'org.wordpress:utils')
    exclude group: 'org.wordpress', module: 'utils'
    exclude group: 'org.wordpress', module: 'analytics'
}

task generateCrashlyticsConfig(group: "generate", description: "Generate Crashlytics config") {
    def outputFile = new File("${rootDir}/WordPress/crashlytics.properties")
    def inputFile = file("${rootDir}/WordPress/gradle.properties")
    if (!inputFile.exists()) {
        throw new StopActionException("Build configuration file:" + inputFile
                + " doesn't exist, follow README instructions")
    }
    outputs.file outputFile
    inputs.file inputFile
    doLast {
        def properties = new Properties()
        inputFile.withInputStream { stream ->
            properties.load(stream)
        }
        def crashlyticsApiKey = properties.getProperty('crashlytics.apikey', '0')
        def writer = new FileWriter(outputFile)
        writer.write("""// auto-generated file from ${rootDir}/gradle.properties do not modify
apiKey=${crashlyticsApiKey}""")
        writer.close()
    }
}

// Add generateCrashlyticsConfig to all generateBuildConfig tasks (all variants)
android.applicationVariants.all { variant ->
    variant.generateBuildConfig.dependsOn(generateCrashlyticsConfig)
}

// Add properties named "wp.xxx" to our BuildConfig
android.buildTypes.all { buildType ->
    project.properties.any { property ->
        if (property.key.toLowerCase().startsWith("wp.")) {
            buildType.buildConfigField "String", property.key.replace("wp.", "").replace(".", "_").toUpperCase(),
                    "\"${property.value}\""
        }
    }
}

// For app signing
if (["storeFile", "storePassword", "keyAlias", "keyPassword"].count { !project.hasProperty(it) } == 0) {
    android {
        signingConfigs {
            release {
                storeFile = file(project.storeFile)
                storePassword = project.storePassword
                keyAlias = project.keyAlias
                keyPassword = project.keyPassword
            }
        }
    }
    android.buildTypes.release.signingConfig = android.signingConfigs.release
}<|MERGE_RESOLUTION|>--- conflicted
+++ resolved
@@ -30,13 +30,8 @@
 
     defaultConfig {
         applicationId "org.wordpress.android"
-<<<<<<< HEAD
-        versionName "5.2-rc-1"
-        versionCode 242
-=======
-        versionName "5.1.1"
-        versionCode 246
->>>>>>> e7747998
+        versionName "5.2-rc-2"
+        versionCode 247
         minSdkVersion 14
         targetSdkVersion 23
 
