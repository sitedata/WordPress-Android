--- conflicted
+++ resolved
@@ -49,11 +49,8 @@
         multiDexEnabled true
         vectorDrawables.useSupportLibrary = true
         testInstrumentationRunner 'android.support.test.runner.AndroidJUnitRunner'
-<<<<<<< HEAD
-=======
 
         buildConfigField "boolean", "REVISIONS_ENABLED", "false"
->>>>>>> bc235797
     }
 
     flavorDimensions "buildType"
@@ -182,17 +179,10 @@
     androidTestImplementation 'com.android.support.test.espresso:espresso-core:3.0.2', {
         exclude group: 'com.android.support', module: 'support-annotations'
     }
-<<<<<<< HEAD
-    androidTestImplementation 'com.android.support.test:runner:1.0.2'
-    androidTestImplementation 'com.android.support.test:rules:1.0.2'
-    androidTestCompile 'tools.fastlane:screengrab:1.2.0',  {
-        exclude group: 'com.android.support.test.uiautomator', module: 'uiautomator-v18'
-=======
     androidTestImplementation('com.android.support.test.espresso:espresso-contrib:2.0') {
         exclude group: 'com.android.support', module: 'appcompat'
         exclude group: 'com.android.support', module: 'support-v4'
         exclude module: 'recyclerview-v7'
->>>>>>> bc235797
     }
 
     androidTestImplementation 'com.android.support.test:runner:1.0.2'
