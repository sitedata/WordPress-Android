--- conflicted
+++ resolved
@@ -131,11 +131,7 @@
     apt 'com.google.dagger:dagger-compiler:2.0.2'
     provided 'org.glassfish:javax.annotation:10.0-b28'
 
-<<<<<<< HEAD
-    compile ('com.github.wordpress-mobile.WordPress-FluxC-Android:fluxc:c1b157979c0f44ba1e3f58876287686493ceb9c6') {
-=======
     compile ('com.github.wordpress-mobile.WordPress-FluxC-Android:fluxc:19e27b1084c25ac2dec29f217c933e85cf32fc3f') {
->>>>>>> bb3a22a1
         exclude group: "com.android.volley";
     }
 
