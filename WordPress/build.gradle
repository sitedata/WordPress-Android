--- conflicted
+++ resolved
@@ -34,13 +34,8 @@
 
     defaultConfig {
         applicationId "org.wordpress.android"
-<<<<<<< HEAD
-        versionName "alpha-23"
-        versionCode 309
-=======
         versionName "6.0-rc-2"
         versionCode 310
->>>>>>> 1c3f6332
         minSdkVersion 16
         targetSdkVersion 24
 
