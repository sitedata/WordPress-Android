buildscript {
    repositories {
        jcenter()
        maven { url 'https://maven.fabric.io/public' }
    }
    dependencies {
        classpath "org.jetbrains.kotlin:kotlin-gradle-plugin:$kotlin_version"
        classpath 'io.fabric.tools:gradle:1.+'
        classpath 'com.google.gms:google-services:3.2.0'
    }
}

repositories {
    google()
    jcenter()
    maven { url 'https://maven.fabric.io/public' }
    maven { url 'https://zendesk.jfrog.io/zendesk/repo' }
    maven { url "https://giphy.bintray.com/giphy-sdk" }
    maven { url "https://jitpack.io" }
}

apply plugin: 'com.android.application'
apply plugin: 'kotlin-android'
apply plugin: 'kotlin-android-extensions'
apply plugin: 'kotlin-kapt'
apply plugin: 'io.fabric'

apply from: 'gutenberg-tasks.gradle'

android.defaultConfig.javaCompileOptions.annotationProcessorOptions.includeCompileClasspath = true

android {
    useLibrary 'org.apache.http.legacy'

    dexOptions {
        jumboMode = true
        javaMaxHeapSize = project.properties.getOrDefault("javaMaxHeapSize", "6g")
        dexInProcess = true
    }

    compileSdkVersion 27
    buildToolsVersion '27.0.3'

    defaultConfig {
        applicationId "org.wordpress.android"
<<<<<<< HEAD
        versionName "11.7-rc-1"
        versionCode 673
=======
        versionName "alpha-150"
        versionCode 674
>>>>>>> 6d6e5d7a
        minSdkVersion 21
        targetSdkVersion 26

        multiDexEnabled true

        ndk {
            abiFilters 'armeabi-v7a', 'x86'
        }

        vectorDrawables.useSupportLibrary = true
        testInstrumentationRunner 'android.support.test.runner.AndroidJUnitRunner'

        buildConfigField "boolean", "REVISIONS_ENABLED", "false"
        buildConfigField "boolean", "NEW_SITE_CREATION_ENABLED", "false"
    }

    flavorDimensions "buildType"

    productFlavors {
        vanilla { // used for release and beta
            dimension "buildType"
            buildConfigField "boolean", "OFFER_GUTENBERG", "false"
        }

        zalpha { // alpha version - enable experimental features
            applicationId "org.wordpress.android"
            dimension "buildType"
            buildConfigField "boolean", "VIDEO_OPTIMIZATION_AVAILABLE", "true"
            buildConfigField "boolean", "OFFER_GUTENBERG", "true"
        }

        wasabi { // "hot" version, can be installed along release, alpha or beta versions
            applicationId "org.wordpress.android.beta"
            dimension "buildType"
            buildConfigField "boolean", "OFFER_GUTENBERG", "true"
        }
    }

    buildTypes {
        release {
            // Proguard is used to shrink our apk, and reduce the number of methods in our final apk,
            // but we don't obfuscate the bytecode.
            minifyEnabled true
            proguardFiles getDefaultProguardFile('proguard-android.txt'), 'proguard.cfg'
        }

        debug {
            minifyEnabled false
            buildConfigField "String", "APP_PN_KEY", "\"org.wordpress.android.debug.build\""
            ext.enableCrashlytics = false
        }
    }

    testOptions {
        unitTests {
            includeAndroidResources = true
        }
    }

    lintOptions{
        checkDependencies = true
        lintConfig file('lint.xml')
        baseline file("lint-baseline.xml")
    }
}

// allows us to use cool things like @Parcelize annotations
androidExtensions {
    experimental = true
}
// enable kotlin coroutines
kotlin { experimental { coroutines "enable" } }

dependencies {
    implementation('com.crashlytics.sdk.android:crashlytics:2.5.5@aar') {
        transitive = true;
    }

    implementation "org.jetbrains.kotlin:kotlin-stdlib-jdk7:$kotlin_version"

    // Provided by maven central
    implementation 'com.google.code.gson:gson:2.6.2'
    implementation 'org.ccil.cowan.tagsoup:tagsoup:1.2.1'

    implementation 'com.android.support:support-compat:27.1.1'
    implementation 'com.android.support:support-core-ui:27.1.1'
    implementation 'com.android.support:support-fragment:27.1.1'

    implementation 'com.android.support:multidex:1.0.2'
    implementation 'com.android.support:appcompat-v7:27.1.1'
    implementation 'com.android.support:cardview-v7:27.1.1'
    implementation 'com.android.support:recyclerview-v7:27.1.1'
    implementation 'com.android.support:design:27.1.1'
    implementation 'com.android.support:percent:27.1.1'
    implementation 'com.android.support:preference-v7:27.1.1'

    implementation 'com.android.support.constraint:constraint-layout:1.1.2'

    // ViewModel and LiveData
    implementation "android.arch.lifecycle:extensions:$arch_components_version"

    testImplementation("android.arch.core:core-testing:$arch_components_version", {
        exclude group: 'com.android.support', module: 'support-compat'
        exclude group: 'com.android.support', module: 'support-annotations'
        exclude group: 'com.android.support', module: 'support-core-utils'
    })

    implementation 'com.google.firebase:firebase-messaging:17.0.0'
    implementation 'com.google.android.gms:play-services-auth:15.0.1'
    implementation 'com.google.android.gms:play-services-places:15.0.1'
    implementation 'com.android.installreferrer:installreferrer:1.0'
    implementation 'com.github.chrisbanes.photoview:library:1.2.4'
    implementation 'de.greenrobot:eventbus:2.4.0'
    implementation 'com.automattic:rest:1.0.7'
    implementation 'org.wordpress:graphview:3.4.0'
    implementation 'org.wordpress:persistentedittext:1.0.2'
    implementation 'org.wordpress:emailchecker2:1.1.0'
    implementation 'com.squareup.okio:okio:1.13.0'
    implementation 'org.apache.commons:commons-text:1.1'
    implementation 'com.airbnb.android:lottie:2.0.0-rc2'
    implementation 'com.facebook.shimmer:shimmer:0.3.0'

    implementation ('com.yalantis:ucrop:2.2.0') {
        exclude group: 'com.squareup.okhttp3'
    }

    implementation 'com.github.bumptech.glide:glide:4.6.1'
    kapt 'com.github.bumptech.glide:compiler:4.6.1'
    implementation 'com.github.bumptech.glide:volley-integration:4.6.1@aar'

    testImplementation 'junit:junit:4.12'
    testImplementation 'org.robolectric:robolectric:3.6.1'
    testImplementation 'org.robolectric:shadows-multidex:3.6.1'
    testImplementation 'org.mockito:mockito-core:2.23.0'
    testImplementation 'com.nhaarman.mockitokotlin2:mockito-kotlin:2.1.0'
    testImplementation 'org.assertj:assertj-core:3.11.1'

    androidTestImplementation 'com.google.dexmaker:dexmaker-mockito:1.0'
    androidTestImplementation 'org.objenesis:objenesis:2.1'
    androidTestImplementation 'org.mockito:mockito-core:1.10.19'
    androidTestImplementation 'com.squareup.okhttp:mockwebserver:2.7.5'
    androidTestImplementation 'com.squareup.okio:okio:1.13.0'
    androidTestImplementation 'com.android.support.test.espresso:espresso-core:3.0.2', {
        exclude group: 'com.android.support', module: 'support-annotations'
    }
    androidTestImplementation('com.android.support.test.espresso:espresso-contrib:2.0') {
        exclude group: 'com.android.support', module: 'appcompat'
        exclude group: 'com.android.support', module: 'support-v4'
        exclude module: 'recyclerview-v7'
    }

    androidTestImplementation 'com.android.support.test:runner:1.0.2'
    androidTestImplementation 'com.android.support.test:rules:1.0.2'
    androidTestImplementation 'tools.fastlane:screengrab:1.2.0',  {
        exclude group: 'com.android.support.test.uiautomator', module: 'uiautomator-v18'
    }

    // Dagger
    implementation 'com.google.dagger:dagger:2.11'
    kapt 'com.google.dagger:dagger-compiler:2.11'
    compileOnly 'org.glassfish:javax.annotation:10.0-b28'
    implementation 'com.google.dagger:dagger-android-support:2.11'
    kapt 'com.google.dagger:dagger-android-processor:2.11'

    implementation ("com.github.wordpress-mobile.WordPress-FluxC-Android:fluxc:$fluxCVersion") {
        exclude group: "com.android.volley"
    }

    implementation ('com.github.indexos.media-for-mobile:android:43a9026f0973a2f0a74fa813132f6a16f7499c3a')

    implementation project(path:':libs:utils:WordPressUtils')
    implementation project(path:':libs:networking:WordPressNetworking')
    implementation project(path:':libs:analytics:WordPressAnalytics')
    implementation project(path:':libs:editor:WordPressEditor')
    implementation (project(path:':libs:login:WordPressLoginFlow')) {
        exclude group: "com.github.wordpress-mobile.WordPress-FluxC-Android", module: "fluxc"
        exclude group: 'com.github.bumptech.glide'
    }

    implementation (group: 'com.zendesk', name: 'support', version: '2.0.0') {
        exclude group: 'com.google.dagger'
    }

    implementation('com.giphy.sdk:core:1.0.2@aar') {
        transitive = true
    }

    lintChecks 'org.wordpress:lint:1.0.1'

    // Debug
    debugImplementation 'com.facebook.stetho:stetho:1.5.0'
    debugImplementation 'com.facebook.stetho:stetho-okhttp3:1.5.0'

    implementation "org.jetbrains.kotlinx:kotlinx-coroutines-core:$kotlin_coroutines_version"
    implementation "org.jetbrains.kotlinx:kotlinx-coroutines-android:$kotlin_coroutines_version"

    implementation 'com.github.PhilJay:MPAndroidChart:v3.1.0-alpha'
}

configurations.all {
    // Exclude packaged wordpress sub projects, force the use of the source project
    // (eg. use :libs:utils:WordPressUtils instead of 'org.wordpress:utils')
    exclude group: 'org.wordpress', module: 'utils'
    exclude group: 'org.wordpress', module: 'analytics'
}

task copyGoogleServicesExampleFile(type: Copy) {
    from('.')
    into('.')
    include('google-services.json-example')
    rename('google-services.json-example', 'google-services.json')
}

task copyGoogleServicesBuddybuildFile(type: Copy) {
    from(file(System.getenv("BUDDYBUILD_SECURE_FILES") + "/google-services.json"))
    into('.')
}

task generateCrashlyticsConfig(group: "generate", description: "Generate Crashlytics config") {
    def outputFile = new File("${rootDir}/WordPress/crashlytics.properties")
    def inputFile = checkGradlePropertiesFile()
    outputs.file outputFile
    inputs.file inputFile
    doLast {
        def properties = loadPropertiesFromFile(inputFile)
        def crashlyticsApiKey = properties.getProperty('wp.crashlytics.apikey', '0')
        def writer = new FileWriter(outputFile)
        writer.write("""// auto-generated file from ${rootDir}/gradle.properties do not modify
apiKey=${crashlyticsApiKey}""")
        writer.close()
    }
}

// Add generateCrashlyticsConfig to all generateBuildConfig tasks (all variants)
android.applicationVariants.all { variant ->
    variant.generateBuildConfig.dependsOn(generateCrashlyticsConfig)
}

android.buildTypes.all { buildType ->
    // Add properties named "wp.xxx" to our BuildConfig
    def inputFile = checkGradlePropertiesFile()
    def properties = loadPropertiesFromFile(inputFile)
    properties.any { property ->
        if (property.key.toLowerCase().startsWith("wp.")) {
            buildType.buildConfigField "String", property.key.replace("wp.", "").replace(".", "_").toUpperCase(),
                    "\"${property.value}\""
        }
        if (property.key.toLowerCase().startsWith("wp.res.")) {
            buildType.resValue "string", property.key.replace("wp.res.", "").replace(".", "_").toLowerCase(),
                    "${property.value}"
        }
    }

    // If Google services file doesn't exist...
    if (!file("google-services.json").exists()) {
        // ... copy example file.
        if (!file(System.getenv("BUDDYBUILD_SECURE_FILES") + "/google-services.json").exists()) {
            tasks.copyGoogleServicesExampleFile.execute()
        // ... copy Buddybuild file.
        } else {
            tasks.copyGoogleServicesBuddybuildFile.execute()
        }
    }

    // Print warning message if example Google services file is used.
    if ((new File('WordPress/google-services.json').text) == (new File('WordPress/google-services.json-example').text)) {
        println("WARNING: You're using the example google-services.json file. Google login will fail.")
    }
}

def checkGradlePropertiesFile() {
    def inputFile = file("${rootDir}/gradle.properties")
    if (!inputFile.exists()) {
        // Try the BuddyBuild provided file if it's there
        inputFile = file(System.getenv("BUDDYBUILD_SECURE_FILES") + "/gradle.properties")
        if (!inputFile.exists()) {
            throw new StopActionException("Build configuration file gradle.properties doesn't exist, follow README instructions")
        }
    }
    return inputFile
}

static def loadPropertiesFromFile(inputFile) {
    def properties = new Properties()
    inputFile.withInputStream { stream ->
        properties.load(stream)
    }
    return properties
}

// For app signing
if (["storeFile", "storePassword", "keyAlias", "keyPassword"].count { !project.hasProperty(it) } == 0) {
    android {
        signingConfigs {
            release {
                storeFile = file(project.storeFile.replaceFirst("^~", System.getProperty("user.home")))
                storePassword = project.storePassword
                keyAlias = project.keyAlias
                keyPassword = project.keyPassword
            }
        }
    }
    android.buildTypes.release.signingConfig = android.signingConfigs.release
}

// Keep this at the bottom (https://stackoverflow.com/a/37565535)
apply plugin: 'com.google.gms.google-services'<|MERGE_RESOLUTION|>--- conflicted
+++ resolved
@@ -43,13 +43,8 @@
 
     defaultConfig {
         applicationId "org.wordpress.android"
-<<<<<<< HEAD
-        versionName "11.7-rc-1"
-        versionCode 673
-=======
         versionName "alpha-150"
         versionCode 674
->>>>>>> 6d6e5d7a
         minSdkVersion 21
         targetSdkVersion 26
 
