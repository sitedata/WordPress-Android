buildscript {
    repositories {
        jcenter()
        maven { url 'https://maven.fabric.io/public' }

    }
    dependencies {
        classpath 'com.android.tools.build:gradle:2.2.2'
        classpath 'io.fabric.tools:gradle:1.+'
    }
}

repositories {
    jcenter()
    maven { url 'http://wordpress-mobile.github.io/WordPress-Android' }
    maven { url 'https://maven.fabric.io/public' }
    maven { url "https://jitpack.io" }
}

apply plugin: 'com.android.application'
apply plugin: 'io.fabric'

android {
    useLibrary 'org.apache.http.legacy'

    dexOptions {
        jumboMode = true
        javaMaxHeapSize = "6g"
        dexInProcess = true
    }

    compileSdkVersion 25
    buildToolsVersion "25.0.0"

    defaultConfig {
        applicationId "org.wordpress.android"
<<<<<<< HEAD
        versionName "alpha-28"
        versionCode 321
=======
        versionName "6.2-rc-1"
        versionCode 323
>>>>>>> f5a6b5c5
        minSdkVersion 16
        targetSdkVersion 25

        multiDexEnabled true
        vectorDrawables.useSupportLibrary = true
    }

    productFlavors {
        vanilla {} // used for release and beta

        zalpha { // alpha version - enable experimental features
            applicationId "org.wordpress.android"
        }

        wasabi { // "hot" version, can be installed along release, alpha or beta versions
            applicationId "org.wordpress.android.beta"
            minSdkVersion 21 // to take advantage of "fast" multi dex (pre-dex each module)
        }
    }

    buildTypes {
        release {
            // Proguard is used to shrink our apk, and reduce the number of methods in our final apk,
            // but we don't obfuscate the bytecode.
            minifyEnabled true
            proguardFiles getDefaultProguardFile('proguard-android.txt'), 'proguard.cfg'
        }

        debug {
            minifyEnabled false
            buildConfigField "String", "APP_PN_KEY", "\"org.wordpress.android.debug.build\""
            ext.enableCrashlytics = false
        }
    }
}

dependencies {
    compile('com.crashlytics.sdk.android:crashlytics:2.5.5@aar') {
        transitive = true;
    }

    // Provided by maven central
    compile ('org.wordpress:mediapicker:1.2.4') {
        exclude group:'com.android.support'
    }
    compile 'com.google.code.gson:gson:2.6.+'
    compile 'org.ccil.cowan.tagsoup:tagsoup:1.2.1'

    compile 'com.android.support:support-compat:25.0.0'
    compile 'com.android.support:support-core-ui:25.0.0'
    compile 'com.android.support:support-fragment:25.0.0'

    compile 'com.android.support:multidex:1.0.1'
    compile 'com.android.support:appcompat-v7:25.0.0'
    compile 'com.android.support:cardview-v7:25.0.0'
    compile 'com.android.support:recyclerview-v7:25.0.0'
    compile 'com.android.support:design:25.0.0'
    compile 'com.android.support:percent:25.0.0'

    compile 'com.google.android.gms:play-services-gcm:9.0.2'
    compile 'com.google.android.gms:play-services-auth:9.0.2'
    compile 'com.github.chrisbanes.photoview:library:1.2.4'
    compile 'com.helpshift:android-helpshift-aar:4.7.0'
    compile 'de.greenrobot:eventbus:2.4.0'
    compile 'com.automattic:rest:1.0.7'
    compile 'org.wordpress:graphview:3.4.0'
    compile 'org.wordpress:persistentedittext:1.0.1'
    compile 'org.wordpress:emailchecker2:1.1.0'

    compile 'com.yalantis:ucrop:2.2.0'
    compile 'com.github.xizzhu:simple-tool-tip:0.5.0'

    androidTestCompile 'com.google.dexmaker:dexmaker-mockito:1.0'
    androidTestCompile 'org.objenesis:objenesis:2.1'
    androidTestCompile 'org.mockito:mockito-core:+'
    androidTestCompile 'com.squareup.okhttp:mockwebserver:2.7.5'
    androidTestCompile 'com.squareup.okio:okio:1.9.0' // explicitly compile okio to match the version needed by ucrop

    // Provided by the WordPress-Android Repository
    compile 'org.wordpress:drag-sort-listview:0.6.1' // not found in maven central
    compile 'org.wordpress:slidinguppanel:1.0.0' // not found in maven central
    compile 'org.wordpress:passcodelock:1.5.0'

    releaseCompile project(path:':libs:utils:WordPressUtils', configuration: 'release')
    debugCompile project(path:':libs:utils:WordPressUtils', configuration: 'debug')
    releaseCompile project(path:':libs:networking:WordPressNetworking', configuration: 'release')
    debugCompile project(path:':libs:networking:WordPressNetworking', configuration: 'debug')
    releaseCompile project(path:':libs:analytics:WordPressAnalytics', configuration: 'release')
    debugCompile project(path:':libs:analytics:WordPressAnalytics', configuration: 'debug')
    releaseCompile project(path:':libs:editor:WordPressEditor', configuration: 'release')
    debugCompile project(path:':libs:editor:WordPressEditor', configuration: 'debug')
}

configurations.all {
    // Exclude packaged wordpress sub projects, force the use of the source project
    // (eg. use :libs:utils:WordPressUtils instead of 'org.wordpress:utils')
    exclude group: 'org.wordpress', module: 'utils'
    exclude group: 'org.wordpress', module: 'analytics'
}

task generateCrashlyticsConfig(group: "generate", description: "Generate Crashlytics config") {
    def outputFile = new File("${rootDir}/WordPress/crashlytics.properties")
    def inputFile = file("${rootDir}/WordPress/gradle.properties")
    if (!inputFile.exists()) {
        throw new StopActionException("Build configuration file:" + inputFile
                + " doesn't exist, follow README instructions")
    }
    outputs.file outputFile
    inputs.file inputFile
    doLast {
        def properties = new Properties()
        inputFile.withInputStream { stream ->
            properties.load(stream)
        }
        def crashlyticsApiKey = properties.getProperty('wp.crashlytics.apikey', '0')
        def writer = new FileWriter(outputFile)
        writer.write("""// auto-generated file from ${rootDir}/gradle.properties do not modify
apiKey=${crashlyticsApiKey}""")
        writer.close()
    }
}

// Add generateCrashlyticsConfig to all generateBuildConfig tasks (all variants)
android.applicationVariants.all { variant ->
    variant.generateBuildConfig.dependsOn(generateCrashlyticsConfig)
}

// Add properties named "wp.xxx" to our BuildConfig
android.buildTypes.all { buildType ->
    project.properties.any { property ->
        if (property.key.toLowerCase().startsWith("wp.")) {
            buildType.buildConfigField "String", property.key.replace("wp.", "").replace(".", "_").toUpperCase(),
                    "\"${property.value}\""
        }
    }
}

// For app signing
if (["storeFile", "storePassword", "keyAlias", "keyPassword"].count { !project.hasProperty(it) } == 0) {
    android {
        signingConfigs {
            release {
                storeFile = file(project.storeFile)
                storePassword = project.storePassword
                keyAlias = project.keyAlias
                keyPassword = project.keyPassword
            }
        }
    }
    android.buildTypes.release.signingConfig = android.signingConfigs.release
}<|MERGE_RESOLUTION|>--- conflicted
+++ resolved
@@ -34,13 +34,8 @@
 
     defaultConfig {
         applicationId "org.wordpress.android"
-<<<<<<< HEAD
         versionName "alpha-28"
-        versionCode 321
-=======
-        versionName "6.2-rc-1"
-        versionCode 323
->>>>>>> f5a6b5c5
+        versionCode 324
         minSdkVersion 16
         targetSdkVersion 25
 
