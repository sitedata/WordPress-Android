buildscript {
    repositories {
        jcenter()
        maven { url 'https://maven.fabric.io/public' }
    }
    dependencies {
        classpath "org.jetbrains.kotlin:kotlin-gradle-plugin:$kotlin_version"
        classpath 'io.fabric.tools:gradle:1.+'
        classpath 'com.google.gms:google-services:3.2.0'
    }
}

repositories {
    google()
    jcenter()
    maven { url 'https://maven.fabric.io/public' }
    maven { url 'https://zendesk.jfrog.io/zendesk/repo' }
    maven { url "https://jitpack.io" }

    if (!rootProject.ext.buildGutenbergFromSource) {
        // When building from binaries, add the RN maven repos here instead of the top level, to minimize false negatives
        //  when gradle tries to get artifacts we know don't exist in the NPM CDNS (example: Zendesk artifacts)
        maven {
            // All of React Native (JS, Obj-C sources, Android binaries) is installed from npm
            url "https://cdn.jsdelivr.net/npm/react-native@0.57.5/android"
        }
        maven {
            // Local Maven repo containing AARs with JSC library built for Android
            url "https://cdn.jsdelivr.net/npm/jsc-android@224109.1.0/dist/"
        }
    }
}

configurations.all {
    resolutionStrategy {
        force 'org.webkit:android-jsc:r224109'
    }
}

apply plugin: 'com.android.application'
apply plugin: 'kotlin-android'
apply plugin: 'kotlin-android-extensions'
apply plugin: 'kotlin-kapt'
apply plugin: 'io.fabric'

apply from: 'gutenberg-tasks.gradle'

android.defaultConfig.javaCompileOptions.annotationProcessorOptions.includeCompileClasspath = true

android {
    useLibrary 'org.apache.http.legacy'

    dexOptions {
        jumboMode = true
        javaMaxHeapSize = project.properties.getOrDefault("javaMaxHeapSize", "6g")
        dexInProcess = true
    }

    compileSdkVersion 27
    buildToolsVersion '27.0.3'

    defaultConfig {
        applicationId "org.wordpress.android"
<<<<<<< HEAD
        versionName "11.2"
        versionCode 640
=======
        versionName "11.4"
        versionCode 654
>>>>>>> 16746140
        minSdkVersion 21
        targetSdkVersion 26

        multiDexEnabled true

        ndk {
            abiFilters 'armeabi-v7a', 'x86'
        }

        vectorDrawables.useSupportLibrary = true
        testInstrumentationRunner 'android.support.test.runner.AndroidJUnitRunner'

        buildConfigField "boolean", "REVISIONS_ENABLED", "false"
    }

    flavorDimensions "buildType"

    productFlavors {
        vanilla { // used for release and beta
            dimension "buildType"
            buildConfigField "boolean", "OFFER_GUTENBERG", "false"
        }

        zalpha { // alpha version - enable experimental features
            applicationId "org.wordpress.android"
            dimension "buildType"
            buildConfigField "boolean", "VIDEO_OPTIMIZATION_AVAILABLE", "true"
            buildConfigField "boolean", "OFFER_GUTENBERG", "true"
        }

        wasabi { // "hot" version, can be installed along release, alpha or beta versions
            applicationId "org.wordpress.android.beta"
            dimension "buildType"
            buildConfigField "boolean", "OFFER_GUTENBERG", "true"
        }
    }

    buildTypes {
        release {
            // Proguard is used to shrink our apk, and reduce the number of methods in our final apk,
            // but we don't obfuscate the bytecode.
            minifyEnabled true
            proguardFiles getDefaultProguardFile('proguard-android.txt'), 'proguard.cfg'
        }

        debug {
            minifyEnabled false
            buildConfigField "String", "APP_PN_KEY", "\"org.wordpress.android.debug.build\""
            ext.enableCrashlytics = false
        }
    }

    testOptions {
        unitTests {
            includeAndroidResources = true
        }
    }

    lintOptions{
        checkDependencies = true
        lintConfig file('lint.xml')
        baseline file("lint-baseline.xml")
    }
}

// allows us to use cool things like @Parcelize annotations
androidExtensions {
    experimental = true
}
// enable kotlin coroutines
kotlin { experimental { coroutines "enable" } }

dependencies {
    implementation('com.crashlytics.sdk.android:crashlytics:2.5.5@aar') {
        transitive = true;
    }

    implementation "org.jetbrains.kotlin:kotlin-stdlib-jdk7:$kotlin_version"

    // Provided by maven central
    implementation 'com.google.code.gson:gson:2.6.2'
    implementation 'org.ccil.cowan.tagsoup:tagsoup:1.2.1'

    implementation 'com.android.support:support-compat:27.1.1'
    implementation 'com.android.support:support-core-ui:27.1.1'
    implementation 'com.android.support:support-fragment:27.1.1'

    implementation 'com.android.support:multidex:1.0.2'
    implementation 'com.android.support:appcompat-v7:27.1.1'
    implementation 'com.android.support:cardview-v7:27.1.1'
    implementation 'com.android.support:recyclerview-v7:27.1.1'
    implementation 'com.android.support:design:27.1.1'
    implementation 'com.android.support:percent:27.1.1'
    implementation 'com.android.support:preference-v7:27.1.1'

    implementation 'com.android.support.constraint:constraint-layout:1.1.2'

    // ViewModel and LiveData
    implementation "android.arch.lifecycle:extensions:$arch_components_version"

    testImplementation("android.arch.core:core-testing:$arch_components_version", {
        exclude group: 'com.android.support', module: 'support-compat'
        exclude group: 'com.android.support', module: 'support-annotations'
        exclude group: 'com.android.support', module: 'support-core-utils'
    })

    implementation 'com.google.firebase:firebase-messaging:17.0.0'
    implementation 'com.google.android.gms:play-services-auth:15.0.1'
    implementation 'com.google.android.gms:play-services-places:15.0.1'
    implementation 'com.android.installreferrer:installreferrer:1.0'
    implementation 'com.github.chrisbanes.photoview:library:1.2.4'
    implementation 'de.greenrobot:eventbus:2.4.0'
    implementation 'com.automattic:rest:1.0.7'
    implementation 'org.wordpress:graphview:3.4.0'
    implementation 'org.wordpress:persistentedittext:1.0.2'
    implementation 'org.wordpress:emailchecker2:1.1.0'
    implementation 'com.squareup.okio:okio:1.13.0'
    implementation 'org.apache.commons:commons-text:1.1'
    implementation 'com.airbnb.android:lottie:2.0.0-rc2'
    implementation 'com.facebook.shimmer:shimmer:0.3.0'

    implementation ('com.yalantis:ucrop:2.2.0') {
        exclude group: 'com.squareup.okhttp3'
    }

    implementation 'com.github.bumptech.glide:glide:4.6.1'
    kapt 'com.github.bumptech.glide:compiler:4.6.1'
    implementation 'com.github.bumptech.glide:volley-integration:4.6.1@aar'

    testImplementation 'junit:junit:4.12'
    testImplementation 'org.robolectric:robolectric:3.6.1'
    testImplementation 'org.robolectric:shadows-multidex:3.6.1'
    testImplementation 'org.mockito:mockito-core:2.20.1'
    testImplementation 'com.nhaarman:mockito-kotlin:1.6.0'
    testImplementation 'org.assertj:assertj-core:2.9.1'

    androidTestImplementation 'com.google.dexmaker:dexmaker-mockito:1.0'
    androidTestImplementation 'org.objenesis:objenesis:2.1'
    androidTestImplementation 'org.mockito:mockito-core:1.10.19'
    androidTestImplementation 'com.squareup.okhttp:mockwebserver:2.7.5'
    androidTestImplementation 'com.squareup.okio:okio:1.13.0'
    androidTestImplementation 'com.android.support.test.espresso:espresso-core:3.0.2', {
        exclude group: 'com.android.support', module: 'support-annotations'
    }
    androidTestImplementation('com.android.support.test.espresso:espresso-contrib:2.0') {
        exclude group: 'com.android.support', module: 'appcompat'
        exclude group: 'com.android.support', module: 'support-v4'
        exclude module: 'recyclerview-v7'
    }

    androidTestImplementation 'com.android.support.test:runner:1.0.2'
    androidTestImplementation 'com.android.support.test:rules:1.0.2'
    androidTestCompile 'tools.fastlane:screengrab:1.2.0',  {
        exclude group: 'com.android.support.test.uiautomator', module: 'uiautomator-v18'
    }

    // Dagger
    implementation 'com.google.dagger:dagger:2.11'
    kapt 'com.google.dagger:dagger-compiler:2.11'
    compileOnly 'org.glassfish:javax.annotation:10.0-b28'
    implementation 'com.google.dagger:dagger-android-support:2.11'
    kapt 'com.google.dagger:dagger-android-processor:2.11'

    implementation ("com.github.wordpress-mobile.WordPress-FluxC-Android:fluxc:$fluxCVersion") {
        exclude group: "com.android.volley"
    }

    implementation ('com.github.indexos.media-for-mobile:android:43a9026f0973a2f0a74fa813132f6a16f7499c3a')

    implementation project(path:':libs:utils:WordPressUtils')
    implementation project(path:':libs:networking:WordPressNetworking')
    implementation project(path:':libs:analytics:WordPressAnalytics')
    implementation project(path:':libs:editor:WordPressEditor')
    implementation (project(path:':libs:login:WordPressLoginFlow')) {
        exclude group: "com.github.wordpress-mobile.WordPress-FluxC-Android", module: "fluxc"
        exclude group: 'com.github.bumptech.glide'
    }

    implementation (group: 'com.zendesk', name: 'support', version: '2.0.0') {
        exclude group: 'com.google.dagger'
    }

    lintChecks 'org.wordpress:lint:1.0.1'

    // Debug
    debugImplementation 'com.facebook.stetho:stetho:1.5.0'
    debugImplementation 'com.facebook.stetho:stetho-okhttp3:1.5.0'

    implementation 'org.jetbrains.kotlinx:kotlinx-coroutines-core:0.26.1'
    implementation 'org.jetbrains.kotlinx:kotlinx-coroutines-android:0.26.1'
}

configurations.all {
    // Exclude packaged wordpress sub projects, force the use of the source project
    // (eg. use :libs:utils:WordPressUtils instead of 'org.wordpress:utils')
    exclude group: 'org.wordpress', module: 'utils'
    exclude group: 'org.wordpress', module: 'analytics'
}

task copyGoogleServicesExampleFile(type: Copy) {
    from('.')
    into('.')
    include('google-services.json-example')
    rename('google-services.json-example', 'google-services.json')
}

task copyGoogleServicesBuddybuildFile(type: Copy) {
    from(file(System.getenv("BUDDYBUILD_SECURE_FILES") + "/google-services.json"))
    into('.')
}

task generateCrashlyticsConfig(group: "generate", description: "Generate Crashlytics config") {
    def outputFile = new File("${rootDir}/WordPress/crashlytics.properties")
    def inputFile = checkGradlePropertiesFile()
    outputs.file outputFile
    inputs.file inputFile
    doLast {
        def properties = loadPropertiesFromFile(inputFile)
        def crashlyticsApiKey = properties.getProperty('wp.crashlytics.apikey', '0')
        def writer = new FileWriter(outputFile)
        writer.write("""// auto-generated file from ${rootDir}/gradle.properties do not modify
apiKey=${crashlyticsApiKey}""")
        writer.close()
    }
}

// Add generateCrashlyticsConfig to all generateBuildConfig tasks (all variants)
android.applicationVariants.all { variant ->
    variant.generateBuildConfig.dependsOn(generateCrashlyticsConfig)
}

android.buildTypes.all { buildType ->
    // Add properties named "wp.xxx" to our BuildConfig
    def inputFile = checkGradlePropertiesFile()
    def properties = loadPropertiesFromFile(inputFile)
    properties.any { property ->
        if (property.key.toLowerCase().startsWith("wp.")) {
            buildType.buildConfigField "String", property.key.replace("wp.", "").replace(".", "_").toUpperCase(),
                    "\"${property.value}\""
        }
        if (property.key.toLowerCase().startsWith("wp.res.")) {
            buildType.resValue "string", property.key.replace("wp.res.", "").replace(".", "_").toLowerCase(),
                    "${property.value}"
        }
    }

    // If Google services file doesn't exist...
    if (!file("google-services.json").exists()) {
        // ... copy example file.
        if (!file(System.getenv("BUDDYBUILD_SECURE_FILES") + "/google-services.json").exists()) {
            tasks.copyGoogleServicesExampleFile.execute()
        // ... copy Buddybuild file.
        } else {
            tasks.copyGoogleServicesBuddybuildFile.execute()
        }
    }

    // Print warning message if example Google services file is used.
    if ((new File('WordPress/google-services.json').text) == (new File('WordPress/google-services.json-example').text)) {
        println("WARNING: You're using the example google-services.json file. Google login will fail.")
    }
}

def checkGradlePropertiesFile() {
    def inputFile = file("${rootDir}/gradle.properties")
    if (!inputFile.exists()) {
        // Try the BuddyBuild provided file if it's there
        inputFile = file(System.getenv("BUDDYBUILD_SECURE_FILES") + "/gradle.properties")
        if (!inputFile.exists()) {
            throw new StopActionException("Build configuration file gradle.properties doesn't exist, follow README instructions")
        }
    }
    return inputFile
}

static def loadPropertiesFromFile(inputFile) {
    def properties = new Properties()
    inputFile.withInputStream { stream ->
        properties.load(stream)
    }
    return properties
}

// For app signing
if (["storeFile", "storePassword", "keyAlias", "keyPassword"].count { !project.hasProperty(it) } == 0) {
    android {
        signingConfigs {
            release {
                storeFile = file(project.storeFile.replaceFirst("^~", System.getProperty("user.home")))
                storePassword = project.storePassword
                keyAlias = project.keyAlias
                keyPassword = project.keyPassword
            }
        }
    }
    android.buildTypes.release.signingConfig = android.signingConfigs.release
}

// Keep this at the bottom (https://stackoverflow.com/a/37565535)
apply plugin: 'com.google.gms.google-services'<|MERGE_RESOLUTION|>--- conflicted
+++ resolved
@@ -61,13 +61,8 @@
 
     defaultConfig {
         applicationId "org.wordpress.android"
-<<<<<<< HEAD
-        versionName "11.2"
-        versionCode 640
-=======
         versionName "11.4"
         versionCode 654
->>>>>>> 16746140
         minSdkVersion 21
         targetSdkVersion 26
 
