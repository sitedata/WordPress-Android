--- conflicted
+++ resolved
@@ -139,11 +139,7 @@
     apt 'com.google.dagger:dagger-compiler:2.0.2'
     provided 'org.glassfish:javax.annotation:10.0-b28'
 
-<<<<<<< HEAD
-    compile ('com.github.wordpress-mobile.WordPress-FluxC-Android:fluxc:9fae2e814c2c8041e78d8525563b122232d33953') {
-=======
     compile ('com.github.wordpress-mobile.WordPress-FluxC-Android:fluxc:28698747680c4acc9d9dcc85e26a19d755c9f2f6') {
->>>>>>> 3e59046c
         exclude group: "com.android.volley";
     }
 
