--- conflicted
+++ resolved
@@ -45,13 +45,8 @@
 
     defaultConfig {
         applicationId "org.wordpress.android"
-<<<<<<< HEAD
-        versionName "11.8"
-        versionCode 685
-=======
         versionName "11.9-rc-1"
         versionCode 686
->>>>>>> f520909b
         minSdkVersion 21
         targetSdkVersion 26
 
