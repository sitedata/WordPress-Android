--- conflicted
+++ resolved
@@ -47,13 +47,8 @@
 
     defaultConfig {
         applicationId "org.wordpress.android"
-<<<<<<< HEAD
-        versionName "11.8"
-        versionCode 685
-=======
         versionName "alpha-155"
         versionCode 689
->>>>>>> fc1561e8
         minSdkVersion 21
         targetSdkVersion 26
 
