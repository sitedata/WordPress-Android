buildscript {
    repositories {
        mavenCentral()
        maven { url 'http://download.crashlytics.com/maven' }

    }
    dependencies {
        classpath 'com.android.tools.build:gradle:0.14.0'
        classpath 'com.github.nrudenko:gradle-android-cq-plugin:0.1+'
        classpath 'com.crashlytics.tools.gradle:crashlytics-gradle:+'
    }
}

repositories {
    mavenCentral()
    maven { url 'http://wordpress-mobile.github.io/WordPress-Android' }
    maven { url 'http://download.crashlytics.com/maven' }
}

apply plugin: 'com.android.application'
apply plugin: 'android-cq'
apply plugin: 'crashlytics'

android {
    lintOptions {
        quiet true
        abortOnError false
    }

    packagingOptions {
        exclude "META-INF/LICENSE.txt"
        exclude "META-INF/NOTICE.txt"
    }

    compileSdkVersion 19
    buildToolsVersion "19.1.0"

    defaultConfig {
        applicationId "org.wordpress.android"
<<<<<<< HEAD
        versionName "3.4-rc-2"
        versionCode 146
=======
        versionName "3.3.1"
        versionCode 147
>>>>>>> 2f3bdb01
        minSdkVersion 14
        targetSdkVersion 19

        buildConfigField "String", "APP_PN_KEY", "\"org.wordpress.android.playstore\""
        buildConfigField "String", "STATS_PROVIDER_AUTHORITY",
                "\"org.wordpress.android.providers.StatsContentProvider\""
    }

    productFlavors {
        vanilla {}

        zbetagroup {
            buildConfigField "String", "APP_PN_KEY", "\"org.wordpress.android.beta.build\""
            buildConfigField "String", "STATS_PROVIDER_AUTHORITY",
                    "\"org.wordpress.android.providers.StatsContentProviderBeta\""
            applicationId "org.wordpress.android.beta"
        }
    }

    buildTypes {
        debug {
            buildConfigField "String", "APP_PN_KEY", "\"org.wordpress.android.debug.build\""
        }
    }
}

dependencies {
    compile 'com.crashlytics.android:crashlytics:+'

    // Provided by maven central
    compile 'com.google.code.gson:gson:2.2.2'
    compile 'org.ccil.cowan.tagsoup:tagsoup:1.2.1'
    compile 'com.android.support:support-v13:19.1.0'
    compile 'com.github.chrisbanes.photoview:library:1.2.3'
    compile 'com.helpshift:android-aar:3.5.0'
    compile 'commons-lang:commons-lang:2.6'
    compile 'com.cocosw:undobar:1.+@aar'

    compile('org.apache.httpcomponents:httpmime:4.1.+') {
        exclude group: 'commons-logging', module: 'commons-logging'
    }

    compile 'net.simonvt.menudrawer:menudrawer:3.0.6'
    compile 'com.mixpanel.android:mixpanel-android:4.3.0@aar'
    compile 'com.mcxiaoke.volley:library:1.0.+'

    androidTestCompile 'com.jayway.android.robotium:robotium-solo:5.+'
    androidTestCompile 'com.google.dexmaker:dexmaker-mockito:1.0'
    androidTestCompile 'org.objenesis:objenesis:2.1'
    androidTestCompile 'org.mockito:mockito-core:+'

    // Provided by the WordPress-Android Repository
    compile 'org.wordpress:gcm:1.0.0' // not found in maven central
    compile 'org.wordpress:drag-sort-listview:0.6.1' // not found in maven central
    compile 'org.wordpress:slidinguppanel:1.0.0' // not found in maven central
    compile 'org.wordpress:android-passcodelock:0.0.6'
    compile 'org.wordpress:emailchecker:0.3'

    // Simperium
    compile('com.simperium.android:simperium:0.4.12')

    releaseCompile project(path:':libs:utils:WordPressUtils', configuration: 'release')
    debugCompile project(path:':libs:utils:WordPressUtils', configuration: 'debug')
    releaseCompile project(path:':libs:networking:WordPressNetworking', configuration: 'release')
    debugCompile project(path:':libs:networking:WordPressNetworking', configuration: 'debug')
    releaseCompile project(path:':libs:wpcomrest:WordPressComRest', configuration: 'release')
    debugCompile project(path:':libs:wpcomrest:WordPressComRest', configuration: 'debug')
    releaseCompile project(path:':libs:graphview:WordPressGraphView', configuration: 'release')
    debugCompile project(path:':libs:graphview:WordPressGraphView', configuration: 'debug')
}


task generateCrashlyticsConfig(group: "generate", description: "Generate Crashlytics config") {
    def outputFile = new File("${rootDir}/WordPress/crashlytics.properties")
    def inputFile = file("${rootDir}/WordPress/gradle.properties")
    if (!inputFile.exists()) {
        throw new StopActionException("Build configuration file:" + inputFile
                + " doesn't exist, follow README instructions")
    }
    outputs.file outputFile
    inputs.file inputFile
    doLast {
        def properties = new Properties()
        inputFile.withInputStream { stream ->
            properties.load(stream)
        }
        def crashlyticsApiKey = properties.getProperty('crashlytics.apikey', '0')
        def writer = new FileWriter(outputFile)
        writer.write("""// auto-generated file from ${rootDir}/gradle.properties do not modify
apiKey=${crashlyticsApiKey}""")
        writer.close()
    }
}

// Add generateCrashlyticsConfig to all generateBuildConfig tasks (all variants)
android.applicationVariants.all { variant ->
    variant.generateBuildConfig.dependsOn(generateCrashlyticsConfig)
}

// Add properties named "wp.xxx" to our BuildConfig
android.buildTypes.all { buildType ->
    project.properties.any { property ->
        if (property.key.toLowerCase().startsWith("wp.")) {
            buildType.buildConfigField "String", property.key.replace("wp.", "").replace(".", "_").toUpperCase(),
                    "\"${property.value}\""
        }
    }
}

// For app signing
if (["storeFile", "storePassword", "keyAlias", "keyPassword"].count { !project.hasProperty(it) } == 0) {
    android {
        signingConfigs {
            release {
                storeFile = file(project.storeFile)
                storePassword = project.storePassword
                keyAlias = project.keyAlias
                keyPassword = project.keyPassword
            }
        }
    }
    android.buildTypes.release.signingConfig = android.signingConfigs.release
}<|MERGE_RESOLUTION|>--- conflicted
+++ resolved
@@ -37,13 +37,8 @@
 
     defaultConfig {
         applicationId "org.wordpress.android"
-<<<<<<< HEAD
         versionName "3.4-rc-2"
         versionCode 146
-=======
-        versionName "3.3.1"
-        versionCode 147
->>>>>>> 2f3bdb01
         minSdkVersion 14
         targetSdkVersion 19
 
