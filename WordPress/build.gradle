buildscript {
    repositories {
        mavenCentral()
        maven { url 'https://maven.fabric.io/repo' }
    }
    dependencies {
        classpath 'com.android.tools.build:gradle:1.0.0'
        classpath 'com.github.nrudenko:gradle-android-cq-plugin:0.1+'
        classpath 'io.fabric.tools:gradle:1.+'
    }
}

repositories {
    mavenCentral()
    maven { url 'http://wordpress-mobile.github.io/WordPress-Android' }
    maven { url 'https://maven.fabric.io/repo' }
}

apply plugin: 'com.android.application'
apply plugin: 'android-cq'
apply plugin: 'io.fabric'

android {
    packagingOptions {
        exclude "META-INF/LICENSE.txt"
        exclude "META-INF/NOTICE.txt"
    }
    dexOptions {
        jumboMode = true
    }

    compileSdkVersion 22
    buildToolsVersion "22.0.1"

    defaultConfig {
        applicationId "org.wordpress.android"
<<<<<<< HEAD
        versionName "4.2-rc-1"
        versionCode 188
=======
        versionName "4.1.1"
        versionCode 189
>>>>>>> 07bd4d36
        minSdkVersion 14
        targetSdkVersion 22

        buildConfigField "String", "APP_PN_KEY", "\"org.wordpress.android.playstore\""
    }

    productFlavors {
        vanilla {}

        zbetagroup {
            buildConfigField "String", "APP_PN_KEY", "\"org.wordpress.android.beta.build\""
            applicationId "org.wordpress.android.beta"
        }
    }

    buildTypes {
        release {
            // Proguard is only used to fix an issue with some Samsung device
            // https://github.com/wordpress-mobile/WordPress-Android/issues/2151
            minifyEnabled true
            proguardFiles getDefaultProguardFile('proguard-android.txt'), 'proguard.cfg'
        }

        debug {
            buildConfigField "String", "APP_PN_KEY", "\"org.wordpress.android.debug.build\""
            ext.enableCrashlytics = false
        }
    }
}

dependencies {
    compile 'com.crashlytics.sdk.android:crashlytics:2.2.2'

    // Provided by maven central
    compile ('org.wordpress:mediapicker:1.2.3') {
        exclude group:'com.android.support'
    }
    compile 'com.google.code.gson:gson:2.2.2'
    compile 'org.ccil.cowan.tagsoup:tagsoup:1.2.1'
    compile 'com.android.support:support-v13:22.2.0'
    compile 'com.android.support:appcompat-v7:22.2.0'
    compile 'com.android.support:cardview-v7:22.2.0'
    compile 'com.android.support:recyclerview-v7:22.2.0'
    compile 'com.github.chrisbanes.photoview:library:1.2.3'
    compile 'com.helpshift:android-aar:3.8.0'
    compile 'commons-lang:commons-lang:2.6'
    compile 'com.cocosw:undobar:1.8.1'
    compile 'de.greenrobot:eventbus:2.4.0'
    compile ('com.getbase:floatingactionbutton:1.9.0') {
        exclude module: 'support-annotations'
    }
    compile 'com.automattic:rest:1.0.1'
    compile 'org.wordpress:graphview:3.3.0'
    compile 'org.wordpress:persistentedittext:1.0.1'

    compile 'com.mcxiaoke.volley:library:1.0.16'

    androidTestCompile 'com.google.dexmaker:dexmaker-mockito:1.0'
    androidTestCompile 'org.objenesis:objenesis:2.1'
    androidTestCompile 'org.mockito:mockito-core:+'

    // Provided by the WordPress-Android Repository
    compile 'org.wordpress:gcm:1.0.0' // not found in maven central
    compile 'org.wordpress:drag-sort-listview:0.6.1' // not found in maven central
    compile 'org.wordpress:slidinguppanel:1.0.0' // not found in maven central
    compile 'org.wordpress:passcodelock:1.0.0'
    compile 'org.wordpress:emailchecker:0.3'

    // Simperium
    compile 'com.simperium.android:simperium:0.6.4'

    releaseCompile project(path:':libs:utils:WordPressUtils', configuration: 'release')
    debugCompile project(path:':libs:utils:WordPressUtils', configuration: 'debug')
    releaseCompile project(path:':libs:networking:WordPressNetworking', configuration: 'release')
    debugCompile project(path:':libs:networking:WordPressNetworking', configuration: 'debug')
    releaseCompile project(path:':libs:analytics:WordPressAnalytics', configuration: 'release')
    debugCompile project(path:':libs:analytics:WordPressAnalytics', configuration: 'debug')
    releaseCompile project(path:':libs:editor:WordPressEditor', configuration: 'release')
    debugCompile project(path:':libs:editor:WordPressEditor', configuration: 'debug')
}

configurations.all {
    // Exclude packaged wordpress sub projects, force the use of the source project
    // (eg. use :libs:utils:WordPressUtils instead of 'org.wordpress:utils')
    exclude group: 'org.wordpress', module: 'utils'
    exclude group: 'org.wordpress', module: 'analytics'
}

task generateCrashlyticsConfig(group: "generate", description: "Generate Crashlytics config") {
    def outputFile = new File("${rootDir}/WordPress/crashlytics.properties")
    def inputFile = file("${rootDir}/WordPress/gradle.properties")
    if (!inputFile.exists()) {
        throw new StopActionException("Build configuration file:" + inputFile
                + " doesn't exist, follow README instructions")
    }
    outputs.file outputFile
    inputs.file inputFile
    doLast {
        def properties = new Properties()
        inputFile.withInputStream { stream ->
            properties.load(stream)
        }
        def crashlyticsApiKey = properties.getProperty('crashlytics.apikey', '0')
        def writer = new FileWriter(outputFile)
        writer.write("""// auto-generated file from ${rootDir}/gradle.properties do not modify
apiKey=${crashlyticsApiKey}""")
        writer.close()
    }
}

// Add generateCrashlyticsConfig to all generateBuildConfig tasks (all variants)
android.applicationVariants.all { variant ->
    variant.generateBuildConfig.dependsOn(generateCrashlyticsConfig)
}

// Add properties named "wp.xxx" to our BuildConfig
android.buildTypes.all { buildType ->
    project.properties.any { property ->
        if (property.key.toLowerCase().startsWith("wp.")) {
            buildType.buildConfigField "String", property.key.replace("wp.", "").replace(".", "_").toUpperCase(),
                    "\"${property.value}\""
        }
    }
}

// For app signing
if (["storeFile", "storePassword", "keyAlias", "keyPassword"].count { !project.hasProperty(it) } == 0) {
    android {
        signingConfigs {
            release {
                storeFile = file(project.storeFile)
                storePassword = project.storePassword
                keyAlias = project.keyAlias
                keyPassword = project.keyPassword
            }
        }
    }
    android.buildTypes.release.signingConfig = android.signingConfigs.release
}<|MERGE_RESOLUTION|>--- conflicted
+++ resolved
@@ -34,13 +34,8 @@
 
     defaultConfig {
         applicationId "org.wordpress.android"
-<<<<<<< HEAD
-        versionName "4.2-rc-1"
-        versionCode 188
-=======
-        versionName "4.1.1"
-        versionCode 189
->>>>>>> 07bd4d36
+        versionName "4.2-rc-2"
+        versionCode 190
         minSdkVersion 14
         targetSdkVersion 22
 
