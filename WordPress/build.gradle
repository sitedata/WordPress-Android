--- conflicted
+++ resolved
@@ -34,13 +34,8 @@
 
     defaultConfig {
         applicationId "org.wordpress.android"
-<<<<<<< HEAD
-        versionName "alpha-24"
-        versionCode 311
-=======
-        versionName "6.0"
-        versionCode 312
->>>>>>> e440b009
+        versionName "alpha-25"
+        versionCode 314
         minSdkVersion 16
         targetSdkVersion 24
 
