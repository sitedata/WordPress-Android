buildscript {
    repositories {
        jcenter()
        maven { url 'https://maven.fabric.io/public' }
        maven { url 'https://plugins.gradle.org/m2/' }
    }
    dependencies {
        classpath "org.jetbrains.kotlin:kotlin-gradle-plugin:$kotlin_version"
        classpath 'io.fabric.tools:gradle:1.27.0'
        classpath 'com.google.gms:google-services:3.2.0'
        classpath 'se.bjurr.violations:violation-comments-to-github-gradle-plugin:1.51'
    }
}

repositories {
    google()
    jcenter()
    maven { url 'https://maven.fabric.io/public' }
    maven { url 'https://zendesk.jfrog.io/zendesk/repo' }
    maven { url "https://giphy.bintray.com/giphy-sdk" }
    maven { url "https://jitpack.io" }
}

apply plugin: 'com.android.application'
apply plugin: 'kotlin-android'
apply plugin: 'kotlin-android-extensions'
apply plugin: 'kotlin-kapt'
apply plugin: 'io.fabric'
apply plugin: 'se.bjurr.violations.violation-comments-to-github-gradle-plugin'

android.defaultConfig.javaCompileOptions.annotationProcessorOptions.includeCompileClasspath = true

android {
    useLibrary 'org.apache.http.legacy'
    useLibrary 'android.test.runner'

    useLibrary 'android.test.base'
    useLibrary 'android.test.mock'

    dexOptions {
        jumboMode = true
        dexInProcess = true
    }

    compileSdkVersion 28
    buildToolsVersion '28.0.3'

    defaultConfig {
        applicationId "org.wordpress.android"
<<<<<<< HEAD
        versionName "12.1-rc-2"
        versionCode 698
=======
        versionName "alpha-159"
        versionCode 699
>>>>>>> 8b401347
        minSdkVersion 21
        targetSdkVersion 26

        multiDexEnabled true

        ndk {
            abiFilters 'armeabi-v7a', 'x86'
        }

        vectorDrawables.useSupportLibrary = true
        testInstrumentationRunner 'android.support.test.runner.AndroidJUnitRunner'

        buildConfigField "boolean", "NEW_SITE_CREATION_ENABLED", "true"
        buildConfigField "boolean", "OFFER_GUTENBERG", "true"
        buildConfigField "boolean", "DOMAIN_REGISTRATION_ENABLED", "false"
    }

    flavorDimensions "buildType"

    productFlavors {
        vanilla { // used for release and beta
            dimension "buildType"
        }

        zalpha { // alpha version - enable experimental features
            applicationId "org.wordpress.android"
            dimension "buildType"
            buildConfigField "boolean", "VIDEO_OPTIMIZATION_AVAILABLE", "true"
        }

        wasabi { // "hot" version, can be installed along release, alpha or beta versions
            applicationId "org.wordpress.android.beta"
            dimension "buildType"
            buildConfigField "boolean", "DOMAIN_REGISTRATION_ENABLED", "true"
        }
    }

    buildTypes {
        release {
            // Proguard is used to shrink our apk, and reduce the number of methods in our final apk,
            // but we don't obfuscate the bytecode.
            minifyEnabled true
            proguardFiles getDefaultProguardFile('proguard-android.txt'), 'proguard.cfg'
        }

        debug {
            minifyEnabled false
            buildConfigField "String", "APP_PN_KEY", "\"org.wordpress.android.debug.build\""
            ext.enableCrashlytics = false
        }
    }

    testOptions {
        unitTests {
            includeAndroidResources = true
        }
    }

    lintOptions{
        checkDependencies = true
        lintConfig file('lint.xml')
        baseline file("lint-baseline.xml")
    }

    packagingOptions {
        // MPAndroidChart uses androidX - remove this line when we migrate everything to androidX
        exclude 'META-INF/proguard/androidx-annotations.pro'
    }
}

// allows us to use cool things like @Parcelize annotations
androidExtensions {
    experimental = true
}

dependencies {
    implementation('com.crashlytics.sdk.android:crashlytics:2.5.5@aar') {
        transitive = true;
    }

    implementation "org.jetbrains.kotlin:kotlin-stdlib-jdk7:$kotlin_version"

    // Provided by maven central
    implementation 'com.google.code.gson:gson:2.6.2'
    implementation 'org.ccil.cowan.tagsoup:tagsoup:1.2.1'

    implementation 'com.android.support:support-compat:28.0.0'
    implementation 'com.android.support:support-core-ui:28.0.0'
    implementation 'com.android.support:support-fragment:28.0.0'

    implementation 'com.android.support:multidex:1.0.2'
    implementation 'com.android.support:support-v4:28.0.0'
    implementation 'com.android.support:exifinterface:28.0.0'
    implementation'com.android.support:support-media-compat:28.0.0'
    implementation 'com.android.support:appcompat-v7:28.0.0'
    implementation 'com.android.support:cardview-v7:28.0.0'
    implementation 'com.android.support:recyclerview-v7:28.0.0'
    implementation 'com.android.support:design:28.0.0'
    implementation 'com.android.support:percent:28.0.0'
    implementation 'com.android.support:preference-v7:28.0.0'

    implementation 'com.android.support.constraint:constraint-layout:1.1.2'

    // ViewModel and LiveData
    implementation "android.arch.lifecycle:extensions:$arch_components_version"

    testImplementation("android.arch.core:core-testing:$arch_components_version", {
        exclude group: 'com.android.support', module: 'support-compat'
        exclude group: 'com.android.support', module: 'support-annotations'
        exclude group: 'com.android.support', module: 'support-core-utils'
    })

    implementation 'com.google.firebase:firebase-messaging:17.0.0'
    implementation 'com.google.android.gms:play-services-auth:15.0.1'
    implementation 'com.google.android.gms:play-services-places:15.0.1'
    implementation 'com.android.installreferrer:installreferrer:1.0'
    implementation 'com.github.chrisbanes.photoview:library:1.2.4'
    implementation 'de.greenrobot:eventbus:2.4.0'
    implementation 'com.automattic:rest:1.0.7'
    implementation 'org.wordpress:graphview:3.4.0'
    implementation 'org.wordpress:persistentedittext:1.0.2'
    implementation 'org.wordpress:emailchecker2:1.1.0'
    implementation 'com.squareup.okio:okio:1.14.0'
    implementation 'org.apache.commons:commons-text:1.1'
    implementation 'com.airbnb.android:lottie:2.0.0-rc2'
    implementation 'com.facebook.shimmer:shimmer:0.4.0'

    implementation ('com.yalantis:ucrop:2.2.0') {
        exclude group: 'com.squareup.okhttp3'
    }

    implementation 'com.github.bumptech.glide:glide:4.6.1'
    kapt 'com.github.bumptech.glide:compiler:4.6.1'
    implementation 'com.github.bumptech.glide:volley-integration:4.6.1@aar'

    testImplementation 'junit:junit:4.12'
    testImplementation 'org.robolectric:robolectric:3.6.1'
    testImplementation 'org.robolectric:shadows-multidex:3.6.1'
    testImplementation 'org.mockito:mockito-core:2.23.0'
    testImplementation 'com.nhaarman.mockitokotlin2:mockito-kotlin:2.1.0'
    testImplementation 'org.assertj:assertj-core:3.11.1'

    androidTestImplementation 'com.google.dexmaker:dexmaker-mockito:1.0'
    androidTestImplementation 'org.objenesis:objenesis:2.1'
    androidTestImplementation 'org.mockito:mockito-core:1.10.19'
    androidTestImplementation 'com.squareup.okhttp:mockwebserver:2.7.5'
    androidTestImplementation 'com.squareup.okio:okio:1.14.0'
    androidTestImplementation 'com.android.support.test.espresso:espresso-core:3.0.2', {
        exclude group: 'com.android.support', module: 'support-annotations'
    }
    androidTestImplementation('com.android.support.test.espresso:espresso-contrib:2.0') {
        exclude group: 'com.android.support', module: 'appcompat'
        exclude group: 'com.android.support', module: 'support-v4'
        exclude module: 'recyclerview-v7'
    }

    androidTestImplementation 'com.android.support.test:runner:1.0.2'
    androidTestImplementation 'com.android.support.test:rules:1.0.2'
    androidTestImplementation 'tools.fastlane:screengrab:1.2.0',  {
        exclude group: 'com.android.support.test.uiautomator', module: 'uiautomator-v18'
    }

    // Dagger
    implementation 'com.google.dagger:dagger:2.11'
    kapt 'com.google.dagger:dagger-compiler:2.11'
    compileOnly 'org.glassfish:javax.annotation:10.0-b28'
    implementation 'com.google.dagger:dagger-android-support:2.11'
    kapt 'com.google.dagger:dagger-android-processor:2.11'

    implementation ("com.github.wordpress-mobile.WordPress-FluxC-Android:fluxc:$fluxCVersion") {
        exclude group: "com.android.volley"
    }

    implementation ('com.github.indexos.media-for-mobile:android:43a9026f0973a2f0a74fa813132f6a16f7499c3a')

    implementation project(path:':libs:utils:WordPressUtils')
    implementation project(path:':libs:networking:WordPressNetworking')
    implementation project(path:':libs:analytics:WordPressAnalytics')
    implementation project(path:':libs:editor:WordPressEditor')
    implementation (project(path:':libs:login:WordPressLoginFlow')) {
        exclude group: "com.github.wordpress-mobile.WordPress-FluxC-Android", module: "fluxc"
        exclude group: 'com.github.bumptech.glide'
    }

    implementation (group: 'com.zendesk', name: 'support', version: '2.0.0') {
        exclude group: 'com.google.dagger'
    }

    implementation('com.giphy.sdk:core:1.0.2@aar') {
        transitive = true
    }

    lintChecks 'org.wordpress:lint:1.0.1'

    // Debug
    debugImplementation 'com.facebook.stetho:stetho:1.5.0'
    debugImplementation 'com.facebook.stetho:stetho-okhttp3:1.5.0'

    implementation "org.jetbrains.kotlinx:kotlinx-coroutines-core:$kotlin_coroutines_version"
    implementation "org.jetbrains.kotlinx:kotlinx-coroutines-android:$kotlin_coroutines_version"

    implementation 'com.github.PhilJay:MPAndroidChart:v3.1.0-alpha'
}

configurations.all {
    // Exclude packaged wordpress sub projects, force the use of the source project
    // (eg. use :libs:utils:WordPressUtils instead of 'org.wordpress:utils')
    exclude group: 'org.wordpress', module: 'utils'
    exclude group: 'org.wordpress', module: 'analytics'
}

task generateCrashlyticsConfig(group: "generate", description: "Generate Crashlytics config") {
    def outputFile = new File("${rootDir}/WordPress/crashlytics.properties")
    def inputFile = checkGradlePropertiesFile()
    outputs.file outputFile
    inputs.file inputFile
    doLast {
        def properties = loadPropertiesFromFile(inputFile)
        def crashlyticsApiKey = properties.getProperty('wp.crashlytics.apikey', '0')
        def writer = new FileWriter(outputFile)
        writer.write("""// auto-generated file from ${rootDir}/gradle.properties do not modify
apiKey=${crashlyticsApiKey}""")
        writer.close()
    }
}

// Add generateCrashlyticsConfig to all generateBuildConfig tasks (all variants)
android.applicationVariants.all { variant ->
    variant.generateBuildConfig.dependsOn(generateCrashlyticsConfig)
}

android.buildTypes.all { buildType ->
    // Add properties named "wp.xxx" to our BuildConfig
    def inputFile = checkGradlePropertiesFile()
    def properties = loadPropertiesFromFile(inputFile)
    properties.any { property ->
        if (property.key.toLowerCase().startsWith("wp.")) {
            buildType.buildConfigField "String", property.key.replace("wp.", "").replace(".", "_").toUpperCase(),
                    "\"${property.value}\""
        }
        if (property.key.toLowerCase().startsWith("wp.res.")) {
            buildType.resValue "string", property.key.replace("wp.res.", "").replace(".", "_").toLowerCase(),
                    "${property.value}"
        }
    }

    // If Google services file doesn't exist...
    if (!file("google-services.json").exists()) {
        // ... copy example file.
        copy {
            from(".")
            into(".")
            include("google-services.json-example")
            rename('google-services.json-example', 'google-services.json')
        }
    }

    // Print warning message if example Google services file is used.
    if ((new File('WordPress/google-services.json').text) == (new File('WordPress/google-services.json-example').text)) {
        println("WARNING: You're using the example google-services.json file. Google login will fail.")
    }
}

task violationCommentsToGitHub(type: se.bjurr.violations.comments.github.plugin.gradle.ViolationCommentsToGitHubTask) {
   repositoryOwner = "wordpress-mobile";
   repositoryName = "WordPress-Android"
   pullRequestId = System.properties['GITHUB_PULLREQUESTID']
   username = System.properties['GITHUB_USERNAME']
   password = System.properties['GITHUB_PASSWORD']
   oAuth2Token = System.properties['GITHUB_OAUTH2TOKEN']
   gitHubUrl = "https://api.github.com/"
   createCommentWithAllSingleFileComments = false
   createSingleFileComments = true
   commentOnlyChangedContent = true
   minSeverity = se.bjurr.violations.lib.model.SEVERITY.INFO //ERROR, INFO, WARN
   commentTemplate = """
**Reporter**: {{violation.reporter}}{{#violation.rule}}\n
**Rule**: {{violation.rule}}{{/violation.rule}}
**Severity**: {{violation.severity}}
**File**: {{violation.file}} L{{violation.startLine}}{{#violation.source}}
**Source**: {{violation.source}}{{/violation.source}}
{{violation.message}}
"""
   violations = [
    ["CHECKSTYLE", ".", ".*/build/.*\\.xml\$", "Checkstyle"]
   ]
}

def checkGradlePropertiesFile() {
    def inputFile = file("${rootDir}/gradle.properties")
    if (!inputFile.exists()) {
        throw new StopActionException("Build configuration file gradle.properties doesn't exist, follow README instructions")
    }
    return inputFile
}

static def loadPropertiesFromFile(inputFile) {
    def properties = new Properties()
    inputFile.withInputStream { stream ->
        properties.load(stream)
    }
    return properties
}

// For app signing
if (["storeFile", "storePassword", "keyAlias", "keyPassword"].count { !project.hasProperty(it) } == 0) {
    android {
        signingConfigs {
            release {
                storeFile = file(project.storeFile.replaceFirst("^~", System.getProperty("user.home")))
                storePassword = project.storePassword
                keyAlias = project.keyAlias
                keyPassword = project.keyPassword
            }
        }
    }
    android.buildTypes.release.signingConfig = android.signingConfigs.release
}

def legacyGBBundleFile = 'src/main/assets/index.android.bundle'
assert !(file(legacyGBBundleFile).exists()) : "Error: Legacy Gutenberg JS bundle file detected. Please delete it: " + file(legacyGBBundleFile).getAbsolutePath()

// Keep this at the bottom (https://stackoverflow.com/a/37565535)
apply plugin: 'com.google.gms.google-services'<|MERGE_RESOLUTION|>--- conflicted
+++ resolved
@@ -47,13 +47,8 @@
 
     defaultConfig {
         applicationId "org.wordpress.android"
-<<<<<<< HEAD
-        versionName "12.1-rc-2"
-        versionCode 698
-=======
         versionName "alpha-159"
         versionCode 699
->>>>>>> 8b401347
         minSdkVersion 21
         targetSdkVersion 26
 
