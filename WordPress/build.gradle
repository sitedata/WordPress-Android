--- conflicted
+++ resolved
@@ -34,13 +34,8 @@
 
     defaultConfig {
         applicationId "org.wordpress.android"
-<<<<<<< HEAD
-        versionName "4.3"
-        versionCode 194
-=======
         versionName "4.3.2"
         versionCode 196
->>>>>>> ad7da280
         minSdkVersion 14
         targetSdkVersion 22
 
