buildscript {
    repositories {
        jcenter()
        maven { url 'https://maven.fabric.io/public' }
    }
    dependencies {
        classpath "org.jetbrains.kotlin:kotlin-gradle-plugin:$kotlin_version"
        classpath 'io.fabric.tools:gradle:1.+'
        classpath 'com.google.gms:google-services:3.2.0'
    }
}

repositories {
    google()
    jcenter()
    maven { url 'https://maven.fabric.io/public' }
    maven { url 'https://zendesk.jfrog.io/zendesk/repo' }
    maven { url "https://jitpack.io" }

    if (!rootProject.ext.buildGutenbergFromSource) {
        // When building from binaries, add the RN maven repos here instead of the top level, to minimize false negatives
        //  when gradle tries to get artifacts we know don't exist in the NPM CDNS (example: Zendesk artifacts)
        maven {
            // All of React Native (JS, Obj-C sources, Android binaries) is installed from npm
            url "https://cdn.jsdelivr.net/npm/react-native@0.57.5/android"
        }
        maven {
            // Local Maven repo containing AARs with JSC library built for Android
            url "https://cdn.jsdelivr.net/npm/jsc-android@224109.1.0/dist/"
        }
    }
}

configurations.all {
    resolutionStrategy {
        force 'org.webkit:android-jsc:r224109'
    }
}

apply plugin: 'com.android.application'
apply plugin: 'kotlin-android'
apply plugin: 'kotlin-android-extensions'
apply plugin: 'kotlin-kapt'
apply plugin: 'io.fabric'

apply from: 'gutenberg-tasks.gradle'

android.defaultConfig.javaCompileOptions.annotationProcessorOptions.includeCompileClasspath = true

android {
    useLibrary 'org.apache.http.legacy'

    dexOptions {
        jumboMode = true
        javaMaxHeapSize = project.properties.getOrDefault("javaMaxHeapSize", "6g")
        dexInProcess = true
    }

    compileSdkVersion 27
    buildToolsVersion '27.0.3'

    defaultConfig {
        applicationId "org.wordpress.android"
<<<<<<< HEAD
        versionName "11.3"
        versionCode 645
=======
        versionName "11.4"
        versionCode 654
>>>>>>> 16746140
        minSdkVersion 21
        targetSdkVersion 26

        multiDexEnabled true

        ndk {
            abiFilters 'armeabi-v7a', 'x86'
        }

        vectorDrawables.useSupportLibrary = true
        testInstrumentationRunner 'android.support.test.runner.AndroidJUnitRunner'

        buildConfigField "boolean", "REVISIONS_ENABLED", "false"
    }

    flavorDimensions "buildType"

    productFlavors {
        vanilla { // used for release and beta
            dimension "buildType"
            buildConfigField "boolean", "OFFER_GUTENBERG", "false"
        }

        zalpha { // alpha version - enable experimental features
            applicationId "org.wordpress.android"
            dimension "buildType"
            buildConfigField "boolean", "VIDEO_OPTIMIZATION_AVAILABLE", "true"
            buildConfigField "boolean", "OFFER_GUTENBERG", "true"
        }

        wasabi { // "hot" version, can be installed along release, alpha or beta versions
            applicationId "org.wordpress.android.beta"
            dimension "buildType"
            buildConfigField "boolean", "OFFER_GUTENBERG", "true"
        }
    }

    buildTypes {
        release {
            // Proguard is used to shrink our apk, and reduce the number of methods in our final apk,
            // but we don't obfuscate the bytecode.
            minifyEnabled true
            proguardFiles getDefaultProguardFile('proguard-android.txt'), 'proguard.cfg'
        }

        debug {
            minifyEnabled false
            buildConfigField "String", "APP_PN_KEY", "\"org.wordpress.android.debug.build\""
            ext.enableCrashlytics = false
        }
    }

    testOptions {
        unitTests {
            includeAndroidResources = true
        }
    }

    lintOptions{
        checkDependencies = true
        lintConfig file('lint.xml')
        baseline file("lint-baseline.xml")
    }
}

// allows us to use cool things like @Parcelize annotations
androidExtensions {
    experimental = true
}
// enable kotlin coroutines
kotlin { experimental { coroutines "enable" } }

dependencies {
    implementation('com.crashlytics.sdk.android:crashlytics:2.5.5@aar') {
        transitive = true;
    }

    implementation "org.jetbrains.kotlin:kotlin-stdlib-jdk7:$kotlin_version"

    // Provided by maven central
    implementation 'com.google.code.gson:gson:2.6.2'
    implementation 'org.ccil.cowan.tagsoup:tagsoup:1.2.1'

    implementation 'com.android.support:support-compat:27.1.1'
    implementation 'com.android.support:support-core-ui:27.1.1'
    implementation 'com.android.support:support-fragment:27.1.1'

    implementation 'com.android.support:multidex:1.0.2'
    implementation 'com.android.support:appcompat-v7:27.1.1'
    implementation 'com.android.support:cardview-v7:27.1.1'
    implementation 'com.android.support:recyclerview-v7:27.1.1'
    implementation 'com.android.support:design:27.1.1'
    implementation 'com.android.support:percent:27.1.1'
    implementation 'com.android.support:preference-v7:27.1.1'

    implementation 'com.android.support.constraint:constraint-layout:1.1.2'

    // ViewModel and LiveData
    implementation "android.arch.lifecycle:extensions:$arch_components_version"

    testImplementation("android.arch.core:core-testing:$arch_components_version", {
        exclude group: 'com.android.support', module: 'support-compat'
        exclude group: 'com.android.support', module: 'support-annotations'
        exclude group: 'com.android.support', module: 'support-core-utils'
    })

    implementation 'com.google.firebase:firebase-messaging:17.0.0'
    implementation 'com.google.android.gms:play-services-auth:15.0.1'
    implementation 'com.google.android.gms:play-services-places:15.0.1'
    implementation 'com.android.installreferrer:installreferrer:1.0'
    implementation 'com.github.chrisbanes.photoview:library:1.2.4'
    implementation 'de.greenrobot:eventbus:2.4.0'
    implementation 'com.automattic:rest:1.0.7'
    implementation 'org.wordpress:graphview:3.4.0'
    implementation 'org.wordpress:persistentedittext:1.0.2'
    implementation 'org.wordpress:emailchecker2:1.1.0'
    implementation 'com.squareup.okio:okio:1.13.0'
    implementation 'org.apache.commons:commons-text:1.1'
    implementation 'com.airbnb.android:lottie:2.0.0-rc2'
    implementation 'com.facebook.shimmer:shimmer:0.3.0'

    implementation ('com.yalantis:ucrop:2.2.0') {
        exclude group: 'com.squareup.okhttp3'
    }

    implementation 'com.github.bumptech.glide:glide:4.6.1'
    kapt 'com.github.bumptech.glide:compiler:4.6.1'
    implementation 'com.github.bumptech.glide:volley-integration:4.6.1@aar'

    testImplementation 'junit:junit:4.12'
    testImplementation 'org.robolectric:robolectric:3.6.1'
    testImplementation 'org.robolectric:shadows-multidex:3.6.1'
    testImplementation 'org.mockito:mockito-core:2.20.1'
    testImplementation 'com.nhaarman:mockito-kotlin:1.6.0'
    testImplementation 'org.assertj:assertj-core:2.9.1'

    androidTestImplementation 'com.google.dexmaker:dexmaker-mockito:1.0'
    androidTestImplementation 'org.objenesis:objenesis:2.1'
    androidTestImplementation 'org.mockito:mockito-core:1.10.19'
    androidTestImplementation 'com.squareup.okhttp:mockwebserver:2.7.5'
    androidTestImplementation 'com.squareup.okio:okio:1.13.0'
    androidTestImplementation 'com.android.support.test.espresso:espresso-core:3.0.2', {
        exclude group: 'com.android.support', module: 'support-annotations'
    }
    androidTestImplementation('com.android.support.test.espresso:espresso-contrib:2.0') {
        exclude group: 'com.android.support', module: 'appcompat'
        exclude group: 'com.android.support', module: 'support-v4'
        exclude module: 'recyclerview-v7'
    }

    androidTestImplementation 'com.android.support.test:runner:1.0.2'
    androidTestImplementation 'com.android.support.test:rules:1.0.2'
    androidTestCompile 'tools.fastlane:screengrab:1.2.0',  {
        exclude group: 'com.android.support.test.uiautomator', module: 'uiautomator-v18'
    }

    // Dagger
    implementation 'com.google.dagger:dagger:2.11'
    kapt 'com.google.dagger:dagger-compiler:2.11'
    compileOnly 'org.glassfish:javax.annotation:10.0-b28'
    implementation 'com.google.dagger:dagger-android-support:2.11'
    kapt 'com.google.dagger:dagger-android-processor:2.11'

    implementation ("com.github.wordpress-mobile.WordPress-FluxC-Android:fluxc:$fluxCVersion") {
        exclude group: "com.android.volley"
    }

    implementation ('com.github.indexos.media-for-mobile:android:43a9026f0973a2f0a74fa813132f6a16f7499c3a')

    implementation project(path:':libs:utils:WordPressUtils')
    implementation project(path:':libs:networking:WordPressNetworking')
    implementation project(path:':libs:analytics:WordPressAnalytics')
    implementation project(path:':libs:editor:WordPressEditor')
    implementation (project(path:':libs:login:WordPressLoginFlow')) {
        exclude group: "com.github.wordpress-mobile.WordPress-FluxC-Android", module: "fluxc"
        exclude group: 'com.github.bumptech.glide'
    }

    implementation (group: 'com.zendesk', name: 'support', version: '2.0.0') {
        exclude group: 'com.google.dagger'
    }

    lintChecks 'org.wordpress:lint:1.0.1'

    // Debug
    debugImplementation 'com.facebook.stetho:stetho:1.5.0'
    debugImplementation 'com.facebook.stetho:stetho-okhttp3:1.5.0'

    implementation 'org.jetbrains.kotlinx:kotlinx-coroutines-core:0.26.1'
    implementation 'org.jetbrains.kotlinx:kotlinx-coroutines-android:0.26.1'
}

configurations.all {
    // Exclude packaged wordpress sub projects, force the use of the source project
    // (eg. use :libs:utils:WordPressUtils instead of 'org.wordpress:utils')
    exclude group: 'org.wordpress', module: 'utils'
    exclude group: 'org.wordpress', module: 'analytics'
}

task copyGoogleServicesExampleFile(type: Copy) {
    from('.')
    into('.')
    include('google-services.json-example')
    rename('google-services.json-example', 'google-services.json')
}

task copyGoogleServicesBuddybuildFile(type: Copy) {
    from(file(System.getenv("BUDDYBUILD_SECURE_FILES") + "/google-services.json"))
    into('.')
}

task generateCrashlyticsConfig(group: "generate", description: "Generate Crashlytics config") {
    def outputFile = new File("${rootDir}/WordPress/crashlytics.properties")
    def inputFile = checkGradlePropertiesFile()
    outputs.file outputFile
    inputs.file inputFile
    doLast {
        def properties = loadPropertiesFromFile(inputFile)
        def crashlyticsApiKey = properties.getProperty('wp.crashlytics.apikey', '0')
        def writer = new FileWriter(outputFile)
        writer.write("""// auto-generated file from ${rootDir}/gradle.properties do not modify
apiKey=${crashlyticsApiKey}""")
        writer.close()
    }
}

// Add generateCrashlyticsConfig to all generateBuildConfig tasks (all variants)
android.applicationVariants.all { variant ->
    variant.generateBuildConfig.dependsOn(generateCrashlyticsConfig)
}

android.buildTypes.all { buildType ->
    // Add properties named "wp.xxx" to our BuildConfig
    def inputFile = checkGradlePropertiesFile()
    def properties = loadPropertiesFromFile(inputFile)
    properties.any { property ->
        if (property.key.toLowerCase().startsWith("wp.")) {
            buildType.buildConfigField "String", property.key.replace("wp.", "").replace(".", "_").toUpperCase(),
                    "\"${property.value}\""
        }
        if (property.key.toLowerCase().startsWith("wp.res.")) {
            buildType.resValue "string", property.key.replace("wp.res.", "").replace(".", "_").toLowerCase(),
                    "${property.value}"
        }
    }

    // If Google services file doesn't exist...
    if (!file("google-services.json").exists()) {
        // ... copy example file.
        if (!file(System.getenv("BUDDYBUILD_SECURE_FILES") + "/google-services.json").exists()) {
            tasks.copyGoogleServicesExampleFile.execute()
        // ... copy Buddybuild file.
        } else {
            tasks.copyGoogleServicesBuddybuildFile.execute()
        }
    }

    // Print warning message if example Google services file is used.
    if ((new File('WordPress/google-services.json').text) == (new File('WordPress/google-services.json-example').text)) {
        println("WARNING: You're using the example google-services.json file. Google login will fail.")
    }
}

def checkGradlePropertiesFile() {
    def inputFile = file("${rootDir}/gradle.properties")
    if (!inputFile.exists()) {
        // Try the BuddyBuild provided file if it's there
        inputFile = file(System.getenv("BUDDYBUILD_SECURE_FILES") + "/gradle.properties")
        if (!inputFile.exists()) {
            throw new StopActionException("Build configuration file gradle.properties doesn't exist, follow README instructions")
        }
    }
    return inputFile
}

static def loadPropertiesFromFile(inputFile) {
    def properties = new Properties()
    inputFile.withInputStream { stream ->
        properties.load(stream)
    }
    return properties
}

// For app signing
if (["storeFile", "storePassword", "keyAlias", "keyPassword"].count { !project.hasProperty(it) } == 0) {
    android {
        signingConfigs {
            release {
                storeFile = file(project.storeFile.replaceFirst("^~", System.getProperty("user.home")))
                storePassword = project.storePassword
                keyAlias = project.keyAlias
                keyPassword = project.keyPassword
            }
        }
    }
    android.buildTypes.release.signingConfig = android.signingConfigs.release
}

// Keep this at the bottom (https://stackoverflow.com/a/37565535)
apply plugin: 'com.google.gms.google-services'<|MERGE_RESOLUTION|>--- conflicted
+++ resolved
@@ -61,13 +61,8 @@
 
     defaultConfig {
         applicationId "org.wordpress.android"
-<<<<<<< HEAD
-        versionName "11.3"
-        versionCode 645
-=======
         versionName "11.4"
         versionCode 654
->>>>>>> 16746140
         minSdkVersion 21
         targetSdkVersion 26
 
