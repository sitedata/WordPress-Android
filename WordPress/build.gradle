--- conflicted
+++ resolved
@@ -134,11 +134,7 @@
     apt 'com.google.dagger:dagger-compiler:2.0.2'
     provided 'org.glassfish:javax.annotation:10.0-b28'
 
-<<<<<<< HEAD
     compile ('com.github.wordpress-mobile.WordPress-FluxC-Android:fluxc:471df2a129b5273f3b2d4f52eb7976acd52c7a2b') {
-=======
-    compile ('com.github.wordpress-mobile.WordPress-FluxC-Android:fluxc:f68900cba331c0cb2a911885749b4160c496488d') {
->>>>>>> 6a94b95c
         exclude group: "com.android.volley";
     }
 
