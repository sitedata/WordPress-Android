--- conflicted
+++ resolved
@@ -43,13 +43,8 @@
 
     defaultConfig {
         applicationId "org.wordpress.android"
-<<<<<<< HEAD
-        versionName "11.5.2"
-        versionCode 667
-=======
         versionName "11.6-rc-3"
         versionCode 668
->>>>>>> e40eb593
         minSdkVersion 21
         targetSdkVersion 26
 
