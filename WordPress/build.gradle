--- conflicted
+++ resolved
@@ -63,13 +63,8 @@
 
     defaultConfig {
         applicationId "org.wordpress.android"
-<<<<<<< HEAD
-        versionName "alpha-141"
-        versionCode 650
-=======
         versionName "alpha-142"
         versionCode 653
->>>>>>> 316fb595
         minSdkVersion 21
         targetSdkVersion 26
 
