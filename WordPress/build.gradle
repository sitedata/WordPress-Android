buildscript {
    repositories {
        jcenter()
        maven { url 'https://plugins.gradle.org/m2/' }
    }
    dependencies {
        classpath "org.jetbrains.kotlin:kotlin-gradle-plugin:$kotlin_version"
        classpath 'com.google.gms:google-services:3.2.0'
        classpath 'se.bjurr.violations:violation-comments-to-github-gradle-plugin:1.51'
        classpath 'io.sentry:sentry-android-gradle-plugin:1.7.16'
    }
}

repositories {
    google()
    jcenter()
    maven { url 'https://zendesk.jfrog.io/zendesk/repo' }
    maven { url "https://giphy.bintray.com/giphy-sdk" }
    maven { url "https://www.jitpack.io" }
}

apply plugin: 'com.android.application'
apply plugin: 'kotlin-android'
apply plugin: 'kotlin-android-extensions'
apply plugin: 'kotlin-kapt'
apply plugin: 'se.bjurr.violations.violation-comments-to-github-gradle-plugin'
apply plugin: 'kotlin-allopen'

allOpen {
    // allows mocking for classes w/o directly opening them for release builds
    annotation 'org.wordpress.android.testing.OpenClassAnnotation'
}

android.defaultConfig.javaCompileOptions.annotationProcessorOptions.includeCompileClasspath = true

android {
    useLibrary 'android.test.runner'

    useLibrary 'android.test.base'
    useLibrary 'android.test.mock'

    dexOptions {
        jumboMode = true
        dexInProcess = true
    }

    compileSdkVersion 28
    buildToolsVersion '28.0.3'

    defaultConfig {
        applicationId "org.wordpress.android"
        // Allow versionName to be overridden with property. e.g. -PversionName=1234
        if (project.hasProperty("versionName")) {
            versionName project.property("versionName")
        } else {
            versionName "alpha-192"
        }
        versionCode 786
        minSdkVersion 21
        targetSdkVersion 28

        multiDexEnabled true

        vectorDrawables.useSupportLibrary = true
        testInstrumentationRunner 'org.wordpress.android.WordPressTestRunner'

        buildConfigField "boolean", "OFFER_GUTENBERG", "true"
    }

    // Gutenberg's dependency - react-native-video is using
    // Java API 1.8
    compileOptions {
        sourceCompatibility JavaVersion.VERSION_1_8
        targetCompatibility JavaVersion.VERSION_1_8
    }

    flavorDimensions "buildType"

    productFlavors {
        vanilla { // used for release and beta
            dimension "buildType"
            // Only set the release version if one isn't provided
            if (!project.hasProperty("versionName")) {
                versionName "13.5-rc-1"
            }
            versionCode 785
            buildConfigField "boolean", "ME_ACTIVITY_AVAILABLE", "false"
            buildConfigField "boolean", "DARK_MODE_AVAILABLE", "false"
        }

        zalpha { // alpha version - enable experimental features
            applicationId "org.wordpress.android"
            dimension "buildType"
            buildConfigField "boolean", "VIDEO_OPTIMIZATION_AVAILABLE", "true"
<<<<<<< HEAD
            buildConfigField "boolean", "ME_ACTIVITY_AVAILABLE", "true"
            buildConfigField "boolean", "DARK_MODE_AVAILABLE", "false"
=======
            buildConfigField "boolean", "ME_ACTIVITY_AVAILABLE", "false"
>>>>>>> 1e7ad5c1
        }

        wasabi { // "hot" version, can be installed along release, alpha or beta versions
            applicationId "org.wordpress.android.beta"
            dimension "buildType"
<<<<<<< HEAD
            buildConfigField "boolean", "ME_ACTIVITY_AVAILABLE", "true"
            buildConfigField "boolean", "DARK_MODE_AVAILABLE", "true"
=======
            buildConfigField "boolean", "ME_ACTIVITY_AVAILABLE", "false"
>>>>>>> 1e7ad5c1
        }
    }

    buildTypes {
        release {
            // Proguard is used to shrink our apk, and reduce the number of methods in our final apk,
            // but we don't obfuscate the bytecode.
            minifyEnabled true
            proguardFiles getDefaultProguardFile('proguard-android.txt'), 'proguard.cfg'
        }

        debug {
            minifyEnabled false
            buildConfigField "String", "APP_PN_KEY", "\"org.wordpress.android.debug.build\""
        }
    }

    testOptions {
        unitTests {
            includeAndroidResources = true
        }
    }

    lintOptions{
        checkDependencies = true
        lintConfig file('lint.xml')
        baseline file("lint-baseline.xml")
    }

    packagingOptions {
        // MPAndroidChart uses androidX - remove this line when we migrate everything to androidX
        exclude 'META-INF/proguard/androidx-annotations.pro'
    }

    bundle {
        language {
            // Don't split language resources for App Bundles.
            // This is required to switch language in app.
            enableSplit = false
        }
    }
}

// allows us to use cool things like @Parcelize annotations
androidExtensions {
    experimental = true
}

dependencies {

    implementation "org.jetbrains.kotlin:kotlin-stdlib-jdk7:$kotlin_version"

    // Provided by maven central
    implementation 'com.google.code.gson:gson:2.6.2'
    implementation 'org.ccil.cowan.tagsoup:tagsoup:1.2.1'

    implementation 'androidx.core:core:1.0.2'
    implementation 'androidx.legacy:legacy-support-core-ui:1.0.0'
    implementation 'androidx.fragment:fragment:1.0.0'

    implementation 'androidx.multidex:multidex:2.0.1'
    implementation 'androidx.legacy:legacy-support-v4:1.0.0'
    implementation 'androidx.exifinterface:exifinterface:1.0.0'
    implementation 'androidx.media:media:1.0.1'
    implementation 'androidx.appcompat:appcompat:1.0.2'
    implementation 'androidx.cardview:cardview:1.0.0'
    implementation 'androidx.recyclerview:recyclerview:1.0.0'
    implementation 'com.google.android.material:material:1.1.0-beta01'
    implementation 'androidx.percentlayout:percentlayout:1.0.0'
    implementation 'androidx.preference:preference:1.0.0'
    implementation "androidx.work:work-runtime:$androidx_work_version"
    implementation "androidx.work:work-runtime-ktx:$androidx_work_version"

    implementation 'androidx.constraintlayout:constraintlayout:1.1.3'

    // ViewModel and LiveData
    implementation 'androidx.lifecycle:lifecycle-extensions:2.0.0'

    testImplementation('androidx.arch.core:core-testing:2.0.0', {
        exclude group: 'com.android.support', module: 'support-compat'
        exclude group: 'com.android.support', module: 'support-annotations'
        exclude group: 'com.android.support', module: 'support-core-utils'
    })

    implementation 'com.android.volley:volley:1.1.1'
    implementation 'com.google.firebase:firebase-messaging:17.0.0'
    implementation 'com.google.android.gms:play-services-auth:15.0.1'
    implementation 'com.google.android.gms:play-services-places:15.0.1'
    implementation 'com.android.installreferrer:installreferrer:1.0'
    implementation 'com.github.chrisbanes.photoview:library:1.2.4'
    implementation 'org.greenrobot:eventbus:3.1.1'
    implementation ('com.automattic:rest:1.0.7') {
        exclude group: 'com.mcxiaoke.volley'
    }
    implementation 'org.wordpress:graphview:3.4.0'
    implementation 'org.wordpress:persistentedittext:1.0.2'
    implementation 'org.wordpress:emailchecker2:1.1.0'
    implementation 'com.squareup.okio:okio:1.14.0'
    implementation 'org.apache.commons:commons-text:1.1'
    implementation 'com.airbnb.android:lottie:3.0.7'
    implementation 'com.facebook.shimmer:shimmer:0.4.0'

    implementation ('com.yalantis:ucrop:2.2.0') {
        exclude group: 'com.squareup.okhttp3'
    }

    implementation 'com.github.bumptech.glide:glide:4.9.0'
    kapt 'com.github.bumptech.glide:compiler:4.9.0'
    implementation 'com.github.bumptech.glide:volley-integration:4.6.1@aar'

    testImplementation 'junit:junit:4.12'
    testImplementation 'org.robolectric:robolectric:4.3'
    testImplementation 'org.robolectric:shadows-multidex:4.3'
    testImplementation 'org.mockito:mockito-core:2.23.0'
    testImplementation 'com.nhaarman.mockitokotlin2:mockito-kotlin:2.1.0'
    testImplementation 'org.assertj:assertj-core:3.11.1'

    androidTestImplementation 'org.mockito:mockito-android:2.27.0'
    androidTestImplementation 'com.nhaarman.mockitokotlin2:mockito-kotlin:2.1.0'
    androidTestImplementation 'com.squareup.okhttp:mockwebserver:2.7.5'
    androidTestImplementation 'com.squareup.okio:okio:1.14.0'
    androidTestImplementation 'androidx.test.espresso:espresso-core:3.1.0', {
        exclude group: 'com.android.support', module: 'support-annotations'
    }
    androidTestImplementation 'androidx.test.uiautomator:uiautomator:2.2.0'
    androidTestImplementation('androidx.test.espresso:espresso-contrib:3.1.0') {
        exclude group: 'com.android.support', module: 'appcompat'
        exclude group: 'com.android.support', module: 'support-v4'
        exclude module: 'recyclerview-v7'
    }
    androidTestImplementation('com.github.tomakehurst:wiremock:2.23.2') {
        exclude group: 'com.fasterxml.jackson.core', module: 'jackson-core'
        exclude group: 'org.apache.httpcomponents', module: 'httpclient'
        exclude group: 'org.apache.commons', module: 'commons-lang3'
        exclude group: 'asm', module: 'asm'
        exclude group: 'org.json', module: 'json'
    }
    androidTestImplementation 'org.apache.httpcomponents:httpclient-android:4.3.5.1'

    androidTestImplementation project(path:':WordPressMocks')

    androidTestImplementation 'androidx.test:runner:1.1.0'
    androidTestImplementation 'androidx.test:rules:1.1.0'
    androidTestImplementation 'androidx.test.ext:junit:1.1.0'
    androidTestImplementation 'tools.fastlane:screengrab:1.2.0',  {
        exclude group: 'com.android.support.test.uiautomator', module: 'uiautomator-v18'
    }
    androidTestImplementation "androidx.work:work-testing:$androidx_work_version"

    kaptAndroidTest "com.google.dagger:dagger-compiler:$daggerVersion"

    // Dagger
    implementation "com.google.dagger:dagger:$daggerVersion"
    kapt "com.google.dagger:dagger-compiler:$daggerVersion"
    compileOnly 'org.glassfish:javax.annotation:10.0-b28'
    implementation "com.google.dagger:dagger-android-support:$daggerVersion"
    kapt "com.google.dagger:dagger-android-processor:$daggerVersion"

    implementation ("com.github.wordpress-mobile.WordPress-FluxC-Android:fluxc:$fluxCVersion") {
        exclude group: "com.android.volley"
    }

    implementation ('com.github.indexos.media-for-mobile:android:43a9026f0973a2f0a74fa813132f6a16f7499c3a')

    implementation project(path:':libs:utils:WordPressUtils')
    implementation (project(path:':libs:networking:WordPressNetworking')) {
        exclude group: "com.android.volley"
    }
    implementation project(path:':libs:analytics:WordPressAnalytics')
    implementation project(path:':libs:editor:WordPressEditor')
    implementation (project(path:':libs:login:WordPressLoginFlow')) {
        exclude group: "com.github.wordpress-mobile.WordPress-FluxC-Android", module: "fluxc"
        exclude group: 'com.github.bumptech.glide'
    }

    implementation (group: 'com.zendesk', name: 'support', version: '2.0.0') {
        exclude group: 'com.google.dagger'
    }

    implementation('com.giphy.sdk:core:1.0.2@aar') {
        transitive = true
    }

    lintChecks 'org.wordpress:lint:1.0.1'

    // Sentry
    implementation 'io.sentry:sentry-android:1.7.16'
    implementation 'org.slf4j:slf4j-nop:1.7.25'

    // Debug
    debugImplementation 'com.facebook.stetho:stetho:1.5.0'
    debugImplementation 'com.facebook.stetho:stetho-okhttp3:1.5.0'

    implementation "org.jetbrains.kotlinx:kotlinx-coroutines-core:$kotlin_coroutines_version"
    implementation "org.jetbrains.kotlinx:kotlinx-coroutines-android:$kotlin_coroutines_version"

    implementation 'com.github.PhilJay:MPAndroidChart:v3.1.0-alpha'
}

configurations.all {
    // Exclude packaged wordpress sub projects, force the use of the source project
    // (eg. use :libs:utils:WordPressUtils instead of 'org.wordpress:utils')
    exclude group: 'org.wordpress', module: 'utils'
    exclude group: 'org.wordpress', module: 'analytics'
}

android.buildTypes.all { buildType ->
    // Add properties named "wp.xxx" to our BuildConfig
    def inputFile = checkGradlePropertiesFile()
    def properties = loadPropertiesFromFile(inputFile)
    properties.any { property ->
        if (property.key.toLowerCase().startsWith("wp.")) {
            buildType.buildConfigField "String", property.key.replace("wp.", "").replace(".", "_").toUpperCase(),
                    "\"${property.value}\""
        }
        if (property.key.toLowerCase().startsWith("wp.res.")) {
            buildType.resValue "string", property.key.replace("wp.res.", "").replace(".", "_").toLowerCase(),
                    "${property.value}"
        }
    }

    // If Google services file doesn't exist...
    if (!file("google-services.json").exists()) {
        // ... copy example file.
        copy {
            from(".")
            into(".")
            include("google-services.json-example")
            rename('google-services.json-example', 'google-services.json')
        }
    }

    // Print warning message if example Google services file is used.
    if ((new File('WordPress/google-services.json').text) == (new File('WordPress/google-services.json-example').text)) {
        println("WARNING: You're using the example google-services.json file. Google login will fail.")
    }
}

task violationCommentsToGitHub(type: se.bjurr.violations.comments.github.plugin.gradle.ViolationCommentsToGitHubTask) {
   repositoryOwner = "wordpress-mobile";
   repositoryName = "WordPress-Android"
   pullRequestId = System.properties['GITHUB_PULLREQUESTID']
   username = System.properties['GITHUB_USERNAME']
   password = System.properties['GITHUB_PASSWORD']
   oAuth2Token = System.properties['GITHUB_OAUTH2TOKEN']
   gitHubUrl = "https://api.github.com/"
   createCommentWithAllSingleFileComments = false
   createSingleFileComments = true
   commentOnlyChangedContent = true
   minSeverity = se.bjurr.violations.lib.model.SEVERITY.INFO //ERROR, INFO, WARN
   commentTemplate = """
**Reporter**: {{violation.reporter}}{{#violation.rule}}\n
**Rule**: {{violation.rule}}{{/violation.rule}}
**Severity**: {{violation.severity}}
**File**: {{violation.file}} L{{violation.startLine}}{{#violation.source}}
**Source**: {{violation.source}}{{/violation.source}}
{{violation.message}}
"""
   violations = [
    ["CHECKSTYLE", ".", ".*/build/.*\\.xml\$", "Checkstyle"]
   ]
}

def checkGradlePropertiesFile() {
    def inputFile = file("${rootDir}/gradle.properties")
    if (!inputFile.exists()) {
        throw new StopActionException("Build configuration file gradle.properties doesn't exist, follow README instructions")
    }
    return inputFile
}

static def loadPropertiesFromFile(inputFile) {
    def properties = new Properties()
    inputFile.withInputStream { stream ->
        properties.load(stream)
    }
    return properties
}

// For app signing
if (["storeFile", "storePassword", "keyAlias", "keyPassword"].count { !project.hasProperty(it) } == 0) {
    android {
        signingConfigs {
            release {
                storeFile = rootProject.file(project.storeFile)
                storePassword = project.storePassword
                keyAlias = project.keyAlias
                keyPassword = project.keyPassword
            }
        }
    }
    android.buildTypes.release.signingConfig = android.signingConfigs.release
}

def legacyGBBundleFile = 'src/main/assets/index.android.bundle'
assert !(file(legacyGBBundleFile).exists()) : "Error: Legacy Gutenberg JS bundle file detected. Please delete it: " + file(legacyGBBundleFile).getAbsolutePath()

// Keep this at the bottom (https://stackoverflow.com/a/37565535)
apply plugin: 'com.google.gms.google-services'
apply plugin: 'io.sentry.android.gradle'
<|MERGE_RESOLUTION|>--- conflicted
+++ resolved
@@ -85,30 +85,19 @@
             }
             versionCode 785
             buildConfigField "boolean", "ME_ACTIVITY_AVAILABLE", "false"
-            buildConfigField "boolean", "DARK_MODE_AVAILABLE", "false"
         }
 
         zalpha { // alpha version - enable experimental features
             applicationId "org.wordpress.android"
             dimension "buildType"
             buildConfigField "boolean", "VIDEO_OPTIMIZATION_AVAILABLE", "true"
-<<<<<<< HEAD
-            buildConfigField "boolean", "ME_ACTIVITY_AVAILABLE", "true"
-            buildConfigField "boolean", "DARK_MODE_AVAILABLE", "false"
-=======
             buildConfigField "boolean", "ME_ACTIVITY_AVAILABLE", "false"
->>>>>>> 1e7ad5c1
         }
 
         wasabi { // "hot" version, can be installed along release, alpha or beta versions
             applicationId "org.wordpress.android.beta"
             dimension "buildType"
-<<<<<<< HEAD
-            buildConfigField "boolean", "ME_ACTIVITY_AVAILABLE", "true"
-            buildConfigField "boolean", "DARK_MODE_AVAILABLE", "true"
-=======
             buildConfigField "boolean", "ME_ACTIVITY_AVAILABLE", "false"
->>>>>>> 1e7ad5c1
         }
     }
 
@@ -408,4 +397,4 @@
 
 // Keep this at the bottom (https://stackoverflow.com/a/37565535)
 apply plugin: 'com.google.gms.google-services'
-apply plugin: 'io.sentry.android.gradle'
+apply plugin: 'io.sentry.android.gradle'