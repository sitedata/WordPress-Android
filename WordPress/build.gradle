--- conflicted
+++ resolved
@@ -35,13 +35,8 @@
 
     defaultConfig {
         applicationId "org.wordpress.android"
-<<<<<<< HEAD
-        versionName "8.3-rc-1"
-        versionCode 462
-=======
-        versionName "8.2"
-        versionCode 464
->>>>>>> b3a5bbae
+        versionName "8.3-rc-2"
+        versionCode 465
         minSdkVersion 16
         targetSdkVersion 25
 
