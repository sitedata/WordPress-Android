buildscript {
    repositories {
        jcenter()
        maven { url 'https://maven.fabric.io/public' }
    }
    dependencies {
        classpath 'com.android.tools.build:gradle:2.3.3'
        classpath 'io.fabric.tools:gradle:1.+'
        classpath 'com.neenbedankt.gradle.plugins:android-apt:1.8'
        classpath 'com.google.gms:google-services:3.1.0'
    }
}

repositories {
    google()
    jcenter()
    maven { url 'http://wordpress-mobile.github.io/WordPress-Android' }
    maven { url 'https://maven.fabric.io/public' }
    maven { url "https://jitpack.io" }
}

apply plugin: 'com.android.application'
apply plugin: 'io.fabric'
apply plugin: 'com.neenbedankt.android-apt'

android {
    useLibrary 'org.apache.http.legacy'

    dexOptions {
        jumboMode = true
        javaMaxHeapSize = "6g"
        dexInProcess = true
    }

    compileSdkVersion 26
    buildToolsVersion "25.0.3"

    defaultConfig {
        applicationId "org.wordpress.android"
        versionName "alpha-91"
        versionCode 510
        minSdkVersion 16
        targetSdkVersion 25

        multiDexEnabled true
        vectorDrawables.useSupportLibrary = true

        buildConfigField "boolean", "LOGIN_WIZARD_STYLE_ACTIVE", "true"
    }

    productFlavors {
        vanilla { // used for release and beta
        }

        zalpha { // alpha version - enable experimental features
            applicationId "org.wordpress.android"
            buildConfigField "boolean", "VIDEO_OPTIMIZATION_AVAILABLE", "true"
        }

        wasabi { // "hot" version, can be installed along release, alpha or beta versions
            applicationId "org.wordpress.android.beta"
            minSdkVersion 21 // to take advantage of "fast" multi dex (pre-dex each module)
        }
    }

    buildTypes {
        release {
            // Proguard is used to shrink our apk, and reduce the number of methods in our final apk,
            // but we don't obfuscate the bytecode.
            minifyEnabled true
            proguardFiles getDefaultProguardFile('proguard-android.txt'), 'proguard.cfg'
        }

        debug {
            minifyEnabled false
            buildConfigField "String", "APP_PN_KEY", "\"org.wordpress.android.debug.build\""
            ext.enableCrashlytics = false
        }
    }
}

dependencies {
    compile('com.crashlytics.sdk.android:crashlytics:2.5.5@aar') {
        transitive = true;
    }

    // Provided by maven central
    compile 'com.google.code.gson:gson:2.6.+'
    compile 'org.ccil.cowan.tagsoup:tagsoup:1.2.1'

    compile 'com.android.support:support-compat:26.1.0'
    compile 'com.android.support:support-core-ui:26.1.0'
    compile 'com.android.support:support-fragment:26.1.0'

    compile 'com.android.support:multidex:1.0.1'
    compile 'com.android.support:appcompat-v7:26.1.0'
    compile 'com.android.support:cardview-v7:26.1.0'
    compile 'com.android.support:recyclerview-v7:26.1.0'
    compile 'com.android.support:design:26.1.0'
    compile 'com.android.support:percent:26.1.0'
    compile 'com.android.support:preference-v7:26.1.0'

    compile 'com.google.android.gms:play-services-gcm:10.0.1'
    compile 'com.google.android.gms:play-services-auth:10.0.1'
    compile 'com.google.android.gms:play-services-places:10.0.1'
    compile 'com.github.chrisbanes.photoview:library:1.2.4'
    compile 'com.helpshift:android-helpshift-aar:4.9.1'
    compile 'de.greenrobot:eventbus:2.4.0'
    compile 'com.automattic:rest:1.0.7'
    compile 'org.wordpress:graphview:3.4.0'
    compile 'org.wordpress:persistentedittext:1.0.2'
    compile 'org.wordpress:emailchecker2:1.1.0'
    compile 'com.squareup.okio:okio:1.13.0'
    compile 'org.apache.commons:commons-text:1.1'
    compile 'com.airbnb.android:lottie:2.0.0-rc2'

    compile ('com.yalantis:ucrop:2.2.0') {
        exclude group: 'com.squareup.okhttp3'
    }

    testCompile 'junit:junit:4.12'
    testCompile 'org.robolectric:robolectric:3.3.2'
    testCompile 'org.robolectric:shadows-multidex:3.3.2'

    androidTestCompile 'com.google.dexmaker:dexmaker-mockito:1.0'
    androidTestCompile 'org.objenesis:objenesis:2.1'
    androidTestCompile 'org.mockito:mockito-core:1.10.19'
    androidTestCompile 'com.squareup.okhttp:mockwebserver:2.7.5'
    androidTestCompile 'com.squareup.okio:okio:1.13.0'

    // Provided by the WordPress-Android Repository
    compile 'org.wordpress:passcodelock:1.5.1'

    // Dagger
    compile 'com.google.dagger:dagger:2.11'
    apt 'com.google.dagger:dagger-compiler:2.11'
    provided 'org.glassfish:javax.annotation:10.0-b28'

<<<<<<< HEAD
    compile ('com.github.wordpress-mobile.WordPress-FluxC-Android:fluxc:76a845e0445b70812c2218e99cd1bb3848904b7c') {
=======
    compile ('com.github.wordpress-mobile.WordPress-FluxC-Android:fluxc:fd47635fb823d74405c56edc37c6c7a6a59e5fb5') {
>>>>>>> 0cab0521
        exclude group: "com.android.volley"
    }

    compile ('com.github.indexos.media-for-mobile:android:43a9026f0973a2f0a74fa813132f6a16f7499c3a')

    releaseCompile project(path:':libs:utils:WordPressUtils', configuration: 'release')
    debugCompile project(path:':libs:utils:WordPressUtils', configuration: 'debug')
    releaseCompile project(path:':libs:networking:WordPressNetworking', configuration: 'release')
    debugCompile project(path:':libs:networking:WordPressNetworking', configuration: 'debug')
    releaseCompile project(path:':libs:analytics:WordPressAnalytics', configuration: 'release')
    debugCompile project(path:':libs:analytics:WordPressAnalytics', configuration: 'debug')
    releaseCompile project(path:':libs:editor:WordPressEditor', configuration: 'release')
    debugCompile project(path:':libs:editor:WordPressEditor', configuration: 'debug')

    // Debug
    debugCompile 'com.facebook.stetho:stetho:1.4.2'
}

configurations.all {
    // Exclude packaged wordpress sub projects, force the use of the source project
    // (eg. use :libs:utils:WordPressUtils instead of 'org.wordpress:utils')
    exclude group: 'org.wordpress', module: 'utils'
    exclude group: 'org.wordpress', module: 'analytics'
}

task copyGoogleServicesExampleFile(type: Copy) {
    from('.')
    into('.')
    include('google-services.json-example')
    rename('google-services.json-example', 'google-services.json')
}

task copyGoogleServicesBuddybuildFile(type: Copy) {
    from(file(System.getenv("BUDDYBUILD_SECURE_FILES") + "/google-services.json"))
    into('.')
}

task generateCrashlyticsConfig(group: "generate", description: "Generate Crashlytics config") {
    def outputFile = new File("${rootDir}/WordPress/crashlytics.properties")
    def inputFile = checkGradlePropertiesFile()
    outputs.file outputFile
    inputs.file inputFile
    doLast {
        def properties = loadPropertiesFromFile(inputFile)
        def crashlyticsApiKey = properties.getProperty('wp.crashlytics.apikey', '0')
        def writer = new FileWriter(outputFile)
        writer.write("""// auto-generated file from ${rootDir}/gradle.properties do not modify
apiKey=${crashlyticsApiKey}""")
        writer.close()
    }
}

// Add generateCrashlyticsConfig to all generateBuildConfig tasks (all variants)
android.applicationVariants.all { variant ->
    variant.generateBuildConfig.dependsOn(generateCrashlyticsConfig)
}

android.buildTypes.all { buildType ->
    // Add properties named "wp.xxx" to our BuildConfig
    def inputFile = checkGradlePropertiesFile()
    def properties = loadPropertiesFromFile(inputFile)
    properties.any { property ->
        if (property.key.toLowerCase().startsWith("wp.")) {
            buildType.buildConfigField "String", property.key.replace("wp.", "").replace(".", "_").toUpperCase(),
                    "\"${property.value}\""
        }
        if (property.key.toLowerCase().startsWith("wp.res.")) {
            buildType.resValue "string", property.key.replace("wp.res.", "").replace(".", "_").toLowerCase(),
                    "${property.value}"
        }
    }

    // If Google services file doesn't exist...
    if (!file("google-services.json").exists()) {
        // ... copy example file.
        if (!file(System.getenv("BUDDYBUILD_SECURE_FILES") + "/google-services.json").exists()) {
            tasks.copyGoogleServicesExampleFile.execute()
        // ... copy Buddybuild file.
        } else {
            tasks.copyGoogleServicesBuddybuildFile.execute()
        }
    }

    // Print warning message if example Google services file is used.
    if ((new File('WordPress/google-services.json').text) == (new File('WordPress/google-services.json-example').text)) {
        println("WARNING: You're using the example google-services.json file. Google login will fail.")
    }
}

def checkGradlePropertiesFile() {
    def inputFile = file("${rootDir}/gradle.properties")
    if (!inputFile.exists()) {
        // Try the BuddyBuild provided file if it's there
        inputFile = file(System.getenv("BUDDYBUILD_SECURE_FILES") + "/gradle.properties")
        if (!inputFile.exists()) {
            throw new StopActionException("Build configuration file gradle.properties doesn't exist, follow README instructions")
        }
    }
    return inputFile
}

static def loadPropertiesFromFile(inputFile) {
    def properties = new Properties()
    inputFile.withInputStream { stream ->
        properties.load(stream)
    }
    return properties
}

// For app signing
if (["storeFile", "storePassword", "keyAlias", "keyPassword"].count { !project.hasProperty(it) } == 0) {
    android {
        signingConfigs {
            release {
                storeFile = file(project.storeFile)
                storePassword = project.storePassword
                keyAlias = project.keyAlias
                keyPassword = project.keyPassword
            }
        }
    }
    android.buildTypes.release.signingConfig = android.signingConfigs.release
}

// Keep this at the bottom (https://stackoverflow.com/a/37565535)
apply plugin: 'com.google.gms.google-services'<|MERGE_RESOLUTION|>--- conflicted
+++ resolved
@@ -136,11 +136,7 @@
     apt 'com.google.dagger:dagger-compiler:2.11'
     provided 'org.glassfish:javax.annotation:10.0-b28'
 
-<<<<<<< HEAD
-    compile ('com.github.wordpress-mobile.WordPress-FluxC-Android:fluxc:76a845e0445b70812c2218e99cd1bb3848904b7c') {
-=======
-    compile ('com.github.wordpress-mobile.WordPress-FluxC-Android:fluxc:fd47635fb823d74405c56edc37c6c7a6a59e5fb5') {
->>>>>>> 0cab0521
+    compile ('com.github.wordpress-mobile.WordPress-FluxC-Android:fluxc:9104a1aeebdf36af9ce1c02b720282363dbd290a') {
         exclude group: "com.android.volley"
     }
 
