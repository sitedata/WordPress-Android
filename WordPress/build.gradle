buildscript {
    repositories {
        jcenter()
        maven { url 'https://maven.fabric.io/repo' }
    }
    dependencies {
        classpath 'com.android.tools.build:gradle:2.0.0-beta6'
        classpath 'io.fabric.tools:gradle:1.+'
    }
}

repositories {
    jcenter()
    maven { url 'http://wordpress-mobile.github.io/WordPress-Android' }
    maven { url 'https://maven.fabric.io/repo' }
}

apply plugin: 'com.android.application'
apply plugin: 'io.fabric'

android {
    useLibrary 'org.apache.http.legacy'

    dexOptions {
        jumboMode = true
    }

    compileSdkVersion 23
    buildToolsVersion "23.0.2"

    defaultConfig {
        applicationId "org.wordpress.android"
<<<<<<< HEAD
        versionName "alpha-3"
        versionCode 245
=======
        versionName "5.2-rc-2"
        versionCode 247
>>>>>>> 9439d52f
        minSdkVersion 14
        targetSdkVersion 23

        buildConfigField "boolean", "VISUAL_EDITOR_AVAILABLE", "false"
        buildConfigField "boolean", "IN_APP_BILLING_AVAILABLE", "false"
    }

    productFlavors {
        vanilla {} // used for release and beta

        zalpha { // alpha version - enable experimental features
            buildConfigField "boolean", "VISUAL_EDITOR_AVAILABLE", "true"
            buildConfigField "boolean", "IN_APP_BILLING_AVAILABLE", "true"
            applicationId "org.wordpress.android"
        }

        wasabi { // "hot" version, can be installed along release, alpha or beta versions
            buildConfigField "boolean", "VISUAL_EDITOR_AVAILABLE", "true"
            buildConfigField "boolean", "IN_APP_BILLING_AVAILABLE", "true"
            applicationId "org.wordpress.android.beta"
        }
    }

    buildTypes {
        release {
            // Proguard is only used to fix an issue with some Samsung device
            // https://github.com/wordpress-mobile/WordPress-Android/issues/2151
            minifyEnabled true
            proguardFiles getDefaultProguardFile('proguard-android.txt'), 'proguard.cfg'
        }

        debug {
            buildConfigField "String", "APP_PN_KEY", "\"org.wordpress.android.debug.build\""
            ext.enableCrashlytics = false
        }
    }
}

dependencies {
    compile 'com.crashlytics.sdk.android:crashlytics:2.2.2'

    // Provided by maven central
    compile ('org.wordpress:mediapicker:1.2.4') {
        exclude group:'com.android.support'
    }
    compile 'com.google.code.gson:gson:2.2.2'
    compile 'org.ccil.cowan.tagsoup:tagsoup:1.2.1'
    compile 'com.android.support:support-v13:23.1.1'
    compile 'com.android.support:appcompat-v7:23.1.1'
    compile 'com.android.support:cardview-v7:23.1.1'
    compile 'com.android.support:recyclerview-v7:23.1.1'
    compile 'com.android.support:design:23.1.1'
    compile 'com.google.android.gms:play-services-gcm:8.3.0'
    compile 'com.github.chrisbanes.photoview:library:1.2.4'
    compile 'com.helpshift:android-aar:4.2.0-support'
    compile 'de.greenrobot:eventbus:2.4.0'
    compile 'com.automattic:rest:1.0.3'
    compile 'org.wordpress:graphview:3.4.0'
    compile 'org.wordpress:persistentedittext:1.0.1'

    androidTestCompile 'com.google.dexmaker:dexmaker-mockito:1.0'
    androidTestCompile 'org.objenesis:objenesis:2.1'
    androidTestCompile 'org.mockito:mockito-core:+'

    // Provided by the WordPress-Android Repository
    compile 'org.wordpress:drag-sort-listview:0.6.1' // not found in maven central
    compile 'org.wordpress:slidinguppanel:1.0.0' // not found in maven central
    compile 'org.wordpress:passcodelock:1.1.0'
    compile 'org.wordpress:emailchecker:0.3'

    // Simperium
    compile 'com.simperium.android:simperium:0.6.8'

    releaseCompile project(path:':libs:utils:WordPressUtils', configuration: 'release')
    debugCompile project(path:':libs:utils:WordPressUtils', configuration: 'debug')
    releaseCompile project(path:':libs:networking:WordPressNetworking', configuration: 'release')
    debugCompile project(path:':libs:networking:WordPressNetworking', configuration: 'debug')
    releaseCompile project(path:':libs:analytics:WordPressAnalytics', configuration: 'release')
    debugCompile project(path:':libs:analytics:WordPressAnalytics', configuration: 'debug')
    releaseCompile project(path:':libs:editor:WordPressEditor', configuration: 'release')
    debugCompile project(path:':libs:editor:WordPressEditor', configuration: 'debug')
}

configurations.all {
    // Exclude packaged wordpress sub projects, force the use of the source project
    // (eg. use :libs:utils:WordPressUtils instead of 'org.wordpress:utils')
    exclude group: 'org.wordpress', module: 'utils'
    exclude group: 'org.wordpress', module: 'analytics'
}

task generateCrashlyticsConfig(group: "generate", description: "Generate Crashlytics config") {
    def outputFile = new File("${rootDir}/WordPress/crashlytics.properties")
    def inputFile = file("${rootDir}/WordPress/gradle.properties")
    if (!inputFile.exists()) {
        throw new StopActionException("Build configuration file:" + inputFile
                + " doesn't exist, follow README instructions")
    }
    outputs.file outputFile
    inputs.file inputFile
    doLast {
        def properties = new Properties()
        inputFile.withInputStream { stream ->
            properties.load(stream)
        }
        def crashlyticsApiKey = properties.getProperty('crashlytics.apikey', '0')
        def writer = new FileWriter(outputFile)
        writer.write("""// auto-generated file from ${rootDir}/gradle.properties do not modify
apiKey=${crashlyticsApiKey}""")
        writer.close()
    }
}

// Add generateCrashlyticsConfig to all generateBuildConfig tasks (all variants)
android.applicationVariants.all { variant ->
    variant.generateBuildConfig.dependsOn(generateCrashlyticsConfig)
}

// Add properties named "wp.xxx" to our BuildConfig
android.buildTypes.all { buildType ->
    project.properties.any { property ->
        if (property.key.toLowerCase().startsWith("wp.")) {
            buildType.buildConfigField "String", property.key.replace("wp.", "").replace(".", "_").toUpperCase(),
                    "\"${property.value}\""
        }
    }
}

// For app signing
if (["storeFile", "storePassword", "keyAlias", "keyPassword"].count { !project.hasProperty(it) } == 0) {
    android {
        signingConfigs {
            release {
                storeFile = file(project.storeFile)
                storePassword = project.storePassword
                keyAlias = project.keyAlias
                keyPassword = project.keyPassword
            }
        }
    }
    android.buildTypes.release.signingConfig = android.signingConfigs.release
}<|MERGE_RESOLUTION|>--- conflicted
+++ resolved
@@ -30,13 +30,8 @@
 
     defaultConfig {
         applicationId "org.wordpress.android"
-<<<<<<< HEAD
-        versionName "alpha-3"
-        versionCode 245
-=======
-        versionName "5.2-rc-2"
+        versionName "alpha-4"
         versionCode 247
->>>>>>> 9439d52f
         minSdkVersion 14
         targetSdkVersion 23
 
