--- conflicted
+++ resolved
@@ -44,13 +44,8 @@
 
     defaultConfig {
         applicationId "org.wordpress.android"
-<<<<<<< HEAD
-        versionName "12.4-rc-2"
-        versionCode 725
-=======
         versionName "12.4"
         versionCode 729
->>>>>>> abb0a983
         minSdkVersion 21
         targetSdkVersion 26
 
