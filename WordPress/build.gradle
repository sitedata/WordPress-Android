--- conflicted
+++ resolved
@@ -32,15 +32,15 @@
         exclude "META-INF/NOTICE.txt"
     }
 
-    compileSdkVersion 21
-    buildToolsVersion "21.1.1"
+    compileSdkVersion 19
+    buildToolsVersion "19.1.0"
 
     defaultConfig {
         applicationId "org.wordpress.android"
         versionName "3.4-rc-2"
         versionCode 146
         minSdkVersion 14
-        targetSdkVersion 21
+        targetSdkVersion 19
 
         buildConfigField "String", "APP_PN_KEY", "\"org.wordpress.android.playstore\""
         buildConfigField "String", "STATS_PROVIDER_AUTHORITY",
@@ -71,21 +71,17 @@
     // Provided by maven central
     compile 'com.google.code.gson:gson:2.2.2'
     compile 'org.ccil.cowan.tagsoup:tagsoup:1.2.1'
-    compile 'com.android.support:support-v13:21.0.+'
+    compile 'com.android.support:support-v13:19.1.0'
     compile 'com.github.chrisbanes.photoview:library:1.2.3'
     compile 'com.helpshift:android-aar:3.5.0'
     compile 'commons-lang:commons-lang:2.6'
-<<<<<<< HEAD
-    compile 'com.cocosw:undobar:1.+@aar'
-    compile 'com.android.support:appcompat-v7:21.0.+'
-=======
     compile 'com.cocosw:undobar:1.6@aar'
->>>>>>> 9dd381c5
 
     compile('org.apache.httpcomponents:httpmime:4.1.+') {
         exclude group: 'commons-logging', module: 'commons-logging'
     }
 
+    compile 'net.simonvt.menudrawer:menudrawer:3.0.6'
     compile 'com.mixpanel.android:mixpanel-android:4.3.0@aar'
     compile 'com.mcxiaoke.volley:library:1.0.+'
 
