--- conflicted
+++ resolved
@@ -37,13 +37,8 @@
 
     defaultConfig {
         applicationId "org.wordpress.android"
-<<<<<<< HEAD
         versionName "7.2-rc-2"
-        versionCode 384
-=======
-        versionName "7.1"
         versionCode 386
->>>>>>> 9e6e6825
         minSdkVersion 16
         targetSdkVersion 25
 
