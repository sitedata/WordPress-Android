--- conflicted
+++ resolved
@@ -37,13 +37,8 @@
 
     defaultConfig {
         applicationId "org.wordpress.android"
-<<<<<<< HEAD
-        versionName "alpha-52"
-        versionCode 397
-=======
-        versionName "7.2"
-        versionCode 398
->>>>>>> 8840ed08
+        versionName "alpha-53"
+        versionCode 400
         minSdkVersion 16
         targetSdkVersion 25
 
