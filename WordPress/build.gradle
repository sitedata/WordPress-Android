buildscript {
    repositories {
        jcenter()
        maven { url 'https://maven.fabric.io/public' }
    }
    dependencies {
        classpath "org.jetbrains.kotlin:kotlin-gradle-plugin:$kotlin_version"
        classpath 'io.fabric.tools:gradle:1.+'
        classpath 'com.google.gms:google-services:3.2.0'
    }
}

repositories {
    google()
    jcenter()
    maven { url 'http://wordpress-mobile.github.io/WordPress-Android' }
    maven { url 'https://maven.fabric.io/public' }
    maven { url "https://jitpack.io" }
    maven { url 'https://zendesk.jfrog.io/zendesk/repo' }
}

apply plugin: 'com.android.application'
apply plugin: 'kotlin-android'
apply plugin: 'kotlin-android-extensions'
apply plugin: 'kotlin-kapt'
apply plugin: 'io.fabric'

android.defaultConfig.javaCompileOptions.annotationProcessorOptions.includeCompileClasspath = true

android {
    useLibrary 'org.apache.http.legacy'

    dexOptions {
        jumboMode = true
        javaMaxHeapSize = "6g"
        dexInProcess = true
    }

    compileSdkVersion 27
    buildToolsVersion '27.0.3'

    defaultConfig {
        applicationId "org.wordpress.android"
<<<<<<< HEAD
        versionName "alpha-127"
        versionCode 613
=======
        versionName "alpha-128"
        versionCode 614
>>>>>>> 2a443df2
        minSdkVersion 16
        targetSdkVersion 26

        multiDexEnabled true
        vectorDrawables.useSupportLibrary = true
    }

    flavorDimensions "buildType"

    productFlavors {
        vanilla { // used for release and beta
            dimension "buildType"
        }

        zalpha { // alpha version - enable experimental features
            applicationId "org.wordpress.android"
            dimension "buildType"
            buildConfigField "boolean", "VIDEO_OPTIMIZATION_AVAILABLE", "true"
        }

        wasabi { // "hot" version, can be installed along release, alpha or beta versions
            applicationId "org.wordpress.android.beta"
            dimension "buildType"
        }
    }

    buildTypes {
        release {
            // Proguard is used to shrink our apk, and reduce the number of methods in our final apk,
            // but we don't obfuscate the bytecode.
            minifyEnabled true
            proguardFiles getDefaultProguardFile('proguard-android.txt'), 'proguard.cfg'
        }

        debug {
            minifyEnabled false
            buildConfigField "String", "APP_PN_KEY", "\"org.wordpress.android.debug.build\""
            ext.enableCrashlytics = false
        }
    }

    testOptions {
        unitTests {
            includeAndroidResources = true
        }
    }

    lintOptions{
        checkDependencies = true
        lintConfig file('lint.xml')
        baseline file("lint-baseline.xml")
    }
}

// allows us to use cool things like @Parcelize annotations
androidExtensions {
    experimental = true
}
// enable kotlin coroutines
kotlin { experimental { coroutines "enable" } }

dependencies {
    implementation('com.crashlytics.sdk.android:crashlytics:2.5.5@aar') {
        transitive = true;
    }

    implementation "org.jetbrains.kotlin:kotlin-stdlib-jdk7:$kotlin_version"

    // Provided by maven central
    implementation 'com.google.code.gson:gson:2.6.2'
    implementation 'org.ccil.cowan.tagsoup:tagsoup:1.2.1'

    implementation 'com.android.support:support-compat:27.1.1'
    implementation 'com.android.support:support-core-ui:27.1.1'
    implementation 'com.android.support:support-fragment:27.1.1'

    implementation 'com.android.support:multidex:1.0.2'
    implementation 'com.android.support:appcompat-v7:27.1.1'
    implementation 'com.android.support:cardview-v7:27.1.1'
    implementation 'com.android.support:recyclerview-v7:27.1.1'
    implementation 'com.android.support:design:27.1.1'
    implementation 'com.android.support:percent:27.1.1'
    implementation 'com.android.support:preference-v7:27.1.1'

    implementation 'com.android.support.constraint:constraint-layout:1.1.2'

    // ViewModel and LiveData
    implementation "android.arch.lifecycle:extensions:$arch_components_version"

    testImplementation("android.arch.core:core-testing:$arch_components_version", {
        exclude group: 'com.android.support', module: 'support-compat'
        exclude group: 'com.android.support', module: 'support-annotations'
        exclude group: 'com.android.support', module: 'support-core-utils'
    })

    implementation 'com.google.firebase:firebase-messaging:17.0.0'
    implementation 'com.google.android.gms:play-services-auth:15.0.1'
    implementation 'com.google.android.gms:play-services-places:15.0.1'
    implementation 'com.android.installreferrer:installreferrer:1.0'
    implementation 'com.github.chrisbanes.photoview:library:1.2.4'
    implementation 'de.greenrobot:eventbus:2.4.0'
    implementation 'com.automattic:rest:1.0.7'
    implementation 'org.wordpress:graphview:3.4.0'
    implementation 'org.wordpress:persistentedittext:1.0.2'
    implementation 'org.wordpress:emailchecker2:1.1.0'
    implementation 'com.squareup.okio:okio:1.13.0'
    implementation 'org.apache.commons:commons-text:1.1'
    implementation 'com.airbnb.android:lottie:2.0.0-rc2'

    implementation ('com.yalantis:ucrop:2.2.0') {
        exclude group: 'com.squareup.okhttp3'
    }

    implementation 'com.github.bumptech.glide:glide:4.6.1'
    kapt 'com.github.bumptech.glide:compiler:4.6.1'
    implementation 'com.github.bumptech.glide:volley-integration:4.6.1@aar'

    testImplementation 'junit:junit:4.12'
    testImplementation 'org.robolectric:robolectric:3.6.1'
    testImplementation 'org.robolectric:shadows-multidex:3.6.1'
    testImplementation 'org.mockito:mockito-core:2.20.1'
    testImplementation 'com.nhaarman:mockito-kotlin:1.6.0'
    testImplementation 'org.assertj:assertj-core:2.9.1'

    androidTestImplementation 'com.google.dexmaker:dexmaker-mockito:1.0'
    androidTestImplementation 'org.objenesis:objenesis:2.1'
    androidTestImplementation 'org.mockito:mockito-core:1.10.19'
    androidTestImplementation 'com.squareup.okhttp:mockwebserver:2.7.5'
    androidTestImplementation 'com.squareup.okio:okio:1.13.0'

    // Dagger
    implementation 'com.google.dagger:dagger:2.11'
    kapt 'com.google.dagger:dagger-compiler:2.11'
    compileOnly 'org.glassfish:javax.annotation:10.0-b28'
    implementation 'com.google.dagger:dagger-android-support:2.11'
    kapt 'com.google.dagger:dagger-android-processor:2.11'

    implementation ("com.github.wordpress-mobile.WordPress-FluxC-Android:fluxc:$fluxCVersion") {
        exclude group: "com.android.volley"
    }

    implementation ('com.github.indexos.media-for-mobile:android:43a9026f0973a2f0a74fa813132f6a16f7499c3a')

    implementation project(path:':libs:utils:WordPressUtils')
    implementation project(path:':libs:networking:WordPressNetworking')
    implementation project(path:':libs:analytics:WordPressAnalytics')
    implementation project(path:':libs:editor:WordPressEditor')
    implementation (project(path:':libs:login:WordPressLoginFlow')) {
        exclude group: "com.github.wordpress-mobile.WordPress-FluxC-Android", module: "fluxc"
        exclude group: 'com.github.bumptech.glide'
    }

    implementation (group: 'com.zendesk', name: 'support', version: '2.0.0') {
        exclude group: 'com.google.dagger'
    }

    lintChecks 'org.wordpress:lint:1.0.1'

    // Debug
    debugImplementation 'com.facebook.stetho:stetho:1.5.0'
    debugImplementation 'com.facebook.stetho:stetho-okhttp3:1.5.0'

    implementation 'org.jetbrains.kotlinx:kotlinx-coroutines-core:0.23.4'
    implementation 'org.jetbrains.kotlinx:kotlinx-coroutines-android:0.23.4'
}

configurations.all {
    // Exclude packaged wordpress sub projects, force the use of the source project
    // (eg. use :libs:utils:WordPressUtils instead of 'org.wordpress:utils')
    exclude group: 'org.wordpress', module: 'utils'
    exclude group: 'org.wordpress', module: 'analytics'
}

task copyGoogleServicesExampleFile(type: Copy) {
    from('.')
    into('.')
    include('google-services.json-example')
    rename('google-services.json-example', 'google-services.json')
}

task copyGoogleServicesBuddybuildFile(type: Copy) {
    from(file(System.getenv("BUDDYBUILD_SECURE_FILES") + "/google-services.json"))
    into('.')
}

task generateCrashlyticsConfig(group: "generate", description: "Generate Crashlytics config") {
    def outputFile = new File("${rootDir}/WordPress/crashlytics.properties")
    def inputFile = checkGradlePropertiesFile()
    outputs.file outputFile
    inputs.file inputFile
    doLast {
        def properties = loadPropertiesFromFile(inputFile)
        def crashlyticsApiKey = properties.getProperty('wp.crashlytics.apikey', '0')
        def writer = new FileWriter(outputFile)
        writer.write("""// auto-generated file from ${rootDir}/gradle.properties do not modify
apiKey=${crashlyticsApiKey}""")
        writer.close()
    }
}

// Add generateCrashlyticsConfig to all generateBuildConfig tasks (all variants)
android.applicationVariants.all { variant ->
    variant.generateBuildConfig.dependsOn(generateCrashlyticsConfig)
}

android.buildTypes.all { buildType ->
    // Add properties named "wp.xxx" to our BuildConfig
    def inputFile = checkGradlePropertiesFile()
    def properties = loadPropertiesFromFile(inputFile)
    properties.any { property ->
        if (property.key.toLowerCase().startsWith("wp.")) {
            buildType.buildConfigField "String", property.key.replace("wp.", "").replace(".", "_").toUpperCase(),
                    "\"${property.value}\""
        }
        if (property.key.toLowerCase().startsWith("wp.res.")) {
            buildType.resValue "string", property.key.replace("wp.res.", "").replace(".", "_").toLowerCase(),
                    "${property.value}"
        }
    }

    // If Google services file doesn't exist...
    if (!file("google-services.json").exists()) {
        // ... copy example file.
        if (!file(System.getenv("BUDDYBUILD_SECURE_FILES") + "/google-services.json").exists()) {
            tasks.copyGoogleServicesExampleFile.execute()
        // ... copy Buddybuild file.
        } else {
            tasks.copyGoogleServicesBuddybuildFile.execute()
        }
    }

    // Print warning message if example Google services file is used.
    if ((new File('WordPress/google-services.json').text) == (new File('WordPress/google-services.json-example').text)) {
        println("WARNING: You're using the example google-services.json file. Google login will fail.")
    }
}

def checkGradlePropertiesFile() {
    def inputFile = file("${rootDir}/gradle.properties")
    if (!inputFile.exists()) {
        // Try the BuddyBuild provided file if it's there
        inputFile = file(System.getenv("BUDDYBUILD_SECURE_FILES") + "/gradle.properties")
        if (!inputFile.exists()) {
            throw new StopActionException("Build configuration file gradle.properties doesn't exist, follow README instructions")
        }
    }
    return inputFile
}

static def loadPropertiesFromFile(inputFile) {
    def properties = new Properties()
    inputFile.withInputStream { stream ->
        properties.load(stream)
    }
    return properties
}

// For app signing
if (["storeFile", "storePassword", "keyAlias", "keyPassword"].count { !project.hasProperty(it) } == 0) {
    android {
        signingConfigs {
            release {
                storeFile = file(project.storeFile)
                storePassword = project.storePassword
                keyAlias = project.keyAlias
                keyPassword = project.keyPassword
            }
        }
    }
    android.buildTypes.release.signingConfig = android.signingConfigs.release
}

// Keep this at the bottom (https://stackoverflow.com/a/37565535)
apply plugin: 'com.google.gms.google-services'<|MERGE_RESOLUTION|>--- conflicted
+++ resolved
@@ -41,13 +41,8 @@
 
     defaultConfig {
         applicationId "org.wordpress.android"
-<<<<<<< HEAD
-        versionName "alpha-127"
-        versionCode 613
-=======
         versionName "alpha-128"
         versionCode 614
->>>>>>> 2a443df2
         minSdkVersion 16
         targetSdkVersion 26
 
