buildscript {
    repositories {
        jcenter()
        maven { url 'https://maven.fabric.io/public' }
    }
    dependencies {
        classpath "org.jetbrains.kotlin:kotlin-gradle-plugin:$kotlin_version"
        classpath 'io.fabric.tools:gradle:1.+'
        classpath 'com.google.gms:google-services:3.2.0'
    }
}

repositories {
    google()
    jcenter()
    maven { url 'http://wordpress-mobile.github.io/WordPress-Android' }
    maven { url 'https://maven.fabric.io/public' }
    maven { url "https://jitpack.io" }
    maven { url 'https://zendesk.jfrog.io/zendesk/repo' }
}

apply plugin: 'com.android.application'
apply plugin: 'kotlin-android'
apply plugin: 'kotlin-android-extensions'
apply plugin: 'kotlin-kapt'
apply plugin: 'io.fabric'

android.defaultConfig.javaCompileOptions.annotationProcessorOptions.includeCompileClasspath = true

android {
    useLibrary 'org.apache.http.legacy'

    dexOptions {
        jumboMode = true
        javaMaxHeapSize = "6g"
        dexInProcess = true
    }

    compileSdkVersion 27
    buildToolsVersion '27.0.3'

    defaultConfig {
        applicationId "org.wordpress.android"
        versionName "alpha-133"
        versionCode 631
        minSdkVersion 21
        targetSdkVersion 26

        multiDexEnabled true
<<<<<<< HEAD
        vectorDrawables.useSupportLibrary = true
        testInstrumentationRunner 'android.support.test.runner.AndroidJUnitRunner'

        buildConfigField "boolean", "REVISIONS_ENABLED", "false"
=======
>>>>>>> 67df33c1
    }

    flavorDimensions "buildType"

    productFlavors {
        vanilla { // used for release and beta
            dimension "buildType"
        }

        zalpha { // alpha version - enable experimental features
            applicationId "org.wordpress.android"
            dimension "buildType"
            buildConfigField "boolean", "VIDEO_OPTIMIZATION_AVAILABLE", "true"
        }

        wasabi { // "hot" version, can be installed along release, alpha or beta versions
            applicationId "org.wordpress.android.beta"
            dimension "buildType"
        }
    }

    buildTypes {
        release {
            // Proguard is used to shrink our apk, and reduce the number of methods in our final apk,
            // but we don't obfuscate the bytecode.
            minifyEnabled true
            proguardFiles getDefaultProguardFile('proguard-android.txt'), 'proguard.cfg'
        }

        debug {
            minifyEnabled false
            buildConfigField "String", "APP_PN_KEY", "\"org.wordpress.android.debug.build\""
            ext.enableCrashlytics = false
        }
    }

    testOptions {
        unitTests {
            includeAndroidResources = true
        }
    }

    lintOptions{
        checkDependencies = true
        lintConfig file('lint.xml')
        baseline file("lint-baseline.xml")
    }
}

// allows us to use cool things like @Parcelize annotations
androidExtensions {
    experimental = true
}
// enable kotlin coroutines
kotlin { experimental { coroutines "enable" } }

dependencies {
    implementation('com.crashlytics.sdk.android:crashlytics:2.5.5@aar') {
        transitive = true;
    }

    implementation "org.jetbrains.kotlin:kotlin-stdlib-jdk7:$kotlin_version"

    // Provided by maven central
    implementation 'com.google.code.gson:gson:2.6.2'
    implementation 'org.ccil.cowan.tagsoup:tagsoup:1.2.1'

    implementation 'com.android.support:support-compat:27.1.1'
    implementation 'com.android.support:support-core-ui:27.1.1'
    implementation 'com.android.support:support-fragment:27.1.1'

    implementation 'com.android.support:multidex:1.0.2'
    implementation 'com.android.support:appcompat-v7:27.1.1'
    implementation 'com.android.support:cardview-v7:27.1.1'
    implementation 'com.android.support:recyclerview-v7:27.1.1'
    implementation 'com.android.support:design:27.1.1'
    implementation 'com.android.support:percent:27.1.1'
    implementation 'com.android.support:preference-v7:27.1.1'

    implementation 'com.android.support.constraint:constraint-layout:1.1.2'

    // ViewModel and LiveData
    implementation "android.arch.lifecycle:extensions:$arch_components_version"

    testImplementation("android.arch.core:core-testing:$arch_components_version", {
        exclude group: 'com.android.support', module: 'support-compat'
        exclude group: 'com.android.support', module: 'support-annotations'
        exclude group: 'com.android.support', module: 'support-core-utils'
    })

    implementation 'com.google.firebase:firebase-messaging:17.0.0'
    implementation 'com.google.android.gms:play-services-auth:15.0.1'
    implementation 'com.google.android.gms:play-services-places:15.0.1'
    implementation 'com.android.installreferrer:installreferrer:1.0'
    implementation 'com.github.chrisbanes.photoview:library:1.2.4'
    implementation 'de.greenrobot:eventbus:2.4.0'
    implementation 'com.automattic:rest:1.0.7'
    implementation 'org.wordpress:graphview:3.4.0'
    implementation 'org.wordpress:persistentedittext:1.0.2'
    implementation 'org.wordpress:emailchecker2:1.1.0'
    implementation 'com.squareup.okio:okio:1.13.0'
    implementation 'org.apache.commons:commons-text:1.1'
    implementation 'com.airbnb.android:lottie:2.0.0-rc2'
    implementation 'com.facebook.shimmer:shimmer:0.3.0'

    implementation ('com.yalantis:ucrop:2.2.0') {
        exclude group: 'com.squareup.okhttp3'
    }

    implementation 'com.github.bumptech.glide:glide:4.6.1'
    kapt 'com.github.bumptech.glide:compiler:4.6.1'
    implementation 'com.github.bumptech.glide:volley-integration:4.6.1@aar'

    testImplementation 'junit:junit:4.12'
    testImplementation 'org.robolectric:robolectric:3.6.1'
    testImplementation 'org.robolectric:shadows-multidex:3.6.1'
    testImplementation 'org.mockito:mockito-core:2.20.1'
    testImplementation 'com.nhaarman:mockito-kotlin:1.6.0'
    testImplementation 'org.assertj:assertj-core:2.9.1'

    androidTestImplementation 'com.google.dexmaker:dexmaker-mockito:1.0'
    androidTestImplementation 'org.objenesis:objenesis:2.1'
    androidTestImplementation 'org.mockito:mockito-core:1.10.19'
    androidTestImplementation 'com.squareup.okhttp:mockwebserver:2.7.5'
    androidTestImplementation 'com.squareup.okio:okio:1.13.0'
    androidTestImplementation 'com.android.support.test.espresso:espresso-core:3.0.2', {
        exclude group: 'com.android.support', module: 'support-annotations'
    }
    androidTestImplementation('com.android.support.test.espresso:espresso-contrib:2.0') {
        exclude group: 'com.android.support', module: 'appcompat'
        exclude group: 'com.android.support', module: 'support-v4'
        exclude module: 'recyclerview-v7'
    }

    androidTestImplementation 'com.android.support.test:runner:1.0.2'
    androidTestImplementation 'com.android.support.test:rules:1.0.2'
    androidTestCompile 'tools.fastlane:screengrab:1.2.0',  {
        exclude group: 'com.android.support.test.uiautomator', module: 'uiautomator-v18'
    }

    // Dagger
    implementation 'com.google.dagger:dagger:2.11'
    kapt 'com.google.dagger:dagger-compiler:2.11'
    compileOnly 'org.glassfish:javax.annotation:10.0-b28'
    implementation 'com.google.dagger:dagger-android-support:2.11'
    kapt 'com.google.dagger:dagger-android-processor:2.11'

    implementation ("com.github.wordpress-mobile.WordPress-FluxC-Android:fluxc:$fluxCVersion") {
        exclude group: "com.android.volley"
    }

    implementation ('com.github.indexos.media-for-mobile:android:43a9026f0973a2f0a74fa813132f6a16f7499c3a')

    implementation project(path:':libs:utils:WordPressUtils')
    implementation project(path:':libs:networking:WordPressNetworking')
    implementation project(path:':libs:analytics:WordPressAnalytics')
    implementation project(path:':libs:editor:WordPressEditor')
    implementation (project(path:':libs:login:WordPressLoginFlow')) {
        exclude group: "com.github.wordpress-mobile.WordPress-FluxC-Android", module: "fluxc"
        exclude group: 'com.github.bumptech.glide'
    }

    implementation (group: 'com.zendesk', name: 'support', version: '2.0.0') {
        exclude group: 'com.google.dagger'
    }

    lintChecks 'org.wordpress:lint:1.0.1'

    // Debug
    debugImplementation 'com.facebook.stetho:stetho:1.5.0'
    debugImplementation 'com.facebook.stetho:stetho-okhttp3:1.5.0'

    implementation 'org.jetbrains.kotlinx:kotlinx-coroutines-core:0.26.1'
    implementation 'org.jetbrains.kotlinx:kotlinx-coroutines-android:0.26.1'
}

configurations.all {
    // Exclude packaged wordpress sub projects, force the use of the source project
    // (eg. use :libs:utils:WordPressUtils instead of 'org.wordpress:utils')
    exclude group: 'org.wordpress', module: 'utils'
    exclude group: 'org.wordpress', module: 'analytics'
}

task copyGoogleServicesExampleFile(type: Copy) {
    from('.')
    into('.')
    include('google-services.json-example')
    rename('google-services.json-example', 'google-services.json')
}

task copyGoogleServicesBuddybuildFile(type: Copy) {
    from(file(System.getenv("BUDDYBUILD_SECURE_FILES") + "/google-services.json"))
    into('.')
}

task generateCrashlyticsConfig(group: "generate", description: "Generate Crashlytics config") {
    def outputFile = new File("${rootDir}/WordPress/crashlytics.properties")
    def inputFile = checkGradlePropertiesFile()
    outputs.file outputFile
    inputs.file inputFile
    doLast {
        def properties = loadPropertiesFromFile(inputFile)
        def crashlyticsApiKey = properties.getProperty('wp.crashlytics.apikey', '0')
        def writer = new FileWriter(outputFile)
        writer.write("""// auto-generated file from ${rootDir}/gradle.properties do not modify
apiKey=${crashlyticsApiKey}""")
        writer.close()
    }
}

// Add generateCrashlyticsConfig to all generateBuildConfig tasks (all variants)
android.applicationVariants.all { variant ->
    variant.generateBuildConfig.dependsOn(generateCrashlyticsConfig)
}

android.buildTypes.all { buildType ->
    // Add properties named "wp.xxx" to our BuildConfig
    def inputFile = checkGradlePropertiesFile()
    def properties = loadPropertiesFromFile(inputFile)
    properties.any { property ->
        if (property.key.toLowerCase().startsWith("wp.")) {
            buildType.buildConfigField "String", property.key.replace("wp.", "").replace(".", "_").toUpperCase(),
                    "\"${property.value}\""
        }
        if (property.key.toLowerCase().startsWith("wp.res.")) {
            buildType.resValue "string", property.key.replace("wp.res.", "").replace(".", "_").toLowerCase(),
                    "${property.value}"
        }
    }

    // If Google services file doesn't exist...
    if (!file("google-services.json").exists()) {
        // ... copy example file.
        if (!file(System.getenv("BUDDYBUILD_SECURE_FILES") + "/google-services.json").exists()) {
            tasks.copyGoogleServicesExampleFile.execute()
        // ... copy Buddybuild file.
        } else {
            tasks.copyGoogleServicesBuddybuildFile.execute()
        }
    }

    // Print warning message if example Google services file is used.
    if ((new File('WordPress/google-services.json').text) == (new File('WordPress/google-services.json-example').text)) {
        println("WARNING: You're using the example google-services.json file. Google login will fail.")
    }
}

def checkGradlePropertiesFile() {
    def inputFile = file("${rootDir}/gradle.properties")
    if (!inputFile.exists()) {
        // Try the BuddyBuild provided file if it's there
        inputFile = file(System.getenv("BUDDYBUILD_SECURE_FILES") + "/gradle.properties")
        if (!inputFile.exists()) {
            throw new StopActionException("Build configuration file gradle.properties doesn't exist, follow README instructions")
        }
    }
    return inputFile
}

static def loadPropertiesFromFile(inputFile) {
    def properties = new Properties()
    inputFile.withInputStream { stream ->
        properties.load(stream)
    }
    return properties
}

// For app signing
if (["storeFile", "storePassword", "keyAlias", "keyPassword"].count { !project.hasProperty(it) } == 0) {
    android {
        signingConfigs {
            release {
                storeFile = file(project.storeFile)
                storePassword = project.storePassword
                keyAlias = project.keyAlias
                keyPassword = project.keyPassword
            }
        }
    }
    android.buildTypes.release.signingConfig = android.signingConfigs.release
}

// Keep this at the bottom (https://stackoverflow.com/a/37565535)
apply plugin: 'com.google.gms.google-services'<|MERGE_RESOLUTION|>--- conflicted
+++ resolved
@@ -47,13 +47,10 @@
         targetSdkVersion 26
 
         multiDexEnabled true
-<<<<<<< HEAD
         vectorDrawables.useSupportLibrary = true
         testInstrumentationRunner 'android.support.test.runner.AndroidJUnitRunner'
 
         buildConfigField "boolean", "REVISIONS_ENABLED", "false"
-=======
->>>>>>> 67df33c1
     }
 
     flavorDimensions "buildType"
