--- conflicted
+++ resolved
@@ -136,11 +136,7 @@
     apt 'com.google.dagger:dagger-compiler:2.0.2'
     provided 'org.glassfish:javax.annotation:10.0-b28'
 
-<<<<<<< HEAD
     compile ('com.github.wordpress-mobile.WordPress-FluxC-Android:fluxc:62b76313888008eddf7f7221394f168195b8a6b6') {
-=======
-    compile ('com.github.wordpress-mobile.WordPress-FluxC-Android:fluxc:60bc5ecbc915998d58fa480f3bd8af457bad824f') {
->>>>>>> dab367fc
         exclude group: "com.android.volley";
     }
 
