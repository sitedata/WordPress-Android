--- conflicted
+++ resolved
@@ -37,10 +37,7 @@
 
         vectorDrawables.useSupportLibrary = true
         buildConfigField "boolean", "VISUAL_EDITOR_AVAILABLE", "false"
-<<<<<<< HEAD
-=======
         buildConfigField "boolean", "IN_APP_BILLING_AVAILABLE", "false"
->>>>>>> c2d19474
     }
 
     productFlavors {
