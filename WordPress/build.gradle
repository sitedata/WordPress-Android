buildscript {
    repositories {
        jcenter()
        maven { url 'https://maven.fabric.io/public' }
    }
    dependencies {
        classpath 'com.android.tools.build:gradle:2.1.0'
        classpath 'io.fabric.tools:gradle:1.+'
    }
}

repositories {
    jcenter()
    maven { url 'http://wordpress-mobile.github.io/WordPress-Android' }
    maven { url 'https://maven.fabric.io/public' }
    maven { url 'http://dl.bintray.com/optimizely/optimizely' }
    maven { url "https://jitpack.io" }
}

apply plugin: 'com.android.application'
apply plugin: 'io.fabric'

android {
    useLibrary 'org.apache.http.legacy'

    dexOptions {
        jumboMode = true
    }

    compileSdkVersion 23
    buildToolsVersion "23.0.3"

    defaultConfig {
        applicationId "org.wordpress.android"
<<<<<<< HEAD
        versionName "5.5-rc-1"
        versionCode 266
=======
        versionName "5.4"
        versionCode 268
>>>>>>> 70e6cdc6
        minSdkVersion 16
        targetSdkVersion 23

        vectorDrawables.useSupportLibrary = true
        buildConfigField "boolean", "VISUAL_EDITOR_AVAILABLE", "false"
        buildConfigField "boolean", "IN_APP_BILLING_AVAILABLE", "false"
    }

    productFlavors {
        vanilla {} // used for release and beta

        zalpha { // alpha version - enable experimental features
            buildConfigField "boolean", "VISUAL_EDITOR_AVAILABLE", "true"
            buildConfigField "boolean", "IN_APP_BILLING_AVAILABLE", "true"
            applicationId "org.wordpress.android"
        }

        wasabi { // "hot" version, can be installed along release, alpha or beta versions
            buildConfigField "boolean", "VISUAL_EDITOR_AVAILABLE", "true"
            buildConfigField "boolean", "IN_APP_BILLING_AVAILABLE", "true"
            applicationId "org.wordpress.android.beta"
        }
    }

    buildTypes {
        release {
            // Proguard is only used to fix an issue with some Samsung device
            // https://github.com/wordpress-mobile/WordPress-Android/issues/2151
            minifyEnabled true
            proguardFiles getDefaultProguardFile('proguard-android.txt'), 'proguard.cfg'
        }

        debug {
            buildConfigField "String", "APP_PN_KEY", "\"org.wordpress.android.debug.build\""
            ext.enableCrashlytics = false
        }
    }
}

dependencies {
    compile('com.crashlytics.sdk.android:crashlytics:2.5.5@aar') {
        transitive = true;
    }

    compile('com.optimizely:optimizely:+@aar') {
        transitive = true
    }

    // Provided by maven central
    compile ('org.wordpress:mediapicker:1.2.4') {
        exclude group:'com.android.support'
    }
    compile 'com.google.code.gson:gson:2.6.+'
    compile 'org.ccil.cowan.tagsoup:tagsoup:1.2.1'
    compile 'com.android.support:support-v13:23.4.0'
    compile 'com.android.support:appcompat-v7:23.4.0'
    compile 'com.android.support:cardview-v7:23.4.0'
    compile 'com.android.support:recyclerview-v7:23.4.0'
    compile 'com.android.support:design:23.4.0'
	compile 'com.android.support:percent:23.4.0'
    compile 'com.google.android.gms:play-services-gcm:8.4.0'
    compile 'com.google.android.gms:play-services-auth:8.4.0'
    compile 'com.github.chrisbanes.photoview:library:1.2.4'
    compile 'com.helpshift:android-helpshift-aar:4.4.0'
    compile 'de.greenrobot:eventbus:2.4.0'
    compile 'com.automattic:rest:1.0.5'
    compile 'org.wordpress:graphview:3.4.0'
    compile 'org.wordpress:persistentedittext:1.0.1'

    compile 'com.yalantis:ucrop:1.2.4'
    compile 'com.github.xizzhu:simple-tool-tip:0.5.0'

    androidTestCompile 'com.google.dexmaker:dexmaker-mockito:1.0'
    androidTestCompile 'org.objenesis:objenesis:2.1'
    androidTestCompile 'org.mockito:mockito-core:+'
    androidTestCompile 'com.squareup.okhttp:mockwebserver:2.7.5'


    // Provided by the WordPress-Android Repository
    compile 'org.wordpress:drag-sort-listview:0.6.1' // not found in maven central
    compile 'org.wordpress:slidinguppanel:1.0.0' // not found in maven central
    compile 'org.wordpress:passcodelock:1.2.0'
    compile 'org.wordpress:emailchecker:0.3'

    // Simperium
    compile 'com.simperium.android:simperium:0.6.8'

    releaseCompile project(path:':libs:utils:WordPressUtils', configuration: 'release')
    debugCompile project(path:':libs:utils:WordPressUtils', configuration: 'debug')
    releaseCompile project(path:':libs:networking:WordPressNetworking', configuration: 'release')
    debugCompile project(path:':libs:networking:WordPressNetworking', configuration: 'debug')
    releaseCompile project(path:':libs:analytics:WordPressAnalytics', configuration: 'release')
    debugCompile project(path:':libs:analytics:WordPressAnalytics', configuration: 'debug')
    releaseCompile project(path:':libs:editor:WordPressEditor', configuration: 'release')
    debugCompile project(path:':libs:editor:WordPressEditor', configuration: 'debug')
}

configurations.all {
    // Exclude packaged wordpress sub projects, force the use of the source project
    // (eg. use :libs:utils:WordPressUtils instead of 'org.wordpress:utils')
    exclude group: 'org.wordpress', module: 'utils'
    exclude group: 'org.wordpress', module: 'analytics'
}

task generateCrashlyticsConfig(group: "generate", description: "Generate Crashlytics config") {
    def outputFile = new File("${rootDir}/WordPress/crashlytics.properties")
    def inputFile = file("${rootDir}/WordPress/gradle.properties")
    if (!inputFile.exists()) {
        throw new StopActionException("Build configuration file:" + inputFile
                + " doesn't exist, follow README instructions")
    }
    outputs.file outputFile
    inputs.file inputFile
    doLast {
        def properties = new Properties()
        inputFile.withInputStream { stream ->
            properties.load(stream)
        }
        def crashlyticsApiKey = properties.getProperty('wp.crashlytics.apikey', '0')
        def writer = new FileWriter(outputFile)
        writer.write("""// auto-generated file from ${rootDir}/gradle.properties do not modify
apiKey=${crashlyticsApiKey}""")
        writer.close()
    }
}

// Add generateCrashlyticsConfig to all generateBuildConfig tasks (all variants)
android.applicationVariants.all { variant ->
    variant.generateBuildConfig.dependsOn(generateCrashlyticsConfig)
}

// Add properties named "wp.xxx" to our BuildConfig
android.buildTypes.all { buildType ->
    project.properties.any { property ->
        if (property.key.toLowerCase().startsWith("wp.")) {
            buildType.buildConfigField "String", property.key.replace("wp.", "").replace(".", "_").toUpperCase(),
                    "\"${property.value}\""
        }
    }
}

// For app signing
if (["storeFile", "storePassword", "keyAlias", "keyPassword"].count { !project.hasProperty(it) } == 0) {
    android {
        signingConfigs {
            release {
                storeFile = file(project.storeFile)
                storePassword = project.storePassword
                keyAlias = project.keyAlias
                keyPassword = project.keyPassword
            }
        }
    }
    android.buildTypes.release.signingConfig = android.signingConfigs.release
}<|MERGE_RESOLUTION|>--- conflicted
+++ resolved
@@ -32,13 +32,8 @@
 
     defaultConfig {
         applicationId "org.wordpress.android"
-<<<<<<< HEAD
-        versionName "5.5-rc-1"
-        versionCode 266
-=======
-        versionName "5.4"
-        versionCode 268
->>>>>>> 70e6cdc6
+        versionName "5.5-rc-2"
+        versionCode 269
         minSdkVersion 16
         targetSdkVersion 23
 
