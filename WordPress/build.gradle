buildscript {
    repositories {
        jcenter()
        maven { url 'https://maven.fabric.io/public' }
    }
    dependencies {
        classpath "org.jetbrains.kotlin:kotlin-gradle-plugin:$kotlin_version"
        classpath 'io.fabric.tools:gradle:1.+'
        classpath 'com.google.gms:google-services:3.2.0'
    }
}

repositories {
    google()
    jcenter()
    maven { url 'http://wordpress-mobile.github.io/WordPress-Android' }
    maven { url 'https://maven.fabric.io/public' }
    maven { url "https://jitpack.io" }
    maven { url 'https://zendesk.jfrog.io/zendesk/repo' }
}

apply plugin: 'com.android.application'
apply plugin: 'kotlin-android'
apply plugin: 'kotlin-android-extensions'
apply plugin: 'kotlin-kapt'
apply plugin: 'io.fabric'

android.defaultConfig.javaCompileOptions.annotationProcessorOptions.includeCompileClasspath = true

android {
    useLibrary 'org.apache.http.legacy'

    dexOptions {
        jumboMode = true
        javaMaxHeapSize = "6g"
        dexInProcess = true
    }

    compileSdkVersion 27
    buildToolsVersion '27.0.3'

    defaultConfig {
        applicationId "org.wordpress.android"
<<<<<<< HEAD
        versionName "alpha-130"
=======
        versionName "10.9"
>>>>>>> 5c27489e
        versionCode 620
        minSdkVersion 16
        targetSdkVersion 26

        multiDexEnabled true
        vectorDrawables.useSupportLibrary = true

        buildConfigField "boolean", "REVISIONS_ENABLED", "false"
    }

    flavorDimensions "buildType"

    productFlavors {
        vanilla { // used for release and beta
            dimension "buildType"
        }

        zalpha { // alpha version - enable experimental features
            applicationId "org.wordpress.android"
            dimension "buildType"
            buildConfigField "boolean", "VIDEO_OPTIMIZATION_AVAILABLE", "true"
        }

        wasabi { // "hot" version, can be installed along release, alpha or beta versions
            applicationId "org.wordpress.android.beta"
            dimension "buildType"
            buildConfigField "boolean", "REVISIONS_ENABLED", "true"
        }
    }

    buildTypes {
        release {
            // Proguard is used to shrink our apk, and reduce the number of methods in our final apk,
            // but we don't obfuscate the bytecode.
            minifyEnabled true
            proguardFiles getDefaultProguardFile('proguard-android.txt'), 'proguard.cfg'
        }

        debug {
            minifyEnabled false
            buildConfigField "String", "APP_PN_KEY", "\"org.wordpress.android.debug.build\""
            ext.enableCrashlytics = false
        }
    }

    testOptions {
        unitTests {
            includeAndroidResources = true
        }
    }

    lintOptions{
        checkDependencies = true
        lintConfig file('lint.xml')
        baseline file("lint-baseline.xml")
    }
}

// allows us to use cool things like @Parcelize annotations
androidExtensions {
    experimental = true
}
// enable kotlin coroutines
kotlin { experimental { coroutines "enable" } }

dependencies {
    implementation('com.crashlytics.sdk.android:crashlytics:2.5.5@aar') {
        transitive = true;
    }

    implementation "org.jetbrains.kotlin:kotlin-stdlib-jdk7:$kotlin_version"

    // Provided by maven central
    implementation 'com.google.code.gson:gson:2.6.2'
    implementation 'org.ccil.cowan.tagsoup:tagsoup:1.2.1'

    implementation 'com.android.support:support-compat:27.1.1'
    implementation 'com.android.support:support-core-ui:27.1.1'
    implementation 'com.android.support:support-fragment:27.1.1'

    implementation 'com.android.support:multidex:1.0.2'
    implementation 'com.android.support:appcompat-v7:27.1.1'
    implementation 'com.android.support:cardview-v7:27.1.1'
    implementation 'com.android.support:recyclerview-v7:27.1.1'
    implementation 'com.android.support:design:27.1.1'
    implementation 'com.android.support:percent:27.1.1'
    implementation 'com.android.support:preference-v7:27.1.1'

    implementation 'com.android.support.constraint:constraint-layout:1.1.2'

    // ViewModel and LiveData
    implementation "android.arch.lifecycle:extensions:$arch_components_version"

    testImplementation("android.arch.core:core-testing:$arch_components_version", {
        exclude group: 'com.android.support', module: 'support-compat'
        exclude group: 'com.android.support', module: 'support-annotations'
        exclude group: 'com.android.support', module: 'support-core-utils'
    })

    implementation 'com.google.firebase:firebase-messaging:17.0.0'
    implementation 'com.google.android.gms:play-services-auth:15.0.1'
    implementation 'com.google.android.gms:play-services-places:15.0.1'
    implementation 'com.android.installreferrer:installreferrer:1.0'
    implementation 'com.github.chrisbanes.photoview:library:1.2.4'
    implementation 'de.greenrobot:eventbus:2.4.0'
    implementation 'com.automattic:rest:1.0.7'
    implementation 'org.wordpress:graphview:3.4.0'
    implementation 'org.wordpress:persistentedittext:1.0.2'
    implementation 'org.wordpress:emailchecker2:1.1.0'
    implementation 'com.squareup.okio:okio:1.13.0'
    implementation 'org.apache.commons:commons-text:1.1'
    implementation 'com.airbnb.android:lottie:2.0.0-rc2'

    implementation ('com.yalantis:ucrop:2.2.0') {
        exclude group: 'com.squareup.okhttp3'
    }

    implementation 'com.github.bumptech.glide:glide:4.6.1'
    kapt 'com.github.bumptech.glide:compiler:4.6.1'
    implementation 'com.github.bumptech.glide:volley-integration:4.6.1@aar'

    testImplementation 'junit:junit:4.12'
    testImplementation 'org.robolectric:robolectric:3.6.1'
    testImplementation 'org.robolectric:shadows-multidex:3.6.1'
    testImplementation 'org.mockito:mockito-core:2.20.1'
    testImplementation 'com.nhaarman:mockito-kotlin:1.6.0'
    testImplementation 'org.assertj:assertj-core:2.9.1'

    androidTestImplementation 'com.google.dexmaker:dexmaker-mockito:1.0'
    androidTestImplementation 'org.objenesis:objenesis:2.1'
    androidTestImplementation 'org.mockito:mockito-core:1.10.19'
    androidTestImplementation 'com.squareup.okhttp:mockwebserver:2.7.5'
    androidTestImplementation 'com.squareup.okio:okio:1.13.0'

    // Dagger
    implementation 'com.google.dagger:dagger:2.11'
    kapt 'com.google.dagger:dagger-compiler:2.11'
    compileOnly 'org.glassfish:javax.annotation:10.0-b28'
    implementation 'com.google.dagger:dagger-android-support:2.11'
    kapt 'com.google.dagger:dagger-android-processor:2.11'

    implementation ("com.github.wordpress-mobile.WordPress-FluxC-Android:fluxc:$fluxCVersion") {
        exclude group: "com.android.volley"
    }

    implementation ('com.github.indexos.media-for-mobile:android:43a9026f0973a2f0a74fa813132f6a16f7499c3a')

    implementation project(path:':libs:utils:WordPressUtils')
    implementation project(path:':libs:networking:WordPressNetworking')
    implementation project(path:':libs:analytics:WordPressAnalytics')
    implementation project(path:':libs:editor:WordPressEditor')
    implementation (project(path:':libs:login:WordPressLoginFlow')) {
        exclude group: "com.github.wordpress-mobile.WordPress-FluxC-Android", module: "fluxc"
        exclude group: 'com.github.bumptech.glide'
    }

    implementation (group: 'com.zendesk', name: 'support', version: '2.0.0') {
        exclude group: 'com.google.dagger'
    }

    lintChecks 'org.wordpress:lint:1.0.1'

    // Debug
    debugImplementation 'com.facebook.stetho:stetho:1.5.0'
    debugImplementation 'com.facebook.stetho:stetho-okhttp3:1.5.0'

    implementation 'org.jetbrains.kotlinx:kotlinx-coroutines-core:0.23.4'
    implementation 'org.jetbrains.kotlinx:kotlinx-coroutines-android:0.23.4'
}

configurations.all {
    // Exclude packaged wordpress sub projects, force the use of the source project
    // (eg. use :libs:utils:WordPressUtils instead of 'org.wordpress:utils')
    exclude group: 'org.wordpress', module: 'utils'
    exclude group: 'org.wordpress', module: 'analytics'
}

task copyGoogleServicesExampleFile(type: Copy) {
    from('.')
    into('.')
    include('google-services.json-example')
    rename('google-services.json-example', 'google-services.json')
}

task copyGoogleServicesBuddybuildFile(type: Copy) {
    from(file(System.getenv("BUDDYBUILD_SECURE_FILES") + "/google-services.json"))
    into('.')
}

task generateCrashlyticsConfig(group: "generate", description: "Generate Crashlytics config") {
    def outputFile = new File("${rootDir}/WordPress/crashlytics.properties")
    def inputFile = checkGradlePropertiesFile()
    outputs.file outputFile
    inputs.file inputFile
    doLast {
        def properties = loadPropertiesFromFile(inputFile)
        def crashlyticsApiKey = properties.getProperty('wp.crashlytics.apikey', '0')
        def writer = new FileWriter(outputFile)
        writer.write("""// auto-generated file from ${rootDir}/gradle.properties do not modify
apiKey=${crashlyticsApiKey}""")
        writer.close()
    }
}

// Add generateCrashlyticsConfig to all generateBuildConfig tasks (all variants)
android.applicationVariants.all { variant ->
    variant.generateBuildConfig.dependsOn(generateCrashlyticsConfig)
}

android.buildTypes.all { buildType ->
    // Add properties named "wp.xxx" to our BuildConfig
    def inputFile = checkGradlePropertiesFile()
    def properties = loadPropertiesFromFile(inputFile)
    properties.any { property ->
        if (property.key.toLowerCase().startsWith("wp.")) {
            buildType.buildConfigField "String", property.key.replace("wp.", "").replace(".", "_").toUpperCase(),
                    "\"${property.value}\""
        }
        if (property.key.toLowerCase().startsWith("wp.res.")) {
            buildType.resValue "string", property.key.replace("wp.res.", "").replace(".", "_").toLowerCase(),
                    "${property.value}"
        }
    }

    // If Google services file doesn't exist...
    if (!file("google-services.json").exists()) {
        // ... copy example file.
        if (!file(System.getenv("BUDDYBUILD_SECURE_FILES") + "/google-services.json").exists()) {
            tasks.copyGoogleServicesExampleFile.execute()
        // ... copy Buddybuild file.
        } else {
            tasks.copyGoogleServicesBuddybuildFile.execute()
        }
    }

    // Print warning message if example Google services file is used.
    if ((new File('WordPress/google-services.json').text) == (new File('WordPress/google-services.json-example').text)) {
        println("WARNING: You're using the example google-services.json file. Google login will fail.")
    }
}

def checkGradlePropertiesFile() {
    def inputFile = file("${rootDir}/gradle.properties")
    if (!inputFile.exists()) {
        // Try the BuddyBuild provided file if it's there
        inputFile = file(System.getenv("BUDDYBUILD_SECURE_FILES") + "/gradle.properties")
        if (!inputFile.exists()) {
            throw new StopActionException("Build configuration file gradle.properties doesn't exist, follow README instructions")
        }
    }
    return inputFile
}

static def loadPropertiesFromFile(inputFile) {
    def properties = new Properties()
    inputFile.withInputStream { stream ->
        properties.load(stream)
    }
    return properties
}

// For app signing
if (["storeFile", "storePassword", "keyAlias", "keyPassword"].count { !project.hasProperty(it) } == 0) {
    android {
        signingConfigs {
            release {
                storeFile = file(project.storeFile)
                storePassword = project.storePassword
                keyAlias = project.keyAlias
                keyPassword = project.keyPassword
            }
        }
    }
    android.buildTypes.release.signingConfig = android.signingConfigs.release
}

// Keep this at the bottom (https://stackoverflow.com/a/37565535)
apply plugin: 'com.google.gms.google-services'<|MERGE_RESOLUTION|>--- conflicted
+++ resolved
@@ -41,11 +41,7 @@
 
     defaultConfig {
         applicationId "org.wordpress.android"
-<<<<<<< HEAD
-        versionName "alpha-130"
-=======
         versionName "10.9"
->>>>>>> 5c27489e
         versionCode 620
         minSdkVersion 16
         targetSdkVersion 26
