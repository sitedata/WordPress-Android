buildscript {
    repositories {
        jcenter()
        maven { url 'https://maven.fabric.io/public' }
    }
    dependencies {
        classpath "org.jetbrains.kotlin:kotlin-gradle-plugin:$kotlin_version"
        classpath 'io.fabric.tools:gradle:1.+'
        classpath 'com.google.gms:google-services:3.2.0'
    }
}

repositories {
    google()
    jcenter()
    maven { url 'http://wordpress-mobile.github.io/WordPress-Android' }
    maven { url 'https://maven.fabric.io/public' }
    maven { url "https://jitpack.io" }
    maven { url 'https://zendesk.jfrog.io/zendesk/repo' }
}

apply plugin: 'com.android.application'
apply plugin: 'kotlin-android'
apply plugin: 'kotlin-android-extensions'
apply plugin: 'kotlin-kapt'
apply plugin: 'io.fabric'

android.defaultConfig.javaCompileOptions.annotationProcessorOptions.includeCompileClasspath = true

android {
    useLibrary 'org.apache.http.legacy'

    dexOptions {
        jumboMode = true
        javaMaxHeapSize = "6g"
        dexInProcess = true
    }

    compileSdkVersion 27
    buildToolsVersion '27.0.3'

    defaultConfig {
        applicationId "org.wordpress.android"
<<<<<<< HEAD
        versionName "alpha-130"
        versionCode 619
        minSdkVersion 21
=======
        versionName "10.9"
        versionCode 620
        minSdkVersion 16
>>>>>>> f5ad12a8
        targetSdkVersion 26

        multiDexEnabled true
        vectorDrawables.useSupportLibrary = true

        buildConfigField "boolean", "REVISIONS_ENABLED", "false"
    }

    flavorDimensions "buildType"

    productFlavors {
        vanilla { // used for release and beta
            dimension "buildType"
        }

        zalpha { // alpha version - enable experimental features
            applicationId "org.wordpress.android"
            dimension "buildType"
            buildConfigField "boolean", "VIDEO_OPTIMIZATION_AVAILABLE", "true"
        }

        wasabi { // "hot" version, can be installed along release, alpha or beta versions
            applicationId "org.wordpress.android.beta"
            dimension "buildType"
            buildConfigField "boolean", "REVISIONS_ENABLED", "true"
        }
    }

    buildTypes {
        release {
            // Proguard is used to shrink our apk, and reduce the number of methods in our final apk,
            // but we don't obfuscate the bytecode.
            minifyEnabled true
            proguardFiles getDefaultProguardFile('proguard-android.txt'), 'proguard.cfg'
        }

        debug {
            minifyEnabled false
            buildConfigField "String", "APP_PN_KEY", "\"org.wordpress.android.debug.build\""
            ext.enableCrashlytics = false
        }
    }

    testOptions {
        unitTests {
            includeAndroidResources = true
        }
    }

    lintOptions{
        checkDependencies = true
        lintConfig file('lint.xml')
        baseline file("lint-baseline.xml")
    }
}

// allows us to use cool things like @Parcelize annotations
androidExtensions {
    experimental = true
}
// enable kotlin coroutines
kotlin { experimental { coroutines "enable" } }

dependencies {
    implementation('com.crashlytics.sdk.android:crashlytics:2.5.5@aar') {
        transitive = true;
    }

    implementation "org.jetbrains.kotlin:kotlin-stdlib-jdk7:$kotlin_version"

    // Provided by maven central
    implementation 'com.google.code.gson:gson:2.6.2'
    implementation 'org.ccil.cowan.tagsoup:tagsoup:1.2.1'

    implementation 'com.android.support:support-compat:27.1.1'
    implementation 'com.android.support:support-core-ui:27.1.1'
    implementation 'com.android.support:support-fragment:27.1.1'

    implementation 'com.android.support:multidex:1.0.2'
    implementation 'com.android.support:appcompat-v7:27.1.1'
    implementation 'com.android.support:cardview-v7:27.1.1'
    implementation 'com.android.support:recyclerview-v7:27.1.1'
    implementation 'com.android.support:design:27.1.1'
    implementation 'com.android.support:percent:27.1.1'
    implementation 'com.android.support:preference-v7:27.1.1'

    implementation 'com.android.support.constraint:constraint-layout:1.1.2'

    // ViewModel and LiveData
    implementation "android.arch.lifecycle:extensions:$arch_components_version"

    testImplementation("android.arch.core:core-testing:$arch_components_version", {
        exclude group: 'com.android.support', module: 'support-compat'
        exclude group: 'com.android.support', module: 'support-annotations'
        exclude group: 'com.android.support', module: 'support-core-utils'
    })

    implementation 'com.google.firebase:firebase-messaging:17.0.0'
    implementation 'com.google.android.gms:play-services-auth:15.0.1'
    implementation 'com.google.android.gms:play-services-places:15.0.1'
    implementation 'com.android.installreferrer:installreferrer:1.0'
    implementation 'com.github.chrisbanes.photoview:library:1.2.4'
    implementation 'de.greenrobot:eventbus:2.4.0'
    implementation 'com.automattic:rest:1.0.7'
    implementation 'org.wordpress:graphview:3.4.0'
    implementation 'org.wordpress:persistentedittext:1.0.2'
    implementation 'org.wordpress:emailchecker2:1.1.0'
    implementation 'com.squareup.okio:okio:1.13.0'
    implementation 'org.apache.commons:commons-text:1.1'
    implementation 'com.airbnb.android:lottie:2.0.0-rc2'

    implementation ('com.yalantis:ucrop:2.2.0') {
        exclude group: 'com.squareup.okhttp3'
    }

    implementation 'com.github.bumptech.glide:glide:4.6.1'
    kapt 'com.github.bumptech.glide:compiler:4.6.1'
    implementation 'com.github.bumptech.glide:volley-integration:4.6.1@aar'

    testImplementation 'junit:junit:4.12'
    testImplementation 'org.robolectric:robolectric:3.6.1'
    testImplementation 'org.robolectric:shadows-multidex:3.6.1'
    testImplementation 'org.mockito:mockito-core:2.20.1'
    testImplementation 'com.nhaarman:mockito-kotlin:1.6.0'
    testImplementation 'org.assertj:assertj-core:2.9.1'

    androidTestImplementation 'com.google.dexmaker:dexmaker-mockito:1.0'
    androidTestImplementation 'org.objenesis:objenesis:2.1'
    androidTestImplementation 'org.mockito:mockito-core:1.10.19'
    androidTestImplementation 'com.squareup.okhttp:mockwebserver:2.7.5'
    androidTestImplementation 'com.squareup.okio:okio:1.13.0'

    // Dagger
    implementation 'com.google.dagger:dagger:2.11'
    kapt 'com.google.dagger:dagger-compiler:2.11'
    compileOnly 'org.glassfish:javax.annotation:10.0-b28'
    implementation 'com.google.dagger:dagger-android-support:2.11'
    kapt 'com.google.dagger:dagger-android-processor:2.11'

    implementation ("com.github.wordpress-mobile.WordPress-FluxC-Android:fluxc:$fluxCVersion") {
        exclude group: "com.android.volley"
    }

    implementation ('com.github.indexos.media-for-mobile:android:43a9026f0973a2f0a74fa813132f6a16f7499c3a')

    implementation project(path:':libs:utils:WordPressUtils')
    implementation project(path:':libs:networking:WordPressNetworking')
    implementation project(path:':libs:analytics:WordPressAnalytics')
    implementation project(path:':libs:editor:WordPressEditor')
    implementation (project(path:':libs:login:WordPressLoginFlow')) {
        exclude group: "com.github.wordpress-mobile.WordPress-FluxC-Android", module: "fluxc"
        exclude group: 'com.github.bumptech.glide'
    }

    implementation (group: 'com.zendesk', name: 'support', version: '2.0.0') {
        exclude group: 'com.google.dagger'
    }

    lintChecks 'org.wordpress:lint:1.0.1'

    // Debug
    debugImplementation 'com.facebook.stetho:stetho:1.5.0'
    debugImplementation 'com.facebook.stetho:stetho-okhttp3:1.5.0'

    implementation 'org.jetbrains.kotlinx:kotlinx-coroutines-core:0.23.4'
    implementation 'org.jetbrains.kotlinx:kotlinx-coroutines-android:0.23.4'
}

configurations.all {
    // Exclude packaged wordpress sub projects, force the use of the source project
    // (eg. use :libs:utils:WordPressUtils instead of 'org.wordpress:utils')
    exclude group: 'org.wordpress', module: 'utils'
    exclude group: 'org.wordpress', module: 'analytics'
}

task copyGoogleServicesExampleFile(type: Copy) {
    from('.')
    into('.')
    include('google-services.json-example')
    rename('google-services.json-example', 'google-services.json')
}

task copyGoogleServicesBuddybuildFile(type: Copy) {
    from(file(System.getenv("BUDDYBUILD_SECURE_FILES") + "/google-services.json"))
    into('.')
}

task generateCrashlyticsConfig(group: "generate", description: "Generate Crashlytics config") {
    def outputFile = new File("${rootDir}/WordPress/crashlytics.properties")
    def inputFile = checkGradlePropertiesFile()
    outputs.file outputFile
    inputs.file inputFile
    doLast {
        def properties = loadPropertiesFromFile(inputFile)
        def crashlyticsApiKey = properties.getProperty('wp.crashlytics.apikey', '0')
        def writer = new FileWriter(outputFile)
        writer.write("""// auto-generated file from ${rootDir}/gradle.properties do not modify
apiKey=${crashlyticsApiKey}""")
        writer.close()
    }
}

// Add generateCrashlyticsConfig to all generateBuildConfig tasks (all variants)
android.applicationVariants.all { variant ->
    variant.generateBuildConfig.dependsOn(generateCrashlyticsConfig)
}

android.buildTypes.all { buildType ->
    // Add properties named "wp.xxx" to our BuildConfig
    def inputFile = checkGradlePropertiesFile()
    def properties = loadPropertiesFromFile(inputFile)
    properties.any { property ->
        if (property.key.toLowerCase().startsWith("wp.")) {
            buildType.buildConfigField "String", property.key.replace("wp.", "").replace(".", "_").toUpperCase(),
                    "\"${property.value}\""
        }
        if (property.key.toLowerCase().startsWith("wp.res.")) {
            buildType.resValue "string", property.key.replace("wp.res.", "").replace(".", "_").toLowerCase(),
                    "${property.value}"
        }
    }

    // If Google services file doesn't exist...
    if (!file("google-services.json").exists()) {
        // ... copy example file.
        if (!file(System.getenv("BUDDYBUILD_SECURE_FILES") + "/google-services.json").exists()) {
            tasks.copyGoogleServicesExampleFile.execute()
        // ... copy Buddybuild file.
        } else {
            tasks.copyGoogleServicesBuddybuildFile.execute()
        }
    }

    // Print warning message if example Google services file is used.
    if ((new File('WordPress/google-services.json').text) == (new File('WordPress/google-services.json-example').text)) {
        println("WARNING: You're using the example google-services.json file. Google login will fail.")
    }
}

def checkGradlePropertiesFile() {
    def inputFile = file("${rootDir}/gradle.properties")
    if (!inputFile.exists()) {
        // Try the BuddyBuild provided file if it's there
        inputFile = file(System.getenv("BUDDYBUILD_SECURE_FILES") + "/gradle.properties")
        if (!inputFile.exists()) {
            throw new StopActionException("Build configuration file gradle.properties doesn't exist, follow README instructions")
        }
    }
    return inputFile
}

static def loadPropertiesFromFile(inputFile) {
    def properties = new Properties()
    inputFile.withInputStream { stream ->
        properties.load(stream)
    }
    return properties
}

// For app signing
if (["storeFile", "storePassword", "keyAlias", "keyPassword"].count { !project.hasProperty(it) } == 0) {
    android {
        signingConfigs {
            release {
                storeFile = file(project.storeFile)
                storePassword = project.storePassword
                keyAlias = project.keyAlias
                keyPassword = project.keyPassword
            }
        }
    }
    android.buildTypes.release.signingConfig = android.signingConfigs.release
}

// Keep this at the bottom (https://stackoverflow.com/a/37565535)
apply plugin: 'com.google.gms.google-services'<|MERGE_RESOLUTION|>--- conflicted
+++ resolved
@@ -41,15 +41,9 @@
 
     defaultConfig {
         applicationId "org.wordpress.android"
-<<<<<<< HEAD
-        versionName "alpha-130"
-        versionCode 619
-        minSdkVersion 21
-=======
         versionName "10.9"
         versionCode 620
-        minSdkVersion 16
->>>>>>> f5ad12a8
+        minSdkVersion 21
         targetSdkVersion 26
 
         multiDexEnabled true
