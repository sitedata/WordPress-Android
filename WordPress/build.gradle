buildscript {
    repositories {
        jcenter()
        maven { url 'https://maven.fabric.io/public' }
    }
    dependencies {
        classpath "org.jetbrains.kotlin:kotlin-gradle-plugin:$kotlin_version"
        classpath 'io.fabric.tools:gradle:1.+'
        classpath 'com.google.gms:google-services:3.2.0'
    }
}

repositories {
    google()
    jcenter()
    maven { url 'https://maven.fabric.io/public' }
    maven { url 'https://zendesk.jfrog.io/zendesk/repo' }
    maven { url "https://giphy.bintray.com/giphy-sdk" }
    maven { url "https://jitpack.io" }
}

apply plugin: 'com.android.application'
apply plugin: 'kotlin-android'
apply plugin: 'kotlin-android-extensions'
apply plugin: 'kotlin-kapt'
apply plugin: 'io.fabric'

apply from: 'gutenberg-tasks.gradle'

android.defaultConfig.javaCompileOptions.annotationProcessorOptions.includeCompileClasspath = true

android {
    useLibrary 'org.apache.http.legacy'

    dexOptions {
        jumboMode = true
        javaMaxHeapSize = project.properties.getOrDefault("javaMaxHeapSize", "6g")
        dexInProcess = true
    }

    compileSdkVersion 27
    buildToolsVersion '27.0.3'

    defaultConfig {
        applicationId "org.wordpress.android"
<<<<<<< HEAD
        versionName "11.6-rc-3"
        versionCode 668
=======
        versionName "alpha-148"
        versionCode 669
>>>>>>> 171c5160
        minSdkVersion 21
        targetSdkVersion 26

        multiDexEnabled true

        ndk {
            abiFilters 'armeabi-v7a', 'x86'
        }

        vectorDrawables.useSupportLibrary = true
        testInstrumentationRunner 'android.support.test.runner.AndroidJUnitRunner'

        buildConfigField "boolean", "REVISIONS_ENABLED", "false"
    }

    flavorDimensions "buildType"

    productFlavors {
        vanilla { // used for release and beta
            dimension "buildType"
            buildConfigField "boolean", "OFFER_GUTENBERG", "false"
        }

        zalpha { // alpha version - enable experimental features
            applicationId "org.wordpress.android"
            dimension "buildType"
            buildConfigField "boolean", "VIDEO_OPTIMIZATION_AVAILABLE", "true"
            buildConfigField "boolean", "OFFER_GUTENBERG", "true"
        }

        wasabi { // "hot" version, can be installed along release, alpha or beta versions
            applicationId "org.wordpress.android.beta"
            dimension "buildType"
            buildConfigField "boolean", "OFFER_GUTENBERG", "true"
        }
    }

    buildTypes {
        release {
            // Proguard is used to shrink our apk, and reduce the number of methods in our final apk,
            // but we don't obfuscate the bytecode.
            minifyEnabled true
            proguardFiles getDefaultProguardFile('proguard-android.txt'), 'proguard.cfg'
        }

        debug {
            minifyEnabled false
            buildConfigField "String", "APP_PN_KEY", "\"org.wordpress.android.debug.build\""
            ext.enableCrashlytics = false
        }
    }

    testOptions {
        unitTests {
            includeAndroidResources = true
        }
    }

    lintOptions{
        checkDependencies = true
        lintConfig file('lint.xml')
        baseline file("lint-baseline.xml")
    }
}

// allows us to use cool things like @Parcelize annotations
androidExtensions {
    experimental = true
}
// enable kotlin coroutines
kotlin { experimental { coroutines "enable" } }

dependencies {
    implementation('com.crashlytics.sdk.android:crashlytics:2.5.5@aar') {
        transitive = true;
    }

    implementation "org.jetbrains.kotlin:kotlin-stdlib-jdk7:$kotlin_version"

    // Provided by maven central
    implementation 'com.google.code.gson:gson:2.6.2'
    implementation 'org.ccil.cowan.tagsoup:tagsoup:1.2.1'

    implementation 'com.android.support:support-compat:27.1.1'
    implementation 'com.android.support:support-core-ui:27.1.1'
    implementation 'com.android.support:support-fragment:27.1.1'

    implementation 'com.android.support:multidex:1.0.2'
    implementation 'com.android.support:appcompat-v7:27.1.1'
    implementation 'com.android.support:cardview-v7:27.1.1'
    implementation 'com.android.support:recyclerview-v7:27.1.1'
    implementation 'com.android.support:design:27.1.1'
    implementation 'com.android.support:percent:27.1.1'
    implementation 'com.android.support:preference-v7:27.1.1'

    implementation 'com.android.support.constraint:constraint-layout:1.1.2'

    // ViewModel and LiveData
    implementation "android.arch.lifecycle:extensions:$arch_components_version"

    testImplementation("android.arch.core:core-testing:$arch_components_version", {
        exclude group: 'com.android.support', module: 'support-compat'
        exclude group: 'com.android.support', module: 'support-annotations'
        exclude group: 'com.android.support', module: 'support-core-utils'
    })

    implementation 'com.google.firebase:firebase-messaging:17.0.0'
    implementation 'com.google.android.gms:play-services-auth:15.0.1'
    implementation 'com.google.android.gms:play-services-places:15.0.1'
    implementation 'com.android.installreferrer:installreferrer:1.0'
    implementation 'com.github.chrisbanes.photoview:library:1.2.4'
    implementation 'de.greenrobot:eventbus:2.4.0'
    implementation 'com.automattic:rest:1.0.7'
    implementation 'org.wordpress:graphview:3.4.0'
    implementation 'org.wordpress:persistentedittext:1.0.2'
    implementation 'org.wordpress:emailchecker2:1.1.0'
    implementation 'com.squareup.okio:okio:1.13.0'
    implementation 'org.apache.commons:commons-text:1.1'
    implementation 'com.airbnb.android:lottie:2.0.0-rc2'
    implementation 'com.facebook.shimmer:shimmer:0.3.0'

    implementation ('com.yalantis:ucrop:2.2.0') {
        exclude group: 'com.squareup.okhttp3'
    }

    implementation 'com.github.bumptech.glide:glide:4.6.1'
    kapt 'com.github.bumptech.glide:compiler:4.6.1'
    implementation 'com.github.bumptech.glide:volley-integration:4.6.1@aar'

    testImplementation 'junit:junit:4.12'
    testImplementation 'org.robolectric:robolectric:3.6.1'
    testImplementation 'org.robolectric:shadows-multidex:3.6.1'
    testImplementation 'org.mockito:mockito-core:2.23.0'
    testImplementation 'com.nhaarman.mockitokotlin2:mockito-kotlin:2.1.0'
    testImplementation 'org.assertj:assertj-core:3.11.1'

    androidTestImplementation 'com.google.dexmaker:dexmaker-mockito:1.0'
    androidTestImplementation 'org.objenesis:objenesis:2.1'
    androidTestImplementation 'org.mockito:mockito-core:1.10.19'
    androidTestImplementation 'com.squareup.okhttp:mockwebserver:2.7.5'
    androidTestImplementation 'com.squareup.okio:okio:1.13.0'
    androidTestImplementation 'com.android.support.test.espresso:espresso-core:3.0.2', {
        exclude group: 'com.android.support', module: 'support-annotations'
    }
    androidTestImplementation('com.android.support.test.espresso:espresso-contrib:2.0') {
        exclude group: 'com.android.support', module: 'appcompat'
        exclude group: 'com.android.support', module: 'support-v4'
        exclude module: 'recyclerview-v7'
    }

    androidTestImplementation 'com.android.support.test:runner:1.0.2'
    androidTestImplementation 'com.android.support.test:rules:1.0.2'
    androidTestImplementation 'tools.fastlane:screengrab:1.2.0',  {
        exclude group: 'com.android.support.test.uiautomator', module: 'uiautomator-v18'
    }

    // Dagger
    implementation 'com.google.dagger:dagger:2.11'
    kapt 'com.google.dagger:dagger-compiler:2.11'
    compileOnly 'org.glassfish:javax.annotation:10.0-b28'
    implementation 'com.google.dagger:dagger-android-support:2.11'
    kapt 'com.google.dagger:dagger-android-processor:2.11'

    implementation ("com.github.wordpress-mobile.WordPress-FluxC-Android:fluxc:$fluxCVersion") {
        exclude group: "com.android.volley"
    }

    implementation ('com.github.indexos.media-for-mobile:android:43a9026f0973a2f0a74fa813132f6a16f7499c3a')

    implementation project(path:':libs:utils:WordPressUtils')
    implementation project(path:':libs:networking:WordPressNetworking')
    implementation project(path:':libs:analytics:WordPressAnalytics')
    implementation project(path:':libs:editor:WordPressEditor')
    implementation (project(path:':libs:login:WordPressLoginFlow')) {
        exclude group: "com.github.wordpress-mobile.WordPress-FluxC-Android", module: "fluxc"
        exclude group: 'com.github.bumptech.glide'
    }

    implementation (group: 'com.zendesk', name: 'support', version: '2.0.0') {
        exclude group: 'com.google.dagger'
    }

    implementation('com.giphy.sdk:core:1.0.2@aar') {
        transitive = true
    }

    lintChecks 'org.wordpress:lint:1.0.1'

    // Debug
    debugImplementation 'com.facebook.stetho:stetho:1.5.0'
    debugImplementation 'com.facebook.stetho:stetho-okhttp3:1.5.0'

    implementation "org.jetbrains.kotlinx:kotlinx-coroutines-core:$kotlin_coroutines_version"
    implementation "org.jetbrains.kotlinx:kotlinx-coroutines-android:$kotlin_coroutines_version"

    implementation 'com.github.PhilJay:MPAndroidChart:v3.1.0-alpha'
}

configurations.all {
    // Exclude packaged wordpress sub projects, force the use of the source project
    // (eg. use :libs:utils:WordPressUtils instead of 'org.wordpress:utils')
    exclude group: 'org.wordpress', module: 'utils'
    exclude group: 'org.wordpress', module: 'analytics'
}

task copyGoogleServicesExampleFile(type: Copy) {
    from('.')
    into('.')
    include('google-services.json-example')
    rename('google-services.json-example', 'google-services.json')
}

task copyGoogleServicesBuddybuildFile(type: Copy) {
    from(file(System.getenv("BUDDYBUILD_SECURE_FILES") + "/google-services.json"))
    into('.')
}

task generateCrashlyticsConfig(group: "generate", description: "Generate Crashlytics config") {
    def outputFile = new File("${rootDir}/WordPress/crashlytics.properties")
    def inputFile = checkGradlePropertiesFile()
    outputs.file outputFile
    inputs.file inputFile
    doLast {
        def properties = loadPropertiesFromFile(inputFile)
        def crashlyticsApiKey = properties.getProperty('wp.crashlytics.apikey', '0')
        def writer = new FileWriter(outputFile)
        writer.write("""// auto-generated file from ${rootDir}/gradle.properties do not modify
apiKey=${crashlyticsApiKey}""")
        writer.close()
    }
}

// Add generateCrashlyticsConfig to all generateBuildConfig tasks (all variants)
android.applicationVariants.all { variant ->
    variant.generateBuildConfig.dependsOn(generateCrashlyticsConfig)
}

android.buildTypes.all { buildType ->
    // Add properties named "wp.xxx" to our BuildConfig
    def inputFile = checkGradlePropertiesFile()
    def properties = loadPropertiesFromFile(inputFile)
    properties.any { property ->
        if (property.key.toLowerCase().startsWith("wp.")) {
            buildType.buildConfigField "String", property.key.replace("wp.", "").replace(".", "_").toUpperCase(),
                    "\"${property.value}\""
        }
        if (property.key.toLowerCase().startsWith("wp.res.")) {
            buildType.resValue "string", property.key.replace("wp.res.", "").replace(".", "_").toLowerCase(),
                    "${property.value}"
        }
    }

    // If Google services file doesn't exist...
    if (!file("google-services.json").exists()) {
        // ... copy example file.
        if (!file(System.getenv("BUDDYBUILD_SECURE_FILES") + "/google-services.json").exists()) {
            tasks.copyGoogleServicesExampleFile.execute()
        // ... copy Buddybuild file.
        } else {
            tasks.copyGoogleServicesBuddybuildFile.execute()
        }
    }

    // Print warning message if example Google services file is used.
    if ((new File('WordPress/google-services.json').text) == (new File('WordPress/google-services.json-example').text)) {
        println("WARNING: You're using the example google-services.json file. Google login will fail.")
    }
}

def checkGradlePropertiesFile() {
    def inputFile = file("${rootDir}/gradle.properties")
    if (!inputFile.exists()) {
        // Try the BuddyBuild provided file if it's there
        inputFile = file(System.getenv("BUDDYBUILD_SECURE_FILES") + "/gradle.properties")
        if (!inputFile.exists()) {
            throw new StopActionException("Build configuration file gradle.properties doesn't exist, follow README instructions")
        }
    }
    return inputFile
}

static def loadPropertiesFromFile(inputFile) {
    def properties = new Properties()
    inputFile.withInputStream { stream ->
        properties.load(stream)
    }
    return properties
}

// For app signing
if (["storeFile", "storePassword", "keyAlias", "keyPassword"].count { !project.hasProperty(it) } == 0) {
    android {
        signingConfigs {
            release {
                storeFile = file(project.storeFile.replaceFirst("^~", System.getProperty("user.home")))
                storePassword = project.storePassword
                keyAlias = project.keyAlias
                keyPassword = project.keyPassword
            }
        }
    }
    android.buildTypes.release.signingConfig = android.signingConfigs.release
}

// Keep this at the bottom (https://stackoverflow.com/a/37565535)
apply plugin: 'com.google.gms.google-services'<|MERGE_RESOLUTION|>--- conflicted
+++ resolved
@@ -43,13 +43,8 @@
 
     defaultConfig {
         applicationId "org.wordpress.android"
-<<<<<<< HEAD
-        versionName "11.6-rc-3"
-        versionCode 668
-=======
         versionName "alpha-148"
         versionCode 669
->>>>>>> 171c5160
         minSdkVersion 21
         targetSdkVersion 26
 
