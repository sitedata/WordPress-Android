buildscript {
    repositories {
        jcenter()
        maven { url 'https://maven.fabric.io/public' }
    }
    dependencies {
        classpath 'com.android.tools.build:gradle:2.3.3'
        classpath 'io.fabric.tools:gradle:1.+'
        classpath 'com.neenbedankt.gradle.plugins:android-apt:1.8'
        classpath 'com.google.gms:google-services:3.1.0'
    }
}

repositories {
    google()
    jcenter()
    maven { url 'http://wordpress-mobile.github.io/WordPress-Android' }
    maven { url 'https://maven.fabric.io/public' }
    maven { url "https://jitpack.io" }
}

apply plugin: 'com.android.application'
apply plugin: 'io.fabric'
apply plugin: 'com.neenbedankt.android-apt'

android {
    useLibrary 'org.apache.http.legacy'

    dexOptions {
        jumboMode = true
        javaMaxHeapSize = "6g"
        dexInProcess = true
    }

    compileSdkVersion 26
    buildToolsVersion "25.0.3"

    defaultConfig {
        applicationId "org.wordpress.android"
        versionName "alpha-87"
        versionCode 498
        minSdkVersion 16
        targetSdkVersion 25

        multiDexEnabled true
        vectorDrawables.useSupportLibrary = true

        buildConfigField "boolean", "LOGIN_WIZARD_STYLE_ACTIVE", "true"
    }

    productFlavors {
        vanilla { // used for release and beta
        }

        zalpha { // alpha version - enable experimental features
            applicationId "org.wordpress.android"
            buildConfigField "boolean", "VIDEO_OPTIMIZATION_AVAILABLE", "true"
        }

        wasabi { // "hot" version, can be installed along release, alpha or beta versions
            applicationId "org.wordpress.android.beta"
            minSdkVersion 21 // to take advantage of "fast" multi dex (pre-dex each module)
        }
    }

    buildTypes {
        release {
            // Proguard is used to shrink our apk, and reduce the number of methods in our final apk,
            // but we don't obfuscate the bytecode.
            minifyEnabled true
            proguardFiles getDefaultProguardFile('proguard-android.txt'), 'proguard.cfg'
        }

        debug {
            minifyEnabled false
            buildConfigField "String", "APP_PN_KEY", "\"org.wordpress.android.debug.build\""
            ext.enableCrashlytics = false
        }
    }
}

dependencies {
    compile('com.crashlytics.sdk.android:crashlytics:2.5.5@aar') {
        transitive = true;
    }

    // Provided by maven central
    compile 'com.google.code.gson:gson:2.6.+'
    compile 'org.ccil.cowan.tagsoup:tagsoup:1.2.1'

    compile 'com.android.support:support-compat:26.1.0'
    compile 'com.android.support:support-core-ui:26.1.0'
    compile 'com.android.support:support-fragment:26.1.0'

    compile 'com.android.support:multidex:1.0.1'
    compile 'com.android.support:appcompat-v7:26.1.0'
    compile 'com.android.support:cardview-v7:26.1.0'
    compile 'com.android.support:recyclerview-v7:26.1.0'
    compile 'com.android.support:design:26.1.0'
    compile 'com.android.support:percent:26.1.0'
    compile 'com.android.support:preference-v7:26.1.0'

    compile 'com.google.android.gms:play-services-gcm:10.0.1'
    compile 'com.google.android.gms:play-services-auth:10.0.1'
    compile 'com.google.android.gms:play-services-places:10.0.1'
    compile 'com.github.chrisbanes.photoview:library:1.2.4'
    compile 'com.helpshift:android-helpshift-aar:4.9.1'
    compile 'de.greenrobot:eventbus:2.4.0'
    compile 'com.automattic:rest:1.0.7'
    compile 'org.wordpress:graphview:3.4.0'
    compile 'org.wordpress:persistentedittext:1.0.2'
    compile 'org.wordpress:emailchecker2:1.1.0'
    compile 'com.squareup.okio:okio:1.13.0'
    compile 'org.apache.commons:commons-text:1.1'
    compile 'com.airbnb.android:lottie:2.0.0-rc2'

    compile ('com.yalantis:ucrop:2.2.0') {
        exclude group: 'com.squareup.okhttp3'
    }
    compile 'com.github.xizzhu:simple-tool-tip:0.5.0'

    testCompile 'junit:junit:4.12'
    testCompile 'org.robolectric:robolectric:3.3.2'
    testCompile 'org.robolectric:shadows-multidex:3.3.2'

    androidTestCompile 'com.google.dexmaker:dexmaker-mockito:1.0'
    androidTestCompile 'org.objenesis:objenesis:2.1'
    androidTestCompile 'org.mockito:mockito-core:1.10.19'
    androidTestCompile 'com.squareup.okhttp:mockwebserver:2.7.5'
    androidTestCompile 'com.squareup.okio:okio:1.13.0'

    // Provided by the WordPress-Android Repository
    compile 'org.wordpress:passcodelock:1.5.1'

    // Dagger
    compile 'com.google.dagger:dagger:2.11'
    apt 'com.google.dagger:dagger-compiler:2.11'
    provided 'org.glassfish:javax.annotation:10.0-b28'

<<<<<<< HEAD
    compile ('com.github.wordpress-mobile.WordPress-FluxC-Android:fluxc:feature~fetch-selfhosted-profile-SNAPSHOT') {
=======
    compile ('com.github.wordpress-mobile.WordPress-FluxC-Android:fluxc:304a7f68117ea030a50ef9b9c8a17a111b78110c') {
>>>>>>> 630f1a0d
        exclude group: "com.android.volley";
    }

    compile ('com.github.indexos.media-for-mobile:android:43a9026f0973a2f0a74fa813132f6a16f7499c3a')

    releaseCompile project(path:':libs:utils:WordPressUtils', configuration: 'release')
    debugCompile project(path:':libs:utils:WordPressUtils', configuration: 'debug')
    releaseCompile project(path:':libs:networking:WordPressNetworking', configuration: 'release')
    debugCompile project(path:':libs:networking:WordPressNetworking', configuration: 'debug')
    releaseCompile project(path:':libs:analytics:WordPressAnalytics', configuration: 'release')
    debugCompile project(path:':libs:analytics:WordPressAnalytics', configuration: 'debug')
    releaseCompile project(path:':libs:editor:WordPressEditor', configuration: 'release')
    debugCompile project(path:':libs:editor:WordPressEditor', configuration: 'debug')

    // Debug
    debugCompile 'com.facebook.stetho:stetho:1.4.2'
}

configurations.all {
    // Exclude packaged wordpress sub projects, force the use of the source project
    // (eg. use :libs:utils:WordPressUtils instead of 'org.wordpress:utils')
    exclude group: 'org.wordpress', module: 'utils'
    exclude group: 'org.wordpress', module: 'analytics'
}

task copyGoogleServicesExampleFile(type: Copy) {
    from('.')
    into('.')
    include('google-services.json-example')
    rename('google-services.json-example', 'google-services.json')
}

task copyGoogleServicesBuddybuildFile(type: Copy) {
    from(file(System.getenv("BUDDYBUILD_SECURE_FILES") + "/google-services.json"))
    into('.')
}

task generateCrashlyticsConfig(group: "generate", description: "Generate Crashlytics config") {
    def outputFile = new File("${rootDir}/WordPress/crashlytics.properties")
    def inputFile = checkGradlePropertiesFile()
    outputs.file outputFile
    inputs.file inputFile
    doLast {
        def properties = loadPropertiesFromFile(inputFile)
        def crashlyticsApiKey = properties.getProperty('wp.crashlytics.apikey', '0')
        def writer = new FileWriter(outputFile)
        writer.write("""// auto-generated file from ${rootDir}/gradle.properties do not modify
apiKey=${crashlyticsApiKey}""")
        writer.close()
    }
}

// Add generateCrashlyticsConfig to all generateBuildConfig tasks (all variants)
android.applicationVariants.all { variant ->
    variant.generateBuildConfig.dependsOn(generateCrashlyticsConfig)
}

android.buildTypes.all { buildType ->
    // Add properties named "wp.xxx" to our BuildConfig
    def inputFile = checkGradlePropertiesFile()
    def properties = loadPropertiesFromFile(inputFile)
    properties.any { property ->
        if (property.key.toLowerCase().startsWith("wp.")) {
            buildType.buildConfigField "String", property.key.replace("wp.", "").replace(".", "_").toUpperCase(),
                    "\"${property.value}\""
        }
        if (property.key.toLowerCase().startsWith("wp.res.")) {
            buildType.resValue "string", property.key.replace("wp.res.", "").replace(".", "_").toLowerCase(),
                    "${property.value}"
        }
    }

    // If Google services file doesn't exist...
    if (!file("google-services.json").exists()) {
        // ... copy example file.
        if (!file(System.getenv("BUDDYBUILD_SECURE_FILES") + "/google-services.json").exists()) {
            tasks.copyGoogleServicesExampleFile.execute()
        // ... copy Buddybuild file.
        } else {
            tasks.copyGoogleServicesBuddybuildFile.execute()
        }
    }

    // Print warning message if example Google services file is used.
    if ((new File('WordPress/google-services.json').text) == (new File('WordPress/google-services.json-example').text)) {
        println("WARNING: You're using the example google-services.json file. Google login will fail.")
    }
}

def checkGradlePropertiesFile() {
    def inputFile = file("${rootDir}/gradle.properties")
    if (!inputFile.exists()) {
        // Try the BuddyBuild provided file if it's there
        inputFile = file(System.getenv("BUDDYBUILD_SECURE_FILES") + "/gradle.properties")
        if (!inputFile.exists()) {
            throw new StopActionException("Build configuration file gradle.properties doesn't exist, follow README instructions")
        }
    }
    return inputFile
}

static def loadPropertiesFromFile(inputFile) {
    def properties = new Properties()
    inputFile.withInputStream { stream ->
        properties.load(stream)
    }
    return properties
}

// For app signing
if (["storeFile", "storePassword", "keyAlias", "keyPassword"].count { !project.hasProperty(it) } == 0) {
    android {
        signingConfigs {
            release {
                storeFile = file(project.storeFile)
                storePassword = project.storePassword
                keyAlias = project.keyAlias
                keyPassword = project.keyPassword
            }
        }
    }
    android.buildTypes.release.signingConfig = android.signingConfigs.release
}

// Keep this at the bottom (https://stackoverflow.com/a/37565535)
apply plugin: 'com.google.gms.google-services'<|MERGE_RESOLUTION|>--- conflicted
+++ resolved
@@ -137,11 +137,7 @@
     apt 'com.google.dagger:dagger-compiler:2.11'
     provided 'org.glassfish:javax.annotation:10.0-b28'
 
-<<<<<<< HEAD
-    compile ('com.github.wordpress-mobile.WordPress-FluxC-Android:fluxc:feature~fetch-selfhosted-profile-SNAPSHOT') {
-=======
     compile ('com.github.wordpress-mobile.WordPress-FluxC-Android:fluxc:304a7f68117ea030a50ef9b9c8a17a111b78110c') {
->>>>>>> 630f1a0d
         exclude group: "com.android.volley";
     }
 
