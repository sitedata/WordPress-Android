--- conflicted
+++ resolved
@@ -37,13 +37,8 @@
 
     defaultConfig {
         applicationId "org.wordpress.android"
-<<<<<<< HEAD
-        versionName "7.1-rc-2"
-        versionCode 371
-=======
-        versionName "7.0"
-        versionCode 373
->>>>>>> 24b43ff0
+        versionName "7.1-rc-3"
+        versionCode 374
         minSdkVersion 16
         targetSdkVersion 25
 
