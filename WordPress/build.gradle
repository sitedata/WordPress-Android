--- conflicted
+++ resolved
@@ -60,12 +60,8 @@
         testInstrumentationRunner 'android.support.test.runner.AndroidJUnitRunner'
 
         buildConfigField "boolean", "REVISIONS_ENABLED", "false"
-<<<<<<< HEAD
         buildConfigField "boolean", "NEW_SITE_CREATION_ENABLED", "true"
-=======
-        buildConfigField "boolean", "NEW_SITE_CREATION_ENABLED", "false"
         buildConfigField "boolean", "OFFER_GUTENBERG", "true"
->>>>>>> 07286f48
     }
 
     flavorDimensions "buildType"
