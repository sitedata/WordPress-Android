--- conflicted
+++ resolved
@@ -126,11 +126,8 @@
     apt 'com.google.dagger:dagger-compiler:2.0.2'
     provided 'org.glassfish:javax.annotation:10.0-b28'
 
-<<<<<<< HEAD
     compile ('com.github.wordpress-mobile.WordPress-FluxC-Android:fluxc:issue~missing-integration-functionality-SNAPSHOT') {
-=======
-    compile ('com.github.wordpress-mobile.WordPress-FluxC-Android:fluxc:issue~fluxc-image-loader-SNAPSHOT') {
->>>>>>> 2b73ca9b
+//    compile ('com.github.wordpress-mobile.WordPress-FluxC-Android:fluxc:issue~fluxc-image-loader-SNAPSHOT') {
         exclude group: "com.android.volley";
     }
 
