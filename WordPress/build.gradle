buildscript {
    repositories {
        jcenter()
        maven { url 'https://maven.fabric.io/public' }

    }
    dependencies {
        classpath 'com.android.tools.build:gradle:2.2.0'
        classpath 'io.fabric.tools:gradle:1.+'
        classpath 'com.neenbedankt.gradle.plugins:android-apt:1.8'
    }
}

repositories {
    jcenter()
    maven { url 'http://wordpress-mobile.github.io/WordPress-Android' }
    maven { url 'https://maven.fabric.io/public' }
    maven { url "https://jitpack.io" }
}

apply plugin: 'com.android.application'
apply plugin: 'io.fabric'
apply plugin: 'com.neenbedankt.android-apt'

android {
    useLibrary 'org.apache.http.legacy'

    dexOptions {
        jumboMode = true
        javaMaxHeapSize = "6g"
        dexInProcess = true
    }

    compileSdkVersion 24
    buildToolsVersion "24.0.2"

    defaultConfig {
        applicationId "org.wordpress.android"
        versionName "alpha-22"
        versionCode 306
        minSdkVersion 16
        targetSdkVersion 24

        multiDexEnabled true
        vectorDrawables.useSupportLibrary = true
    }

    productFlavors {
        vanilla {} // used for release and beta

        zalpha { // alpha version - enable experimental features
            applicationId "org.wordpress.android"
        }

        wasabi { // "hot" version, can be installed along release, alpha or beta versions
            applicationId "org.wordpress.android.beta"
            minSdkVersion 21 // to take advantage of "fast" multi dex (pre-dex each module)
        }
    }

    buildTypes {
        release {
            // Proguard is used to shrink our apk, and reduce the number of methods in our final apk,
            // but we don't obfuscate the bytecode.
            minifyEnabled true
            proguardFiles getDefaultProguardFile('proguard-android.txt'), 'proguard.cfg'
        }

        debug {
            minifyEnabled false
            buildConfigField "String", "APP_PN_KEY", "\"org.wordpress.android.debug.build\""
            ext.enableCrashlytics = false
        }
    }
}

dependencies {
    compile('com.crashlytics.sdk.android:crashlytics:2.5.5@aar') {
        transitive = true;
    }

    // Provided by maven central
    compile ('org.wordpress:mediapicker:1.2.4') {
        exclude group:'com.android.support'
    }
    compile 'com.google.code.gson:gson:2.6.+'
    compile 'org.ccil.cowan.tagsoup:tagsoup:1.2.1'

    compile 'com.android.support:support-compat:24.2.1'
    compile 'com.android.support:support-core-ui:24.2.1'
    compile 'com.android.support:support-fragment:24.2.1'

    compile 'com.android.support:multidex:1.0.1'
    compile 'com.android.support:appcompat-v7:24.2.1'
    compile 'com.android.support:cardview-v7:24.2.1'
    compile 'com.android.support:recyclerview-v7:24.2.1'
    compile 'com.android.support:design:24.2.1'
    compile 'com.android.support:percent:24.2.1'

    compile 'com.google.android.gms:play-services-gcm:9.0.2'
    compile 'com.google.android.gms:play-services-auth:9.0.2'
    compile 'com.github.chrisbanes.photoview:library:1.2.4'
    compile 'com.helpshift:android-helpshift-aar:4.7.0'
    compile 'de.greenrobot:eventbus:2.4.0'
    compile 'com.automattic:rest:1.0.7'
    compile 'org.wordpress:graphview:3.4.0'
    compile 'org.wordpress:persistentedittext:1.0.1'
    compile 'org.wordpress:emailchecker2:1.1.0'

    compile 'com.yalantis:ucrop:2.2.0'
    compile 'com.github.xizzhu:simple-tool-tip:0.5.0'

    androidTestCompile 'com.google.dexmaker:dexmaker-mockito:1.0'
    androidTestCompile 'org.objenesis:objenesis:2.1'
    androidTestCompile 'org.mockito:mockito-core:+'
<<<<<<< HEAD
    androidTestCompile ('com.squareup.okhttp:mockwebserver:2.7.5') {
        exclude group:'com.squareup.okio'
    }
=======
    androidTestCompile 'com.squareup.okhttp:mockwebserver:2.7.5'
    androidTestCompile 'com.squareup.okio:okio:1.9.0' // explicitly compile okio to match the version needed by ucrop
>>>>>>> 8923c6b9

    // Provided by the WordPress-Android Repository
    compile 'org.wordpress:drag-sort-listview:0.6.1' // not found in maven central
    compile 'org.wordpress:slidinguppanel:1.0.0' // not found in maven central
    compile 'org.wordpress:passcodelock:1.3.0'

    // Dagger
    compile 'com.google.dagger:dagger:2.0.2'
    apt 'com.google.dagger:dagger-compiler:2.0.2'
    provided 'org.glassfish:javax.annotation:10.0-b28'

    // Simperium
    compile 'com.simperium.android:simperium:0.6.8'

    compile ('com.github.wordpress-mobile.WordPress-FluxC-Android:fluxc:feature~39-media-store-cursors-SNAPSHOT') {
        exclude group: "com.android.volley";
    }

    releaseCompile project(path:':libs:utils:WordPressUtils', configuration: 'release')
    debugCompile project(path:':libs:utils:WordPressUtils', configuration: 'debug')
    releaseCompile project(path:':libs:networking:WordPressNetworking', configuration: 'release')
    debugCompile project(path:':libs:networking:WordPressNetworking', configuration: 'debug')
    releaseCompile project(path:':libs:analytics:WordPressAnalytics', configuration: 'release')
    debugCompile project(path:':libs:analytics:WordPressAnalytics', configuration: 'debug')
    releaseCompile project(path:':libs:editor:WordPressEditor', configuration: 'release')
    debugCompile project(path:':libs:editor:WordPressEditor', configuration: 'debug')
}

configurations.all {
    // Exclude packaged wordpress sub projects, force the use of the source project
    // (eg. use :libs:utils:WordPressUtils instead of 'org.wordpress:utils')
    exclude group: 'org.wordpress', module: 'utils'
    exclude group: 'org.wordpress', module: 'analytics'
}

task generateCrashlyticsConfig(group: "generate", description: "Generate Crashlytics config") {
    def outputFile = new File("${rootDir}/WordPress/crashlytics.properties")
    def inputFile = file("${rootDir}/WordPress/gradle.properties")
    if (!inputFile.exists()) {
        throw new StopActionException("Build configuration file:" + inputFile
                + " doesn't exist, follow README instructions")
    }
    outputs.file outputFile
    inputs.file inputFile
    doLast {
        def properties = new Properties()
        inputFile.withInputStream { stream ->
            properties.load(stream)
        }
        def crashlyticsApiKey = properties.getProperty('wp.crashlytics.apikey', '0')
        def writer = new FileWriter(outputFile)
        writer.write("""// auto-generated file from ${rootDir}/gradle.properties do not modify
apiKey=${crashlyticsApiKey}""")
        writer.close()
    }
}

// Add generateCrashlyticsConfig to all generateBuildConfig tasks (all variants)
android.applicationVariants.all { variant ->
    variant.generateBuildConfig.dependsOn(generateCrashlyticsConfig)
}

// Add properties named "wp.xxx" to our BuildConfig
android.buildTypes.all { buildType ->
    project.properties.any { property ->
        if (property.key.toLowerCase().startsWith("wp.")) {
            buildType.buildConfigField "String", property.key.replace("wp.", "").replace(".", "_").toUpperCase(),
                    "\"${property.value}\""
        }
    }
}

// For app signing
if (["storeFile", "storePassword", "keyAlias", "keyPassword"].count { !project.hasProperty(it) } == 0) {
    android {
        signingConfigs {
            release {
                storeFile = file(project.storeFile)
                storePassword = project.storePassword
                keyAlias = project.keyAlias
                keyPassword = project.keyPassword
            }
        }
    }
    android.buildTypes.release.signingConfig = android.signingConfigs.release
}<|MERGE_RESOLUTION|>--- conflicted
+++ resolved
@@ -113,14 +113,8 @@
     androidTestCompile 'com.google.dexmaker:dexmaker-mockito:1.0'
     androidTestCompile 'org.objenesis:objenesis:2.1'
     androidTestCompile 'org.mockito:mockito-core:+'
-<<<<<<< HEAD
-    androidTestCompile ('com.squareup.okhttp:mockwebserver:2.7.5') {
-        exclude group:'com.squareup.okio'
-    }
-=======
     androidTestCompile 'com.squareup.okhttp:mockwebserver:2.7.5'
     androidTestCompile 'com.squareup.okio:okio:1.9.0' // explicitly compile okio to match the version needed by ucrop
->>>>>>> 8923c6b9
 
     // Provided by the WordPress-Android Repository
     compile 'org.wordpress:drag-sort-listview:0.6.1' // not found in maven central
