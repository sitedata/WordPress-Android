--- conflicted
+++ resolved
@@ -41,15 +41,9 @@
 
     defaultConfig {
         applicationId "org.wordpress.android"
-<<<<<<< HEAD
-        versionName "10.9"
-        versionCode 620
-        minSdkVersion 21
-=======
         versionName "10.9.1"
         versionCode 621
-        minSdkVersion 16
->>>>>>> 903d4b58
+        minSdkVersion 21
         targetSdkVersion 26
 
         multiDexEnabled true
