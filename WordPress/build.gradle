buildscript {
    repositories {
        jcenter()
        maven { url 'https://maven.fabric.io/public' }
    }
    dependencies {
        classpath 'com.android.tools.build:gradle:2.3.3'
        classpath 'io.fabric.tools:gradle:1.+'
        classpath 'com.neenbedankt.gradle.plugins:android-apt:1.8'
    }
}

repositories {
    jcenter()
    maven { url 'http://wordpress-mobile.github.io/WordPress-Android' }
    maven { url 'https://maven.fabric.io/public' }
    maven { url "https://jitpack.io" }
}

apply plugin: 'com.android.application'
apply plugin: 'io.fabric'
apply plugin: 'com.neenbedankt.android-apt'

android {
    useLibrary 'org.apache.http.legacy'

    dexOptions {
        jumboMode = true
        javaMaxHeapSize = "6g"
        dexInProcess = true
    }

    compileSdkVersion 25
    buildToolsVersion "25.0.3"

    defaultConfig {
        applicationId "org.wordpress.android"
<<<<<<< HEAD
        versionName "alpha-69"
        versionCode 444
=======
        versionName "8.0-rc-3"
        versionCode 446
>>>>>>> 94b88546
        minSdkVersion 16
        targetSdkVersion 25

        multiDexEnabled true
        vectorDrawables.useSupportLibrary = true

        buildConfigField "boolean", "VIDEO_OPTIMIZATION_AVAILABLE", "false"
        buildConfigField "boolean", "LOGIN_WIZARD_STYLE_ACTIVE", "true"
    }

    productFlavors {
        vanilla { // used for release and beta
        }

        zalpha { // alpha version - enable experimental features
            applicationId "org.wordpress.android"
            buildConfigField "boolean", "VIDEO_OPTIMIZATION_AVAILABLE", "true"
        }

        wasabi { // "hot" version, can be installed along release, alpha or beta versions
            applicationId "org.wordpress.android.beta"
            minSdkVersion 21 // to take advantage of "fast" multi dex (pre-dex each module)
        }
    }

    buildTypes {
        release {
            // Proguard is used to shrink our apk, and reduce the number of methods in our final apk,
            // but we don't obfuscate the bytecode.
            minifyEnabled true
            proguardFiles getDefaultProguardFile('proguard-android.txt'), 'proguard.cfg'
        }

        debug {
            minifyEnabled false
            buildConfigField "String", "APP_PN_KEY", "\"org.wordpress.android.debug.build\""
            buildConfigField "boolean", "VIDEO_OPTIMIZATION_AVAILABLE", "true"
            ext.enableCrashlytics = false
        }
    }
}

dependencies {
    compile('com.crashlytics.sdk.android:crashlytics:2.5.5@aar') {
        transitive = true;
    }

    // Provided by maven central
    compile 'com.google.code.gson:gson:2.6.+'
    compile 'org.ccil.cowan.tagsoup:tagsoup:1.2.1'

    compile 'com.android.support:support-compat:25.3.1'
    compile 'com.android.support:support-core-ui:25.3.1'
    compile 'com.android.support:support-fragment:25.3.1'

    compile 'com.android.support:multidex:1.0.1'
    compile 'com.android.support:appcompat-v7:25.3.1'
    compile 'com.android.support:cardview-v7:25.3.1'
    compile 'com.android.support:recyclerview-v7:25.3.1'
    compile 'com.android.support:design:25.3.1'
    compile 'com.android.support:percent:25.3.1'
    compile 'com.android.support:preference-v7:25.3.1'

    compile 'com.google.android.gms:play-services-gcm:10.0.1'
    compile 'com.google.android.gms:play-services-auth:10.0.1'
    compile 'com.google.android.gms:play-services-places:10.0.1'
    compile 'com.github.chrisbanes.photoview:library:1.2.4'
    compile 'com.helpshift:android-helpshift-aar:4.9.1'
    compile 'de.greenrobot:eventbus:2.4.0'
    compile 'com.automattic:rest:1.0.7'
    compile 'org.wordpress:graphview:3.4.0'
    compile 'org.wordpress:persistentedittext:1.0.2'
    compile 'org.wordpress:emailchecker2:1.1.0'
    compile 'com.squareup.okio:okio:1.13.0'

    compile 'com.airbnb.android:lottie:2.0.0-rc2'

    compile ('com.yalantis:ucrop:2.2.0') {
        exclude group: 'com.squareup.okhttp3'
    }
    compile 'com.github.xizzhu:simple-tool-tip:0.5.0'

    testCompile 'junit:junit:4.12'
    testCompile 'org.robolectric:robolectric:3.3.2'
    testCompile 'org.robolectric:shadows-multidex:3.3.2'

    androidTestCompile 'com.google.dexmaker:dexmaker-mockito:1.0'
    androidTestCompile 'org.objenesis:objenesis:2.1'
    androidTestCompile 'org.mockito:mockito-core:1.10.19'
    androidTestCompile 'com.squareup.okhttp:mockwebserver:2.7.5'
    androidTestCompile 'com.squareup.okio:okio:1.13.0'

    // Provided by the WordPress-Android Repository
    compile 'org.wordpress:passcodelock:1.5.1'

    // Dagger
    compile 'com.google.dagger:dagger:2.0.2'
    apt 'com.google.dagger:dagger-compiler:2.0.2'
    provided 'org.glassfish:javax.annotation:10.0-b28'

    compile ('com.github.wordpress-mobile.WordPress-FluxC-Android:fluxc:156b375bd13409f7fca092c39c7e35a9272022ff') {
        exclude group: "com.android.volley";
    }

    compile ('com.github.indexos.media-for-mobile:android:43a9026f0973a2f0a74fa813132f6a16f7499c3a')

    releaseCompile project(path:':libs:utils:WordPressUtils', configuration: 'release')
    debugCompile project(path:':libs:utils:WordPressUtils', configuration: 'debug')
    releaseCompile project(path:':libs:networking:WordPressNetworking', configuration: 'release')
    debugCompile project(path:':libs:networking:WordPressNetworking', configuration: 'debug')
    releaseCompile project(path:':libs:analytics:WordPressAnalytics', configuration: 'release')
    debugCompile project(path:':libs:analytics:WordPressAnalytics', configuration: 'debug')
    releaseCompile project(path:':libs:editor:WordPressEditor', configuration: 'release')
    debugCompile project(path:':libs:editor:WordPressEditor', configuration: 'debug')

    // Debug
    debugCompile 'com.facebook.stetho:stetho:1.4.2'
}

configurations.all {
    // Exclude packaged wordpress sub projects, force the use of the source project
    // (eg. use :libs:utils:WordPressUtils instead of 'org.wordpress:utils')
    exclude group: 'org.wordpress', module: 'utils'
    exclude group: 'org.wordpress', module: 'analytics'
}

task generateCrashlyticsConfig(group: "generate", description: "Generate Crashlytics config") {
    def outputFile = new File("${rootDir}/WordPress/crashlytics.properties")
    def inputFile = checkGradlePropertiesFile()
    outputs.file outputFile
    inputs.file inputFile
    doLast {
        def properties = loadPropertiesFromFile(inputFile)
        def crashlyticsApiKey = properties.getProperty('wp.crashlytics.apikey', '0')
        def writer = new FileWriter(outputFile)
        writer.write("""// auto-generated file from ${rootDir}/gradle.properties do not modify
apiKey=${crashlyticsApiKey}""")
        writer.close()
    }
}

// Add generateCrashlyticsConfig to all generateBuildConfig tasks (all variants)
android.applicationVariants.all { variant ->
    variant.generateBuildConfig.dependsOn(generateCrashlyticsConfig)
}

// Add properties named "wp.xxx" to our BuildConfig
android.buildTypes.all { buildType ->
    def inputFile = checkGradlePropertiesFile()
    def properties = loadPropertiesFromFile(inputFile)
    properties.any { property ->
        if (property.key.toLowerCase().startsWith("wp.")) {
            buildType.buildConfigField "String", property.key.replace("wp.", "").replace(".", "_").toUpperCase(),
                    "\"${property.value}\""
        }
        if (property.key.toLowerCase().startsWith("wp.res.")) {
            buildType.resValue "string", property.key.replace("wp.res.", "").replace(".", "_").toLowerCase(),
                    "${property.value}"
        }
    }
}

def checkGradlePropertiesFile() {
    def inputFile = file("${rootDir}/gradle.properties")
    if (!inputFile.exists()) {
        // Try the BuddyBuild provided file if it's there
        inputFile = file(System.getenv("BUDDYBUILD_SECURE_FILES") + "/gradle.properties")
        if (!inputFile.exists()) {
            throw new StopActionException("Build configuration file gradle.properties doesn't exist, follow README instructions")
        }
    }
    return inputFile
}

static def loadPropertiesFromFile(inputFile) {
    def properties = new Properties()
    inputFile.withInputStream { stream ->
        properties.load(stream)
    }
    return properties
}

// For app signing
if (["storeFile", "storePassword", "keyAlias", "keyPassword"].count { !project.hasProperty(it) } == 0) {
    android {
        signingConfigs {
            release {
                storeFile = file(project.storeFile)
                storePassword = project.storePassword
                keyAlias = project.keyAlias
                keyPassword = project.keyPassword
            }
        }
    }
    android.buildTypes.release.signingConfig = android.signingConfigs.release
}<|MERGE_RESOLUTION|>--- conflicted
+++ resolved
@@ -35,13 +35,8 @@
 
     defaultConfig {
         applicationId "org.wordpress.android"
-<<<<<<< HEAD
-        versionName "alpha-69"
-        versionCode 444
-=======
-        versionName "8.0-rc-3"
-        versionCode 446
->>>>>>> 94b88546
+        versionName "alpha-70"
+        versionCode 447
         minSdkVersion 16
         targetSdkVersion 25
 
