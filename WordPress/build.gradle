--- conflicted
+++ resolved
@@ -47,13 +47,8 @@
 
     defaultConfig {
         applicationId "org.wordpress.android"
-<<<<<<< HEAD
-        versionName "11.9"
-        versionCode 690
-=======
         versionName "alpha-156"
         versionCode 692
->>>>>>> afe72090
         minSdkVersion 21
         targetSdkVersion 26
 
