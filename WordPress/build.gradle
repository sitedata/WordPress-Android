buildscript {
    repositories {
        jcenter()
        maven { url 'https://maven.fabric.io/public' }

    }
    dependencies {
        classpath 'com.android.tools.build:gradle:2.3.2'
        classpath 'io.fabric.tools:gradle:1.+'
        classpath 'com.neenbedankt.gradle.plugins:android-apt:1.8'
    }
}

repositories {
    jcenter()
    maven { url 'http://wordpress-mobile.github.io/WordPress-Android' }
    maven { url 'https://maven.fabric.io/public' }
    maven { url "https://jitpack.io" }

}

apply plugin: 'com.android.application'
apply plugin: 'io.fabric'
apply plugin: 'com.neenbedankt.android-apt'

android {
    useLibrary 'org.apache.http.legacy'

    dexOptions {
        jumboMode = true
        javaMaxHeapSize = "6g"
        dexInProcess = true
    }

    compileSdkVersion 25
    buildToolsVersion "25.0.2"

    defaultConfig {
        applicationId "org.wordpress.android"
        versionName "alpha-58"
        versionCode 412
        minSdkVersion 16
        targetSdkVersion 25

        multiDexEnabled true
        vectorDrawables.useSupportLibrary = true

        buildConfigField "boolean", "AZTEC_EDITOR_AVAILABLE", "true"
    }

    productFlavors {
        vanilla { // used for release and beta
            buildConfigField "boolean", "AZTEC_EDITOR_AVAILABLE", "false"
        }

        zalpha { // alpha version - enable experimental features
            applicationId "org.wordpress.android"
        }

        wasabi { // "hot" version, can be installed along release, alpha or beta versions
            applicationId "org.wordpress.android.beta"
            minSdkVersion 21 // to take advantage of "fast" multi dex (pre-dex each module)
        }
    }

    buildTypes {
        release {
            // Proguard is used to shrink our apk, and reduce the number of methods in our final apk,
            // but we don't obfuscate the bytecode.
            minifyEnabled true
            proguardFiles getDefaultProguardFile('proguard-android.txt'), 'proguard.cfg'
        }

        debug {
            minifyEnabled false
            buildConfigField "String", "APP_PN_KEY", "\"org.wordpress.android.debug.build\""
            ext.enableCrashlytics = false
        }
    }
}

dependencies {
    compile('com.crashlytics.sdk.android:crashlytics:2.5.5@aar') {
        transitive = true;
    }

    // Provided by maven central
    compile 'com.google.code.gson:gson:2.6.+'
    compile 'org.ccil.cowan.tagsoup:tagsoup:1.2.1'

    compile 'com.android.support:support-compat:25.1.1'
    compile 'com.android.support:support-core-ui:25.1.1'
    compile 'com.android.support:support-fragment:25.1.1'

    compile 'com.android.support:multidex:1.0.1'
    compile 'com.android.support:appcompat-v7:25.1.1'
    compile 'com.android.support:cardview-v7:25.1.1'
    compile 'com.android.support:recyclerview-v7:25.1.1'
    compile 'com.android.support:design:25.1.1'
    compile 'com.android.support:percent:25.1.1'
    compile 'com.android.support:preference-v7:25.1.1'

    compile 'com.google.android.gms:play-services-gcm:9.0.2'
    compile 'com.google.android.gms:play-services-auth:9.0.2'
    compile 'com.github.chrisbanes.photoview:library:1.2.4'
    compile 'com.helpshift:android-helpshift-aar:4.9.1'
    compile 'de.greenrobot:eventbus:2.4.0'
    compile 'com.automattic:rest:1.0.7'
    compile 'org.wordpress:graphview:3.4.0'
    compile 'org.wordpress:persistentedittext:1.0.2'
    compile 'org.wordpress:emailchecker2:1.1.0'
    compile 'com.squareup.okio:okio:1.9.0'

    compile ('com.yalantis:ucrop:2.2.0') {
        exclude group: 'com.squareup.okhttp3'
    }
    compile 'com.github.xizzhu:simple-tool-tip:0.5.0'

    testCompile 'junit:junit:4.12'
    testCompile 'org.robolectric:robolectric:3.3.2'
    testCompile 'org.robolectric:shadows-multidex:3.3.2'

    androidTestCompile 'com.google.dexmaker:dexmaker-mockito:1.0'
    androidTestCompile 'org.objenesis:objenesis:2.1'
    androidTestCompile 'org.mockito:mockito-core:1.10.19'
    androidTestCompile 'com.squareup.okhttp:mockwebserver:2.7.5'
    androidTestCompile 'com.squareup.okio:okio:1.9.0' // explicitly compile okio to match the version needed by ucrop

    // Provided by the WordPress-Android Repository
    compile 'org.wordpress:drag-sort-listview:0.6.1' // not found in maven central
    compile 'org.wordpress:slidinguppanel:1.0.0' // not found in maven central
    compile 'org.wordpress:passcodelock:1.5.1'

    // Dagger
    compile 'com.google.dagger:dagger:2.0.2'
    apt 'com.google.dagger:dagger-compiler:2.0.2'
    provided 'org.glassfish:javax.annotation:10.0-b28'

<<<<<<< HEAD
    compile ('com.github.wordpress-mobile.WordPress-FluxC-Android:fluxc:f81550d892d4809eb5313fa73d276a811e2aae46') {
=======
    compile ('com.github.wordpress-mobile.WordPress-FluxC-Android:fluxc:9745efa8afca82418c6bb82e592bca8d15e6f2f2') {
>>>>>>> 349031db
        exclude group: "com.android.volley";
    }

    releaseCompile project(path:':libs:utils:WordPressUtils', configuration: 'release')
    debugCompile project(path:':libs:utils:WordPressUtils', configuration: 'debug')
    releaseCompile project(path:':libs:networking:WordPressNetworking', configuration: 'release')
    debugCompile project(path:':libs:networking:WordPressNetworking', configuration: 'debug')
    releaseCompile project(path:':libs:analytics:WordPressAnalytics', configuration: 'release')
    debugCompile project(path:':libs:analytics:WordPressAnalytics', configuration: 'debug')
    releaseCompile project(path:':libs:editor:WordPressEditor', configuration: 'release')
    debugCompile project(path:':libs:editor:WordPressEditor', configuration: 'debug')

    // Debug
    debugCompile 'com.facebook.stetho:stetho:1.4.2'
}

configurations.all {
    // Exclude packaged wordpress sub projects, force the use of the source project
    // (eg. use :libs:utils:WordPressUtils instead of 'org.wordpress:utils')
    exclude group: 'org.wordpress', module: 'utils'
    exclude group: 'org.wordpress', module: 'analytics'
}

task generateCrashlyticsConfig(group: "generate", description: "Generate Crashlytics config") {
    def outputFile = new File("${rootDir}/WordPress/crashlytics.properties")
    def inputFile = file("${rootDir}/gradle.properties")
    if (!inputFile.exists()) {
        throw new StopActionException("Build configuration file:" + inputFile
                + " doesn't exist, follow README instructions")
    }
    outputs.file outputFile
    inputs.file inputFile
    doLast {
        def properties = new Properties()
        inputFile.withInputStream { stream ->
            properties.load(stream)
        }
        def crashlyticsApiKey = properties.getProperty('wp.crashlytics.apikey', '0')
        def writer = new FileWriter(outputFile)
        writer.write("""// auto-generated file from ${rootDir}/gradle.properties do not modify
apiKey=${crashlyticsApiKey}""")
        writer.close()
    }
}

// Add generateCrashlyticsConfig to all generateBuildConfig tasks (all variants)
android.applicationVariants.all { variant ->
    variant.generateBuildConfig.dependsOn(generateCrashlyticsConfig)
}

// Add properties named "wp.xxx" to our BuildConfig
android.buildTypes.all { buildType ->
    project.properties.any { property ->
        if (property.key.toLowerCase().startsWith("wp.")) {
            buildType.buildConfigField "String", property.key.replace("wp.", "").replace(".", "_").toUpperCase(),
                    "\"${property.value}\""
        }
    }
}

// For app signing
if (["storeFile", "storePassword", "keyAlias", "keyPassword"].count { !project.hasProperty(it) } == 0) {
    android {
        signingConfigs {
            release {
                storeFile = file(project.storeFile)
                storePassword = project.storePassword
                keyAlias = project.keyAlias
                keyPassword = project.keyPassword
            }
        }
    }
    android.buildTypes.release.signingConfig = android.signingConfigs.release
}<|MERGE_RESOLUTION|>--- conflicted
+++ resolved
@@ -136,11 +136,7 @@
     apt 'com.google.dagger:dagger-compiler:2.0.2'
     provided 'org.glassfish:javax.annotation:10.0-b28'
 
-<<<<<<< HEAD
-    compile ('com.github.wordpress-mobile.WordPress-FluxC-Android:fluxc:f81550d892d4809eb5313fa73d276a811e2aae46') {
-=======
     compile ('com.github.wordpress-mobile.WordPress-FluxC-Android:fluxc:9745efa8afca82418c6bb82e592bca8d15e6f2f2') {
->>>>>>> 349031db
         exclude group: "com.android.volley";
     }
 
