--- conflicted
+++ resolved
@@ -108,6 +108,8 @@
     implementation 'com.android.support:design:26.1.0'
     implementation 'com.android.support:percent:26.1.0'
     implementation 'com.android.support:preference-v7:26.1.0'
+    // ViewModel and LiveData
+    implementation 'android.arch.lifecycle:extensions:1.1.0'
 
     implementation 'com.google.android.gms:play-services-gcm:10.0.1'
     implementation 'com.google.android.gms:play-services-auth:10.0.1'
@@ -131,18 +133,9 @@
     annotationProcessor 'com.github.bumptech.glide:compiler:4.1.1'
     implementation 'com.github.bumptech.glide:volley-integration:4.1.1@aar'
 
-<<<<<<< HEAD
-    // ViewModel and LiveData
-    compile 'android.arch.lifecycle:extensions:1.1.0'
-
-    testCompile 'junit:junit:4.12'
-    testCompile 'org.robolectric:robolectric:3.3.2'
-    testCompile 'org.robolectric:shadows-multidex:3.3.2'
-=======
     testImplementation 'junit:junit:4.12'
     testImplementation 'org.robolectric:robolectric:3.6.1'
     testImplementation 'org.robolectric:shadows-multidex:3.6.1'
->>>>>>> d4efc630
 
     androidTestImplementation 'com.google.dexmaker:dexmaker-mockito:1.0'
     androidTestImplementation 'org.objenesis:objenesis:2.1'
