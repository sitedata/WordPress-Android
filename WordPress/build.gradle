--- conflicted
+++ resolved
@@ -132,14 +132,7 @@
     apt 'com.google.dagger:dagger-compiler:2.0.2'
     provided 'org.glassfish:javax.annotation:10.0-b28'
 
-<<<<<<< HEAD
-//    compile ('com.github.wordpress-mobile.WordPress-FluxC-Android:fluxc:a6147f4a3eb405497678d47124aeb922d1a8fe6e') {
-//        exclude group: "com.android.volley";
-//    }
-    compile ('com.github.wordpress-mobile.WordPress-FluxC-Android:fluxc:feature~multi-uploads-xmlrpc-SNAPSHOT') {
-=======
     compile ('com.github.wordpress-mobile.WordPress-FluxC-Android:fluxc:a26f1cf1ce153f29c6ef5e467bded0003d014953') {
->>>>>>> f3fb2083
         exclude group: "com.android.volley";
     }
 
