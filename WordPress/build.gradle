--- conflicted
+++ resolved
@@ -36,13 +36,8 @@
 
     defaultConfig {
         applicationId "org.wordpress.android"
-<<<<<<< HEAD
-        versionName "alpha-61"
-        versionCode 423
-=======
         versionName "7.7"
         versionCode 424
->>>>>>> 05f4371b
         minSdkVersion 16
         targetSdkVersion 25
 
