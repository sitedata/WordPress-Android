--- conflicted
+++ resolved
@@ -132,11 +132,7 @@
     apt 'com.google.dagger:dagger-compiler:2.0.2'
     provided 'org.glassfish:javax.annotation:10.0-b28'
 
-<<<<<<< HEAD
-    compile ('com.github.wordpress-mobile.WordPress-FluxC-Android:fluxc:dd4d03d13d0b8047a510fec8fc5f23a49965a3bd') {
-=======
     compile ('com.github.wordpress-mobile.WordPress-FluxC-Android:fluxc:a6147f4a3eb405497678d47124aeb922d1a8fe6e') {
->>>>>>> e91f3708
         exclude group: "com.android.volley";
     }
 
