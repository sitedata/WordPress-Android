buildscript {
    repositories {
        jcenter()
        maven { url 'https://plugins.gradle.org/m2/' }
    }
    dependencies {
        classpath "org.jetbrains.kotlin:kotlin-gradle-plugin:$kotlin_version"
        classpath 'com.google.gms:google-services:3.2.0'
        classpath 'se.bjurr.violations:violation-comments-to-github-gradle-plugin:1.51'
        classpath 'io.sentry:sentry-android-gradle-plugin:1.7.16'
    }
}

repositories {
    google()
    jcenter()
    maven { url 'https://zendesk.jfrog.io/zendesk/repo' }
    maven { url "https://giphy.bintray.com/giphy-sdk" }
    maven { url "https://jitpack.io" }
}

apply plugin: 'com.android.application'
apply plugin: 'kotlin-android'
apply plugin: 'kotlin-android-extensions'
apply plugin: 'kotlin-kapt'
apply plugin: 'se.bjurr.violations.violation-comments-to-github-gradle-plugin'
apply plugin: 'kotlin-allopen'

allOpen {
    // allows mocking for classes w/o directly opening them for release builds
    annotation 'org.wordpress.android.testing.OpenClassAnnotation'
}

android.defaultConfig.javaCompileOptions.annotationProcessorOptions.includeCompileClasspath = true

android {
    useLibrary 'android.test.runner'

    useLibrary 'android.test.base'
    useLibrary 'android.test.mock'

    dexOptions {
        jumboMode = true
        dexInProcess = true
    }

    compileSdkVersion 28
    buildToolsVersion '28.0.3'

    defaultConfig {
        applicationId "org.wordpress.android"
        // Allow versionName to be overridden with property. e.g. -PversionName=1234
        if (project.hasProperty("versionName")) {
            versionName project.property("versionName")
        } else {
            versionName "alpha-187"
        }
        versionCode 772
        minSdkVersion 21
        targetSdkVersion 28

        multiDexEnabled true

        vectorDrawables.useSupportLibrary = true
        testInstrumentationRunner 'org.wordpress.android.WordPressTestRunner'

        buildConfigField "boolean", "OFFER_GUTENBERG", "true"
    }

    // Gutenberg's dependency - react-native-video is using
    // Java API 1.8
    compileOptions {
        sourceCompatibility JavaVersion.VERSION_1_8
        targetCompatibility JavaVersion.VERSION_1_8
    }

    flavorDimensions "buildType"

    productFlavors {
        vanilla { // used for release and beta
            dimension "buildType"
<<<<<<< HEAD
            // Only set the release version if one isn't provided
            if (!project.hasProperty("versionName")) {
                versionName "13.1-rc-2"
            }
            versionCode 771
=======
            versionName "13.1"
            versionCode 773
>>>>>>> 30fb7004
        }

        zalpha { // alpha version - enable experimental features
            applicationId "org.wordpress.android"
            dimension "buildType"
            buildConfigField "boolean", "VIDEO_OPTIMIZATION_AVAILABLE", "true"
        }

        wasabi { // "hot" version, can be installed along release, alpha or beta versions
            applicationId "org.wordpress.android.beta"
            dimension "buildType"
        }
    }

    buildTypes {
        release {
            // Proguard is used to shrink our apk, and reduce the number of methods in our final apk,
            // but we don't obfuscate the bytecode.
            minifyEnabled true
            proguardFiles getDefaultProguardFile('proguard-android.txt'), 'proguard.cfg'
        }

        debug {
            minifyEnabled false
            buildConfigField "String", "APP_PN_KEY", "\"org.wordpress.android.debug.build\""
        }
    }

    testOptions {
        unitTests {
            includeAndroidResources = true
        }
    }

    lintOptions{
        checkDependencies = true
        lintConfig file('lint.xml')
        baseline file("lint-baseline.xml")
    }

    packagingOptions {
        // MPAndroidChart uses androidX - remove this line when we migrate everything to androidX
        exclude 'META-INF/proguard/androidx-annotations.pro'
    }

    bundle {
        language {
            // Don't split language resources for App Bundles.
            // This is required to switch language in app.
            enableSplit = false
        }
    }
}

// allows us to use cool things like @Parcelize annotations
androidExtensions {
    experimental = true
}

dependencies {

    implementation "org.jetbrains.kotlin:kotlin-stdlib-jdk7:$kotlin_version"

    // Provided by maven central
    implementation 'com.google.code.gson:gson:2.6.2'
    implementation 'org.ccil.cowan.tagsoup:tagsoup:1.2.1'

    implementation 'androidx.core:core:1.0.2'
    implementation 'androidx.legacy:legacy-support-core-ui:1.0.0'
    implementation 'androidx.fragment:fragment:1.0.0'

    implementation 'androidx.multidex:multidex:2.0.1'
    implementation 'androidx.legacy:legacy-support-v4:1.0.0'
    implementation 'androidx.exifinterface:exifinterface:1.0.0'
    implementation 'androidx.media:media:1.0.1'
    implementation 'androidx.appcompat:appcompat:1.0.2'
    implementation 'androidx.cardview:cardview:1.0.0'
    implementation 'androidx.recyclerview:recyclerview:1.0.0'
    implementation 'com.google.android.material:material:1.0.0'
    implementation 'androidx.percentlayout:percentlayout:1.0.0'
    implementation 'androidx.preference:preference:1.0.0'
    implementation "androidx.work:work-runtime:$androidx_work_version"
    implementation "androidx.work:work-runtime-ktx:$androidx_work_version"

    implementation 'androidx.constraintlayout:constraintlayout:1.1.3'

    // ViewModel and LiveData
    implementation 'androidx.lifecycle:lifecycle-extensions:2.0.0'

    testImplementation('androidx.arch.core:core-testing:2.0.0', {
        exclude group: 'com.android.support', module: 'support-compat'
        exclude group: 'com.android.support', module: 'support-annotations'
        exclude group: 'com.android.support', module: 'support-core-utils'
    })

    implementation 'com.google.firebase:firebase-messaging:17.0.0'
    implementation 'com.google.android.gms:play-services-auth:15.0.1'
    implementation 'com.google.android.gms:play-services-places:15.0.1'
    implementation 'com.android.installreferrer:installreferrer:1.0'
    implementation 'com.github.chrisbanes.photoview:library:1.2.4'
    implementation 'org.greenrobot:eventbus:3.1.1'
    implementation 'com.automattic:rest:1.0.7'
    implementation 'org.wordpress:graphview:3.4.0'
    implementation 'org.wordpress:persistentedittext:1.0.2'
    implementation 'org.wordpress:emailchecker2:1.1.0'
    implementation 'com.squareup.okio:okio:1.14.0'
    implementation 'org.apache.commons:commons-text:1.1'
    implementation 'com.airbnb.android:lottie:3.0.7'
    implementation 'com.facebook.shimmer:shimmer:0.4.0'

    implementation ('com.yalantis:ucrop:2.2.0') {
        exclude group: 'com.squareup.okhttp3'
    }

    implementation 'com.github.bumptech.glide:glide:4.9.0'
    kapt 'com.github.bumptech.glide:compiler:4.9.0'
    implementation 'com.github.bumptech.glide:volley-integration:4.6.1@aar'

    testImplementation 'junit:junit:4.12'
    testImplementation 'org.robolectric:robolectric:3.6.1'
    testImplementation 'org.robolectric:shadows-multidex:3.6.1'
    testImplementation 'org.mockito:mockito-core:2.23.0'
    testImplementation 'com.nhaarman.mockitokotlin2:mockito-kotlin:2.1.0'
    testImplementation 'org.assertj:assertj-core:3.11.1'

    androidTestImplementation 'org.mockito:mockito-android:2.27.0'
    androidTestImplementation 'com.nhaarman.mockitokotlin2:mockito-kotlin:2.1.0'
    androidTestImplementation 'com.squareup.okhttp:mockwebserver:2.7.5'
    androidTestImplementation 'com.squareup.okio:okio:1.14.0'
    androidTestImplementation 'androidx.test.espresso:espresso-core:3.1.0', {
        exclude group: 'com.android.support', module: 'support-annotations'
    }
    androidTestImplementation 'androidx.test.uiautomator:uiautomator:2.2.0'
    androidTestImplementation('androidx.test.espresso:espresso-contrib:3.1.0') {
        exclude group: 'com.android.support', module: 'appcompat'
        exclude group: 'com.android.support', module: 'support-v4'
        exclude module: 'recyclerview-v7'
    }
    androidTestImplementation('com.github.tomakehurst:wiremock:2.23.2') {
        exclude group: 'com.fasterxml.jackson.core', module: 'jackson-core'
        exclude group: 'org.apache.httpcomponents', module: 'httpclient'
        exclude group: 'org.apache.commons', module: 'commons-lang3'
        exclude group: 'asm', module: 'asm'
        exclude group: 'org.json', module: 'json'
    }
    androidTestImplementation 'org.apache.httpcomponents:httpclient-android:4.3.5.1'

    androidTestImplementation project(path:':libs:mocks:WordPressMocks')

    androidTestImplementation 'androidx.test:runner:1.1.0'
    androidTestImplementation 'androidx.test:rules:1.1.0'
    androidTestImplementation 'androidx.test.ext:junit:1.1.0'
    androidTestImplementation 'tools.fastlane:screengrab:1.2.0',  {
        exclude group: 'com.android.support.test.uiautomator', module: 'uiautomator-v18'
    }
    androidTestImplementation "androidx.work:work-testing:$androidx_work_version"

    kaptAndroidTest "com.google.dagger:dagger-compiler:$daggerVersion"

    // Dagger
    implementation "com.google.dagger:dagger:$daggerVersion"
    kapt "com.google.dagger:dagger-compiler:$daggerVersion"
    compileOnly 'org.glassfish:javax.annotation:10.0-b28'
    implementation "com.google.dagger:dagger-android-support:$daggerVersion"
    kapt "com.google.dagger:dagger-android-processor:$daggerVersion"

    implementation ("com.github.wordpress-mobile.WordPress-FluxC-Android:fluxc:$fluxCVersion") {
        exclude group: "com.android.volley"
    }

    implementation ('com.github.indexos.media-for-mobile:android:43a9026f0973a2f0a74fa813132f6a16f7499c3a')

    implementation project(path:':libs:utils:WordPressUtils')
    implementation project(path:':libs:networking:WordPressNetworking')
    implementation project(path:':libs:analytics:WordPressAnalytics')
    implementation project(path:':libs:editor:WordPressEditor')
    implementation (project(path:':libs:login:WordPressLoginFlow')) {
        exclude group: "com.github.wordpress-mobile.WordPress-FluxC-Android", module: "fluxc"
        exclude group: 'com.github.bumptech.glide'
    }

    implementation (group: 'com.zendesk', name: 'support', version: '2.0.0') {
        exclude group: 'com.google.dagger'
    }

    implementation('com.giphy.sdk:core:1.0.2@aar') {
        transitive = true
    }

    lintChecks 'org.wordpress:lint:1.0.1'

    // Sentry
    implementation 'io.sentry:sentry-android:1.7.16'
    implementation 'org.slf4j:slf4j-nop:1.7.25'

    // Debug
    debugImplementation 'com.facebook.stetho:stetho:1.5.0'
    debugImplementation 'com.facebook.stetho:stetho-okhttp3:1.5.0'

    implementation "org.jetbrains.kotlinx:kotlinx-coroutines-core:$kotlin_coroutines_version"
    implementation "org.jetbrains.kotlinx:kotlinx-coroutines-android:$kotlin_coroutines_version"

    implementation 'com.github.PhilJay:MPAndroidChart:v3.1.0-alpha'
}

configurations.all {
    // Exclude packaged wordpress sub projects, force the use of the source project
    // (eg. use :libs:utils:WordPressUtils instead of 'org.wordpress:utils')
    exclude group: 'org.wordpress', module: 'utils'
    exclude group: 'org.wordpress', module: 'analytics'
}

android.buildTypes.all { buildType ->
    // Add properties named "wp.xxx" to our BuildConfig
    def inputFile = checkGradlePropertiesFile()
    def properties = loadPropertiesFromFile(inputFile)
    properties.any { property ->
        if (property.key.toLowerCase().startsWith("wp.")) {
            buildType.buildConfigField "String", property.key.replace("wp.", "").replace(".", "_").toUpperCase(),
                    "\"${property.value}\""
        }
        if (property.key.toLowerCase().startsWith("wp.res.")) {
            buildType.resValue "string", property.key.replace("wp.res.", "").replace(".", "_").toLowerCase(),
                    "${property.value}"
        }
    }

    // If Google services file doesn't exist...
    if (!file("google-services.json").exists()) {
        // ... copy example file.
        copy {
            from(".")
            into(".")
            include("google-services.json-example")
            rename('google-services.json-example', 'google-services.json')
        }
    }

    // Print warning message if example Google services file is used.
    if ((new File('WordPress/google-services.json').text) == (new File('WordPress/google-services.json-example').text)) {
        println("WARNING: You're using the example google-services.json file. Google login will fail.")
    }
}

task violationCommentsToGitHub(type: se.bjurr.violations.comments.github.plugin.gradle.ViolationCommentsToGitHubTask) {
   repositoryOwner = "wordpress-mobile";
   repositoryName = "WordPress-Android"
   pullRequestId = System.properties['GITHUB_PULLREQUESTID']
   username = System.properties['GITHUB_USERNAME']
   password = System.properties['GITHUB_PASSWORD']
   oAuth2Token = System.properties['GITHUB_OAUTH2TOKEN']
   gitHubUrl = "https://api.github.com/"
   createCommentWithAllSingleFileComments = false
   createSingleFileComments = true
   commentOnlyChangedContent = true
   minSeverity = se.bjurr.violations.lib.model.SEVERITY.INFO //ERROR, INFO, WARN
   commentTemplate = """
**Reporter**: {{violation.reporter}}{{#violation.rule}}\n
**Rule**: {{violation.rule}}{{/violation.rule}}
**Severity**: {{violation.severity}}
**File**: {{violation.file}} L{{violation.startLine}}{{#violation.source}}
**Source**: {{violation.source}}{{/violation.source}}
{{violation.message}}
"""
   violations = [
    ["CHECKSTYLE", ".", ".*/build/.*\\.xml\$", "Checkstyle"]
   ]
}

def checkGradlePropertiesFile() {
    def inputFile = file("${rootDir}/gradle.properties")
    if (!inputFile.exists()) {
        throw new StopActionException("Build configuration file gradle.properties doesn't exist, follow README instructions")
    }
    return inputFile
}

static def loadPropertiesFromFile(inputFile) {
    def properties = new Properties()
    inputFile.withInputStream { stream ->
        properties.load(stream)
    }
    return properties
}

// For app signing
if (["storeFile", "storePassword", "keyAlias", "keyPassword"].count { !project.hasProperty(it) } == 0) {
    android {
        signingConfigs {
            release {
                storeFile = rootProject.file(project.storeFile)
                storePassword = project.storePassword
                keyAlias = project.keyAlias
                keyPassword = project.keyPassword
            }
        }
    }
    android.buildTypes.release.signingConfig = android.signingConfigs.release
}

def legacyGBBundleFile = 'src/main/assets/index.android.bundle'
assert !(file(legacyGBBundleFile).exists()) : "Error: Legacy Gutenberg JS bundle file detected. Please delete it: " + file(legacyGBBundleFile).getAbsolutePath()

// Keep this at the bottom (https://stackoverflow.com/a/37565535)
apply plugin: 'com.google.gms.google-services'
apply plugin: 'io.sentry.android.gradle'
<|MERGE_RESOLUTION|>--- conflicted
+++ resolved
@@ -79,16 +79,11 @@
     productFlavors {
         vanilla { // used for release and beta
             dimension "buildType"
-<<<<<<< HEAD
             // Only set the release version if one isn't provided
             if (!project.hasProperty("versionName")) {
-                versionName "13.1-rc-2"
+                versionName "13.1"
             }
-            versionCode 771
-=======
-            versionName "13.1"
             versionCode 773
->>>>>>> 30fb7004
         }
 
         zalpha { // alpha version - enable experimental features
