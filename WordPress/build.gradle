buildscript {
    repositories {
        jcenter()
        maven { url 'https://plugins.gradle.org/m2/' }
    }
    dependencies {
        classpath "org.jetbrains.kotlin:kotlin-gradle-plugin:$kotlinVersion"
        classpath 'com.google.gms:google-services:3.2.0'
        classpath 'se.bjurr.violations:violation-comments-to-github-gradle-plugin:1.51'
        classpath 'io.sentry:sentry-android-gradle-plugin:1.7.28'
    }
}

repositories {
    google()
    jcenter()
    maven { url 'https://zendesk.jfrog.io/zendesk/repo' }
    maven { url "https://www.jitpack.io" }
    maven { url "http://dl.bintray.com/terl/lazysodium-maven" }
}

apply plugin: 'com.android.application'
apply plugin: 'kotlin-android'
apply plugin: 'kotlin-android-extensions'
apply plugin: 'se.bjurr.violations.violation-comments-to-github-gradle-plugin'
apply plugin: 'kotlin-allopen'
apply plugin: 'kotlin-kapt'

allOpen {
    // allows mocking for classes w/o directly opening them for release builds
    annotation 'org.wordpress.android.testing.OpenClassAnnotation'
}

android.defaultConfig.javaCompileOptions.annotationProcessorOptions.includeCompileClasspath = true

android {
    useLibrary 'android.test.runner'

    useLibrary 'android.test.base'
    useLibrary 'android.test.mock'

    dexOptions {
        jumboMode = true
        dexInProcess = true
    }

    compileSdkVersion rootProject.compileSdkVersion
    buildToolsVersion rootProject.buildToolVersion

    defaultConfig {
        applicationId "org.wordpress.android"
        archivesBaseName = "$applicationId"

        // Allow versionName to be overridden with property. e.g. -PversionName=1234
        if (project.hasProperty("versionName")) {
            versionName project.property("versionName")
        } else {
            versionName "alpha-235"
        }
        versionCode 898
        minSdkVersion rootProject.minSdkVersion
        targetSdkVersion rootProject.targetSdkVersion

        multiDexEnabled true

        vectorDrawables.useSupportLibrary = true
        testInstrumentationRunner 'org.wordpress.android.WordPressTestRunner'

        buildConfigField "boolean", "OFFER_GUTENBERG", "true"
        buildConfigField "boolean", "TENOR_AVAILABLE", "true"
        buildConfigField "boolean", "READER_IMPROVEMENTS_PHASE_2", "true"
        buildConfigField "long", "REMOTE_CONFIG_FETCH_INTERVAL", "10"
        buildConfigField "boolean", "FEATURE_ANNOUNCEMENT_AVAILABLE", "false"
        buildConfigField "boolean", "GUTENBERG_MENTIONS", "true"
        buildConfigField "boolean", "MODAL_LAYOUT_PICKER", "false"
        buildConfigField "boolean", "UNIFIED_LOGIN_AVAILABLE", "true"
        buildConfigField "boolean", "WP_STORIES_AVAILABLE", "true"
    }

    // Gutenberg's dependency - react-native-video is using
    // Java API 1.8
    compileOptions {
        sourceCompatibility JavaVersion.VERSION_1_8
        targetCompatibility JavaVersion.VERSION_1_8
    }

    flavorDimensions "buildType"

    productFlavors {
        vanilla { // used for release and beta
            dimension "buildType"
            // Only set the release version if one isn't provided
            if (!project.hasProperty("versionName")) {
                versionName "15.4-rc-1"
            }
            versionCode 897
            buildConfigField "boolean", "ME_ACTIVITY_AVAILABLE", "false"
            buildConfigField "boolean", "TENOR_AVAILABLE", "false"
            buildConfigField "boolean", "READER_IMPROVEMENTS_PHASE_2", "false"
            buildConfigField "long", "REMOTE_CONFIG_FETCH_INTERVAL", "3600"
            buildConfigField "boolean", "GUTENBERG_MENTIONS", "false"
<<<<<<< HEAD
            buildConfigField "boolean", "MODAL_LAYOUT_PICKER", "false"
=======
            buildConfigField "boolean", "WP_STORIES_AVAILABLE", "false"
>>>>>>> dfac5d17
        }

        zalpha { // alpha version - enable experimental features
            applicationId "org.wordpress.android"
            dimension "buildType"
            buildConfigField "boolean", "VIDEO_OPTIMIZATION_AVAILABLE", "true"
            buildConfigField "boolean", "READER_IMPROVEMENTS_PHASE_2", "false"
        }

        wasabi { // "hot" version, can be installed along release, alpha or beta versions
            applicationId "org.wordpress.android.beta"
            dimension "buildType"
            buildConfigField "boolean", "MODAL_LAYOUT_PICKER", "true"
        }

        jalapeno { // Pre-Alpha version, used for PR builds, can be installed along release, alpha, beta, dev versions
            applicationId "org.wordpress.android.prealpha"
            dimension "buildType"
            buildConfigField "boolean", "MODAL_LAYOUT_PICKER", "true"
        }
    }

    buildTypes {
        release {
            // Proguard is used to shrink our apk, and reduce the number of methods in our final apk,
            // but we don't obfuscate the bytecode.
            minifyEnabled true
            proguardFiles getDefaultProguardFile('proguard-android.txt'), 'proguard.cfg'
        }

        debug {
            minifyEnabled false
            buildConfigField "String", "APP_PN_KEY", "\"org.wordpress.android.debug.build\""
        }
    }

    testOptions {
        animationsDisabled = true
        unitTests {
            includeAndroidResources = true
            returnDefaultValues = true
        }
    }

    lintOptions{
        checkDependencies = true
        lintConfig file('lint.xml')
        baseline file("lint-baseline.xml")
    }

    packagingOptions {
        // MPAndroidChart uses androidX - remove this line when we migrate everything to androidX
        exclude 'META-INF/proguard/androidx-annotations.pro'

        // Exclude React Native's JSC and Hermes debug binaries
        exclude '**/libjscexecutor.so'
        exclude '**/libhermes-inspector.so'
        exclude '**/libhermes-executor-debug.so'

        pickFirst 'META-INF/-no-jdk.kotlin_module'

    }

    bundle {
        language {
            // Don't split language resources for App Bundles.
            // This is required to switch language in app.
            enableSplit = false
        }
    }
}

// allows us to use cool things like @Parcelize annotations
androidExtensions {
    experimental = true
}

dependencies {
    implementation project(path:':libs:portkey-android:stories')
    implementation project(path:':libs:image-editor::ImageEditor')
    implementation "org.jetbrains.kotlin:kotlin-stdlib-jdk7:$kotlinVersion"

    // Provided by maven central
    implementation 'com.google.code.gson:gson:2.6.2'
    implementation 'org.ccil.cowan.tagsoup:tagsoup:1.2.1'

    implementation "androidx.core:core:$coreVersion"
    implementation 'androidx.legacy:legacy-support-core-ui:1.0.0'
    implementation 'androidx.fragment:fragment:1.2.4'

    implementation 'androidx.multidex:multidex:2.0.1'
    implementation 'androidx.legacy:legacy-support-v4:1.0.0'
    implementation 'androidx.exifinterface:exifinterface:1.0.0'
    implementation 'androidx.media:media:1.0.1'
    implementation 'androidx.appcompat:appcompat:1.1.0'
    implementation 'androidx.cardview:cardview:1.0.0'
    implementation 'androidx.recyclerview:recyclerview:1.0.0'
    implementation 'com.google.android.material:material:1.1.0'
    implementation 'androidx.percentlayout:percentlayout:1.0.0'
    implementation "androidx.preference:preference:$materialVersion"
    implementation "androidx.work:work-runtime:$androidxWorkVersion"
    implementation "androidx.work:work-runtime-ktx:$androidxWorkVersion"

    implementation "androidx.constraintlayout:constraintlayout:$constraintLayoutVersion"

    // ViewModel and LiveData
    implementation "androidx.lifecycle:lifecycle-viewmodel-ktx:$lifecycleVersion"
    // LiveData
    implementation "androidx.lifecycle:lifecycle-livedata-ktx:$lifecycleVersion"

    testImplementation("androidx.arch.core:core-testing:$androidxArchCoreVersion", {
        exclude group: 'com.android.support', module: 'support-compat'
        exclude group: 'com.android.support', module: 'support-annotations'
        exclude group: 'com.android.support', module: 'support-core-utils'
    })

    implementation 'com.android.volley:volley:1.1.1'
    implementation 'com.google.firebase:firebase-messaging:20.1.5'
    implementation 'com.google.android.gms:play-services-auth:18.0.0'
    implementation 'com.google.android.gms:play-services-places:17.0.0'
    implementation 'com.android.installreferrer:installreferrer:1.0'
    implementation 'com.github.chrisbanes.photoview:library:1.2.4'
    implementation 'org.greenrobot:eventbus:3.1.1'
    implementation ('com.automattic:rest:1.0.8') {
        exclude group: 'com.mcxiaoke.volley'
    }
    implementation 'org.wordpress:graphview:3.4.0'
    implementation 'org.wordpress:persistentedittext:1.0.2'
    implementation 'org.wordpress:emailchecker2:1.1.0'
    implementation 'com.squareup.okio:okio:1.14.0'
    implementation 'org.apache.commons:commons-text:1.1'
    implementation 'com.airbnb.android:lottie:3.0.7'
    implementation 'com.facebook.shimmer:shimmer:0.4.0'

    implementation ("com.github.yalantis:ucrop:$uCropVersion") {
        exclude group: 'com.squareup.okhttp3'
        exclude group: 'androidx.core', module: 'core'
        exclude group: 'androidx.constraintlayout', module: 'constraintlayout'
        exclude group: 'androidx.appcompat', module: 'appcompat'
    }

    implementation 'com.github.bumptech.glide:glide:4.10.0'
    kapt 'com.github.bumptech.glide:compiler:4.10.0'
    implementation 'com.github.bumptech.glide:volley-integration:4.6.1@aar'

    testImplementation "junit:junit:$jUnitVersion"
    testImplementation 'org.robolectric:robolectric:4.3'
    testImplementation 'org.robolectric:shadows-multidex:4.3'
    testImplementation "org.mockito:mockito-core:$mockitoCoreVersion"
    testImplementation "com.nhaarman.mockitokotlin2:mockito-kotlin:$nhaarmanMockitoVersion"
    testImplementation "org.assertj:assertj-core:$assertJVersion"
    testImplementation 'org.jetbrains.kotlinx:kotlinx-coroutines-test:1.2.1'
    testImplementation 'androidx.test:core:1.2.0'

    androidTestImplementation 'org.mockito:mockito-android:2.27.0'
    androidTestImplementation "com.nhaarman.mockitokotlin2:mockito-kotlin:$nhaarmanMockitoVersion"
    androidTestImplementation 'com.squareup.okhttp:mockwebserver:2.7.5'
    androidTestImplementation 'com.squareup.okio:okio:1.14.0'
    androidTestImplementation "androidx.test.espresso:espresso-core:$espressoVersion", {
        exclude group: 'com.android.support', module: 'support-annotations'
    }
    androidTestImplementation 'androidx.test.uiautomator:uiautomator:2.2.0'
    androidTestImplementation("androidx.test.espresso:espresso-contrib:$espressoVersion") {
        exclude group: 'com.android.support', module: 'appcompat'
        exclude group: 'com.android.support', module: 'support-v4'
        exclude module: 'recyclerview-v7'
    }
    androidTestImplementation('com.github.tomakehurst:wiremock:2.26.3') {
        exclude group: 'org.apache.httpcomponents', module: 'httpclient'
        exclude group: 'org.apache.commons', module: 'commons-lang3'
        exclude group: 'asm', module: 'asm'
        exclude group: 'org.json', module: 'json'
    }
    androidTestImplementation 'org.apache.httpcomponents:httpclient-android:4.3.5.1'

    androidTestImplementation project(path:':WordPressMocks')

    androidTestImplementation "androidx.test:runner:$androidxTestVersion"
    androidTestImplementation "androidx.test:rules:$androidxTestVersion"
    androidTestImplementation "androidx.test.ext:junit:$androidxTestVersion"
    androidTestImplementation 'tools.fastlane:screengrab:2.0.0',  {
        exclude group: 'com.android.support.test.uiautomator', module: 'uiautomator-v18'
    }
    androidTestImplementation "androidx.work:work-testing:$androidxWorkVersion"

    kaptAndroidTest "com.google.dagger:dagger-compiler:$daggerVersion"

    // Dagger
    implementation "com.google.dagger:dagger:$daggerVersion"
    kapt "com.google.dagger:dagger-compiler:$daggerVersion"
    compileOnly 'org.glassfish:javax.annotation:10.0-b28'
    implementation "com.google.dagger:dagger-android-support:$daggerVersion"
    kapt "com.google.dagger:dagger-android-processor:$daggerVersion"

    implementation ("com.github.wordpress-mobile.WordPress-FluxC-Android:fluxc:$fluxCVersion") {
        exclude group: "com.android.volley"
    }

    implementation ('com.github.indexos.media-for-mobile:android:43a9026f0973a2f0a74fa813132f6a16f7499c3a')

    implementation project(path:':libs:utils:WordPressUtils')
    testImplementation project(path:':libs:utils:WordPressUtils')
    debugImplementation project(path:':libs:utils:WordPressUtils')
    implementation (project(path:':libs:networking:WordPressNetworking')) {
        exclude group: "com.android.volley"
    }
    implementation project(path:':libs:analytics:WordPressAnalytics')
    implementation project(path:':libs:editor:WordPressEditor')
    implementation (project(path:':libs:login:WordPressLoginFlow')) {
        exclude group: "com.github.wordpress-mobile.WordPress-FluxC-Android", module: "fluxc"
        exclude group: 'com.github.bumptech.glide'
    }

    implementation (group: 'com.zendesk', name: 'support', version: '2.0.0') {
        exclude group: 'com.google.dagger'
    }

    implementation 'com.github.Tenor-Inc:tenor-android-core:0.5.1'

    lintChecks 'org.wordpress:lint:1.0.1'

    // Sentry
    implementation 'io.sentry:sentry-android:2.1.3'
    implementation 'org.slf4j:slf4j-nop:1.7.25'

    // Firebase
    implementation 'com.google.firebase:firebase-config:19.1.3'

    compileOnly project(path:':libs:WordPressAnnotations')
    kapt project(':libs:WordPressProcessors')

    // Encrypted Logging
    implementation "com.goterl.lazycode:lazysodium-android:4.1.0@aar"
    implementation "net.java.dev.jna:jna:4.5.1@aar"

    // Debug
    debugImplementation 'com.facebook.stetho:stetho:1.5.1'
    debugImplementation 'com.facebook.stetho:stetho-okhttp3:1.5.1'

    implementation "org.jetbrains.kotlinx:kotlinx-coroutines-android:$coroutinesVersion"

    implementation 'com.github.PhilJay:MPAndroidChart:v3.1.0-alpha'

    implementation "org.jsoup:jsoup:1.10.3"
    implementation 'androidx.emoji:emoji:1.0.0'
}

configurations.all {
    // Exclude packaged wordpress sub projects, force the use of the source project
    // (eg. use :libs:utils:WordPressUtils instead of 'org.wordpress:utils')
    exclude group: 'org.wordpress', module: 'utils'
    exclude group: 'org.wordpress', module: 'analytics'
}

android.buildTypes.all { buildType ->
    // Add properties named "wp.xxx" to our BuildConfig
    def inputFile = checkGradlePropertiesFile()
    def properties = loadPropertiesFromFile(inputFile)
    properties.any { property ->
        if (property.key.toLowerCase().startsWith("wp.")) {
            buildType.buildConfigField "String", property.key.replace("wp.", "").replace(".", "_").toUpperCase(),
                    "\"${property.value}\""
        }
        if (property.key.toLowerCase().startsWith("wp.res.")) {
            buildType.resValue "string", property.key.replace("wp.res.", "").replace(".", "_").toLowerCase(),
                    "${property.value}"
        }
    }

    // If Google services file doesn't exist...
    if (!file("google-services.json").exists()) {
        // ... copy example file.
        copy {
            from(".")
            into(".")
            include("google-services.json-example")
            rename('google-services.json-example', 'google-services.json')
        }
    }

    // Print warning message if example Google services file is used.
    if ((new File('WordPress/google-services.json').text) == (new File('WordPress/google-services.json-example').text)) {
        println("WARNING: You're using the example google-services.json file. Google login will fail.")
    }
}

task violationCommentsToGitHub(type: se.bjurr.violations.comments.github.plugin.gradle.ViolationCommentsToGitHubTask) {
    repositoryOwner = "wordpress-mobile";
    repositoryName = "WordPress-Android"
    pullRequestId = System.properties['GITHUB_PULLREQUESTID']
    username = System.properties['GITHUB_USERNAME']
    password = System.properties['GITHUB_PASSWORD']
    oAuth2Token = System.properties['GITHUB_OAUTH2TOKEN']
    gitHubUrl = "https://api.github.com/"
    createCommentWithAllSingleFileComments = false
    createSingleFileComments = true
    commentOnlyChangedContent = true
    minSeverity = se.bjurr.violations.lib.model.SEVERITY.INFO //ERROR, INFO, WARN
    commentTemplate = """
**Reporter**: {{violation.reporter}}{{#violation.rule}}\n
**Rule**: {{violation.rule}}{{/violation.rule}}
**Severity**: {{violation.severity}}
**File**: {{violation.file}} L{{violation.startLine}}{{#violation.source}}
**Source**: {{violation.source}}{{/violation.source}}
{{violation.message}}
"""
    violations = [
            ["CHECKSTYLE", ".", ".*/build/.*\\.xml\$", "Checkstyle"]
    ]
}

def checkGradlePropertiesFile() {
    def inputFile = file("${rootDir}/gradle.properties")
    if (!inputFile.exists()) {
        throw new StopActionException("Build configuration file gradle.properties doesn't exist, follow README instructions")
    }
    return inputFile
}

static def loadPropertiesFromFile(inputFile) {
    def properties = new Properties()
    inputFile.withInputStream { stream ->
        properties.load(stream)
    }
    return properties
}

// For app signing
if (["storeFile", "storePassword", "keyAlias", "keyPassword"].count { !project.hasProperty(it) } == 0) {
    android {
        signingConfigs {
            release {
                storeFile = rootProject.file(project.storeFile)
                storePassword = project.storePassword
                keyAlias = project.keyAlias
                keyPassword = project.keyPassword
            }
        }
    }
    android.buildTypes.release.signingConfig = android.signingConfigs.release
}

if (project.hasProperty("debugStoreFile")) {
    def sharedDebugStore = file(project.debugStoreFile.replaceFirst("^~", System.getProperty("user.home")))
    if (sharedDebugStore.exists()) {
        android {
            signingConfigs {
                debug {
                    storeFile sharedDebugStore
                }
            }
        }
    }
}

def legacyGBBundleFile = 'src/main/assets/index.android.bundle'
assert !(file(legacyGBBundleFile).exists()) : "Error: Legacy Gutenberg JS bundle file detected. Please delete it: " + file(legacyGBBundleFile).getAbsolutePath()

// Keep this at the bottom (https://stackoverflow.com/a/37565535)
apply plugin: 'com.google.gms.google-services'
apply plugin: 'io.sentry.android.gradle'
<|MERGE_RESOLUTION|>--- conflicted
+++ resolved
@@ -99,11 +99,8 @@
             buildConfigField "boolean", "READER_IMPROVEMENTS_PHASE_2", "false"
             buildConfigField "long", "REMOTE_CONFIG_FETCH_INTERVAL", "3600"
             buildConfigField "boolean", "GUTENBERG_MENTIONS", "false"
-<<<<<<< HEAD
             buildConfigField "boolean", "MODAL_LAYOUT_PICKER", "false"
-=======
             buildConfigField "boolean", "WP_STORIES_AVAILABLE", "false"
->>>>>>> dfac5d17
         }
 
         zalpha { // alpha version - enable experimental features
