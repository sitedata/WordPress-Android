buildscript {
    repositories {
        jcenter()
        maven { url 'https://maven.fabric.io/public' }
    }
    dependencies {
        classpath 'com.android.tools.build:gradle:2.1.2'
        classpath 'io.fabric.tools:gradle:1.+'
    }
}

repositories {
    jcenter()
    maven { url 'http://wordpress-mobile.github.io/WordPress-Android' }
    maven { url 'https://maven.fabric.io/public' }
    maven { url 'http://dl.bintray.com/optimizely/optimizely' }
    maven { url "https://jitpack.io" }
}

apply plugin: 'com.android.application'
apply plugin: 'io.fabric'

android {
    useLibrary 'org.apache.http.legacy'

    dexOptions {
        jumboMode = true
    }

    compileSdkVersion 23
    buildToolsVersion "23.0.3"

    defaultConfig {
        applicationId "org.wordpress.android"
<<<<<<< HEAD
        versionName "alpha-8"
        versionCode 260
=======
        versionName "alpha-14"
        versionCode 277
>>>>>>> 35c87c9d
        minSdkVersion 16
        targetSdkVersion 23

        vectorDrawables.useSupportLibrary = true
        buildConfigField "boolean", "VISUAL_EDITOR_AVAILABLE", "false"
        buildConfigField "boolean", "IN_APP_BILLING_AVAILABLE", "false"
    }

    productFlavors {
        vanilla {} // used for release and beta

        zalpha { // alpha version - enable experimental features
            buildConfigField "boolean", "VISUAL_EDITOR_AVAILABLE", "true"
            buildConfigField "boolean", "IN_APP_BILLING_AVAILABLE", "true"
            applicationId "org.wordpress.android"
        }

        wasabi { // "hot" version, can be installed along release, alpha or beta versions
            buildConfigField "boolean", "VISUAL_EDITOR_AVAILABLE", "true"
            buildConfigField "boolean", "IN_APP_BILLING_AVAILABLE", "true"
            applicationId "org.wordpress.android.beta"
        }
    }

    buildTypes {
        release {
            // Proguard is only used to fix an issue with some Samsung device
            // https://github.com/wordpress-mobile/WordPress-Android/issues/2151
            minifyEnabled true
            proguardFiles getDefaultProguardFile('proguard-android.txt'), 'proguard.cfg'
        }

        debug {
            buildConfigField "String", "APP_PN_KEY", "\"org.wordpress.android.debug.build\""
            ext.enableCrashlytics = false
        }
    }
}

dependencies {
    compile('com.crashlytics.sdk.android:crashlytics:2.5.5@aar') {
        transitive = true;
    }

    compile('com.optimizely:optimizely:+@aar') {
        transitive = true
    }

    // Provided by maven central
    compile ('org.wordpress:mediapicker:1.2.4') {
        exclude group:'com.android.support'
    }
    compile 'com.google.code.gson:gson:2.6.+'
    compile 'org.ccil.cowan.tagsoup:tagsoup:1.2.1'
    compile 'com.android.support:support-v13:23.4.0'
    compile 'com.android.support:appcompat-v7:23.4.0'
    compile 'com.android.support:cardview-v7:23.4.0'
    compile 'com.android.support:recyclerview-v7:23.4.0'
    compile 'com.android.support:design:23.4.0'
	compile 'com.android.support:percent:23.4.0'
    compile 'com.google.android.gms:play-services-gcm:8.4.0'
    compile 'com.google.android.gms:play-services-auth:8.4.0'
    compile 'com.github.chrisbanes.photoview:library:1.2.4'
    compile 'com.helpshift:android-helpshift-aar:4.4.0'
    compile 'de.greenrobot:eventbus:2.4.0'
    compile 'com.automattic:rest:1.0.5'
    compile 'org.wordpress:graphview:3.4.0'
    compile 'org.wordpress:persistentedittext:1.0.1'

    compile 'com.yalantis:ucrop:1.5.0'
    compile 'com.github.xizzhu:simple-tool-tip:0.5.0'

    androidTestCompile 'com.google.dexmaker:dexmaker-mockito:1.0'
    androidTestCompile 'org.objenesis:objenesis:2.1'
    androidTestCompile 'org.mockito:mockito-core:+'
    androidTestCompile 'com.squareup.okhttp:mockwebserver:2.7.5'


    // Provided by the WordPress-Android Repository
    compile 'org.wordpress:drag-sort-listview:0.6.1' // not found in maven central
    compile 'org.wordpress:slidinguppanel:1.0.0' // not found in maven central
    compile 'org.wordpress:passcodelock:1.2.0'
    compile 'org.wordpress:emailchecker:0.3'

    // Simperium
    compile 'com.simperium.android:simperium:0.6.8'

    releaseCompile project(path:':libs:utils:WordPressUtils', configuration: 'release')
    debugCompile project(path:':libs:utils:WordPressUtils', configuration: 'debug')
    releaseCompile project(path:':libs:networking:WordPressNetworking', configuration: 'release')
    debugCompile project(path:':libs:networking:WordPressNetworking', configuration: 'debug')
    releaseCompile project(path:':libs:analytics:WordPressAnalytics', configuration: 'release')
    debugCompile project(path:':libs:analytics:WordPressAnalytics', configuration: 'debug')
    releaseCompile project(path:':libs:editor:WordPressEditor', configuration: 'release')
    debugCompile project(path:':libs:editor:WordPressEditor', configuration: 'debug')
}

configurations.all {
    // Exclude packaged wordpress sub projects, force the use of the source project
    // (eg. use :libs:utils:WordPressUtils instead of 'org.wordpress:utils')
    exclude group: 'org.wordpress', module: 'utils'
    exclude group: 'org.wordpress', module: 'analytics'
}

task generateCrashlyticsConfig(group: "generate", description: "Generate Crashlytics config") {
    def outputFile = new File("${rootDir}/WordPress/crashlytics.properties")
    def inputFile = file("${rootDir}/WordPress/gradle.properties")
    if (!inputFile.exists()) {
        throw new StopActionException("Build configuration file:" + inputFile
                + " doesn't exist, follow README instructions")
    }
    outputs.file outputFile
    inputs.file inputFile
    doLast {
        def properties = new Properties()
        inputFile.withInputStream { stream ->
            properties.load(stream)
        }
        def crashlyticsApiKey = properties.getProperty('wp.crashlytics.apikey', '0')
        def writer = new FileWriter(outputFile)
        writer.write("""// auto-generated file from ${rootDir}/gradle.properties do not modify
apiKey=${crashlyticsApiKey}""")
        writer.close()
    }
}

// Add generateCrashlyticsConfig to all generateBuildConfig tasks (all variants)
android.applicationVariants.all { variant ->
    variant.generateBuildConfig.dependsOn(generateCrashlyticsConfig)
}

// Add properties named "wp.xxx" to our BuildConfig
android.buildTypes.all { buildType ->
    project.properties.any { property ->
        if (property.key.toLowerCase().startsWith("wp.")) {
            buildType.buildConfigField "String", property.key.replace("wp.", "").replace(".", "_").toUpperCase(),
                    "\"${property.value}\""
        }
    }
}

// For app signing
if (["storeFile", "storePassword", "keyAlias", "keyPassword"].count { !project.hasProperty(it) } == 0) {
    android {
        signingConfigs {
            release {
                storeFile = file(project.storeFile)
                storePassword = project.storePassword
                keyAlias = project.keyAlias
                keyPassword = project.keyPassword
            }
        }
    }
    android.buildTypes.release.signingConfig = android.signingConfigs.release
}<|MERGE_RESOLUTION|>--- conflicted
+++ resolved
@@ -32,13 +32,8 @@
 
     defaultConfig {
         applicationId "org.wordpress.android"
-<<<<<<< HEAD
-        versionName "alpha-8"
-        versionCode 260
-=======
         versionName "alpha-14"
         versionCode 277
->>>>>>> 35c87c9d
         minSdkVersion 16
         targetSdkVersion 23
 
