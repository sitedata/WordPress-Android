--- conflicted
+++ resolved
@@ -20,7 +20,6 @@
 
 -keepattributes Signature
 -keepattributes *Annotation*
-<<<<<<< HEAD
 ###### OkHttp - end
 
 ###### Event Bus 3
@@ -46,9 +45,9 @@
     ** *(java.lang.Throwable);
 }
 ###### Event Bus 2 - end
-=======
 
+###### ucrop - begin
 -dontwarn com.yalantis.ucrop**
 -keep class com.yalantis.ucrop** { *; }
 -keep interface com.yalantis.ucrop** { *; }
->>>>>>> 5a83efba
+###### ucrop - end