--- conflicted
+++ resolved
@@ -1,10 +1,6 @@
 {
   "branch": "master",
-<<<<<<< HEAD
   "pinned_hash": "8864a42fc96052c822f8d4607650dacaeb6bd3ce",
-=======
-  "pinned_hash": "dab0b9129b91b972faaf4049137b5e36d742da1a",
->>>>>>> 49310c69
   "files_to_copy": [
     {
       "file": "android/WPAndroid/gradle.properties",
