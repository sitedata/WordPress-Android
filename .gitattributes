--- conflicted
+++ resolved
@@ -1,8 +1,5 @@
 * text=auto !eol
-<<<<<<< HEAD
+*.sh text eol=lf
 *.bat text eol=crlf
 *.png binary
-*.jpg binary
-=======
-*.sh text eol=lf
->>>>>>> 813f9d73
+*.jpg binary