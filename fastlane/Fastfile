--- conflicted
+++ resolved
@@ -1,32 +1,6 @@
 default_platform(:android)
 fastlane_require 'dotenv'
 
-SUPPORTED_LOCALES = [
-  { glotpress: "ar", google_play: "ar" },
-  { glotpress: "de", google_play: "de-DE" },
-  { glotpress: "en-gb", google_play: "en-US" },
-  { glotpress: "es", google_play: "es-ES" },
-  { glotpress: "fr", google_play: "fr-CA" },
-  { glotpress: "fr", google_play: "fr-FR" },
-  { glotpress: "he", google_play: "iw-IL" },
-  { glotpress: "id", google_play: "id" },
-  { glotpress: "it", google_play: "it-IT" },
-  { glotpress: "ja", google_play: "ja-JP" },
-  { glotpress: "ko", google_play: "ko-KR" },
-  { glotpress: "nl", google_play: "nl-NL" },
-  { glotpress: "pl", google_play: "pl-PL" },
-  { glotpress: "pt-br", google_play: "pt-BR" },
-  { glotpress: "ru", google_play: "ru-RU" },
-  { glotpress: "sr", google_play:  "sr" },
-  { glotpress: "sv", google_play: "sv-SE" },
-  { glotpress: "th", google_play: "th" },
-  { glotpress: "tr", google_play: "tr-TR" },
-  { glotpress: "vi", google_play: "vi" },
-  { glotpress: "zh-cn", google_play: "zh-CN" },
-  { glotpress: "zh-tw", google_play: "zh-TW" },
-].freeze
-
-<<<<<<< HEAD
 SUPPORTED_LOCALES = [
   { glotpress: "ar", google_play: "ar",  promo_config: {}},
   { glotpress: "de", google_play: "de-DE",  promo_config: {} },
@@ -52,19 +26,12 @@
   { glotpress: "zh-tw", google_play: "zh-TW",  promo_config: {font: "/Library/Fonts/Arial Unicode.ttf", text_size: 60} },
 ].freeze
 
-default_platform(:android)
-
 platform :android do
 ########################################################################
 # Includes
 ########################################################################
 import "./ScreenshotFastfile"
 
-
-end
-=======
-platform :android do
-########################################################################
 # Environment
 ########################################################################
 Dotenv.load('~/.wpandroid-env.default')
@@ -96,107 +63,7 @@
     get_prs_list(repository:GHHELPER_REPO, start_tag:"#{old_version}", report_path:"#{File.expand_path('~')}/wpandroid_prs_list_#{old_version}_#{options[:codefreeze_version]}.txt")
   end
 
-########################################################################
-# Screenshot Lanes
-########################################################################
-  #####################################################################################
-  # screenshots
-  # -----------------------------------------------------------------------------------
-  # This lane takes screenshots for the WordPress app across the three device types:
-  # phone, sevenInch and tenInch. If device serials are not provided these avds will be
-  # used: fastlane_screenshots_phone, fastlane_screenshots_seven_inch,
-  # fastlane_screenshots_ten_inch
-  # -----------------------------------------------------------------------------------
-  # Usage:
-  # fastlane screenshots phone_serial:<serial> sevenInch_serial:<serial> tenInch_serial:<serial>
-  #
-  # Example:
-  # fastlane screenshots
-  # fastlane screenshots phone_serial:emulator-5444 sevenInch_serial:emulator-5446 tenInch_serial:emulator-5448
-  # bundle exec fastlane code_freeze codefreeze_version:11.2 skip_confirm:true
-  #####################################################################################
-  desc "Build and capture screenshots"
-  lane :screenshots do |options|
-    gradle(task: "assembleVanillaDebug assembleVanillaDebugAndroidTest")
-    take_screenshots(options)
-  end
 
-  desc "Capture screenshots"
-  lane :take_screenshots do |options|
-    screenshot_devices = [
-      {
-        screenshot_type: 'phone',
-        device_name: 'fastlane_screenshots_phone',
-        device_serial: options[:phone_serial],
-      },
-      {
-        screenshot_type: 'sevenInch',
-        device_name: 'fastlane_screenshots_seven_inch',
-        device_serial: options[:sevenInch_serial],
-      },
-      {
-        screenshot_type: 'tenInch',
-        device_name: 'fastlane_screenshots_ten_inch',
-        device_serial: options[:tenInch_serial],
-      }
-    ]
-
-    screenshot_options = {
-      output_directory: "fastlane/metadata/android",
-      app_apk_path: "WordPress/build/outputs/apk/vanilla/debug/WordPress-vanilla-debug.apk",
-      tests_apk_path: "WordPress/build/outputs/apk/androidTest/vanilla/debug/WordPress-vanilla-debug-androidTest.apk",
-      use_tests_in_classes: "org.wordpress.android.ui.screenshots.WPScreenshotTest",
-      reinstall_app: false,
-      clear_previous_screenshots: true,
-      locales: SUPPORTED_LOCALES.map { |hsh| hsh[:google_play] }
-    }
-
-    take_android_emulator_screenshots(devices: screenshot_devices, screenshot_options: screenshot_options)
-  end
-
-  #####################################################################################
-  # rebuild_screenshot_devices
-  # -----------------------------------------------------------------------------------
-  # This lane rebuilds all of the emulators used for generating screenshots. Beware – running
-  # this action will overwrite the following emulators:
-  #     - fastlane_screenshots_phone
-  #     - fastlane_screenshots_seven_inch
-  #     - fastlane_screenshots_ten_inch
-  # It will not overwrite any other devices.
-  #
-  # It will also create hardware profiles that match the screenshot sizes used.  Running
-  # this script will overwrite those hardware profiles if they already exist.
-  # -----------------------------------------------------------------------------------
-  # Usage:
-  # fastlane rebuild_screenshot_devices
-  #
-  # Example:
-  # fastlane rebuild_screenshot_devices
-  #####################################################################################
-  desc "Rebuild screenshot devices"
-  lane :rebuild_screenshot_devices do |options|
-
-    devices = [
-        Dir.pwd + "/devices/phone.xml",
-        Dir.pwd + "/devices/tablet-7.xml",
-        Dir.pwd + "/devices/tablet-10.xml",
-    ]
-
-    emulators = [
-        Dir.pwd + "/emulators/fastlane_screenshots_phone.ini",
-        Dir.pwd + "/emulators/fastlane_screenshots_seven_inch.ini",
-        Dir.pwd + "/emulators/fastlane_screenshots_ten_inch.ini",
-    ]
-
-    devices.each do |device_configuration|
-        sh("helpers/register-hardware-profile.sh '#{device_configuration}'")
-    end
-
-    emulators.each do |emulator_configuration|
-        sh("helpers/copy-device.sh '#{emulator_configuration}'")
-    end
-  end
->>>>>>> bc235797
 #####################################################################################
 # update_ps_strings 
 # -----------------------------------------------------------------------------------
@@ -230,36 +97,18 @@
       release_version: options[:version])
   end 
 
-#####################################################################################
-# download_metadata_string 
-# -----------------------------------------------------------------------------------
-# This lane downloads the translated metadata (release notes,
-# app store strings, title, etc.) from GlotPress and updates the local files
-# -----------------------------------------------------------------------------------
-# Usage:
-# fastlane download_metadata_string build_number:<build_number> version:<version>
-#
-# Example:
-# fastlane download_metadata_string build_number:573 version:10.3
-#####################################################################################
-<<<<<<< HEAD
-desc "Downloads translated metadata from GlotPress"
-lane :download_metadata_strings do |options| 
-  values = options[:version].split('.')
-  files = {
-    "release_note_#{values[0]}#{values[1]}" => {desc: "changelogs/#{options[:build_number]}.txt", max_size: 0},
-    play_store_promo: {desc:"short_description.txt", max_size: 80},
-    play_store_desc: {desc:"full_description.txt", max_size: 0},
-    play_store_app_title: {desc:"title.txt", max_size: 50}
-  }
-
-  delete_old_changelogs(build: options[:build_number])
-  download_metadata(project_url: "https://translate.wordpress.org/projects/apps/android/release-notes/", 
-    target_files: files, 
-    locales: SUPPORTED_LOCALES,
-    download_path: Dir.pwd + "/fastlane/metadata/android")
-end 
-=======
+  #####################################################################################
+  # download_metadata_string 
+  # -----------------------------------------------------------------------------------
+  # This lane downloads the translated metadata (release notes,
+  # app store strings, title, etc.) from GlotPress and updates the local files
+  # -----------------------------------------------------------------------------------
+  # Usage:
+  # fastlane download_metadata_string build_number:<build_number> version:<version>
+  #
+  # Example:
+  # fastlane download_metadata_string build_number:573 version:10.3
+  #####################################################################################
   desc "Downloads translated metadata from GlotPress"
   lane :download_metadata_strings do |options| 
     values = options[:version].split('.')
@@ -273,7 +122,8 @@
     delete_old_changelogs(build: options[:build_number])
     download_metadata(project_url: "https://translate.wordpress.org/projects/apps/android/release-notes/", 
       target_files: files, 
-      locales: SUPPORTED_LOCALES)
+      locales: SUPPORTED_LOCALES,
+      download_path: Dir.pwd + "/fastlane/metadata/android")
   end 
 
 ########################################################################
@@ -283,7 +133,6 @@
   lane :get_pullrequests_list do | options |
     get_prs_list(repository:GHHELPER_REPO, start_tag:"#{options[:start_tag]}", report_path:"#{File.expand_path('~')}/wpandroid_prs_list.txt")
   end
->>>>>>> bc235797
 
 #####################################################################################
 # Private lanes
