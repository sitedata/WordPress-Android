--- conflicted
+++ resolved
@@ -34,9 +34,6 @@
 
 script:
   - ./gradlew :WordPress:checkstyle
-<<<<<<< HEAD
   - ./gradlew :libs:analytics:WordPressAnalytics:checkstyle
-=======
   - ./gradlew :libs:utils:WordPressUtils:checkstyle
->>>>>>> 80d23e2c
   - ./gradlew -PdisablePreDex assembleVanillaRelease lintVanillaRelease testVanillaRelease || (grep -A20 -B2 'severity="Error"' -r --include="*.xml" WordPress libs; exit 1)