--- conflicted
+++ resolved
@@ -34,11 +34,7 @@
   - cp libs/login/gradle.properties-example libs/login/gradle.properties
 
 script:
-<<<<<<< HEAD
   - ./tools/validate-login-strings.sh
   - ./gradlew -PdisablePreDex checkstyle ktlint assembleVanillaRelease lintVanillaRelease testVanillaRelease || (grep -A20 -B2 'severity="Error"' -r --include="*.xml" WordPress libs; exit 1)
-=======
-  - ./gradlew -PdisablePreDex checkstyle ktlint assembleVanillaRelease lintVanillaRelease testVanillaRelease || (grep -A20 -B2 'severity="Error"' -r --include="*.xml" WordPress libs; exit 1)
   - bundle install
-  - bundle exec danger --fail-on-errors=true  
->>>>>>> d2605f05
+  - bundle exec danger --fail-on-errors=true  