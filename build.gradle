buildscript {
    ext.kotlin_version = '1.3.11'
    ext.kotlin_coroutines_version = '1.1.0'
    ext.arch_components_version = '1.1.1'

    repositories {
        google()
        jcenter()
    }

    dependencies {
        classpath 'com.android.tools.build:gradle:3.1.3'
        classpath 'com.automattic.android:fetchstyle:1.1'
    }
}

apply plugin: 'com.automattic.android.fetchstyle'

project.ext.preDexLibs = !project.hasProperty('disablePreDex')
project.ext.buildGutenbergFromSource = project.properties.getOrDefault('wp.BUILD_GUTENBERG_FROM_SOURCE', false).toBoolean()

allprojects {
    apply plugin: 'checkstyle'

    repositories {
        google()
        jcenter()
        maven { url "https://dl.bintray.com/wordpress-mobile/maven" }

        if (rootProject.ext.buildGutenbergFromSource) {
            // nested RN libraries need the RN maven repo defined from outside so, do it here when building from source

            maven {
                // All of React Native (JS, Obj-C sources, Android binaries) is installed from npm
                url "$rootDir/libs/gutenberg-mobile/node_modules/react-native/android"
            }
            maven {
                // Local Maven repo containing AARs with JSC library built for Android
                url "$rootDir/libs/gutenberg-mobile/node_modules/jsc-android/dist"
            }
        } else {
            maven { url "https://dl.bintray.com/wordpress-mobile/react-native-mirror/" }
        }
    }

    configurations.all {
        resolutionStrategy {
            force 'org.webkit:android-jsc:r224109'
        }
    }

    task checkstyle(type: Checkstyle) {
        source 'src'

        classpath = files()
    }

    checkstyle {
        toolVersion = '8.3'
        configFile file("${project.rootDir}/config/checkstyle.xml")
    }
}

subprojects {
    project.plugins.whenPluginAdded { plugin ->
        if ("com.android.build.gradle.AppPlugin".equals(plugin.class.name)) {
            project.android.dexOptions.preDexLibraries = rootProject.ext.preDexLibs
        } else if ("com.android.build.gradle.LibraryPlugin".equals(plugin.class.name)) {
            project.android.dexOptions.preDexLibraries = rootProject.ext.preDexLibs
        }
    }

    configurations {
        ktlint
    }

    dependencies {
        ktlint 'com.github.shyiko:ktlint:0.29.0'
    }

    task ktlint(type: JavaExec) {
        main = "com.github.shyiko.ktlint.Main"
        classpath = configurations.ktlint
        args "src/**/*.kt"
    }

    task ktlintFormat(type: JavaExec) {
        main = "com.github.shyiko.ktlint.Main"
        classpath = configurations.ktlint
        args "-F", "src/**/*.kt"
    }
}

ext {
<<<<<<< HEAD
    fluxCVersion = '57952d11a2f340cfe52546da1d1e1e66fb60141f'
=======
    fluxCVersion = '0b78142d158b06f3017807d0395d39bbc65ed88e'
>>>>>>> f37140ed
}<|MERGE_RESOLUTION|>--- conflicted
+++ resolved
@@ -92,9 +92,5 @@
 }
 
 ext {
-<<<<<<< HEAD
-    fluxCVersion = '57952d11a2f340cfe52546da1d1e1e66fb60141f'
-=======
     fluxCVersion = '0b78142d158b06f3017807d0395d39bbc65ed88e'
->>>>>>> f37140ed
 }