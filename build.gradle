buildscript {
    ext.kotlin_version = '1.3.11'
    ext.kotlin_coroutines_version = '1.1.0'
    ext.arch_components_version = '1.1.1'

    repositories {
        google()
        jcenter()
    }

    dependencies {
        classpath 'com.android.tools.build:gradle:3.1.3'
        classpath 'com.automattic.android:fetchstyle:1.1'
    }
}

apply plugin: 'com.automattic.android.fetchstyle'

project.ext.preDexLibs = !project.hasProperty('disablePreDex')
project.ext.buildGutenbergFromSource = project.properties.getOrDefault('wp.BUILD_GUTENBERG_FROM_SOURCE', false).toBoolean()

allprojects {
    apply plugin: 'checkstyle'

    repositories {
        google()
        jcenter()
        maven { url "https://dl.bintray.com/wordpress-mobile/maven" }

        if (rootProject.ext.buildGutenbergFromSource) {
            // nested RN libraries need the RN maven repo defined from outside so, do it here when building from source

            maven {
                // All of React Native (JS, Obj-C sources, Android binaries) is installed from npm
                url "$rootDir/libs/gutenberg-mobile/node_modules/react-native/android"
            }
            maven {
                // Local Maven repo containing AARs with JSC library built for Android
                url "$rootDir/libs/gutenberg-mobile/node_modules/jsc-android/dist"
            }
        } else {
            maven { url "https://dl.bintray.com/wordpress-mobile/react-native-mirror/" }
        }
    }

    configurations.all {
        resolutionStrategy {
            force 'org.webkit:android-jsc:r224109'
        }
    }

    task checkstyle(type: Checkstyle) {
        source 'src'

        classpath = files()
    }

    checkstyle {
        toolVersion = '8.3'
        configFile file("${project.rootDir}/config/checkstyle.xml")
    }
}

subprojects {
    project.plugins.whenPluginAdded { plugin ->
        if ("com.android.build.gradle.AppPlugin".equals(plugin.class.name)) {
            project.android.dexOptions.preDexLibraries = rootProject.ext.preDexLibs
        } else if ("com.android.build.gradle.LibraryPlugin".equals(plugin.class.name)) {
            project.android.dexOptions.preDexLibraries = rootProject.ext.preDexLibs
        }
    }

    configurations {
        ktlint
    }

    dependencies {
        ktlint 'com.github.shyiko:ktlint:0.29.0'
    }

    task ktlint(type: JavaExec) {
        main = "com.github.shyiko.ktlint.Main"
        classpath = configurations.ktlint
        args "src/**/*.kt"
    }

    task ktlintFormat(type: JavaExec) {
        main = "com.github.shyiko.ktlint.Main"
        classpath = configurations.ktlint
        args "-F", "src/**/*.kt"
    }
}

ext {
<<<<<<< HEAD
    fluxCVersion = '8d17fd6101e0a676bcddef6f8283189e3b6c91e6'
=======
    fluxCVersion = '3ee26c3f02b80d1b4c79777e337c4f8509d9d1ac'
>>>>>>> c0926aa2
}<|MERGE_RESOLUTION|>--- conflicted
+++ resolved
@@ -92,9 +92,5 @@
 }
 
 ext {
-<<<<<<< HEAD
-    fluxCVersion = '8d17fd6101e0a676bcddef6f8283189e3b6c91e6'
-=======
     fluxCVersion = '3ee26c3f02b80d1b4c79777e337c4f8509d9d1ac'
->>>>>>> c0926aa2
 }