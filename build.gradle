--- conflicted
+++ resolved
@@ -69,9 +69,5 @@
 }
 
 ext {
-<<<<<<< HEAD
-    fluxCVersion = '942e3dab6e3a788b21cfd3df0f04ce52149e2569'
-=======
-    fluxCVersion = '310cb88aa33cb3314b56b3450eed1c0b8e8f7299'
->>>>>>> b3b53dfa
+    fluxCVersion = '2a0f0f5cb8cbf79180fbf52dc7ccb74123ad86da'
 }