buildscript {
    ext.kotlin_version = '1.2.31'

    repositories {
        jcenter()
        google()
    }

    dependencies {
        classpath 'com.android.tools.build:gradle:3.1.0'
        classpath 'com.automattic.android:fetchstyle:1.0'
    }
}

apply plugin: 'com.automattic.android.fetchstyle'

project.ext.preDexLibs = !project.hasProperty('disablePreDex')

allprojects {
    apply plugin: 'checkstyle'

    repositories {
        jcenter()
        maven {
            url "https://maven.google.com"
        }
    }

    task checkstyle(type: Checkstyle) {
        source 'src'

        classpath = files()
    }

    checkstyle {
        toolVersion = '8.3'
        configFile file("${project.rootDir}/config/checkstyle.xml")
    }
}

subprojects {
    project.plugins.whenPluginAdded { plugin ->
        if ("com.android.build.gradle.AppPlugin".equals(plugin.class.name)) {
            project.android.dexOptions.preDexLibraries = rootProject.ext.preDexLibs
        } else if ("com.android.build.gradle.LibraryPlugin".equals(plugin.class.name)) {
            project.android.dexOptions.preDexLibraries = rootProject.ext.preDexLibs
        }
    }

    configurations {
        ktlint
    }

    dependencies {
        ktlint 'com.github.shyiko:ktlint:0.14.0'
    }

    task ktlint(type: JavaExec) {
        main = "com.github.shyiko.ktlint.Main"
        classpath = configurations.ktlint
        args "src/**/*.kt"
    }

    task ktlintFormat(type: JavaExec) {
        main = "com.github.shyiko.ktlint.Main"
        classpath = configurations.ktlint
        args "-F", "src/**/*.kt"
    }
}

ext {
<<<<<<< HEAD
    fluxCVersion = '7b2af1b4bdc781bd08a5192ba42496e6a56ca3ec'
=======
    fluxCVersion = 'e111acd69bc92c65c5f8389549f9524d101e93b7'
>>>>>>> 9ec26516
}<|MERGE_RESOLUTION|>--- conflicted
+++ resolved
@@ -69,9 +69,5 @@
 }
 
 ext {
-<<<<<<< HEAD
-    fluxCVersion = '7b2af1b4bdc781bd08a5192ba42496e6a56ca3ec'
-=======
-    fluxCVersion = 'e111acd69bc92c65c5f8389549f9524d101e93b7'
->>>>>>> 9ec26516
+    fluxCVersion = '339fe9c38b114f7af437baf8234513de77e39702'
 }