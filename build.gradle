--- conflicted
+++ resolved
@@ -104,9 +104,5 @@
 }
 
 ext {
-<<<<<<< HEAD
-    fluxCVersion = '1dfb0d15b16cf5c747287bcf580a22419f1ec7be'
-=======
     fluxCVersion = '8c78b7cb3c3960525a34d8af9125ca261cf50977'
->>>>>>> 80803477
 }