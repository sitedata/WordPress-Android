buildscript {
    ext.kotlin_version = '1.2.71'
    ext.arch_components_version = '1.1.1'

    repositories {
        google()
        jcenter()
    }

    dependencies {
        classpath 'com.android.tools.build:gradle:3.1.3'
        classpath 'com.automattic.android:fetchstyle:1.1'
    }
}

apply plugin: 'com.automattic.android.fetchstyle'

project.ext.preDexLibs = !project.hasProperty('disablePreDex')

allprojects {
    apply plugin: 'checkstyle'

    repositories {
        google()
        jcenter()
        maven { url "https://dl.bintray.com/wordpress-mobile/maven" }
    }

    task checkstyle(type: Checkstyle) {
        source 'src'

        classpath = files()
    }

    checkstyle {
        toolVersion = '8.3'
        configFile file("${project.rootDir}/config/checkstyle.xml")
    }
}

subprojects {
    project.plugins.whenPluginAdded { plugin ->
        if ("com.android.build.gradle.AppPlugin".equals(plugin.class.name)) {
            project.android.dexOptions.preDexLibraries = rootProject.ext.preDexLibs
        } else if ("com.android.build.gradle.LibraryPlugin".equals(plugin.class.name)) {
            project.android.dexOptions.preDexLibraries = rootProject.ext.preDexLibs
        }
    }

    configurations {
        ktlint
    }

    dependencies {
        ktlint 'com.github.shyiko:ktlint:0.21.0'
    }

    task ktlint(type: JavaExec) {
        main = "com.github.shyiko.ktlint.Main"
        classpath = configurations.ktlint
        args "src/**/*.kt"
    }

    task ktlintFormat(type: JavaExec) {
        main = "com.github.shyiko.ktlint.Main"
        classpath = configurations.ktlint
        args "-F", "src/**/*.kt"
    }
}

ext {
<<<<<<< HEAD
    fluxCVersion = '835315abaebdca4334ca7b75dce827ffec7409bc'
=======
    fluxCVersion = 'f0e022e366e20a32d663031504202717a99862fd'
>>>>>>> b806279c
}<|MERGE_RESOLUTION|>--- conflicted
+++ resolved
@@ -69,9 +69,5 @@
 }
 
 ext {
-<<<<<<< HEAD
-    fluxCVersion = '835315abaebdca4334ca7b75dce827ffec7409bc'
-=======
     fluxCVersion = 'f0e022e366e20a32d663031504202717a99862fd'
->>>>>>> b806279c
 }