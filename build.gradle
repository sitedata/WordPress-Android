--- conflicted
+++ resolved
@@ -69,9 +69,5 @@
 }
 
 ext {
-<<<<<<< HEAD
-    fluxCVersion = '721950e2b1c981ddedb925e85b50b523d3291526'
-=======
     fluxCVersion = 'd033dea4444cf46ee7f54ab3d8714ed029a307ad'
->>>>>>> 957a192e
 }