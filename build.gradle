buildscript {
    ext.kotlin_version = '1.2.61'
    ext.arch_components_version = '1.1.1'

    repositories {
        google()
        jcenter()
    }

    dependencies {
        classpath 'com.android.tools.build:gradle:3.1.3'
        classpath 'com.automattic.android:fetchstyle:1.1'
    }
}

apply plugin: 'com.automattic.android.fetchstyle'

project.ext.preDexLibs = !project.hasProperty('disablePreDex')

allprojects {
    apply plugin: 'checkstyle'

    repositories {
        google()
        jcenter()
        maven { url "https://dl.bintray.com/wordpress-mobile/maven" }
    }

    task checkstyle(type: Checkstyle) {
        source 'src'

        classpath = files()
    }

    checkstyle {
        toolVersion = '8.3'
        configFile file("${project.rootDir}/config/checkstyle.xml")
    }
}

subprojects {
    project.plugins.whenPluginAdded { plugin ->
        if ("com.android.build.gradle.AppPlugin".equals(plugin.class.name)) {
            project.android.dexOptions.preDexLibraries = rootProject.ext.preDexLibs
        } else if ("com.android.build.gradle.LibraryPlugin".equals(plugin.class.name)) {
            project.android.dexOptions.preDexLibraries = rootProject.ext.preDexLibs
        }
    }

    configurations {
        ktlint
    }

    dependencies {
        ktlint 'com.github.shyiko:ktlint:0.21.0'
    }

    task ktlint(type: JavaExec) {
        main = "com.github.shyiko.ktlint.Main"
        classpath = configurations.ktlint
        args "src/**/*.kt"
    }

    task ktlintFormat(type: JavaExec) {
        main = "com.github.shyiko.ktlint.Main"
        classpath = configurations.ktlint
        args "-F", "src/**/*.kt"
    }
}

ext {
<<<<<<< HEAD
    fluxCVersion = '58bd069cf75d3708db41cfe5c9011dcc4eda2dc6'
=======
    fluxCVersion = 'c111d8ae342829b4c0d9cfd7ce5cd95942a27ca2'
>>>>>>> 93089009
}<|MERGE_RESOLUTION|>--- conflicted
+++ resolved
@@ -69,9 +69,5 @@
 }
 
 ext {
-<<<<<<< HEAD
-    fluxCVersion = '58bd069cf75d3708db41cfe5c9011dcc4eda2dc6'
-=======
-    fluxCVersion = 'c111d8ae342829b4c0d9cfd7ce5cd95942a27ca2'
->>>>>>> 93089009
+    fluxCVersion = '835315abaebdca4334ca7b75dce827ffec7409bc'
 }