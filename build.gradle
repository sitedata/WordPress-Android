buildscript {
    ext.kotlin_version = '1.3.61'
    ext.kotlin_coroutines_version = '1.3.3'
    ext.androidx_work_version = "2.0.1"

    repositories {
        google()
        jcenter()
    }

    dependencies {
        classpath 'com.android.tools.build:gradle:3.5.1'
        classpath 'com.automattic.android:fetchstyle:1.1'
        classpath "org.jetbrains.kotlin:kotlin-allopen:$kotlin_version"
    }
}

plugins {
    id 'com.gradle.build-scan' version '2.0.2'
}

apply plugin: 'com.automattic.android.fetchstyle'

project.ext.buildGutenbergFromSource = project.properties.getOrDefault('wp.BUILD_GUTENBERG_FROM_SOURCE', false).toBoolean()

allprojects {
    apply plugin: 'checkstyle'

    repositories {
        google()
        jcenter()
        maven { url "https://dl.bintray.com/wordpress-mobile/maven" }

        if (rootProject.ext.buildGutenbergFromSource) {
            // nested RN libraries need the RN maven repo defined from outside so, do it here when building from source

            maven {
                // All of React Native (JS, Obj-C sources, Android binaries) is installed from npm
                url "$rootDir/libs/gutenberg-mobile/node_modules/react-native/android"
            }
        } else {
            maven { url "https://dl.bintray.com/wordpress-mobile/react-native-mirror/" }
        }
    }

    task checkstyle(type: Checkstyle) {
        source 'src'

        classpath = files()
    }

    checkstyle {
        toolVersion = '8.3'
        configFile file("${project.rootDir}/config/checkstyle.xml")
    }
}

subprojects {

    configurations {
        ktlint
    }

    dependencies {
        ktlint 'com.github.shyiko:ktlint:0.29.0'
    }

    task ktlint(type: JavaExec) {
        main = "com.github.shyiko.ktlint.Main"
        classpath = configurations.ktlint
        args "src/**/*.kt"
    }

    task ktlintFormat(type: JavaExec) {
        main = "com.github.shyiko.ktlint.Main"
        classpath = configurations.ktlint
        args "-F", "src/**/*.kt"
    }

    task ciktlint(type: JavaExec) {
        main = "com.github.shyiko.ktlint.Main"
        classpath = configurations.ktlint
        args "src/**/*.kt", "--reporter=checkstyle,output=${buildDir}/ktlint.xml"
    }
}

buildScan {
    // Always run Gradle scan on CI builds
    if (System.getenv('CI')) {
        termsOfServiceUrl = 'https://gradle.com/terms-of-service'
        termsOfServiceAgree = 'yes'
        tag 'CI'
        publishAlways()
    }
}

ext {
    daggerVersion = '2.22.1'
<<<<<<< HEAD
    fluxCVersion = '1290f5078761cd11f53df08ca88de12161a49c81'
=======
    fluxCVersion = '1.6.8-beta-3'
>>>>>>> f788f699
}

// Onboarding and dev env setup tasks
task checkBundler(type:Exec) {
    doFirst {
        println "Check Bundler"
    }

    workingDir = './'
    executable "sh"
    args "-c", "if ! type 'bundle' > /dev/null; then gem install bundler; fi"

    //store the output instead of printing to the console:
    standardOutput = new ByteArrayOutputStream()

    //extension method checkBundler.output() can be used to obtain the output:
    ext.output = {
        return standardOutput.toString()
    }
}

task checkBundle(type:Exec, dependsOn:checkBundler) {
    doFirst {
        println "Check Bundle"
    }

    workingDir = './'
    executable "sh"
    args "-c", "bundle check --path=\${BUNDLE_PATH:-vendor/bundle} > /dev/null || bundle install --jobs=3 --retry=3 --path=\${BUNDLE_PATH:-vendor/bundle}"

    //store the output instead of printing to the console:
    standardOutput = new ByteArrayOutputStream()

    //extension method checkBundle.output() can be used to obtain the output:
    ext.output = {
        return standardOutput.toString()
    }
}

task applyCredentials(type:Exec, dependsOn:checkBundle) {
    doFirst {
        println "Apply credentials for this branch"
    }

    workingDir = './'
    executable "sh"
    args "-c", "FASTLANE_SKIP_UPDATE_CHECK=1 FASTLANE_ENV_PRINTER=1 bundle exec fastlane run configure_apply force:true"

    //store the output instead of printing to the console:
    standardOutput = new ByteArrayOutputStream()

    //extension method checkBundle.output() can be used to obtain the output:
    ext.output = {
        return standardOutput.toString()
    }
}

tasks.register("prodDeps") {
    group = 'Onboarding'
    description = 'Install dependencies for production builds'
    dependsOn applyCredentials
    doLast {
        println("Done")
    }
}<|MERGE_RESOLUTION|>--- conflicted
+++ resolved
@@ -96,11 +96,7 @@
 
 ext {
     daggerVersion = '2.22.1'
-<<<<<<< HEAD
-    fluxCVersion = '1290f5078761cd11f53df08ca88de12161a49c81'
-=======
-    fluxCVersion = '1.6.8-beta-3'
->>>>>>> f788f699
+    fluxCVersion = 'cd863de23b568f1277af856aa3d1d9de04463dee'
 }
 
 // Onboarding and dev env setup tasks
