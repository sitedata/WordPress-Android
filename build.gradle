--- conflicted
+++ resolved
@@ -69,9 +69,5 @@
 }
 
 ext {
-<<<<<<< HEAD
-    fluxCVersion = '12097e56a163a5b850c854e2dd0a4a2b4367d308'
-=======
     fluxCVersion = '6ac92cd449142bd8222bad23112ab1e980e21d51'
->>>>>>> f9bbb933
 }