--- conflicted
+++ resolved
@@ -74,11 +74,8 @@
         compile 'com.github.castorflex.smoothprogressbar:library:0.4.0'
         compile 'com.github.chrisbanes.photoview:library:1.2.3'
         compile 'net.simonvt.menudrawer:menudrawer:3.0.6'
-<<<<<<< HEAD
         compile 'com.helpshift:android-aar:3.4.1'
-=======
         compile 'com.mcxiaoke.volley:library:1.0.+'
->>>>>>> 9b8fb35c
 
         androidTestCompile 'com.jayway.android.robotium:robotium-solo:5.+'
         androidTestCompile 'com.google.dexmaker:dexmaker-mockito:1.0'
