--- conflicted
+++ resolved
@@ -3,12 +3,8 @@
         mavenCentral()
     }
     dependencies {
-<<<<<<< HEAD
-        classpath 'com.android.tools.build:gradle:0.7.+'
+        classpath 'com.android.tools.build:gradle:0.9.+'
         classpath 'com.github.nrudenko:gradle-android-cq-plugin:0.1+'
-=======
-        classpath 'com.android.tools.build:gradle:0.9.+'
->>>>>>> 440516e2
     }
 }
 
