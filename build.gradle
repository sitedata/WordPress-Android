buildscript {
    ext.kotlin_version = '1.3.11'
    ext.kotlin_coroutines_version = '1.1.0'
    ext.arch_components_version = '1.1.1'

    repositories {
        google()
        jcenter()
    }

    dependencies {
        classpath 'com.android.tools.build:gradle:3.1.3'
        classpath 'com.automattic.android:fetchstyle:1.1'
    }
}

apply plugin: 'com.automattic.android.fetchstyle'

project.ext.preDexLibs = !project.hasProperty('disablePreDex')
project.ext.buildGutenbergFromSource = project.properties.getOrDefault('wp.BUILD_GUTENBERG_FROM_SOURCE', false).toBoolean()

allprojects {
    apply plugin: 'checkstyle'

    repositories {
        google()
        jcenter()
        maven { url "https://dl.bintray.com/wordpress-mobile/maven" }

        if (rootProject.ext.buildGutenbergFromSource) {
            // nested RN libraries need the RN maven repo defined from outside so, do it here when building from source

            maven {
                // All of React Native (JS, Obj-C sources, Android binaries) is installed from npm
                url "$rootDir/libs/gutenberg-mobile/node_modules/react-native/android"
            }
            maven {
                // Local Maven repo containing AARs with JSC library built for Android
                url "$rootDir/libs/gutenberg-mobile/node_modules/jsc-android/dist"
            }
        } else {
            maven { url "https://dl.bintray.com/wordpress-mobile/react-native-mirror/" }
        }
    }

    configurations.all {
        resolutionStrategy {
            force 'org.webkit:android-jsc:r224109'
        }
    }

    task checkstyle(type: Checkstyle) {
        source 'src'

        classpath = files()
    }

    checkstyle {
        toolVersion = '8.3'
        configFile file("${project.rootDir}/config/checkstyle.xml")
    }
}

subprojects {
    project.plugins.whenPluginAdded { plugin ->
        if ("com.android.build.gradle.AppPlugin".equals(plugin.class.name)) {
            project.android.dexOptions.preDexLibraries = rootProject.ext.preDexLibs
        } else if ("com.android.build.gradle.LibraryPlugin".equals(plugin.class.name)) {
            project.android.dexOptions.preDexLibraries = rootProject.ext.preDexLibs
        }
    }

    configurations {
        ktlint
    }

    dependencies {
        ktlint 'com.github.shyiko:ktlint:0.29.0'
    }

    task ktlint(type: JavaExec) {
        main = "com.github.shyiko.ktlint.Main"
        classpath = configurations.ktlint
        args "src/**/*.kt"
    }

    task ktlintFormat(type: JavaExec) {
        main = "com.github.shyiko.ktlint.Main"
        classpath = configurations.ktlint
        args "-F", "src/**/*.kt"
    }
}

ext {
<<<<<<< HEAD
    fluxCVersion = '08f9d7ccdc8b6536b61b30fe27cedb2e843b56b4'
=======
    fluxCVersion = '0b78142d158b06f3017807d0395d39bbc65ed88e'
>>>>>>> c39715ed
}<|MERGE_RESOLUTION|>--- conflicted
+++ resolved
@@ -92,9 +92,5 @@
 }
 
 ext {
-<<<<<<< HEAD
-    fluxCVersion = '08f9d7ccdc8b6536b61b30fe27cedb2e843b56b4'
-=======
-    fluxCVersion = '0b78142d158b06f3017807d0395d39bbc65ed88e'
->>>>>>> c39715ed
+    fluxCVersion = 'a366fbf9ffcacec2c51c433a38b24867e9ee1866'
 }