--- conflicted
+++ resolved
@@ -92,9 +92,5 @@
 }
 
 ext {
-<<<<<<< HEAD
-    fluxCVersion = '8db006d15381b1e8b1f57729f5aa3dc4a517c191'
-=======
-    fluxCVersion = 'e21cf4b44084b61b367a431b8f9aa90c4cc8a50b'
->>>>>>> 2d8baea2
+    fluxCVersion = '25c08a29c9af93b93d5f0bd0ce31cdc1373b6880'
 }