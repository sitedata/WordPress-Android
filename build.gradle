--- conflicted
+++ resolved
@@ -69,9 +69,5 @@
 }
 
 ext {
-<<<<<<< HEAD
     fluxCVersion = '7b2af1b4bdc781bd08a5192ba42496e6a56ca3ec'
-=======
-    fluxCVersion = '4399d48b000c6e31b0da33628482c4124e68cf1b'
->>>>>>> cf135cb3
 }