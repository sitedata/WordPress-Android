buildscript {
    ext.kotlin_version = '1.2.61'
    ext.arch_components_version = '1.1.1'

    repositories {
        google()
        jcenter()
    }

    dependencies {
        classpath 'com.android.tools.build:gradle:3.1.3'
        classpath 'com.automattic.android:fetchstyle:1.1'
    }
}

apply plugin: 'com.automattic.android.fetchstyle'

project.ext.preDexLibs = !project.hasProperty('disablePreDex')
project.ext.buildGutenbergFromSource = project.properties.getOrDefault('wp.BUILD_GUTENBERG_FROM_SOURCE', false)

allprojects {
    apply plugin: 'checkstyle'

    repositories {
        google()
        jcenter()
        maven { url "https://dl.bintray.com/wordpress-mobile/maven" }

        if (rootProject.ext.buildGutenbergFromSource) {
<<<<<<< HEAD
=======
            // nested RN libraries need the RN maven repo defined from outside so, do it here when building from source

>>>>>>> 316fb595
            maven {
                // All of React Native (JS, Obj-C sources, Android binaries) is installed from npm
                url "$rootDir/libs/gutenberg-mobile/node_modules/react-native/android"
            }
            maven {
                // Local Maven repo containing AARs with JSC library built for Android
                url "$rootDir/libs/gutenberg-mobile/node_modules/jsc-android/dist"
            }
<<<<<<< HEAD
        } else {
            maven {
                // All of React Native (JS, Obj-C sources, Android binaries) is installed from npm
                url "https://unpkg.com/react-native@0.57.5/android"
            }
            maven {
                // Local Maven repo containing AARs with JSC library built for Android
                url "https://unpkg.com/jsc-android@224109.1.0/dist/"
            }
        }
    }

    configurations.all {
        resolutionStrategy {
            force 'org.webkit:android-jsc:r224109'
=======
>>>>>>> 316fb595
        }
    }

    task checkstyle(type: Checkstyle) {
        source 'src'

        classpath = files()
    }

    checkstyle {
        toolVersion = '8.3'
        configFile file("${project.rootDir}/config/checkstyle.xml")
    }
}

subprojects {
    project.plugins.whenPluginAdded { plugin ->
        if ("com.android.build.gradle.AppPlugin".equals(plugin.class.name)) {
            project.android.dexOptions.preDexLibraries = rootProject.ext.preDexLibs
        } else if ("com.android.build.gradle.LibraryPlugin".equals(plugin.class.name)) {
            project.android.dexOptions.preDexLibraries = rootProject.ext.preDexLibs
        }
    }

    configurations {
        ktlint
    }

    dependencies {
        ktlint 'com.github.shyiko:ktlint:0.28.0'
    }

    task ktlint(type: JavaExec) {
        main = "com.github.shyiko.ktlint.Main"
        classpath = configurations.ktlint
        args "src/**/*.kt"
    }

    task ktlintFormat(type: JavaExec) {
        main = "com.github.shyiko.ktlint.Main"
        classpath = configurations.ktlint
        args "-F", "src/**/*.kt"
    }
}

ext {
    fluxCVersion = 'c452ef2e9059b0a29d77ea0a03026bacf79f46a9'
}<|MERGE_RESOLUTION|>--- conflicted
+++ resolved
@@ -27,11 +27,8 @@
         maven { url "https://dl.bintray.com/wordpress-mobile/maven" }
 
         if (rootProject.ext.buildGutenbergFromSource) {
-<<<<<<< HEAD
-=======
             // nested RN libraries need the RN maven repo defined from outside so, do it here when building from source
 
->>>>>>> 316fb595
             maven {
                 // All of React Native (JS, Obj-C sources, Android binaries) is installed from npm
                 url "$rootDir/libs/gutenberg-mobile/node_modules/react-native/android"
@@ -40,24 +37,6 @@
                 // Local Maven repo containing AARs with JSC library built for Android
                 url "$rootDir/libs/gutenberg-mobile/node_modules/jsc-android/dist"
             }
-<<<<<<< HEAD
-        } else {
-            maven {
-                // All of React Native (JS, Obj-C sources, Android binaries) is installed from npm
-                url "https://unpkg.com/react-native@0.57.5/android"
-            }
-            maven {
-                // Local Maven repo containing AARs with JSC library built for Android
-                url "https://unpkg.com/jsc-android@224109.1.0/dist/"
-            }
-        }
-    }
-
-    configurations.all {
-        resolutionStrategy {
-            force 'org.webkit:android-jsc:r224109'
-=======
->>>>>>> 316fb595
         }
     }
 
