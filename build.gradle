--- conflicted
+++ resolved
@@ -38,13 +38,8 @@
             buildConfigField "String", "APP_PN_KEY", "\"org.wordpress.android.beta.build\""
             buildConfigField "String", "STATS_PROVIDER_AUTHORITY", "\"org.wordpress.android.providers.StatsContentProviderBeta\""
             packageNameSuffix ".beta"
-<<<<<<< HEAD
-        } // end zbetagroup
-    } // end buildTypes
-=======
         }
     }
->>>>>>> 04292dec
 
     compileSdkVersion 19
     buildToolsVersion "19"
@@ -61,12 +56,8 @@
         // Provided by maven central
         compile 'com.google.code.gson:gson:2.2.2'
         compile 'org.ccil.cowan.tagsoup:tagsoup:1.2.1'
-<<<<<<< HEAD
-        compile 'com.android.support:support-v4:18.0.+'
+        compile 'com.android.support:support-v4:19.0.+'
         instrumentTestCompile 'com.jayway.android.robotium:robotium-solo:5.+'
-=======
-        compile 'com.android.support:support-v4:19.0.+'
->>>>>>> 04292dec
 
         // These are provided by the WordPress-Android Repository
         compile 'org.wordpress:actionbarsherlock:4.4.0'
