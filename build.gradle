buildscript {
    ext.kotlin_version = '1.3.11'
    ext.kotlin_coroutines_version = '1.1.0'
    ext.arch_components_version = '1.1.1'

    repositories {
        google()
        jcenter()
    }

    dependencies {
        classpath 'com.android.tools.build:gradle:3.2.1'
        classpath 'com.automattic.android:fetchstyle:1.1'
    }
}

apply plugin: 'com.automattic.android.fetchstyle'

project.ext.preDexLibs = !project.hasProperty('disablePreDex')
project.ext.buildGutenbergFromSource = project.properties.getOrDefault('wp.BUILD_GUTENBERG_FROM_SOURCE', false).toBoolean()

allprojects {
    apply plugin: 'checkstyle'

    repositories {
        google()
        jcenter()
        maven { url "https://dl.bintray.com/wordpress-mobile/maven" }

        if (rootProject.ext.buildGutenbergFromSource) {
            // nested RN libraries need the RN maven repo defined from outside so, do it here when building from source

            maven {
                // All of React Native (JS, Obj-C sources, Android binaries) is installed from npm
                url "$rootDir/libs/gutenberg-mobile/node_modules/react-native/android"
            }
            maven {
                // Local Maven repo containing AARs with JSC library built for Android
                url "$rootDir/libs/gutenberg-mobile/node_modules/jsc-android/dist"
            }
        } else {
            maven { url "https://dl.bintray.com/wordpress-mobile/react-native-mirror/" }
        }
    }

    configurations.all {
        resolutionStrategy {
            force 'org.webkit:android-jsc:r224109'
        }
    }

    task checkstyle(type: Checkstyle) {
        source 'src'

        classpath = files()
    }

    checkstyle {
        toolVersion = '8.3'
        configFile file("${project.rootDir}/config/checkstyle.xml")
    }
}

subprojects {
    project.plugins.whenPluginAdded { plugin ->
        if ("com.android.build.gradle.AppPlugin".equals(plugin.class.name)) {
            project.android.dexOptions.preDexLibraries = rootProject.ext.preDexLibs
        } else if ("com.android.build.gradle.LibraryPlugin".equals(plugin.class.name)) {
            project.android.dexOptions.preDexLibraries = rootProject.ext.preDexLibs
        }
    }

    configurations {
        ktlint
    }

    dependencies {
        ktlint 'com.github.shyiko:ktlint:0.29.0'
    }

    task ktlint(type: JavaExec) {
        main = "com.github.shyiko.ktlint.Main"
        classpath = configurations.ktlint
        args "src/**/*.kt"
    }

    task ktlintFormat(type: JavaExec) {
        main = "com.github.shyiko.ktlint.Main"
        classpath = configurations.ktlint
        args "-F", "src/**/*.kt"
    }
}

ext {
<<<<<<< HEAD
    fluxCVersion = '816fa4698c53518d6f68b82d14c7aa4f9f0801a9'
=======
    fluxCVersion = 'a85c935433d3a0dd6824b6948adc4afe42be8442'
>>>>>>> 07286f48
}<|MERGE_RESOLUTION|>--- conflicted
+++ resolved
@@ -92,9 +92,5 @@
 }
 
 ext {
-<<<<<<< HEAD
-    fluxCVersion = '816fa4698c53518d6f68b82d14c7aa4f9f0801a9'
-=======
     fluxCVersion = 'a85c935433d3a0dd6824b6948adc4afe42be8442'
->>>>>>> 07286f48
 }