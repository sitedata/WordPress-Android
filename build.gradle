buildscript {
    ext.kotlin_version = '1.3.11'
    ext.kotlin_coroutines_version = '1.1.0'
    ext.arch_components_version = '1.1.1'

    repositories {
        google()
        jcenter()
    }

    dependencies {
        classpath 'com.android.tools.build:gradle:3.1.3'
        classpath 'com.automattic.android:fetchstyle:1.1'
    }
}

apply plugin: 'com.automattic.android.fetchstyle'

project.ext.preDexLibs = !project.hasProperty('disablePreDex')
project.ext.buildGutenbergFromSource = project.properties.getOrDefault('wp.BUILD_GUTENBERG_FROM_SOURCE', false).toBoolean()

allprojects {
    apply plugin: 'checkstyle'

    repositories {
        google()
        jcenter()
        maven { url "https://dl.bintray.com/wordpress-mobile/maven" }

        if (rootProject.ext.buildGutenbergFromSource) {
            // nested RN libraries need the RN maven repo defined from outside so, do it here when building from source

            maven {
                // All of React Native (JS, Obj-C sources, Android binaries) is installed from npm
                url "$rootDir/libs/gutenberg-mobile/node_modules/react-native/android"
            }
            maven {
                // Local Maven repo containing AARs with JSC library built for Android
                url "$rootDir/libs/gutenberg-mobile/node_modules/jsc-android/dist"
            }
        } else {
            maven { url "https://dl.bintray.com/wordpress-mobile/react-native-mirror/" }
        }
    }

    configurations.all {
        resolutionStrategy {
            force 'org.webkit:android-jsc:r224109'
        }
    }

    task checkstyle(type: Checkstyle) {
        source 'src'

        classpath = files()
    }

    checkstyle {
        toolVersion = '8.3'
        configFile file("${project.rootDir}/config/checkstyle.xml")
    }
}

subprojects {
    project.plugins.whenPluginAdded { plugin ->
        if ("com.android.build.gradle.AppPlugin".equals(plugin.class.name)) {
            project.android.dexOptions.preDexLibraries = rootProject.ext.preDexLibs
        } else if ("com.android.build.gradle.LibraryPlugin".equals(plugin.class.name)) {
            project.android.dexOptions.preDexLibraries = rootProject.ext.preDexLibs
        }
    }

    configurations {
        ktlint
    }

    dependencies {
        ktlint 'com.github.shyiko:ktlint:0.29.0'
    }

    task ktlint(type: JavaExec) {
        main = "com.github.shyiko.ktlint.Main"
        classpath = configurations.ktlint
        args "src/**/*.kt"
    }

    task ktlintFormat(type: JavaExec) {
        main = "com.github.shyiko.ktlint.Main"
        classpath = configurations.ktlint
        args "-F", "src/**/*.kt"
    }
}

ext {
<<<<<<< HEAD
    fluxCVersion = '57d7ced02f3fd6b5ed6ecd00a3138686710550bc'
=======
    fluxCVersion = '9d2ffd6833753d94033a21aa5732fc86397d6316'
>>>>>>> 06ecb550
}<|MERGE_RESOLUTION|>--- conflicted
+++ resolved
@@ -92,9 +92,5 @@
 }
 
 ext {
-<<<<<<< HEAD
-    fluxCVersion = '57d7ced02f3fd6b5ed6ecd00a3138686710550bc'
-=======
-    fluxCVersion = '9d2ffd6833753d94033a21aa5732fc86397d6316'
->>>>>>> 06ecb550
+    fluxCVersion = '592fa69e55ebb283b2428cf0b486df0e60cd2b8b'
 }