--- conflicted
+++ resolved
@@ -23,13 +23,7 @@
     repositories {
         google()
         jcenter()
-<<<<<<< HEAD
         maven { url "https://dl.bintray.com/wordpress-mobile/maven" }
-=======
-        maven {
-            url "https://maven.google.com"
-        }
->>>>>>> 02abca8b
     }
 
     task checkstyle(type: Checkstyle) {
