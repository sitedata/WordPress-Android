buildscript {
    ext.kotlin_version = '1.3.11'
    ext.kotlin_coroutines_version = '1.1.0'
    ext.androidx_work_version = "2.0.1"

    repositories {
        google()
        jcenter()
    }

    dependencies {
        classpath 'com.android.tools.build:gradle:3.5.1'
        classpath 'com.automattic.android:fetchstyle:1.1'
        classpath "org.jetbrains.kotlin:kotlin-allopen:$kotlin_version"
    }
}

plugins {
    id 'com.gradle.build-scan' version '2.0.2'
}

apply plugin: 'com.automattic.android.fetchstyle'

project.ext.buildGutenbergFromSource = project.properties.getOrDefault('wp.BUILD_GUTENBERG_FROM_SOURCE', false).toBoolean()

allprojects {
    apply plugin: 'checkstyle'

    repositories {
        google()
        jcenter()
        maven { url "https://dl.bintray.com/wordpress-mobile/maven" }

        if (rootProject.ext.buildGutenbergFromSource) {
            // nested RN libraries need the RN maven repo defined from outside so, do it here when building from source

            maven {
                // All of React Native (JS, Obj-C sources, Android binaries) is installed from npm
                url "$rootDir/libs/gutenberg-mobile/node_modules/react-native/android"
            }
            maven {
                // Local Maven repo containing AARs with JSC library built for Android
                url "$rootDir/libs/gutenberg-mobile/node_modules/jsc-android/dist"
            }
        } else {
            maven { url "https://dl.bintray.com/wordpress-mobile/react-native-mirror/" }
        }
    }

    configurations.all {
        resolutionStrategy {
            force 'org.webkit:android-jsc:r241213'
        }
    }

    task checkstyle(type: Checkstyle) {
        source 'src'

        classpath = files()
    }

    checkstyle {
        toolVersion = '8.3'
        configFile file("${project.rootDir}/config/checkstyle.xml")
    }
}

subprojects {

    configurations {
        ktlint
    }

    dependencies {
        ktlint 'com.github.shyiko:ktlint:0.29.0'
    }

    task ktlint(type: JavaExec) {
        main = "com.github.shyiko.ktlint.Main"
        classpath = configurations.ktlint
        args "src/**/*.kt"
    }

    task ktlintFormat(type: JavaExec) {
        main = "com.github.shyiko.ktlint.Main"
        classpath = configurations.ktlint
        args "-F", "src/**/*.kt"
    }

    task ciktlint(type: JavaExec) {
        main = "com.github.shyiko.ktlint.Main"
        classpath = configurations.ktlint
        args "src/**/*.kt", "--reporter=checkstyle,output=${buildDir}/ktlint.xml"
    }
}

buildScan {
    // Always run Gradle scan on CI builds
    if (System.getenv('CI')) {
        termsOfServiceUrl = 'https://gradle.com/terms-of-service'
        termsOfServiceAgree = 'yes'
        tag 'CI'
        publishAlways()
    }
}

ext {
    daggerVersion = '2.22.1'
<<<<<<< HEAD
    fluxCVersion = '1.5.4-beta-2'
=======
    fluxCVersion = '1.5.4-beta-1'
}

// Onboarding and dev env setup tasks
task checkBundler(type:Exec) {
    doFirst {
        println "Check Bundler"
    }
    
    workingDir = './'
    executable "sh"
    args "-c", "if ! type 'bundle' > /dev/null; then gem install bundler; fi"

    //store the output instead of printing to the console:
    standardOutput = new ByteArrayOutputStream()

    //extension method checkBundler.output() can be used to obtain the output:
    ext.output = {
        return standardOutput.toString()
    }
}

task checkBundle(type:Exec, dependsOn:checkBundler) {
    doFirst {
        println "Check Bundle"
    }
    
    workingDir = './'
    executable "sh"
    args "-c", "bundle check --path=\${BUNDLE_PATH:-vendor/bundle} > /dev/null || bundle install --jobs=3 --retry=3 --path=\${BUNDLE_PATH:-vendor/bundle}"

    //store the output instead of printing to the console:
    standardOutput = new ByteArrayOutputStream()

    //extension method checkBundle.output() can be used to obtain the output:
    ext.output = {
        return standardOutput.toString()
    }
}

task applyCredentials(type:Exec, dependsOn:checkBundle) {
    doFirst {
        println "Apply credentials for this branch"
    }
    
    workingDir = './'
    executable "sh"
    args "-c", "FASTLANE_SKIP_UPDATE_CHECK=1 FASTLANE_ENV_PRINTER=1 bundle exec fastlane run configure_apply force:true"

    //store the output instead of printing to the console:
    standardOutput = new ByteArrayOutputStream()

    //extension method checkBundle.output() can be used to obtain the output:
    ext.output = {
        return standardOutput.toString()
    }
}

tasks.register("prodDeps") { 
    group = 'Onboarding'
    description = 'Install dependencies for production builds'
    dependsOn applyCredentials
    doLast { 
        println("Done")
    }
>>>>>>> 6d3a1a9a
}<|MERGE_RESOLUTION|>--- conflicted
+++ resolved
@@ -106,10 +106,7 @@
 
 ext {
     daggerVersion = '2.22.1'
-<<<<<<< HEAD
     fluxCVersion = '1.5.4-beta-2'
-=======
-    fluxCVersion = '1.5.4-beta-1'
 }
 
 // Onboarding and dev env setup tasks
@@ -174,5 +171,4 @@
     doLast { 
         println("Done")
     }
->>>>>>> 6d3a1a9a
 }