buildscript {
    ext.kotlin_version = '1.3.11'
    ext.kotlin_coroutines_version = '1.1.0'
    ext.arch_components_version = '1.1.1'

    repositories {
        google()
        jcenter()
    }

    dependencies {
        classpath 'com.android.tools.build:gradle:3.2.1'
        classpath 'com.automattic.android:fetchstyle:1.1'
    }
}

plugins {
  id 'com.gradle.build-scan' version '1.16'
}

apply plugin: 'com.automattic.android.fetchstyle'

project.ext.buildGutenbergFromSource = project.properties.getOrDefault('wp.BUILD_GUTENBERG_FROM_SOURCE', false).toBoolean()

allprojects {
    apply plugin: 'checkstyle'

    repositories {
        google()
        jcenter()
        maven { url "https://dl.bintray.com/wordpress-mobile/maven" }

        if (rootProject.ext.buildGutenbergFromSource) {
            // nested RN libraries need the RN maven repo defined from outside so, do it here when building from source

            maven {
                // All of React Native (JS, Obj-C sources, Android binaries) is installed from npm
                url "$rootDir/libs/gutenberg-mobile/node_modules/react-native/android"
            }
            maven {
                // Local Maven repo containing AARs with JSC library built for Android
                url "$rootDir/libs/gutenberg-mobile/node_modules/jsc-android/dist"
            }
        } else {
            maven { url "https://dl.bintray.com/wordpress-mobile/react-native-mirror/" }
        }
    }

    configurations.all {
        resolutionStrategy {
            force 'org.webkit:android-jsc:r224109'
        }
    }

    task checkstyle(type: Checkstyle) {
        source 'src'

        classpath = files()
    }

    checkstyle {
        toolVersion = '8.3'
        configFile file("${project.rootDir}/config/checkstyle.xml")
    }
}

subprojects {

    configurations {
        ktlint
    }

    dependencies {
        ktlint 'com.github.shyiko:ktlint:0.29.0'
    }

    task ktlint(type: JavaExec) {
        main = "com.github.shyiko.ktlint.Main"
        classpath = configurations.ktlint
        args "src/**/*.kt"
    }

    task ktlintFormat(type: JavaExec) {
        main = "com.github.shyiko.ktlint.Main"
        classpath = configurations.ktlint
        args "-F", "src/**/*.kt"
    }

    task ciktlint(type: JavaExec) {
        main = "com.github.shyiko.ktlint.Main"
        classpath = configurations.ktlint
        args "src/**/*.kt", "--reporter=checkstyle,output=${buildDir}/ktlint.xml"
    }
}

buildScan {
    // Always run Gradle scan on CI builds
    if (System.getenv('CI')) {
        licenseAgreementUrl = 'https://gradle.com/terms-of-service'
        licenseAgree = 'yes'
        tag 'CI'
        publishAlways()
    }
}

ext {
<<<<<<< HEAD
    fluxCVersion = 'ef55aed59e8da89837c277654505a6c93282e5a3'
=======
    fluxCVersion = '621d987f4b179933f48243874fee2c9a157f7a75'
>>>>>>> 13a33bfb
}<|MERGE_RESOLUTION|>--- conflicted
+++ resolved
@@ -104,9 +104,5 @@
 }
 
 ext {
-<<<<<<< HEAD
-    fluxCVersion = 'ef55aed59e8da89837c277654505a6c93282e5a3'
-=======
-    fluxCVersion = '621d987f4b179933f48243874fee2c9a157f7a75'
->>>>>>> 13a33bfb
+    fluxCVersion = 'b5f72ff5a2e6657ea6cd5301e07d9c3bd42100e2'
 }