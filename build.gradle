--- conflicted
+++ resolved
@@ -69,9 +69,5 @@
 }
 
 ext {
-<<<<<<< HEAD
-    fluxCVersion = '6dc8ef82104eea4a6b76a830665d7c1f8b3dc34e'
-=======
     fluxCVersion = 'c452ef2e9059b0a29d77ea0a03026bacf79f46a9'
->>>>>>> 0c456f06
 }