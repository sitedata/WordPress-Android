--- conflicted
+++ resolved
@@ -104,9 +104,5 @@
 }
 
 ext {
-<<<<<<< HEAD
-    fluxCVersion = 'fd43bbdbcfdda478d02b9924fb0d6673ade292fc'
-=======
-    fluxCVersion = 'ea717ec1c16d42bf4f382e9b066ffb7de26c6706'
->>>>>>> 950b82ba
+    fluxCVersion = '2defe3660dffedf06d63907841e1f79a6c419431'
 }