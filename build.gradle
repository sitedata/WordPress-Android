--- conflicted
+++ resolved
@@ -92,9 +92,5 @@
 }
 
 ext {
-<<<<<<< HEAD
-    fluxCVersion = '6a46d0f7684ae6548e2cfb19040b060640ce9c2c'
-=======
-    fluxCVersion = 'a85c935433d3a0dd6824b6948adc4afe42be8442'
->>>>>>> c20af842
+    fluxCVersion = 'af0ce9fef827582407b8851843c35f68a664ac35'
 }