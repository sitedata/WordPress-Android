--- conflicted
+++ resolved
@@ -124,11 +124,7 @@
     androidxWorkVersion = "2.0.1"
 
     daggerVersion = '2.22.1'
-<<<<<<< HEAD
-    fluxCVersion = '1.6.14.1'
-=======
     fluxCVersion = '1.6.15-beta-2'
->>>>>>> bd55027e
 
     appCompatVersion = '1.0.2'
     constraintLayoutVersion = '1.1.3'
