--- conflicted
+++ resolved
@@ -22,9 +22,6 @@
     repositories {
         google()
         jcenter()
-        maven {
-            url "https://maven.google.com"
-        }
         maven { url "https://dl.bintray.com/wordpress-mobile/maven" }
     }
 
@@ -71,9 +68,5 @@
 }
 
 ext {
-<<<<<<< HEAD
-    fluxCVersion = '60a33eb5e5'
-=======
     fluxCVersion = '75ef27c8245eb60f3a4574d4d7ead766bce3d59b'
->>>>>>> 629c8c07
 }