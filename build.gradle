--- conflicted
+++ resolved
@@ -96,11 +96,7 @@
 
 ext {
     daggerVersion = '2.22.1'
-<<<<<<< HEAD
-    fluxCVersion = '751696ad02d3446bbfe902c21b16747745616990'
-=======
     fluxCVersion = '1.6.3'
->>>>>>> a00a51a3
 }
 
 // Onboarding and dev env setup tasks
