--- conflicted
+++ resolved
@@ -69,9 +69,5 @@
 }
 
 ext {
-<<<<<<< HEAD
-    fluxCVersion = '8a7370ae08a439fbe43e587c387fda7d07662247'
-=======
     fluxCVersion = '6be212cc075a703fbe906ff734163c335dc1382b'
->>>>>>> be2bc79f
 }