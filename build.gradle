buildscript {
    repositories {
        mavenCentral()
        maven { url 'http://download.crashlytics.com/maven' }

    }
    dependencies {
        classpath 'com.android.tools.build:gradle:0.9.+'
        classpath 'com.github.nrudenko:gradle-android-cq-plugin:0.1+'
        classpath 'com.crashlytics.tools.gradle:crashlytics-gradle:1.+'
    }
}

repositories {
    mavenCentral()
    maven { url 'http://wordpress-mobile.github.io/WordPress-Android' }
    maven { url 'http://download.crashlytics.com/maven' }
}

apply plugin: 'android'
apply plugin: 'android-cq'
apply plugin: 'crashlytics'
dependencies {
    compile 'com.crashlytics.android:crashlytics:1.+'
}

android {
    lintOptions {
        quiet true
        abortOnError false
    }

    packagingOptions {
        exclude "META-INF/LICENSE.txt"
        exclude "META-INF/NOTICE.txt"
    }

    buildTypes {
        release {
            buildConfigField "String", "APP_PN_KEY", "\"org.wordpress.android.playstore\""
            buildConfigField "String", "STATS_PROVIDER_AUTHORITY", "\"org.wordpress.android.providers.StatsContentProvider\""
        }
        debug {
            buildConfigField "String", "APP_PN_KEY", "\"org.wordpress.android.debug.build\""
            buildConfigField "String", "STATS_PROVIDER_AUTHORITY", "\"org.wordpress.android.providers.StatsContentProvider\""
        }
        zbetagroup {
            buildConfigField "String", "APP_PN_KEY", "\"org.wordpress.android.beta.build\""
            buildConfigField "String", "STATS_PROVIDER_AUTHORITY", "\"org.wordpress.android.providers.StatsContentProviderBeta\""
            packageNameSuffix ".beta"
        }
    }

    compileSdkVersion 19
    buildToolsVersion "19.0.1"

    defaultConfig {
        packageName "org.wordpress.android"
<<<<<<< HEAD
        versionName "2.8"
        versionCode 109
        minSdkVersion 14
=======
        versionName "2.8.1"
        versionCode 110
        minSdkVersion 9
>>>>>>> 9bc4d3d9
        targetSdkVersion 19
    }

    dependencies {
        // Provided by maven central
        compile 'com.google.code.gson:gson:2.2.2'
        compile 'org.ccil.cowan.tagsoup:tagsoup:1.2.1'
        compile 'com.android.support:support-v4:19.0.+'
        compile 'com.github.castorflex.smoothprogressbar:library:0.4.0'

        androidTestCompile 'com.jayway.android.robotium:robotium-solo:5.+'
        androidTestCompile 'com.google.dexmaker:dexmaker-mockito:1.0'
        androidTestCompile 'org.objenesis:objenesis:2.1'
        androidTestCompile 'org.mockito:mockito-core:+'

        // These are provided by the WordPress-Android Repository
        compile 'org.wordpress:actionbarsherlock:4.4.0'
        compile 'org.wordpress:menudrawer:3.0.5-SNAPSHOT'
        compile 'org.wordpress:gcm:1.0.0'
        compile 'org.wordpress:volley:wp-0.0.1'
        compile 'com.automattic:wordpresscom-rest:0.0.5'
        compile 'org.wordpress:httpmime:4.1.2'
        compile 'org.wordpress:graphview:3.1.1'
        compile 'org.wordpress:drag-sort-listview:0.6.1'
        compile 'org.wordpress:slidinguppanel:1.0.0'
        compile 'org.wordpress:android-passcodelock:0.0.5'
        compile 'org.wordpress:commons-lang:2.6'
        compile 'org.wordpress:pulltorefresh-main:+'
        compile 'org.wordpress:pulltorefresh-abs:+'
        releaseCompile 'org.wordpress:emailchecker:0.2'
        debugCompile 'org.wordpress:emailchecker-debug:0.2'
        zbetagroupCompile 'org.wordpress:emailchecker:0.2'

        // Local dependencies
        compile files('libs/MixpanelAPI.jar')
    }

    sourceSets {
        main {
            manifest.srcFile 'AndroidManifest.xml'
            java.srcDirs = ['src']
            res.srcDirs = ['res']
            assets.srcDirs = ['assets']
        }

        release {
            manifest.srcFile 'AndroidManifestReleaseAndDebug.xml'
        }

        debug {
            manifest.srcFile 'AndroidManifestReleaseAndDebug.xml'
        }

        zbetagroup {
            res.srcDirs = ['res-zbetagroup']
            manifest.srcFile 'AndroidManifestBetagroup.xml'
        }

        androidTest.setRoot('tests')
    }
} // end android


task generateCrashlyticsConfig(group: "generate", description: "Generate Crashlytics config") {
    def outputFile = new File("${rootDir}/crashlytics.properties")
    def inputFile = file("${rootDir}/gradle.properties")
    outputs.file outputFile
    inputs.file inputFile
    doLast {
        def properties = new Properties()
        inputFile.withInputStream { stream ->
            properties.load(stream)
        }
        def crashlyticsApiKey = properties.getProperty('crashlytics.apikey', '0')
        def writer = new FileWriter(outputFile)
        writer.write("""// auto-generated file from ${rootDir}/gradle.properties do not modify
apiKey=${crashlyticsApiKey}""")
        writer.close()
    }
}

// Add the generateWPConfig task to every buildType's compile tasks
android.buildTypes.all { buildType ->
    project.properties.any { property ->
        if (property.key.toLowerCase().startsWith("wp.")) {
            buildType.buildConfigField "String", property.key.replace("wp.", "").replace(".", "_").toUpperCase(),
                    "\"${property.value}\""
        }
    }
    def name = "generate${buildType.name.capitalize()}BuildConfig"
    tasks.whenTaskAdded { task ->
        if (task.name == name) {
            task.dependsOn(generateCrashlyticsConfig)
        }
    }
}

// For app signing
if (["storeFile", "storePassword", "keyAlias", "keyPassword"].count { !project.hasProperty(it) } == 0) {
    android {
        signingConfigs {
            release {
                storeFile = file(project.storeFile)
                storePassword = project.storePassword
                keyAlias = project.keyAlias
                keyPassword = project.keyPassword
            }
        }
    }
    android.buildTypes.release.signingConfig = android.signingConfigs.release
    android.buildTypes.zbetagroup.signingConfig = android.signingConfigs.release
}<|MERGE_RESOLUTION|>--- conflicted
+++ resolved
@@ -56,15 +56,9 @@
 
     defaultConfig {
         packageName "org.wordpress.android"
-<<<<<<< HEAD
-        versionName "2.8"
-        versionCode 109
-        minSdkVersion 14
-=======
         versionName "2.8.1"
         versionCode 110
-        minSdkVersion 9
->>>>>>> 9bc4d3d9
+        minSdkVersion 14
         targetSdkVersion 19
     }
 
