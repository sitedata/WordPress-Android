--- conflicted
+++ resolved
@@ -96,11 +96,7 @@
 
 ext {
     daggerVersion = '2.22.1'
-<<<<<<< HEAD
-    fluxCVersion = '1.6.8-beta-1'
-=======
     fluxCVersion = '1.6.8-beta-3'
->>>>>>> f788f699
 }
 
 // Onboarding and dev env setup tasks
