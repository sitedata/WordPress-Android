buildscript {
    ext.kotlin_version = '1.3.11'
    ext.kotlin_coroutines_version = '1.1.0'
    ext.arch_components_version = '1.1.1'

    repositories {
        google()
        jcenter()
    }

    dependencies {
        classpath 'com.android.tools.build:gradle:3.1.3'
        classpath 'com.automattic.android:fetchstyle:1.1'
    }
}

apply plugin: 'com.automattic.android.fetchstyle'

project.ext.preDexLibs = !project.hasProperty('disablePreDex')
project.ext.buildGutenbergFromSource = project.properties.getOrDefault('wp.BUILD_GUTENBERG_FROM_SOURCE', false).toBoolean()

allprojects {
    apply plugin: 'checkstyle'

    repositories {
        google()
        jcenter()
        maven { url "https://dl.bintray.com/wordpress-mobile/maven" }

        if (rootProject.ext.buildGutenbergFromSource) {
            // nested RN libraries need the RN maven repo defined from outside so, do it here when building from source

            maven {
                // All of React Native (JS, Obj-C sources, Android binaries) is installed from npm
                url "$rootDir/libs/gutenberg-mobile/node_modules/react-native/android"
            }
            maven {
                // Local Maven repo containing AARs with JSC library built for Android
                url "$rootDir/libs/gutenberg-mobile/node_modules/jsc-android/dist"
            }
        } else {
            maven { url "https://dl.bintray.com/wordpress-mobile/react-native-mirror/" }
        }
    }

    configurations.all {
        resolutionStrategy {
            force 'org.webkit:android-jsc:r224109'
        }
    }

    task checkstyle(type: Checkstyle) {
        source 'src'

        classpath = files()
    }

    checkstyle {
        toolVersion = '8.3'
        configFile file("${project.rootDir}/config/checkstyle.xml")
    }
}

subprojects {
    project.plugins.whenPluginAdded { plugin ->
        if ("com.android.build.gradle.AppPlugin".equals(plugin.class.name)) {
            project.android.dexOptions.preDexLibraries = rootProject.ext.preDexLibs
        } else if ("com.android.build.gradle.LibraryPlugin".equals(plugin.class.name)) {
            project.android.dexOptions.preDexLibraries = rootProject.ext.preDexLibs
        }
    }

    configurations {
        ktlint
    }

    dependencies {
        ktlint 'com.github.shyiko:ktlint:0.29.0'
    }

    task ktlint(type: JavaExec) {
        main = "com.github.shyiko.ktlint.Main"
        classpath = configurations.ktlint
        args "src/**/*.kt"
    }

    task ktlintFormat(type: JavaExec) {
        main = "com.github.shyiko.ktlint.Main"
        classpath = configurations.ktlint
        args "-F", "src/**/*.kt"
    }
}

ext {
<<<<<<< HEAD
    fluxCVersion = '0f9910143a163622c46d5caf04d6a99b3b14e186'
=======
    fluxCVersion = '3ee26c3f02b80d1b4c79777e337c4f8509d9d1ac'
>>>>>>> c0926aa2
}<|MERGE_RESOLUTION|>--- conflicted
+++ resolved
@@ -92,9 +92,5 @@
 }
 
 ext {
-<<<<<<< HEAD
-    fluxCVersion = '0f9910143a163622c46d5caf04d6a99b3b14e186'
-=======
-    fluxCVersion = '3ee26c3f02b80d1b4c79777e337c4f8509d9d1ac'
->>>>>>> c0926aa2
+    fluxCVersion = 'b8de3ac7cec321a3c1296840ff713e87b8f74b33'
 }