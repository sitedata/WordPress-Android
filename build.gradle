buildscript {
    ext.kotlin_version = '1.3.11'
    ext.kotlin_coroutines_version = '1.1.0'
    ext.androidx_work_version = "2.0.1"

    repositories {
        google()
        jcenter()
    }

    dependencies {
        classpath 'com.android.tools.build:gradle:3.3.2'
        classpath 'com.automattic.android:fetchstyle:1.1'
    }
}

plugins {
    id 'com.gradle.build-scan' version '1.16'
}

apply plugin: 'com.automattic.android.fetchstyle'

project.ext.buildGutenbergFromSource = project.properties.getOrDefault('wp.BUILD_GUTENBERG_FROM_SOURCE', false).toBoolean()

allprojects {
    apply plugin: 'checkstyle'

    repositories {
        google()
        jcenter()
        maven { url "https://dl.bintray.com/wordpress-mobile/maven" }

        if (rootProject.ext.buildGutenbergFromSource) {
            // nested RN libraries need the RN maven repo defined from outside so, do it here when building from source

            maven {
                // All of React Native (JS, Obj-C sources, Android binaries) is installed from npm
                url "$rootDir/libs/gutenberg-mobile/node_modules/react-native/android"
            }
            maven {
                // Local Maven repo containing AARs with JSC library built for Android
                url "$rootDir/libs/gutenberg-mobile/node_modules/jsc-android/dist"
            }
        } else {
            maven { url "https://dl.bintray.com/wordpress-mobile/react-native-mirror/" }
        }
    }

    configurations.all {
        resolutionStrategy {
            force 'org.webkit:android-jsc:r224109'
        }
    }

    task checkstyle(type: Checkstyle) {
        source 'src'

        classpath = files()
    }

    checkstyle {
        toolVersion = '8.3'
        configFile file("${project.rootDir}/config/checkstyle.xml")
    }
}

subprojects {

    configurations {
        ktlint
    }

    dependencies {
        ktlint 'com.github.shyiko:ktlint:0.29.0'
    }

    task ktlint(type: JavaExec) {
        main = "com.github.shyiko.ktlint.Main"
        classpath = configurations.ktlint
        args "src/**/*.kt"
    }

    task ktlintFormat(type: JavaExec) {
        main = "com.github.shyiko.ktlint.Main"
        classpath = configurations.ktlint
        args "-F", "src/**/*.kt"
    }

    task ciktlint(type: JavaExec) {
        main = "com.github.shyiko.ktlint.Main"
        classpath = configurations.ktlint
        args "src/**/*.kt", "--reporter=checkstyle,output=${buildDir}/ktlint.xml"
    }
}

buildScan {
    // Always run Gradle scan on CI builds
    if (System.getenv('CI')) {
        licenseAgreementUrl = 'https://gradle.com/terms-of-service'
        licenseAgree = 'yes'
        tag 'CI'
        publishAlways()
    }
}

ext {
    daggerVersion = '2.22.1'
<<<<<<< HEAD
    fluxCVersion = '6fd609af0fad01a39aa62467ecefb4cce27b7c49'
=======
    fluxCVersion = 'f49752fbd271e8c745b58fd28de20c2106a29ce9'
>>>>>>> ee26e522
}<|MERGE_RESOLUTION|>--- conflicted
+++ resolved
@@ -105,9 +105,5 @@
 
 ext {
     daggerVersion = '2.22.1'
-<<<<<<< HEAD
-    fluxCVersion = '6fd609af0fad01a39aa62467ecefb4cce27b7c49'
-=======
     fluxCVersion = 'f49752fbd271e8c745b58fd28de20c2106a29ce9'
->>>>>>> ee26e522
 }