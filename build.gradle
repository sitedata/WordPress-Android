--- conflicted
+++ resolved
@@ -91,9 +91,5 @@
 }
 
 ext {
-<<<<<<< HEAD
-    fluxCVersion = 'd5fef50c871c9d3a5f8b33283af715b74231904e'
-=======
-    fluxCVersion = 'a3864fc925e563e74028510b492be8dee80e45f9'
->>>>>>> 98b050db
+    fluxCVersion = '80b758e2ca36590aa57e452879aa4c24e35df832'
 }