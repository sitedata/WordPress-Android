--- conflicted
+++ resolved
@@ -7,13 +7,8 @@
     }
 
     dependencies {
-<<<<<<< HEAD
-        classpath 'com.android.tools.build:gradle:3.1.0'
+        classpath 'com.android.tools.build:gradle:3.1.1'
         classpath 'com.automattic.android:fetchstyle:1.1'
-=======
-        classpath 'com.android.tools.build:gradle:3.1.1'
-        classpath 'com.automattic.android:fetchstyle:1.0'
->>>>>>> 30ad9acc
     }
 }
 
