--- conflicted
+++ resolved
@@ -92,9 +92,5 @@
 }
 
 ext {
-<<<<<<< HEAD
-    fluxCVersion = 'd9542cdb61d6f692cdd0941257823410de6d810d'
-=======
     fluxCVersion = 'ee06e5baff380da948d38f889001a2ac0d06565c'
->>>>>>> 99e3cb64
 }