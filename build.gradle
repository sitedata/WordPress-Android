buildscript {
    repositories {
        mavenCentral()
        maven { url 'http://download.crashlytics.com/maven' }

    }
    dependencies {
        classpath 'com.android.tools.build:gradle:0.9.+'
<<<<<<< HEAD
        classpath 'com.github.nrudenko:gradle-android-cq-plugin:0.1+'
=======
        classpath 'com.crashlytics.tools.gradle:crashlytics-gradle:1.+'

>>>>>>> 1ca27471
    }
}

repositories {
    mavenCentral()
    maven { url 'http://wordpress-mobile.github.io/WordPress-Android' }
    maven { url 'http://download.crashlytics.com/maven' }
}

apply plugin: 'android'
<<<<<<< HEAD
apply plugin: 'android-cq'
=======
apply plugin: 'crashlytics'
dependencies {
    compile 'com.crashlytics.android:crashlytics:1.+'
}
>>>>>>> 1ca27471

android {
    lintOptions {
        quiet true
        abortOnError false
    }

    packagingOptions {
        exclude "META-INF/LICENSE.txt"
        exclude "META-INF/NOTICE.txt"
    }

    buildTypes {
        release {
            buildConfigField "String", "APP_PN_KEY", "\"org.wordpress.android.playstore\""
            buildConfigField "String", "STATS_PROVIDER_AUTHORITY", "\"org.wordpress.android.providers.StatsContentProvider\""
        }
        debug {
            buildConfigField "String", "APP_PN_KEY", "\"org.wordpress.android.debug.build\""
            buildConfigField "String", "STATS_PROVIDER_AUTHORITY", "\"org.wordpress.android.providers.StatsContentProvider\""
        }
        zbetagroup {
            buildConfigField "String", "APP_PN_KEY", "\"org.wordpress.android.beta.build\""
            buildConfigField "String", "STATS_PROVIDER_AUTHORITY", "\"org.wordpress.android.providers.StatsContentProviderBeta\""
            packageNameSuffix ".beta"
        }
    }

    compileSdkVersion 19
    buildToolsVersion "19.0.1"

    defaultConfig {
        packageName "org.wordpress.android"
        versionName "2.7.1"
        versionCode 103
        minSdkVersion 9
        targetSdkVersion 19
    }

    dependencies {
        // Provided by maven central
        compile 'com.google.code.gson:gson:2.2.2'
        compile 'org.ccil.cowan.tagsoup:tagsoup:1.2.1'
        compile 'com.android.support:support-v4:19.0.+'
        compile 'com.github.castorflex.smoothprogressbar:library:0.4.0'

        androidTestCompile 'com.jayway.android.robotium:robotium-solo:5.+'
        androidTestCompile 'com.google.dexmaker:dexmaker-mockito:1.0'
        androidTestCompile 'org.objenesis:objenesis:2.1'
        androidTestCompile 'org.mockito:mockito-core:+'

        // These are provided by the WordPress-Android Repository
        compile 'org.wordpress:actionbarsherlock:4.4.0'
        compile 'org.wordpress:menudrawer:3.0.5-SNAPSHOT'
        compile 'org.wordpress:gcm:1.0.0'
        compile 'org.wordpress:volley:wp-0.0.1'
        compile 'com.automattic:wordpresscom-rest:0.0.5'
        compile 'org.wordpress:httpmime:4.1.2'
        compile 'org.wordpress:graphview:3.1.1'
        compile 'org.wordpress:drag-sort-listview:0.6.1'
        compile 'org.wordpress:slidinguppanel:1.0.0'
        compile 'org.wordpress:android-passcodelock:0.0.5'
        compile 'org.wordpress:commons-lang:2.6'
        compile 'org.wordpress:pulltorefresh-main:+'
        compile 'org.wordpress:pulltorefresh-abs:+'
        releaseCompile 'org.wordpress:emailchecker:0.2'
        debugCompile 'org.wordpress:emailchecker-debug:0.2'
        zbetagroupCompile 'org.wordpress:emailchecker:0.2'

        // Local dependencies
        compile files('libs/MixpanelAPI.jar')
    }

    sourceSets {
        main {
            manifest.srcFile 'AndroidManifest.xml'
            java.srcDirs = ['src']
            res.srcDirs = ['res']
            assets.srcDirs = ['assets']
        }

        release {
            manifest.srcFile 'AndroidManifestReleaseAndDebug.xml'
        }

        debug {
            manifest.srcFile 'AndroidManifestReleaseAndDebug.xml'
        }

        zbetagroup {
            res.srcDirs = ['res-zbetagroup']
            manifest.srcFile 'AndroidManifestBetagroup.xml'
        }

        androidTest.setRoot('tests')
    }
} // end android

// Generates the Config.java class using properties defined in gradle.properties
// or by other means provided by Gradle
task generateWPConfig(group: "generate", description: "Generate Config class") {
    def dir = "${buildDir}/source/wordpress"
    def file = new File(dir, "org/wordpress/android/Config.java")
    android {
        sourceSets {
            main {
                java {
                    srcDir dir
                }
            }
        }
    }
    outputs.file file
    doLast {
        file.getParentFile().mkdirs()
        def properties = new Properties()
        new File("${rootDir}/local.properties").withInputStream { stream ->
            properties.load(stream)
        }
        def constants = [:]
        properties.propertyNames().each { property ->
            def keys = property.tokenize('.')
            if (keys[0] == 'wp') {
                def name = property.tokenize('.')[1..-1].collect { key -> key.toUpperCase() }.join('_')
                constants[name] = properties.getProperty(property)
            }
        }
        def writer = new FileWriter(file)
        def config = constants.inject("") { consts, name, val ->
            consts + "   public static final String ${name} = \"${val}\";\n"
        }
        writer.write("""/* auto-generated file do not modify */
package org.wordpress.android;

public final class Config {

${config}
}
""")
        writer.close()
    }
}

task generateCrashlyticsConfig(group: "generate", description: "Generate Crashlytics config") {
    def outputFile = new File("${rootDir}/crashlytics.properties")
    def inputFile = file("${rootDir}/local.properties")
    outputs.file outputFile
    inputs.file inputFile
    doLast {
        def properties = new Properties()
        inputFile.withInputStream { stream ->
            properties.load(stream)
        }
        def crashlyticsApiKey = properties.getProperty('crashlytics.apikey', '0')
        def writer = new FileWriter(outputFile)
        writer.write("""// auto-generated file do not modify
apiKey=${crashlyticsApiKey}""")
        writer.close()
    }
}

// Add the generateWPConfig task to every buildType's compile tasks
android.buildTypes.all { buildType ->
    def name = "generate${buildType.name.capitalize()}BuildConfig"
    tasks.whenTaskAdded { task ->
        if (task.name == name) {
            task.dependsOn(generateWPConfig)
            task.mustRunAfter(generateWPConfig)
            task.dependsOn(generateCrashlyticsConfig)
        }
    }
}

// For app signing
if (["storeFile", "storePassword", "keyAlias", "keyPassword"].count { !project.hasProperty(it) } == 0) {
    android {
        signingConfigs {
            release {
                storeFile = file(project.storeFile)
                storePassword = project.storePassword
                keyAlias = project.keyAlias
                keyPassword = project.keyPassword
            }
        }
    }
    android.buildTypes.release.signingConfig = android.signingConfigs.release
    android.buildTypes.zbetagroup.signingConfig = android.signingConfigs.release
}<|MERGE_RESOLUTION|>--- conflicted
+++ resolved
@@ -6,12 +6,8 @@
     }
     dependencies {
         classpath 'com.android.tools.build:gradle:0.9.+'
-<<<<<<< HEAD
         classpath 'com.github.nrudenko:gradle-android-cq-plugin:0.1+'
-=======
         classpath 'com.crashlytics.tools.gradle:crashlytics-gradle:1.+'
-
->>>>>>> 1ca27471
     }
 }
 
@@ -22,14 +18,11 @@
 }
 
 apply plugin: 'android'
-<<<<<<< HEAD
 apply plugin: 'android-cq'
-=======
 apply plugin: 'crashlytics'
 dependencies {
     compile 'com.crashlytics.android:crashlytics:1.+'
 }
->>>>>>> 1ca27471
 
 android {
     lintOptions {
