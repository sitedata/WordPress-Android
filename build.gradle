--- conflicted
+++ resolved
@@ -92,9 +92,5 @@
 }
 
 ext {
-<<<<<<< HEAD
-    fluxCVersion = 'fe614fb5b6a1ea13c1b8ba4e4b3fd8c74f8f5090'
-=======
     fluxCVersion = '3ee26c3f02b80d1b4c79777e337c4f8509d9d1ac'
->>>>>>> c09d4972
 }