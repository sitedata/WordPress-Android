buildscript {
    ext.kotlin_version = '1.3.11'
    ext.kotlin_coroutines_version = '1.1.0'
    ext.androidx_work_version = "2.0.1"

    repositories {
        google()
        jcenter()
    }

    dependencies {
        classpath 'com.android.tools.build:gradle:3.5.1'
        classpath 'com.automattic.android:fetchstyle:1.1'
        classpath "org.jetbrains.kotlin:kotlin-allopen:$kotlin_version"
    }
}

plugins {
    id 'com.gradle.build-scan' version '2.0.2'
}

apply plugin: 'com.automattic.android.fetchstyle'

project.ext.buildGutenbergFromSource = project.properties.getOrDefault('wp.BUILD_GUTENBERG_FROM_SOURCE', false).toBoolean()

allprojects {
    apply plugin: 'checkstyle'

    repositories {
        google()
        jcenter()
        maven { url "https://dl.bintray.com/wordpress-mobile/maven" }

        if (rootProject.ext.buildGutenbergFromSource) {
            // nested RN libraries need the RN maven repo defined from outside so, do it here when building from source

            maven {
                // All of React Native (JS, Obj-C sources, Android binaries) is installed from npm
                url "$rootDir/libs/gutenberg-mobile/node_modules/react-native/android"
            }
            maven {
                // Local Maven repo containing AARs with JSC library built for Android
                url "$rootDir/libs/gutenberg-mobile/node_modules/jsc-android/dist"
            }
        } else {
            maven { url "https://dl.bintray.com/wordpress-mobile/react-native-mirror/" }
        }
    }

    configurations.all {
        resolutionStrategy {
            force 'org.webkit:android-jsc:r241213'
        }
    }

    task checkstyle(type: Checkstyle) {
        source 'src'

        classpath = files()
    }

    checkstyle {
        toolVersion = '8.3'
        configFile file("${project.rootDir}/config/checkstyle.xml")
    }
}

subprojects {

    configurations {
        ktlint
    }

    dependencies {
        ktlint 'com.github.shyiko:ktlint:0.29.0'
    }

    task ktlint(type: JavaExec) {
        main = "com.github.shyiko.ktlint.Main"
        classpath = configurations.ktlint
        args "src/**/*.kt"
    }

    task ktlintFormat(type: JavaExec) {
        main = "com.github.shyiko.ktlint.Main"
        classpath = configurations.ktlint
        args "-F", "src/**/*.kt"
    }

    task ciktlint(type: JavaExec) {
        main = "com.github.shyiko.ktlint.Main"
        classpath = configurations.ktlint
        args "src/**/*.kt", "--reporter=checkstyle,output=${buildDir}/ktlint.xml"
    }
}

buildScan {
    // Always run Gradle scan on CI builds
    if (System.getenv('CI')) {
        termsOfServiceUrl = 'https://gradle.com/terms-of-service'
        termsOfServiceAgree = 'yes'
        tag 'CI'
        publishAlways()
    }
}

ext {
    daggerVersion = '2.22.1'
<<<<<<< HEAD
    fluxCVersion = '1.5.3-beta-1'
=======
    fluxCVersion = 'b42d25cd78e0c0b561c8e9c93be453deaf1f9011'
>>>>>>> 673ecfec
}<|MERGE_RESOLUTION|>--- conflicted
+++ resolved
@@ -106,9 +106,5 @@
 
 ext {
     daggerVersion = '2.22.1'
-<<<<<<< HEAD
-    fluxCVersion = '1.5.3-beta-1'
-=======
-    fluxCVersion = 'b42d25cd78e0c0b561c8e9c93be453deaf1f9011'
->>>>>>> 673ecfec
+    fluxCVersion = 'edf0eb0b4b34ce0c46d2ad6219a270790637c081'
 }