--- conflicted
+++ resolved
@@ -104,9 +104,5 @@
 }
 
 ext {
-<<<<<<< HEAD
-    fluxCVersion = '5f6840fdcadaf60c51222d6e08bad8a289b4223e'
-=======
     fluxCVersion = '2526f3919165a82be86ba66854b4dfae984c4e7e'
->>>>>>> 66500d35
 }