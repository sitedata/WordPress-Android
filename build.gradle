buildscript {
    ext.kotlin_version = '1.3.11'
    ext.kotlin_coroutines_version = '1.1.0'
    ext.androidx_work_version = "2.0.1"

    repositories {
        google()
        jcenter()
    }

    dependencies {
        classpath 'com.android.tools.build:gradle:3.3.2'
        classpath 'com.automattic.android:fetchstyle:1.1'
        classpath "org.jetbrains.kotlin:kotlin-allopen:$kotlin_version"
    }
}

plugins {
    id 'com.gradle.build-scan' version '1.16'
}

apply plugin: 'com.automattic.android.fetchstyle'

project.ext.buildGutenbergFromSource = project.properties.getOrDefault('wp.BUILD_GUTENBERG_FROM_SOURCE', false).toBoolean()

allprojects {
    apply plugin: 'checkstyle'

    repositories {
        google()
        jcenter()
        maven { url "https://dl.bintray.com/wordpress-mobile/maven" }

        if (rootProject.ext.buildGutenbergFromSource) {
            // nested RN libraries need the RN maven repo defined from outside so, do it here when building from source

            maven {
                // All of React Native (JS, Obj-C sources, Android binaries) is installed from npm
                url "$rootDir/libs/gutenberg-mobile/node_modules/react-native/android"
            }
            maven {
                // Local Maven repo containing AARs with JSC library built for Android
                url "$rootDir/libs/gutenberg-mobile/node_modules/jsc-android/dist"
            }
        } else {
            maven { url "https://dl.bintray.com/wordpress-mobile/react-native-mirror/" }
        }
    }

    configurations.all {
        resolutionStrategy {
            force 'org.webkit:android-jsc:r241213'
        }
    }

    task checkstyle(type: Checkstyle) {
        source 'src'

        classpath = files()
    }

    checkstyle {
        toolVersion = '8.3'
        configFile file("${project.rootDir}/config/checkstyle.xml")
    }
}

subprojects {

    configurations {
        ktlint
    }

    dependencies {
        ktlint 'com.github.shyiko:ktlint:0.29.0'
    }

    task ktlint(type: JavaExec) {
        main = "com.github.shyiko.ktlint.Main"
        classpath = configurations.ktlint
        args "src/**/*.kt"
    }

    task ktlintFormat(type: JavaExec) {
        main = "com.github.shyiko.ktlint.Main"
        classpath = configurations.ktlint
        args "-F", "src/**/*.kt"
    }

    task ciktlint(type: JavaExec) {
        main = "com.github.shyiko.ktlint.Main"
        classpath = configurations.ktlint
        args "src/**/*.kt", "--reporter=checkstyle,output=${buildDir}/ktlint.xml"
    }
}

buildScan {
    // Always run Gradle scan on CI builds
    if (System.getenv('CI')) {
        licenseAgreementUrl = 'https://gradle.com/terms-of-service'
        licenseAgree = 'yes'
        tag 'CI'
        publishAlways()
    }
}

ext {
    daggerVersion = '2.22.1'
<<<<<<< HEAD
    fluxCVersion = '1.4.0'
=======
    fluxCVersion = '1.5.0-beta-3'
>>>>>>> 00acdb8e
}<|MERGE_RESOLUTION|>--- conflicted
+++ resolved
@@ -106,9 +106,5 @@
 
 ext {
     daggerVersion = '2.22.1'
-<<<<<<< HEAD
-    fluxCVersion = '1.4.0'
-=======
     fluxCVersion = '1.5.0-beta-3'
->>>>>>> 00acdb8e
 }