<?xml version="1.0" encoding="utf-8"?>
<manifest xmlns:android="http://schemas.android.com/apk/res/android"
    package="org.wordpress.android"
    android:installLocation="auto"
    android:versionCode="69"
    android:versionName="2.3.2" >

    <uses-sdk
        android:minSdkVersion="8"
        android:targetSdkVersion="17" />

    <supports-screens
        android:anyDensity="true"
        android:largeScreens="true"
        android:normalScreens="true"
        android:smallScreens="true" />

    <uses-permission android:name="android.permission.INTERNET" />
    <uses-permission android:name="android.permission.CAMERA" />
    <uses-permission android:name="android.permission.WRITE_EXTERNAL_STORAGE" />
    <uses-permission android:name="android.permission.VIBRATE" />
    <uses-permission android:name="android.permission.ACCESS_FINE_LOCATION" />
    <uses-permission android:name="android.permission.ACCESS_COARSE_LOCATION" />
    <uses-permission android:name="android.permission.ACCESS_NETWORK_STATE" />
    <uses-permission android:name="com.android.launcher.permission.INSTALL_SHORTCUT" />
    <uses-permission android:name="com.android.launcher.permission.UNINSTALL_SHORTCUT" />
    
    <!-- GCM configuration -->
    <permission
        android:name="org.wordpress.android.permission.C2D_MESSAGE"
        android:protectionLevel="signature" />

    <uses-permission android:name="org.wordpress.android.permission.C2D_MESSAGE" />
    <uses-permission android:name="com.google.android.c2dm.permission.RECEIVE" />
    <uses-permission android:name="android.permission.GET_ACCOUNTS" />
    <uses-permission android:name="android.permission.WAKE_LOCK" />

    <uses-feature
        android:name="android.hardware.camera"
        android:required="false" />
    <uses-feature
        android:name="android.hardware.location"
        android:required="false" />
    <uses-feature
        android:name="android.hardware.location.gps"
        android:required="false" />
    <uses-feature
        android:name="android.hardware.location.network"
        android:required="false" />
    <uses-feature
        android:name="android.hardware.touchscreen"
        android:required="false" />

    <application
        android:name="WordPress"
        android:allowBackup="false"
        android:hardwareAccelerated="true"
        android:icon="@drawable/app_icon"
        android:label="WordPress"
        android:theme="@style/WordPress" >

        <!-- Account activities -->
        <activity
<<<<<<< HEAD
            android:name="org.wordpress.android.ui.accounts.AccountSetupActivity"
            android:configChanges="orientation|keyboardHidden|screenSize"
            android:windowSoftInputMode="adjustResize" />
        <activity android:name="org.wordpress.android.ui.accounts.AdditionalSettingsActivity" />
        <activity android:name="org.wordpress.android.ui.accounts.NewAccountActivity" />
=======
            android:name=".ui.accounts.AddAccountActivity"
            android:configChanges="orientation|keyboardHidden|screenSize"
            android:windowSoftInputMode="adjustResize" />
        <activity android:name=".ui.accounts.AddAcountSettingsActivity" />
        <activity android:name=".ui.accounts.NewAccountActivity" />
>>>>>>> 4a14e170
        <activity
            android:name=".ui.accounts.SignupActivity"
            android:configChanges="orientation|keyboardHidden|screenSize" />

        <!-- Preferences activities -->
        <activity android:name=".ui.prefs.AboutActivity" />
        <activity
            android:name=".ui.prefs.BlogPreferencesActivity"
            android:configChanges="orientation|keyboardHidden|screenSize"
<<<<<<< HEAD
            android:windowSoftInputMode="stateHidden"
            android:theme="@style/Theme.Sherlock.Light" />
        <activity android:name="org.wordpress.android.ui.prefs.LicensesActivity" />
        <activity
            android:name="org.wordpress.android.ui.prefs.PreferencesActivity"
            android:windowSoftInputMode="stateHidden"
            android:theme="@style/Theme.Sherlock.Light" />
=======
            android:windowSoftInputMode="stateHidden" />
        <activity android:name=".ui.prefs.LicensesActivity" />
        <activity
            android:name=".ui.prefs.PreferencesActivity"
            android:windowSoftInputMode="stateHidden" />
>>>>>>> 4a14e170

        <!-- Comments activities -->
        <activity
            android:name=".ui.comments.CommentsActivity"
            android:configChanges="orientation|keyboardHidden|screenSize" />
        <activity
            android:name=".ui.comments.EditCommentActivity"
            android:configChanges="orientation|keyboardHidden|screenSize" />
        <activity
            android:name=".ui.comments.AddCommentActivity"
            android:theme="@style/WordPress.Dialog"
            android:windowSoftInputMode="stateVisible" />

        <!-- Posts activities -->
        <activity
            android:name=".ui.posts.AddCategoryActivity"
            android:configChanges="orientation|keyboardHidden|screenSize"
            android:label="@string/add_new_category"
            android:theme="@style/WordPress.Dialog" />
        <activity
            android:name=".ui.posts.EditLinkActivity"
            android:label="@string/create_a_link"
            android:theme="@style/WordPress.Dialog" />
        <activity
            android:name=".ui.posts.EditPostActivity"
            android:configChanges="orientation|keyboardHidden|screenSize"
            android:windowSoftInputMode="stateHidden|adjustResize" >
            <intent-filter>
                <action android:name="android.intent.action.SEND" />
                <action android:name="android.intent.action.SEND_MULTIPLE" />

                <category android:name="android.intent.category.DEFAULT" />

                <data android:mimeType="text/plain" />
                <data android:mimeType="image/*" />
                <data android:mimeType="video/*" />
            </intent-filter>
        </activity>
        <activity
            android:name=".ui.posts.PostsActivity"
            android:configChanges="orientation|keyboardHidden|screenSize" >
            <intent-filter>
                <action android:name="android.intent.action.MAIN" />

                <category android:name="android.intent.category.LAUNCHER" />
            </intent-filter>
        </activity>
        <activity
            android:name=".ui.posts.PagesActivity"
            android:configChanges="orientation|keyboardHidden|screenSize" />
        <activity
            android:name=".ui.posts.PreviewPostActivity"
            android:configChanges="orientation|keyboardHidden|screenSize" />
        <activity
            android:name=".ui.posts.SelectCategoriesActivity"
            android:configChanges="orientation|keyboardHidden|screenSize" />
        <activity android:name=".ui.posts.ViewPostActivity" />

        <!-- Other activities -->
        <activity
            android:name=".ui.AddQuickPressShortcutActivity"
            android:label="QuickPress" >
            <intent-filter>
                <action android:name="android.intent.action.CREATE_SHORTCUT" />

                <category android:name="android.intent.category.DEFAULT" />
            </intent-filter>
        </activity>
        <activity
            android:name=".ui.DashboardActivity"
            android:configChanges="orientation|keyboardHidden|screenSize" />
        <activity
            android:name=".ui.reader.ReaderActivity"
            android:configChanges="orientation|keyboardHidden|screenSize" />
        <activity
            android:name=".ui.StatsActivity"
            android:configChanges="orientation|keyboardHidden|screenSize" />
        <activity android:name=".ui.ViewSiteActivity"
            android:configChanges="orientation|keyboardHidden|screenSize" >
        </activity>
        
        <!-- Notifications activities -->
        <activity
            android:name="org.wordpress.android.ui.notifications.NotificationsActivity"
            android:configChanges="orientation|keyboardHidden|screenSize" />

        <!-- Services -->
        <service
            android:name=".util.PostUploadService"
            android:label="Post Upload Service" >
        </service>
        <service
            android:name=".util.CommentService"
            android:label="Comment Service" />

<<<<<<< HEAD
        <receiver android:name="org.wordpress.android.CommentBroadcastReceiver" />
        
        <service android:name=".GCMIntentService" />
        <receiver android:name="org.wordpress.android.CommentBroadcastReceiver" />
        <receiver
            android:name="com.google.android.gcm.GCMBroadcastReceiver"
            android:permission="com.google.android.c2dm.permission.SEND" >
            <intent-filter>
                <action android:name="com.google.android.c2dm.intent.RECEIVE" />
                <action android:name="com.google.android.c2dm.intent.REGISTRATION" />

                <category android:name="org.wordpress.android" />
            </intent-filter>
        </receiver>
=======
        <receiver android:name=".CommentBroadcastReceiver" />
>>>>>>> 4a14e170
    </application>

</manifest><|MERGE_RESOLUTION|>--- conflicted
+++ resolved
@@ -27,10 +27,10 @@
     
     <!-- GCM configuration -->
     <permission
-        android:name="org.wordpress.android.permission.C2D_MESSAGE"
+        android:name=".permission.C2D_MESSAGE"
         android:protectionLevel="signature" />
 
-    <uses-permission android:name="org.wordpress.android.permission.C2D_MESSAGE" />
+    <uses-permission android:name=".permission.C2D_MESSAGE" />
     <uses-permission android:name="com.google.android.c2dm.permission.RECEIVE" />
     <uses-permission android:name="android.permission.GET_ACCOUNTS" />
     <uses-permission android:name="android.permission.WAKE_LOCK" />
@@ -61,19 +61,11 @@
 
         <!-- Account activities -->
         <activity
-<<<<<<< HEAD
-            android:name="org.wordpress.android.ui.accounts.AccountSetupActivity"
+            android:name=".ui.accounts.AccountSetupActivity"
             android:configChanges="orientation|keyboardHidden|screenSize"
             android:windowSoftInputMode="adjustResize" />
-        <activity android:name="org.wordpress.android.ui.accounts.AdditionalSettingsActivity" />
-        <activity android:name="org.wordpress.android.ui.accounts.NewAccountActivity" />
-=======
-            android:name=".ui.accounts.AddAccountActivity"
-            android:configChanges="orientation|keyboardHidden|screenSize"
-            android:windowSoftInputMode="adjustResize" />
-        <activity android:name=".ui.accounts.AddAcountSettingsActivity" />
+        <activity android:name=".ui.accounts.AdditionalSettingsActivity" />
         <activity android:name=".ui.accounts.NewAccountActivity" />
->>>>>>> 4a14e170
         <activity
             android:name=".ui.accounts.SignupActivity"
             android:configChanges="orientation|keyboardHidden|screenSize" />
@@ -83,21 +75,13 @@
         <activity
             android:name=".ui.prefs.BlogPreferencesActivity"
             android:configChanges="orientation|keyboardHidden|screenSize"
-<<<<<<< HEAD
             android:windowSoftInputMode="stateHidden"
             android:theme="@style/Theme.Sherlock.Light" />
-        <activity android:name="org.wordpress.android.ui.prefs.LicensesActivity" />
-        <activity
-            android:name="org.wordpress.android.ui.prefs.PreferencesActivity"
-            android:windowSoftInputMode="stateHidden"
-            android:theme="@style/Theme.Sherlock.Light" />
-=======
-            android:windowSoftInputMode="stateHidden" />
         <activity android:name=".ui.prefs.LicensesActivity" />
         <activity
             android:name=".ui.prefs.PreferencesActivity"
-            android:windowSoftInputMode="stateHidden" />
->>>>>>> 4a14e170
+            android:windowSoftInputMode="stateHidden"
+            android:theme="@style/Theme.Sherlock.Light" />
 
         <!-- Comments activities -->
         <activity
@@ -110,6 +94,7 @@
             android:name=".ui.comments.AddCommentActivity"
             android:theme="@style/WordPress.Dialog"
             android:windowSoftInputMode="stateVisible" />
+        <activity android:name="ViewCommentActivity" />
 
         <!-- Posts activities -->
         <activity
@@ -181,7 +166,7 @@
         
         <!-- Notifications activities -->
         <activity
-            android:name="org.wordpress.android.ui.notifications.NotificationsActivity"
+            android:name=".ui.notifications.NotificationsActivity"
             android:configChanges="orientation|keyboardHidden|screenSize" />
 
         <!-- Services -->
@@ -193,11 +178,10 @@
             android:name=".util.CommentService"
             android:label="Comment Service" />
 
-<<<<<<< HEAD
-        <receiver android:name="org.wordpress.android.CommentBroadcastReceiver" />
+        <receiver android:name=".CommentBroadcastReceiver" />
         
         <service android:name=".GCMIntentService" />
-        <receiver android:name="org.wordpress.android.CommentBroadcastReceiver" />
+        <receiver android:name=".CommentBroadcastReceiver" />
         <receiver
             android:name="com.google.android.gcm.GCMBroadcastReceiver"
             android:permission="com.google.android.c2dm.permission.SEND" >
@@ -205,12 +189,9 @@
                 <action android:name="com.google.android.c2dm.intent.RECEIVE" />
                 <action android:name="com.google.android.c2dm.intent.REGISTRATION" />
 
-                <category android:name="org.wordpress.android" />
+                <category android:name="" />
             </intent-filter>
         </receiver>
-=======
-        <receiver android:name=".CommentBroadcastReceiver" />
->>>>>>> 4a14e170
     </application>
 
 </manifest>