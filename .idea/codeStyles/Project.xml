<component name="ProjectCodeStyleConfiguration">
  <code_scheme name="Project" version="173">
<<<<<<< HEAD
=======
    <AndroidXmlCodeStyleSettings>
      <option name="USE_CUSTOM_SETTINGS" value="true" />
    </AndroidXmlCodeStyleSettings>
    <JavaCodeStyleSettings>
      <option name="FIELD_NAME_PREFIX" value="m" />
      <option name="STATIC_FIELD_NAME_PREFIX" value="s" />
      <option name="DO_NOT_WRAP_AFTER_SINGLE_ANNOTATION" value="true" />
      <option name="INSERT_INNER_CLASS_IMPORTS" value="true" />
      <option name="CLASS_COUNT_TO_USE_IMPORT_ON_DEMAND" value="99" />
      <option name="NAMES_COUNT_TO_USE_IMPORT_ON_DEMAND" value="99" />
      <option name="PACKAGES_TO_USE_IMPORT_ON_DEMAND">
        <value />
      </option>
      <option name="IMPORT_LAYOUT_TABLE">
        <value>
          <package name="android" withSubpackages="true" static="false" />
          <emptyLine />
          <package name="com" withSubpackages="true" static="false" />
          <emptyLine />
          <package name="junit" withSubpackages="true" static="false" />
          <emptyLine />
          <package name="net" withSubpackages="true" static="false" />
          <emptyLine />
          <package name="org" withSubpackages="true" static="false" />
          <emptyLine />
          <package name="java" withSubpackages="true" static="false" />
          <emptyLine />
          <package name="javax" withSubpackages="true" static="false" />
          <emptyLine />
          <package name="" withSubpackages="true" static="false" />
          <emptyLine />
          <package name="" withSubpackages="true" static="true" />
          <emptyLine />
        </value>
      </option>
    </JavaCodeStyleSettings>
    <JetCodeStyleSettings>
      <option name="PACKAGES_TO_USE_STAR_IMPORTS">
        <value>
          <package name="kotlinx.android.synthetic" withSubpackages="true" static="false" />
        </value>
      </option>
      <option name="NAME_COUNT_TO_USE_STAR_IMPORT" value="2147483647" />
      <option name="NAME_COUNT_TO_USE_STAR_IMPORT_FOR_MEMBERS" value="2147483647" />
      <option name="IMPORT_NESTED_CLASSES" value="true" />
      <option name="CONTINUATION_INDENT_IN_PARAMETER_LISTS" value="false" />
      <option name="WRAP_EXPRESSION_BODY_FUNCTIONS" value="1" />
    </JetCodeStyleSettings>
>>>>>>> 31115585
    <Objective-C-extensions>
      <file>
        <option name="com.jetbrains.cidr.lang.util.OCDeclarationKind" value="Import" />
        <option name="com.jetbrains.cidr.lang.util.OCDeclarationKind" value="Macro" />
        <option name="com.jetbrains.cidr.lang.util.OCDeclarationKind" value="Typedef" />
        <option name="com.jetbrains.cidr.lang.util.OCDeclarationKind" value="Enum" />
        <option name="com.jetbrains.cidr.lang.util.OCDeclarationKind" value="Constant" />
        <option name="com.jetbrains.cidr.lang.util.OCDeclarationKind" value="Global" />
        <option name="com.jetbrains.cidr.lang.util.OCDeclarationKind" value="Struct" />
        <option name="com.jetbrains.cidr.lang.util.OCDeclarationKind" value="FunctionPredecl" />
        <option name="com.jetbrains.cidr.lang.util.OCDeclarationKind" value="Function" />
      </file>
      <class>
        <option name="com.jetbrains.cidr.lang.util.OCDeclarationKind" value="Property" />
        <option name="com.jetbrains.cidr.lang.util.OCDeclarationKind" value="Synthesize" />
        <option name="com.jetbrains.cidr.lang.util.OCDeclarationKind" value="InitMethod" />
        <option name="com.jetbrains.cidr.lang.util.OCDeclarationKind" value="StaticMethod" />
        <option name="com.jetbrains.cidr.lang.util.OCDeclarationKind" value="InstanceMethod" />
        <option name="com.jetbrains.cidr.lang.util.OCDeclarationKind" value="DeallocMethod" />
      </class>
      <extensions>
        <pair source="cpp" header="h" fileNamingConvention="NONE" />
        <pair source="c" header="h" fileNamingConvention="NONE" />
      </extensions>
    </Objective-C-extensions>
<<<<<<< HEAD
=======
    <XML>
      <option name="XML_LEGACY_SETTINGS_IMPORTED" value="true" />
    </XML>
    <codeStyleSettings language="JAVA">
      <option name="ALIGN_MULTILINE_CHAINED_METHODS" value="true" />
      <option name="ALIGN_MULTILINE_BINARY_OPERATION" value="true" />
      <option name="ALIGN_MULTILINE_METHOD_BRACKETS" value="true" />
      <option name="CALL_PARAMETERS_WRAP" value="1" />
      <option name="METHOD_PARAMETERS_WRAP" value="1" />
      <option name="RESOURCE_LIST_WRAP" value="1" />
      <option name="EXTENDS_LIST_WRAP" value="1" />
      <option name="THROWS_LIST_WRAP" value="1" />
      <option name="EXTENDS_KEYWORD_WRAP" value="1" />
      <option name="THROWS_KEYWORD_WRAP" value="1" />
      <option name="METHOD_CALL_CHAIN_WRAP" value="1" />
      <option name="BINARY_OPERATION_WRAP" value="1" />
      <option name="BINARY_OPERATION_SIGN_ON_NEXT_LINE" value="true" />
      <option name="TERNARY_OPERATION_WRAP" value="1" />
      <option name="TERNARY_OPERATION_SIGNS_ON_NEXT_LINE" value="true" />
      <option name="FOR_STATEMENT_WRAP" value="1" />
      <option name="ARRAY_INITIALIZER_WRAP" value="1" />
      <option name="ASSIGNMENT_WRAP" value="1" />
      <option name="ASSERT_STATEMENT_WRAP" value="1" />
      <option name="IF_BRACE_FORCE" value="3" />
      <option name="DOWHILE_BRACE_FORCE" value="1" />
      <option name="WHILE_BRACE_FORCE" value="1" />
      <option name="FOR_BRACE_FORCE" value="3" />
      <option name="WRAP_LONG_LINES" value="true" />
      <option name="METHOD_ANNOTATION_WRAP" value="1" />
      <option name="FIELD_ANNOTATION_WRAP" value="1" />
    </codeStyleSettings>
    <codeStyleSettings language="XML">
      <option name="FORCE_REARRANGE_MODE" value="1" />
      <indentOptions>
        <option name="CONTINUATION_INDENT_SIZE" value="4" />
      </indentOptions>
      <arrangement>
        <rules>
          <section>
            <rule>
              <match>
                <AND>
                  <NAME>xmlns:android</NAME>
                  <XML_NAMESPACE>^$</XML_NAMESPACE>
                </AND>
              </match>
            </rule>
          </section>
          <section>
            <rule>
              <match>
                <AND>
                  <NAME>xmlns:.*</NAME>
                  <XML_NAMESPACE>^$</XML_NAMESPACE>
                </AND>
              </match>
              <order>BY_NAME</order>
            </rule>
          </section>
          <section>
            <rule>
              <match>
                <AND>
                  <NAME>.*:id</NAME>
                  <XML_NAMESPACE>http://schemas.android.com/apk/res/android</XML_NAMESPACE>
                </AND>
              </match>
            </rule>
          </section>
          <section>
            <rule>
              <match>
                <AND>
                  <NAME>.*:name</NAME>
                  <XML_NAMESPACE>http://schemas.android.com/apk/res/android</XML_NAMESPACE>
                </AND>
              </match>
            </rule>
          </section>
          <section>
            <rule>
              <match>
                <AND>
                  <NAME>name</NAME>
                  <XML_NAMESPACE>^$</XML_NAMESPACE>
                </AND>
              </match>
            </rule>
          </section>
          <section>
            <rule>
              <match>
                <AND>
                  <NAME>style</NAME>
                  <XML_NAMESPACE>^$</XML_NAMESPACE>
                </AND>
              </match>
            </rule>
          </section>
          <section>
            <rule>
              <match>
                <AND>
                  <NAME>.*</NAME>
                  <XML_NAMESPACE>^$</XML_NAMESPACE>
                </AND>
              </match>
              <order>BY_NAME</order>
            </rule>
          </section>
          <section>
            <rule>
              <match>
                <AND>
                  <NAME>.*:layout_width</NAME>
                  <XML_NAMESPACE>http://schemas.android.com/apk/res/android</XML_NAMESPACE>
                </AND>
              </match>
            </rule>
          </section>
          <section>
            <rule>
              <match>
                <AND>
                  <NAME>.*:layout_height</NAME>
                  <XML_NAMESPACE>http://schemas.android.com/apk/res/android</XML_NAMESPACE>
                </AND>
              </match>
            </rule>
          </section>
          <section>
            <rule>
              <match>
                <AND>
                  <NAME>.*:layout_.*</NAME>
                  <XML_NAMESPACE>http://schemas.android.com/apk/res/android</XML_NAMESPACE>
                </AND>
              </match>
              <order>BY_NAME</order>
            </rule>
          </section>
          <section>
            <rule>
              <match>
                <AND>
                  <NAME>.*:width</NAME>
                  <XML_NAMESPACE>http://schemas.android.com/apk/res/android</XML_NAMESPACE>
                </AND>
              </match>
              <order>BY_NAME</order>
            </rule>
          </section>
          <section>
            <rule>
              <match>
                <AND>
                  <NAME>.*:height</NAME>
                  <XML_NAMESPACE>http://schemas.android.com/apk/res/android</XML_NAMESPACE>
                </AND>
              </match>
              <order>BY_NAME</order>
            </rule>
          </section>
          <section>
            <rule>
              <match>
                <AND>
                  <NAME>.*</NAME>
                  <XML_NAMESPACE>http://schemas.android.com/apk/res/android</XML_NAMESPACE>
                </AND>
              </match>
              <order>BY_NAME</order>
            </rule>
          </section>
          <section>
            <rule>
              <match>
                <AND>
                  <NAME>.*</NAME>
                  <XML_NAMESPACE>.*</XML_NAMESPACE>
                </AND>
              </match>
              <order>BY_NAME</order>
            </rule>
          </section>
        </rules>
      </arrangement>
    </codeStyleSettings>
    <codeStyleSettings language="kotlin">
      <option name="KEEP_BLANK_LINES_IN_DECLARATIONS" value="1" />
      <option name="KEEP_BLANK_LINES_IN_CODE" value="1" />
      <option name="ALIGN_MULTILINE_PARAMETERS" value="false" />
      <option name="CALL_PARAMETERS_WRAP" value="5" />
      <option name="CALL_PARAMETERS_LPAREN_ON_NEXT_LINE" value="true" />
      <option name="CALL_PARAMETERS_RPAREN_ON_NEXT_LINE" value="true" />
      <option name="METHOD_PARAMETERS_WRAP" value="5" />
      <option name="METHOD_PARAMETERS_LPAREN_ON_NEXT_LINE" value="true" />
      <option name="METHOD_PARAMETERS_RPAREN_ON_NEXT_LINE" value="true" />
      <option name="EXTENDS_LIST_WRAP" value="5" />
      <option name="METHOD_CALL_CHAIN_WRAP" value="5" />
      <option name="METHOD_ANNOTATION_WRAP" value="1" />
      <option name="FIELD_ANNOTATION_WRAP" value="1" />
      <option name="ENUM_CONSTANTS_WRAP" value="5" />
    </codeStyleSettings>
>>>>>>> 31115585
  </code_scheme>
</component><|MERGE_RESOLUTION|>--- conflicted
+++ resolved
@@ -1,7 +1,5 @@
 <component name="ProjectCodeStyleConfiguration">
   <code_scheme name="Project" version="173">
-<<<<<<< HEAD
-=======
     <AndroidXmlCodeStyleSettings>
       <option name="USE_CUSTOM_SETTINGS" value="true" />
     </AndroidXmlCodeStyleSettings>
@@ -50,7 +48,6 @@
       <option name="CONTINUATION_INDENT_IN_PARAMETER_LISTS" value="false" />
       <option name="WRAP_EXPRESSION_BODY_FUNCTIONS" value="1" />
     </JetCodeStyleSettings>
->>>>>>> 31115585
     <Objective-C-extensions>
       <file>
         <option name="com.jetbrains.cidr.lang.util.OCDeclarationKind" value="Import" />
@@ -76,8 +73,6 @@
         <pair source="c" header="h" fileNamingConvention="NONE" />
       </extensions>
     </Objective-C-extensions>
-<<<<<<< HEAD
-=======
     <XML>
       <option name="XML_LEGACY_SETTINGS_IMPORTED" value="true" />
     </XML>
@@ -282,6 +277,5 @@
       <option name="FIELD_ANNOTATION_WRAP" value="1" />
       <option name="ENUM_CONSTANTS_WRAP" value="5" />
     </codeStyleSettings>
->>>>>>> 31115585
   </code_scheme>
 </component>