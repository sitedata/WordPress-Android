--- conflicted
+++ resolved
@@ -71,14 +71,9 @@
     <string name="uploading">Uploading</string>
     <string name="gallery_error">The media item couldn\'t be retrieved.</string>
     <string name="refresh">Refresh</string>
-<<<<<<< HEAD
     <string name="blog_not_found">An error occurred when accessing this blog.</string>
     <string name="post_not_found">An error occurred when loading the post. Refresh your posts and try again.</string>
     <string name="wpcom" translatable="false">WordPress.com</string>
-=======
-    <string name="blog_not_found">Sorry, an error occurred when accessing this blog.</string>
-    <string name="post_not_found">Sorry, an error occurred when loading the post. Please refresh your posts and try again.</string>
->>>>>>> bf9c271a
     <string name="sign_in">Sign in</string>
     <string name="sign_out">Sign out</string>
     <string name="all">All</string>
@@ -323,13 +318,9 @@
     <string name="remove_location">Remove</string>
 
     <!-- preferences -->
-<<<<<<< HEAD
     <string name="open_source_licenses">Open source licenses</string>
-=======
-    <string name="open_source_licenses">Open Source Licenses</string>
     <string name="wpcom_blogs">WordPress.com blogs</string>
     <string name="self_hosted_blogs">Self-hosted blogs</string>
->>>>>>> bf9c271a
 
     <!-- stats -->
     <string name="stats">Stats</string>
@@ -665,16 +656,9 @@
     <string name="validating_site_data">Validating site data</string>
     <string name="creating_your_account">Creating your account</string>
     <string name="creating_your_site">Creating your site</string>
-<<<<<<< HEAD
-    <string name="required_fields">Required fields</string>
     <string name="required_field">Required field</string>
     <string name="username_password_required">Fill in all of the fields before submitting.</string>
     <string name="invalid_email_message">Your email address isn\'t valid.</string>
-=======
-    <string name="required_field">Required Field</string>
-    <string name="username_password_required">Please fill in all of the fields before submitting.</string>
-    <string name="invalid_email_message">Your email address is not valid.</string>
->>>>>>> bf9c271a
     <string name="invalid_password_message">Password must contain at least 4 characters.</string>
     <string name="invalid_username_too_short">Username must be longer than 4 characters.</string>
     <string name="invalid_username_too_long">Username must be shorter than 61 characters.</string>
