<?xml version="1.0" encoding="utf-8"?>
<resources>

  <!-- account setup -->
  <string name="required_fields">Required Fields</string>
  <string name="required_field">Required Field</string>
  <string name="url_username_password_required">Please fill in all of the fields before submitting.</string>
  <string name="xmlrpc_error">Could not connect. Please enter the full path to xmlrpc.php on your site and try again.</string>
  <string name="no_blogs_found">No Blogs Found</string>
  <string name="no_blogs_message">No %s blogs were found for that account.</string>
  <string name="additional">additional</string>
  <string name="add_all">Add All</string>
  <string name="add_selected">Add Selected</string>
  <string name="select_blogs">Select Blogs</string>
  <string name="enable_blogs">Enable blogs</string>
  <string name="no_network_title">No network available</string>
  <string name="no_network_message">There is no network available. Please connect to a network and try again.</string>
  <string name="sure_sign_out">Are you sure you want to sign out from WordPress.com?</string>
  <string name="sign_out_confirm">Are you sure you want to sign out?</string>
  <string name="please_sign_in">Please sign in again.</string>
  
  <!-- form labels -->
  <string name="select_categories">Select Categories</string>
  <string name="tags_and_categories">Tags &amp; Categories</string>
  <string name="tags_separate_with_commas">Tags (separate tags with commas)</string>
  <string name="post_content">Content (tap to add text and media)</string>
  <string name="dont_yet_have_a_blog">Don\'t yet have a blog?</string>
  <string name="max_thumbnail_px_width">Default image width</string>
  <string name="password">Password</string>
  <string name="get_free_blog">Get a free blog at WordPress.com</string>
  <string name="tagline">Start blogging in seconds.</string>
  <string name="i_have_wp_blog">Add blog hosted at WordPress.com</string>
  <string name="i_have_blog">Add self-hosted WordPress blog</string>
  <string name="new_to_wp">Start a new blog at WordPress.com</string>
  <string name="blogs">Blogs</string>
  <string name="account_details">Account Details</string>
  <string name="status">Status</string>
  
  <!-- comment form labels -->
  <string name="comment_content">Comment Content</string>
  <string name="anonymous">Anonymous</string>
  
  <!-- general strings -->
  <string name="post">Post</string>
  <string name="page">Page</string>
  <string name="posts">Posts</string>
  <string name="pages">Pages</string>
  <string name="about">About</string>
  <string name="username">Username</string>
  <string name="cancel">Cancel</string>
  <string name="save">Save</string>
  <string name="add">Add</string>
  <string name="selected_categories">Selected categories:</string>
  <string name="publish">Publish? </string>
  <string name="add_account">Add Blog</string>
  <string name="notification_sound">Play notification sound</string>
  <string name="notification_vibrate">Vibrate</string>
  <string name="notification_blink">Blink notification light</string>
  <string name="sure_to_remove_account">Are you sure you want to remove this blog?</string>
  <string name="yes">Yes</string>
  <string name="no">No</string>
  <string name="error">Error</string>
  <string name="could_not_remove_account">Could not remove blog.</string>
  <string name="edit_page">Edit Page</string>
  <string name="edit_post">Edit Post</string>
  <string name="add_comment">Add Comment</string>
  <string name="refreshing_categories">Refreshing Categories</string>
  <string name="attempting_categories_refresh">Attempting to refresh categories</string>
  <string name="connection_error">Connection Error</string>
  <string name="connection_error_occured">A connection error has occurred. Please try again later.</string>
  <string name="categories_refreshed">Categories refreshed</string>
  <string name="category_refresh_error">Category refresh error</string>
  <string name="incorrect_credentials">Incorrect username or password.</string>
  <string name="empty_fields">No Content Found</string>
  <string name="title_post_required">Please enter some post content or attach a media item.</string>
  <string name="cancel_edit">Cancel Edit</string>
  <string name="sure_to_cancel_edit">Are you sure you want to cancel editing this post?</string>
  <string name="new_account">New Account</string>
  <string name="upload_full_size_image">Upload and link to full image</string>
  <string name="upload_scaled_image">Upload and link to scaled image</string>
  <string name="scaled_image_error">Please enter a valid scaled width value</string>
  <string name="scaled_image">Scaled image width</string>
  <string name="load_more">Load More</string>
  <string name="load_settings">Load settings now?</string>
  <string name="immediately">Immediately</string>
  <string name="uploading">Uploading</string>
  <string name="uploading_media_item">Uploading media item #</string>
  <string name="gallery_error">Sorry, the media item could not be retrieved from the Gallery.</string>
  <string name="refresh">Refresh</string>
  <string name="home">Home</string>
  <string name="more_tag">More</string>
  <string name="blog_not_found">Sorry, an error occurred when attempting to access this blog.</string>
  <string name="post_not_found">Sorry, an error occurred when attempting to load the post. Please refresh your posts and try again.</string>
  <string name="wpcom">WordPress.com</string>
  <string name="sign_in">Sign in</string>
  <string name="sign_out">Sign out</string>
  
  <!-- tab titles -->
  <string name="tab_comments">Comments</string>
  <string name="tab_posts">Posts</string>
  <string name="tab_pages">Pages</string>
  <string name="tab_stats">Stats</string>


  <!-- link view -->
  <string name="link_enter_url">URL</string>
  <string name="link_enter_url_text">Link Text (optional)</string>
  <string name="create_a_link">Create a Link</string>

  <!-- page view -->
  <string name="title">Title</string>
  <string name="content">Tap to add text and media</string>
  <string name="sure_to_cancel_edit_page">Are you sure you want to cancel editing this page?</string>

  <!-- posts tab -->
  <string name="untitled">Untitled</string>
  <string name="local_draft">Local Draft</string>

  <string name="local_drafts">Local Drafts</string>

  <!-- post view -->
  <string name="post_id">Post</string>
  <string name="upload_failed">Upload Failed</string>
  <string name="post_password">Password (optional)</string>
  <string name="caption">Caption (optional)</string>
  <string name="horizontal_alignment">Horizontal Alignment</string>
  <string name="width">Width</string>
  <string name="featured">Use as featured image</string>
  <string name="featured_in_post">Include image in post content</string>
  <string name="out_of_memory">Device out of memory.</string>
  <string name="file_not_found">Could not find the media file for upload. Was it deleted or moved?</string>

  <!-- page view -->
  <string name="page_id">Page</string>

  <!-- add comment view -->
  <string name="add_comment_enter">Enter comment:</string>
  <string name="add_comment_send">Send Comment</string>
  <string name="write_comment">Write Comment</string>
  <string name="add_comment_required">Required Field</string>
  <string name="add_comment_please_enter">Please enter something in the comment field.</string>
  <string name="reply_enter">Enter a reply:</string>
  <string name="reply_send">Send Reply</string>
  <string name="reply_to_comment">Reply to Comment</string>
  <string name="reply_please_enter">Please enter something in the reply field.</string>

  <!-- reload drop down -->
  <string name="loading">Loading&#8230;</string>

  <!-- comment view -->
  <string name="on">on</string>
  <string name="approved">Approved</string>
  <string name="unapproved">Unapproved</string>
  <string name="spam">Spam</string>
  <string name="moderating_comment">Moderating comment</string>
  <string name="moderating_comments">Moderating comments</string>
  <string name="replying_comment">Replying to comment</string>
  <string name="deleting_comment">Deleting comment</string>
  <string name="deleting_comments">Deleting comments</string>
  <string name="comment_moderated">Comment Moderated Successfully</string>
  <string name="comments_moderated">Comments Moderated Successfully</string>
  <string name="reply_added">Reply Added Successfully</string>
  <string name="view_comment_from">Comment from</string>
  <string name="edit_comment">Edit Comment</string>

  <!-- edit comment view -->
  <string name="author_name">Name</string>
  <string name="author_email">E-mail</string>
  <string name="author_url">URL</string>
  <string name="comment_update">Update Comment</string>
  <string name="saving_changes">Saving Changes</string>
  <string name="sure_to_cancel_edit_comment">Are you sure you want to cancel editing this comment?</string>
  <string name="content_required">The comment body is required.</string>
  
  <!-- context menu -->
  <string name="remove_account">Remove Blog</string>
  <string name="blog_removed_successfully">Blog Removed Successfully</string>

  <!-- draft actions -->
  <string name="draft_actions">Draft Actions</string>
  <string name="edit_draft">Edit Draft</string>
  <string name="delete_draft">Delete Draft</string>
  <string name="delete_sure">Are you sure you want to delete the draft</string>

  <!-- page actions -->
  <string name="page_actions">Page Actions</string>
  <string name="preview_page">View Page</string>
  <string name="delete_page">Delete Page</string>
  <string name="page_deleted">Page Deleted Successfully</string>
  <string name="delete_sure_page">Are you sure you want to delete the page</string>
  <string name="attempt_delete_page">Attempting to delete page</string>

  <!-- post actions -->
  <string name="post_actions">Post Actions</string>
  <string name="preview_post">View Post</string>
  <string name="delete_post">Delete Post</string>
  <string name="post_deleted">Post Deleted Successfully</string>
  <string name="comment_added">Comment Added Successfully</string>
  <string name="attempting_add_comment">Attempting to post comment</string>
  <string name="delete_sure_post">Are you sure you want to delete the post</string>
  <string name="attempt_delete_post">Attempting to delete post</string>
  <string name="share_url">Share Post</string>
  <string name="share_url_page">Share Page</string>
  <string name="share_link">Share Link</string>
  <string name="attempting_fetch_url">Attempting to fetch URL</string>
  <string name="post_not_published">Post status is not published</string>
  <string name="page_not_published">Page status is not published</string>
  <string name="view_in_browser">View in Browser</string>
  <string name="post_signature">Post signature</string>
  <string name="add_tagline">Add a signature to new posts</string>
  <string name="posted_from">Posted from WordPress for Android</string>
  <string name="posted_from_blackberry">Posted from WordPress for BlackBerry</string>
  <string name="preview">Preview</string>

  <!-- comment actions -->
  <string name="comment_actions">Comment Actions</string>
  <string name="mark_approved">Mark Approved</string>
  <string name="mark_unapproved">Mark Unapproved</string>
  <string name="mark_spam">Spam</string>
  <string name="reply">Reply</string>
  <string name="delete">Delete</string>
  <string name="approve">Approve</string>
  <string name="unapprove">Unapprove</string>
  <string name="confirm_delete">Confirm Deletion</string>
  <string name="confirm_delete_data">Are you sure you want to delete this comment?</string>

  <!-- new account view -->
  <string name="account_setup">Account Setup</string>
  <string name="attempting_configure">Signing in&#8230;</string>
  <string name="no_site_error">Sorry, could not connect to the WordPress site. Please try again later.</string>

  <!-- drafts -->
  <string name="cancel_draft">Cancel Draft</string>

  <!-- media selection -->
  <string name="select_photo">Select a photo from gallery</string>
  <string name="take_photo">Take a new photo</string>
  <string name="select_video">Select a video from gallery</string>
  <string name="take_video">Take a new video</string>
  <string name="media">Media</string>

  <!-- category management -->
  <string name="add_new_category">Add New Category</string>
  <string name="category_name">Category Name</string>
  <string name="category_slug">Category Slug (optional)</string>
  <string name="category_desc">Category Description (optional)</string>
  <string name="category_parent">Category Parent (optional):</string>
  <string name="none">None</string>
  <string name="adding_cat_failed">Adding category failed.</string>
  <string name="adding_cat_failed_check">Please check your settings and try again.</string>
  <string name="adding_cat_success">Category added successfully.</string>
  <string name="cat_name_required">The Category Name field is required.</string>
  <string name="cat_adding_category">Adding Category</string>
  <string name="cat_attempt_add_category">Attempting to add category</string>

  <!-- action from share intents -->
  <string name="select_a_blog">Select a Blog</string>
  <string name="no_account">No WordPress account found, please add an account and try again.</string>

  <!-- file errors -->
  <string name="file_error_encountered">An error occurred while setting up the captured media.</string>
  <string name="file_error_create">Could not create temp file for media upload. Please make sure there is enough free space on your device.</string>

  <!-- SD Card errors -->
  <string name="sdcard_title">SD Card Required</string>
  <string name="sdcard_message">A mounted SD card is required to upload media.</string>

  <!-- location -->
  <string name="location">Location</string>
  <string name="geotag">Geotag Posts</string>
  <string name="location_toast">Location data not yet available, please wait.</string>
  <string name="view_map">View Map</string>
  <string name="update_location">Update</string>
  <string name="location_not_found">Unknown Location</string>
  <string name="remove_location">Remove</string>

  <!-- preferences -->
  <string name="preferences">Preferences</string>
  <string name="open_source_licenses">Open Source Licenses</string>

  <!-- stats -->
  <string name="username_password_required">Username and Password are required fields.</string>
  <string name="help_stats">Need help?</string>
  <string name="stats_username">Username</string>
  <string name="stats_password">Password</string>
  <string name="invalid_login">Incorrect Login</string>
  <string name="invalid_jp_login">Incorrect login, or blog is not linked to this WordPress.com account.</string>
  <string name="site_not_found">or site not found.</string>
  <string name="stats_service_error">Sorry. There was an error trying to connect to your stats. Please try again.</string>

  <!-- editor button -->
  <string name="strike"><strike>ABC</strike></string>
  <string name="link"><u>link</u></string>
  <string name="underline"><u>U</u></string>

  <!-- invalid_url -->
  <string name="invalid_url">Invalid blog URL</string>
  <string name="invalid_url_message">Please check that the blog URL entered is valid.
  </string>

  <!-- post status -->
  <string name="publish_post">Publish</string>
  <string name="pending_review">Pending Review</string>
  <string name="draft">Draft</string>
  <string name="post_private">Private</string>
  <string name="published">Published</string>
  <string name="scheduled">Scheduled</string>

  <!-- QuickPress -->
  <string name="quickpress_window_title">Select blog for QuickPress shortcut</string>
  <string name="quickpress_add_error">Shortcut name can\'t be empty</string>
  <string name="quickpress_add_alert_title">Set shortcut name</string>

  <!-- HTTP Authentication -->
  <string name="httpuser">HTTP username</string>
  <string name="httppassword">HTTP password</string>
  <string name="settings">Settings</string>
  <string name="optional_settings">Optional Settings</string>
  <string name="http_credentials">HTTP Credentials (optional)</string>

  <!-- post scheduling and password -->
  <string name="publish_date">Publish</string>
  <string name="edit">Edit</string>
  <string name="post_format">Post Format</string>
  <string name="log_in">Sign In</string>

  <!-- notifications -->
  <string name="notifications">Notifications</string>
  <string name="manage_notifications">Manage notifications</string>
  <string name="enable_notifications">Enable notifications</string>
  <string name="types">Types</string>
  <string name="options">Options</string>
  <string name="notifications_turn_off">Turn off</string>
  <string name="notifications_turn_off_1hr">Turn off for 1 hour</string>
  <string name="notifications_turn_off_8hr">Turn off for 8 hours</string>
  <string name="tap_to_reply">Tap to Reply</string>
  <string name="notification_replying">Publishing reply</string>
  <string name="note_reply_successful">Reply published</string>
  <string name="follow">Follow</string>
  <string name="unfollow">Unfollow</string>
  <string name="new_notifications">%d new notifications</string>
  <string name="more_notifications">and %d more.</string>
  <string name="tap_to_view">Tap to view.</string>
  <string name="moderate_comment">Moderate comment</string>
  <string name="tooltip_follow">Follow or unfollow this blog</string>
<<<<<<< HEAD
  
=======
  <string name="retry_reply">Reply failed. Tap to retry.</string>
  <string name="reply_failed">Reply failed.</string>
  <string name="tap_retry">Tap to retry.</string>

>>>>>>> 61bc07c5
  <!-- reader -->
  <string name="reader">Reader</string>
  <string name="topics">Topics</string>

  <!-- Post Formats -->
  <string-array name="post_formats_array">
    <item>Aside</item>
    <item>Audio</item>
    <item>Chat</item>
    <item>Gallery</item>
    <item>Image</item>
    <item>Link</item>
    <item>Quote</item>
    <item>Standard</item>
    <item>Status</item>
    <item>Video</item>
  </string-array>
  
  <!--  Menu Buttons -->
  <string name="new_post">New Post</string>
  <string name="new_page">New Page</string>
  <string name="quick_photo">Quick Photo</string>
  <string name="quick_video">Quick Video</string>
  <string name="wp_admin">Dashboard</string>
  <string name="view_site">View Site</string>
  <string name="view_admin">View Admin</string>
  
  <!-- Image Alignment -->
  <string name="image_alignment">Alignment</string>
    <string-array name="alignment_array">
        <item>None</item>
        <item>Left</item>
        <item>Center</item>
        <item>Right</item>
    </string-array>
    
  <!-- About View -->
  <string name="app_title">WordPress for Android</string>
  <string name="app_title_blackberry">WordPress for BlackBerry</string>
  <string name="publisher">Publisher: Automattic, Inc</string>
  <string name="copyright">©2013 Automattic, Inc</string>
  <string name="version">Version</string>
  <string name="tos">Terms of Service</string>
  <string name="privacy_policy">Privacy Policy</string>
  <string name="automattic_url"><u>www.automattic.com</u></string>
  
  <!-- Remote Post Changes -->
  <string name="local_changes">Local Changes</string>
  <string name="remote_changes">You\'ve made changes to an uploaded post that haven\'t been saved yet. Proceed with the refresh and overwrite local changes?</string>
  
  <string name="ok">OK</string>
  <string name="image_settings">Image Settings</string>
  <string name="add_account_blog_url">Blog URL</string>
  <string name="wordpress_blog">WordPress Blog</string>
  <string name="blogusername">blogusername</string>
  <string name="column_1">Column 1</string>
  <string name="column_2">Column 2</string>
  
  <!--  Error Messages -->
  <string name="error_delete_post">Sorry, an error occurred while attempting to delete the %s.</string>
  <string name="error_refresh">Sorry, %s could not be refreshed at this time. Please try again later.</string>
  <string name="error_generic">Sorry, an error occurred. Please try again later.</string>
   <string name="error_parsing_response">Sorry, an error occurred while fetching data. Please try again later.</string>
  <string name="error_moderate_comment">Sorry, an error occurred while attempting to moderate. Please try again later.</string>
  <string name="error_edit_comment">Sorry, an error occurred while editing the comment. Please try again later.</string>
  <string name="error_following_blog">Sorry, an error occurred while attempting to follow the blog. Please try again later.</string>
  <string name="error_upload">Sorry, an error occurred while uploading the %s.</string>
  <string name="error_media_upload">An error occurred while uploading media</string>
  <string name="login_limit">You have exceeded the login limit. Please ensure your login credentials are correct and try again in a few minutes.</string>
  <string name="fatal_db_error">So sorry, but an error occurred while attempting to create the app database. Please try reinstalling the app.</string>
  
  <!--  Image Descriptions for Accessibility -->
  <string name="content_description_add_media">Add media</string>

</resources><|MERGE_RESOLUTION|>--- conflicted
+++ resolved
@@ -343,14 +343,10 @@
   <string name="tap_to_view">Tap to view.</string>
   <string name="moderate_comment">Moderate comment</string>
   <string name="tooltip_follow">Follow or unfollow this blog</string>
-<<<<<<< HEAD
-  
-=======
   <string name="retry_reply">Reply failed. Tap to retry.</string>
   <string name="reply_failed">Reply failed.</string>
   <string name="tap_retry">Tap to retry.</string>
-
->>>>>>> 61bc07c5
+  
   <!-- reader -->
   <string name="reader">Reader</string>
   <string name="topics">Topics</string>
