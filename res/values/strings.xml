<?xml version="1.0" encoding="utf-8"?>
<resources>

    <string name="app_name">WordPress</string>

    <!-- account setup -->
    <string name="xmlrpc_error">Could not connect. Please enter the full path to xmlrpc.php on your site and try again.</string>
    <string name="add_all">Add All</string>
    <string name="add_selected">Add Selected</string>
    <string name="select_blogs">Select Blogs</string>
    <string name="no_network_title">No network available</string>
    <string name="no_network_message">There is no network available. Please connect to a network and try again.</string>
    <string name="sign_out_confirm">Are you sure you want to sign out?</string>
    <string name="please_sign_in">Please sign in again.</string>
    <string name="account_two_step_auth_enabled">This account has two step authentication enabled. Visit your security settings on WordPress.com and generate an application-specific password.</string>
    <string name="visit_security_settings">Visit Security Settings</string>

    <!-- form labels -->
    <string name="select_categories">Select Categories</string>
    <string name="tags_separate_with_commas">Tags (separate tags with commas)</string>
    <string name="post_content">Content (tap to add text and media)</string>
    <string name="max_thumbnail_px_width">Default image width</string>
    <string name="password">Password</string>
    <string name="blogs">Blogs</string>
    <string name="account_details">Account Details</string>
    <string name="status">Status</string>

    <!-- comment form labels -->
    <string name="comment_content">Comment Content</string>
    <string name="anonymous">Anonymous</string>

    <!-- general strings -->
    <string name="post">Post</string>
    <string name="page">Page</string>
    <string name="posts">Posts</string>
    <string name="media">Media</string>
    <string name="themes">Themes</string>
    <string name="pages">Pages</string>
    <string name="about">About</string>
    <string name="username">Username</string>
    <string name="cancel">Cancel</string>
    <string name="save">Save</string>
    <string name="add">Add</string>
    <string name="add_self_hosted_blog">Add self-hosted blog</string>
    <string name="show_and_hide_blogs">Show/hide blogs</string>
    <string name="blogs_visibility">Blogs visibility</string>
    <string name="show_all">Show All</string>
    <string name="hide_all">Hide All</string>
    <string name="notification_sound">Play notification sound</string>
    <string name="notification_vibrate">Vibrate</string>
    <string name="notification_blink">Blink notification light</string>
    <string name="sure_to_remove_account">Are you sure you want to remove this blog?</string>
    <string name="yes">Yes</string>
    <string name="no">No</string>
    <string name="error">Error</string>
    <string name="could_not_remove_account">Could not remove blog.</string>
    <string name="edit_page">Edit Page</string>
    <string name="edit_post">Edit Post</string>
    <string name="add_comment">Add Comment</string>
    <string name="refreshing_categories">Refreshing Categories</string>
    <string name="attempting_categories_refresh">Attempting to refresh categories</string>
    <string name="connection_error">Connection Error</string>
    <string name="categories_refreshed">Categories refreshed</string>
    <string name="category_refresh_error">Category refresh error</string>
    <string name="incorrect_credentials">Incorrect username or password.</string>
    <string name="empty_fields">No Content Found</string>
    <string name="cancel_edit">Cancel Edit</string>
    <string name="upload_full_size_image">Upload and link to full image</string>
    <string name="upload_scaled_image">Upload and link to scaled image</string>
    <string name="scaled_image_error">Please enter a valid scaled width value</string>
    <string name="scaled_image">Scaled image width</string>
    <string name="load_more">Load More</string>
    <string name="load_settings">Load settings now?</string>
    <string name="immediately">Immediately</string>
    <string name="uploading">Uploading</string>
    <string name="gallery_error">Sorry, the media item could not be retrieved.</string>
    <string name="refresh">Refresh</string>
<<<<<<< HEAD
    <string name="more_tag">More</string>
=======
    <string name="home">Home</string>
>>>>>>> 248d39d7
    <string name="blog_not_found">Sorry, an error occurred when attempting to access this blog.</string>
    <string name="post_not_found">Sorry, an error occurred when attempting to load the post. Please refresh your posts and try again.</string>
    <string name="wpcom">WordPress.com</string>
    <string name="sign_in">Sign in</string>
    <string name="sign_out">Sign out</string>
    <string name="all">All</string>
    <string name="images">Images</string>
    <string name="unattached">Unattached</string>
    <string name="custom_date" comment="one of the media page filter (others are all, images, unattached, custome date), after selecting Custom Date, you can choose a date range to filter media files">Custom Date</string>
    <string name="upload">Upload</string>
    <string name="please_wait_refresh_done">Please wait, loading items.</string>
    <string name="learn_more">Learn More</string>

    <!-- Media Gallery Action Bar -->
    <string name="media_add_popup_title">Add to media library</string>
    <string name="media_add_popup_capture_photo">Capture photo</string>
    <string name="media_add_popup_capture_video">Capture video</string>
    <string name="media_add_new_media_gallery">Create gallery</string>

    <!-- Media Gallery -->
    <string name="media_gallery_settings_title">Gallery Settings</string>
    <string name="media_gallery_image_order">Image Order</string>
    <string name="media_gallery_image_order_random">Random</string>
    <string name="media_gallery_image_order_reverse">Reverse</string>
    <string name="media_gallery_num_columns">Number of Columns</string>
    <string name="media_gallery_type">Type</string>
    <string name="media_gallery_type_thumbnail_grid">Thumbnail Grid</string>
    <string name="media_gallery_type_squares">Squares</string>
    <string name="media_gallery_type_tiled">Tiled</string>
    <string name="media_gallery_type_circles">Circles</string>
    <string name="media_gallery_type_slideshow">Slideshow</string>
    <string name="media_gallery_edit">Edit Gallery</string>
    <string name="pick_photo">Select photo</string>
    <string name="pick_video">Select video</string>


    <!-- Upload Media -->
    <string name="media_no_video_title">VideoPress unavailable</string>
    <string name="media_no_video_message">Get the VideoPress upgrade to upload video!</string>

    <!-- Edit Media -->
    <string name="media_edit_title_text">Title</string>
    <string name="media_edit_caption_text">Caption</string>
    <string name="media_edit_description_text">Description</string>
    <string name="media_edit_title_hint">Enter a title here</string>
    <string name="media_edit_caption_hint">Enter a caption here</string>
    <string name="media_edit_description_hint">Enter a description here</string>
    <string name="media_edit_success">Updated</string>
    <string name="media_edit_failure">Failed to update</string>

    <!-- Delete Media -->
    <string name="confirm_delete_media">Are you sure you want to delete this media item?</string>
    <string name="confirm_delete_multi_media">Are you sure you want to delete these item(s)?</string>
    <string name="wait_until_upload_completes">Please wait until upload completes.</string>
    <string name="cannot_delete_multi_media_items">Some media cannot be deleted at this time. Please try again later.</string>

    <!-- tab titles -->
    <string name="tab_comments">Comments</string>
    <string name="tab_posts">Posts</string>
    <string name="tab_pages">Pages</string>
    <string name="tab_stats">Stats</string>

    <!-- themes -->
    <string name="themes_live_preview">Live Preview</string>
    <string name="themes_details_label">Details</string>
    <string name="themes_features_label">Features</string>
    <string name="theme_activate_button">Activate</string>
    <string name="theme_activating_button">Activating</string>
    <string name="theme_fetch_failed">Failed to fetch themes. Please try again</string>
    <string name="theme_set_failed">Failed to set theme. Please try again</string>
    <string name="theme_set_success">Successfully set theme!</string>
    <string name="theme_auth_error_title">Failed to fetch themes</string>
    <string name="theme_auth_error_message">Ensure you have the privilege to set themes.</string>
    <string name="theme_current_theme">Current Theme</string>
    <string name="theme_premium_theme">Premium Theme</string>
    <string name="theme_no_search_result_found">No results found.</string>

    <!-- link view -->
    <string name="link_enter_url">URL</string>
    <string name="link_enter_url_text">Link Text (optional)</string>
    <string name="create_a_link">Create a Link</string>

    <!-- page view -->
    <string name="title">Title</string>
    <string name="content">Tap to add text and media</string>
    <string name="pages_empty_list">No Pages Yet. Why not create one?</string>
    <string name="page_id">Page</string>
    <string name="page_settings">Page Settings</string>

    <!-- posts tab -->
    <string name="untitled">Untitled</string>
    <string name="local_draft">Local Draft</string>
    <string name="posts_empty_list">No Posts Yet. Why not create one?</string>
    <string name="empty_list_default">This list is empty</string>

    <!-- post view -->
    <string name="post_id">Post</string>
    <string name="upload_failed">Upload Failed</string>
    <string name="post_password">Password (optional)</string>
    <string name="caption">Caption (optional)</string>
    <string name="horizontal_alignment">Horizontal Alignment</string>
    <string name="width">Width</string>
    <string name="featured">Use as featured image</string>
    <string name="featured_in_post">Include image in post content</string>
    <string name="out_of_memory">Device out of memory.</string>
    <string name="file_not_found">Could not find the media file for upload. Was it deleted or moved?</string>
    <string name="post_excerpt">Excerpt</string>
    <string name="download">Downloading image</string>
    <string name="post_settings">Post Settings</string>

    <!-- add comment view -->
    <string name="add_comment_enter">Enter comment:</string>
    <string name="add_comment_send">Send Comment</string>
    <string name="write_comment">Write Comment</string>
    <string name="add_comment_required">Required Field</string>
    <string name="add_comment_please_enter">Please enter something in the comment field.</string>
    <string name="reply_enter">Enter a reply:</string>
    <string name="reply_send">Send Reply</string>
    <string name="reply_to_comment">Reply to Comment</string>
    <string name="reply_please_enter">Please enter something in the reply field.</string>

    <!-- reload drop down -->
    <string name="loading">Loading&#8230;</string>

    <!-- comment view -->
    <string name="on">on</string>
    <string name="approved">Approved</string>
    <string name="unapproved">Pending</string>
    <string name="spam">Spam</string>
    <string name="moderating_comment">Moderating comment</string>
    <string name="moderating_comments">Moderating comments</string>
    <string name="deleting_comment">Deleting comment</string>
    <string name="deleting_comments">Deleting comments</string>
    <string name="comment_moderated">Comment Moderated Successfully</string>
    <string name="comments_moderated">Comments Moderated Successfully</string>
    <string name="edit_comment">Edit Comment</string>
    <string name="comments_empty_list">No comments.</string>
    <string name="comment_approved">Comment approved</string>

    <!-- edit comment view -->
    <string name="author_name">Name</string>
    <string name="author_email">E-mail</string>
    <string name="author_url">URL</string>
    <string name="comment_update">Update Comment</string>
    <string name="saving_changes">Saving Changes</string>
    <string name="sure_to_cancel_edit_comment">Are you sure you want to cancel editing this comment?</string>
    <string name="content_required">The comment body is required.</string>

    <!-- context menu -->
    <string name="remove_account">Remove Blog</string>
    <string name="blog_removed_successfully">Blog Removed Successfully</string>

    <!-- draft actions -->
    <string name="draft_actions">Draft Actions</string>
    <string name="edit_draft">Edit Draft</string>
    <string name="delete_draft">Delete Draft</string>
    <string name="delete_sure">Are you sure you want to delete the draft</string>

    <!-- page actions -->
    <string name="page_actions">Page Actions</string>
    <string name="preview_page">Preview Page</string>
    <string name="delete_page">Delete Page</string>
    <string name="page_deleted">Page Deleted Successfully</string>
    <string name="delete_sure_page">Are you sure you want to delete the page</string>
    <string name="attempt_delete_page">Attempting to delete page</string>

    <!-- post actions -->
    <string name="post_actions">Post Actions</string>
    <string name="preview_post">Preview Post</string>
    <string name="delete_post">Delete Post</string>
    <string name="post_deleted">Post Deleted Successfully</string>
    <string name="comment_added">Comment Added Successfully</string>
    <string name="attempting_add_comment">Attempting to post comment</string>
    <string name="delete_sure_post">Are you sure you want to delete the post</string>
    <string name="attempt_delete_post">Attempting to delete post</string>
    <string name="share_url">Share Post</string>
    <string name="share_url_page">Share Page</string>
    <string name="share_link">Share Link</string>
    <string name="attempting_fetch_url">Attempting to fetch URL</string>
    <string name="post_not_published">Post status is not published</string>
    <string name="page_not_published">Page status is not published</string>
    <string name="view_in_browser">View in Browser</string>
    <string name="post_signature">Post signature</string>
    <string name="add_tagline">Add a signature to new posts</string>
    <string name="posted_from">Posted from WordPress for Android</string>
    <string name="posted_from_blackberry">Posted from WordPress for BlackBerry</string>
    <string name="preview">Preview</string>

    <!-- comment actions -->
    <string name="comment_actions">Comment Actions</string>
    <string name="mark_approved">Mark Approved</string>
    <string name="mark_unapproved">Mark Unapproved</string>
    <string name="mark_spam">Spam</string>
    <string name="reply">Reply</string>
    <string name="delete">Delete</string>
    <string name="approve">Approve</string>
    <string name="unapprove">Unapprove</string>

    <!-- new account view -->
    <string name="attempting_configure">Signing in&#8230;</string>
    <string name="no_site_error">Sorry, could not connect to the WordPress site. Please try again later.</string>

    <!-- drafts -->

    <!-- media selection -->
    <string name="select_photo">Select a photo from gallery</string>
    <string name="select_video">Select a video from gallery</string>
    <string name="select_from_media_library">Select from media library</string>

    <!-- category management -->
    <string name="categories">Categories</string>
    <string name="add_new_category">Add New Category</string>
    <string name="category_name">Category Name</string>
    <string name="category_slug">Category Slug (optional)</string>
    <string name="category_desc">Category Description (optional)</string>
    <string name="category_parent">Category Parent (optional):</string>
    <string name="none">None</string>
    <string name="adding_cat_failed">Adding category failed.</string>
    <string name="adding_cat_failed_check">Please check your settings and try again.</string>
    <string name="adding_cat_success">Category added successfully.</string>
    <string name="cat_name_required">The Category Name field is required.</string>
    <string name="cat_adding_category">Adding Category</string>
    <string name="cat_attempt_add_category">Attempting to add category</string>
    <string name="category_automatically_renamed">Category name %1$s is not valid. It has been renamed to %2$s</string>

    <!-- action from share intents -->
    <string name="select_a_blog">Select a Blog</string>
    <string name="share_action_title">Add to &#8230;</string>
    <string name="share_action_post">New Post</string>
    <string name="share_action_media">Media Gallery</string>
    <string name="share_action">Share</string>
    <string name="no_account">No WordPress account found, please add an account and try again.</string>

    <!-- file errors -->
    <string name="file_error_create">Could not create temp file for media upload. Please make sure there is enough free space on your device.</string>

    <!-- SD Card errors -->
    <string name="sdcard_title">SD Card Required</string>
    <string name="sdcard_message">A mounted SD card is required to upload media.</string>

    <!-- location -->
    <string name="location">Location</string>
    <string name="geotag">Geotag Posts</string>
    <string name="location_toast">Location data not yet available, please wait.</string>
    <string name="view_map">View Map</string>
    <string name="update_location">Update</string>
    <string name="location_not_found">Unknown Location</string>
    <string name="remove_location">Remove</string>

    <!-- preferences -->
    <string name="open_source_licenses">Open Source Licenses</string>

    <!-- stats -->
    <string name="stats">Stats</string>
    <string name="help_stats">Need help?</string>
    <string name="stats_username">Username</string>
    <string name="stats_password">Password</string>
    <string name="invalid_login">Incorrect Login</string>
    <string name="view_stats_full_site">View full site</string>

    <!-- stats: labels for the views -->
    <string name="stats_view_visitors_and_views">Visitors and Views</string>
    <string name="stats_view_views_by_country">Views by Country</string>
    <string name="stats_view_top_posts_and_pages">Top Posts and Pages</string>
    <string name="stats_view_totals_followers_and_shares">Totals, Followers, &amp; Shares</string>
    <string name="stats_view_clicks">Clicks</string>
    <string name="stats_view_tags_and_categories">Tags &amp; Categories</string>
    <string name="stats_view_top_authors">Top Authors</string>
    <string name="stats_view_referrers">Referrers</string>
    <string name="stats_view_video_plays">Video Plays</string>
    <string name="stats_view_comments">Comments</string>
    <string name="stats_view_search_engine_terms">Search Engine Terms</string>

    <!-- stats: labels for timeframes -->
    <string name="stats_timeframe_today">Today</string>
    <string name="stats_timeframe_yesterday">Yesterday</string>
    <string name="stats_timeframe_days">Days</string>
    <string name="stats_timeframe_weeks">Weeks</string>
    <string name="stats_timeframe_months">Months</string>
    <string name="stats_summary">Summary</string>

    <!-- stats: label for the entries -->
    <string name="stats_entry_country">Country</string>
    <string name="stats_entry_posts_and_pages">Title</string>
    <string name="stats_entry_clicks_url">URL</string>
    <string name="stats_entry_tags_and_categories">Topic</string>
    <string name="stats_entry_authors">Author</string>
    <string name="stats_entry_referrers">Referrer</string>
    <string name="stats_entry_video_plays">Video Name</string>
    <string name="stats_entry_top_commenter">Commenter</string>
    <string name="stats_entry_most_commented">Posts</string>
    <string name="stats_entry_search_engine_terms">Search</string>

    <!-- stats: label for the totals -->
    <string name="stats_totals_views">Views</string>
    <string name="stats_totals_clicks">Clicks</string>
    <string name="stats_totals_plays">Plays</string>
    <string name="stats_totals_comments">Comments</string>
    <string name="stats_totals_visitors">Visitors</string>

    <!-- stats: views and visitors -->
    <string name="stats_visitors_and_views_header_today">Today</string>
    <string name="stats_visitors_and_views_header_best_ever">Best Ever</string>
    <string name="stats_visitors_and_views_header_all_time">All Time</string>

    <!-- stats: totals, followers, and shares -->
    <string name="stats_totals_followers_shares_header_content">Content</string>
    <string name="stats_totals_followers_shares_header_followers">Followers</string>
    <string name="stats_totals_followers_shares_header_includes_publicize"
            comment="part of the full string: _123 Followers (includes &lt;a href=..&gt;Publicize&lt;a&gt;)_ the %s replaced by &lt;a href=...&gt;">includes %sPublicize</string>
    <string name="stats_totals_followers_shares_header_shares">Shares</string>
    <string name="stats_totals_followers_shares_label_posts">Posts</string>
    <string name="stats_totals_followers_shares_label_categories">Categories</string>
    <string name="stats_totals_followers_shares_label_tags">Tags</string>
    <string name="stats_totals_followers_shares_label_blog">Blog</string>
    <string name="stats_totals_followers_shares_label_comments">Comments</string>
    <string name="stats_totals_followers_shares_label_shares">Shares</string>

    <!-- stats: comments summary -->
    <string name="stats_comments_summary_header_comments">COMMENTS</string>
    <string name="stats_comments_summary_header_recent">RECENT</string>
    <string name="stats_comments_summary_label_per_month">Per Month</string>
    <string name="stats_comments_summary_label_total">Total</string>
    <string name="stats_comments_summary_label_most_active_day">Most active recent day</string>
    <string name="stats_comments_summary_label_most_active_time">Most active time of day</string>
    <string name="stats_comments_summary_label_most_commented">Most commented post</string>
    <string name="stats_comments_summary_footer">* Based on the 1000 most recent comments</string>

    <!-- stats: video summary -->
    <string name="stats_video_summary_label_plays">Plays</string>
    <string name="stats_video_summary_label_impressions">Impressions</string>
    <string name="stats_video_summary_label_bandwidth">Bandwidth</string>
    <string name="stats_video_summary_header">Aggregated stats for %s</string>

    <!-- stats: empty list strings -->
    <string name="stats_empty_geoviews">No posts viewed.</string>
    <string name="stats_empty_top_posts"><![CDATA[<b>No top posts or pages found yet.</b> This view shows your most viewed posts and pages.]]></string>
    <string name="stats_empty_referrers"><![CDATA[<b>No referrers.</b> A referrer is a click from another site that links to yours.]]></string>
    <string name="stats_empty_clicks"><![CDATA[<b>No clicks recorded.</b> "Clicks" are viewers clicking outbound links on your site.]]></string>
    <string name="stats_empty_top_authors">No posts viewed.</string>
    <string name="stats_empty_tags_and_categories">No tagged posts or pages have been viewed yet.</string>
    <string name="stats_empty_video">No videos have been played yet.</string>
    <string name="stats_empty_search_engine_terms"><![CDATA[<b>No search terms.</b> Search terms are words or phrases users find you with when they search.]]></string>
    <string name="stats_empty_comments">No comments yet.</string>
    <string name="stats_bar_graph_empty">No stats available.</string>

<<<<<<< HEAD
    <!-- editor button -->

=======
>>>>>>> 248d39d7
    <!-- invalid_url -->
    <string name="invalid_url_message">Please check that the blog URL entered is valid.</string>

    <!-- post status -->
    <string name="publish_post">Publish</string>
    <string name="pending_review">Pending Review</string>
    <string name="draft">Draft</string>
    <string name="post_private">Private</string>
    <string name="published">Published</string>
    <string name="scheduled">Scheduled</string>

    <!-- QuickPress -->
    <string name="quickpress_window_title">Select blog for QuickPress shortcut</string>
    <string name="quickpress_add_error">Shortcut name can\'t be empty</string>
    <string name="quickpress_add_alert_title">Set shortcut name</string>

    <!-- HTTP Authentication -->
    <string name="httpuser">HTTP username</string>
    <string name="httppassword">HTTP password</string>
    <string name="settings">Settings</string>
    <string name="http_credentials">HTTP Credentials (optional)</string>
    <string name="http_authorization_required">Authorization Required</string>

    <!-- post scheduling and password -->
    <string name="publish_date">Publish</string>
    <string name="edit">Edit</string>
    <string name="post_format">Post Format</string>

    <!-- post date selection -->
    <string name="select_date">Select date</string>
    <string name="select_time">Select time</string>

    <!-- notifications -->
    <string name="notifications">Notifications</string>
    <string name="manage_notifications">Manage notifications</string>
    <string name="enable_notifications">Enable notifications</string>
    <string name="types">Types</string>
    <string name="options">Options</string>
    <string name="notifications_turn_off">Turn off</string>
    <string name="notifications_turn_off_1hr">Turn off for 1 hour</string>
    <string name="notifications_turn_off_8hr">Turn off for 8 hours</string>
    <string name="tap_to_reply">Tap to Reply</string>
    <string name="note_reply_successful">Reply published</string>
    <string name="follow">Follow</string>
    <string name="new_notifications">%d new notifications</string>
    <string name="more_notifications">and %d more.</string>
    <string name="moderate_comment">Moderate comment</string>
    <string name="tooltip_follow">Follow or unfollow this blog</string>
    <string name="retry_reply">Reply failed. Tap to retry.</string>
    <string name="reply_failed">Reply failed.</string>
    <string name="tap_retry">Tap to retry.</string>
    <string name="notifications_empty_list">No Notifications.</string>

    <!-- reader -->
    <string name="reader">Reader</string>

    <!-- Post Formats -->
    <string-array name="post_formats_array">
        <item>Aside</item>
        <item>Audio</item>
        <item>Chat</item>
        <item>Gallery</item>
        <item>Image</item>
        <item>Link</item>
        <item>Quote</item>
        <item>Standard</item>
        <item>Status</item>
        <item>Video</item>
    </string-array>

    <!--  Menu Buttons -->
    <string name="new_post">New Post</string>
    <string name="new_page">New Page</string>
    <string name="new_media">New Media</string>
    <string name="menu_search">Search</string>
    <string name="quick_photo">Quick Photo</string>
    <string name="quick_video">Quick Video</string>
    <string name="view_site">View Site</string>
    <string name="view_admin">View Admin</string>

    <!-- Image Alignment -->
    <string name="image_alignment">Alignment</string>
    <string-array name="alignment_array">
        <item>None</item>
        <item>Left</item>
        <item>Center</item>
        <item>Right</item>
    </string-array>

    <!-- About View -->
    <string name="app_title">WordPress for Android</string>
    <string name="app_title_blackberry">WordPress for BlackBerry</string>
    <string name="publisher">Publisher: Automattic, Inc</string>
    <string name="copyright">©2013 Automattic, Inc</string>
    <string name="version">Version</string>
    <string name="tos">Terms of Service</string>
    <string name="privacy_policy">Privacy Policy</string>

    <!-- Remote Post Changes -->
    <string name="local_changes">Local Changes</string>
    <string name="remote_changes">You\'ve made changes to a post that haven\'t been uploaded yet. Proceed with the refresh and overwrite local changes?</string>

    <string name="ok">OK</string>
    <string name="image_settings">Image Settings</string>
    <string name="add_account_blog_url">Blog Address</string>
    <string name="wordpress_blog">WordPress Blog</string>
    <string name="blogusername">blogusername</string>

    <!--  Error Messages -->
    <string name="error_delete_post">Sorry, an error occurred while attempting to delete the %s.</string>
    <string name="error_refresh">Sorry, %s could not be refreshed at this time. Please try again later.</string>
    <string name="error_generic">Sorry, an error occurred. Please try again later.</string>
    <string name="error_parsing_response">Sorry, an error occurred while fetching data. Please try again later.</string>
    <string name="error_moderate_comment">Sorry, an error occurred while attempting to moderate. Please try again later.</string>
    <string name="error_edit_comment">Sorry, an error occurred while editing the comment. Please try again later.</string>
    <string name="error_upload">Sorry, an error occurred while uploading the %s.</string>
    <string name="error_media_upload">An error occurred while uploading media</string>
    <string name="error_blog_hidden">Sorry, this blog is hidden and could not be loaded. Please enable it again in Settings and try again.</string>
    <string name="fatal_db_error">So sorry, but an error occurred while attempting to create the app database. Please try reinstalling the app.</string>

    <!--  Image Descriptions for Accessibility -->
    <string name="content_description_add_media">Add media</string>
    <string name="error_load_comment">Sorry, could not load the comment. Please try again.</string>
    <string name="manage">Manage</string>
    <string name="discard">Discard</string>
    <string name="prompt_save_changes">Would you like to save your changes?</string>
    <string name="error_downloading_image">Error downloading image. Please try again.</string>

    <!-- Passcode lock -->
    <string name="passcode_manage">Manage PIN lock</string>
    <string name="passcode_enter_passcode">Enter your PIN</string>
    <string name="passcode_enter_old_passcode">Enter your old PIN</string>
    <string name="passcode_re_enter_passcode">Re-enter your PIN</string>
    <string name="passcode_change_passcode">Change PIN</string>
    <string name="passcode_set">PIN set</string>
    <string name="passcode_wrong_passcode">Wrong PIN, please try again.</string>
    <string name="passcode_preference_title">PIN lock</string>
    <string name="passcode_turn_off">Turn PIN lock off</string>
    <string name="passcode_turn_on">Turn PIN lock on</string>
    <string name="jetpack_message">The Jetpack plugin is required for stats. Do you want to install Jetpack?</string>
    <string name="jetpack_not_found">Jetpack plugin not found</string>
    <string name="jetpack_stats_unauthorized">Can\'t Access Stats</string>
    <string name="jetpack_stats_switch_user">This WordPress.com account does not have access to the stats for this blog. Would you like to sign in to a different account?</string>

    <!--
       ****
       *  strings used by the native reader
       ***
    -->

    <!-- timespan shown for posts/comments published within the past 60 seconds -->
    <string name="reader_timespan_now">now</string>

    <!-- title shown for untitled posts -->
    <string name="reader_untitled_post">(Untitled)</string>

    <!-- activity titles -->
    <string name="reader_title_applog">Application Log</string>
    <string name="reader_title_userlist_default">People</string>
    <string name="reader_title_followed_tags">Followed Tags</string>
    <string name="reader_title_popular_tags">Popular Tags</string>
    <string name="reader_title_reblog">Reblog</string>

    <!-- share dialog title when sharing a reader url -->
    <string name="reader_share_link">Share Link</string>

    <!-- subject line when sharing a reader url -->
    <string name="reader_share_subject">Shared from %s</string>

    <!-- menu text-->
    <string name="reader_menu_tags">Tags</string>

    <!-- button text -->
    <string name="reader_btn_share">Share</string>
    <string name="reader_btn_reblog">Reblog</string>
    <string name="reader_btn_follow">Follow</string>
    <string name="reader_btn_unfollow">Following</string>

    <!-- EditText hints -->
    <string name="reader_hint_comment_on_post">Add your comment</string>
    <string name="reader_hint_comment_on_comment">Reply to comment</string>
    <string name="reader_hint_add_tag">Enter a tag</string>
    <string name="reader_hint_reblog_comment">Optional comment</string>

    <!-- TextView labels -->
    <string name="reader_label_new_posts_one">One new article</string>
    <string name="reader_label_new_posts_multi">%d new articles</string>
    <string name="reader_label_added_tag">Added %s</string>
    <string name="reader_label_removed_tag">Removed %s</string>
    <string name="reader_label_reblog_to">Reblog this post to</string>

    <!-- like counts liking users activity-->
    <string name="reader_likes_one">One person likes this</string>
    <string name="reader_likes_multi">%d people like this</string>
    <string name="reader_likes_only_you">You like this</string>
    <string name="reader_likes_you_and_one">You and one other like this</string>
    <string name="reader_likes_you_and_multi">You and %d others like this</string>

    <!-- toast messages -->
    <string name="reader_toast_reblog_success">Post has been reblogged</string>
    <string name="reader_toast_err_comment_failed">Couldn\'t post your comment</string>
    <string name="reader_toast_err_reblog_failed">Couldn\'t reblog this post</string>
    <string name="reader_toast_err_already_reblogged">You already reblogged this post</string>
    <string name="reader_toast_err_reblog_requires_blog">Please select a blog</string>
    <string name="reader_toast_err_tag_exists">You already follow this tag</string>
    <string name="reader_toast_err_tag_invalid">That isn\'t a valid tag</string>
    <string name="reader_toast_err_share_intent">Unable to share</string>
    <string name="reader_toast_err_view_image">Unable to view image</string>
    <string name="reader_toast_err_url_intent">Unable to open %s</string>
    <string name="reader_toast_err_no_connection">Unable to connect</string>
    <string name="reader_toast_err_get_post">Unable to retrieve this post</string>

    <!--
        very important that this string resource is correct for all translations, since it's
        the name of the default tag to display in the reader at startup
    -->
    <string name="reader_default_tag_name">Freshly Pressed</string>

    <!-- empty list/grid text -->
    <string name="reader_empty_posts_in_tag">No articles with this tag</string>
    <string name="reader_empty_posts_in_tag_never_updated">No articles with this tag yet</string>
    <string name="reader_empty_followed_tags">You don\'t follow any tags</string>
    <string name="reader_empty_popular_tags">No popular tags</string>
    <string name="reader_empty_followed_blogs_title">You\'re not following any blogs yet.</string>
    <string name="reader_empty_followed_blogs_description">But don\'t worry, just tap the tag icon to start exploring!</string>
    <string name="reader_empty_posts_liked">You have not liked any posts.</string>

    <!-- NUX strings -->
    <string name="create_account_wpcom">Create an account on WordPress.com</string>
    <string name="create_first_blog_wpcom">Create your first WordPress.com site</string>
    <string name="create_new_blog_wpcom">Create a WordPress.com blog</string>
    <string name="validating_user_data">Validating user data</string>
    <string name="validating_site_data">Validating site data</string>
    <string name="required_fields">Required Fields</string>
    <string name="required_field">Required Field</string>
    <string name="username_password_required">Please fill in all of the fields before submitting.</string>
    <string name="invalid_email_message">Your email address is not valid.</string>
    <string name="invalid_password_message">Password must contain at least 4 characters.</string>
    <string name="invalid_username_too_short">Username must be longer than 4 characters.</string>
    <string name="invalid_username_too_long">Username must be shorter than 61 characters.</string>
    <string name="email_hint">Email Address</string>
    <string name="agree_terms_of_service">By creating an account you agree to the %1$sTerms of Service%2$s.</string>
    <string name="username_email">Username or Email</string>
    <string name="site_address">Your Self-Hosted Address (URL)</string>
    <string name="connecting_wpcom">Connecting to WordPress.com</string>
    <string name="username_only_lowercase_letters_and_numbers">Sorry, usernames can only contain lowercase letters (a-z) and numbers.</string>
    <string name="username_required">Please enter a username.</string>
    <string name="username_not_allowed">That username is not allowed.</string>
    <string name="email_cant_be_used_to_signup">You cannot use that email address to signup. We are having problems with them blocking some of our email. Please use another email provider.</string>
    <string name="username_must_be_at_least_four_characters">Username must be at least 4 characters.</string>
    <string name="username_contains_invalid_characters">Sorry, usernames may not contain the character &#8220;_&#8221;!</string>
    <string name="username_must_include_letters">Sorry, usernames must have letters (a-z) too!</string>
    <string name="email_invalid">Please enter a valid email address.</string>
    <string name="email_not_allowed">Sorry, that email address is not allowed!</string>
    <string name="username_exists">Sorry, that username already exists!</string>
    <string name="email_exists">Sorry, that email address is already being used!</string>
    <string name="username_reserved_but_may_be_available">That username is currently reserved but may be available in a couple of days.</string>
    <string name="email_reserved">That email address has already been used. Please check your inbox for an activation email. If you don\'t activate you can try again in a few days.</string>
    <string name="blog_name_required">Please enter a site address.</string>
    <string name="blog_name_not_allowed">That site address is not allowed.</string>
    <string name="blog_name_must_be_at_least_four_characters">Site address must be at least 4 characters.</string>
    <string name="blog_name_must_be_less_than_sixty_four_characters">The site address must be shorter than 64 characters.</string>
    <string name="blog_name_contains_invalid_characters">Sorry, site addresses may not contain the character &#8220;_&#8221;!</string>
    <string name="blog_name_cant_be_used">Sorry, you may not use that site address.</string>
    <string name="blog_name_only_lowercase_letters_and_numbers">Sorry, site addresses can only contain lowercase letters (a-z) and numbers.</string>
    <string name="blog_name_must_include_letters">Sorry, site addresses must have letters too!</string>
    <string name="blog_name_exists">Sorry, that site already exists!</string>
    <string name="blog_name_reserved">Sorry, that site is reserved!</string>
    <string name="blog_name_reserved_but_may_be_available">That site is currently reserved but may be available in a couple days.</string>
    <string name="password_invalid">You need a more secure password. Make sure to use 7 or more characters, mix uppercase and lowercase letters, numbers or special characters.</string>
    <string name="blog_name_invalid">Invalid Site Address</string>
    <string name="blog_title_invalid">Invalid Site Title</string>
    <string name="username_invalid">Invalid username</string>
    <string name="limit_reached">Limit reached. You can try again in 1 minute. Trying again before that will only increase the time you have to wait before the ban is lifted. If you think this is in error, contact support.</string>
    <string name="username_or_password_incorrect">The username or password you entered is incorrect.</string>
    <string name="nux_tap_continue">Continue</string>
    <string name="nux_cannot_log_in">Sorry, we can\'t log you in.</string>
    <string name="nux_tutorial_get_started_title">Get started!</string>
    <string name="nux_welcome_create_account">Create account</string>
    <string name="nux_add_selfhosted_blog">Add self-hosted site</string>
    <string name="nux_oops_not_selfhosted_blog">Sign in to WordPress.com</string>
    <string name="one_blog_must_be_selected">At least one blog must be visible</string>
</resources><|MERGE_RESOLUTION|>--- conflicted
+++ resolved
@@ -75,11 +75,6 @@
     <string name="uploading">Uploading</string>
     <string name="gallery_error">Sorry, the media item could not be retrieved.</string>
     <string name="refresh">Refresh</string>
-<<<<<<< HEAD
-    <string name="more_tag">More</string>
-=======
-    <string name="home">Home</string>
->>>>>>> 248d39d7
     <string name="blog_not_found">Sorry, an error occurred when attempting to access this blog.</string>
     <string name="post_not_found">Sorry, an error occurred when attempting to load the post. Please refresh your posts and try again.</string>
     <string name="wpcom">WordPress.com</string>
@@ -426,11 +421,6 @@
     <string name="stats_empty_comments">No comments yet.</string>
     <string name="stats_bar_graph_empty">No stats available.</string>
 
-<<<<<<< HEAD
-    <!-- editor button -->
-
-=======
->>>>>>> 248d39d7
     <!-- invalid_url -->
     <string name="invalid_url_message">Please check that the blog URL entered is valid.</string>
 
