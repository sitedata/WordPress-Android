--- conflicted
+++ resolved
@@ -63,10 +63,7 @@
 
     <dimen name="empty_list_title_text_size">24sp</dimen>
     <dimen name="empty_list_description_text_size">18sp</dimen>
-<<<<<<< HEAD
-=======
     <dimen name="arrow_tip_size">36dp</dimen>
->>>>>>> 317df684
 
     <dimen name="page_indicator_line_width">12dp</dimen>
     <dimen name="page_indicator_gap_width">4dp</dimen>
