<?xml version="1.0" encoding="utf-8"?>
<ScrollView xmlns:android="http://schemas.android.com/apk/res/android"
    xmlns:app="http://schemas.android.com/apk/res-auto"
    android:layout_width="match_parent"
    android:layout_height="match_parent"
    android:gravity="center"
    android:fillViewport="true"
    android:animateLayoutChanges="true">

    <LinearLayout
        android:layout_width="match_parent"
        android:layout_height="0dp"
        android:orientation="vertical"
        android:animateLayoutChanges="true"
        android:gravity="center">


        <org.wordpress.android.widgets.WPLinearLayoutSizeBound
            app:maxWidth="600dp"
            android:layout_width="fill_parent"
            android:layout_height="fill_parent"
            android:gravity="center"
            android:orientation="vertical"
            android:layout_weight="1"
            android:animateLayoutChanges="true">

            <ImageView
                android:id="@+id/nux_fragment_icon"
                android:layout_width="50dp"
                android:layout_height="52dp"
                android:layout_marginBottom="16dp" />

            <RelativeLayout
                android:layout_width="wrap_content"
                android:layout_height="wrap_content"
                android:background="@color/white">

                <EditText
                    android:id="@+id/nux_username"
                    android:layout_width="fill_parent"
                    android:layout_height="wrap_content"
                    style="@style/WordPress.NUXEditText"
                    android:hint="@string/username_email"
                    android:inputType="textEmailAddress" />

                <ImageView
                    android:layout_width="wrap_content"
                    android:layout_height="wrap_content"
                    android:id="@+id/imageView"
                    android:layout_gravity="center_horizontal"
                    android:layout_alignParentEnd="false"
                    android:layout_alignParentStart="false"
                    android:src="@drawable/ic_action_person"
                    android:layout_centerVertical="true"
                    android:layout_marginLeft="10dp" />

            </RelativeLayout>

            <RelativeLayout
                android:layout_width="wrap_content"
                android:layout_height="wrap_content"
                android:background="@color/white"
                android:id="@+id/relativeLayout2">

                <EditText
                    android:id="@+id/nux_password"
                    android:layout_width="fill_parent"
                    android:layout_height="wrap_content"
                    android:inputType="textPassword"
                    style="@style/WordPress.NUXEditText"
                    android:hint="@string/password" />

                <ImageView
                    android:layout_width="wrap_content"
                    android:layout_height="wrap_content"
                    android:id="@+id/imageView3"
                    android:layout_gravity="center_horizontal"
                    android:layout_alignParentEnd="false"
                    android:layout_alignParentStart="false"
                    android:src="@drawable/ic_action_secure"
                    android:layout_centerVertical="true"
                    android:layout_marginLeft="10dp" />
            </RelativeLayout>


            <RelativeLayout
                android:layout_width="wrap_content"
                android:layout_height="wrap_content"
                android:background="@color/white"
                android:id="@+id/url_button_layout"
                android:visibility="gone"
                android:animateLayoutChanges="true">

                <EditText
                    android:id="@+id/nux_url"
                    android:layout_width="fill_parent"
                    android:layout_height="wrap_content"
                    style="@style/WordPress.NUXEditText"
                    android:inputType="textUri"
                    android:hint="@string/site_address"/>

                <ImageView
                    android:layout_width="wrap_content"
                    android:layout_height="wrap_content"
                    android:id="@+id/imageView2"
                    android:layout_gravity="center_horizontal"
                    android:layout_alignParentEnd="false"
                    android:layout_alignParentStart="false"
                    android:src="@drawable/ic_action_web_site"
                    android:layout_centerVertical="true"
                    android:layout_marginLeft="10dp" />
            </RelativeLayout>


            <RelativeLayout
                android:layout_width="wrap_content"
                android:layout_height="wrap_content"
                android:layout_marginTop="8dp"
                android:layout_marginLeft="16dp"
                android:layout_marginRight="16dp">

                <org.wordpress.android.widgets.WPTextView
                    style="@style/WordPress.NUXPrimaryButton"
                    android:id="@+id/nux_sign_in_button"
                    android:layout_width="fill_parent"
                    android:layout_height="40dp"
                    android:text="@string/sign_in"
                    android:layout_marginBottom="8dp"
                    android:clickable="true"
                    android:gravity="center"
                    android:padding="8dp"
                    android:enabled="false"/>

                <RelativeLayout
                    android:id="@+id/nux_sign_in_progress_bar"
                    style="@style/WordPress.NUXThirdButton"
                    android:layout_width="fill_parent"
                    android:layout_height="40dp"
<<<<<<< HEAD
                    android:visibility="gone"
                    android:enabled="false">

                    <ProgressBar
                        android:layout_width="24dp"
                        android:layout_height="24dp"
                        android:layout_centerHorizontal="true" />
                </RelativeLayout>
=======
                    style="@style/WordPress.NUXPrimaryButton"
                    android:enabled="false"
                    android:visibility="gone" />
>>>>>>> 377d4bf8

            </RelativeLayout>

            <org.wordpress.android.widgets.WPTextView
                style="@style/WordPress.NUXWhiteButtonNoBg"
                android:id="@+id/nux_sign_in_progress_text"
                android:layout_width="wrap_content"
                android:layout_height="wrap_content"
                android:visibility="gone"
                android:textColor="@color/blue_extra_light"
                android:gravity="center|top"/>

        </org.wordpress.android.widgets.WPLinearLayoutSizeBound>

        <LinearLayout
            android:orientation="vertical"
            android:layout_width="fill_parent"
            android:layout_height="wrap_content"
            android:gravity="bottom"
            android:animateLayoutChanges="true">

            <org.wordpress.android.widgets.WPTextView
                style="@style/WordPress.NUXWhiteButtonNoBg"
                android:id="@+id/nux_add_selfhosted_button"
                android:layout_width="wrap_content"
                android:layout_height="48dp"
                android:text="@string/nux_add_selfhosted_blog"
                android:gravity="center|top"
                android:layout_gravity="center" />

            <org.wordpress.android.widgets.WPTextView
                style="@style/WordPress.NUXWhiteButtonNoBg"
                android:id="@+id/nux_create_account_button"
                android:layout_width="wrap_content"
                android:layout_height="48dp"
                android:text="@string/nux_welcome_create_account"
                android:gravity="center|top"
                android:layout_gravity="center" />
        </LinearLayout>
    </LinearLayout>
</ScrollView><|MERGE_RESOLUTION|>--- conflicted
+++ resolved
@@ -133,10 +133,9 @@
 
                 <RelativeLayout
                     android:id="@+id/nux_sign_in_progress_bar"
-                    style="@style/WordPress.NUXThirdButton"
+                    style="@style/WordPress.NUXPrimaryButton"
                     android:layout_width="fill_parent"
                     android:layout_height="40dp"
-<<<<<<< HEAD
                     android:visibility="gone"
                     android:enabled="false">
 
@@ -145,11 +144,6 @@
                         android:layout_height="24dp"
                         android:layout_centerHorizontal="true" />
                 </RelativeLayout>
-=======
-                    style="@style/WordPress.NUXPrimaryButton"
-                    android:enabled="false"
-                    android:visibility="gone" />
->>>>>>> 377d4bf8
 
             </RelativeLayout>
 
