--- conflicted
+++ resolved
@@ -24,13 +24,8 @@
 android {
     publishNonDefault true
 
-<<<<<<< HEAD
-    compileSdkVersion 19
-    buildToolsVersion "22.0.1"
-=======
     compileSdkVersion 22
     buildToolsVersion '22.0.1'
->>>>>>> b8ef02aa
 
     defaultConfig {
         versionName "1.5.0"
