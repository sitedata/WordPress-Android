--- conflicted
+++ resolved
@@ -27,12 +27,9 @@
 import java.io.FileNotFoundException;
 import java.io.InputStream;
 import java.net.HttpURLConnection;
-<<<<<<< HEAD
 import java.text.ParseException;
 import java.text.SimpleDateFormat;
 import java.util.Date;
-=======
->>>>>>> 04292dec
 import java.util.HashMap;
 import java.util.HashSet;
 import java.util.List;
@@ -47,88 +44,9 @@
         INVALID_RESULT, NO_UPLOAD_FILES_CAP, CAST_EXCEPTION}
     /** Called when the activity is first created. */
     private static XMLRPCClient client;
-<<<<<<< HEAD
-
-    @SuppressWarnings("unchecked")
-    static void refreshComments(final int id, final Context ctx) {
-        Blog blog;
-        try {
-            blog = WordPress.wpDB.getBlogById(id);
-        } catch (Exception e1) {
-            return;
-        }
-
-        XMLRPCClientInterface client = XMLRPCFactory.instantiate(blog.getUri(), blog.getHttpuser(),
-                blog.getHttppassword());
-
-        Map<String, Object> hPost = new HashMap<String, Object>();
-        hPost.put("status", "");
-        hPost.put("post_id", "");
-        hPost.put("number", 30);
-
-        Object[] params = { blog.getRemoteBlogId(), blog.getUsername(),
-                blog.getPassword(), hPost };
-        Object[] result = null;
-        try {
-            result = (Object[]) client.call("wp.getComments", params);
-        } catch (XMLRPCException e) {
-        }
-
-        if (result != null) {
-            if (result.length > 0) {
-                String author, postID, commentID, comment, status, authorEmail, authorURL, postTitle;
-
-                Map<Object, Object> contentHash = new HashMap<Object, Object>();
-                List<Map<String, String>> dbVector = new Vector<Map<String, String>>();
-
-                Date d = new Date();
-                // loop this!
-                for (int ctr = 0; ctr < result.length; ctr++) {
-                    Map<String, String> dbValues = new HashMap<String, String>();
-                    contentHash = (Map<Object, Object>) result[ctr];
-                    comment = contentHash.get("content").toString();
-                    author = contentHash.get("author").toString();
-                    status = contentHash.get("status").toString();
-                    postID = contentHash.get("post_id").toString();
-                    commentID = contentHash.get("comment_id").toString();
-                    d = (Date) contentHash.get("date_created_gmt");
-                    authorURL = contentHash.get("author_url").toString();
-                    authorEmail = contentHash.get("author_email").toString();
-                    postTitle = contentHash.get("post_title").toString();
-
-                    String formattedDate = d.toString();
-                    try {
-                        int flags = 0;
-                        flags |= DateUtils.FORMAT_SHOW_DATE;
-                        flags |= DateUtils.FORMAT_ABBREV_MONTH;
-                        flags |= DateUtils.FORMAT_SHOW_YEAR;
-                        flags |= DateUtils.FORMAT_SHOW_TIME;
-                        formattedDate = DateUtils.formatDateTime(ctx,
-                                d.getTime(), flags);
-                    } catch (Exception e) {
-                    }
-
-                    dbValues.put("blogID", String.valueOf(id));
-                    dbValues.put("postID", postID);
-                    dbValues.put("commentID", commentID);
-                    dbValues.put("author", author);
-                    dbValues.put("comment", comment);
-                    dbValues.put("commentDate", formattedDate);
-                    dbValues.put("commentDateFormatted", formattedDate);
-                    dbValues.put("status", status);
-                    dbValues.put("url", authorURL);
-                    dbValues.put("email", authorEmail);
-                    dbValues.put("postTitle", postTitle);
-                    dbVector.add(ctr, dbValues);
-                }
-
-                WordPress.wpDB.saveComments(dbVector);
-            }
-        }
-=======
-    
+
     public static final Map<String, String> blogOptionsXMLRPCParameters = new HashMap<String, String>();;
-    
+
     static {
         blogOptionsXMLRPCParameters.put("software_version", "software_version");
         blogOptionsXMLRPCParameters.put("post_thumbnail", "post_thumbnail");
@@ -137,7 +55,6 @@
         blogOptionsXMLRPCParameters.put("home_url", "home_url");
         blogOptionsXMLRPCParameters.put("admin_url", "admin_url");
         blogOptionsXMLRPCParameters.put("login_url", "login_url");
->>>>>>> 04292dec
     }
 
     public static abstract class HelperAsyncTask<Params, Progress, Result> extends AsyncTask<Params, Progress, Result> {
@@ -232,7 +149,7 @@
             WordPress.wpDB.saveBlog(currentBlog);
         }
     }
-    
+
     /**
      * Task to refresh blog level information (WP version number) and stuff
      * related to the active theme (available post types, recent comments, etc).
@@ -354,34 +271,19 @@
         }
     }
 
-<<<<<<< HEAD
     public static Date stringToDate(String sDate) throws ParseException {
         // Jan 22, 2014 12:46:28 PM
         SimpleDateFormat df = new SimpleDateFormat("MMM dd, yyyy hh:mm:ss a", Locale.ENGLISH);
         return df.parse(sDate);
     }
 
-    public static Map<Integer, Map<?, ?>> refreshComments(Context ctx,Object[] commentParams)
-=======
     public static CommentList refreshComments(Context context, Object[] commentParams)
->>>>>>> 04292dec
             throws XMLRPCException {
         Blog blog = WordPress.getCurrentBlog();
-        if (blog == null)
+        if (blog == null) {
             return null;
-<<<<<<< HEAD
+        }
         XMLRPCClientInterface client = XMLRPCFactory.instantiate(blog.getUri(), blog.getHttpuser(),
-                blog.getHttppassword());
-        String author, postID, comment, status, authorEmail, authorURL, postTitle;
-        int commentID;
-        Map<Integer, Map<?, ?>> allComments = new HashMap<Integer, Map<?, ?>>();
-        Map<?, ?> contentHash = new HashMap<Object, Object>();
-        List<Map<?, ?>> dbVector = new Vector<Map<?, ?>>();
-=======
->>>>>>> 04292dec
-
-        XMLRPCClient client = new XMLRPCClient(blog.getUrl(),
-                blog.getHttpuser(),
                 blog.getHttppassword());
         Object[] result;
         try {
@@ -390,8 +292,9 @@
             throw new XMLRPCException(e);
         }
 
-        if (result.length == 0)
+        if (result.length == 0) {
             return null;
+        }
 
         Map<?, ?> contentHash;
         int commentID, postID;
@@ -405,20 +308,7 @@
             status = contentHash.get("status").toString();
             postID = Integer.parseInt(contentHash.get("post_id").toString());
             commentID = Integer.parseInt(contentHash.get("comment_id").toString());
-<<<<<<< HEAD
-            Object date = contentHash.get("date_created_gmt");
-            if (Date.class.isInstance(date)) {
-                d = (Date) date;
-            } else {
-                try {
-                    d = stringToDate((String) contentHash.get("date_created_gmt"));
-                } catch (ParseException e) {
-                    AppLog.e(T.API, "Can't parse date: " + contentHash.get("date_created_gmt"));
-                }
-            }
-=======
             authorName = contentHash.get("author").toString();
->>>>>>> 04292dec
             authorURL = contentHash.get("author_url").toString();
             authorEmail = contentHash.get("author_email").toString();
             postTitle = contentHash.get("post_title").toString();
