--- conflicted
+++ resolved
@@ -120,28 +120,13 @@
             extends AsyncTask<Params, Progress, Result> {
         protected String mErrorMessage;
         protected ErrorType mErrorType = ErrorType.NO_ERROR;
-<<<<<<< HEAD
-=======
         protected Throwable mThrowable;
->>>>>>> bb6fd9f5
 
         protected void setError(ErrorType errorType, String errorMessage) {
             mErrorMessage = errorMessage;
             mErrorType = errorType;
             AppLog.e(T.API, mErrorType.name() + " - " + mErrorMessage);
         }
-    }
-
-    public interface GenericErrorCallback {
-        public void onFailure(ErrorType errorType, String errorMessage);
-    }
-
-    public interface GenericCallback extends GenericErrorCallback {
-        public void onSuccess();
-    }
-
-    public static class GetPostFormatsTask extends HelperAsyncTask<List<?>, Void, Object> {
-        private Blog mBlog;
 
         protected void setError(ErrorType errorType, String errorMessage, Throwable throwable) {
             mErrorMessage = errorMessage;
@@ -174,11 +159,7 @@
             try {
                 result = client.call("wp.getPostFormats", params);
             } catch (XMLRPCException e) {
-<<<<<<< HEAD
-                setError(ErrorType.NETWORK_XMLRPC, e.getMessage());
-=======
                 setError(ErrorType.NETWORK_XMLRPC, e.getMessage(), e);
->>>>>>> bb6fd9f5
             }
             return result;
         }
@@ -291,12 +272,8 @@
                 try {
                     versionResult = client.call("wp.getOptions", vParams);
                 } catch (XMLRPCException e) {
-<<<<<<< HEAD
-                    setError(ErrorType.NETWORK_XMLRPC, e.getMessage());
-=======
                     setError(ErrorType.NETWORK_XMLRPC, e.getMessage(), e);
                     return false;
->>>>>>> bb6fd9f5
                 }
 
                 if (versionResult != null) {
@@ -318,11 +295,7 @@
                         client.call("wp.getProfile", userParams);
                 updateBlogAdmin(userInfos);
             } catch (XMLRPCException e) {
-<<<<<<< HEAD
-                setError(ErrorType.NETWORK_XMLRPC, e.getMessage());
-=======
                 setError(ErrorType.NETWORK_XMLRPC, e.getMessage(), e);
->>>>>>> bb6fd9f5
                 return false;
             }
 
@@ -334,11 +307,7 @@
             try {
                 ApiHelper.refreshComments(mContext, commentParams);
             } catch (XMLRPCException e) {
-<<<<<<< HEAD
-                setError(ErrorType.NETWORK_XMLRPC, e.getMessage());
-=======
                 setError(ErrorType.NETWORK_XMLRPC, e.getMessage(), e);
->>>>>>> bb6fd9f5
                 return false;
             }
 
@@ -351,11 +320,7 @@
                 if (success) {
                     mCallback.onSuccess();
                 } else {
-<<<<<<< HEAD
-                    mCallback.onFailure(mErrorType, mErrorMessage);
-=======
                     mCallback.onFailure(mErrorType, mErrorMessage, mThrowable);
->>>>>>> bb6fd9f5
                 }
             }
             refreshedBlogs.remove(mBlogIdentifier);
@@ -492,11 +457,7 @@
                 AppLog.e(T.API, e);
                 // user does not have permission to view media gallery
                 if (e.getMessage().contains("401")) {
-<<<<<<< HEAD
-                    setError(ErrorType.NO_UPLOAD_FILES_CAP, e.getMessage());
-=======
                     setError(ErrorType.NO_UPLOAD_FILES_CAP, e.getMessage(), e);
->>>>>>> bb6fd9f5
                     return 0;
                 }
             }
@@ -532,11 +493,7 @@
                 if (mErrorType == ErrorType.NO_ERROR) {
                     mCallback.onSuccess(result);
                 } else {
-<<<<<<< HEAD
-                    mCallback.onFailure(mErrorType, mErrorMessage);
-=======
                     mCallback.onFailure(mErrorType, mErrorMessage, mThrowable);
->>>>>>> bb6fd9f5
                 }
             }
         }
@@ -587,11 +544,7 @@
             try {
                 result = (Boolean) client.call("wp.editPost", apiParams);
             } catch (XMLRPCException e) {
-<<<<<<< HEAD
-                setError(ErrorType.NETWORK_XMLRPC, e.getMessage());
-=======
                 setError(ErrorType.NETWORK_XMLRPC, e.getMessage(), e);
->>>>>>> bb6fd9f5
             }
             
             return result;
@@ -603,11 +556,7 @@
                 if (mErrorType == ErrorType.NO_ERROR) {
                     mCallback.onSuccess();
                 } else {
-<<<<<<< HEAD
-                    mCallback.onFailure(mErrorType, mErrorMessage);
-=======
                     mCallback.onFailure(mErrorType, mErrorMessage, mThrowable);
->>>>>>> bb6fd9f5
                 }
             }
         }
@@ -651,11 +600,7 @@
             try {
                 results = (Map<?, ?>) client.call("wp.getMediaItem", apiParams);
             } catch (XMLRPCException e) {
-<<<<<<< HEAD
-                setError(ErrorType.NETWORK_XMLRPC, e.getMessage());
-=======
                 setError(ErrorType.NETWORK_XMLRPC, e.getMessage(), e);
->>>>>>> bb6fd9f5
             }
 
             if (results != null && blogId != null) {
@@ -673,11 +618,7 @@
                 if (result != null) {
                     mCallback.onSuccess(result);
                 } else {
-<<<<<<< HEAD
-                    mCallback.onFailure(mErrorType, mErrorMessage);
-=======
                     mCallback.onFailure(mErrorType, mErrorMessage, mThrowable);
->>>>>>> bb6fd9f5
                 }
             }
         }
@@ -705,11 +646,7 @@
             Blog blog = WordPress.currentBlog;
 
             if (blog == null) {
-<<<<<<< HEAD
-                setError(ErrorType.INVALID_CURRENT_BLOG, "ApiHelper - current blog is null");
-=======
                 setError(ErrorType.INVALID_CURRENT_BLOG, "current blog is null");
->>>>>>> bb6fd9f5
                 return null;
             }
 
@@ -738,11 +675,7 @@
             try {
                 resultMap = (HashMap<?, ?>) client.call("wp.uploadFile", apiParams, getTempFile(mContext));
             } catch (XMLRPCException e) {
-<<<<<<< HEAD
-                setError(ErrorType.NETWORK_XMLRPC, e.getMessage());
-=======
                 setError(ErrorType.NETWORK_XMLRPC, e.getMessage(), e);
->>>>>>> bb6fd9f5
                 return null;
             }
             
@@ -772,11 +705,7 @@
                 if (result != null) {
                     mCallback.onSuccess(result);
                 } else {
-<<<<<<< HEAD
-                    mCallback.onFailure(mErrorType, mErrorMessage);
-=======
                     mCallback.onFailure(mErrorType, mErrorMessage, mThrowable);
->>>>>>> bb6fd9f5
                 }
             }
         }
@@ -813,11 +742,7 @@
                     }
                 }
             } catch (XMLRPCException e) {
-<<<<<<< HEAD
-                setError(ErrorType.NETWORK_XMLRPC, e.getMessage());
-=======
                 setError(ErrorType.NETWORK_XMLRPC, e.getMessage(), e);
->>>>>>> bb6fd9f5
             }
             return null;
         }
@@ -828,11 +753,7 @@
                 if (mErrorType == ErrorType.NO_ERROR) {
                     mCallback.onSuccess();
                 } else {
-<<<<<<< HEAD
-                    mCallback.onFailure(mErrorType, mErrorMessage);
-=======
                     mCallback.onFailure(mErrorType, mErrorMessage, mThrowable);
->>>>>>> bb6fd9f5
                 }
             }
         }
