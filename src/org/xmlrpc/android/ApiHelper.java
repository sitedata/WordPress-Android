--- conflicted
+++ resolved
@@ -324,266 +324,6 @@
     }
     
     public static class SyncMediaLibraryTask extends AsyncTask<List<?>, Void, Boolean> {
-<<<<<<< HEAD
-
-        public interface Callback {
-            public void onSuccess();
-            public void onFailure();
-        }
-        
-        private Callback mCallback;
-        private int mOffset;
-        private Filter mFilter;
-
-        public SyncMediaLibraryTask(int offset, Filter filter, Callback callback) {
-            mOffset = offset;
-            mCallback = callback;
-            mFilter = filter;
-        }
-        
-        @Override
-        protected Boolean doInBackground(List<?>... params) {
-            
-            List<?> arguments = params[0];
-            WordPress.currentBlog = (Blog) arguments.get(0);
-            Blog blog = WordPress.currentBlog;
-            
-            if(blog == null) {
-                Log.e("WordPress", "ApiHelper - current blog is null");
-                return false;
-            }
-
-            String blogId = String.valueOf(blog.getBlogId());
-            
-            client = new XMLRPCClient(blog.getUrl(),
-                    blog.getHttpuser(),
-                    blog.getHttppassword());
-            
-
-            Map<String, Object> filter = new HashMap<String, Object>();
-            filter.put("number", 50);
-            filter.put("offset", mOffset);
-            
-            if (mFilter == Filter.IMAGES)
-                filter.put("mime_type","images/*");
-            else if(mFilter == Filter.UNATTACHED)
-                filter.put("parent_id", 0);
-                
-            
-            Object[] apiParams = { 
-                    blog.getBlogId(),
-                    blog.getUsername(),
-                    blog.getPassword(),
-                    filter
-            };
-            
-            Object[] results = null;
-            try {
-                results = (Object[]) client.call("wp.getMediaLibrary", apiParams);
-            } catch (XMLRPCException e) {
-                Log.e("WordPress", e.getMessage());
-            }
-            
-            if(results != null && blogId != null) {
-                Map<?, ?> resultMap;
-                
-                for(Object result : results) {
-                    resultMap = (Map<?, ?>) result;
-                    WordPress.wpDB.saveMediaFile(new MediaFile(blogId, resultMap));
-                }
-                
-                return true;
-            }
-            
-            return false;
-        }
-        
-        @Override
-        protected void onPostExecute(Boolean result) {
-            if(mCallback != null) {
-                if(result)
-                    mCallback.onSuccess();
-                else
-                    mCallback.onFailure();
-            }
-        }
-        
-    }
-    
-    public static class GetMediaItemTask extends AsyncTask<List<?>, Void, MediaFile> {
-
-        public interface Callback {
-            public void onSuccess(MediaFile mediaFile);
-            public void onFailure();
-        }
-        
-        private Callback mCallback;
-        private int mMediaId;
-
-        public GetMediaItemTask(int mediaId, Callback callback) {
-            mMediaId = mediaId;
-            mCallback = callback;
-        }
-        
-        @Override
-        protected MediaFile doInBackground(List<?>... params) {
-            
-            List<?> arguments = params[0];
-            WordPress.currentBlog = (Blog) arguments.get(0);
-            Blog blog = WordPress.currentBlog;
-            
-            if(blog == null) {
-                Log.e("WordPress", "ApiHelper - current blog is null");
-                return null;
-            }
-            
-            String blogId = String.valueOf(blog.getBlogId());
-            
-            client = new XMLRPCClient(blog.getUrl(),
-                    blog.getHttpuser(),
-                    blog.getHttppassword());
-            
-            Object[] apiParams = { 
-                    blog.getBlogId(),
-                    blog.getUsername(),
-                    blog.getPassword(),
-                    mMediaId
-            };
-            
-            Map<?, ?> results = null;
-            try {
-                results = (Map<?, ?>) client.call("wp.getMediaItem", apiParams);
-            } catch (XMLRPCException e) {
-                Log.e("WordPress", e.getMessage());
-            }
-            
-            if(results != null && blogId != null) {
-                MediaFile mediaFile = new MediaFile(blogId, results);
-                mediaFile.save();
-                return mediaFile;
-            } else {
-                return null;
-            }
-            
-        }
-        
-        @Override
-        protected void onPostExecute(MediaFile result) {
-            if(mCallback != null) {
-                if(result != null)
-                    mCallback.onSuccess(result);
-                else
-                    mCallback.onFailure();
-            }
-        }
-        
-    }
-    
-    public static class UploadMediaTask extends AsyncTask<List<?>, Void, String> {
-        
-        private Callback mCallback;
-        private Context mContext;
-        private MediaFile mMediaFile;
-        
-        public interface Callback {
-            public void onSuccess(String id);
-            public void onFailure();
-        }
-        
-        public UploadMediaTask(Context applicationContext, MediaFile mediaFile, Callback callback) {
-            mContext = applicationContext;
-            mMediaFile = mediaFile;
-            mCallback = callback;
-        }
-        
-        @Override
-        protected String doInBackground(List<?>... params) {
-            
-            List<?> arguments = params[0];
-            WordPress.currentBlog = (Blog) arguments.get(0);
-            Blog blog = WordPress.currentBlog;
-            
-            if (blog == null) {
-                Log.e("WordPress", "UploadMediaTask: ApiHelper - current blog is null");
-                return null;
-            }
-
-            client = new XMLRPCClient(blog.getUrl(),
-                    blog.getHttpuser(),
-                    blog.getHttppassword());
-         
-            byte[] bits = readFile(new File(mMediaFile.getFilePath()));
-            
-            Map<String, Object> data = new HashMap<String, Object>();
-            data.put("name", mMediaFile.getFileName());
-            data.put("type", mMediaFile.getMIMEType());
-            data.put("bits", bits);
-            data.put("overwrite", true);
-            
-            Object[] apiParams = { 
-                    1, 
-                    blog.getUsername(),
-                    blog.getPassword(),
-                    data
-            };
-            
-            if (mContext == null)
-                return null;
-            
-            Map<?, ?> resultMap = null;
-            try {
-                resultMap = (HashMap<?, ?>) client.call("wp.uploadFile", apiParams, getTempFile(mContext));
-            } catch (XMLRPCException e) {
-                Log.e("WordPress", "XMLRPCException: " + e.getMessage());
-            }
-            
-            if (resultMap != null && resultMap.containsKey("id"))
-                return (String) resultMap.get("id");
-
-            return null;
-        }
-        
-        // Create a temp file for media upload
-        private File getTempFile(Context context) {
-            String tempFileName = "wp-" + System.currentTimeMillis();
-            try {
-                context.openFileOutput(tempFileName, Context.MODE_PRIVATE);
-            } catch (FileNotFoundException e) {
-                return null;
-            }
-            return context.getFileStreamPath(tempFileName);
-        }
-
-        @Override
-        protected void onPostExecute(String result) {
-            if (mCallback != null) {
-                if (result != null)
-                    mCallback.onSuccess(result);
-                else
-                    mCallback.onFailure();
-            }
-        }
-
-        private byte[] readFile(File file) {
-            
-            try {
-                byte fileContent[] = new byte[(int)file.length()];
-                DataInputStream dis = new DataInputStream((new FileInputStream(file)));
-                dis.readFully(fileContent);
-                dis.close();
-                return fileContent;
-                
-            } catch (FileNotFoundException e) {
-                Log.e("WordPress", "Failed to upload media: file not found.");
-            } catch (IOException ioe) {
-                Log.e("WordPress", "Failed to upload media: " + ioe);
-            }
-            
-            return null;
-        }        
-    }
-=======
->>>>>>> ca1ce635
 
         public interface Callback {
             public void onSuccess();
