package org.xmlrpc.android;

import android.content.Context;
import android.os.AsyncTask;
import android.text.format.DateUtils;
import android.util.Xml;

import com.google.gson.Gson;

import org.wordpress.android.WordPress;
import org.wordpress.android.models.Blog;
import org.wordpress.android.models.BlogIdentifier;
import org.wordpress.android.models.FeatureSet;
import org.wordpress.android.models.MediaFile;
import org.wordpress.android.ui.media.MediaGridFragment.Filter;
import org.wordpress.android.util.AppLog;
import org.wordpress.android.util.AppLog.T;
import org.wordpress.android.util.HttpRequest;
import org.wordpress.android.util.HttpRequest.HttpRequestException;
import org.xmlpull.v1.XmlPullParser;

import java.io.File;
import java.io.FileNotFoundException;
import java.io.InputStream;
import java.net.HttpURLConnection;
import java.util.Date;
import java.util.HashMap;
import java.util.HashSet;
import java.util.List;
import java.util.Map;
import java.util.Vector;
import java.util.regex.Matcher;
import java.util.regex.Pattern;

public class ApiHelper {
    public enum ErrorType {NO_ERROR, INVALID_CURRENT_BLOG, NETWORK_XMLRPC, INVALID_CONTEXT,
        INVALID_RESULT, NO_UPLOAD_FILES_CAP, CAST_EXCEPTION}
    /** Called when the activity is first created. */
    private static XMLRPCClient client;

    @SuppressWarnings("unchecked")
    static void refreshComments(final int id, final Context ctx) {
        Blog blog;
        try {
            blog = new Blog(id);
        } catch (Exception e1) {
            return;
        }

        client = new XMLRPCClient(blog.getUrl(), blog.getHttpuser(),
                blog.getHttppassword());

        Map<String, Object> hPost = new HashMap<String, Object>();
        hPost.put("status", "");
        hPost.put("post_id", "");
        hPost.put("number", 30);

        Object[] params = { blog.getRemoteBlogId(), blog.getUsername(),
                blog.getPassword(), hPost };
        Object[] result = null;
        try {
            result = (Object[]) client.call("wp.getComments", params);
        } catch (XMLRPCException e) {
        }

        if (result != null) {
            if (result.length > 0) {
                String author, postID, commentID, comment, status, authorEmail, authorURL, postTitle;

                Map<Object, Object> contentHash = new HashMap<Object, Object>();
                List<Map<String, String>> dbVector = new Vector<Map<String, String>>();

                Date d = new Date();
                // loop this!
                for (int ctr = 0; ctr < result.length; ctr++) {
                    Map<String, String> dbValues = new HashMap<String, String>();
                    contentHash = (Map<Object, Object>) result[ctr];
                    comment = contentHash.get("content").toString();
                    author = contentHash.get("author").toString();
                    status = contentHash.get("status").toString();
                    postID = contentHash.get("post_id").toString();
                    commentID = contentHash.get("comment_id").toString();
                    d = (Date) contentHash.get("date_created_gmt");
                    authorURL = contentHash.get("author_url").toString();
                    authorEmail = contentHash.get("author_email").toString();
                    postTitle = contentHash.get("post_title").toString();

                    String formattedDate = d.toString();
                    try {
                        int flags = 0;
                        flags |= DateUtils.FORMAT_SHOW_DATE;
                        flags |= DateUtils.FORMAT_ABBREV_MONTH;
                        flags |= DateUtils.FORMAT_SHOW_YEAR;
                        flags |= DateUtils.FORMAT_SHOW_TIME;
                        formattedDate = DateUtils.formatDateTime(ctx,
                                d.getTime(), flags);
                    } catch (Exception e) {
                    }

                    dbValues.put("blogID", String.valueOf(id));
                    dbValues.put("postID", postID);
                    dbValues.put("commentID", commentID);
                    dbValues.put("author", author);
                    dbValues.put("comment", comment);
                    dbValues.put("commentDate", formattedDate);
                    dbValues.put("commentDateFormatted", formattedDate);
                    dbValues.put("status", status);
                    dbValues.put("url", authorURL);
                    dbValues.put("email", authorEmail);
                    dbValues.put("postTitle", postTitle);
                    dbVector.add(ctr, dbValues);
                }

                WordPress.wpDB.saveComments(dbVector);
            }
        }
    }

    public static abstract class HelperAsyncTask<Params, Progress, Result>
            extends AsyncTask<Params, Progress, Result> {
        protected String mErrorMessage;
        protected ErrorType mErrorType = ErrorType.NO_ERROR;

        protected void setError(ErrorType errorType, String errorMessage) {
            mErrorMessage = errorMessage;
            mErrorType = errorType;
        }
    }

    public interface GenericErrorCallback {
        public void onFailure(ErrorType errorType, String errorMessage);
    }

    public interface GenericCallback extends GenericErrorCallback {
        public void onSuccess();
    }

    public static class GetPostFormatsTask extends HelperAsyncTask<List<?>, Void, Object> {
        private Blog mBlog;

        @Override
        protected Object doInBackground(List<?>... args) {
            List<?> arguments = args[0];
            mBlog = (Blog) arguments.get(0);
            client = new XMLRPCClient(mBlog.getUrl(), mBlog.getHttpuser(),
                    mBlog.getHttppassword());
            Object result = null;
            Object[] params = { mBlog.getRemoteBlogId(), mBlog.getUsername(),
                    mBlog.getPassword(), "show-supported" };
            try {
                result = client.call("wp.getPostFormats", params);
            } catch (XMLRPCException e) {
                setError(ErrorType.NETWORK_XMLRPC, e.getMessage());
            }
            return result;
        }

        protected void onPostExecute(Object result) {
            if (result != null) {
                Map<?, ?> postFormats = (HashMap<?, ?>) result;
                if (postFormats.size() > 0) {
                    Gson gson = new Gson();
                    String postFormatsJson = gson.toJson(postFormats);
                    if (postFormatsJson != null) {
                        if (mBlog.bsetPostFormats(postFormatsJson)) {
                            mBlog.save();
                        }
                    }
                }
            }
        }
    }

    /**
     * Task to refresh blog level information (WP version number) and stuff
     * related to the active theme (available post types, recent comments, etc).
     */
    public static class RefreshBlogContentTask extends HelperAsyncTask<Boolean, Void, Boolean> {
        private static HashSet<BlogIdentifier> refreshedBlogs = new HashSet<BlogIdentifier>();
        private Blog mBlog;
        private Context mContext;
        private BlogIdentifier mBlogIdentifier;
        private GenericCallback mCallback;

        public RefreshBlogContentTask(Context context, Blog blog, GenericCallback callback) {
            mBlogIdentifier = new BlogIdentifier(blog.getUrl(), blog.getRemoteBlogId());
            if (refreshedBlogs.contains(mBlogIdentifier)) {
                cancel(true);
            } else {
                refreshedBlogs.add(mBlogIdentifier);
            }
            mBlog = blog;
            mContext = context;
            mCallback = callback;
        }

        private void updateBlogOptions(Map<?, ?> blogOptions) {
            boolean isModified = false;
            Gson gson = new Gson();
            String blogOptionsJson = gson.toJson(blogOptions);
            if (blogOptionsJson != null) {
                isModified |= mBlog.bsetBlogOptions(blogOptionsJson);
            }
            // Software version
            if (!mBlog.isDotcomFlag()) {
                Map<?, ?> sv = (HashMap<?, ?>) blogOptions.get("software_version");
                String wpVersion = sv.get("value").toString();
                if (wpVersion.length() > 0) {
                    isModified |= mBlog.bsetWpVersion(wpVersion);
                }
            }
            // Featured image support
            Map<?, ?> featuredImageHash = (HashMap<?, ?>) blogOptions.get("post_thumbnail");
            if (featuredImageHash != null) {
                boolean featuredImageCapable = Boolean.parseBoolean(featuredImageHash
                        .get("value").toString());
                isModified |= mBlog.bsetFeaturedImageCapable(featuredImageCapable);
            } else {
                isModified |= mBlog.bsetFeaturedImageCapable(false);
            }
            if (isModified && WordPress.getCurrentBlog() != null
                    && WordPress.getCurrentBlog().isActive()) {
                mBlog.save();
            }
        }

        private void updateBlogAdmin(Map<String, Object> userInfos) {
            if (userInfos.containsKey("roles") && ( userInfos.get("roles") instanceof Object[])) {
                boolean isAdmin = false;
                Object[] userRoles = (Object[])userInfos.get("roles");
                for (int i = 0; i < userRoles.length; i++) {
                    if (userRoles[i].toString().equals("administrator")) {
                        isAdmin = true;
                        break;
                    }
                }
                if (mBlog.bsetAdmin(isAdmin)) {
                    mBlog.save();
                }
            }
        }

        @Override
        protected Boolean doInBackground(Boolean... params) {
            boolean commentsOnly = params[0];
            XMLRPCClient client = new XMLRPCClient(mBlog.getUrl(), mBlog.getHttpuser(),
                    mBlog.getHttppassword());

            if (!commentsOnly) {
                // check the WP number if self-hosted
                Map<String, String> hPost = new HashMap<String, String>();
                hPost.put("software_version", "software_version");
                hPost.put("post_thumbnail", "post_thumbnail");
                hPost.put("jetpack_client_id", "jetpack_client_id");
                hPost.put("blog_public", "blog_public");
                hPost.put("home_url", "home_url");
                hPost.put("admin_url", "admin_url");
                hPost.put("login_url", "login_url");

                Object[] vParams = {mBlog.getRemoteBlogId(), mBlog.getUsername(),
                        mBlog.getPassword(), hPost};
                Object versionResult = null;
                try {
                    versionResult = client.call("wp.getOptions", vParams);
                } catch (XMLRPCException e) {
                    setError(ErrorType.NETWORK_XMLRPC, e.getMessage());
                }

                if (versionResult != null) {
                    Map<?, ?> blogOptions = (HashMap<?, ?>) versionResult;
                    updateBlogOptions(blogOptions);
                }

                // get theme post formats
                List<Object> args = new Vector<Object>();
                args.add(mBlog);
                args.add(mContext);
                new GetPostFormatsTask().execute(args);
            }

            // Check if user is an admin
            Object[] userParams = {mBlog.getRemoteBlogId(), mBlog.getUsername(), mBlog.getPassword()};
            try {
                Map<String, Object> userInfos = (HashMap<String, Object>)
                        client.call("wp.getProfile", userParams);
                updateBlogAdmin(userInfos);
            } catch (XMLRPCException e) {
                setError(ErrorType.NETWORK_XMLRPC, e.getMessage());
                return false;
            }

            // refresh the comments
            Map<String, Object> hPost = new HashMap<String, Object>();
            hPost.put("number", 30);
            Object[] commentParams = {mBlog.getRemoteBlogId(), mBlog.getUsername(),
                    mBlog.getPassword(), hPost};
            try {
                ApiHelper.refreshComments(mContext, commentParams);
            } catch (XMLRPCException e) {
                setError(ErrorType.NETWORK_XMLRPC, e.getMessage());
                return false;
            }

            return true;
        }

        @Override
        protected void onPostExecute(Boolean success) {
            if(mCallback != null) {
                if (success) {
                    mCallback.onSuccess();
                } else {
                    mCallback.onFailure(mErrorType, mErrorMessage);
                }
            }
            refreshedBlogs.remove(mBlogIdentifier);
        }
    }

    public static Map<Integer, Map<?, ?>> refreshComments(Context ctx,Object[] commentParams)
            throws XMLRPCException {
        Blog blog = WordPress.getCurrentBlog();
        if (blog == null)
            return null;
        client = new XMLRPCClient(blog.getUrl(), blog.getHttpuser(),
                blog.getHttppassword());
        String author, postID, comment, status, authorEmail, authorURL, postTitle;
        int commentID;
        Map<Integer, Map<?, ?>> allComments = new HashMap<Integer, Map<?, ?>>();
        Map<?, ?> contentHash = new HashMap<Object, Object>();
        List<Map<?, ?>> dbVector = new Vector<Map<?, ?>>();

        Date d = new Date();
        Object[] result;
        try {
            result = (Object[]) client.call("wp.getComments", commentParams);
        } catch (XMLRPCException e) {
            throw new XMLRPCException(e);
        }

        if (result.length == 0)
            return null;
        // loop this!
        for (int ctr = 0; ctr < result.length; ctr++) {
            Map<Object, Object> dbValues = new HashMap<Object, Object>();
            contentHash = (Map<?, ?>) result[ctr];
            allComments.put(Integer.parseInt(contentHash.get("comment_id").toString()),
                    contentHash);
            comment = contentHash.get("content").toString();
            author = contentHash.get("author").toString();
            status = contentHash.get("status").toString();
            postID = contentHash.get("post_id").toString();
            commentID = Integer.parseInt(contentHash.get("comment_id").toString());
            d = (Date) contentHash.get("date_created_gmt");
            authorURL = contentHash.get("author_url").toString();
            authorEmail = contentHash.get("author_email").toString();
            postTitle = contentHash.get("post_title").toString();

            String formattedDate = getFormattedCommentDate(ctx, d);

            dbValues.put("blogID", String.valueOf(blog.getLocalTableBlogId()));
            dbValues.put("postID", postID);
            dbValues.put("commentID", commentID);
            dbValues.put("author", author);
            dbValues.put("comment", comment);
            dbValues.put("commentDate", formattedDate);
            dbValues.put("commentDateFormatted", formattedDate);
            dbValues.put("status", status);
            dbValues.put("url", authorURL);
            dbValues.put("email", authorEmail);
            dbValues.put("postTitle", postTitle);
            dbVector.add(ctr, dbValues);
        }

        WordPress.wpDB.saveComments(dbVector);

        return allComments;
    }

    /**
     * nbradbury 11/15/13 - this code was originally in refreshComments() above, moved here
     * for re-usability
     * @param context
     * @param date
     * @return
     */
    public static String getFormattedCommentDate(Context context, java.util.Date date) {
        if (date == null)
            return "";
        try {
            int flags = 0;
            flags |= DateUtils.FORMAT_SHOW_DATE;
            flags |= DateUtils.FORMAT_ABBREV_MONTH;
            flags |= DateUtils.FORMAT_SHOW_YEAR;
            flags |= DateUtils.FORMAT_SHOW_TIME;
            return DateUtils.formatDateTime(context, date.getTime(), flags);
        } catch (Exception e) {
            return date.toString();
        }
    }
    
    public static class SyncMediaLibraryTask extends HelperAsyncTask<List<?>, Void, Integer> {
        public interface Callback extends GenericErrorCallback {
            public void onSuccess(int results);
        }

        private Callback mCallback;
        private int mOffset;
        private Filter mFilter;

        public SyncMediaLibraryTask(int offset, Filter filter, Callback callback) {
            mOffset = offset;
            mCallback = callback;
            mFilter = filter;
        }
        
        @Override
        protected Integer doInBackground(List<?>... params) {
            List<?> arguments = params[0];
            WordPress.currentBlog = (Blog) arguments.get(0);
            Blog blog = WordPress.currentBlog;
<<<<<<< HEAD

            if (blog == null) {
                setError(ErrorType.INVALID_CURRENT_BLOG, "ApiHelper - current blog is null");
                return 0;
=======
            
            if(blog == null) {
                AppLog.e(T.API, "Current blog is null");
                return -1;
>>>>>>> 6b1134ba
            }

            String blogId = String.valueOf(blog.getLocalTableBlogId());
            client = new XMLRPCClient(blog.getUrl(), blog.getHttpuser(), blog.getHttppassword());

            Map<String, Object> filter = new HashMap<String, Object>();
            filter.put("number", 50);
            filter.put("offset", mOffset);
            
            if (mFilter == Filter.IMAGES) {
                filter.put("mime_type","image/*");
            } else if(mFilter == Filter.UNATTACHED) {
                filter.put("parent_id", 0);
            }

            Object[] apiParams = {blog.getRemoteBlogId(), blog.getUsername(), blog.getPassword(),
                    filter};
            
            Object[] results = null;
            try {
                results = (Object[]) client.call("wp.getMediaLibrary", apiParams);
            } catch (XMLRPCException e) {
<<<<<<< HEAD
                Log.e("WordPress", e.getMessage());
                // user does not have permission to view media gallery
                if (e.getMessage().contains("401")) {
                    setError(ErrorType.NO_UPLOAD_FILES_CAP, e.getMessage());
                    return 0;
=======
                AppLog.e(T.API, e.getMessage());
                if (e.getMessage().contains("401")) { // user does not have permission to view media gallery
                    return NO_UPLOAD_FILES_CAP;
>>>>>>> 6b1134ba
                }
            }

            if (blogId == null) {
                setError(ErrorType.INVALID_CURRENT_BLOG, "Invalid blogId");
                return 0;
            }

            if (results == null) {
                setError(ErrorType.INVALID_RESULT, "Invalid blogId");
                return 0;
            }

            Map<?, ?> resultMap;
            // results returned, so mark everything existing to deleted
            // since offset is 0, we are doing a full refresh
            if (mOffset == 0) {
                WordPress.wpDB.setMediaFilesMarkedForDeleted(blogId);
            }
            for (Object result : results) {
                resultMap = (Map<?, ?>) result;
                MediaFile mediaFile = new MediaFile(blogId, resultMap);
                WordPress.wpDB.saveMediaFile(mediaFile);
            }
            WordPress.wpDB.deleteFilesMarkedForDeleted(blogId);
            return results.length;
        }
        
        @Override
        protected void onPostExecute(Integer result) {
            if (mCallback != null) {
                if (mErrorType == ErrorType.NO_ERROR) {
                    mCallback.onSuccess(result);
                } else {
                    mCallback.onFailure(mErrorType, mErrorMessage);
                }
            }
        }
    }
    
    public static class EditMediaItemTask extends HelperAsyncTask<List<?>, Void, Boolean> {
        private GenericCallback mCallback;
        private String mMediaId;
        private String mTitle;
        private String mDescription;
        private String mCaption;
        
        public EditMediaItemTask(String mediaId, String title, String description, String caption,
                                 GenericCallback callback) {
            mMediaId = mediaId;
            mCallback = callback;
            mTitle = title;
            mCaption = caption;
            mDescription = description;
        }
        @Override
        protected Boolean doInBackground(List<?>... params) {
            List<?> arguments = params[0];
            WordPress.currentBlog = (Blog) arguments.get(0);
            Blog blog = WordPress.currentBlog;
            
            if (blog == null) {
<<<<<<< HEAD
                setError(ErrorType.INVALID_CURRENT_BLOG, "ApiHelper - current blog is null");
=======
                AppLog.e(T.API, "ApiHelper - current blog is null");
>>>>>>> 6b1134ba
                return null;
            }
                        
            client = new XMLRPCClient(blog.getUrl(), blog.getHttpuser(), blog.getHttppassword());
            
            Map<String, Object> contentStruct = new HashMap<String, Object>();
            contentStruct.put("post_title", mTitle);
            contentStruct.put("post_content", mDescription);
            contentStruct.put("post_excerpt", mCaption);
            
            Object[] apiParams = {
                    blog.getRemoteBlogId(),
                    blog.getUsername(),
                    blog.getPassword(),
                    mMediaId,
                    contentStruct
            };
            
            Boolean result = null;
            try {
                result = (Boolean) client.call("wp.editPost", apiParams);
            } catch (XMLRPCException e) {
<<<<<<< HEAD
                setError(ErrorType.NETWORK_XMLRPC, e.getMessage());
=======
                AppLog.e(T.API, "XMLRPCException: " + e.getMessage());
>>>>>>> 6b1134ba
            }
            
            return result;
        }
        
        @Override
        protected void onPostExecute(Boolean result) {
            if (mCallback != null) {
                if (mErrorType == ErrorType.NO_ERROR) {
                    mCallback.onSuccess();
                } else {
                    mCallback.onFailure(mErrorType, mErrorMessage);
                }
            }
        }
    }
    
    public static class GetMediaItemTask extends HelperAsyncTask<List<?>, Void, MediaFile> {
        public interface Callback extends GenericErrorCallback {
            public void onSuccess(MediaFile results);
        }
        private Callback mCallback;
        private int mMediaId;

        public GetMediaItemTask(int mediaId, Callback callback) {
            mMediaId = mediaId;
            mCallback = callback;
        }
        
        @Override
        protected MediaFile doInBackground(List<?>... params) {
            List<?> arguments = params[0];
            WordPress.currentBlog = (Blog) arguments.get(0);
            Blog blog = WordPress.currentBlog;
<<<<<<< HEAD

            if (blog == null) {
                setError(ErrorType.INVALID_CURRENT_BLOG, "ApiHelper - current blog is null");
=======
            
            if(blog == null) {
                AppLog.e(T.API, "ApiHelper - current blog is null");
>>>>>>> 6b1134ba
                return null;
            }

            String blogId = String.valueOf(blog.getLocalTableBlogId());

            client = new XMLRPCClient(blog.getUrl(),
                    blog.getHttpuser(),
                    blog.getHttppassword());

            Object[] apiParams = {
                    blog.getRemoteBlogId(),
                    blog.getUsername(),
                    blog.getPassword(),
                    mMediaId
            };
            Map<?, ?> results = null;
            try {
                results = (Map<?, ?>) client.call("wp.getMediaItem", apiParams);
            } catch (XMLRPCException e) {
<<<<<<< HEAD
                setError(ErrorType.NETWORK_XMLRPC, e.getMessage());
=======
                AppLog.e(T.API, e.getMessage());
>>>>>>> 6b1134ba
            }

            if (results != null && blogId != null) {
                MediaFile mediaFile = new MediaFile(blogId, results);
                mediaFile.save();
                return mediaFile;
            } else {
                return null;
            }
        }
        
        @Override
        protected void onPostExecute(MediaFile result) {
            if (mCallback != null) {
                if (result != null) {
                    mCallback.onSuccess(result);
                } else {
                    mCallback.onFailure(mErrorType, mErrorMessage);
                }
            }
        }
    }
    
    public static class UploadMediaTask extends HelperAsyncTask<List<?>, Void, String> {
        public interface Callback extends GenericErrorCallback {
            public void onSuccess(String id);
        }
        private Callback mCallback;
        private Context mContext;
        private MediaFile mMediaFile;
        
        public UploadMediaTask(Context applicationContext, MediaFile mediaFile,
                               Callback callback) {
            mContext = applicationContext;
            mMediaFile = mediaFile;
            mCallback = callback;
        }
        
        @Override
        protected String doInBackground(List<?>... params) {
            List<?> arguments = params[0];
            WordPress.currentBlog = (Blog) arguments.get(0);
            Blog blog = WordPress.currentBlog;
            
            if (blog == null) {
<<<<<<< HEAD
                setError(ErrorType.INVALID_CURRENT_BLOG, "ApiHelper - current blog is null");
=======
                AppLog.e(T.API, "UploadMediaTask: ApiHelper - current blog is null");
>>>>>>> 6b1134ba
                return null;
            }

            client = new XMLRPCClient(blog.getUrl(),
                    blog.getHttpuser(),
                    blog.getHttppassword());
         
            Map<String, Object> data = new HashMap<String, Object>();
            data.put("name", mMediaFile.getFileName());
            data.put("type", mMediaFile.getMimeType());
            data.put("bits", mMediaFile);
            data.put("overwrite", true);
            
            Object[] apiParams = { 
                    blog.getRemoteBlogId(),
                    blog.getUsername(),
                    blog.getPassword(),
                    data
            };
            
            if (mContext == null) {
                return null;
            }
            
            Map<?, ?> resultMap;
            try {
                resultMap = (HashMap<?, ?>) client.call("wp.uploadFile", apiParams, getTempFile(mContext));
            } catch (XMLRPCException e) {
<<<<<<< HEAD
                setError(ErrorType.NETWORK_XMLRPC, e.getMessage());
                return null;
=======
                AppLog.e(T.API, "XMLRPCException: " + e.getMessage());
>>>>>>> 6b1134ba
            }
            
            if (resultMap != null && resultMap.containsKey("id")) {
                return (String) resultMap.get("id");
            } else {
                setError(ErrorType.INVALID_RESULT, "Invalid result");
            }

            return null;
        }

        // Create a temp file for media upload
        private File getTempFile(Context context) {
            String tempFileName = "wp-" + System.currentTimeMillis();
            try {
                context.openFileOutput(tempFileName, Context.MODE_PRIVATE);
            } catch (FileNotFoundException e) {
                return null;
            }
            return context.getFileStreamPath(tempFileName);
        }

        @Override
        protected void onPostExecute(String result) {
            if (mCallback != null) {
                if (result != null) {
                    mCallback.onSuccess(result);
                } else {
                    mCallback.onFailure(mErrorType, mErrorMessage);
                }
            }
        }
    }

    public static class DeleteMediaTask extends HelperAsyncTask<List<?>, Void, Void> {
        private GenericCallback mCallback;
        private String mMediaId;

        public DeleteMediaTask(String mediaId, GenericCallback callback) {
            mMediaId = mediaId;
            mCallback = callback;
        }
        
        @Override
        protected Void doInBackground(List<?>... params) {
            List<?> arguments = params[0];
            Blog blog = (Blog) arguments.get(0);

            if (blog == null) {
                setError(ErrorType.INVALID_CONTEXT, "ApiHelper - invalid blog");
                return null;
            }

            client = new XMLRPCClient(blog.getUrl(), blog.getHttpuser(), blog.getHttppassword());
            Object[] apiParams = new Object[]{blog.getRemoteBlogId(), blog.getUsername(),
                    blog.getPassword(), mMediaId};

            try {
                if (client != null) {
                    Boolean result = (Boolean) client.call("wp.deletePost", apiParams);
                    if (!result) {
                        setError(ErrorType.INVALID_RESULT, "wp.deletePost returned false");
                    }
                }
            } catch (XMLRPCException e) {
<<<<<<< HEAD
                setError(ErrorType.NETWORK_XMLRPC, e.getMessage());
=======
                AppLog.e(T.API, "XMLRPCException: " + e.getMessage());
>>>>>>> 6b1134ba
            }
            return null;
        }
        
        @Override
        protected void onPostExecute(Void v) {
            if (mCallback != null) {
                if (mErrorType == ErrorType.NO_ERROR) {
                    mCallback.onSuccess();
                } else {
                    mCallback.onFailure(mErrorType, mErrorMessage);
                }
            }
        }
    }
    
    public static class GetFeatures extends AsyncTask<List<?>, Void, FeatureSet> {
        public interface Callback {
            void onResult(FeatureSet featureSet);
        }

        private Callback mCallback;

        public GetFeatures() {
        }

        public GetFeatures(Callback callback) {
            mCallback = callback;
        }

        public FeatureSet doSynchronously(List<?>... params) {
            return doInBackground(params);
        }

        @Override
        protected FeatureSet doInBackground(List<?>... params) {
            List<?> arguments = params[0];
            Blog blog = (Blog) arguments.get(0);
            
            if (blog == null)
                return null;

            client = new XMLRPCClient(blog.getUrl(),
                    blog.getHttpuser(),
                    blog.getHttppassword());
            
            Object[] apiParams = new Object[] {
                    blog.getRemoteBlogId(),
                    blog.getUsername(),
                    blog.getPassword(),
            };
            
            Map<?, ?> resultMap = null;
            try {
                resultMap = (HashMap<?, ?>) client.call("wpcom.getFeatures", apiParams);
            } catch (XMLRPCException e) {
                AppLog.e(T.API, "XMLRPCException: " + e.getMessage());
            }
            
            if (resultMap != null) {
                return new FeatureSet(blog.getRemoteBlogId(), resultMap);
            }
            
            return null;
        }
        
        @Override
        protected void onPostExecute(FeatureSet result) {
            if (mCallback != null)
                mCallback.onResult(result);
        }
        
    }
    
    /**
     * Discover the XML-RPC endpoint for the WordPress API associated with the specified blog URL.
     *
     * @param urlString URL of the blog to get the XML-RPC endpoint for.
     * @return XML-RPC endpoint for the specified blog, or null if unable to discover endpoint.
     */
    public static String getXMLRPCUrl(String urlString) {
        Pattern xmlrpcLink = Pattern.compile("<api\\s*?name=\"WordPress\".*?apiLink=\"(.*?)\"",
                Pattern.CASE_INSENSITIVE | Pattern.DOTALL);

        String html = getResponse(urlString);
        if (html != null) {
            Matcher matcher = xmlrpcLink.matcher(html);
            if (matcher.find()) {
                String href = matcher.group(1);
                return href;
            }
        }
        return null; // never found the rsd tag
    }

    /**
     * Discover the RSD homepage URL associated with the specified blog URL.
     *
     * @param urlString URL of the blog to get the link for.
     * @return RSD homepage URL for the specified blog, or null if unable to discover URL.
     */
    public static String getHomePageLink(String urlString) {
        Pattern xmlrpcLink = Pattern.compile("<homePageLink>(.*?)</homePageLink>",
                Pattern.CASE_INSENSITIVE | Pattern.DOTALL);

        String html = getResponse(urlString);
        if (html != null) {
            Matcher matcher = xmlrpcLink.matcher(html);
            if (matcher.find()) {
                String href = matcher.group(1);
                return href;
            }
        }
        return null; // never found the rsd tag
    }

    /**
     * Fetch the content stream of the resource at the specified URL.
     *
     * @param urlString URL to fetch contents for.
     * @return content stream, or null if URL was invalid or resource could not be retrieved.
     */
    public static InputStream getResponseStream(String urlString) {
        HttpRequest request = getHttpRequest(urlString);
        if (request != null) {
            try {
                return request.buffer();
            } catch (HttpRequestException e) {
                AppLog.e(T.API, "Cannot setup an InputStream on " + urlString, e);
            }
        }
        return null;
    }

    /**
     * Fetch the content of the resource at the specified URL.
     *
     * @param urlString URL to fetch contents for.
     * @return content of the resource, or null if URL was invalid or resource could not be retrieved.
     */
    public static String getResponse(String urlString) {
        HttpRequest request = getHttpRequest(urlString);
        if (request != null) {
            try {
                String body = request.body();
                return body;
            } catch (HttpRequestException e) {
                AppLog.e(T.API, "Cannot load the content of " + urlString, e);
                return null;
            }
        } else {
            return null;
        }
    }

    /**
     * Fetch the specified HTTP resource.
     *
     * The URL class will automatically follow up to five redirects, with the
     * exception of redirects between HTTP and HTTPS URLs. This method manually
     * handles one additional redirect to allow for this protocol switch.
     *
     * @param urlString URL to fetch.
     * @return the request / response object or null if the resource could not be retrieved.
     */
    public static HttpRequest getHttpRequest(String urlString) {
        if (urlString == null)
            return null;
        try {
            HttpRequest request = HttpRequest.get(urlString);

            // manually follow one additional redirect to support protocol switching
            if (request != null) {
                if (request.code() == HttpURLConnection.HTTP_MOVED_PERM
                        || request.code() == HttpURLConnection.HTTP_MOVED_TEMP) {
                    String location = request.location();
                    if (location != null) {
                        request = HttpRequest.get(location);
                    }
                }
            }

            return request;
        } catch (HttpRequestException e) {
            return null;
        }
    }
    
    /**
     * Regex pattern for matching the RSD link found in most WordPress sites.
     */
    private static final Pattern rsdLink = Pattern.compile(
            "<link\\s*?rel=\"EditURI\"\\s*?type=\"application/rsd\\+xml\"\\s*?title=\"RSD\"\\s*?href=\"(.*?)\"",
            Pattern.CASE_INSENSITIVE | Pattern.DOTALL);
    
    /**
     * Returns RSD URL based on regex match
     * @param urlString
     * @return String RSD url
     */
    public static String getRSDMetaTagHrefRegEx(String urlString) {
        String html = ApiHelper.getResponse(urlString);
        if (html != null) {
            Matcher matcher = rsdLink.matcher(html);
            if (matcher.find()) {
                String href = matcher.group(1);
                return href;
            }
        }
        return null;
    }

    /**
     * Returns RSD URL based on html tag search
     * @param urlString
     * @return String RSD url
     */
    public static String getRSDMetaTagHref(String urlString) {
        // get the html code
        InputStream in = ApiHelper.getResponseStream(urlString);

        // parse the html and get the attribute for xmlrpc endpoint
        if (in != null) {
            XmlPullParser parser = Xml.newPullParser();
            try {
                // auto-detect the encoding from the stream
                parser.setInput(in, null);
                int eventType = parser.getEventType();
                while (eventType != XmlPullParser.END_DOCUMENT) {
                    String name = null;
                    String rel = "";
                    String type = "";
                    String href = "";
                    switch (eventType) {
                    case XmlPullParser.START_TAG:
                        name = parser.getName();
                        if (name.equalsIgnoreCase("link")) {
                            for (int i = 0; i < parser.getAttributeCount(); i++) {
                                String attrName = parser.getAttributeName(i);
                                String attrValue = parser.getAttributeValue(i);
                                if (attrName.equals("rel")) {
                                    rel = attrValue;
                                } else if (attrName.equals("type"))
                                    type = attrValue;
                                else if (attrName.equals("href"))
                                    href = attrValue;
                            }

                            if (rel.equals("EditURI") && type.equals("application/rsd+xml")) {
                                return href;
                            }
                            // currentMessage.setLink(parser.nextText());
                        }
                        break;
                    }
                    eventType = parser.next();
                }
            } catch (Exception e) {
                e.printStackTrace();
                return null;
            }
        }
        return null; // never found the rsd tag
    }
}<|MERGE_RESOLUTION|>--- conflicted
+++ resolved
@@ -3,6 +3,7 @@
 import android.content.Context;
 import android.os.AsyncTask;
 import android.text.format.DateUtils;
+import android.util.Log;
 import android.util.Xml;
 
 import com.google.gson.Gson;
@@ -419,17 +420,9 @@
             List<?> arguments = params[0];
             WordPress.currentBlog = (Blog) arguments.get(0);
             Blog blog = WordPress.currentBlog;
-<<<<<<< HEAD
-
             if (blog == null) {
                 setError(ErrorType.INVALID_CURRENT_BLOG, "ApiHelper - current blog is null");
                 return 0;
-=======
-            
-            if(blog == null) {
-                AppLog.e(T.API, "Current blog is null");
-                return -1;
->>>>>>> 6b1134ba
             }
 
             String blogId = String.valueOf(blog.getLocalTableBlogId());
@@ -452,17 +445,11 @@
             try {
                 results = (Object[]) client.call("wp.getMediaLibrary", apiParams);
             } catch (XMLRPCException e) {
-<<<<<<< HEAD
-                Log.e("WordPress", e.getMessage());
+                AppLog.e(T.API, e);
                 // user does not have permission to view media gallery
                 if (e.getMessage().contains("401")) {
                     setError(ErrorType.NO_UPLOAD_FILES_CAP, e.getMessage());
                     return 0;
-=======
-                AppLog.e(T.API, e.getMessage());
-                if (e.getMessage().contains("401")) { // user does not have permission to view media gallery
-                    return NO_UPLOAD_FILES_CAP;
->>>>>>> 6b1134ba
                 }
             }
 
@@ -525,11 +512,7 @@
             Blog blog = WordPress.currentBlog;
             
             if (blog == null) {
-<<<<<<< HEAD
                 setError(ErrorType.INVALID_CURRENT_BLOG, "ApiHelper - current blog is null");
-=======
-                AppLog.e(T.API, "ApiHelper - current blog is null");
->>>>>>> 6b1134ba
                 return null;
             }
                         
@@ -552,11 +535,7 @@
             try {
                 result = (Boolean) client.call("wp.editPost", apiParams);
             } catch (XMLRPCException e) {
-<<<<<<< HEAD
                 setError(ErrorType.NETWORK_XMLRPC, e.getMessage());
-=======
-                AppLog.e(T.API, "XMLRPCException: " + e.getMessage());
->>>>>>> 6b1134ba
             }
             
             return result;
@@ -591,15 +570,8 @@
             List<?> arguments = params[0];
             WordPress.currentBlog = (Blog) arguments.get(0);
             Blog blog = WordPress.currentBlog;
-<<<<<<< HEAD
-
             if (blog == null) {
                 setError(ErrorType.INVALID_CURRENT_BLOG, "ApiHelper - current blog is null");
-=======
-            
-            if(blog == null) {
-                AppLog.e(T.API, "ApiHelper - current blog is null");
->>>>>>> 6b1134ba
                 return null;
             }
 
@@ -619,11 +591,7 @@
             try {
                 results = (Map<?, ?>) client.call("wp.getMediaItem", apiParams);
             } catch (XMLRPCException e) {
-<<<<<<< HEAD
                 setError(ErrorType.NETWORK_XMLRPC, e.getMessage());
-=======
-                AppLog.e(T.API, e.getMessage());
->>>>>>> 6b1134ba
             }
 
             if (results != null && blogId != null) {
@@ -669,11 +637,7 @@
             Blog blog = WordPress.currentBlog;
             
             if (blog == null) {
-<<<<<<< HEAD
                 setError(ErrorType.INVALID_CURRENT_BLOG, "ApiHelper - current blog is null");
-=======
-                AppLog.e(T.API, "UploadMediaTask: ApiHelper - current blog is null");
->>>>>>> 6b1134ba
                 return null;
             }
 
@@ -702,12 +666,8 @@
             try {
                 resultMap = (HashMap<?, ?>) client.call("wp.uploadFile", apiParams, getTempFile(mContext));
             } catch (XMLRPCException e) {
-<<<<<<< HEAD
                 setError(ErrorType.NETWORK_XMLRPC, e.getMessage());
                 return null;
-=======
-                AppLog.e(T.API, "XMLRPCException: " + e.getMessage());
->>>>>>> 6b1134ba
             }
             
             if (resultMap != null && resultMap.containsKey("id")) {
@@ -773,11 +733,7 @@
                     }
                 }
             } catch (XMLRPCException e) {
-<<<<<<< HEAD
                 setError(ErrorType.NETWORK_XMLRPC, e.getMessage());
-=======
-                AppLog.e(T.API, "XMLRPCException: " + e.getMessage());
->>>>>>> 6b1134ba
             }
             return null;
         }
