package org.xmlrpc.android;

import android.app.Activity;
import android.content.Context;
import android.os.AsyncTask;
import android.util.Xml;

import com.android.volley.NetworkResponse;
import com.android.volley.Request;
import com.android.volley.ServerError;
import com.android.volley.toolbox.RequestFuture;
import com.android.volley.toolbox.StringRequest;
import com.google.gson.Gson;

import org.wordpress.android.WordPress;
import org.wordpress.android.datasets.CommentTable;
import org.wordpress.android.models.Blog;
import org.wordpress.android.models.BlogIdentifier;
import org.wordpress.android.models.Comment;
import org.wordpress.android.models.CommentList;
import org.wordpress.android.models.FeatureSet;
import org.wordpress.android.models.MediaFile;
import org.wordpress.android.ui.media.MediaGridFragment.Filter;
import org.wordpress.android.ui.posts.PostsListFragment;
import org.wordpress.android.util.AppLog;
import org.wordpress.android.util.AppLog.T;
import org.wordpress.android.util.DateTimeUtils;
import org.wordpress.android.util.MapUtils;
import org.wordpress.android.util.NetworkUtils;
import org.wordpress.android.util.ToastUtils;
import org.wordpress.android.util.VolleyUtils;
import org.xmlpull.v1.XmlPullParser;

import java.io.File;
import java.io.FileNotFoundException;
import java.io.StringReader;
import java.lang.ref.WeakReference;
import java.net.HttpURLConnection;
import java.security.KeyManagementException;
import java.security.NoSuchAlgorithmException;
import java.security.SecureRandom;
import java.util.ArrayList;
import java.util.HashMap;
import java.util.HashSet;
import java.util.List;
import java.util.Map;
import java.util.Vector;
import java.util.concurrent.ExecutionException;
import java.util.concurrent.TimeUnit;
import java.util.concurrent.TimeoutException;
import java.util.regex.Matcher;
import java.util.regex.Pattern;

import javax.net.ssl.HostnameVerifier;
import javax.net.ssl.HttpsURLConnection;
import javax.net.ssl.SSLContext;
import javax.net.ssl.SSLHandshakeException;
import javax.net.ssl.SSLSession;
import javax.net.ssl.SSLSocketFactory;

public class ApiHelper {
    public enum ErrorType {NO_ERROR, INVALID_CURRENT_BLOG, NETWORK_XMLRPC, INVALID_CONTEXT,
        INVALID_RESULT, NO_UPLOAD_FILES_CAP, CAST_EXCEPTION}

    public static final Map<String, String> blogOptionsXMLRPCParameters = new HashMap<String, String>();;

    static {
        blogOptionsXMLRPCParameters.put("software_version", "software_version");
        blogOptionsXMLRPCParameters.put("post_thumbnail", "post_thumbnail");
        blogOptionsXMLRPCParameters.put("jetpack_client_id", "jetpack_client_id");
        blogOptionsXMLRPCParameters.put("blog_public", "blog_public");
        blogOptionsXMLRPCParameters.put("home_url", "home_url");
        blogOptionsXMLRPCParameters.put("admin_url", "admin_url");
        blogOptionsXMLRPCParameters.put("login_url", "login_url");
    }

    public static abstract class HelperAsyncTask<Params, Progress, Result> extends AsyncTask<Params, Progress, Result> {
        protected String mErrorMessage;
        protected ErrorType mErrorType = ErrorType.NO_ERROR;
        protected Throwable mThrowable;

        protected void setError(ErrorType errorType, String errorMessage) {
            mErrorMessage = errorMessage;
            mErrorType = errorType;
            AppLog.e(T.API, mErrorType.name() + " - " + mErrorMessage);
        }

        protected void setError(ErrorType errorType, String errorMessage, Throwable throwable) {
            mErrorMessage = errorMessage;
            mErrorType = errorType;
            mThrowable = throwable;
            AppLog.e(T.API, mErrorType.name() + " - " + mErrorMessage);
        }
    }

    public interface GenericErrorCallback {
        public void onFailure(ErrorType errorType, String errorMessage, Throwable throwable);
    }

    public interface GenericCallback extends GenericErrorCallback {
        public void onSuccess();
    }

    public static class GetPostFormatsTask extends HelperAsyncTask<java.util.List<?>, Void, Object> {
        private Blog mBlog;

        @Override
        protected Object doInBackground(List<?>... args) {
            List<?> arguments = args[0];
            mBlog = (Blog) arguments.get(0);
            XMLRPCClientInterface client = XMLRPCFactory.instantiate(mBlog.getUri(), mBlog.getHttpuser(),
                    mBlog.getHttppassword());
            Object result = null;
            Object[] params = { mBlog.getRemoteBlogId(), mBlog.getUsername(),
                    mBlog.getPassword(), "show-supported" };
            try {
                result = client.call("wp.getPostFormats", params);
            } catch (ClassCastException cce) {
                setError(ErrorType.INVALID_RESULT, cce.getMessage(), cce);
            } catch (XMLRPCException e) {
                setError(ErrorType.NETWORK_XMLRPC, e.getMessage(), e);
            }
            return result;
        }

        protected void onPostExecute(Object result) {
            if (result != null && result instanceof HashMap) {
                Map<?, ?> postFormats = (HashMap<?, ?>) result;
                if (postFormats.size() > 0) {
                    Gson gson = new Gson();
                    String postFormatsJson = gson.toJson(postFormats);
                    if (postFormatsJson != null) {
                        if (mBlog.bsetPostFormats(postFormatsJson)) {
                            WordPress.wpDB.saveBlog(mBlog);
                        }
                    }
                }
            }
        }
    }

    public static synchronized void updateBlogOptions(Blog currentBlog, Map<?, ?> blogOptions) {
        boolean isModified = false;
        Gson gson = new Gson();
        String blogOptionsJson = gson.toJson(blogOptions);
        if (blogOptionsJson != null) {
            isModified |= currentBlog.bsetBlogOptions(blogOptionsJson);
        }
        // Software version
        if (!currentBlog.isDotcomFlag()) {
            Map<?, ?> sv = (HashMap<?, ?>) blogOptions.get("software_version");
            String wpVersion = MapUtils.getMapStr(sv, "value");
            if (wpVersion.length() > 0) {
                isModified |= currentBlog.bsetWpVersion(wpVersion);
            }
        }
        // Featured image support
        Map<?, ?> featuredImageHash = (HashMap<?, ?>) blogOptions.get("post_thumbnail");
        if (featuredImageHash != null) {
            boolean featuredImageCapable = MapUtils.getMapBool(featuredImageHash, "value");
            isModified |= currentBlog.bsetFeaturedImageCapable(featuredImageCapable);
        } else {
            isModified |= currentBlog.bsetFeaturedImageCapable(false);
        }
        if (isModified) {
            WordPress.wpDB.saveBlog(currentBlog);
        }
    }

    public static class VerifyCredentialsCallback implements ApiHelper.GenericCallback {
        private final WeakReference<Activity> activityWeakRef;

        public VerifyCredentialsCallback(Activity refActivity) {
            this.activityWeakRef = new WeakReference<Activity>(refActivity);
        }

        @Override
        public void onSuccess() {
        }

        @Override
        public void onFailure(ApiHelper.ErrorType errorType, String errorMessage, Throwable throwable) {
            Activity act = activityWeakRef.get();
            if (act == null || act.isFinishing()) {
                return;
            }
            ToastUtils.showToastOrAuthAlert(act, errorMessage, "An error occurred");
        }
    }

    /**
     * Task to refresh blog level information (WP version number) and stuff
     * related to the active theme (available post types, recent comments, etc).
     */
    public static class RefreshBlogContentTask extends HelperAsyncTask<Boolean, Void, Boolean> {
        private static HashSet<BlogIdentifier> refreshedBlogs = new HashSet<BlogIdentifier>();
        private Blog mBlog;
        private Context mContext;
        private BlogIdentifier mBlogIdentifier;
        private GenericCallback mCallback;

        public RefreshBlogContentTask(Context context, Blog blog, GenericCallback callback) {
            if (context == null || blog == null) {
                cancel(true);
                return;
            }

            if (!NetworkUtils.isNetworkAvailable(context)) {
                cancel(true);
                return;
            }

            mBlogIdentifier = new BlogIdentifier(blog.getUrl(), blog.getRemoteBlogId());
            if (refreshedBlogs.contains(mBlogIdentifier)) {
                cancel(true);
            } else {
                refreshedBlogs.add(mBlogIdentifier);
            }

            mBlog = blog;
            mContext = context;
            mCallback = callback;
        }

        private void updateBlogAdmin(Map<String, Object> userInfos) {
            if (userInfos.containsKey("roles") && ( userInfos.get("roles") instanceof Object[])) {
                boolean isAdmin = false;
                Object[] userRoles = (Object[])userInfos.get("roles");
                for (int i = 0; i < userRoles.length; i++) {
                    if (userRoles[i].toString().equals("administrator")) {
                        isAdmin = true;
                        break;
                    }
                }
                if (mBlog.bsetAdmin(isAdmin)) {
                    WordPress.wpDB.saveBlog(mBlog);
                }
            }
        }

        @Override
        protected Boolean doInBackground(Boolean... params) {
            boolean commentsOnly = params[0];
            XMLRPCClientInterface client = XMLRPCFactory.instantiate(mBlog.getUri(), mBlog.getHttpuser(),
                    mBlog.getHttppassword());

            if (!commentsOnly) {
                // check the WP number if self-hosted
                Map<String, String> hPost = ApiHelper.blogOptionsXMLRPCParameters;

                Object[] vParams = {mBlog.getRemoteBlogId(), mBlog.getUsername(),
                        mBlog.getPassword(), hPost};
                Object versionResult = null;
                try {
                    versionResult = client.call("wp.getOptions", vParams);
                } catch (ClassCastException cce) {
                    setError(ErrorType.INVALID_RESULT, cce.getMessage(), cce);
                    return false;
                } catch (XMLRPCException e) {
                    setError(ErrorType.NETWORK_XMLRPC, e.getMessage(), e);
                    return false;
                }

                if (versionResult != null) {
                    Map<?, ?> blogOptions = (HashMap<?, ?>) versionResult;
                    ApiHelper.updateBlogOptions(mBlog, blogOptions);
                }

                // get theme post formats
                List<Object> args = new Vector<Object>();
                args.add(mBlog);
                args.add(mContext);
                new GetPostFormatsTask().execute(args);
            }

            // Check if user is an admin
            Object[] userParams = {mBlog.getRemoteBlogId(), mBlog.getUsername(), mBlog.getPassword()};
            try {
                Map<String, Object> userInfos = (HashMap<String, Object>) client.call("wp.getProfile", userParams);
                updateBlogAdmin(userInfos);
            } catch (ClassCastException cce) {
                setError(ErrorType.INVALID_RESULT, cce.getMessage(), cce);
                return false;
            } catch (XMLRPCException e) {
                setError(ErrorType.NETWORK_XMLRPC, e.getMessage(), e);
                return false;
            }

            // refresh the comments
            Map<String, Object> hPost = new HashMap<String, Object>();
            hPost.put("number", 30);
            Object[] commentParams = {mBlog.getRemoteBlogId(), mBlog.getUsername(),
                    mBlog.getPassword(), hPost};
            try {
                ApiHelper.refreshComments(mContext, commentParams);
            } catch (XMLRPCException e) {
                setError(ErrorType.NETWORK_XMLRPC, e.getMessage(), e);
                return false;
            }

            return true;
        }

        @Override
        protected void onPostExecute(Boolean success) {
            if (mCallback != null) {
                if (success) {
                    mCallback.onSuccess();
                } else {
                    mCallback.onFailure(mErrorType, mErrorMessage, mThrowable);
                }
            }
            refreshedBlogs.remove(mBlogIdentifier);
        }
    }

    public static CommentList refreshComments(Context context, Object[] commentParams)
            throws XMLRPCException {
        Blog blog = WordPress.getCurrentBlog();
        if (blog == null) {
            return null;
        }
        XMLRPCClientInterface client = XMLRPCFactory.instantiate(blog.getUri(), blog.getHttpuser(),
                blog.getHttppassword());
        Object[] result;
        try {
            result = (Object[]) client.call("wp.getComments", commentParams);
        } catch (XMLRPCException e) {
            throw new XMLRPCException(e);
        }

        if (result.length == 0) {
            return null;
        }

        Map<?, ?> contentHash;
        long commentID, postID;
        String authorName, content, status, authorEmail, authorURL, postTitle, pubDate;
        java.util.Date date;
        CommentList comments = new CommentList();

        for (int ctr = 0; ctr < result.length; ctr++) {
            contentHash = (Map<?, ?>) result[ctr];
            content = contentHash.get("content").toString();
            status = contentHash.get("status").toString();
            postID = Long.parseLong(contentHash.get("post_id").toString());
            commentID = Long.parseLong(contentHash.get("comment_id").toString());
            authorName = contentHash.get("author").toString();
            authorURL = contentHash.get("author_url").toString();
            authorEmail = contentHash.get("author_email").toString();
            postTitle = contentHash.get("post_title").toString();
            date = (java.util.Date) contentHash.get("date_created_gmt");
            pubDate = DateTimeUtils.javaDateToIso8601(date);

            Comment comment = new Comment(
                    postID,
                    commentID,
                    authorName,
                    pubDate,
                    content,
                    status,
                    postTitle,
                    authorURL,
                    authorEmail,
                    null);

            comments.add(comment);
        }

        int localBlogId = blog.getLocalTableBlogId();
        CommentTable.saveComments(localBlogId, comments);

        return comments;
    }

    public static class FetchPostsTask extends HelperAsyncTask<java.util.List<?>, Boolean, Boolean> {
        public interface Callback extends GenericErrorCallback {
            public void onSuccess(int postCount);
        }

        private Callback mCallback;
        private String mErrorMessage;
        private int mPostCount;

        public FetchPostsTask(Callback callback) {
            mCallback = callback;
        }

        @Override
        protected Boolean doInBackground(List<?>... params) {
            List<?> arguments = params[0];

            Blog blog = (Blog) arguments.get(0);
            if (blog == null)
                return false;

            boolean isPage = (Boolean) arguments.get(1);
            int recordCount = (Integer) arguments.get(2);
            boolean loadMore = (Boolean) arguments.get(3);
            XMLRPCClient client = new XMLRPCClient(blog.getUrl(),
                    blog.getHttpuser(),
                    blog.getHttppassword());

            Object[] result;
            Object[] xmlrpcParams = { blog.getRemoteBlogId(),
                    blog.getUsername(),
                    blog.getPassword(), recordCount };
            try {
                result = (Object[]) client.call((isPage) ? "wp.getPages"
                        : "metaWeblog.getRecentPosts", xmlrpcParams);
                if (result != null && result.length > 0) {
<<<<<<< HEAD
=======
                    mPostCount = result.length;
>>>>>>> f5ef4b9d
                    List<Map<?, ?>> postsList = new ArrayList<Map<?, ?>>();

                    if (!loadMore) {
                        WordPress.wpDB.deleteUploadedPosts(
                                blog.getLocalTableBlogId(), isPage);
                    }

                    // If we're loading more posts, only save the posts at the end of the array.
                    // NOTE: Switching to wp.getPosts wouldn't require janky solutions like this
                    // since it allows for an offset parameter.
                    int startPosition = 0;
                    if (loadMore && result.length > PostsListFragment.POSTS_REQUEST_COUNT) {
                        startPosition = result.length - PostsListFragment.POSTS_REQUEST_COUNT;
                    }

                    for (int ctr = startPosition; ctr < result.length; ctr++) {
                        Map<?, ?> postMap = (Map<?, ?>) result[ctr];
                        postsList.add(postMap);
                    }

                    WordPress.wpDB.savePosts(postsList, blog.getLocalTableBlogId(), isPage, !loadMore);
<<<<<<< HEAD
                    mPostCount = postsList.size();
=======
>>>>>>> f5ef4b9d
                }
                return true;
            } catch (XMLRPCException e) {
                mErrorMessage = e.getMessage();
            }

            return false;
        }

        @Override
        protected void onPostExecute(Boolean success) {
            if (mCallback != null) {
                if (success) {
                    mCallback.onSuccess(mPostCount);
                } else {
                    mCallback.onFailure(mErrorType, mErrorMessage, mThrowable);
                }
            }
        }
    }

    /**
     * Fetch a single post or page from the XML-RPC API and save/update it in the DB
     */
    public static class FetchSinglePostTask extends HelperAsyncTask<java.util.List<?>, Boolean, Boolean> {
        public interface Callback extends GenericErrorCallback {
            public void onSuccess();
        }

        private Callback mCallback;
        private String mErrorMessage;

        public FetchSinglePostTask(Callback callback) {
            mCallback = callback;
        }

        @Override
        protected Boolean doInBackground(List<?>... params) {
            List<?> arguments = params[0];

            Blog blog = (Blog) arguments.get(0);
            if (blog == null)
                return false;

            String postId = (String) arguments.get(1);
            boolean isPage = (Boolean) arguments.get(2);
            XMLRPCClient client = new XMLRPCClient(blog.getUrl(),
                    blog.getHttpuser(),
                    blog.getHttppassword());

            Object[] apiParams;
            if (isPage) {
                apiParams = new Object[]{
                        blog.getRemoteBlogId(),
                        postId,
                        blog.getUsername(),
                        blog.getPassword()
                };
            } else {
                apiParams = new Object[]{
                        postId,
                        blog.getUsername(),
                        blog.getPassword()
                };
            }

            try {
                Object result = client.call((isPage) ? "wp.getPage" : "metaWeblog.getPost", apiParams);
                if (result != null && result instanceof Map) {
                    Map postMap = (HashMap) result;
                    List<Map<?, ?>> postsList = new ArrayList<Map<?, ?>>();
                    postsList.add(postMap);

                    WordPress.wpDB.savePosts(postsList, blog.getLocalTableBlogId(), isPage, true);
                }

                return true;
            } catch (XMLRPCException e) {
                mErrorMessage = e.getMessage();
            }

            return false;
        }

        @Override
        protected void onPostExecute(Boolean success) {
            if (mCallback != null) {
                if (success) {
                    mCallback.onSuccess();
                } else {
                    mCallback.onFailure(mErrorType, mErrorMessage, mThrowable);
                }
            }
        }
    }

    public static class SyncMediaLibraryTask extends HelperAsyncTask<java.util.List<?>, Void, Integer> {
        public interface Callback extends GenericErrorCallback {
            public void onSuccess(int results);
        }

        private Callback mCallback;
        private int mOffset;
        private Filter mFilter;

        public SyncMediaLibraryTask(int offset, Filter filter, Callback callback) {
            mOffset = offset;
            mCallback = callback;
            mFilter = filter;
        }

        @Override
        protected Integer doInBackground(List<?>... params) {
            List<?> arguments = params[0];
            WordPress.currentBlog = (Blog) arguments.get(0);
            Blog blog = WordPress.currentBlog;
            if (blog == null) {
                setError(ErrorType.INVALID_CURRENT_BLOG, "ApiHelper - current blog is null");
                return 0;
            }

            String blogId = String.valueOf(blog.getLocalTableBlogId());
            XMLRPCClientInterface client = XMLRPCFactory.instantiate(blog.getUri(), blog.getHttpuser(),
                    blog.getHttppassword());
            Map<String, Object> filter = new HashMap<String, Object>();
            filter.put("number", 50);
            filter.put("offset", mOffset);

            if (mFilter == Filter.IMAGES) {
                filter.put("mime_type","image/*");
            } else if(mFilter == Filter.UNATTACHED) {
                filter.put("parent_id", 0);
            }

            Object[] apiParams = {blog.getRemoteBlogId(), blog.getUsername(), blog.getPassword(),
                    filter};

            Object[] results = null;
            try {
                results = (Object[]) client.call("wp.getMediaLibrary", apiParams);
            } catch (ClassCastException cce) {
                setError(ErrorType.INVALID_RESULT, cce.getMessage(), cce);
                return 0;
            } catch (XMLRPCException e) {
                AppLog.e(T.API, e);
                // user does not have permission to view media gallery
                if (e.getMessage().contains("401")) {
                    setError(ErrorType.NO_UPLOAD_FILES_CAP, e.getMessage(), e);
                    return 0;
                } else {
                    setError(ErrorType.NETWORK_XMLRPC, e.getMessage(), e);
                    return 0;
                }
            }

            if (blogId == null) {
                setError(ErrorType.INVALID_CURRENT_BLOG, "Invalid blogId");
                return 0;
            }

            if (results == null) {
                setError(ErrorType.INVALID_RESULT, "Invalid blogId");
                return 0;
            }

            Map<?, ?> resultMap;
            // results returned, so mark everything existing to deleted
            // since offset is 0, we are doing a full refresh
            if (mOffset == 0) {
                WordPress.wpDB.setMediaFilesMarkedForDeleted(blogId);
            }
            for (Object result : results) {
                resultMap = (Map<?, ?>) result;
                MediaFile mediaFile = new MediaFile(blogId, resultMap);
                WordPress.wpDB.saveMediaFile(mediaFile);
            }
            WordPress.wpDB.deleteFilesMarkedForDeleted(blogId);
            return results.length;
        }

        @Override
        protected void onPostExecute(Integer result) {
            if (mCallback != null) {
                if (mErrorType == ErrorType.NO_ERROR) {
                    mCallback.onSuccess(result);
                } else {
                    mCallback.onFailure(mErrorType, mErrorMessage, mThrowable);
                }
            }
        }
    }

    public static class EditMediaItemTask extends HelperAsyncTask<List<?>, Void, Boolean> {
        private GenericCallback mCallback;
        private String mMediaId;
        private String mTitle;
        private String mDescription;
        private String mCaption;

        public EditMediaItemTask(String mediaId, String title, String description, String caption,
                                 GenericCallback callback) {
            mMediaId = mediaId;
            mCallback = callback;
            mTitle = title;
            mCaption = caption;
            mDescription = description;
        }
        @Override
        protected Boolean doInBackground(List<?>... params) {
            List<?> arguments = params[0];
            WordPress.currentBlog = (Blog) arguments.get(0);
            Blog blog = WordPress.currentBlog;

            if (blog == null) {
                setError(ErrorType.INVALID_CURRENT_BLOG, "ApiHelper - current blog is null");
                return null;
            }
            XMLRPCClientInterface client = XMLRPCFactory.instantiate(blog.getUri(), blog.getHttpuser(),
                    blog.getHttppassword());
            Map<String, Object> contentStruct = new HashMap<String, Object>();
            contentStruct.put("post_title", mTitle);
            contentStruct.put("post_content", mDescription);
            contentStruct.put("post_excerpt", mCaption);

            Object[] apiParams = {
                    blog.getRemoteBlogId(),
                    blog.getUsername(),
                    blog.getPassword(),
                    mMediaId,
                    contentStruct
            };

            Boolean result = null;
            try {
                result = (Boolean) client.call("wp.editPost", apiParams);
            } catch (ClassCastException cce) {
                setError(ErrorType.INVALID_RESULT, cce.getMessage(), cce);
            } catch (XMLRPCException e) {
                setError(ErrorType.NETWORK_XMLRPC, e.getMessage(), e);
            }

            return result;
        }

        @Override
        protected void onPostExecute(Boolean result) {
            if (mCallback != null) {
                if (mErrorType == ErrorType.NO_ERROR) {
                    mCallback.onSuccess();
                } else {
                    mCallback.onFailure(mErrorType, mErrorMessage, mThrowable);
                }
            }
        }
    }

    public static class GetMediaItemTask extends HelperAsyncTask<List<?>, Void, MediaFile> {
        public interface Callback extends GenericErrorCallback {
            public void onSuccess(MediaFile results);
        }
        private Callback mCallback;
        private int mMediaId;

        public GetMediaItemTask(int mediaId, Callback callback) {
            mMediaId = mediaId;
            mCallback = callback;
        }

        @Override
        protected MediaFile doInBackground(List<?>... params) {
            List<?> arguments = params[0];
            WordPress.currentBlog = (Blog) arguments.get(0);
            Blog blog = WordPress.currentBlog;
            if (blog == null) {
                setError(ErrorType.INVALID_CURRENT_BLOG, "ApiHelper - current blog is null");
                return null;
            }

            String blogId = String.valueOf(blog.getLocalTableBlogId());

            XMLRPCClientInterface client = XMLRPCFactory.instantiate(blog.getUri(), blog.getHttpuser(),
                    blog.getHttppassword());
            Object[] apiParams = {
                    blog.getRemoteBlogId(),
                    blog.getUsername(),
                    blog.getPassword(),
                    mMediaId
            };
            Map<?, ?> results = null;
            try {
                results = (Map<?, ?>) client.call("wp.getMediaItem", apiParams);
            } catch (ClassCastException cce) {
                setError(ErrorType.INVALID_RESULT, cce.getMessage(), cce);
            } catch (XMLRPCException e) {
                setError(ErrorType.NETWORK_XMLRPC, e.getMessage(), e);
            }

            if (results != null && blogId != null) {
                MediaFile mediaFile = new MediaFile(blogId, results);
                mediaFile.save();
                return mediaFile;
            } else {
                return null;
            }
        }

        @Override
        protected void onPostExecute(MediaFile result) {
            if (mCallback != null) {
                if (result != null) {
                    mCallback.onSuccess(result);
                } else {
                    mCallback.onFailure(mErrorType, mErrorMessage, mThrowable);
                }
            }
        }
    }

    public static class UploadMediaTask extends HelperAsyncTask<List<?>, Void, String> {
        public interface Callback extends GenericErrorCallback {
            public void onSuccess(String id);
        }
        private Callback mCallback;
        private Context mContext;
        private MediaFile mMediaFile;

        public UploadMediaTask(Context applicationContext, MediaFile mediaFile,
                               Callback callback) {
            mContext = applicationContext;
            mMediaFile = mediaFile;
            mCallback = callback;
        }

        @Override
        protected String doInBackground(List<?>... params) {
            List<?> arguments = params[0];
            WordPress.currentBlog = (Blog) arguments.get(0);
            Blog blog = WordPress.currentBlog;

            if (blog == null) {
                setError(ErrorType.INVALID_CURRENT_BLOG, "current blog is null");
                return null;
            }

            XMLRPCClientInterface client = XMLRPCFactory.instantiate(blog.getUri(), blog.getHttpuser(),
                    blog.getHttppassword());

            Map<String, Object> data = new HashMap<String, Object>();
            data.put("name", mMediaFile.getFileName());
            data.put("type", mMediaFile.getMimeType());
            data.put("bits", mMediaFile);
            data.put("overwrite", true);

            Object[] apiParams = {
                    blog.getRemoteBlogId(),
                    blog.getUsername(),
                    blog.getPassword(),
                    data
            };

            if (mContext == null) {
                return null;
            }

            Map<?, ?> resultMap;
            try {
                resultMap = (HashMap<?, ?>) client.call("wp.uploadFile", apiParams, getTempFile(mContext));
            } catch (ClassCastException cce) {
                setError(ErrorType.INVALID_RESULT, cce.getMessage(), cce);
                return null;
            } catch (XMLRPCException e) {
                setError(ErrorType.NETWORK_XMLRPC, e.getMessage(), e);
                return null;
            }

            if (resultMap != null && resultMap.containsKey("id")) {
                return (String) resultMap.get("id");
            } else {
                setError(ErrorType.INVALID_RESULT, "Invalid result");
            }

            return null;
        }

        // Create a temp file for media upload
        private File getTempFile(Context context) {
            String tempFileName = "wp-" + System.currentTimeMillis();
            try {
                context.openFileOutput(tempFileName, Context.MODE_PRIVATE);
            } catch (FileNotFoundException e) {
                return null;
            }
            return context.getFileStreamPath(tempFileName);
        }

        @Override
        protected void onPostExecute(String result) {
            if (mCallback != null) {
                if (result != null) {
                    mCallback.onSuccess(result);
                } else {
                    mCallback.onFailure(mErrorType, mErrorMessage, mThrowable);
                }
            }
        }
    }

    public static class DeleteMediaTask extends HelperAsyncTask<List<?>, Void, Void> {
        private GenericCallback mCallback;
        private String mMediaId;

        public DeleteMediaTask(String mediaId, GenericCallback callback) {
            mMediaId = mediaId;
            mCallback = callback;
        }

        @Override
        protected Void doInBackground(List<?>... params) {
            List<?> arguments = params[0];
            Blog blog = (Blog) arguments.get(0);

            if (blog == null) {
                setError(ErrorType.INVALID_CONTEXT, "ApiHelper - invalid blog");
                return null;
            }

            XMLRPCClientInterface client = XMLRPCFactory.instantiate(blog.getUri(), blog.getHttpuser(),
                    blog.getHttppassword());
            Object[] apiParams = new Object[]{blog.getRemoteBlogId(), blog.getUsername(),
                    blog.getPassword(), mMediaId};

            try {
                if (client != null) {
                    Boolean result = (Boolean) client.call("wp.deletePost", apiParams);
                    if (!result) {
                        setError(ErrorType.INVALID_RESULT, "wp.deletePost returned false");
                    }
                }
            } catch (ClassCastException cce) {
                setError(ErrorType.INVALID_RESULT, cce.getMessage(), cce);
            } catch (XMLRPCException e) {
                setError(ErrorType.NETWORK_XMLRPC, e.getMessage(), e);
            }
            return null;
        }

        @Override
        protected void onPostExecute(Void v) {
            if (mCallback != null) {
                if (mErrorType == ErrorType.NO_ERROR) {
                    mCallback.onSuccess();
                } else {
                    mCallback.onFailure(mErrorType, mErrorMessage, mThrowable);
                }
            }
        }
    }

    public static class GetFeatures extends AsyncTask<List<?>, Void, FeatureSet> {
        public interface Callback {
            void onResult(FeatureSet featureSet);
        }

        private Callback mCallback;

        public GetFeatures() {
        }

        public GetFeatures(Callback callback) {
            mCallback = callback;
        }

        public FeatureSet doSynchronously(List<?>... params) {
            return doInBackground(params);
        }

        @Override
        protected FeatureSet doInBackground(List<?>... params) {
            List<?> arguments = params[0];
            Blog blog = (Blog) arguments.get(0);

            if (blog == null)
                return null;

            XMLRPCClientInterface client = XMLRPCFactory.instantiate(blog.getUri(), blog.getHttpuser(),
                    blog.getHttppassword());

            Object[] apiParams = new Object[] {
                    blog.getRemoteBlogId(),
                    blog.getUsername(),
                    blog.getPassword(),
            };

            Map<?, ?> resultMap = null;
            try {
                resultMap = (HashMap<?, ?>) client.call("wpcom.getFeatures", apiParams);
            } catch (ClassCastException cce) {
                AppLog.e(T.API, cce);
            } catch (XMLRPCException e) {
                AppLog.e(T.API, e);
            }

            if (resultMap != null) {
                return new FeatureSet(blog.getRemoteBlogId(), resultMap);
            }

            return null;
        }

        @Override
        protected void onPostExecute(FeatureSet result) {
            if (mCallback != null)
                mCallback.onResult(result);
        }

    }

    /**
     * Discover the XML-RPC endpoint for the WordPress API associated with the specified blog URL.
     *
     * @param urlString URL of the blog to get the XML-RPC endpoint for.
     * @return XML-RPC endpoint for the specified blog, or null if unable to discover endpoint.
     */
    public static String getXMLRPCUrl(String urlString, boolean trustAllSslCertificates) throws SSLHandshakeException {
        Pattern xmlrpcLink = Pattern.compile("<api\\s*?name=\"WordPress\".*?apiLink=\"(.*?)\"",
                Pattern.CASE_INSENSITIVE | Pattern.DOTALL);

        String html = getResponse(urlString, trustAllSslCertificates);
        if (html != null) {
            Matcher matcher = xmlrpcLink.matcher(html);
            if (matcher.find()) {
                return matcher.group(1);
            }
        }
        return null; // never found the rsd tag
    }

    /**
     * Make volley and other libs based on HttpsURLConnection trust all ssl certificates (self signed or non
     * verified hostnames)
     *
     */
    private static void trustAllSslCertificates(boolean trustAll) {
        try {
            if (trustAll) {
                SSLContext context = SSLContext.getInstance("SSL");
                context.init(null, VolleyUtils.trustAllCerts, new SecureRandom());
                HttpsURLConnection.setDefaultSSLSocketFactory(context.getSocketFactory());
                HttpsURLConnection.setDefaultHostnameVerifier(new HostnameVerifier() {
                    @Override
                    public boolean verify(String arg0, SSLSession arg1) {
                        return true;
                    }
                });
            } else {
                // use defaults
                HttpsURLConnection.setDefaultSSLSocketFactory((SSLSocketFactory) SSLSocketFactory
                        .getDefault());
                HttpsURLConnection.setDefaultHostnameVerifier(HttpsURLConnection.getDefaultHostnameVerifier());
            }
        } catch (NoSuchAlgorithmException e) {
            AppLog.e(T.API, e);
        } catch (KeyManagementException e) {
            AppLog.e(T.API, e);
        }
    }

    /**
     * Synchronous method to fetch the String content at the specified URL.
     *
     * @param url                     URL to fetch contents for.
     * @param trustAllSslCertificates if true ignore SSL errors
     * @return content of the resource, or null if URL was invalid or resource could not be retrieved.
     */
    public static String getResponse(final String url, boolean trustAllSslCertificates) throws SSLHandshakeException {
        return getResponse(url, trustAllSslCertificates, 3);
    }

    private static String getResponse(final String url, boolean trustAllSslCertificates, int maxRedirection)
            throws SSLHandshakeException {
        trustAllSslCertificates(trustAllSslCertificates);
        RequestFuture<String> requestFuture = RequestFuture.newFuture();
        StringRequest stringRequest = new StringRequest(Request.Method.GET, url, requestFuture, requestFuture);
        WordPress.requestQueue.add(stringRequest);
        try {
            // Wait for the response
            return requestFuture.get(30, TimeUnit.SECONDS);
        } catch (InterruptedException e) {
            AppLog.e(T.API, e);
            return null;
        } catch (ExecutionException e) {
            if (e.getCause() instanceof ServerError) {
                NetworkResponse networkResponse = ((ServerError) e.getCause()).networkResponse;
                if ((networkResponse != null) && (networkResponse.statusCode == HttpURLConnection.HTTP_MOVED_PERM ||
                                                  networkResponse.statusCode == HttpURLConnection.HTTP_MOVED_TEMP)) {
                    String newUrl = networkResponse.headers.get("Location");
                    if (maxRedirection > 0) {
                        return getResponse(newUrl, trustAllSslCertificates, maxRedirection - 1);
                    }
                }
            }
            if (e.getCause() != null && e.getCause().getCause() instanceof SSLHandshakeException) {
                throw (SSLHandshakeException) e.getCause().getCause();
            }
            AppLog.e(T.API, e);
            return null;
        } catch (TimeoutException e) {
            AppLog.e(T.API, e);
            return null;
        } finally {
            trustAllSslCertificates(false);
        }
    }

    /**
     * Regex pattern for matching the RSD link found in most WordPress sites.
     */
    private static final Pattern rsdLink = Pattern.compile(
            "<link\\s*?rel=\"EditURI\"\\s*?type=\"application/rsd\\+xml\"\\s*?title=\"RSD\"\\s*?href=\"(.*?)\"",
            Pattern.CASE_INSENSITIVE | Pattern.DOTALL);

    /**
     * Returns RSD URL based on regex match
     * @param urlString
     * @return String RSD url
     */
    public static String getRSDMetaTagHrefRegEx(String urlString, boolean trustAllSslCertificates)
            throws SSLHandshakeException {
        String html = ApiHelper.getResponse(urlString, trustAllSslCertificates);
        if (html != null) {
            Matcher matcher = rsdLink.matcher(html);
            if (matcher.find()) {
                String href = matcher.group(1);
                return href;
            }
        }
        return null;
    }

    /**
     * Returns RSD URL based on html tag search
     * @param urlString
     * @return String RSD url
     */
    public static String getRSDMetaTagHref(String urlString, boolean trustAllSslCertificates)
            throws SSLHandshakeException {
        // get the html code
        String data = ApiHelper.getResponse(urlString, trustAllSslCertificates);

        // parse the html and get the attribute for xmlrpc endpoint
        if (data != null) {
            StringReader stringReader = new StringReader(data);
            XmlPullParser parser = Xml.newPullParser();
            try {
                // auto-detect the encoding from the stream
                parser.setInput(stringReader);
                int eventType = parser.getEventType();
                while (eventType != XmlPullParser.END_DOCUMENT) {
                    String name = null;
                    String rel = "";
                    String type = "";
                    String href = "";
                    switch (eventType) {
                    case XmlPullParser.START_TAG:
                        name = parser.getName();
                        if (name.equalsIgnoreCase("link")) {
                            for (int i = 0; i < parser.getAttributeCount(); i++) {
                                String attrName = parser.getAttributeName(i);
                                String attrValue = parser.getAttributeValue(i);
                                if (attrName.equals("rel")) {
                                    rel = attrValue;
                                } else if (attrName.equals("type"))
                                    type = attrValue;
                                else if (attrName.equals("href"))
                                    href = attrValue;
                            }

                            if (rel.equals("EditURI") && type.equals("application/rsd+xml")) {
                                return href;
                            }
                            // currentMessage.setLink(parser.nextText());
                        }
                        break;
                    }
                    eventType = parser.next();
                }
            } catch (Exception e) {
                e.printStackTrace();
                return null;
            }
        }
        return null; // never found the rsd tag
    }
}<|MERGE_RESOLUTION|>--- conflicted
+++ resolved
@@ -409,10 +409,7 @@
                 result = (Object[]) client.call((isPage) ? "wp.getPages"
                         : "metaWeblog.getRecentPosts", xmlrpcParams);
                 if (result != null && result.length > 0) {
-<<<<<<< HEAD
-=======
                     mPostCount = result.length;
->>>>>>> f5ef4b9d
                     List<Map<?, ?>> postsList = new ArrayList<Map<?, ?>>();
 
                     if (!loadMore) {
@@ -434,10 +431,6 @@
                     }
 
                     WordPress.wpDB.savePosts(postsList, blog.getLocalTableBlogId(), isPage, !loadMore);
-<<<<<<< HEAD
-                    mPostCount = postsList.size();
-=======
->>>>>>> f5ef4b9d
                 }
                 return true;
             } catch (XMLRPCException e) {
