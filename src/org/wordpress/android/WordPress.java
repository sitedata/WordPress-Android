--- conflicted
+++ resolved
@@ -39,12 +39,8 @@
 import org.wordpress.android.models.Blog;
 import org.wordpress.android.models.Comment;
 import org.wordpress.android.models.Post;
-<<<<<<< HEAD
-import org.wordpress.android.ui.prefs.UserPrefs;
-=======
 import org.wordpress.android.ui.notifications.NotificationUtils;
 import org.wordpress.android.ui.prefs.ReaderPrefs;
->>>>>>> ae6ec7a7
 import org.wordpress.android.util.BitmapLruCache;
 import org.wordpress.android.util.DeviceUtils;
 import org.wordpress.android.util.StringUtils;
@@ -471,7 +467,7 @@
         currentBlog = null;
 
         // reset all reader-related prefs & data
-        UserPrefs.reset();
+        ReaderPrefs.reset();
         ReaderDatabase.reset();
 
         //Delete all the Notes
