--- conflicted
+++ resolved
@@ -26,21 +26,13 @@
 import com.google.android.gcm.GCMRegistrar;
 import com.google.gson.Gson;
 import com.google.gson.reflect.TypeToken;
-
-<<<<<<< HEAD
 import com.simperium.Simperium;
 import com.simperium.client.Bucket;
 import com.simperium.client.BucketObject;
 
-import org.apache.http.HttpResponse;
 import org.wordpress.android.datasets.ReaderDatabase;
 import org.wordpress.android.models.Blog;
-import org.wordpress.android.models.Comment;
 import org.wordpress.android.models.Note;
-=======
-import org.wordpress.android.datasets.ReaderDatabase;
-import org.wordpress.android.models.Blog;
->>>>>>> 47150599
 import org.wordpress.android.models.Post;
 import org.wordpress.android.networking.OAuthAuthenticator;
 import org.wordpress.android.networking.OAuthAuthenticatorFactory;
@@ -51,14 +43,10 @@
 import org.wordpress.android.util.AppLog;
 import org.wordpress.android.util.AppLog.T;
 import org.wordpress.android.util.BitmapLruCache;
+import org.wordpress.android.util.SimperiumUtils;
 import org.wordpress.android.util.Utils;
 import org.wordpress.android.util.VolleyUtils;
 import org.wordpress.android.util.WPMobileStatsUtil;
-<<<<<<< HEAD
-import org.wordpress.android.util.WPRestClient;
-import org.wordpress.android.util.SimperiumUtils;
-=======
->>>>>>> 47150599
 import org.wordpress.passcodelock.AppLockManager;
 
 import java.io.IOException;
@@ -424,70 +412,9 @@
             AppLog.e(T.UTILS, "Error while cleaning the Local KeyStore File", e);
         }
 
-<<<<<<< HEAD
-        public void requestAccessToken(final WPRestClient.Request request, final Blog blog) {
-
-            Oauth oauth = new Oauth(Config.OAUTH_APP_ID, Config.OAUTH_APP_SECRET, Config.OAUTH_REDIRECT_URI);
-
-            // make oauth volley request
-
-            String username = null, password = null;
-            final SharedPreferences settings = PreferenceManager.getDefaultSharedPreferences(WordPress.this);
-
-            if (blog == null) {
-                // We weren't give a specific blog, so we're going to user the username/password
-                // from the "global" dotcom user account
-                username = settings.getString(WPCOM_USERNAME_PREFERENCE, null);
-                password = WordPressDB.decryptPassword(settings.getString(WPCOM_PASSWORD_PREFERENCE, null));
-            } else {
-                // use the requested blog's username password, if it's a dotcom blog, use the
-                // username and password for the blog. If it's a jetpack blog (not isDotcomFlag)
-                // then use the getDotcom_* methods for username/password
-                if (blog.isDotcomFlag()) {
-                    username = blog.getUsername();
-                    password = blog.getPassword();
-                } else {
-                    username = blog.getDotcom_username();
-                    password = blog.getDotcom_password();
-                }
-            }
-
-            Request oauthRequest = oauth.makeRequest(username, password,
-
-                    new Oauth.Listener() {
-
-                        @Override
-                        public void onResponse(Oauth.Token token) {
-                            if (blog == null) {
-                                settings.edit().putString(ACCESS_TOKEN_PREFERENCE, token.toString()).
-                                        commit();
-                                SimperiumUtils.authorizeUser(simperium, token.toString());
-                            } else {
-                                blog.setApi_key(token.toString());
-                                blog.save();
-                            }
-                            request.sendWithAccessToken(token);
-                        }
-
-                    },
-
-                    new Oauth.ErrorListener() {
-
-                        @Override
-                        public void onErrorResponse(VolleyError error) {
-                            request.abort(error);
-                        }
-
-                    }
-            );
-
-            // add oauth request to the request queue
-            requestQueue.add(oauthRequest);
-=======
         wpDB.deleteAllAccounts();
         wpDB.updateLastBlogId(-1);
         currentBlog = null;
->>>>>>> 47150599
 
         // send broadcast that user is signing out - this is received by WPActionBarActivity
         // descendants
@@ -519,12 +446,9 @@
         UserPrefs.reset();
         ReaderDatabase.reset();
 
-<<<<<<< HEAD
         notesBucket.reset();
         metaBucket.reset();
 
-=======
->>>>>>> 47150599
         // send broadcast that user is signing out - this is received by WPActionBarActivity
         // descendants
         Intent broadcastIntent = new Intent();
