package org.wordpress.android;

import android.annotation.SuppressLint;
import android.annotation.TargetApi;
import android.app.Activity;
import android.app.Application;
import android.content.ComponentCallbacks2;
import android.content.Context;
import android.content.Intent;
import android.content.SharedPreferences;
import android.content.pm.PackageInfo;
import android.content.pm.PackageManager;
import android.content.pm.PackageManager.NameNotFoundException;
import android.content.res.Configuration;
import android.net.http.AndroidHttpClient;
import android.os.Build;
import android.os.Bundle;
import android.os.StrictMode;
import android.preference.PreferenceManager;
import android.util.Log;

import com.android.volley.AuthFailureError;
import com.android.volley.Request;
import com.android.volley.RequestQueue;
import com.android.volley.VolleyError;
import com.android.volley.VolleyLog;
import com.android.volley.toolbox.HttpClientStack;
import com.android.volley.toolbox.HttpStack;
import com.android.volley.toolbox.HurlStack;
import com.android.volley.toolbox.ImageLoader;
import com.android.volley.toolbox.Volley;
import com.google.android.gcm.GCMRegistrar;
import com.google.gson.Gson;
import com.google.gson.reflect.TypeToken;
import com.wordpress.rest.Oauth;

import com.simperium.Simperium;
import com.simperium.client.Bucket;
import com.simperium.client.BucketObject;

import org.apache.http.HttpResponse;
import org.wordpress.android.datasets.ReaderDatabase;
import org.wordpress.android.models.Blog;
import org.wordpress.android.models.Comment;
import org.wordpress.android.models.Note;
import org.wordpress.android.models.Post;
import org.wordpress.android.ui.notifications.NotificationUtils;
import org.wordpress.android.ui.prefs.UserPrefs;
import org.wordpress.android.util.BitmapLruCache;
import org.wordpress.android.util.DeviceUtils;
import org.wordpress.android.util.StringUtils;
import org.wordpress.android.util.WPMobileStatsUtil;
import org.wordpress.android.util.WPRestClient;
import org.wordpress.android.util.SimperiumUtils;
import org.wordpress.passcodelock.AppLockManager;

import java.io.IOException;
import java.lang.reflect.Type;
import java.util.Date;
import java.util.HashMap;
import java.util.List;
import java.util.Map;

public class WordPress extends Application {
    public static final String ACCESS_TOKEN_PREFERENCE="wp_pref_wpcom_access_token";
    public static final String WPCOM_USERNAME_PREFERENCE="wp_pref_wpcom_username";
    public static final String WPCOM_PASSWORD_PREFERENCE="wp_pref_wpcom_password";
    private static final String APP_ID_PROPERTY="oauth.app_id";
    private static final String APP_SECRET_PROPERTY="oauth.app_secret";
    private static final String APP_REDIRECT_PROPERTY="oauth.redirect_uri";

    public static String versionName;
    public static Blog currentBlog;
    public static Comment currentComment;
    public static Post currentPost;
    public static WordPressDB wpDB;
    public static WordPressStatsDB wpStatsDB;
    public static OnPostUploadedListener onPostUploadedListener = null;
    public static boolean postsShouldRefresh;
    public static boolean shouldRestoreSelectedActivity;
    public static WPRestClient restClient;
    public static RequestQueue requestQueue;
    public static ImageLoader imageLoader;
<<<<<<< HEAD
    public static BitmapLruCache localImageCache;
    public static Simperium simperium;

    public static Bucket<Note> notesBucket;
    public static Bucket<BucketObject> metaBucket;
=======
    public static final String TAG = "WordPress";
    public static final String BROADCAST_ACTION_SIGNOUT = "wp-signout";
>>>>>>> 2223ee0c

    private static Context mContext;
    private static BitmapLruCache mBitmapCache;

    public static BitmapLruCache getBitmapCache() {
        if (mBitmapCache == null) {
            // The cache size will be measured in kilobytes rather than
            // number of items. See http://developer.android.com/training/displaying-bitmaps/cache-bitmap.html
            int maxMemory = (int) (Runtime.getRuntime().maxMemory() / 1024);
            int cacheSize = maxMemory / 16;  //Use 1/16th of the available memory for this memory cache.
            mBitmapCache = new BitmapLruCache(cacheSize);
        }
        return mBitmapCache;
    }

    @Override
    public void onCreate() {
        versionName = getVersionName();
        wpDB = new WordPressDB(this);

        wpStatsDB = new WordPressStatsDB(this);

        mContext = this;

        simperium = SimperiumUtils.configureSimperium(this,
            getWPComAuthToken(this));

        // Volley networking setup
        requestQueue = Volley.newRequestQueue(this, getHttpClientStack());
        imageLoader = new ImageLoader(requestQueue, getBitmapCache());
        VolleyLog.setTag(TAG);

        // http://stackoverflow.com/a/17035814
        imageLoader.setBatchedResponseDelay(0);

        SharedPreferences settings = PreferenceManager.getDefaultSharedPreferences(this);
        if (settings.getInt("wp_pref_last_activity", -1) >= 0)
            shouldRestoreSelectedActivity = true;

        restClient = new WPRestClient(requestQueue, new OauthAuthenticator());
        registerForCloudMessaging(this);

        // Uncomment this line if you want to test the app locking feature
        AppLockManager.getInstance().enableDefaultAppLockIfAvailable(this);
        if (AppLockManager.getInstance().isAppLockFeatureEnabled())
            AppLockManager.getInstance().getCurrentAppLock().setDisabledActivities(new String[]{"org.wordpress.android.ui.ShareIntentReceiverActivity"});

        WPMobileStatsUtil.initialize();
        WPMobileStatsUtil.trackEventForWPCom(WPMobileStatsUtil.StatsEventAppOpened);

        super.onCreate();

        if (Build.VERSION.SDK_INT >= Build.VERSION_CODES.ICE_CREAM_SANDWICH) {
            PushNotificationsBackendMonitor pnBackendMponitor = new PushNotificationsBackendMonitor();
            registerComponentCallbacks(pnBackendMponitor);
            registerActivityLifecycleCallbacks(pnBackendMponitor);
         }
    }

    public static Context getContext() {
        return mContext;
    }

    /*
     * enables "strict mode" for testing - should NEVER be used in release builds
     */
    @SuppressLint("NewApi")
    private static void enableStrictMode() {
        // strict mode requires API level 9 or later
        if (Build.VERSION.SDK_INT < 9)
            return;

        StrictMode.setThreadPolicy(new StrictMode.ThreadPolicy.Builder()
                .detectDiskReads()
                .detectDiskWrites()
                .detectNetwork()
                .penaltyLog()
                .penaltyFlashScreen()
                .build());

        StrictMode.setVmPolicy(new StrictMode.VmPolicy.Builder()
                .detectActivityLeaks()
                .detectLeakedSqlLiteObjects()
                .detectLeakedClosableObjects()
                .detectLeakedRegistrationObjects()
                .penaltyLog()
                .build());

        Log.w("WORDPRESS", "Strict mode enabled");
    }

    public static void registerForCloudMessaging(Context ctx) {
        if (WordPress.hasValidWPComCredentials(ctx)) {
            String token = null;
            try {
                // Register for Google Cloud Messaging
                GCMRegistrar.checkDevice(ctx);
                GCMRegistrar.checkManifest(ctx);
                token = GCMRegistrar.getRegistrationId(ctx);
                String gcmId = Config.GCM_ID;
                if (gcmId != null && token.equals("")) {
                    GCMRegistrar.register(ctx, gcmId);
                } else {
                    // Send the token to WP.com in case it was invalidated
                    NotificationUtils.registerPushNotificationsToken(ctx, token, true);
                    Log.v("WORDPRESS", "Already registered for GCM");
                }
            } catch (Exception e) {
                Log.v("WORDPRESS", "Could not register for GCM: " + e.getMessage());
            }
        }
    }
    
    /**
     * Get versionName from Manifest.xml
     *
     * @return versionName
     */
    private String getVersionName() {
        PackageManager pm = getPackageManager();
        try {
            PackageInfo pi = pm.getPackageInfo(getPackageName(), 0);
            return pi.versionName == null ? "" : pi.versionName;
        } catch (NameNotFoundException e) {
            return "";
        }
    }

    public interface OnPostUploadedListener {
        public abstract void OnPostUploaded();
    }

    public static void setOnPostUploadedListener(OnPostUploadedListener listener) {
        onPostUploadedListener = listener;
    }

    public static void postUploaded() {
        if (onPostUploadedListener != null) {
            try {
                onPostUploadedListener.OnPostUploaded();
            } catch (Exception e) {
                postsShouldRefresh = true;
            }
        } else {
            postsShouldRefresh = true;
        }

    }

    /**
     * Get the currently active blog.
     * <p/>
     * If the current blog is not already set, try and determine the last active blog from the last
     * time the application was used. If we're not able to determine the last active blog, just
     * select the first one.
     */
    public static Blog getCurrentBlog() {
        if (currentBlog == null) {
            // attempt to restore the last active blog
            setCurrentBlogToLastActive();

            // fallback to just using the first blog
            List<Map<String, Object>> accounts = WordPress.wpDB.getVisibleAccounts();
            if (currentBlog == null && accounts.size() > 0) {
                int id = Integer.valueOf(accounts.get(0).get("id").toString());
                setCurrentBlog(id);
                wpDB.updateLastBlogId(id);
            }
        }

        return currentBlog;
    }

    /**
     * Get the blog with the specified ID.
     *
     * @param id ID of the blog to retrieve.
     * @return the blog with the specified ID, or null if blog could not be retrieved.
     */
    public static Blog getBlog(int id) {
        try {
            Blog blog = new Blog(id);
            return blog;
        } catch (Exception e) {
            return null;
        }
    }

    /**
     * Set the last active blog as the current blog.
     *
     * @return the current blog
     */
    public static Blog setCurrentBlogToLastActive() {
        List<Map<String, Object>> accounts = WordPress.wpDB.getVisibleAccounts();

        int lastBlogId = WordPress.wpDB.getLastBlogId();
        if (lastBlogId != -1) {
            for (Map<String, Object> account : accounts) {
                int id = Integer.valueOf(account.get("id").toString());
                if (id == lastBlogId) {
                    setCurrentBlog(id);
                }
            }
        }

        return currentBlog;
    }

    /**
     * Set the blog with the specified id as the current blog.
     *
     * @param id id of the blog to set as current
     * @return the current blog
     */
    public static Blog setCurrentBlog(int id) {
        try {
            currentBlog = new Blog(id);
        } catch (Exception e) {
            e.printStackTrace();
        }

        return currentBlog;
    }

    /*
     * returns the blogID of the current blog
     */
    public static int getCurrentBlogId() {
        return (currentBlog != null ? currentBlog.getBlogId() : -1);
    }

    public static int getCurrentBlogAccountId() {
        return (currentBlog != null ? currentBlog.getId() : -1);
    }

    /**
     * Checks for WordPress.com credentials
     *
     * @return true if we have credentials or false if not
     */
    public static boolean hasValidWPComCredentials(Context context) {
        SharedPreferences settings = PreferenceManager.getDefaultSharedPreferences(context);
        String username = settings.getString(WPCOM_USERNAME_PREFERENCE, null);
        String password = settings.getString(WPCOM_PASSWORD_PREFERENCE, null);

        if (username != null && password != null)
            return true;
        else
            return false;
    }

    /**
     * Returns WordPress.com Auth Token
     *
     * @return String - The wpcom Auth token, or null if not authenticated.
     */
    public static String getWPComAuthToken(Context context) {
        SharedPreferences settings = PreferenceManager.getDefaultSharedPreferences(context);
        return settings.getString(WordPress.ACCESS_TOKEN_PREFERENCE, null);

    }

    class OauthAuthenticator implements WPRestClient.Authenticator {

        @Override
        public void authenticate(WPRestClient.Request request) {

            String siteId = request.getSiteId();
            String token = null;
            Blog blog = null;

            SharedPreferences settings = PreferenceManager.getDefaultSharedPreferences(WordPress.this);
            if (siteId == null) {
                // Use the global access token
                token = settings.getString(ACCESS_TOKEN_PREFERENCE, null);
            } else {
                blog = wpDB.getBlogForDotComBlogId(siteId);

                if (blog != null) {
                    // get the access token from api key field
                    token = blog.getApi_key();

                    // valid oauth tokens are 64 chars
                    if (token != null && token.length() < 64 && !blog.isDotcomFlag()) {
                        token = null;
                    }

                    // if there is no access token, but this is the dotcom flag
                    if (token == null && (blog.isDotcomFlag() &&
                            blog.getUsername().equals(settings.getString(WPCOM_USERNAME_PREFERENCE, "")))) {
                        token = settings.getString(ACCESS_TOKEN_PREFERENCE, null);
                    }
                }

            }

            if (token != null) {
                // we have an access token, set the request and send it
                request.sendWithAccessToken(token);
            } else {
                // we don't have an access token, let's request one
                requestAccessToken(request, blog);
            }

        }

        public void requestAccessToken(final WPRestClient.Request request, final Blog blog) {

            Oauth oauth = new Oauth(Config.OAUTH_APP_ID, Config.OAUTH_APP_SECRET, Config.OAUTH_REDIRECT_URI);

            // make oauth volley request

            String username = null, password = null;
            final SharedPreferences settings = PreferenceManager.getDefaultSharedPreferences(WordPress.this);

            if (blog == null) {
                // We weren't give a specific blog, so we're going to user the username/password
                // from the "global" dotcom user account
                username = settings.getString(WPCOM_USERNAME_PREFERENCE, null);
                password = WordPressDB.decryptPassword(settings.getString(WPCOM_PASSWORD_PREFERENCE, null));
            } else {
                // use the requested blog's username password, if it's a dotcom blog, use the
                // username and password for the blog. If it's a jetpack blog (not isDotcomFlag)
                // then use the getDotcom_* methods for username/password
                if (blog.isDotcomFlag()) {
                    username = blog.getUsername();
                    password = blog.getPassword();
                } else {
                    username = blog.getDotcom_username();
                    password = blog.getDotcom_password();
                }
            }

            Request oauthRequest = oauth.makeRequest(username, password,

                    new Oauth.Listener() {

                        @Override
                        public void onResponse(Oauth.Token token) {
                            if (blog == null) {
                                settings.edit().putString(ACCESS_TOKEN_PREFERENCE, token.toString()).
                                        commit();
                                SimperiumUtils.authorizeUser(simperium, token.toString());
                            } else {
                                blog.setApi_key(token.toString());
                                blog.save();
                            }
                            request.sendWithAccessToken(token);
                        }

                    },

                    new Oauth.ErrorListener() {

                        @Override
                        public void onErrorResponse(VolleyError error) {
                            request.abort(error);
                        }

                    }
            );

            // add oauth request to the request queue
            requestQueue.add(oauthRequest);

        }
    }

    /**
     * Sign out from all accounts by clearing out the password, which will require user to sign in
     * again
     */
    public static void signOut(Context context) {
        NotificationUtils.unregisterPushNotificationsToken(
                context,
                GCMRegistrar.getRegistrationId(context));
        try {
            GCMRegistrar.checkDevice(context);
            GCMRegistrar.unregister(context);
        } catch (Exception e) {
            Log.v("WORDPRESS", "Could not unregister for GCM: " + e.getMessage());
        }
        SharedPreferences.Editor editor = PreferenceManager
                .getDefaultSharedPreferences(context).edit();
        editor.remove(WordPress.WPCOM_USERNAME_PREFERENCE);
        editor.remove(WordPress.WPCOM_PASSWORD_PREFERENCE);
        editor.remove(WordPress.ACCESS_TOKEN_PREFERENCE);
        editor.commit();
        wpDB.deactivateAccounts();
        wpDB.updateLastBlogId(-1);
        currentBlog = null;

        // reset all reader-related prefs & data
        UserPrefs.reset();
        ReaderDatabase.reset();

        //Delete all the Notes
        WordPress.wpDB.clearNotes();
        
        // send broadcast that user is signing out - this is received by WPActionBarActivity
        // descendants
        Intent broadcastIntent = new Intent();
        broadcastIntent.setAction(BROADCAST_ACTION_SIGNOUT);
        context.sendBroadcast(broadcastIntent);

    }

    public static String getLoginUrl(Blog blog) {
        String loginURL = null;
        Gson gson = new Gson();
        Type type = new TypeToken<Map<?, ?>>() {
        }.getType();
        Map<?, ?> blogOptions = gson.fromJson(blog.getBlogOptions(), type);
        if (blogOptions != null) {
            Map<?, ?> homeURLMap = (Map<?, ?>) blogOptions.get("login_url");
            if (homeURLMap != null)
                loginURL = homeURLMap.get("value").toString();
        }
        // Try to guess the login URL if blogOptions is null (blog not added to the app), or WP version is < 3.6
        if (loginURL == null) {
            if (blog.getUrl().lastIndexOf("/") != -1) {
                return blog.getUrl().substring(0, blog.getUrl().lastIndexOf("/"))
                        + "/wp-login.php";
            } else {
                return blog.getUrl().replace("xmlrpc.php", "wp-login.php");
            }
        }

        return loginURL;
    }

    public static HttpStack getHttpClientStack() {

        if (Build.VERSION.SDK_INT >= Build.VERSION_CODES.GINGERBREAD) {
            HurlStack stack = new HurlStack() {
                @Override
                public HttpResponse performRequest(Request<?> request, Map<String, String> headers)
                        throws IOException, AuthFailureError {

                    if (request.getUrl() != null && StringUtils.getHost(request.getUrl()).endsWith("files.wordpress.com")) {
                        // Add the auth header to access private WP.com files
                        HashMap<String, String> authParams = new HashMap<String, String>();
                        authParams.put("Authorization", "Bearer " + getWPComAuthToken(mContext));
                        headers.putAll(authParams);
                    }
                    
                    HashMap<String, String> defaultHeaders = new HashMap<String, String>();
                    if (DeviceUtils.getInstance().isBlackBerry()) {
                        defaultHeaders.put("User-Agent", DeviceUtils.getBlackBerryUserAgent());
                    } else {
                        defaultHeaders.put("User-Agent", "wp-android/" + WordPress.versionName);
                    }
                    headers.putAll(defaultHeaders);
                    
                    return super.performRequest(request, headers);
                }
            };

            return stack;

        } else {
            HttpClientStack stack = new HttpClientStack(AndroidHttpClient.newInstance("volley/0")) {
                @Override
                public HttpResponse performRequest(Request<?> request, Map<String, String> headers)
                        throws IOException, AuthFailureError {

                    if (request.getUrl() != null && StringUtils.getHost(request.getUrl()).endsWith("files.wordpress.com")) {
                        // Add the auth header to access private WP.com files
                        HashMap<String, String> authParams = new HashMap<String, String>();
                        authParams.put("Authorization", "Bearer " + getWPComAuthToken(mContext));
                        headers.putAll(authParams);
                    }
                    
                    HashMap<String, String> defaultHeaders = new HashMap<String, String>();
                    if (DeviceUtils.getInstance().isBlackBerry()) {
                        defaultHeaders.put("User-Agent", DeviceUtils.getBlackBerryUserAgent());
                    } else {
                        defaultHeaders.put("User-Agent", "wp-android/" + WordPress.versionName);
                    }
                    headers.putAll(defaultHeaders);

                    return super.performRequest(request, headers);
                }
            };

            return stack;
        }
    }
    
    /*
     * Detect when the app goes to the background and come back to the foreground.
     * 
     * Turns out that when your app has no more visible UI, a callback is triggered. 
     * The callback, implemented in this custom class, is called ComponentCallbacks2 (yes, with a two). 
     * This callback is only available in API Level 14 (Ice Cream Sandwich) and above.
     * 
     * This class also uses ActivityLifecycleCallbacks and a timer used as guard, to make sure to detect the send to background event and not other events.
     * 
     */
    @TargetApi(Build.VERSION_CODES.ICE_CREAM_SANDWICH)
    private class PushNotificationsBackendMonitor implements Application.ActivityLifecycleCallbacks, ComponentCallbacks2 {
        
        private final int DEFAULT_TIMEOUT = 2 * 60; //2 minutes
        private Date lastPingDate;
        
        boolean background = false;

        @Override
        public void onConfigurationChanged(final Configuration newConfig) {
        }

        @Override
        public void onLowMemory() {
        }

        @Override
        public void onTrimMemory(final int level) {

            if (level == ComponentCallbacks2.TRIM_MEMORY_UI_HIDDEN) {
                // We're in the Background
                background = true;
            } else {
                background = false;
            }
            
            //Levels that we need to consider are  TRIM_MEMORY_RUNNING_CRITICAL = 15; - TRIM_MEMORY_RUNNING_LOW = 10; - TRIM_MEMORY_RUNNING_MODERATE = 5;
            if (level < ComponentCallbacks2.TRIM_MEMORY_UI_HIDDEN && mBitmapCache != null) {
                mBitmapCache.evictAll();
            }
 
        }
        
        private boolean mustPingPushNotificationsBackend() {
            
            if (WordPress.hasValidWPComCredentials(mContext) == false)
                return false;
            
            if (background == false)
                return false;
            
            background = false;
            
            if (lastPingDate == null)
                return false; //first startup

            Date now = new Date();
            long nowInMilliseconds = now.getTime();
            long lastPingDateInMilliseconds = lastPingDate.getTime();
            int secondsPassed = (int) (nowInMilliseconds - lastPingDateInMilliseconds)/(1000);
            if (secondsPassed >= DEFAULT_TIMEOUT) {         
                lastPingDate = now;
                return true;
            }

            return false;
        }
        
        @Override
        public void onActivityResumed(Activity arg0) {
            if(mustPingPushNotificationsBackend()) {
                //uhhh ohhh!
                
                if (WordPress.hasValidWPComCredentials(mContext)) {
                    String token = null;
                    try {
                        // Register for Google Cloud Messaging
                        GCMRegistrar.checkDevice(mContext);
                        GCMRegistrar.checkManifest(mContext);
                        token = GCMRegistrar.getRegistrationId(mContext);
                        String gcmId = Config.GCM_ID;
                        if (gcmId == null || token == null || token.equals("") ) {
                            Log.e("WORDPRESS", "Could not ping the PNs backend, Token or gmcID not found");
                            return;
                        } else {
                            // Send the token to WP.com
                            NotificationUtils.registerPushNotificationsToken(mContext, token, false);
                        }
                    } catch (Exception e) {
                        Log.e("WORDPRESS", "Could not ping the PNs backend: " + e.getMessage());
                    }
                }
                
            }
        }

        @Override
        public void onActivityCreated(Activity arg0, Bundle arg1) {
        }

        @Override
        public void onActivityDestroyed(Activity arg0) {
        }

        @Override
        public void onActivityPaused(Activity arg0) {
            lastPingDate = new Date();
        }
        @Override
        public void onActivitySaveInstanceState(Activity arg0, Bundle arg1) {
        }

        @Override
        public void onActivityStarted(Activity arg0) {
        }

        @Override
        public void onActivityStopped(Activity arg0) {
        }    
    }
}<|MERGE_RESOLUTION|>--- conflicted
+++ resolved
@@ -81,19 +81,15 @@
     public static WPRestClient restClient;
     public static RequestQueue requestQueue;
     public static ImageLoader imageLoader;
-<<<<<<< HEAD
-    public static BitmapLruCache localImageCache;
+    public static final String TAG = "WordPress";
+    public static final String BROADCAST_ACTION_SIGNOUT = "wp-signout";
+
+    private static Context mContext;
+    private static BitmapLruCache mBitmapCache;
+
     public static Simperium simperium;
-
     public static Bucket<Note> notesBucket;
     public static Bucket<BucketObject> metaBucket;
-=======
-    public static final String TAG = "WordPress";
-    public static final String BROADCAST_ACTION_SIGNOUT = "wp-signout";
->>>>>>> 2223ee0c
-
-    private static Context mContext;
-    private static BitmapLruCache mBitmapCache;
 
     public static BitmapLruCache getBitmapCache() {
         if (mBitmapCache == null) {
@@ -488,9 +484,9 @@
         UserPrefs.reset();
         ReaderDatabase.reset();
 
-        //Delete all the Notes
-        WordPress.wpDB.clearNotes();
-        
+        notesBucket.reset();
+        metaBucket.reset();
+
         // send broadcast that user is signing out - this is received by WPActionBarActivity
         // descendants
         Intent broadcastIntent = new Intent();
