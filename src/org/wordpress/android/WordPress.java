package org.wordpress.android;

import android.annotation.SuppressLint;
import android.annotation.TargetApi;
import android.app.Activity;
import android.app.Application;
import android.content.ComponentCallbacks2;
import android.content.Context;
import android.content.Intent;
import android.content.SharedPreferences;
import android.content.pm.PackageInfo;
import android.content.pm.PackageManager;
import android.content.pm.PackageManager.NameNotFoundException;
import android.content.res.Configuration;
import android.database.sqlite.SQLiteException;
import android.net.http.AndroidHttpClient;
import android.os.Build;
import android.os.Bundle;
import android.os.StrictMode;
import android.preference.PreferenceManager;

import com.android.volley.AuthFailureError;
import com.android.volley.Request;
import com.android.volley.RequestQueue;
import com.android.volley.VolleyLog;
import com.android.volley.toolbox.HttpClientStack;
import com.android.volley.toolbox.HttpStack;
import com.android.volley.toolbox.HurlStack;
import com.android.volley.toolbox.ImageLoader;
import com.android.volley.toolbox.Volley;
import com.google.android.gcm.GCMRegistrar;
import com.google.gson.Gson;
import com.google.gson.reflect.TypeToken;

import org.apache.http.HttpResponse;
import org.wordpress.android.datasets.ReaderDatabase;
import org.wordpress.android.models.Blog;
import org.wordpress.android.models.Comment;
import org.wordpress.android.models.Post;
import org.wordpress.android.networking.OAuthAuthenticator;
import org.wordpress.android.networking.OAuthAuthenticatorFactory;
import org.wordpress.android.networking.RestClientUtils;
import org.wordpress.android.ui.notifications.NotificationUtils;
import org.wordpress.android.ui.prefs.UserPrefs;
import org.wordpress.android.util.AppLog;
import org.wordpress.android.util.AppLog.T;
import org.wordpress.android.util.BitmapLruCache;
import org.wordpress.android.util.DeviceUtils;
import org.wordpress.android.util.StringUtils;
import org.wordpress.android.util.VolleyUtils;
import org.wordpress.android.util.WPMobileStatsUtil;
import org.wordpress.passcodelock.AppLockManager;

import java.io.IOException;
import java.lang.reflect.Type;
import java.util.Date;
import java.util.HashMap;
import java.util.List;
import java.util.Map;

public class WordPress extends Application {
    public static final String ACCESS_TOKEN_PREFERENCE="wp_pref_wpcom_access_token";
    public static final String WPCOM_USERNAME_PREFERENCE="wp_pref_wpcom_username";
    public static final String WPCOM_PASSWORD_PREFERENCE="wp_pref_wpcom_password";
    private static final String APP_ID_PROPERTY="oauth.app_id";
    private static final String APP_SECRET_PROPERTY="oauth.app_secret";
    private static final String APP_REDIRECT_PROPERTY="oauth.redirect_uri";

    public static String versionName;
    public static Blog currentBlog;
    public static Comment currentComment;
    public static Post currentPost;
    public static WordPressDB wpDB;
    public static WordPressStatsDB wpStatsDB;
    public static OnPostUploadedListener onPostUploadedListener = null;
    public static boolean postsShouldRefresh;
    public static boolean shouldRestoreSelectedActivity;
    public static RestClientUtils mRestClientUtils;
    public static RequestQueue requestQueue;
    public static ImageLoader imageLoader;
    public static final String TAG = "WordPress";
    public static final String BROADCAST_ACTION_SIGNOUT = "wp-signout";

    private static Context mContext;
    private static BitmapLruCache mBitmapCache;

    public static BitmapLruCache getBitmapCache() {
        if (mBitmapCache == null) {
            // The cache size will be measured in kilobytes rather than
            // number of items. See http://developer.android.com/training/displaying-bitmaps/cache-bitmap.html
            int maxMemory = (int) (Runtime.getRuntime().maxMemory() / 1024);
            int cacheSize = maxMemory / 16;  //Use 1/16th of the available memory for this memory cache.
            mBitmapCache = new BitmapLruCache(cacheSize);
        }
        return mBitmapCache;
    }

    @Override
    public void onCreate() {
        versionName = getVersionName();
        initWpDb();
        wpStatsDB = new WordPressStatsDB(this);
        mContext = this;

        // Volley networking setup
        requestQueue = Volley.newRequestQueue(this, getHttpClientStack());
        imageLoader = new ImageLoader(requestQueue, getBitmapCache());
        VolleyLog.setTag(TAG);

        // http://stackoverflow.com/a/17035814
        imageLoader.setBatchedResponseDelay(0);

        SharedPreferences settings = PreferenceManager.getDefaultSharedPreferences(this);
        if (settings.getInt("wp_pref_last_activity", -1) >= 0) {
            shouldRestoreSelectedActivity = true;
        }
        registerForCloudMessaging(this);

        // Uncomment this line if you want to test the app locking feature
        AppLockManager.getInstance().enableDefaultAppLockIfAvailable(this);
        if (AppLockManager.getInstance().isAppLockFeatureEnabled()) {
            AppLockManager.getInstance().getCurrentAppLock().setDisabledActivities(
                    new String[]{"org.wordpress.android.ui.ShareIntentReceiverActivity"});
        }

        WPMobileStatsUtil.initialize();
        WPMobileStatsUtil.trackEventForWPCom(WPMobileStatsUtil.StatsEventAppOpened);

        super.onCreate();

        if (Build.VERSION.SDK_INT >= Build.VERSION_CODES.ICE_CREAM_SANDWICH) {
            PushNotificationsBackendMonitor pnBackendMponitor = new PushNotificationsBackendMonitor();
            registerComponentCallbacks(pnBackendMponitor);
            registerActivityLifecycleCallbacks(pnBackendMponitor);
         }

        //Enable log recording on beta build
        if (NotificationUtils.getAppPushNotificationsName().equals("org.wordpress.android.beta.build")) {
            AppLog.enableRecording(true);
        }
    }

    private void initWpDb() {
        if (!createAndVerifyWpDb()) {
            AppLog.e(T.DB, "Invalid database, sign out user and delete database");
            SharedPreferences.Editor editor = PreferenceManager.getDefaultSharedPreferences(this).edit();
            currentBlog = null;
            editor.remove(WordPress.WPCOM_USERNAME_PREFERENCE);
            editor.remove(WordPress.WPCOM_PASSWORD_PREFERENCE);
            editor.remove(WordPress.ACCESS_TOKEN_PREFERENCE);
            editor.commit();
            if (wpDB != null) {
                wpDB.updateLastBlogId(-1);
                wpDB.deleteDatabase(this);
            }
            wpDB = new WordPressDB(this);
        }
    }

    private boolean createAndVerifyWpDb() {
        try {
            wpDB = new WordPressDB(this);
            // verify account data
            List<Map<String, Object>> accounts = wpDB.getAllAccounts();
            for (Map<String, Object> account : accounts) {
                if (account == null || account.get("blogName") == null || account.get("url") == null) {
                    return false;
                }
            }
            return true;
        } catch (SQLiteException sqle) {
            AppLog.e(T.DB, sqle);
            return false;
        } catch (RuntimeException re) {
            AppLog.e(T.DB, re);
            return false;
        }
    }

    public static Context getContext() {
        return mContext;
    }

    public static RestClientUtils getRestClientUtils() {
        if (mRestClientUtils == null) {
            OAuthAuthenticator authenticator = OAuthAuthenticatorFactory.instantiate();
            mRestClientUtils = new RestClientUtils(requestQueue, authenticator);
        }
        return mRestClientUtils;
    }

    /*
     * enables "strict mode" for testing - should NEVER be used in release builds
     */
    @SuppressLint("NewApi")
    private static void enableStrictMode() {
        // strict mode requires API level 9 or later
        if (Build.VERSION.SDK_INT < 9)
            return;

        StrictMode.setThreadPolicy(new StrictMode.ThreadPolicy.Builder()
                .detectDiskReads()
                .detectDiskWrites()
                .detectNetwork()
                .penaltyLog()
                .penaltyFlashScreen()
                .build());

        StrictMode.setVmPolicy(new StrictMode.VmPolicy.Builder()
                .detectActivityLeaks()
                .detectLeakedSqlLiteObjects()
                .detectLeakedClosableObjects()
                .detectLeakedRegistrationObjects()
                .penaltyLog()
                .build());

        AppLog.w(T.UTILS, "Strict mode enabled");
    }

    public static void registerForCloudMessaging(Context ctx) {
        if (WordPress.hasValidWPComCredentials(ctx)) {
            String token = null;
            try {
                // Register for Google Cloud Messaging
                GCMRegistrar.checkDevice(ctx);
                GCMRegistrar.checkManifest(ctx);
                token = GCMRegistrar.getRegistrationId(ctx);
                String gcmId = Config.GCM_ID;
                if (gcmId != null && token.equals("")) {
                    GCMRegistrar.register(ctx, gcmId);
                } else {
                    // Send the token to WP.com in case it was invalidated
                    NotificationUtils.registerDeviceForPushNotifications(ctx, token);
                    AppLog.v(T.NOTIFS, "Already registered for GCM");
                }
            } catch (Exception e) {
                AppLog.e(T.NOTIFS, "Could not register for GCM: " + e.getMessage());
            }
        }
    }

    /**
     * Get versionName from Manifest.xml
     *
     * @return versionName
     */
    private String getVersionName() {
        PackageManager pm = getPackageManager();
        try {
            PackageInfo pi = pm.getPackageInfo(getPackageName(), 0);
            return pi.versionName == null ? "" : pi.versionName;
        } catch (NameNotFoundException e) {
            return "";
        }
    }

    public interface OnPostUploadedListener {
        public abstract void OnPostUploaded();
    }

    public static void setOnPostUploadedListener(OnPostUploadedListener listener) {
        onPostUploadedListener = listener;
    }

    public static void postUploaded() {
        if (onPostUploadedListener != null) {
            try {
                onPostUploadedListener.OnPostUploaded();
            } catch (Exception e) {
                postsShouldRefresh = true;
            }
        } else {
            postsShouldRefresh = true;
        }

    }

    /**
     * Get the currently active blog.
     * <p/>
     * If the current blog is not already set, try and determine the last active blog from the last
     * time the application was used. If we're not able to determine the last active blog, just
     * select the first one.
     */
    public static Blog getCurrentBlog() {
        if (currentBlog == null || !wpDB.isDotComAccountVisible(currentBlog.getRemoteBlogId())) {
            // attempt to restore the last active blog
            setCurrentBlogToLastActive();

            // fallback to just using the first blog
            List<Map<String, Object>> accounts = WordPress.wpDB.getVisibleAccounts();
            if (currentBlog == null && accounts.size() > 0) {
                int id = Integer.valueOf(accounts.get(0).get("id").toString());
                setCurrentBlog(id);
                wpDB.updateLastBlogId(id);
            }
        }

        return currentBlog;
    }

    /**
     * Get the blog with the specified ID.
     *
     * @param id ID of the blog to retrieve.
     * @return the blog with the specified ID, or null if blog could not be retrieved.
     */
    public static Blog getBlog(int id) {
        try {
            Blog blog = wpDB.getBlogById(id);
            return blog;
        } catch (Exception e) {
            return null;
        }
    }

    /**
     * Set the last active blog as the current blog.
     *
     * @return the current blog
     */
    public static Blog setCurrentBlogToLastActive() {
        List<Map<String, Object>> accounts = WordPress.wpDB.getVisibleAccounts();

        int lastBlogId = WordPress.wpDB.getLastBlogId();
        if (lastBlogId != -1) {
            for (Map<String, Object> account : accounts) {
                int id = Integer.valueOf(account.get("id").toString());
                if (id == lastBlogId) {
                    setCurrentBlog(id);
                    return currentBlog;
                }
            }
        }
        // Previous active blog is hidden or deleted
        currentBlog = null;
        return null;
    }

    /**
     * Set the blog with the specified id as the current blog.
     *
     * @param id id of the blog to set as current
     * @return the current blog
     */
    public static Blog setCurrentBlog(int id) {
        try {
            currentBlog = wpDB.getBlogById(id);
        } catch (Exception e) {
            e.printStackTrace();
        }

        return currentBlog;
    }

    /*
     * returns the blogID of the current blog
     */
    public static int getCurrentRemoteBlogId() {
        return (currentBlog != null ? currentBlog.getRemoteBlogId() : -1);
    }

    public static int getCurrentLocalTableBlogId() {
        return (currentBlog != null ? currentBlog.getLocalTableBlogId() : -1);
    }

    /**
     * Checks for WordPress.com credentials
     *
     * @return true if we have credentials or false if not
     */
    public static boolean hasValidWPComCredentials(Context context) {
        SharedPreferences settings = PreferenceManager.getDefaultSharedPreferences(context);
        String username = settings.getString(WPCOM_USERNAME_PREFERENCE, null);
        String password = settings.getString(WPCOM_PASSWORD_PREFERENCE, null);
        return username != null && password != null;
    }

    public static boolean isSignedIn(Context context) {
        if (WordPress.hasValidWPComCredentials(context)) {
            return true;
        }
        return WordPress.wpDB.getNumVisibleAccounts() != 0;
    }

    /**
     * Returns WordPress.com Auth Token
     *
     * @return String - The wpcom Auth token, or null if not authenticated.
     */
    public static String getWPComAuthToken(Context context) {
        SharedPreferences settings = PreferenceManager.getDefaultSharedPreferences(context);
        return settings.getString(WordPress.ACCESS_TOKEN_PREFERENCE, null);

    }

<<<<<<< HEAD
=======
    class OauthAuthenticator implements WPRestClient.Authenticator {

        @Override
        public void authenticate(WPRestClient.Request request) {

            String siteId = request.getSiteId();
            String token = null;
            Blog blog = null;

            SharedPreferences settings = PreferenceManager.getDefaultSharedPreferences(WordPress.this);
            if (siteId == null) {
                // Use the global access token
                token = settings.getString(ACCESS_TOKEN_PREFERENCE, null);
            } else {
                blog = wpDB.getBlogForDotComBlogId(siteId);

                if (blog != null) {
                    // get the access token from api key field. Hetpack blogs likned with a different wpcom account have the token stored here.
                    token = blog.getApi_key();

                    // valid oauth tokens are 64 chars
                    if (token != null && token.length() < 64 && !blog.isDotcomFlag()) {
                        token = null;
                    }

                    // if there is no access token, we need to check if it is a dotcom blog, or a jetpack blog linked with the main wpcom account.
                    if (token == null){ 
                        if (blog.isDotcomFlag() && blog.getUsername().equals(settings.getString(WPCOM_USERNAME_PREFERENCE, ""))){ 
                            token = settings.getString(ACCESS_TOKEN_PREFERENCE, null);
                        } else if (blog.isJetpackPowered()) {
                            if (blog.getDotcom_username() == null ||  blog.getDotcom_username().equals(settings.getString(WPCOM_USERNAME_PREFERENCE, ""))) {
                                token = settings.getString(ACCESS_TOKEN_PREFERENCE, null);
                            }
                        }
                    }
                }
            }
            if (token != null) {
                // we have an access token, set the request and send it
                request.sendWithAccessToken(token);
            } else {
                // we don't have an access token, let's request one
                requestAccessToken(request, blog);
            }

        }

        public void requestAccessToken(final WPRestClient.Request request, final Blog blog) {

            Oauth oauth = new Oauth(Config.OAUTH_APP_ID, Config.OAUTH_APP_SECRET, Config.OAUTH_REDIRECT_URI);

            // make oauth volley request

            String username = null, password = null;
            final SharedPreferences settings = PreferenceManager.getDefaultSharedPreferences(WordPress.this);

            if (blog == null) {
                // We weren't give a specific blog, so we're going to user the username/password
                // from the "global" dotcom user account
                username = settings.getString(WPCOM_USERNAME_PREFERENCE, null);
                password = WordPressDB.decryptPassword(settings.getString(WPCOM_PASSWORD_PREFERENCE, null));
            } else {
                // use the requested blog's username password, if it's a dotcom blog, use the
                // username and password for the blog. If it's a jetpack blog (not isDotcomFlag)
                // then use the getDotcom_* methods for username/password
                if (blog.isDotcomFlag()) {
                    username = blog.getUsername();
                    password = blog.getPassword();
                } else {
                    username = blog.getDotcom_username();
                    password = blog.getDotcom_password();
                }
            }

            Request oauthRequest = oauth.makeRequest(username, password,

                    new Oauth.Listener() {

                        @Override
                        public void onResponse(Oauth.Token token) {
                            if (blog == null) {
                                settings.edit().putString(ACCESS_TOKEN_PREFERENCE, token.toString()).
                                        commit();
                            } else {
                                blog.setApi_key(token.toString());
                                blog.save();
                            }
                            request.sendWithAccessToken(token);
                        }

                    },

                    new Oauth.ErrorListener() {

                        @Override
                        public void onErrorResponse(VolleyError error) {
                            request.abort(error);
                        }

                    }
            );

            // add oauth request to the request queue
            requestQueue.add(oauthRequest);

        }
    }

>>>>>>> 04292dec
    /**
     * Sign out from all accounts by clearing out the password, which will require user to sign in
     * again
     */
    public static void signOut(Context context) {
        // cancel all Volley requests - do this before unregistering push since that uses
        // a Volley request
        VolleyUtils.cancelAllRequests(requestQueue);

        NotificationUtils.unregisterDevicePushNotifications(context);
        try {
            GCMRegistrar.checkDevice(context);
            GCMRegistrar.unregister(context);
        } catch (Exception e) {
            AppLog.v(T.NOTIFS, "Could not unregister for GCM: " + e.getMessage());
        }

        SharedPreferences.Editor editor = PreferenceManager.getDefaultSharedPreferences(context).edit();
        editor.remove(WordPress.WPCOM_USERNAME_PREFERENCE);
        editor.remove(WordPress.WPCOM_PASSWORD_PREFERENCE);
        editor.remove(WordPress.ACCESS_TOKEN_PREFERENCE);
        editor.commit();

        wpDB.deleteAllAccounts();
        wpDB.updateLastBlogId(-1);
        currentBlog = null;

        // reset all reader-related prefs & data
        UserPrefs.reset();
        ReaderDatabase.reset();

        //Delete all the Notes
        WordPress.wpDB.clearNotes();

        // send broadcast that user is signing out - this is received by WPActionBarActivity
        // descendants
        Intent broadcastIntent = new Intent();
        broadcastIntent.setAction(BROADCAST_ACTION_SIGNOUT);
        context.sendBroadcast(broadcastIntent);
    }

    public static String getLoginUrl(Blog blog) {
        String loginURL = null;
        Gson gson = new Gson();
        Type type = new TypeToken<Map<?, ?>>() {
        }.getType();
        Map<?, ?> blogOptions = gson.fromJson(blog.getBlogOptions(), type);
        if (blogOptions != null) {
            Map<?, ?> homeURLMap = (Map<?, ?>) blogOptions.get("login_url");
            if (homeURLMap != null)
                loginURL = homeURLMap.get("value").toString();
        }
        // Try to guess the login URL if blogOptions is null (blog not added to the app), or WP version is < 3.6
        if (loginURL == null) {
            if (blog.getUrl().lastIndexOf("/") != -1) {
                return blog.getUrl().substring(0, blog.getUrl().lastIndexOf("/"))
                        + "/wp-login.php";
            } else {
                return blog.getUrl().replace("xmlrpc.php", "wp-login.php");
            }
        }

        return loginURL;
    }

    public static HttpStack getHttpClientStack() {

        if (Build.VERSION.SDK_INT >= Build.VERSION_CODES.GINGERBREAD) {
            HurlStack stack = new HurlStack() {
                @Override
                public HttpResponse performRequest(Request<?> request, Map<String, String> headers)
                        throws IOException, AuthFailureError {

                    if (request.getUrl() != null && StringUtils.getHost(request.getUrl()).endsWith("files.wordpress.com")) {
                        // Add the auth header to access private WP.com files
                        HashMap<String, String> authParams = new HashMap<String, String>();
                        authParams.put("Authorization", "Bearer " + getWPComAuthToken(mContext));
                        headers.putAll(authParams);
                    }

                    HashMap<String, String> defaultHeaders = new HashMap<String, String>();
                    if (DeviceUtils.getInstance().isBlackBerry()) {
                        defaultHeaders.put("User-Agent", DeviceUtils.getBlackBerryUserAgent());
                    } else {
                        defaultHeaders.put("User-Agent", "wp-android/" + WordPress.versionName);
                    }
                    headers.putAll(defaultHeaders);

                    return super.performRequest(request, headers);
                }
            };

            return stack;

        } else {
            HttpClientStack stack = new HttpClientStack(AndroidHttpClient.newInstance("volley/0")) {
                @Override
                public HttpResponse performRequest(Request<?> request, Map<String, String> headers)
                        throws IOException, AuthFailureError {

                    if (request.getUrl() != null && StringUtils.getHost(request.getUrl()).endsWith("files.wordpress.com")) {
                        // Add the auth header to access private WP.com files
                        HashMap<String, String> authParams = new HashMap<String, String>();
                        authParams.put("Authorization", "Bearer " + getWPComAuthToken(mContext));
                        headers.putAll(authParams);
                    }

                    HashMap<String, String> defaultHeaders = new HashMap<String, String>();
                    if (DeviceUtils.getInstance().isBlackBerry()) {
                        defaultHeaders.put("User-Agent", DeviceUtils.getBlackBerryUserAgent());
                    } else {
                        defaultHeaders.put("User-Agent", "wp-android/" + WordPress.versionName);
                    }
                    headers.putAll(defaultHeaders);

                    return super.performRequest(request, headers);
                }
            };

            return stack;
        }
    }

    /*
     * Detect when the app goes to the background and come back to the foreground.
     *
     * Turns out that when your app has no more visible UI, a callback is triggered.
     * The callback, implemented in this custom class, is called ComponentCallbacks2 (yes, with a two).
     * This callback is only available in API Level 14 (Ice Cream Sandwich) and above.
     *
     * This class also uses ActivityLifecycleCallbacks and a timer used as guard, to make sure to detect the send to background event and not other events.
     *
     */
    @TargetApi(Build.VERSION_CODES.ICE_CREAM_SANDWICH)
    private class PushNotificationsBackendMonitor implements Application.ActivityLifecycleCallbacks, ComponentCallbacks2 {

        private final int DEFAULT_TIMEOUT = 2 * 60; //2 minutes
        private Date lastPingDate;

        boolean background = false;

        @Override
        public void onConfigurationChanged(final Configuration newConfig) {
        }

        @Override
        public void onLowMemory() {
        }

        @Override
        public void onTrimMemory(final int level) {

            if (level == ComponentCallbacks2.TRIM_MEMORY_UI_HIDDEN) {
                // We're in the Background
                background = true;
            } else {
                background = false;
            }

            //Levels that we need to consider are  TRIM_MEMORY_RUNNING_CRITICAL = 15; - TRIM_MEMORY_RUNNING_LOW = 10; - TRIM_MEMORY_RUNNING_MODERATE = 5;
            if (level < ComponentCallbacks2.TRIM_MEMORY_UI_HIDDEN && mBitmapCache != null) {
                mBitmapCache.evictAll();
            }

        }

        private boolean mustPingPushNotificationsBackend() {

            if (WordPress.hasValidWPComCredentials(mContext) == false)
                return false;

            if (background == false)
                return false;

            background = false;

            if (lastPingDate == null)
                return false; //first startup

            Date now = new Date();
            long nowInMilliseconds = now.getTime();
            long lastPingDateInMilliseconds = lastPingDate.getTime();
            int secondsPassed = (int) (nowInMilliseconds - lastPingDateInMilliseconds)/(1000);
            if (secondsPassed >= DEFAULT_TIMEOUT) {
                lastPingDate = now;
                return true;
            }

            return false;
        }

        @Override
        public void onActivityResumed(Activity arg0) {
            if(mustPingPushNotificationsBackend()) {
                //uhhh ohhh!

                if (WordPress.hasValidWPComCredentials(mContext)) {
                    String token = null;
                    try {
                        // Register for Google Cloud Messaging
                        GCMRegistrar.checkDevice(mContext);
                        GCMRegistrar.checkManifest(mContext);
                        token = GCMRegistrar.getRegistrationId(mContext);
                        String gcmId = Config.GCM_ID;
                        if (gcmId == null || token == null || token.equals("") ) {
                            AppLog.e(T.NOTIFS, "Could not ping the PNs backend, Token or gmcID not found");
                            return;
                        } else {
                            // Send the token to WP.com
                            NotificationUtils.registerDeviceForPushNotifications(mContext, token);
                        }
                    } catch (Exception e) {
                        AppLog.e(T.NOTIFS, "Could not ping the PNs backend: " + e.getMessage());
                    }
                }

            }
        }

        @Override
        public void onActivityCreated(Activity arg0, Bundle arg1) {
        }

        @Override
        public void onActivityDestroyed(Activity arg0) {
        }

        @Override
        public void onActivityPaused(Activity arg0) {
            lastPingDate = new Date();
        }
        @Override
        public void onActivitySaveInstanceState(Activity arg0, Bundle arg1) {
        }

        @Override
        public void onActivityStarted(Activity arg0) {
        }

        @Override
        public void onActivityStopped(Activity arg0) {
        }
    }
}<|MERGE_RESOLUTION|>--- conflicted
+++ resolved
@@ -307,7 +307,7 @@
      */
     public static Blog getBlog(int id) {
         try {
-            Blog blog = wpDB.getBlogById(id);
+            Blog blog = wpDB.instantiateBlogByLocalId(id);
             return blog;
         } catch (Exception e) {
             return null;
@@ -345,7 +345,7 @@
      */
     public static Blog setCurrentBlog(int id) {
         try {
-            currentBlog = wpDB.getBlogById(id);
+            currentBlog = wpDB.instantiateBlogByLocalId(id);
         } catch (Exception e) {
             e.printStackTrace();
         }
@@ -394,117 +394,6 @@
 
     }
 
-<<<<<<< HEAD
-=======
-    class OauthAuthenticator implements WPRestClient.Authenticator {
-
-        @Override
-        public void authenticate(WPRestClient.Request request) {
-
-            String siteId = request.getSiteId();
-            String token = null;
-            Blog blog = null;
-
-            SharedPreferences settings = PreferenceManager.getDefaultSharedPreferences(WordPress.this);
-            if (siteId == null) {
-                // Use the global access token
-                token = settings.getString(ACCESS_TOKEN_PREFERENCE, null);
-            } else {
-                blog = wpDB.getBlogForDotComBlogId(siteId);
-
-                if (blog != null) {
-                    // get the access token from api key field. Hetpack blogs likned with a different wpcom account have the token stored here.
-                    token = blog.getApi_key();
-
-                    // valid oauth tokens are 64 chars
-                    if (token != null && token.length() < 64 && !blog.isDotcomFlag()) {
-                        token = null;
-                    }
-
-                    // if there is no access token, we need to check if it is a dotcom blog, or a jetpack blog linked with the main wpcom account.
-                    if (token == null){ 
-                        if (blog.isDotcomFlag() && blog.getUsername().equals(settings.getString(WPCOM_USERNAME_PREFERENCE, ""))){ 
-                            token = settings.getString(ACCESS_TOKEN_PREFERENCE, null);
-                        } else if (blog.isJetpackPowered()) {
-                            if (blog.getDotcom_username() == null ||  blog.getDotcom_username().equals(settings.getString(WPCOM_USERNAME_PREFERENCE, ""))) {
-                                token = settings.getString(ACCESS_TOKEN_PREFERENCE, null);
-                            }
-                        }
-                    }
-                }
-            }
-            if (token != null) {
-                // we have an access token, set the request and send it
-                request.sendWithAccessToken(token);
-            } else {
-                // we don't have an access token, let's request one
-                requestAccessToken(request, blog);
-            }
-
-        }
-
-        public void requestAccessToken(final WPRestClient.Request request, final Blog blog) {
-
-            Oauth oauth = new Oauth(Config.OAUTH_APP_ID, Config.OAUTH_APP_SECRET, Config.OAUTH_REDIRECT_URI);
-
-            // make oauth volley request
-
-            String username = null, password = null;
-            final SharedPreferences settings = PreferenceManager.getDefaultSharedPreferences(WordPress.this);
-
-            if (blog == null) {
-                // We weren't give a specific blog, so we're going to user the username/password
-                // from the "global" dotcom user account
-                username = settings.getString(WPCOM_USERNAME_PREFERENCE, null);
-                password = WordPressDB.decryptPassword(settings.getString(WPCOM_PASSWORD_PREFERENCE, null));
-            } else {
-                // use the requested blog's username password, if it's a dotcom blog, use the
-                // username and password for the blog. If it's a jetpack blog (not isDotcomFlag)
-                // then use the getDotcom_* methods for username/password
-                if (blog.isDotcomFlag()) {
-                    username = blog.getUsername();
-                    password = blog.getPassword();
-                } else {
-                    username = blog.getDotcom_username();
-                    password = blog.getDotcom_password();
-                }
-            }
-
-            Request oauthRequest = oauth.makeRequest(username, password,
-
-                    new Oauth.Listener() {
-
-                        @Override
-                        public void onResponse(Oauth.Token token) {
-                            if (blog == null) {
-                                settings.edit().putString(ACCESS_TOKEN_PREFERENCE, token.toString()).
-                                        commit();
-                            } else {
-                                blog.setApi_key(token.toString());
-                                blog.save();
-                            }
-                            request.sendWithAccessToken(token);
-                        }
-
-                    },
-
-                    new Oauth.ErrorListener() {
-
-                        @Override
-                        public void onErrorResponse(VolleyError error) {
-                            request.abort(error);
-                        }
-
-                    }
-            );
-
-            // add oauth request to the request queue
-            requestQueue.add(oauthRequest);
-
-        }
-    }
-
->>>>>>> 04292dec
     /**
      * Sign out from all accounts by clearing out the password, which will require user to sign in
      * again
