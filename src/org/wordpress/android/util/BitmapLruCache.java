--- conflicted
+++ resolved
@@ -14,20 +14,21 @@
 
     @Override
     protected int sizeOf(String key, Bitmap value) {
-<<<<<<< HEAD
-        return value.getRowBytes() * value.getHeight() / 1024;
-=======
         int bytes = (value.getRowBytes() * value.getHeight());
         return (bytes / 1024);
     }
 
     @Override
     protected void entryRemoved(boolean evicted, String key, Bitmap oldValue, Bitmap newValue) {
-        if (!oldValue.isRecycled()) {
-            oldValue.recycle();
-            oldValue = null;
-        }
->>>>>>> aba24e56
+        
+        // commenting this out due to "Cannot draw recycled Bitmap errors"
+        // see CommonsWare's comment on the accepted answer at:
+        // http://stackoverflow.com/questions/12218976/cannot-draw-recycled-bitmaps-when-displaying-bitmaps-in-gallery-attached-to-ad
+        
+        // if (!oldValue.isRecycled()) {
+        // oldValue.recycle();
+        // oldValue = null;
+        // }
     }
 
     @Override
