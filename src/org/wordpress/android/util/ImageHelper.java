package org.wordpress.android.util;

import android.content.ContentResolver;
import android.content.Context;
import android.database.Cursor;
import android.graphics.Bitmap;
import android.graphics.BitmapFactory;
import android.graphics.Matrix;
import android.graphics.Point;
import android.media.ExifInterface;
import android.net.Uri;
import android.os.AsyncTask;
import android.provider.MediaStore;
import android.provider.MediaStore.Images;
import android.text.TextUtils;
import android.widget.ImageView;

import org.apache.http.HttpEntity;
import org.apache.http.HttpResponse;
import org.apache.http.HttpStatus;
import org.apache.http.client.methods.HttpGet;
import org.apache.http.impl.client.DefaultHttpClient;
import org.wordpress.android.util.AppLog.T;
import org.wordpress.android.util.CrashlyticsUtils.ExceptionType;
import org.wordpress.android.util.CrashlyticsUtils.ExtraKey;

import java.io.ByteArrayOutputStream;
import java.io.File;
import java.io.FileInputStream;
import java.io.IOException;
import java.io.InputStream;
import java.lang.ref.WeakReference;

public class ImageHelper {

    public static int[] getImageSize(Uri uri, Context context){
        String path = null;
        BitmapFactory.Options options = new BitmapFactory.Options();
        options.inJustDecodeBounds = true;

        if (uri.toString().contains("content:")) {
            String[] projection = new String[] { Images.Media._ID, Images.Media.DATA };
            Cursor cur = context.getContentResolver().query(uri, projection, null, null, null);
            if (cur != null) {
                if (cur.moveToFirst()) {
                    int dataColumn = cur.getColumnIndex(Images.Media.DATA);
                    path = cur.getString(dataColumn);
                }
                cur.close();
            }
        }

        if (TextUtils.isEmpty(path)) {
            //The file isn't ContentResolver, or it can't be access by ContentResolver. Try to access the file directly.
            path = uri.toString().replace("content://media", "");
            path = path.replace("file://", "");
        }

        BitmapFactory.decodeFile(path, options);
        int imageHeight = options.outHeight;
        int imageWidth = options.outWidth;
        return new int[]{imageWidth, imageHeight};
    }

    // Read the orientation from ContentResolver. If it fails, read from EXIF.
    public int getImageOrientation(Context ctx, String filePath) {
        Uri curStream;
        int orientation = 0;

        if (!filePath.contains("content://"))
            curStream = Uri.parse("content://media" + filePath);
        else
            curStream = Uri.parse(filePath);

        try {
            Cursor cur = ctx.getContentResolver().query(curStream, new String[]{Images.Media.ORIENTATION}, null, null, null);
            if (cur != null) {
                if (cur.moveToFirst()) {
                    orientation = cur.getInt(cur.getColumnIndex(Images.Media.ORIENTATION));
                }
                cur.close();
            }
        } catch (Exception errReadingContentResolver) {
            AppLog.e(T.UTILS, errReadingContentResolver);
        }

        if (orientation == 0) {
            orientation = getExifOrientation(filePath);
        }

        return orientation;
    }


    public int getExifOrientation(String path) {
        ExifInterface exif;
        try {
            exif = new ExifInterface(path);
        } catch (IOException e) {
            AppLog.e(T.UTILS, e);
            return 0;
        }

        int exifOrientation = exif.getAttributeInt(ExifInterface.TAG_ORIENTATION, 0);

        switch (exifOrientation) {
            case ExifInterface.ORIENTATION_NORMAL:
                return 0;
            case ExifInterface.ORIENTATION_ROTATE_90:
                return 90;
            case ExifInterface.ORIENTATION_ROTATE_180:
                return 180;
            case ExifInterface.ORIENTATION_ROTATE_270:
                return 270;
            default:
                return 0;
        }
    }

    public static Bitmap downloadBitmap(String url) {
        final DefaultHttpClient client = new DefaultHttpClient();

        final HttpGet getRequest = new HttpGet(url);

        try {
            HttpResponse response = client.execute(getRequest);
            final int statusCode = response.getStatusLine().getStatusCode();
            if (statusCode != HttpStatus.SC_OK) {
                AppLog.w(T.UTILS, "ImageDownloader Error " + statusCode
                        + " while retrieving bitmap from " + url);
                return null;
            }

            final HttpEntity entity = response.getEntity();
            if (entity != null) {
                InputStream inputStream = null;
                try {
                    inputStream = entity.getContent();
                    return BitmapFactory.decodeStream(inputStream);
                } finally {
                    if (inputStream != null) {
                        inputStream.close();
                    }
                    entity.consumeContent();
                }
            }
        } catch (Exception e) {
            // Could provide a more explicit error message for IOException or
            // IllegalStateException
            getRequest.abort();
            AppLog.w(T.UTILS, "ImageDownloader Error while retrieving bitmap from " + url);
        }
        return null;
    }

    /** From http://developer.android.com/training/displaying-bitmaps/load-bitmap.html **/
    public static int calculateInSampleSize(BitmapFactory.Options options, int reqWidth, int reqHeight) {
        // Raw height and width of image
        final int height = options.outHeight;
        final int width = options.outWidth;
        int inSampleSize = 1;

        if (height > reqHeight || width > reqWidth) {

            // Calculate ratios of height and width to requested height and width
            final int heightRatio = Math.round((float) height / (float) reqHeight);
            final int widthRatio = Math.round((float) width / (float) reqWidth);

            // Choose the smallest ratio as inSampleSize value, this will guarantee
            // a final image with both dimensions larger than or equal to the
            // requested height and width.
            inSampleSize = heightRatio < widthRatio ? heightRatio : widthRatio;
        }

        return inSampleSize;
    }


    public interface BitmapWorkerCallback {
        public void onBitmapReady(String filePath, ImageView imageView, Bitmap bitmap);
    }

    public static class BitmapWorkerTask extends AsyncTask<String, Void, Bitmap> {
        private final WeakReference<ImageView> imageViewReference;
        private final BitmapWorkerCallback callback;
        private int targetWidth;
        private int targetHeight;
        private String path;

        public BitmapWorkerTask(ImageView imageView, int width, int height, BitmapWorkerCallback callback) {
            // Use a WeakReference to ensure the ImageView can be garbage collected
            imageViewReference = new WeakReference<ImageView>(imageView);
            this.callback = callback;
            targetWidth = width;
            targetHeight = height;
        }

        // Decode image in background.
        @Override
        protected Bitmap doInBackground(String... params) {
            path = params[0];

            BitmapFactory.Options bfo = new BitmapFactory.Options();
            bfo.inJustDecodeBounds = true;
            BitmapFactory.decodeFile(path, bfo);

            bfo.inSampleSize = calculateInSampleSize(bfo, targetWidth, targetHeight);
            bfo.inJustDecodeBounds = false;

            // get proper rotation
            int bitmapWidth = 0;
            int bitmapHeight = 0;
            try {
                File f = new File(path);
                ExifInterface exif = new ExifInterface(f.getPath());
                int orientation = exif.getAttributeInt(ExifInterface.TAG_ORIENTATION, ExifInterface.ORIENTATION_NORMAL);
                int angle = 0;
                if (orientation == ExifInterface.ORIENTATION_NORMAL) { // no need to rotate
                    return BitmapFactory.decodeFile(path, bfo);
                } else if (orientation == ExifInterface.ORIENTATION_ROTATE_90) {
                    angle = 90;
<<<<<<< HEAD
                } else if (orientation == ExifInterface.ORIENTATION_ROTATE_180) {
                    angle = 180;
                } else if (orientation == ExifInterface.ORIENTATION_ROTATE_270) {
=======
                }
                else if (orientation == ExifInterface.ORIENTATION_ROTATE_180) {
                    angle = 180;
                }
                else if (orientation == ExifInterface.ORIENTATION_ROTATE_270) {
>>>>>>> 60587d06
                    angle = 270;
                }

                Matrix mat = new Matrix();
                mat.postRotate(angle);

<<<<<<< HEAD
                try {
                    Bitmap bmp = BitmapFactory.decodeStream(new FileInputStream(f), null, bfo);
                    if (bmp == null) {
                        AppLog.e(T.UTILS, "can't decode bitmap: " + f.getPath());
                        return null;
                    }
                    bitmapWidth = bmp.getWidth();
                    bitmapHeight = bmp.getHeight();
                    return Bitmap.createBitmap(bmp, 0, 0, bmp.getWidth(), bmp.getHeight(), mat, true);
                } catch (OutOfMemoryError oom) {
                    CrashlyticsUtils.setInt(ExtraKey.IMAGE_ANGLE, angle);
                    CrashlyticsUtils.setInt(ExtraKey.IMAGE_WIDTH, bitmapWidth);
                    CrashlyticsUtils.setInt(ExtraKey.IMAGE_HEIGHT, bitmapHeight);
                    CrashlyticsUtils.logException(oom, ExceptionType.SPECIFIC, T.UTILS);
                    AppLog.e(T.UTILS, "OutOfMemoryError Error in setting image: " + oom);
                }
            } catch (IOException e) {
                AppLog.e(T.UTILS, "Error in setting image", e);
=======
                Bitmap bmp = BitmapFactory.decodeStream(new FileInputStream(f), null, bfo);
                return Bitmap.createBitmap(bmp, 0, 0, bmp.getWidth(), bmp.getHeight(), mat, true);
            }
            catch (IOException e) {
                AppLog.e(T.UTILS, "Error in setting image", e);
            }
            catch(OutOfMemoryError oom) {
                WPMobileStatsUtil.trackEventForSelfHostedAndWPCom(WPMobileStatsUtil.StatsEventMediaOutOfMemory);
                AppLog.e(T.UTILS, "OutOfMemoryError Error in setting image: " + oom);
>>>>>>> 60587d06
            }

            return null;
        }

        // Once complete, see if ImageView is still around and set bitmap.
        @Override
        protected void onPostExecute(Bitmap bitmap) {
            if (imageViewReference == null || bitmap == null)
                return;

            final ImageView imageView = imageViewReference.get();

            if (callback != null)
                callback.onBitmapReady(path, imageView, bitmap);

        }
    }


    public  String getTitleForWPImageSpan(Context ctx, String filePath) {
        if (filePath == null)
            return null;

        Uri curStream;
        String title;

        if (!filePath.contains("content://"))
            curStream = Uri.parse("content://media" + filePath);
        else
            curStream = Uri.parse(filePath);

        if (filePath.contains("video")) {
            return "Video";
        } else {
            String[] projection = new String[] { Images.Thumbnails.DATA };

            Cursor cur;
            try {
                cur = ctx.getContentResolver().query(curStream, projection, null, null, null);
            } catch (Exception e1) {
                AppLog.e(T.UTILS, e1);
                return null;
            }
            File jpeg;
            if (cur != null) {
                String thumbData = "";
                if (cur.moveToFirst()) {
                    int dataColumn = cur.getColumnIndex(Images.Media.DATA);
                    thumbData = cur.getString(dataColumn);
                }
                cur.close();
                if (thumbData == null) {
                    return null;
                }
                jpeg = new File(thumbData);
            } else {
                String path = filePath.toString().replace("file://", "");
                jpeg = new File(path);
            }
            title = jpeg.getName();
            return title;
        }
    }

<<<<<<< HEAD
=======
    private int getThumbnailWidth(Context context, int targetWidth) {
        final int DEFAULT_WIDTH = 600;
        int width;
        if (targetWidth != 0) {
            width = targetWidth;
        } else {
            // Get the display width
            if (context == null) {
                return DEFAULT_WIDTH;
            }
            Point size = DisplayUtils.getDisplayPixelSize(context);
            width = size.x;
            if (size.y < width) {
                width = size.y;
            }
        }
        return width;
    }

>>>>>>> 60587d06
    /**
     * Resizes an image to be placed in the Post Content Editor
     *
     * @return resized bitmap
     */
    public Bitmap getThumbnailForWPImageSpan(Context context, String filePath, int targetWidth) {
        if (filePath == null) {
            return null;
<<<<<<< HEAD

        Display display = ((Activity)ctx).getWindowManager().getDefaultDisplay();
        int width = display.getWidth();
        int height = display.getHeight();
        if (width > height)
            width = height;

        Uri curUri;

        if (!filePath.contains("content://"))
=======
        }
        int width = getThumbnailWidth(context, targetWidth);
        Uri curUri;

        if (!filePath.contains("content://")) {
>>>>>>> 60587d06
            curUri = Uri.parse("content://media" + filePath);
        } else {
            curUri = Uri.parse(filePath);
<<<<<<< HEAD
=======
        }
>>>>>>> 60587d06

        if (filePath.contains("video")) {
            int videoId = 0;
            try {
                videoId = Integer.parseInt(curUri.getLastPathSegment());
            } catch (NumberFormatException e) {
            }
            ContentResolver crThumb = context.getContentResolver();
            BitmapFactory.Options options = new BitmapFactory.Options();
            options.inSampleSize = 1;
            return MediaStore.Video.Thumbnails.getThumbnail(crThumb, videoId, MediaStore.Video.Thumbnails.MINI_KIND,
                    options);
        } else {
            int[] dimensions = getImageSize(curUri, context);
            float conversionFactor = 0.40f;
            if (dimensions[0] > dimensions[1]) //width > height
                conversionFactor = 0.60f;
            int resizedWidth = (int) (width * conversionFactor);

            // create resized picture
            int rotation = getImageOrientation(context, filePath);
            byte[] bytes = createThumbnailFromUri(context, curUri, resizedWidth, null, rotation);

            // upload resized picture
            if (bytes != null && bytes.length > 0) {
                return BitmapFactory.decodeByteArray(bytes, 0, bytes.length);
            } else {
                return null;
            }
        }
    }

    public Bitmap getThumbnailForWPImageSpan(Bitmap largeBitmap, int resizeWidth) {

        if (largeBitmap.getWidth() < resizeWidth)
            return largeBitmap; //Do not resize.

        float percentage = (float) resizeWidth / largeBitmap.getWidth();
        float proportionateHeight = largeBitmap.getHeight() * percentage;
        int resizeHeight = (int) Math.rint(proportionateHeight);

        return Bitmap.createScaledBitmap(largeBitmap, resizeWidth, resizeHeight, true);
    }

    /**
     * nbradbury - 21-Feb-2014 - similar to createThumbnail but more efficient since it doesn't
     * require passing the full-size image as an array of bytes[]
     */
    public byte[] createThumbnailFromUri(Context context,
            Uri imageUri,
            int maxWidth,
            String fileExtension,
            int rotation) {

        if (context == null || imageUri == null)
            return null;

        String filePath = null;
        if (imageUri.toString().contains("content:")) {
            String[] projection = new String[] { Images.Media.DATA };
            Cursor cur = context.getContentResolver().query(imageUri, projection, null, null, null);
            if (cur != null) {
                if (cur.moveToFirst()) {
                    int dataColumn = cur.getColumnIndex(Images.Media.DATA);
                    filePath = cur.getString(dataColumn);
                }
                cur.close();
            }
        }

        if (TextUtils.isEmpty(filePath)) {
            //access the file directly
            filePath = imageUri.toString().replace("content://media", "");
            filePath = filePath.replace("file://", "");
        }

        // get just the image bounds
        BitmapFactory.Options optBounds = new BitmapFactory.Options();
        optBounds.inJustDecodeBounds = true;

        try {
            BitmapFactory.decodeFile(filePath, optBounds);
        } catch (OutOfMemoryError e) {
            CrashlyticsUtils.logException(e, ExceptionType.SPECIFIC, T.UTILS);
            return null;
        }

        // determine correct scale value (should be power of 2)
        // http://stackoverflow.com/questions/477572/android-strange-out-of-memory-issue/3549021#3549021
        int scale = 1;
        if (maxWidth > 0 && optBounds.outWidth > maxWidth) {
            double d = Math.pow(2, (int) Math.round(Math.log(maxWidth / (double) optBounds.outWidth) / Math.log(0.5)));
            scale = (int) d;
        }

        BitmapFactory.Options optActual = new BitmapFactory.Options();
        optActual.inSampleSize = scale;

        // Get the roughly resized bitmap
        Bitmap bmpResized;
        try {
            bmpResized = BitmapFactory.decodeFile(filePath, optActual);
        } catch (OutOfMemoryError e) {
            CrashlyticsUtils.setFloat(ExtraKey.IMAGE_RESIZE_SCALE, scale);
            CrashlyticsUtils.logException(e, ExceptionType.SPECIFIC, T.UTILS);
            return null;
        }

        if (bmpResized == null)
            return null;

        ByteArrayOutputStream stream = new ByteArrayOutputStream();

        // Now calculate exact scale in order to resize accurately
        float percentage = (float) maxWidth / bmpResized.getWidth();
        float proportionateHeight = bmpResized.getHeight() * percentage;
        int finalHeight = (int) Math.rint(proportionateHeight);

        float scaleWidth = ((float) maxWidth) / bmpResized.getWidth();
        float scaleHeight = ((float) finalHeight) / bmpResized.getHeight();

        float scaleBy = Math.min(scaleWidth, scaleHeight);

        // Resize the bitmap to exact size
        Matrix matrix = new Matrix();
        matrix.postScale(scaleBy, scaleBy);

        // apply rotation
        if (rotation != 0) {
            matrix.setRotate(rotation);
        }

        Bitmap.CompressFormat fmt;
        if (fileExtension != null && fileExtension.equalsIgnoreCase("png")) {
            fmt = Bitmap.CompressFormat.PNG;
        } else {
            fmt = Bitmap.CompressFormat.JPEG;
        }

        final Bitmap bmpRotated;
        try {
            bmpRotated = Bitmap.createBitmap(bmpResized, 0, 0, bmpResized.getWidth(), bmpResized.getHeight(), matrix,
                    true);
        } catch (OutOfMemoryError e) {
            CrashlyticsUtils.setInt(ExtraKey.IMAGE_ANGLE, rotation);
            CrashlyticsUtils.setInt(ExtraKey.IMAGE_WIDTH, bmpResized.getWidth());
            CrashlyticsUtils.setInt(ExtraKey.IMAGE_HEIGHT, bmpResized.getHeight());
            CrashlyticsUtils.setFloat(ExtraKey.IMAGE_RESIZE_SCALE, scaleBy);
            CrashlyticsUtils.logException(e, ExceptionType.SPECIFIC, T.UTILS);
            return null;
        }
        bmpRotated.compress(fmt, 100, stream);
        bmpResized.recycle();
        bmpRotated.recycle();

        return stream.toByteArray();
    }
}<|MERGE_RESOLUTION|>--- conflicted
+++ resolved
@@ -219,24 +219,15 @@
                     return BitmapFactory.decodeFile(path, bfo);
                 } else if (orientation == ExifInterface.ORIENTATION_ROTATE_90) {
                     angle = 90;
-<<<<<<< HEAD
                 } else if (orientation == ExifInterface.ORIENTATION_ROTATE_180) {
                     angle = 180;
                 } else if (orientation == ExifInterface.ORIENTATION_ROTATE_270) {
-=======
-                }
-                else if (orientation == ExifInterface.ORIENTATION_ROTATE_180) {
-                    angle = 180;
-                }
-                else if (orientation == ExifInterface.ORIENTATION_ROTATE_270) {
->>>>>>> 60587d06
                     angle = 270;
                 }
 
                 Matrix mat = new Matrix();
                 mat.postRotate(angle);
 
-<<<<<<< HEAD
                 try {
                     Bitmap bmp = BitmapFactory.decodeStream(new FileInputStream(f), null, bfo);
                     if (bmp == null) {
@@ -255,17 +246,6 @@
                 }
             } catch (IOException e) {
                 AppLog.e(T.UTILS, "Error in setting image", e);
-=======
-                Bitmap bmp = BitmapFactory.decodeStream(new FileInputStream(f), null, bfo);
-                return Bitmap.createBitmap(bmp, 0, 0, bmp.getWidth(), bmp.getHeight(), mat, true);
-            }
-            catch (IOException e) {
-                AppLog.e(T.UTILS, "Error in setting image", e);
-            }
-            catch(OutOfMemoryError oom) {
-                WPMobileStatsUtil.trackEventForSelfHostedAndWPCom(WPMobileStatsUtil.StatsEventMediaOutOfMemory);
-                AppLog.e(T.UTILS, "OutOfMemoryError Error in setting image: " + oom);
->>>>>>> 60587d06
             }
 
             return null;
@@ -331,8 +311,6 @@
         }
     }
 
-<<<<<<< HEAD
-=======
     private int getThumbnailWidth(Context context, int targetWidth) {
         final int DEFAULT_WIDTH = 600;
         int width;
@@ -352,7 +330,6 @@
         return width;
     }
 
->>>>>>> 60587d06
     /**
      * Resizes an image to be placed in the Post Content Editor
      *
@@ -361,31 +338,15 @@
     public Bitmap getThumbnailForWPImageSpan(Context context, String filePath, int targetWidth) {
         if (filePath == null) {
             return null;
-<<<<<<< HEAD
-
-        Display display = ((Activity)ctx).getWindowManager().getDefaultDisplay();
-        int width = display.getWidth();
-        int height = display.getHeight();
-        if (width > height)
-            width = height;
+        }
+        int width = getThumbnailWidth(context, targetWidth);
 
         Uri curUri;
-
-        if (!filePath.contains("content://"))
-=======
-        }
-        int width = getThumbnailWidth(context, targetWidth);
-        Uri curUri;
-
         if (!filePath.contains("content://")) {
->>>>>>> 60587d06
             curUri = Uri.parse("content://media" + filePath);
         } else {
             curUri = Uri.parse(filePath);
-<<<<<<< HEAD
-=======
-        }
->>>>>>> 60587d06
+        }
 
         if (filePath.contains("video")) {
             int videoId = 0;
