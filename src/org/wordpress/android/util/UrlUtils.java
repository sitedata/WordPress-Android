package org.wordpress.android.util;

import android.net.Uri;
import android.webkit.MimeTypeMap;
import android.webkit.URLUtil;

import java.io.UnsupportedEncodingException;
import java.net.IDN;
import java.net.URI;
import java.net.URLDecoder;
import java.net.URLEncoder;
import java.nio.charset.Charset;

public class UrlUtils {
    public static String urlEncode(final String text) {
        try {
            return URLEncoder.encode(text, "UTF-8");
        } catch (UnsupportedEncodingException e) {
            return text;
        }
    }

    public static String urlDecode(final String text) {
        try {
            return URLDecoder.decode(text, "UTF-8");
        } catch (UnsupportedEncodingException e) {
            return text;
        }
    }

    public static String getDomainFromUrl(final String urlString) {
        if (urlString == null) {
            return "";
        }
        Uri uri = Uri.parse(urlString);
        return uri.getHost();
    }

<<<<<<< HEAD
    /**
     * Convert IDN names to punycode if necessary
     */
=======
    // Convert IDN names to punycode if necessary
>>>>>>> c4e8b529
    public static String convertUrlToPunycodeIfNeeded(String url) {
        if (!Charset.forName("US-ASCII").newEncoder().canEncode(url)) {
            if (url.toLowerCase().startsWith("http://")) {
                url = "http://" + IDN.toASCII(url.substring(7));
            } else if (url.toLowerCase().startsWith("https://")) {
                url = "https://" + IDN.toASCII(url.substring(8));
            } else {
                url = IDN.toASCII(url);
            }
        }
        return url;
    }

<<<<<<< HEAD
    public static String addHttpProcolIfNeeded(String url, boolean isHTTPS) {
=======
    public static String addUrlSchemeIfNeeded(String url, boolean isHTTPS) {
>>>>>>> c4e8b529
        if (url == null) {
            return null;
        }

        if (!URLUtil.isValidUrl(url)) {
            if (!(url.toLowerCase().startsWith("http://")) && !(url.toLowerCase().startsWith("https://"))) {
                url = (isHTTPS ? "https" : "http") + "://" + url;
            }
        }

        return url;
    }

    /**
     * normalizes a URL, primarily for comparison purposes, for example so that
     * normalizeUrl("http://google.com/") = normalizeUrl("http://google.com")
     */
    public static String normalizeUrl(final String urlString) {
        if (urlString == null) {
            return null;
        }

        // this routine is called from some performance-critical code and creating a URI from a string
        // is slow, so skip it when possible - if we know it's not a relative path (and 99.9% of the
        // time it won't be for our purposes) then we can normalize it without java.net.URI.normalize()
        if (urlString.startsWith("http") && !urlString.contains("..")) {
            // return without a trailing slash
            if (urlString.endsWith("/")) {
                return urlString.substring(0, urlString.length() - 1);
            }
            return urlString;
        }

        // url is relative, so fall back to using slower java.net.URI normalization
        try {
            URI uri = URI.create(urlString);
            return uri.normalize().toString();
        } catch (IllegalArgumentException e) {
            return urlString;
        }
    }

    /**
     * returns the passed url without the query parameters
     */
    public static String removeQuery(final String urlString) {
        if (urlString == null) {
            return null;
        }
        int pos = urlString.indexOf("?");
        if (pos == -1) {
            return urlString;
        }
        return urlString.substring(0, pos);
    }

    /**
     * returns true if passed url is https:
     */
    public static boolean isHttps(final String urlString) {
        return (urlString != null && urlString.startsWith("https:"));
    }

    /**
     * returns https: version of passed http: url
     */
    public static String makeHttps(final String urlString) {
        if (urlString == null || !urlString.startsWith("http:")) {
            return urlString;
        }
        return "https:" + urlString.substring(5, urlString.length());
    }

    /**
     * see http://stackoverflow.com/a/8591230/1673548
     */
    public static String getUrlMimeType(final String urlString) {
        if (urlString == null) {
            return null;
        }

        String extension = MimeTypeMap.getFileExtensionFromUrl(urlString);
        if (extension == null) {
            return null;
        }

        MimeTypeMap mime = MimeTypeMap.getSingleton();
        String mimeType = mime.getMimeTypeFromExtension(extension);
        if (mimeType == null) {
            return null;
        }

        return mimeType;
    }

    /**
     * returns false if the url is not valid or if the url host is null, else true
     */
    public static boolean isValidUrlAndHostNotNull(String url) {
        try {
            URI uri = URI.create(url);
            if (uri.getHost() == null) {
                return false;
            }
        } catch (IllegalArgumentException e) {
            return false;
        }
        return true;
    }
}<|MERGE_RESOLUTION|>--- conflicted
+++ resolved
@@ -36,13 +36,9 @@
         return uri.getHost();
     }
 
-<<<<<<< HEAD
     /**
      * Convert IDN names to punycode if necessary
      */
-=======
-    // Convert IDN names to punycode if necessary
->>>>>>> c4e8b529
     public static String convertUrlToPunycodeIfNeeded(String url) {
         if (!Charset.forName("US-ASCII").newEncoder().canEncode(url)) {
             if (url.toLowerCase().startsWith("http://")) {
@@ -56,11 +52,7 @@
         return url;
     }
 
-<<<<<<< HEAD
-    public static String addHttpProcolIfNeeded(String url, boolean isHTTPS) {
-=======
     public static String addUrlSchemeIfNeeded(String url, boolean isHTTPS) {
->>>>>>> c4e8b529
         if (url == null) {
             return null;
         }
