package org.wordpress.android.util;

<<<<<<< HEAD
=======
import java.io.IOException;
import java.io.UnsupportedEncodingException;
import java.security.GeneralSecurityException;
import java.security.KeyManagementException;
import java.security.NoSuchAlgorithmException;
import java.security.SecureRandom;
import java.util.HashMap;
import java.util.Map;

import javax.net.ssl.SSLContext;
import javax.net.ssl.SSLSocketFactory;
import javax.net.ssl.TrustManager;

>>>>>>> 56960840
import android.content.Context;
import android.util.Base64;

import com.android.volley.AuthFailureError;
import com.android.volley.Request;
import com.android.volley.RequestQueue;
import com.android.volley.VolleyError;
import com.android.volley.toolbox.HttpStack;
import com.android.volley.toolbox.HurlStack;
import com.android.volley.toolbox.ImageRequest;

import org.apache.http.HttpResponse;
import org.json.JSONException;
import org.json.JSONObject;
import org.wordpress.android.WordPress;
import org.wordpress.android.models.Blog;
import org.wordpress.android.networking.SelfSignedSSLCertsManager;
import org.wordpress.android.networking.WPTrustManager;
import org.wordpress.android.util.AppLog.T;

import java.io.IOException;
import java.io.UnsupportedEncodingException;
import java.security.KeyManagementException;
import java.security.NoSuchAlgorithmException;
import java.security.SecureRandom;
import java.util.HashMap;
import java.util.Map;

import javax.net.ssl.SSLContext;
import javax.net.ssl.SSLSocketFactory;
import javax.net.ssl.TrustManager;

/**
 * Created by nbradbury on 9/3/13.
 */
public class VolleyUtils {

    /*
     * returns REST API error string from the response in the passed VolleyError
     * for example, returns "already_subscribed" from this response:
     *  {
	 *      "error": "already_subscribed",
	 *      "message": "You are already subscribed to the specified topic."
	 *  }
     */
    public static String errStringFromVolleyError(VolleyError volleyError) {
        JSONObject json = volleyErrorToJSON(volleyError);
        if (json==null)
            return "";
        return JSONUtil.getString(json, "error");
    }

    /*
     * attempts to return JSON from a volleyError - useful for WP REST API failures, which often
     * contain JSON in the response
     */
    public static JSONObject volleyErrorToJSON(VolleyError volleyError) {
        if (volleyError==null
                || volleyError.networkResponse==null
                || volleyError.networkResponse.data==null
                || volleyError.networkResponse.headers==null)
            return null;

        String contentType = volleyError.networkResponse.headers.get("Content-Type");
        if (contentType==null || !contentType.equals("application/json"))
            return null;

        try {
            String response = new String(volleyError.networkResponse.data, "UTF-8");
            JSONObject json = new JSONObject(response);
            return json;
        } catch (UnsupportedEncodingException e) {
            return null;
        } catch (JSONException e) {
            return null;
        }
    }

    /*
     * cancel all Volley requests that ARE for images
     */
    public static void cancelAllImageRequests(RequestQueue requestQueue) {
        if (requestQueue==null)
            return;
        RequestQueue.RequestFilter filter = new RequestQueue.RequestFilter() {
            @Override
            public boolean apply(Request<?> request) {
                return (request instanceof ImageRequest);
            }
        };
        requestQueue.cancelAll(filter);
    }

    /*
     * cancel all Volley requests that aren't for images
     */
    public static void cancelAllNonImageRequests(RequestQueue requestQueue) {
        if (requestQueue==null)
            return;
        RequestQueue.RequestFilter filter = new RequestQueue.RequestFilter() {
            @Override
            public boolean apply(Request<?> request) {
                if (request instanceof ImageRequest)
                    return false;
                return true;
            }
        };
        requestQueue.cancelAll(filter);
    }

    /*
     * cancel all Volley requests
     */
    public static void cancelAllRequests(RequestQueue requestQueue) {
        if (requestQueue==null)
            return;
        RequestQueue.RequestFilter filter = new RequestQueue.RequestFilter() {
            @Override
            public boolean apply(Request<?> request) {
                return true;
            }
        };
        requestQueue.cancelAll(filter);
    }

    /*
     * Return true if the blog is protected with HTTP Basic Auth 
     */
    public static boolean isCustomHTTPClientStackNeeded(Blog currentBlog) {
        if (currentBlog.hasValidHTTPAuthCredentials())
            return true;
        
        return false;
    }
    
    public static HttpStack getHTTPClientStack(final Context ctx) {
        return getHTTPClientStack(ctx, null);
    }
    
    public static HttpStack getHTTPClientStack(final Context ctx, final Blog currentBlog) {
        SSLSocketFactory mSslSocketFactory = null;
        try {
            TrustManager[] trustAllowedCerts = new TrustManager[]{ new WPTrustManager(SelfSignedSSLCertsManager.getInstance(ctx).getLocalKeyStore()) };
            SSLContext context = SSLContext.getInstance("SSL");
            context.init(null, trustAllowedCerts, new SecureRandom());
            mSslSocketFactory = context.getSocketFactory();
        } catch (NoSuchAlgorithmException e) {
            AppLog.e(T.API, e);
        } catch (KeyManagementException e) {
            AppLog.e(T.API, e);
        } catch (GeneralSecurityException e) {
            AppLog.e(T.API, e);
        } catch (IOException e) {
            AppLog.e(T.API, e);
        }

        HurlStack stack = new HurlStack(null, mSslSocketFactory) {
            @Override
            public HttpResponse performRequest(Request<?> request, Map<String, String> headers)
                    throws IOException, AuthFailureError {
                
                if (request.getUrl() != null) {
                    if (!StringUtils.getHost(request.getUrl()).endsWith("wordpress.com") && currentBlog != null && currentBlog.hasValidHTTPAuthCredentials()) {
                        HashMap<String, String> authParams = new HashMap<String, String>();
                        String creds = String.format("%s:%s", currentBlog.getHttpuser(), currentBlog.getHttppassword());
                        String auth = "Basic " + Base64.encodeToString(creds.getBytes(), Base64.DEFAULT);
                        authParams.put("Authorization", auth);
                        headers.putAll(authParams);
                    }

                    if (StringUtils.getHost(request.getUrl()).endsWith("files.wordpress.com") && ctx != null && WordPress.getWPComAuthToken(ctx) != null) {
                        // Add the auth header to access private WP.com files
                        HashMap<String, String> authParams = new HashMap<String, String>();
                        authParams.put("Authorization", "Bearer " + WordPress.getWPComAuthToken(ctx));
                        headers.putAll(authParams);
                    }
                }
                
                HashMap<String, String> defaultHeaders = new HashMap<String, String>();
                defaultHeaders.put("User-Agent", WordPress.getUserAgent());
                headers.putAll(defaultHeaders);

                return super.performRequest(request, headers);
            }
        };

        return stack;
    }
}<|MERGE_RESOLUTION|>--- conflicted
+++ resolved
@@ -1,7 +1,5 @@
 package org.wordpress.android.util;
 
-<<<<<<< HEAD
-=======
 import java.io.IOException;
 import java.io.UnsupportedEncodingException;
 import java.security.GeneralSecurityException;
@@ -15,7 +13,6 @@
 import javax.net.ssl.SSLSocketFactory;
 import javax.net.ssl.TrustManager;
 
->>>>>>> 56960840
 import android.content.Context;
 import android.util.Base64;
 
@@ -30,23 +27,12 @@
 import org.apache.http.HttpResponse;
 import org.json.JSONException;
 import org.json.JSONObject;
+
 import org.wordpress.android.WordPress;
 import org.wordpress.android.models.Blog;
 import org.wordpress.android.networking.SelfSignedSSLCertsManager;
 import org.wordpress.android.networking.WPTrustManager;
 import org.wordpress.android.util.AppLog.T;
-
-import java.io.IOException;
-import java.io.UnsupportedEncodingException;
-import java.security.KeyManagementException;
-import java.security.NoSuchAlgorithmException;
-import java.security.SecureRandom;
-import java.util.HashMap;
-import java.util.Map;
-
-import javax.net.ssl.SSLContext;
-import javax.net.ssl.SSLSocketFactory;
-import javax.net.ssl.TrustManager;
 
 /**
  * Created by nbradbury on 9/3/13.
@@ -92,21 +78,6 @@
         } catch (JSONException e) {
             return null;
         }
-    }
-
-    /*
-     * cancel all Volley requests that ARE for images
-     */
-    public static void cancelAllImageRequests(RequestQueue requestQueue) {
-        if (requestQueue==null)
-            return;
-        RequestQueue.RequestFilter filter = new RequestQueue.RequestFilter() {
-            @Override
-            public boolean apply(Request<?> request) {
-                return (request instanceof ImageRequest);
-            }
-        };
-        requestQueue.cancelAll(filter);
     }
 
     /*
