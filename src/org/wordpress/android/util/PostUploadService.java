--- conflicted
+++ resolved
@@ -757,12 +757,8 @@
 
 
         private String uploadPicture(Map<String, Object> pictureParams, MediaFile mf, Blog blog) {
-<<<<<<< HEAD
             XMLRPCClientInterface client = XMLRPCFactory.instantiate(blog.getUri(), blog.getHttpuser(),
                     blog.getHttppassword());
-=======
-            XMLRPCClient client = new XMLRPCClient(blog.getUrl(), blog.getHttpuser(), blog.getHttppassword());
->>>>>>> 8149919b
 
             // create temp file for media upload
             String tempFileName = "wp-" + System.currentTimeMillis();
