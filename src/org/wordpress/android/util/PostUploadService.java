package org.wordpress.android.util;

import android.app.Notification;
import android.app.NotificationManager;
import android.app.PendingIntent;
import android.app.Service;
import android.content.Context;
import android.content.Intent;
import android.content.SharedPreferences;
import android.database.Cursor;
import android.graphics.BitmapFactory;
import android.net.Uri;
import android.os.AsyncTask;
import android.os.IBinder;
import android.preference.PreferenceManager;
import android.provider.MediaStore.Images;
import android.provider.MediaStore.Video;
import android.support.v4.content.IntentCompat;
import android.text.Spannable;
import android.text.TextUtils;
import android.util.Log;
import android.webkit.MimeTypeMap;

import org.json.JSONArray;
import org.json.JSONException;
import org.wordpress.android.Constants;
import org.wordpress.android.R;
import org.wordpress.android.WordPress;
import org.wordpress.android.models.Blog;
import org.wordpress.android.models.FeatureSet;
import org.wordpress.android.models.MediaFile;
import org.wordpress.android.models.Post;
import org.wordpress.android.ui.media.MediaUtils;
import org.wordpress.android.ui.posts.PagesActivity;
import org.wordpress.android.ui.posts.PostsActivity;
import org.xmlrpc.android.ApiHelper;
import org.xmlrpc.android.XMLRPCClient;
import org.xmlrpc.android.XMLRPCException;

import java.io.DataInputStream;
import java.io.File;
import java.io.FileInputStream;
import java.io.FileNotFoundException;
import java.io.IOException;
import java.util.ArrayList;
import java.util.Date;
import java.util.HashMap;
import java.util.List;
import java.util.Map;
import java.util.Random;
import java.util.regex.Matcher;
import java.util.regex.Pattern;

public class PostUploadService extends Service {

    private static Context context;
    private static ArrayList<Post> listOfPosts = new ArrayList<Post>();
    private static NotificationManager nm;
    private static Post currentUploadingPost = null;
    private UploadPostTask currentTask = null;
    private FeatureSet mFeatureSet;

    public static void addPostToUpload(Post currentPost) {
        synchronized (listOfPosts) {
            listOfPosts.add(currentPost);
        }
    }
    
    @Override
    public IBinder onBind(Intent intent) {
        return null;
    }

    @Override
    public void onCreate() {
        super.onCreate();
        context = this.getApplicationContext();
    }

    @Override
    public void onStart(Intent intent, int startId) {
        synchronized (listOfPosts) {
            if (listOfPosts.size() == 0 || context == null) {
                this.stopSelf();
                return;
            }
        }
        uploadNextPost();
    }

    private FeatureSet synchronousGetFeatureSet() {
        if (WordPress.getCurrentBlog() == null || !WordPress.getCurrentBlog().isDotcomFlag())
            return null;
        ApiHelper.GetFeatures task = new ApiHelper.GetFeatures();
        List<Object> apiArgs = new ArrayList<Object>();
        apiArgs.add(WordPress.getCurrentBlog());
        mFeatureSet = task.doSynchronously(apiArgs);
        return mFeatureSet;
    }

    private void uploadNextPost(){
        synchronized (listOfPosts) {
            if( currentTask == null ) { //make sure nothing is running
                currentUploadingPost = null;
                if ( listOfPosts.size() > 0 ) {
                    currentUploadingPost = listOfPosts.remove(0);
                    currentTask = new UploadPostTask();
                    currentTask.execute(currentUploadingPost);
                } else {
                    this.stopSelf();
                }
            }
        }
    }

    private void postUploaded() {
        synchronized (listOfPosts) {
            currentTask = null;
            currentUploadingPost = null;
        }
        uploadNextPost();
    }
    
    public static boolean isUploading(Post post) {
        if ( currentUploadingPost != null && currentUploadingPost.equals(post) )
            return true;
        if( listOfPosts != null && listOfPosts.size() > 0 && listOfPosts.contains(post))
            return true;
        return false;
    }
    
    private class UploadPostTask extends AsyncTask<Post, Boolean, Boolean> {
        private Post post;
        private String mErrorMessage = "";
        private boolean mIsMediaError = false;
        private boolean mErrorUnavailableVideoPress = false;
        private int featuredImageID = -1;
        private int notificationID;
        private Notification n;

        @Override
        protected void onPostExecute(Boolean postUploadedSuccessfully) {
            if (postUploadedSuccessfully) {
                WordPress.postUploaded();
                nm.cancel(notificationID);
                WordPress.wpDB.deleteMediaFilesForPost(post);
            } else {
                String postOrPage = (String) (post.isPage() ? context.getResources().getText(R.string.page_id) : context.getResources()
                        .getText(R.string.post_id));
                Intent notificationIntent = new Intent(context, (post.isPage()) ? PagesActivity.class : PostsActivity.class);
                notificationIntent.addFlags(Intent.FLAG_ACTIVITY_CLEAR_TOP | Intent.FLAG_ACTIVITY_NEW_TASK
                        | IntentCompat.FLAG_ACTIVITY_CLEAR_TASK);
                notificationIntent.setAction("android.intent.action.MAIN");
                notificationIntent.addCategory("android.intent.category.LAUNCHER");
                notificationIntent.setData((Uri.parse("custom://wordpressNotificationIntent" + post.getBlogID())));
                notificationIntent.putExtra("errorMessage", mErrorMessage);
                if (mErrorUnavailableVideoPress) {
                    notificationIntent.putExtra("errorInfoTitle", getString(R.string.learn_more));
                    notificationIntent.putExtra("errorInfoLink", Constants.videoPressURL);
                }
                notificationIntent.addFlags(Intent.FLAG_ACTIVITY_NEW_TASK);
                PendingIntent pendingIntent = PendingIntent.getActivity(context, 0,
                        notificationIntent, PendingIntent.FLAG_UPDATE_CURRENT);
                n.flags |= Notification.FLAG_AUTO_CANCEL;
                String errorText = context.getResources().getText(R.string.upload_failed).toString();
                if (mIsMediaError)
                    errorText = context.getResources().getText(R.string.media) + " " + context.getResources().getText(R.string.error);
                n.setLatestEventInfo(context, (mIsMediaError) ? errorText : context.getResources().getText(R.string.upload_failed),
                        (mIsMediaError) ? mErrorMessage : postOrPage + " " + errorText + ": " + mErrorMessage, pendingIntent);

                nm.notify(notificationID, n); // needs a unique id
            }

            postUploaded();
        }

        @Override
        protected Boolean doInBackground(Post... posts) {
            mErrorUnavailableVideoPress = false;
            post = posts[0];

            // add the uploader to the notification bar
            nm = (NotificationManager) context.getSystemService("notification");

            String postOrPage = (String) (post.isPage() ? context.getResources().getText(R.string.page_id) : context.getResources()
                    .getText(R.string.post_id));
            String message = context.getResources().getText(R.string.uploading) + " " + postOrPage;
            n = new Notification(R.drawable.notification_icon, message, System.currentTimeMillis());

            Intent notificationIntent = new Intent(context, PostsActivity.class);
            notificationIntent.addFlags(Intent.FLAG_ACTIVITY_CLEAR_TOP | Intent.FLAG_ACTIVITY_NEW_TASK
                    | IntentCompat.FLAG_ACTIVITY_CLEAR_TASK);
            notificationIntent.setAction("android.intent.action.MAIN");
            notificationIntent.addCategory("android.intent.category.LAUNCHER");
            notificationIntent.setData((Uri.parse("custom://wordpressNotificationIntent" + post.getBlogID())));
            PendingIntent pendingIntent = PendingIntent.getActivity(context, 0, notificationIntent, Intent.FLAG_ACTIVITY_CLEAR_TOP);

            n.setLatestEventInfo(context, message, message, pendingIntent);

            notificationID = (new Random()).nextInt() + Integer.valueOf(post.getBlogID());
            nm.notify(notificationID, n); // needs a unique id

            Blog blog;
            try {
                blog = new Blog(post.getBlogID());
            } catch (Exception e) {
                mErrorMessage = context.getString(R.string.blog_not_found);
                return false;
            }

            if (post.getPost_status() == null) {
                post.setPost_status("publish");
            }
            Boolean publishThis = false;

            Spannable s;
            String descriptionContent = "", moreContent = "";
            int moreCount = 1;
            if (post.getMt_text_more() != null)
                moreCount++;
            String imgTags = "<img[^>]+android-uri\\s*=\\s*['\"]([^'\"]+)['\"][^>]*>";
            Pattern pattern = Pattern.compile(imgTags);

            for (int x = 0; x < moreCount; x++) {

                if (x == 0)
                    descriptionContent = post.getDescription();
                else
                    moreContent = post.getMt_text_more();

                Matcher matcher;

                if (x == 0) {
                    matcher = pattern.matcher(descriptionContent);
                } else {
                    matcher = pattern.matcher(moreContent);
                }

                List<String> imageTags = new ArrayList<String>();
                while (matcher.find()) {
                    imageTags.add(matcher.group());
                }

                for (String tag : imageTags) {

                    Pattern p = Pattern.compile("android-uri=\"([^\"]+)\"");
                    Matcher m = p.matcher(tag);
                    String imgPath = "";
                    if (m.find()) {
                        imgPath = m.group(1);
                        if (!imgPath.equals("")) {
                            MediaFile mf = WordPress.wpDB.getMediaFile(imgPath, post);

                            if (mf != null) {
                                String imgHTML = uploadMediaFile(mf, blog);
                                if (imgHTML != null) {
                                    if (x == 0) {
                                        descriptionContent = descriptionContent.replace(tag, imgHTML);
                                    } else {
                                        moreContent = moreContent.replace(tag, imgHTML);
                                    }
                                } else {
                                    if (x == 0)
                                        descriptionContent = descriptionContent.replace(tag, "");
                                    else
                                        moreContent = moreContent.replace(tag, "");
                                    mIsMediaError = true;
                                }
                            }
                        }
                    }
                }
            }

            // If media file upload failed, let's stop here and prompt the user
            if (mIsMediaError)
                return false;

            JSONArray categoriesJsonArray = post.getJSONCategories();
            String[] theCategories = null;
            if (categoriesJsonArray != null) {
                theCategories = new String[categoriesJsonArray.length()];
                for (int i = 0; i < categoriesJsonArray.length(); i++) {
                    try {
                        theCategories[i] = TextUtils.htmlEncode(categoriesJsonArray.getString(i));
                    } catch (JSONException e) {
                        e.printStackTrace();
                    }
                }
            }

            Map<String, Object> contentStruct = new HashMap<String, Object>();

            if (!post.isPage() && post.isLocalDraft()) {
                // add the tagline
                SharedPreferences prefs = PreferenceManager.getDefaultSharedPreferences(context);
                String tagline = "";

                if (prefs.getBoolean("wp_pref_signature_enabled", false)) {
                    tagline = prefs.getString("wp_pref_post_signature", "");
                    if (tagline != null) {
                        String tag = "\n\n<span class=\"post_sig\">" + tagline + "</span>\n\n";
                        if (moreContent == "")
                            descriptionContent += tag;
                        else
                            moreContent += tag;
                    }
                }
            }

            // post format
            if (!post.isPage()) {
                if (!TextUtils.isEmpty(post.getWP_post_format())) {
                    contentStruct.put("wp_post_format", post.getWP_post_format());
                }
            }

            contentStruct.put("post_type", (post.isPage()) ? "page" : "post");
            contentStruct.put("title", post.getTitle());
            long pubDate = post.getDate_created_gmt();
            if (pubDate != 0) {
                Date date_created_gmt = new Date(pubDate);
                contentStruct.put("date_created_gmt", date_created_gmt);
                Date dateCreated = new Date(pubDate + (date_created_gmt.getTimezoneOffset() * 60000));
                contentStruct.put("dateCreated", dateCreated);
            }

            if (!moreContent.equals("")) {
                descriptionContent = descriptionContent.trim() + "<!--more-->" + moreContent;
                post.setMt_text_more("");
            }

            // get rid of the p and br tags that the editor adds.
            if (post.isLocalDraft()) {
                descriptionContent = descriptionContent.replace("<p>", "").replace("</p>", "\n").replace("<br>", "");
            }

            // gets rid of the weird character android inserts after images
            descriptionContent = descriptionContent.replaceAll("\uFFFC", "");

            contentStruct.put("description", descriptionContent);
            if (!post.isPage()) {
                if (post.getMt_keywords() != "") {
                    contentStruct.put("mt_keywords", post.getMt_keywords());
                }

                if (theCategories != null && theCategories.length > 0)
                    contentStruct.put("categories", theCategories);
            }

            if (post.getMt_excerpt() != null)
                contentStruct.put("mt_excerpt", post.getMt_excerpt());

            contentStruct.put((post.isPage()) ? "page_status" : "post_status", post.getPost_status());
            Double latitude = 0.0;
            Double longitude = 0.0;
            if (!post.isPage()) {
                latitude = (Double) post.getLatitude();
                longitude = (Double) post.getLongitude();

                if (latitude > 0) {
                    Map<Object, Object> hLatitude = new HashMap<Object, Object>();
                    hLatitude.put("key", "geo_latitude");
                    hLatitude.put("value", latitude);

                    Map<Object, Object> hLongitude = new HashMap<Object, Object>();
                    hLongitude.put("key", "geo_longitude");
                    hLongitude.put("value", longitude);

                    Map<Object, Object> hPublic = new HashMap<Object, Object>();
                    hPublic.put("key", "geo_public");
                    hPublic.put("value", 1);

                    Object[] geo = {hLatitude, hLongitude, hPublic};

                    contentStruct.put("custom_fields", geo);
                }
            }

            // featured image
            if (featuredImageID != -1)
                contentStruct.put("wp_post_thumbnail", featuredImageID);

            XMLRPCClient client = new XMLRPCClient(blog.getUrl(), blog.getHttpuser(), blog.getHttppassword());

            if (post.getQuickPostType() != null)
                client.addQuickPostHeader(post.getQuickPostType());

            n.setLatestEventInfo(context, message, message, n.contentIntent);
            nm.notify(notificationID, n);
            if (post.getWP_password() != null) {
                contentStruct.put("wp_password", post.getWP_password());
            }
            Object[] params;

            if (post.isLocalDraft() && !post.isUploaded())
                params = new Object[]{blog.getBlogId(), blog.getUsername(), blog.getPassword(),
                        contentStruct, publishThis};
            else
                params = new Object[]{post.getPostid(), blog.getUsername(), blog.getPassword(), contentStruct,
                        publishThis};

            try {
                client.call((post.isLocalDraft() && !post.isUploaded()) ? "metaWeblog.newPost" : "metaWeblog.editPost", params);
                post.setUploaded(true);
                post.setLocalChange(false);
                post.update();
                return true;
            } catch (final XMLRPCException e) {
                mErrorMessage = String.format(context.getResources().getText(R.string.error_upload).toString(), post.isPage() ? context
                        .getResources().getText(R.string.page).toString() : context.getResources().getText(R.string.post).toString())
                        + " " + cleanXMLRPCErrorMessage(e.getMessage());
                mIsMediaError = false;
                Log.i("WP", mErrorMessage);
            }

            return false;
        }

        public String uploadMediaFile(MediaFile mf, Blog blog) {
            String content = "";

            String curImagePath = mf.getFilePath();
            if (curImagePath == null)
                return null;

            if (curImagePath.contains("video")) {
                // Upload the video
                XMLRPCClient client = new XMLRPCClient(blog.getUrl(), blog.getHttpuser(), blog.getHttppassword());

                // create temp file for media upload
                String tempFileName = "wp-" + System.currentTimeMillis();
                try {
                    context.openFileOutput(tempFileName, Context.MODE_PRIVATE);
                } catch (FileNotFoundException e) {
                    mErrorMessage = getResources().getString(R.string.file_error_create);
                    mIsMediaError = true;
                    return null;
                }

                File tempFile = context.getFileStreamPath(tempFileName);

                Uri videoUri = Uri.parse(curImagePath);
                File fVideo = null;
                String mimeType = "", xRes = "", yRes = "";

                if (videoUri.toString().contains("content:")) {
                    String[] projection;
                    Uri imgPath;

                    projection = new String[]{Video.Media._ID, Video.Media.DATA, Video.Media.MIME_TYPE, Video.Media.RESOLUTION};
                    imgPath = videoUri;

                    Cursor cur = context.getContentResolver().query(imgPath, projection, null, null, null);

                    if (cur.moveToFirst()) {

                        int mimeTypeColumn, resolutionColumn, dataColumn;

                        dataColumn = cur.getColumnIndex(Video.Media.DATA);
                        mimeTypeColumn = cur.getColumnIndex(Video.Media.MIME_TYPE);
                        resolutionColumn = cur.getColumnIndex(Video.Media.RESOLUTION);

                        mf = new MediaFile();

                        String thumbData = cur.getString(dataColumn);
                        mimeType = cur.getString(mimeTypeColumn);
                        if (mimeType.equalsIgnoreCase("video/mp4v-es")) { //Fixes #533. See: http://tools.ietf.org/html/rfc3016
                            mimeType = "video/mp4";
                        }

                        fVideo = new File(thumbData);
                        mf.setFilePath(fVideo.getPath());
                        String resolution = cur.getString(resolutionColumn);
                        if (resolution != null) {
                            String[] resx = resolution.split("x");
                            xRes = resx[0];
                            yRes = resx[1];
                        } else {
                            // set the width of the video to the
                            // thumbnail
                            // width, else 640x480
                            if (!blog.getMaxImageWidth().equals("Original Size")) {
                                xRes = blog.getMaxImageWidth();
                                yRes = String.valueOf(Math.round(Integer.valueOf(blog.getMaxImageWidth()) * 0.75));
                            } else {
                                xRes = "640";
                                yRes = "480";
                            }
                        }
                    }
                } else { // file is not in media library
                    fVideo = new File(videoUri.toString().replace("file://", ""));
                }

                if (fVideo == null) {
                    mErrorMessage = context.getResources().getString(R.string.error_media_upload) + ".";
                    return null;
                }

                String imageTitle = fVideo.getName();

                // try to upload the video
                Map<String, Object> m = new HashMap<String, Object>();

                m.put("name", imageTitle);
                m.put("type", mimeType);
                m.put("bits", mf);
                m.put("overwrite", true);

                Object[] params = {1, blog.getUsername(),
                        blog.getPassword(), m};

                FeatureSet featureSet = synchronousGetFeatureSet();
                boolean selfHosted = WordPress.currentBlog != null &&
                        !WordPress.currentBlog.isDotcomFlag();
                boolean isVideoEnabled = selfHosted ||
                        (featureSet != null && mFeatureSet.isVideopressEnabled());
                if (isVideoEnabled) {
                    Object result = uploadFileHelper(client, params, tempFile);
                    Map<?, ?> contentHash = (HashMap<?, ?>) result;
                    String resultURL = contentHash.get("url").toString();
                    if (contentHash.containsKey("videopress_shortcode")) {
                        resultURL = contentHash.get("videopress_shortcode").toString() + "\n";
                    } else {
                        resultURL = String.format("<video width=\"%s\" height=\"%s\" controls=\"controls\"><source src=\"%s\" type=\"%s\" /><a href=\"%s\">Click to view video</a>.</video>",
                                xRes, yRes, resultURL, mimeType, resultURL);
                    }
                    content = content + resultURL;
                } else {
                    mErrorMessage = getString(R.string.media_no_video_message);
                    mErrorUnavailableVideoPress = true;
                    return null;
                }
            } else {
                // Upload the image
                curImagePath = mf.getFilePath();

                Uri imageUri = Uri.parse(curImagePath);
                File imageFile = null;
                String mimeType = "", orientation = "", path = "";

                if (imageUri.toString().contains("content:")) {
                    String[] projection;
                    Uri imgPath;

                    projection = new String[]{Images.Media._ID, Images.Media.DATA, Images.Media.MIME_TYPE,
                            Images.Media.ORIENTATION};

                    imgPath = imageUri;

                    Cursor cur = context.getContentResolver().query(imgPath, projection, null, null, null);

                    if (cur.moveToFirst()) {

                        int dataColumn, mimeTypeColumn, orientationColumn;

                        dataColumn = cur.getColumnIndex(Images.Media.DATA);
                        mimeTypeColumn = cur.getColumnIndex(Images.Media.MIME_TYPE);
                        orientationColumn = cur.getColumnIndex(Images.Media.ORIENTATION);

                        orientation = cur.getString(orientationColumn);
                        String thumbData = cur.getString(dataColumn);
                        mimeType = cur.getString(mimeTypeColumn);
                        imageFile = new File(thumbData);
                        path = thumbData;
                        mf.setFilePath(imageFile.getPath());
                    }
                } else { // file is not in media library
                    path = imageUri.toString().replace("file://", "");
                    imageFile = new File(path);
                    mf.setFilePath(path);
                }

                // check if the file exists
                if (imageFile == null) {
                    mErrorMessage = context.getString(R.string.file_not_found);
                    mIsMediaError = true;
                    return null;
                }

                String fileName = imageFile.getName();

                MimeTypeMap mimeTypeMap = MimeTypeMap.getSingleton();
                String fileExtension = MimeTypeMap.getFileExtensionFromUrl(fileName);
                if (TextUtils.isEmpty(fileExtension)) {
                    // No file extension? Try and get the mimeType and extension from an InputStream them.
                    try {
                        DataInputStream inputStream = new DataInputStream(new FileInputStream(imageFile));
                        String imageMimeType = MediaUtils.getMimeTypeOfInputStream(inputStream);
                        if (!TextUtils.isEmpty(imageMimeType)) {
                            mimeType = imageMimeType;
                            if (mimeTypeMap.hasMimeType(mimeType)) {
                                fileExtension = mimeTypeMap.getExtensionFromMimeType(mimeType);
                                fileName += "." + fileExtension;
                            }
                        }
                        inputStream.close();
                    } catch (FileNotFoundException e) {
                        e.printStackTrace();
                    } catch (IOException e) {
                        e.printStackTrace();
                    }
                } else {
                    mimeType = mimeTypeMap.getMimeTypeFromExtension(fileExtension);
                }

                ImageHelper ih = new ImageHelper();
                orientation = ih.getExifOrientation(path, orientation);

                String resizedPictureURL = null;

<<<<<<< HEAD
                // We need to upload a resized version of the picture when the blog settings != original size, or when
                // the user has selected a smaller size for the current picture in the picture settings screen
                // We won't resize gif images to keep them awesome.
                boolean shouldUploadResizedVersion = !post.getBlog().getMaxImageWidth().equals("Original Size");
                if (!shouldUploadResizedVersion && !fileExtension.equals("gif")) {
=======
                //We need to upload a resized version of the picture when the blog settings != original size, or when
                //the user has selected a smaller size for the current picture in the picture settings screen
                boolean shouldUploadResizedVersion = !blog.getMaxImageWidth().equals("Original Size");
                if (shouldUploadResizedVersion == false) {
>>>>>>> 0c37c9b5
                    //check the picture settings
                    int pictureSettingWidth = mf.getWidth();

                    BitmapFactory.Options options = new BitmapFactory.Options();
                    options.inJustDecodeBounds = true;
                    BitmapFactory.decodeFile(path, options);
                    int imageHeight = options.outHeight;
                    int imageWidth = options.outWidth;
                    int[] dimensions = {imageWidth, imageHeight};
                    if (dimensions[0] != 0 && dimensions[0] != pictureSettingWidth) {
                        shouldUploadResizedVersion = true;
                    }
                }

                if (shouldUploadResizedVersion) {
                    byte[] bytes;
                    byte[] finalBytes;
                    try {
                        bytes = new byte[(int) imageFile.length()];
                    } catch (OutOfMemoryError er) {
                        mErrorMessage = context.getString(R.string.out_of_memory);
                        mIsMediaError = true;
                        return null;
                    }

                    DataInputStream in = null;
                    try {
                        in = new DataInputStream(new FileInputStream(imageFile));
                    } catch (FileNotFoundException e) {
                        e.printStackTrace();
                    }
                    try {
                        in.readFully(bytes);
                    } catch (IOException e) {
                        e.printStackTrace();
                    }
                    try {
                        in.close();
                    } catch (IOException e) {
                        e.printStackTrace();
                    }

                    String width = String.valueOf(mf.getWidth());

                    finalBytes = ih.createThumbnail(bytes, width, orientation, false, fileExtension);

                    if (finalBytes == null) {
                        mErrorMessage = context.getString(R.string.out_of_memory);
                        mIsMediaError = true;
                        return null;
                    }

                    //upload picture
                    Map<String, Object> m = new HashMap<String, Object>();

                    m.put("name", fileName);
                    m.put("type", mimeType);
                    m.put("bits", finalBytes);
                    m.put("overwrite", true);

                    resizedPictureURL = uploadPicture(m, mf, blog);
                    if (resizedPictureURL == null)
                        return null;
                }

                String fullSizeUrl = null;
                //Upload the full size picture if "Original Size" is selected in settings, or if 'link to full size' is checked.
                if (!shouldUploadResizedVersion || blog.isFullSizeImage()) {
                    // try to upload the image
                    Map<String, Object> m = new HashMap<String, Object>();
                    m.put("name", fileName);
                    m.put("type", mimeType);
                    m.put("bits", mf);
                    m.put("overwrite", true);

                    fullSizeUrl = uploadPicture(m, mf, blog);
                    if (fullSizeUrl == null)
                        return null;
                }

                String alignment = "";
                switch (mf.getHorizontalAlignment()) {
                    case 0:
                        alignment = "alignnone";
                        break;
                    case 1:
                        alignment = "alignleft";
                        break;
                    case 2:
                        alignment = "aligncenter";
                        break;
                    case 3:
                        alignment = "alignright";
                        break;
                }

                String alignmentCSS = "class=\"" + alignment + " size-full\" ";

                //Check if we uploaded a featured picture that is not added to the post content (normal case)
                if ((fullSizeUrl != null && fullSizeUrl.equalsIgnoreCase(""))
                        ||
                        (resizedPictureURL != null && resizedPictureURL.equalsIgnoreCase(""))) {
                    return ""; //Not featured in post. Do not add to the content.
                }

                if (fullSizeUrl != null && resizedPictureURL != null) {

                } else if (fullSizeUrl == null) {
                    fullSizeUrl = resizedPictureURL;
                } else {
                    resizedPictureURL = fullSizeUrl;
                }

                String mediaTitle = TextUtils.isEmpty(mf.getTitle()) ? "" : mf.getTitle();

                content = content + "<a href=\"" + fullSizeUrl + "\"><img title=\"" + mediaTitle + "\" "
                        + alignmentCSS + "alt=\"image\" src=\"" + resizedPictureURL + "\" /></a>";

                if (!TextUtils.isEmpty(mf.getCaption())) {
                    content = String.format("[caption id=\"\" align=\"%s\" width=\"%d\" caption=\"%s\"]%s[/caption]",
                            alignment, mf.getWidth(), TextUtils.htmlEncode(mf.getCaption()), content);
                }
            }
            return content;
        }
   

        private String uploadPicture(Map<String, Object> pictureParams, MediaFile mf, Blog blog) {
            XMLRPCClient client = new XMLRPCClient(blog.getUrl(), blog.getHttpuser(), blog.getHttppassword());
            
            // create temp file for media upload
            String tempFileName = "wp-" + System.currentTimeMillis();
            try {
                context.openFileOutput(tempFileName, Context.MODE_PRIVATE);
            } catch (FileNotFoundException e) {
                mIsMediaError = true;
                mErrorMessage = context.getString(R.string.file_not_found);
                return null;
            }

            File tempFile = context.getFileStreamPath(tempFileName);
            Object[] params = { 1, blog.getUsername(), blog.getPassword(), pictureParams };
            Object result = uploadFileHelper(client, params, tempFile);
            if (result == null) {
                mIsMediaError = true;
                return null;
            }

            Map<?, ?> contentHash = (HashMap<?, ?>) result;
            String pictureURL = contentHash.get("url").toString();
           
            if (mf.isFeatured()) {
                try {
                    if (contentHash.get("id") != null) {
                        featuredImageID = Integer.parseInt(contentHash.get("id").toString());
                        if (!mf.isFeaturedInPost())
                            return "";
                    }
                } catch (NumberFormatException e) {
                    e.printStackTrace();
                }
            }
            
            return pictureURL;
        }

        private Object uploadFileHelper(XMLRPCClient client, Object[] params, File tempFile) {
            final Object result;
            try {
                result = client.call("wp.uploadFile", params, tempFile);
            } catch (XMLRPCException e) {
                mErrorMessage = context.getResources().getString(R.string.error_media_upload) + ": " + cleanXMLRPCErrorMessage(e.getMessage());
                return null;
            }
            return result;
        }
    }


    public String cleanXMLRPCErrorMessage(String message) {
        if (message != null) {
            if (message.indexOf(": ") > -1)
                message = message.substring(message.indexOf(": ") + 2, message.length());
            if (message.indexOf("[code") > -1)
                message = message.substring(0, message.indexOf("[code"));
            message = StringUtils.unescapeHTML(message);
            return message;
        } else {
            return "";
        }
    }
}<|MERGE_RESOLUTION|>--- conflicted
+++ resolved
@@ -610,18 +610,11 @@
 
                 String resizedPictureURL = null;
 
-<<<<<<< HEAD
                 // We need to upload a resized version of the picture when the blog settings != original size, or when
                 // the user has selected a smaller size for the current picture in the picture settings screen
                 // We won't resize gif images to keep them awesome.
-                boolean shouldUploadResizedVersion = !post.getBlog().getMaxImageWidth().equals("Original Size");
+                boolean shouldUploadResizedVersion = !blog.getMaxImageWidth().equals("Original Size");
                 if (!shouldUploadResizedVersion && !fileExtension.equals("gif")) {
-=======
-                //We need to upload a resized version of the picture when the blog settings != original size, or when
-                //the user has selected a smaller size for the current picture in the picture settings screen
-                boolean shouldUploadResizedVersion = !blog.getMaxImageWidth().equals("Original Size");
-                if (shouldUploadResizedVersion == false) {
->>>>>>> 0c37c9b5
                     //check the picture settings
                     int pictureSettingWidth = mf.getWidth();
 
