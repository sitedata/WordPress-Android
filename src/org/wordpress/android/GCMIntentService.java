
package org.wordpress.android;

import android.app.Notification;
import android.app.NotificationManager;
import android.app.PendingIntent;
import android.content.Context;
import android.content.Intent;
import android.content.SharedPreferences;
import android.graphics.Bitmap;
import android.graphics.BitmapFactory;
import android.net.Uri;
import android.os.Bundle;
import android.preference.PreferenceManager;
<<<<<<< HEAD
import android.support.v4.app.NotificationCompat;
import android.support.v4.content.IntentCompat;
import android.support.v4.content.LocalBroadcastManager;
=======
import android.util.Base64;
>>>>>>> aa0977bf

import com.google.android.gcm.GCMBaseIntentService;

import org.apache.commons.lang.StringEscapeUtils;
import org.wordpress.android.ui.notifications.NotificationUtils;
import org.wordpress.android.ui.notifications.NotificationsActivity;
import org.wordpress.android.ui.posts.PostsActivity;
import org.wordpress.android.ui.prefs.UserPrefs;
import org.wordpress.android.util.AppLog;
import org.wordpress.android.util.AppLog.T;
import org.wordpress.android.util.ImageHelper;

import java.io.UnsupportedEncodingException;
import java.net.URLDecoder;
import java.util.HashMap;
import java.util.Map;
import java.util.UUID;
import java.util.concurrent.TimeUnit;

public class GCMIntentService extends GCMBaseIntentService {
    public static Map<String, Bundle> activeNotificationsMap = new HashMap<String, Bundle>();
    private int notificationId = 1337;

    @Override
    protected String[] getSenderIds(Context context) {
        String[] senderIds = new String[1];
        senderIds[0] = BuildConfig.GCM_ID;
        return senderIds;
    }

    @Override
    protected void onError(Context context, String errorId) {
        AppLog.e(T.NOTIFS, "GCM Error: " + errorId);
    }

    private static String mPreviousNoteId = null;
    private static long mPreviousNoteTime = 0L;

    @Override
    protected void onMessage(Context context, Intent intent) {
        AppLog.v(T.NOTIFS, "Received Message");

        if (!WordPress.hasValidWPComCredentials(context))
            return;

        Bundle extras = intent.getExtras();

        if (extras == null) {
            AppLog.v(T.NOTIFS, "No notification message content received. Aborting.");
            return;
        }

        long wpcomUserID = UserPrefs.getCurrentUserId();
        String userIDFromPN = extras.getString("user");
        if (userIDFromPN != null) { //It is always populated server side, but better to double check it here.
            if (wpcomUserID <= 0) {
                //TODO: Do not abort the execution here, at least for this release, since there might be an issue for users that update the app.
                //If they have never used the Reader, then they won't have a userId.
                //Code for next release is below:
               /* AppLog.e(T.NOTIFS, "No wpcom userId found in the app. Aborting.");
                return;*/
            } else {
                if (!String.valueOf(wpcomUserID).equals(userIDFromPN)) {
                    AppLog.e(T.NOTIFS, "wpcom userId found in the app doesn't match with the ID in the PN. Aborting.");
                    return;
                }
            }
        }

        String title = StringEscapeUtils.unescapeHtml(extras.getString("title"));
        if (title == null)
            title = "WordPress";
        String message = StringEscapeUtils.unescapeHtml(extras.getString("msg"));
        String note_id = extras.getString("note_id");

        /*
         * if this has the same note_id as the previous notification, and the previous notification
         * was received within the last second, then skip showing it - this handles duplicate
         * notifications being shown due to the device being registered multiple times with different tokens.
         * (still investigating how this could happen - 21-Oct-13)
         *
         * this also handles the (rare) case where the user receives rapid-fire sub-second like notifications
         * due to sudden popularity (post gets added to FP and is liked by many people all at once, etc.),
         * which we also want to avoid since it would drain the battery and annoy the user
         *
         * NOTE: different comments on the same post will have a different note_id, but different likes
         * on the same post will have the same note_id, so don't assume that the note_id is unique
         */
        long thisTime = System.currentTimeMillis();
        if (mPreviousNoteId != null && mPreviousNoteId.equals(note_id)) {
            long seconds = TimeUnit.MILLISECONDS.toSeconds(thisTime - mPreviousNoteTime);
            if (seconds <= 1) {
                AppLog.w(T.NOTIFS, "skipped potential duplicate notification");
                return;
            }
        }

        mPreviousNoteId = note_id;
        mPreviousNoteTime = thisTime;

        if (note_id != null) {
            if (!activeNotificationsMap.containsKey(note_id))
                activeNotificationsMap.put(note_id, extras);
        }

        String iconURL = extras.getString("icon");
        Bitmap largeIconBitmap = null;
        if (iconURL != null) {
            try {
                iconURL = URLDecoder.decode(iconURL, "UTF-8");
            } catch (UnsupportedEncodingException e) {
                AppLog.e(T.NOTIFS, e);
            }
            float screenDensity = getResources().getDisplayMetrics().densityDpi;
            int size = Math.round(64 * (screenDensity / 160));
            String resizedURL = iconURL.replaceAll("(?<=[?&;])s=[0-9]*", "s=" + size);
            largeIconBitmap = ImageHelper.downloadBitmap(resizedURL);
        }

        SharedPreferences prefs = PreferenceManager.getDefaultSharedPreferences(context);
        boolean sound, vibrate, light;

        sound = prefs.getBoolean("wp_pref_notification_sound", false);
        vibrate = prefs.getBoolean("wp_pref_notification_vibrate", false);
        light = prefs.getBoolean("wp_pref_notification_light", false);

        Notification.Builder mBuilder;

        Intent resultIntent = new Intent(this, PostsActivity.class);
        resultIntent.addFlags(Intent.FLAG_ACTIVITY_CLEAR_TOP | Intent.FLAG_ACTIVITY_NEW_TASK
                | Intent.FLAG_ACTIVITY_CLEAR_TASK);
        resultIntent.setAction("android.intent.action.MAIN");
        resultIntent.addCategory("android.intent.category.LAUNCHER");
        resultIntent.putExtra(NotificationsActivity.FROM_NOTIFICATION_EXTRA, true);

        if (activeNotificationsMap.size() <= 1) {
            mBuilder = new Notification.Builder(this).setSmallIcon(R.drawable.notification_icon).setContentTitle(title)
                                                     .setContentText(message).setTicker(message).setAutoCancel(true)
                                                     .setStyle(new Notification.BigTextStyle().bigText(message));

            if (note_id != null) {
                resultIntent.putExtra(NotificationsActivity.NOTE_ID_EXTRA, note_id);
            }

            // Add some actions if this is a comment notification
            String noteType = extras.getString("type");
            if (noteType != null && noteType.equals("c")) {
                Intent commentReplyIntent = new Intent(this, PostsActivity.class);
                commentReplyIntent.addFlags(Intent.FLAG_ACTIVITY_CLEAR_TOP | Intent.FLAG_ACTIVITY_NEW_TASK
                        | Intent.FLAG_ACTIVITY_CLEAR_TASK);
                commentReplyIntent.setAction("android.intent.action.MAIN");
                commentReplyIntent.addCategory("android.intent.category.LAUNCHER");
                commentReplyIntent.addCategory("comment-reply");
                commentReplyIntent.putExtra(NotificationsActivity.FROM_NOTIFICATION_EXTRA, true);
                commentReplyIntent.putExtra(NotificationsActivity.NOTE_INSTANT_REPLY_EXTRA, true);
                if (note_id != null)
                    commentReplyIntent.putExtra(NotificationsActivity.NOTE_ID_EXTRA, note_id);
                PendingIntent commentReplyPendingIntent = PendingIntent.getActivity(context, 0,
                        commentReplyIntent,
                        PendingIntent.FLAG_CANCEL_CURRENT);
                mBuilder.addAction(R.drawable.ab_icon_reply,
                        getResources().getText(R.string.reply), commentReplyPendingIntent);
            }

            if (largeIconBitmap != null) {
                mBuilder.setLargeIcon(largeIconBitmap);
            }
        } else {
            Notification.InboxStyle inboxStyle = new Notification.InboxStyle();

            int noteCtr = 1;
            for (Bundle wpPN : activeNotificationsMap.values()) {
                if (noteCtr > 5) // InboxStyle notification is limited to 5 lines
                    break;
                if (wpPN.getString("msg") == null)
                    continue;
                if (wpPN.getString("type") != null && wpPN.getString("type").equals("c")) {
                    String pnTitle = StringEscapeUtils.unescapeHtml((wpPN.getString("title")));
                    String pnMessage = StringEscapeUtils.unescapeHtml((wpPN.getString("msg")));
                    inboxStyle.addLine(pnTitle + ": " + pnMessage);
                } else {
                    String pnMessage = StringEscapeUtils.unescapeHtml((wpPN.getString("msg")));
                    inboxStyle.addLine(pnMessage);
                }
                noteCtr++;
            }

            if (activeNotificationsMap.size() > 5)
                inboxStyle.setSummaryText(String.format(getString(R.string.more_notifications),
                        activeNotificationsMap.size() - 5));

            String subject = String.format(getString(R.string.new_notifications),
                    activeNotificationsMap.size());

            mBuilder = new Notification.Builder(this)
                            .setLargeIcon(BitmapFactory.decodeResource(getResources(), R.drawable.notification_multi))
                            .setSmallIcon(R.drawable.notification_icon)
                            .setContentTitle("WordPress")
                            .setContentText(subject)
                            .setTicker(message)
                            .setAutoCancel(true)
                            .setStyle(inboxStyle);
        }

        if (sound)
            mBuilder.setSound(Uri.parse("android.resource://" + getPackageName() + "/"
                    + R.raw.notification));
        if (vibrate)
            mBuilder.setVibrate(new long[]{
                    500, 500, 500
            });
        if (light)
            mBuilder.setLights(0xff0000ff, 1000, 5000);

        PendingIntent pendingIntent = PendingIntent.getActivity(context, 0, resultIntent,
                PendingIntent.FLAG_CANCEL_CURRENT | PendingIntent.FLAG_UPDATE_CURRENT);
        mBuilder.setContentIntent(pendingIntent);
        NotificationManager mNotificationManager =
                (NotificationManager) getSystemService(Context.NOTIFICATION_SERVICE);
        mNotificationManager.notify(notificationId, mBuilder.build());
        broadcastNewNotification(context);
    }

    public void broadcastNewNotification(Context context) {
        Intent msgIntent = new Intent();
        msgIntent.setAction(NotificationsActivity.NOTIFICATION_ACTION);
        LocalBroadcastManager.getInstance(context).sendBroadcast(msgIntent);
    }

    @Override
    protected void onRegistered(Context context, String regId) {
        SharedPreferences settings = PreferenceManager.getDefaultSharedPreferences(context);
        if (regId != null && regId.length() > 0) {
            // Get or create UUID for WP.com notes api
            String uuid = settings.getString(NotificationUtils.WPCOM_PUSH_DEVICE_UUID, null);
            if (uuid == null) {
                uuid = UUID.randomUUID().toString();
                SharedPreferences.Editor editor = settings.edit();
                editor.putString(NotificationUtils.WPCOM_PUSH_DEVICE_UUID, uuid);
                editor.commit();
            }

            NotificationUtils.registerDeviceForPushNotifications(context, regId);
        }
    }

    @Override
    protected void onUnregistered(Context context, String regId) {
        AppLog.v(T.NOTIFS, "GCM Unregistered ID: " + regId);
    }
}<|MERGE_RESOLUTION|>--- conflicted
+++ resolved
@@ -1,7 +1,6 @@
 
 package org.wordpress.android;
 
-import android.app.Notification;
 import android.app.NotificationManager;
 import android.app.PendingIntent;
 import android.content.Context;
@@ -12,13 +11,8 @@
 import android.net.Uri;
 import android.os.Bundle;
 import android.preference.PreferenceManager;
-<<<<<<< HEAD
 import android.support.v4.app.NotificationCompat;
-import android.support.v4.content.IntentCompat;
 import android.support.v4.content.LocalBroadcastManager;
-=======
-import android.util.Base64;
->>>>>>> aa0977bf
 
 import com.google.android.gcm.GCMBaseIntentService;
 
@@ -145,7 +139,7 @@
         vibrate = prefs.getBoolean("wp_pref_notification_vibrate", false);
         light = prefs.getBoolean("wp_pref_notification_light", false);
 
-        Notification.Builder mBuilder;
+        NotificationCompat.Builder mBuilder;
 
         Intent resultIntent = new Intent(this, PostsActivity.class);
         resultIntent.addFlags(Intent.FLAG_ACTIVITY_CLEAR_TOP | Intent.FLAG_ACTIVITY_NEW_TASK
@@ -155,9 +149,9 @@
         resultIntent.putExtra(NotificationsActivity.FROM_NOTIFICATION_EXTRA, true);
 
         if (activeNotificationsMap.size() <= 1) {
-            mBuilder = new Notification.Builder(this).setSmallIcon(R.drawable.notification_icon).setContentTitle(title)
+            mBuilder = new NotificationCompat.Builder(this).setSmallIcon(R.drawable.notification_icon).setContentTitle(title)
                                                      .setContentText(message).setTicker(message).setAutoCancel(true)
-                                                     .setStyle(new Notification.BigTextStyle().bigText(message));
+                                                     .setStyle(new NotificationCompat.BigTextStyle().bigText(message));
 
             if (note_id != null) {
                 resultIntent.putExtra(NotificationsActivity.NOTE_ID_EXTRA, note_id);
@@ -187,7 +181,7 @@
                 mBuilder.setLargeIcon(largeIconBitmap);
             }
         } else {
-            Notification.InboxStyle inboxStyle = new Notification.InboxStyle();
+            NotificationCompat.InboxStyle inboxStyle = new NotificationCompat.InboxStyle();
 
             int noteCtr = 1;
             for (Bundle wpPN : activeNotificationsMap.values()) {
@@ -213,7 +207,7 @@
             String subject = String.format(getString(R.string.new_notifications),
                     activeNotificationsMap.size());
 
-            mBuilder = new Notification.Builder(this)
+            mBuilder = new NotificationCompat.Builder(this)
                             .setLargeIcon(BitmapFactory.decodeResource(getResources(), R.drawable.notification_multi))
                             .setSmallIcon(R.drawable.notification_icon)
                             .setContentTitle("WordPress")
