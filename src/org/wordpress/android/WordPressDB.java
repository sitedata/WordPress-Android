--- conflicted
+++ resolved
@@ -1737,10 +1737,7 @@
         }
     }
 
-<<<<<<< HEAD
-=======
     public boolean hasAnyJetpackBlogs() {
         return SqlUtils.boolForQuery(db, "SELECT 1 FROM " + SETTINGS_TABLE + " WHERE api_blogid != 0 LIMIT 1", null);
     }
->>>>>>> a1e93c30
 }