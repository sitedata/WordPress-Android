package org.wordpress.android;

import java.text.StringCharacterIterator;
import java.util.Collections;
import java.util.Date;
import java.util.HashMap;
import java.util.List;
import java.util.Locale;
import java.util.Map;
import java.util.Vector;

import javax.crypto.Cipher;
import javax.crypto.SecretKey;
import javax.crypto.SecretKeyFactory;
import javax.crypto.spec.DESKeySpec;

import android.annotation.SuppressLint;
import android.content.ContentValues;
import android.content.Context;
import android.content.Intent;
import android.content.SharedPreferences;
import android.database.Cursor;
import android.database.SQLException;
import android.database.sqlite.SQLiteDatabase;
import android.database.sqlite.SQLiteException;
import android.preference.PreferenceManager;
import android.util.Base64;

import org.json.JSONArray;
import org.json.JSONException;

import org.wordpress.android.models.MediaFile;
import org.wordpress.android.models.Post;
<<<<<<< HEAD
import org.wordpress.android.models.Stat;
=======
import org.wordpress.android.models.Theme;
>>>>>>> 1f8825a6
import org.wordpress.android.ui.posts.EditPostActivity;
import org.wordpress.android.ui.stats.Stats;
import org.wordpress.android.util.Utils;

public class WordPressDB {

    private static final int DATABASE_VERSION = 18;

    private static final String CREATE_TABLE_SETTINGS = "create table if not exists accounts (id integer primary key autoincrement, "
            + "url text, blogName text, username text, password text, imagePlacement text, centerThumbnail boolean, fullSizeImage boolean, maxImageWidth text, maxImageWidthId integer, lastCommentId integer, runService boolean);";
    private static final String CREATE_TABLE_EULA = "create table if not exists eula (id integer primary key autoincrement, "
            + "read integer not null, interval text, statsdate integer);";
    private static final String CREATE_TABLE_MEDIA = "create table if not exists media (id integer primary key autoincrement, "
            + "postID integer not null, filePath text default '', fileName text default '', title text default '', description text default '', caption text default '', horizontalAlignment integer default 0, width integer default 0, height integer default 0, mimeType text default '', featured boolean default false, isVideo boolean default false);";
    private static final String SETTINGS_TABLE = "accounts";
    private static final String DATABASE_NAME = "wordpress";
    private static final String MEDIA_TABLE = "media";

    private static final String CREATE_TABLE_POSTS = "create table if not exists posts (id integer primary key autoincrement, blogID text, "
            + "postid text, title text default '', dateCreated date, date_created_gmt date, categories text default '', custom_fields text default '', "
            + "description text default '', link text default '', mt_allow_comments boolean, mt_allow_pings boolean, "
            + "mt_excerpt text default '', mt_keywords text default '', mt_text_more text default '', permaLink text default '', post_status text default '', userid integer default 0, "
            + "wp_author_display_name text default '', wp_author_id text default '', wp_password text default '', wp_post_format text default '', wp_slug text default '', mediaPaths text default '', "
            + "latitude real, longitude real, localDraft boolean default 0, uploaded boolean default 0, isPage boolean default 0, wp_page_parent_id text, wp_page_parent_title text);";

    private static final String CREATE_TABLE_COMMENTS = "create table if not exists comments (blogID text, postID text, iCommentID integer, author text, comment text, commentDate text, commentDateFormatted text, status text, url text, email text, postTitle text);";
    private static final String POSTS_TABLE = "posts";
    private static final String COMMENTS_TABLE = "comments";

<<<<<<< HEAD
    private static final String STATS_TABLE = "stats";
    private static final String CREATE_TABLE_STATS = "create table if not exists " + STATS_TABLE + " (_id integer primary key autoincrement, blogId text, category text, entryType text, entry text, total integer, timeframe integer, url text, imageUrl text);";
=======
    private static final String THEMES_TABLE = "themes";
    private static final String CREATE_TABLE_THEMES = "create table if not exists themes (_id integer primary key autoincrement, "
            + "themeId text, name text, description text, screenshotURL text, price integer default 0, trendingRank integer default 0, popularityRank integer default 0, launchDate date, previewURL text, blogId text, isCurrentTheme boolean default false);";
>>>>>>> 1f8825a6
    
    // eula
    private static final String EULA_TABLE = "eula";

    // categories
    private static final String CREATE_TABLE_CATEGORIES = "create table if not exists cats (id integer primary key autoincrement, "
            + "blog_id text, wp_id integer, category_name text not null);";
    private static final String CATEGORIES_TABLE = "cats";

    // for capturing blogID, trac ticket #
    private static final String ADD_BLOGID = "alter table accounts add blogId integer;";
    private static final String UPDATE_BLOGID = "update accounts set blogId = 1;";

    // add notification options
    private static final String ADD_SOUND_OPTION = "alter table eula add sound boolean default false;";
    private static final String ADD_VIBRATE_OPTION = "alter table eula add vibrate boolean default false;";
    private static final String ADD_LIGHT_OPTION = "alter table eula add light boolean default false;";
    private static final String ADD_TAGLINE = "alter table eula add tagline text;";
    private static final String ADD_TAGLINE_FLAG = "alter table eula add tagline_flag boolean default false;";

    // for capturing blogID, trac ticket #
    private static final String ADD_LOCATION_FLAG = "alter table accounts add location boolean default false;";

    // fix commentID data type
    private static final String ADD_NEW_COMMENT_ID = "ALTER TABLE comments ADD iCommentID INTEGER;";
    private static final String COPY_COMMENT_IDS = "UPDATE comments SET iCommentID = commentID;";

    // add wordpress.com stats login info
    private static final String ADD_DOTCOM_USERNAME = "alter table accounts add dotcom_username text;";
    private static final String ADD_DOTCOM_PASSWORD = "alter table accounts add dotcom_password text;";
    private static final String ADD_API_KEY = "alter table accounts add api_key text;";
    private static final String ADD_API_BLOGID = "alter table accounts add api_blogid text;";

    // add wordpress.com flag and version column
    private static final String ADD_DOTCOM_FLAG = "alter table accounts add dotcomFlag boolean default false;";
    private static final String ADD_WP_VERSION = "alter table accounts add wpVersion text;";

    // add httpuser and httppassword
    private static final String ADD_HTTPUSER = "alter table accounts add httpuser text;";
    private static final String ADD_HTTPPASSWORD = "alter table accounts add httppassword text;";

    // add new unique identifier to no longer use device imei
    private static final String ADD_UNIQUE_ID = "alter table eula add uuid text;";

    // add new table for QuickPress homescreen shortcuts
    private static final String CREATE_TABLE_QUICKPRESS_SHORTCUTS = "create table if not exists quickpress_shortcuts (id integer primary key autoincrement, accountId text, name text);";
    private static final String QUICKPRESS_SHORTCUTS_TABLE = "quickpress_shortcuts";

    // add field to store last used blog
    private static final String ADD_LAST_BLOG_ID = "alter table eula add last_blog_id text;";

    // add field to store last used blog
    private static final String ADD_POST_FORMATS = "alter table accounts add postFormats text default '';";

    //add scaled image settings
    private static final String ADD_SCALED_IMAGE = "alter table accounts add isScaledImage boolean default false;";
    private static final String ADD_SCALED_IMAGE_IMG_WIDTH = "alter table accounts add scaledImgWidth integer default 1024;";

    //add boolean to posts to check uploaded posts that have local changes
    private static final String ADD_LOCAL_POST_CHANGES = "alter table posts add isLocalChange boolean default 0";

    //add boolean to track if featured image should be included in the post content
    private static final String ADD_FEATURED_IN_POST = "alter table media add isFeaturedInPost boolean default false;";

    // add home url to blog settings
    private static final String ADD_HOME_URL = "alter table accounts add homeURL text default '';";

    private static final String ADD_BLOG_OPTIONS = "alter table accounts add blog_options text default '';";
    
    // add thumbnailURL, thumbnailPath and fileURL to media
    private static final String ADD_MEDIA_THUMBNAIL_URL = "alter table media add thumbnailURL text default '';";
    private static final String ADD_MEDIA_FILE_URL = "alter table media add fileURL text default '';";
    private static final String ADD_MEDIA_UNIQUE_ID = "alter table media add mediaId text default '';";
    private static final String ADD_MEDIA_BLOG_ID = "alter table media add blogId text default '';";
    private static final String ADD_MEDIA_DATE_GMT = "alter table media add date_created_gmt date;";
    private static final String ADD_MEDIA_UPLOAD_STATE = "alter table media add uploadState default '';";

    private SQLiteDatabase db;

    protected static final String PASSWORD_SECRET = Config.DB_SECRET;

    public String defaultBlog = "";

    private Context context;

    public WordPressDB(Context ctx) {
        this.context = ctx;

        try {
            db = ctx.openOrCreateDatabase(DATABASE_NAME, 0, null);
        } catch (SQLiteException e) {
            db = null;
            return;
        }

        // db.execSQL("DROP TABLE IF EXISTS "+ SETTINGS_TABLE);
        db.execSQL(CREATE_TABLE_SETTINGS);
        // added eula to this class to fix trac #49
        db.execSQL(CREATE_TABLE_EULA);

        db.execSQL(CREATE_TABLE_POSTS);
        db.execSQL(CREATE_TABLE_COMMENTS);
        db.execSQL(CREATE_TABLE_CATEGORIES);
        db.execSQL(CREATE_TABLE_QUICKPRESS_SHORTCUTS);
        db.execSQL(CREATE_TABLE_MEDIA);
        
        try {
            if (db.getVersion() < 1) { // user is new install
                db.execSQL(ADD_BLOGID);
                db.execSQL(UPDATE_BLOGID);
                db.execSQL(ADD_SOUND_OPTION);
                db.execSQL(ADD_VIBRATE_OPTION);
                db.execSQL(ADD_LIGHT_OPTION);
                db.execSQL(ADD_LOCATION_FLAG);
                db.execSQL(ADD_TAGLINE);
                db.execSQL(ADD_TAGLINE_FLAG);
                db.execSQL(ADD_DOTCOM_USERNAME);
                db.execSQL(ADD_DOTCOM_PASSWORD);
                db.execSQL(ADD_API_KEY);
                db.execSQL(ADD_API_BLOGID);
                db.execSQL(ADD_DOTCOM_FLAG);
                db.execSQL(ADD_WP_VERSION);
                db.execSQL(ADD_UNIQUE_ID);
                db.execSQL(ADD_HTTPUSER);
                db.execSQL(ADD_HTTPPASSWORD);
                db.execSQL(ADD_LAST_BLOG_ID);
                db.execSQL(ADD_POST_FORMATS);
                db.execSQL(ADD_SCALED_IMAGE);
                db.execSQL(ADD_SCALED_IMAGE_IMG_WIDTH);
                db.execSQL(ADD_LOCAL_POST_CHANGES);
                db.execSQL(ADD_FEATURED_IN_POST);
                db.execSQL(ADD_HOME_URL);
                db.execSQL(ADD_BLOG_OPTIONS);
<<<<<<< HEAD
                db.execSQL(CREATE_TABLE_STATS);
=======
                db.execSQL(ADD_MEDIA_FILE_URL);
                db.execSQL(ADD_MEDIA_THUMBNAIL_URL);
                db.execSQL(ADD_MEDIA_UNIQUE_ID);
                db.execSQL(ADD_MEDIA_BLOG_ID);
                db.execSQL(ADD_MEDIA_DATE_GMT);
                db.execSQL(ADD_MEDIA_UPLOAD_STATE);
                db.execSQL(CREATE_TABLE_THEMES);
>>>>>>> 1f8825a6
                migratePasswords();
                db.setVersion(DATABASE_VERSION); // set to latest revision
            } else if (db.getVersion() == 1) { // v1.0 or v1.0.1
                db.delete(POSTS_TABLE, null, null);
                db.execSQL(CREATE_TABLE_POSTS);
                db.execSQL(ADD_BLOGID);
                db.execSQL(UPDATE_BLOGID);
                db.execSQL(ADD_SOUND_OPTION);
                db.execSQL(ADD_VIBRATE_OPTION);
                db.execSQL(ADD_LIGHT_OPTION);
                db.execSQL(ADD_LOCATION_FLAG);
                db.execSQL(ADD_TAGLINE);
                db.execSQL(ADD_TAGLINE_FLAG);
                db.execSQL(ADD_NEW_COMMENT_ID);
                db.execSQL(COPY_COMMENT_IDS);
                db.execSQL(ADD_DOTCOM_USERNAME);
                db.execSQL(ADD_DOTCOM_PASSWORD);
                db.execSQL(ADD_API_KEY);
                db.execSQL(ADD_API_BLOGID);
                db.execSQL(ADD_DOTCOM_FLAG);
                db.execSQL(ADD_WP_VERSION);
                db.execSQL(ADD_UNIQUE_ID);
                db.execSQL(ADD_HTTPUSER);
                db.execSQL(ADD_HTTPPASSWORD);
                db.execSQL(ADD_LAST_BLOG_ID);
                db.execSQL(ADD_POST_FORMATS);
                db.execSQL(ADD_SCALED_IMAGE);
                db.execSQL(ADD_SCALED_IMAGE_IMG_WIDTH);
                db.execSQL(ADD_LOCAL_POST_CHANGES);
                db.execSQL(ADD_FEATURED_IN_POST);
                db.execSQL(ADD_HOME_URL);
                db.execSQL(ADD_BLOG_OPTIONS);
                migratePasswords();
                migratePreferences(ctx);
                migrateWPComAccount();
                db.setVersion(DATABASE_VERSION);
            } else if (db.getVersion() == 2) {
                db.delete(POSTS_TABLE, null, null);
                db.execSQL(CREATE_TABLE_POSTS);
                db.execSQL(ADD_SOUND_OPTION);
                db.execSQL(ADD_VIBRATE_OPTION);
                db.execSQL(ADD_LIGHT_OPTION);
                db.execSQL(ADD_LOCATION_FLAG);
                db.execSQL(ADD_TAGLINE);
                db.execSQL(ADD_TAGLINE_FLAG);
                db.execSQL(ADD_NEW_COMMENT_ID);
                db.execSQL(COPY_COMMENT_IDS);
                db.execSQL(ADD_DOTCOM_USERNAME);
                db.execSQL(ADD_DOTCOM_PASSWORD);
                db.execSQL(ADD_API_KEY);
                db.execSQL(ADD_API_BLOGID);
                db.execSQL(ADD_DOTCOM_FLAG);
                db.execSQL(ADD_WP_VERSION);
                db.execSQL(ADD_UNIQUE_ID);
                db.execSQL(ADD_HTTPUSER);
                db.execSQL(ADD_HTTPPASSWORD);
                db.execSQL(ADD_LAST_BLOG_ID);
                db.execSQL(ADD_POST_FORMATS);
                db.execSQL(ADD_SCALED_IMAGE);
                db.execSQL(ADD_SCALED_IMAGE_IMG_WIDTH);
                db.execSQL(ADD_LOCAL_POST_CHANGES);
                db.execSQL(ADD_FEATURED_IN_POST);
                db.execSQL(ADD_HOME_URL);
                db.execSQL(ADD_BLOG_OPTIONS);
                migratePasswords();
                migratePreferences(ctx);
                migrateWPComAccount();
                db.setVersion(DATABASE_VERSION);
            } else if (db.getVersion() == 3) {
                db.delete(POSTS_TABLE, null, null);
                db.execSQL(CREATE_TABLE_POSTS);
                db.execSQL(ADD_LOCATION_FLAG);
                db.execSQL(ADD_TAGLINE);
                db.execSQL(ADD_TAGLINE_FLAG);
                db.execSQL(ADD_NEW_COMMENT_ID);
                db.execSQL(COPY_COMMENT_IDS);
                db.execSQL(ADD_DOTCOM_USERNAME);
                db.execSQL(ADD_DOTCOM_PASSWORD);
                db.execSQL(ADD_API_KEY);
                db.execSQL(ADD_API_BLOGID);
                db.execSQL(ADD_DOTCOM_FLAG);
                db.execSQL(ADD_WP_VERSION);
                db.execSQL(ADD_UNIQUE_ID);
                db.execSQL(ADD_HTTPUSER);
                db.execSQL(ADD_HTTPPASSWORD);
                db.execSQL(ADD_LAST_BLOG_ID);
                db.execSQL(ADD_POST_FORMATS);
                db.execSQL(ADD_SCALED_IMAGE);
                db.execSQL(ADD_SCALED_IMAGE_IMG_WIDTH);
                db.execSQL(ADD_LOCAL_POST_CHANGES);
                db.execSQL(ADD_FEATURED_IN_POST);
                db.execSQL(ADD_HOME_URL);
                db.execSQL(ADD_BLOG_OPTIONS);
                migratePasswords();
                migratePreferences(ctx);
                migrateWPComAccount();
                db.setVersion(DATABASE_VERSION);
            } else if (db.getVersion() == 4) {
                db.delete(POSTS_TABLE, null, null);
                db.execSQL(CREATE_TABLE_POSTS);
                db.execSQL(ADD_LOCATION_FLAG);
                db.execSQL(ADD_TAGLINE);
                db.execSQL(ADD_TAGLINE_FLAG);
                db.execSQL(ADD_NEW_COMMENT_ID);
                db.execSQL(COPY_COMMENT_IDS);
                db.execSQL(ADD_DOTCOM_USERNAME);
                db.execSQL(ADD_DOTCOM_PASSWORD);
                db.execSQL(ADD_API_KEY);
                db.execSQL(ADD_API_BLOGID);
                db.execSQL(ADD_DOTCOM_FLAG);
                db.execSQL(ADD_WP_VERSION);
                db.execSQL(ADD_UNIQUE_ID);
                db.execSQL(ADD_HTTPUSER);
                db.execSQL(ADD_HTTPPASSWORD);
                db.execSQL(ADD_LAST_BLOG_ID);
                db.execSQL(ADD_POST_FORMATS);
                db.execSQL(ADD_SCALED_IMAGE);
                db.execSQL(ADD_SCALED_IMAGE_IMG_WIDTH);
                db.execSQL(ADD_LOCAL_POST_CHANGES);
                db.execSQL(ADD_FEATURED_IN_POST);
                db.execSQL(ADD_HOME_URL);
                db.execSQL(ADD_BLOG_OPTIONS);
                migratePasswords();
                migratePreferences(ctx);
                migrateWPComAccount();
                db.setVersion(DATABASE_VERSION);
            } else if (db.getVersion() == 5) {
                db.delete(POSTS_TABLE, null, null);
                db.execSQL(CREATE_TABLE_POSTS);
                db.execSQL(ADD_TAGLINE);
                db.execSQL(ADD_TAGLINE_FLAG);
                db.execSQL(ADD_NEW_COMMENT_ID);
                db.execSQL(COPY_COMMENT_IDS);
                db.execSQL(ADD_DOTCOM_USERNAME);
                db.execSQL(ADD_DOTCOM_PASSWORD);
                db.execSQL(ADD_API_KEY);
                db.execSQL(ADD_API_BLOGID);
                db.execSQL(ADD_DOTCOM_FLAG);
                db.execSQL(ADD_WP_VERSION);
                db.execSQL(ADD_UNIQUE_ID);
                db.execSQL(ADD_HTTPUSER);
                db.execSQL(ADD_HTTPPASSWORD);
                db.execSQL(ADD_LAST_BLOG_ID);
                db.execSQL(ADD_POST_FORMATS);
                db.execSQL(ADD_SCALED_IMAGE);
                db.execSQL(ADD_SCALED_IMAGE_IMG_WIDTH);
                db.execSQL(ADD_LOCAL_POST_CHANGES);
                db.execSQL(ADD_FEATURED_IN_POST);
                db.execSQL(ADD_HOME_URL);
                db.execSQL(ADD_BLOG_OPTIONS);
                migratePasswords();
                migratePreferences(ctx);
                migrateWPComAccount();
                db.setVersion(DATABASE_VERSION);
            } else if (db.getVersion() == 6) {
                db.delete(POSTS_TABLE, null, null);
                db.execSQL(CREATE_TABLE_POSTS);
                db.execSQL(ADD_NEW_COMMENT_ID);
                db.execSQL(COPY_COMMENT_IDS);
                db.execSQL(ADD_DOTCOM_USERNAME);
                db.execSQL(ADD_DOTCOM_PASSWORD);
                db.execSQL(ADD_API_KEY);
                db.execSQL(ADD_API_BLOGID);
                db.execSQL(ADD_DOTCOM_FLAG);
                db.execSQL(ADD_WP_VERSION);
                db.execSQL(ADD_UNIQUE_ID);
                db.execSQL(ADD_HTTPUSER);
                db.execSQL(ADD_HTTPPASSWORD);
                db.execSQL(ADD_LAST_BLOG_ID);
                db.execSQL(ADD_POST_FORMATS);
                db.execSQL(ADD_SCALED_IMAGE);
                db.execSQL(ADD_SCALED_IMAGE_IMG_WIDTH);
                db.execSQL(ADD_LOCAL_POST_CHANGES);
                db.execSQL(ADD_FEATURED_IN_POST);
                db.execSQL(ADD_HOME_URL);
                db.execSQL(ADD_BLOG_OPTIONS);
                migratePasswords();
                migratePreferences(ctx);
                migrateWPComAccount();
                db.setVersion(DATABASE_VERSION);
            } else if (db.getVersion() == 7) {
                db.delete(POSTS_TABLE, null, null);
                db.execSQL(CREATE_TABLE_POSTS);
                db.execSQL(ADD_UNIQUE_ID);
                db.execSQL(ADD_HTTPUSER);
                db.execSQL(ADD_HTTPPASSWORD);
                db.execSQL(ADD_LAST_BLOG_ID);
                db.execSQL(ADD_POST_FORMATS);
                db.execSQL(ADD_SCALED_IMAGE);
                db.execSQL(ADD_SCALED_IMAGE_IMG_WIDTH);
                db.execSQL(ADD_LOCAL_POST_CHANGES);
                db.execSQL(ADD_FEATURED_IN_POST);
                db.execSQL(ADD_HOME_URL);
                db.execSQL(ADD_BLOG_OPTIONS);
                migratePasswords();
                migratePreferences(ctx);
                migrateWPComAccount();
                db.setVersion(DATABASE_VERSION);
            } else if (db.getVersion() == 8) {
                db.delete(POSTS_TABLE, null, null);
                db.execSQL(CREATE_TABLE_POSTS);
                db.execSQL(ADD_HTTPUSER);
                db.execSQL(ADD_HTTPPASSWORD);
                db.execSQL(ADD_LAST_BLOG_ID);
                db.execSQL(ADD_POST_FORMATS);
                db.execSQL(ADD_SCALED_IMAGE);
                db.execSQL(ADD_SCALED_IMAGE_IMG_WIDTH);
                db.execSQL(ADD_LOCAL_POST_CHANGES);
                db.execSQL(ADD_FEATURED_IN_POST);
                db.execSQL(ADD_HOME_URL);
                db.execSQL(ADD_BLOG_OPTIONS);
                migratePasswords();
                migratePreferences(ctx);
                migrateWPComAccount();
                db.setVersion(DATABASE_VERSION);
            } else if (db.getVersion() == 9) {
                db.delete(POSTS_TABLE, null, null);
                db.execSQL(CREATE_TABLE_POSTS);
                db.execSQL(ADD_HTTPUSER);
                db.execSQL(ADD_HTTPPASSWORD);
                db.execSQL(ADD_LAST_BLOG_ID);
                db.execSQL(ADD_POST_FORMATS);
                db.execSQL(ADD_SCALED_IMAGE);
                db.execSQL(ADD_SCALED_IMAGE_IMG_WIDTH);
                db.execSQL(ADD_LOCAL_POST_CHANGES);
                db.execSQL(ADD_FEATURED_IN_POST);
                db.execSQL(ADD_HOME_URL);
                db.execSQL(ADD_BLOG_OPTIONS);
                migratePasswords();
                migratePreferences(ctx);
                migrateWPComAccount();
                db.setVersion(DATABASE_VERSION);
            } else if (db.getVersion() == 10) {
                db.delete(POSTS_TABLE, null, null);
                db.execSQL(CREATE_TABLE_POSTS);

                try {
                    // migrate drafts

                    Cursor c = db.query("localdrafts", new String[] { "blogID",
                            "title", "content", "picturePaths", "date",
                            "categories", "tags", "status", "password",
                            "latitude", "longitude" }, null, null, null, null,
                            "id desc");
                    int numRows = c.getCount();
                    c.moveToFirst();

                    for (int i = 0; i < numRows; ++i) {
                        if (c.getString(0) != null) {
                            Post post = new Post(c.getInt(0), c.getString(1),
                                    c.getString(2), c.getString(3),
                                    c.getLong(4), c.getString(5),
                                    c.getString(6), c.getString(7),
                                    c.getString(8), c.getDouble(9),
                                    c.getDouble(10), false, "", false, false);
                            post.setLocalDraft(true);
                            post.setPost_status("localdraft");
                            savePost(post, c.getInt(0));
                        }
                        c.moveToNext();
                    }
                    c.close();

                    db.delete("localdrafts", null, null);

                    // pages
                    c = db.query("localpagedrafts", new String[] { "blogID",
                            "title", "content", "picturePaths", "date",
                            "status", "password" }, null, null, null, null,
                            "id desc");
                    numRows = c.getCount();
                    c.moveToFirst();

                    for (int i = 0; i < numRows; ++i) {
                        if (c.getString(0) != null) {
                            Post post = new Post(c.getInt(0), c.getString(1),
                                    c.getString(2), c.getString(3),
                                    c.getLong(4), c.getString(5), "", "",
                                    c.getString(6), 0, 0, true, "", false, false);
                            post.setLocalDraft(true);
                            post.setPost_status("localdraft");
                            post.setPage(true);
                            savePost(post, c.getInt(0));
                        }
                        c.moveToNext();
                    }
                    c.close();
                    db.delete("localpagedrafts", null, null);
                } catch (Exception e) {
                    e.printStackTrace();
                }

                db.execSQL(ADD_LAST_BLOG_ID);
                db.execSQL(ADD_POST_FORMATS);
                db.execSQL(ADD_SCALED_IMAGE);
                db.execSQL(ADD_SCALED_IMAGE_IMG_WIDTH);
                db.execSQL(ADD_LOCAL_POST_CHANGES);
                db.execSQL(ADD_FEATURED_IN_POST);
                db.execSQL(ADD_HOME_URL);
                db.execSQL(ADD_BLOG_OPTIONS);
                migratePreferences(ctx);
                migrateWPComAccount();
                db.setVersion(DATABASE_VERSION);
            } else if (db.getVersion() == 11) {
                db.execSQL(ADD_SCALED_IMAGE);
                db.execSQL(ADD_SCALED_IMAGE_IMG_WIDTH);
                db.execSQL(ADD_LOCAL_POST_CHANGES);
                db.execSQL(ADD_FEATURED_IN_POST);
                db.execSQL(ADD_HOME_URL);
                db.execSQL(ADD_BLOG_OPTIONS);
                migratePreferences(ctx);
                migrateWPComAccount();
                db.setVersion(DATABASE_VERSION);
            } else if (db.getVersion() == 12) {
                db.execSQL(ADD_FEATURED_IN_POST);
                db.execSQL(ADD_HOME_URL);
                db.execSQL(ADD_BLOG_OPTIONS);
                migratePreferences(ctx);
                migrateWPComAccount();
                db.setVersion(DATABASE_VERSION);
            } else if (db.getVersion() == 13) {
                db.execSQL(ADD_HOME_URL);
                db.execSQL(ADD_BLOG_OPTIONS);
                migratePreferences(ctx);
                migrateWPComAccount();
                db.setVersion(DATABASE_VERSION);
            } else if (db.getVersion() == 14) {
                db.execSQL(ADD_BLOG_OPTIONS);
                migratePreferences(ctx);
                migrateWPComAccount();
                db.setVersion(DATABASE_VERSION);
            } else if (db.getVersion() == 15) {
                migratePreferences(ctx);
                migrateWPComAccount();
                db.setVersion(DATABASE_VERSION);
            } else if (db.getVersion() == 16) {
                migrateWPComAccount();
                db.setVersion(DATABASE_VERSION);
            } else if (db.getVersion() == 17) {
<<<<<<< HEAD
                migrateWPComAccount();
                db.execSQL(CREATE_TABLE_STATS);
                db.setVersion(DATABASE_VERSION);
=======
                db.execSQL(ADD_MEDIA_FILE_URL);
                db.execSQL(ADD_MEDIA_THUMBNAIL_URL);
                db.execSQL(ADD_MEDIA_UNIQUE_ID);
                db.execSQL(ADD_MEDIA_BLOG_ID);
                db.execSQL(ADD_MEDIA_DATE_GMT);
                db.execSQL(ADD_MEDIA_UPLOAD_STATE);
                db.setVersion(DATABASE_VERSION);
                db.execSQL(CREATE_TABLE_THEMES);
                migrateWPComAccount();
>>>>>>> 1f8825a6
            }
        } catch (SQLException e) {
            e.printStackTrace();
        }

    }

    private void migratePreferences(Context ctx) {
        // Migrate preferences out of the db
        Map<?, ?> notificationOptions = getNotificationOptions();
        if (notificationOptions != null) {
            SharedPreferences settings = PreferenceManager.getDefaultSharedPreferences(ctx);
            SharedPreferences.Editor editor = settings.edit();
            String interval = getInterval();
            if (interval != "") {
                editor.putString("wp_pref_notifications_interval", interval);
            }
            editor.putBoolean("wp_pref_notification_sound", (notificationOptions.get("sound").toString().equals("1")) ? true : false);
            editor.putBoolean("wp_pref_notification_vibrate", (notificationOptions.get("vibrate").toString().equals("1")) ? true : false);
            editor.putBoolean("wp_pref_notification_light", (notificationOptions.get("light").toString().equals("1")) ? true : false);
            editor.putBoolean("wp_pref_signature_enabled", (notificationOptions.get("tagline_flag").toString().equals("1")) ? true : false);

            String tagline = notificationOptions.get("tagline").toString();
            if (tagline != "") {
                editor.putString("wp_pref_post_signature", tagline);
            }
            editor.commit();
        }
    }
    
    private void migrateWPComAccount() {
        Cursor c = db.query(SETTINGS_TABLE, new String[] { "username", "password" }, "dotcomFlag=1", null, null,
                null, null);
        
        if (c.getCount() > 0) {
            c.moveToFirst();
            String username = c.getString(0);
            String password = c.getString(1);
            SharedPreferences settings = PreferenceManager.getDefaultSharedPreferences(this.context);
            SharedPreferences.Editor editor = settings.edit();
            editor.putString(WordPress.WPCOM_USERNAME_PREFERENCE, username);
            editor.putString(WordPress.WPCOM_PASSWORD_PREFERENCE, password);
            editor.commit();
        }
        
        c.close();
    }

    public long addAccount(String url, String homeURL, String blogName, String username,
            String password, String httpuser, String httppassword,
            String imagePlacement, boolean centerThumbnail,
            boolean fullSizeImage, String maxImageWidth, int maxImageWidthId,
            boolean runService, int blogId, boolean wpcom, String wpVersion) {

        ContentValues values = new ContentValues();
        values.put("url", url);
        values.put("homeURL", homeURL);
        values.put("blogName", blogName);
        values.put("username", username);
        values.put("password", encryptPassword(password));
        values.put("httpuser", httpuser);
        values.put("httppassword", encryptPassword(httppassword));
        values.put("imagePlacement", imagePlacement);
        values.put("centerThumbnail", centerThumbnail);
        values.put("fullSizeImage", fullSizeImage);
        values.put("maxImageWidth", maxImageWidth);
        values.put("maxImageWidthId", maxImageWidthId);
        values.put("runService", runService);
        values.put("blogId", blogId);
        values.put("dotcomFlag", wpcom);
        values.put("wpVersion", wpVersion);
        return db.insert(SETTINGS_TABLE, null, values);
    }

    public boolean deactivateAccounts() {

        ContentValues values = new ContentValues();
        values.put("password", "");

        boolean returnValue = db.update(SETTINGS_TABLE, values, null, null) > 0;

        return (returnValue);
    }

    public List<Map<String, Object>> getAccounts() {

        if (db == null)
            return new Vector<Map<String, Object>>();
        
        Cursor c = db.query(SETTINGS_TABLE, new String[] { "id", "blogName",
                "username", "blogId", "url", "password" }, null, null, null,
                null, null);

        int numRows = c.getCount();
        c.moveToFirst();
        List<Map<String, Object>> accounts = new Vector<Map<String, Object>>();
        for (int i = 0; i < numRows; i++) {

            int id = c.getInt(0);
            String blogName = c.getString(1);
            String username = c.getString(2);
            int blogId = c.getInt(3);
            String url = c.getString(4);
            String password = c.getString(5);
            if (!password.equals("") && id > 0) {
                Map<String, Object> thisHash = new HashMap<String, Object>();
                thisHash.put("id", id);
                thisHash.put("blogName", blogName);
                thisHash.put("username", username);
                thisHash.put("blogId", blogId);
                thisHash.put("url", url);
                accounts.add(thisHash);
            }
            c.moveToNext();
        }
        c.close();

        Collections.sort(accounts, Utils.BlogNameComparator);
        
        return accounts;
    }
    

    public long checkMatch(String blogName, String blogURL, String username, String password) {

        Cursor c = db.query(SETTINGS_TABLE, new String[] { "id", "blogName", "url" },
                "blogName='" + addSlashes(blogName) + "' AND url='"
                        + addSlashes(blogURL) + "'" + " AND username='"
                        + username + "'", null, null, null, null);
        int numRows = c.getCount();

        if (numRows > 0) {
            // This account is already saved
            c.moveToFirst();
            long blogID = c.getLong(0);
            ContentValues values = new ContentValues();
            values.put("password", encryptPassword(password));
            db.update(SETTINGS_TABLE, values, "id=" + blogID, null);
            return blogID;
        }

        c.close();
        return -1;
    }

    public static String addSlashes(String text) {
        final StringBuffer sb = new StringBuffer(text.length() * 2);
        final StringCharacterIterator iterator = new StringCharacterIterator(
                text);

        char character = iterator.current();

        while (character != StringCharacterIterator.DONE) {
            if (character == '"')
                sb.append("\\\"");
            else if (character == '\'')
                sb.append("\'\'");
            else if (character == '\\')
                sb.append("\\\\");
            else if (character == '\n')
                sb.append("\\n");
            else if (character == '{')
                sb.append("\\{");
            else if (character == '}')
                sb.append("\\}");
            else
                sb.append(character);

            character = iterator.next();
        }

        return sb.toString();
    }

    public boolean saveSettings(String id, String url, String homeURL, String username,
            String password, String httpuser, String httppassword,
            String imagePlacement, boolean isFeaturedImageCapable,
            boolean fullSizeImage, String maxImageWidth, int maxImageWidthId,
            boolean location, boolean isWPCom, String originalUsername,
            String postFormats, String dotcomUsername, String dotcomPassword,
            String apiBlogID, String apiKey, boolean isScaledImage, int scaledImgWidth, String blogOptions) {

        ContentValues values = new ContentValues();
        values.put("url", url);
        values.put("homeURL", homeURL);
        values.put("username", username);
        values.put("password", encryptPassword(password));
        values.put("httpuser", httpuser);
        values.put("httppassword", encryptPassword(httppassword));
        values.put("imagePlacement", imagePlacement);
        values.put("centerThumbnail", isFeaturedImageCapable);
        values.put("fullSizeImage", fullSizeImage);
        values.put("maxImageWidth", maxImageWidth);
        values.put("maxImageWidthId", maxImageWidthId);
        values.put("location", location);
        values.put("postFormats", postFormats);
        values.put("dotcom_username", dotcomUsername);
        values.put("dotcom_password", encryptPassword(dotcomPassword));
        values.put("api_blogid", apiBlogID);
        values.put("api_key", apiKey);
        values.put("isScaledImage", isScaledImage);
        values.put("scaledImgWidth", scaledImgWidth);
        values.put("blog_options", blogOptions);

        boolean returnValue = db.update(SETTINGS_TABLE, values, "id=" + id,
                null) > 0;
        if (isWPCom) {
            returnValue = updateWPComCredentials(username, password);
        }

        return (returnValue);
    }
    
    public boolean updateWPComCredentials(String username, String password) {
        // update the login for wordpress.com blogs
        ContentValues userPass = new ContentValues();
        userPass.put("username", username);
        userPass.put("password", encryptPassword(password));
        return db.update(SETTINGS_TABLE, userPass, "username=\""
                + username + "\" AND dotcomFlag=1", null) > 0;
    }

    public boolean deleteAccount(Context ctx, int id) {

        int rowsAffected = 0;
        try {
            rowsAffected = db.delete(SETTINGS_TABLE, "id=" + id, null);
        } finally {

        }

        boolean returnValue = false;
        if (rowsAffected > 0) {
            returnValue = true;
        }

        // delete QuickPress homescreen shortcuts connected with this account
        List<Map<String, Object>> shortcuts = getQuickPressShortcuts(id);
        for (int i = 0; i < shortcuts.size(); i++) {
            Map<String, Object> shortcutHash = shortcuts.get(i);

            Intent shortcutIntent = new Intent();
            shortcutIntent.setClassName(EditPostActivity.class.getPackage().getName(),
                    EditPostActivity.class.getName());
            shortcutIntent.addFlags(Intent.FLAG_ACTIVITY_NEW_TASK);
            shortcutIntent.addFlags(Intent.FLAG_ACTIVITY_CLEAR_TOP);
            shortcutIntent.setAction(Intent.ACTION_VIEW);
            Intent broadcastShortcutIntent = new Intent();
            broadcastShortcutIntent.putExtra(Intent.EXTRA_SHORTCUT_INTENT,
                    shortcutIntent);
            broadcastShortcutIntent.putExtra(Intent.EXTRA_SHORTCUT_NAME,
                    shortcutHash.get("name").toString());
            broadcastShortcutIntent.putExtra("duplicate", false);
            broadcastShortcutIntent
                    .setAction("com.android.launcher.action.UNINSTALL_SHORTCUT");
            ctx.sendBroadcast(broadcastShortcutIntent);

            deleteQuickPressShortcut(shortcutHash.get("id").toString());
        }

        return (returnValue);
    }

    public List<Object> loadSettings(int id) {

        Cursor c = db.query(SETTINGS_TABLE, new String[] { "url", "blogName",
                "username", "password", "httpuser", "httppassword",
                "imagePlacement", "centerThumbnail", "fullSizeImage",
                "maxImageWidth", "maxImageWidthId", "runService", "blogId",
                "location", "dotcomFlag", "dotcom_username", "dotcom_password",
                "api_key", "api_blogid", "wpVersion", "postFormats",
                "lastCommentId","isScaledImage","scaledImgWidth", "homeURL", "blog_options" }, "id=" + id, null, null, null, null);

        int numRows = c.getCount();
        c.moveToFirst();

        List<Object> returnVector = new Vector<Object>();
        if (numRows > 0) {
            if (c.getString(0) != null) {
                returnVector.add(c.getString(0));
                returnVector.add(c.getString(1));
                returnVector.add(c.getString(2));
                returnVector.add(decryptPassword(c.getString(3)));
                if (c.getString(4) == null) {
                    returnVector.add("");
                } else {
                    returnVector.add(c.getString(4));
                }
                if (c.getString(5) == null) {
                    returnVector.add("");
                } else {
                    returnVector.add(decryptPassword(c.getString(5)));
                }
                returnVector.add(c.getString(6));
                returnVector.add(c.getInt(7));
                returnVector.add(c.getInt(8));
                returnVector.add(c.getString(9));
                returnVector.add(c.getInt(10));
                returnVector.add(c.getInt(11));
                returnVector.add(c.getInt(12));
                returnVector.add(c.getInt(13));
                returnVector.add(c.getInt(14));
                returnVector.add(c.getString(15));
                returnVector.add(decryptPassword(c.getString(16)));
                returnVector.add(c.getString(17));
                returnVector.add(c.getString(18));
                returnVector.add(c.getString(19));
                returnVector.add(c.getString(20));
                returnVector.add(c.getInt(21));
                returnVector.add(c.getInt(22));
                returnVector.add(c.getInt(23));
                returnVector.add(c.getString(24));
                returnVector.add(c.getString(25));
            } else {
                returnVector = null;
            }
        } else {
            returnVector = null;
        }
        c.close();

        return returnVector;
    }

    public List<String> loadStatsLogin(int id) {

        Cursor c = db.query(SETTINGS_TABLE, new String[] { "dotcom_username",
                "dotcom_password" }, "id=" + id, null, null, null, null);

        c.moveToFirst();

        List<String> returnVector = new Vector<String>();
        if (c.getString(0) != null) {
            returnVector.add(c.getString(0));
            returnVector.add(decryptPassword(c.getString(1)));
        } else {
            returnVector = null;
        }
        c.close();

        return returnVector;
    }

    public boolean updateLatestCommentID(int id, Integer newCommentID) {

        boolean returnValue = false;

        synchronized (this) {
            ContentValues values = new ContentValues();
            values.put("lastCommentId", newCommentID);

            returnValue = db.update(SETTINGS_TABLE, values, "id=" + id, null) > 0;
        }

        return (returnValue);

    }

    public List<Integer> getNotificationAccounts() {

        Cursor c = null;
        try {
            c = db.query(SETTINGS_TABLE, new String[] { "id" }, "runService=1",
                    null, null, null, null);
        } catch (Exception e) {
            e.printStackTrace();
        }

        int numRows = c.getCount();
        c.moveToFirst();

        List<Integer> returnVector = new Vector<Integer>();
        for (int i = 0; i < numRows; ++i) {
            int tempID = c.getInt(0);
            returnVector.add(tempID);
            c.moveToNext();
        }

        c.close();

        return returnVector;
    }

    public String getAccountName(String accountID) {

        String accountName = "";
        Cursor c = db.query(SETTINGS_TABLE, new String[] { "blogName" }, "id="
                + accountID, null, null, null, null);
        c.moveToFirst();
        if (c.getString(0) != null) {
            accountName = c.getString(0);
        }
        c.close();

        return accountName;
    }

    public void updateNotificationFlag(int id, boolean flag) {

        ContentValues values = new ContentValues();
        int iFlag = 0;
        if (flag) {
            iFlag = 1;
        }
        values.put("runService", iFlag);

        boolean returnValue = db.update(SETTINGS_TABLE, values,
                "id=" + String.valueOf(id), null) > 0;
        if (returnValue) {
        }

    }

    public void updateNotificationSettings(String interval, boolean sound,
            boolean vibrate, boolean light, boolean tagline_flag, String tagline) {

        ContentValues values = new ContentValues();
        values.put("interval", interval);
        values.put("sound", sound);
        values.put("vibrate", vibrate);
        values.put("light", light);
        values.put("tagline_flag", tagline_flag);
        values.put("tagline", tagline);

        boolean returnValue = db.update(EULA_TABLE, values, null, null) > 0;
        if (returnValue) {
        }
        ;

    }

    public String getInterval() {

        Cursor c = db.query("eula", new String[] { "interval" }, "id=0", null,
                null, null, null);
        int numRows = c.getCount();
        c.moveToFirst();
        String returnValue = "";
        if (numRows == 1) {
            if (c.getString(0) != null) {
                returnValue = c.getString(0);
            }
        }
        c.close();

        return returnValue;

    }

    public Map<String, Object> getNotificationOptions() {

        Cursor c = db.query(EULA_TABLE, new String[] { "id", "sound", "vibrate",
                "light", "tagline_flag", "tagline" }, "id=0", null, null, null,
                null);
        int sound, vibrate, light;
        String tagline;
        Map<String, Object> thisHash = new HashMap<String, Object>();
        int numRows = c.getCount();
        if (numRows >= 1) {
            c.moveToFirst();

            sound = c.getInt(1);
            vibrate = c.getInt(2);
            light = c.getInt(3);
            tagline = c.getString(5);
            thisHash.put("sound", sound);
            thisHash.put("vibrate", vibrate);
            thisHash.put("light", light);
            thisHash.put("tagline_flag", c.getInt(4));
            if (tagline != null) {
                thisHash.put("tagline", tagline);
            } else {
                thisHash.put("tagline", "");
            }

        } else {
            return null;
        }

        c.close();

        return thisHash;
    }

    /**
     * Set the ID of the most recently active blog. This value will persist between application
     * launches.
     * 
     * @param id ID of the most recently active blog.
     */
    public void updateLastBlogId(int id) {
        SharedPreferences preferences = PreferenceManager.getDefaultSharedPreferences(context);
        SharedPreferences.Editor editor = preferences.edit();
        editor.putInt("last_blog_id", id);
        editor.commit();
    }

    /**
     * Delete the ID for the most recently active blog.
     */
    public void deleteLastBlogId() {
        updateLastBlogId(-1);
        // Clear the last selected activity
        SharedPreferences settings = PreferenceManager.getDefaultSharedPreferences(context);
        SharedPreferences.Editor editor = settings.edit();
        editor.putInt("wp_pref_last_activity", -1);
        editor.commit();
    }

    /**
     * Get the ID of the most recently active blog. -1 is returned if there is no recently active
     * blog.
     */
    public int getLastBlogId() {
        SharedPreferences preferences = PreferenceManager.getDefaultSharedPreferences(context);
        return preferences.getInt("last_blog_id", -1);
    }

    public List<Map<String, Object>> loadDrafts(int blogID,
            boolean loadPages) {

        List<Map<String, Object>> returnVector = new Vector<Map<String, Object>>();
        Cursor c;
        if (loadPages)
            c = db.query(POSTS_TABLE, new String[] { "id", "title",
                    "post_status", "uploaded", "date_created_gmt",
                    "post_status" }, "blogID=" + blogID
                    + " AND localDraft=1 AND uploaded=0 AND isPage=1", null,
                    null, null, null);
        else
            c = db.query(POSTS_TABLE, new String[] { "id", "title",
                    "post_status", "uploaded", "date_created_gmt",
                    "post_status" }, "blogID=" + blogID
                    + " AND localDraft=1 AND uploaded=0 AND isPage=0", null,
                    null, null, null);

        int numRows = c.getCount();
        c.moveToFirst();

        for (int i = 0; i < numRows; ++i) {
            if (c.getString(0) != null) {
                Map<String, Object> returnHash = new HashMap<String, Object>();
                returnHash.put("id", c.getString(0));
                returnHash.put("title", c.getString(1));
                returnHash.put("status", c.getString(2));
                returnHash.put("uploaded", c.getInt(3));
                returnHash.put("date_created_gmt", c.getLong(4));
                returnHash.put("post_status", c.getString(5));
                returnVector.add(i, returnHash);
            }
            c.moveToNext();
        }
        c.close();

        if (numRows == 0) {
            returnVector = null;
        }

        return returnVector;
    }

    public boolean deletePost(Post post) {

        boolean returnValue = false;

        int result = 0;
        result = db.delete(POSTS_TABLE, "blogID=" + post.getBlogID()
                + " AND id=" + post.getId(), null);

        if (result == 1) {
            returnValue = true;
        }

        return returnValue;
    }

    public boolean savePosts(List<?> postValues, int blogID, boolean isPage) {
        boolean returnValue = false;
        if (postValues.size() != 0) {
            for (int i = 0; i < postValues.size(); i++) {
                try {
                    ContentValues values = new ContentValues();
                    Map<?, ?> thisHash = (Map<?, ?>) postValues.get(i);
                    values.put("blogID", blogID);
                    if (thisHash.get((isPage) ? "page_id" : "postid") == null)
                        return false;
                    String postID = thisHash.get((isPage) ? "page_id" : "postid")
                            .toString();
                    values.put("postid", postID);
                    values.put("title", thisHash.get("title").toString());
                    Date d;
                    try {
                        d = (Date) thisHash.get("dateCreated");
                        values.put("dateCreated", d.getTime());
                    } catch (Exception e) {
                        Date now = new Date();
                        values.put("dateCreated", now.getTime());
                    }
                    try {
                        d = (Date) thisHash.get("date_created_gmt");
                        values.put("date_created_gmt", d.getTime());
                    } catch (Exception e) {
                        d = new Date((Long) values.get("dateCreated"));
                        values.put("date_created_gmt",
                                d.getTime() + (d.getTimezoneOffset() * 60000));
                    }
                    values.put("description", thisHash.get("description")
                            .toString());
                    values.put("link", thisHash.get("link").toString());
                    values.put("permaLink", thisHash.get("permaLink").toString());

                    Object[] cats = (Object[]) thisHash.get("categories");
                    JSONArray jsonArray = new JSONArray();
                    if (cats != null) {
                        for (int x = 0; x < cats.length; x++) {
                            jsonArray.put(cats[x].toString());
                        }
                    }
                    values.put("categories", jsonArray.toString());

                    Object[] custom_fields = (Object[]) thisHash
                            .get("custom_fields");
                    jsonArray = new JSONArray();
                    if (custom_fields != null) {
                        for (int x = 0; x < custom_fields.length; x++) {
                            jsonArray.put(custom_fields[x].toString());
                            // Update geo_long and geo_lat from custom fields, if
                            // found:
                            Map<?, ?> customField = (Map<?, ?>) custom_fields[x];
                            if (customField.get("key") != null
                                    && customField.get("value") != null) {
                                if (customField.get("key").equals("geo_longitude"))
                                    values.put("longitude", customField
                                            .get("value").toString());
                                if (customField.get("key").equals("geo_latitude"))
                                    values.put("latitude", customField.get("value")
                                            .toString());
                            }
                        }
                    }
                    values.put("custom_fields", jsonArray.toString());

                    values.put("mt_excerpt",
                            thisHash.get((isPage) ? "excerpt" : "mt_excerpt")
                                    .toString());
                    values.put("mt_text_more",
                            thisHash.get((isPage) ? "text_more" : "mt_text_more")
                                    .toString());
                    values.put("mt_allow_comments",
                            (Integer) thisHash.get("mt_allow_comments"));
                    values.put("mt_allow_pings",
                            (Integer) thisHash.get("mt_allow_pings"));
                    values.put("wp_slug", thisHash.get("wp_slug").toString());
                    values.put("wp_password", thisHash.get("wp_password")
                            .toString());
                    values.put("wp_author_id", thisHash.get("wp_author_id")
                            .toString());
                    values.put("wp_author_display_name",
                            thisHash.get("wp_author_display_name").toString());
                    values.put("post_status",
                            thisHash.get((isPage) ? "page_status" : "post_status")
                                    .toString());
                    values.put("userid", thisHash.get("userid").toString());

                    int isPageInt = 0;
                    if (isPage) {
                        isPageInt = 1;
                        values.put("isPage", true);
                        values.put("wp_page_parent_id",
                                thisHash.get("wp_page_parent_id").toString());
                        values.put("wp_page_parent_title",
                                thisHash.get("wp_page_parent_title").toString());
                    } else {
                        values.put("mt_keywords", thisHash.get("mt_keywords")
                                .toString());
                        try {
                            values.put("wp_post_format",
                                    thisHash.get("wp_post_format").toString());
                        } catch (Exception e) {
                            values.put("wp_post_format", "");
                        }
                    }

                    int result = db.update(POSTS_TABLE, values, "postID=" + postID
                            + " AND isPage=" + isPageInt, null);
                    if (result == 0)
                        returnValue = db.insert(POSTS_TABLE, null, values) > 0;
                    else
                        returnValue = true;
                } catch (Exception e) {
                    e.printStackTrace();
                }
            }

        }
        return (returnValue);
    }

    public long savePost(Post post, int blogID) {
        long returnValue = -1;
        if (post != null) {

            ContentValues values = new ContentValues();
            values.put("blogID", blogID);
            values.put("title", post.getTitle());
            values.put("date_created_gmt", post.getDate_created_gmt());
            values.put("description", post.getDescription());
            values.put("mt_text_more", post.getMt_text_more());

            if (post.getCategories() != null) {
                JSONArray jsonArray = null;
                try {
                    jsonArray = new JSONArray(post.getCategories().toString());
                    values.put("categories", jsonArray.toString());
                } catch (JSONException e) {
                    e.printStackTrace();
                }
            }

            values.put("localDraft", post.isLocalDraft());
            values.put("mediaPaths", post.getMediaPaths());
            values.put("mt_keywords", post.getMt_keywords());
            values.put("wp_password", post.getWP_password());
            values.put("post_status", post.getPost_status());
            values.put("uploaded", post.isUploaded());
            values.put("isPage", post.isPage());
            values.put("wp_post_format", post.getWP_post_format());
            values.put("latitude", post.getLatitude());
            values.put("longitude", post.getLongitude());
            values.put("isLocalChange", post.isLocalChange());

            returnValue = db.insert(POSTS_TABLE, null, values);

        }
        return (returnValue);
    }

    public int updatePost(Post post, int blogID) {
        int success = 0;
        if (post != null) {

            ContentValues values = new ContentValues();
            values.put("blogID", blogID);
            values.put("title", post.getTitle());
            values.put("date_created_gmt", post.getDate_created_gmt());
            values.put("description", post.getDescription());
            if (post.getMt_text_more() != null)
                values.put("mt_text_more", post.getMt_text_more());
            values.put("uploaded", post.isUploaded());

            if (post.getCategories() != null) {
                JSONArray jsonArray = null;
                try {
                    jsonArray = new JSONArray(post.getCategories().toString());
                    values.put("categories", jsonArray.toString());
                } catch (JSONException e) {
                    e.printStackTrace();
                }
            }

            values.put("localDraft", post.isLocalDraft());
            values.put("mediaPaths", post.getMediaPaths());
            values.put("mt_keywords", post.getMt_keywords());
            values.put("wp_password", post.getWP_password());
            values.put("post_status", post.getPost_status());
            values.put("isPage", post.isPage());
            values.put("wp_post_format", post.getWP_post_format());
            values.put("isLocalChange", post.isLocalChange());

            int pageInt = 0;
            if (post.isPage())
                pageInt = 1;

            success = db.update(POSTS_TABLE, values,
                    "blogID=" + post.getBlogID() + " AND id=" + post.getId()
                            + " AND isPage=" + pageInt, null);

        }
        return (success);
    }

    public List<Map<String, Object>> loadUploadedPosts(int blogID, boolean loadPages) {

        List<Map<String, Object>> returnVector = new Vector<Map<String, Object>>();
        Cursor c;
        if (loadPages)
            c = db.query(POSTS_TABLE,
                    new String[] { "id", "blogID", "postid", "title",
                            "date_created_gmt", "dateCreated", "post_status" },
                    "blogID=" + blogID + " AND localDraft != 1 AND isPage=1",
                    null, null, null, null);
        else
            c = db.query(POSTS_TABLE,
                    new String[] { "id", "blogID", "postid", "title",
                            "date_created_gmt", "dateCreated", "post_status" },
                    "blogID=" + blogID + " AND localDraft != 1 AND isPage=0",
                    null, null, null, null);

        int numRows = c.getCount();
        c.moveToFirst();

        for (int i = 0; i < numRows; ++i) {
            if (c.getString(0) != null) {
                Map<String, Object> returnHash = new HashMap<String, Object>();
                returnHash.put("id", c.getInt(0));
                returnHash.put("blogID", c.getString(1));
                returnHash.put("postID", c.getString(2));
                returnHash.put("title", c.getString(3));
                returnHash.put("date_created_gmt", c.getLong(4));
                returnHash.put("dateCreated", c.getLong(5));
                returnHash.put("post_status", c.getString(6));
                returnVector.add(i, returnHash);
            }
            c.moveToNext();
        }
        c.close();

        if (numRows == 0) {
            returnVector = null;
        }

        return returnVector;
    }

    public void deleteUploadedPosts(int blogID, boolean isPage) {

        if (isPage)
            db.delete(POSTS_TABLE, "blogID=" + blogID
                    + " AND localDraft != 1 AND isPage=1", null);
        else
            db.delete(POSTS_TABLE, "blogID=" + blogID
                    + " AND localDraft != 1 AND isPage=0", null);

    }

    public List<Object> loadPost(int blogID, boolean isPage, long id) {
        List<Object> values = null;

        int pageInt = 0;
        if (isPage)
            pageInt = 1;
        Cursor c = db.query(POSTS_TABLE, null, "blogID=" + blogID + " AND id="
                + id + " AND isPage=" + pageInt, null, null, null, null);

        if (c.getCount() > 0) {
            c.moveToFirst();
            if (c.getString(0) != null) {
                values = new Vector<Object>();
                values.add(c.getLong(0));
                values.add(c.getString(1));
                values.add(c.getString(2));
                values.add(c.getString(3));
                values.add(c.getLong(4));
                values.add(c.getLong(5));
                values.add(c.getString(6));
                values.add(c.getString(7));
                values.add(c.getString(8));
                values.add(c.getString(9));
                values.add(c.getInt(10));
                values.add(c.getInt(11));
                values.add(c.getString(12));
                values.add(c.getString(13));
                values.add(c.getString(14));
                values.add(c.getString(15));
                values.add(c.getString(16));
                values.add(c.getString(17));
                values.add(c.getString(18));
                values.add(c.getString(19));
                values.add(c.getString(20));
                values.add(c.getString(21));
                values.add(c.getString(22));
                values.add(c.getString(23));
                values.add(c.getDouble(24));
                values.add(c.getDouble(25));
                values.add(c.getInt(26));
                values.add(c.getInt(27));
                values.add(c.getInt(28));
                values.add(c.getInt(29));
            }
        }
        c.close();

        return values;
    }

    public List<Map<String, Object>> loadComments(int blogID) {

        List<Map<String, Object>> returnVector = new Vector<Map<String, Object>>();
        Cursor c = db.query(COMMENTS_TABLE,
                new String[] { "blogID", "postID", "iCommentID", "author",
                        "comment", "commentDate", "commentDateFormatted",
                        "status", "url", "email", "postTitle" }, "blogID="
                        + blogID, null, null, null, null);

        int numRows = c.getCount();
        c.moveToFirst();

        for (int i = 0; i < numRows; i++) {
            if (c.getString(0) != null) {
                Map<String, Object> returnHash = new HashMap<String, Object>();
                returnHash.put("blogID", c.getString(0));
                returnHash.put("postID", c.getInt(1));
                returnHash.put("commentID", c.getInt(2));
                returnHash.put("author", c.getString(3));
                returnHash.put("comment", c.getString(4));
                returnHash.put("commentDate", c.getString(5));
                returnHash.put("commentDateFormatted", c.getString(6));
                returnHash.put("status", c.getString(7));
                returnHash.put("url", c.getString(8));
                returnHash.put("email", c.getString(9));
                returnHash.put("postTitle", c.getString(10));
                returnVector.add(i, returnHash);
            }
            c.moveToNext();
        }
        c.close();

        if (numRows == 0) {
            returnVector = null;
        }

        return returnVector;
    }

    public boolean saveComments(List<?> commentValues) {
        boolean returnValue = false;

        Map<?, ?> firstHash = (Map<?, ?>) commentValues.get(0);
        String blogID = firstHash.get("blogID").toString();
        // delete existing values, if user hit refresh button

        try {
            db.delete(COMMENTS_TABLE, "blogID=" + blogID, null);
        } catch (Exception e) {

            return false;
        }

        for (int i = 0; i < commentValues.size(); i++) {
            try {
                ContentValues values = new ContentValues();
                Map<?, ?> thisHash = (Map<?, ?>) commentValues.get(i);
                values.put("blogID", thisHash.get("blogID").toString());
                values.put("postID", thisHash.get("postID").toString());
                values.put("iCommentID", thisHash.get("commentID").toString());
                values.put("author", thisHash.get("author").toString());
                values.put("comment", thisHash.get("comment").toString());
                values.put("commentDate", thisHash.get("commentDate").toString());
                values.put("commentDateFormatted",
                        thisHash.get("commentDateFormatted").toString());
                values.put("status", thisHash.get("status").toString());
                values.put("url", thisHash.get("url").toString());
                values.put("email", thisHash.get("email").toString());
                values.put("postTitle", thisHash.get("postTitle").toString());
                synchronized (this) {
                    try {
                        returnValue = db.insert(COMMENTS_TABLE, null, values) > 0;
                    } catch (Exception e) {

                        return false;
                    }
                }
            } catch (Exception e) {
                e.printStackTrace();
            }
        }

        return (returnValue);

    }

    public void updateComment(int blogID, int id, Map<?, ?> commentHash) {

        ContentValues values = new ContentValues();
        values.put("author", commentHash.get("author").toString());
        values.put("comment", commentHash.get("comment").toString());
        values.put("status", commentHash.get("status").toString());
        values.put("url", commentHash.get("url").toString());
        values.put("email", commentHash.get("email").toString());

        synchronized (this) {
            db.update(COMMENTS_TABLE, values, "blogID=" + blogID
                    + " AND iCommentID=" + id, null);
        }

    }

    public void updateCommentStatus(int blogID, int id, String newStatus) {

        ContentValues values = new ContentValues();
        values.put("status", newStatus);
        synchronized (this) {
            db.update(COMMENTS_TABLE, values, "blogID=" + blogID
                    + " AND iCommentID=" + id, null);
        }

    }

    public void clearPosts(String blogID) {

        // delete existing values
        db.delete(POSTS_TABLE, "blogID=" + blogID, null);

    }

    // eula table

    public void setStatsDate() {

        ContentValues values = new ContentValues();
        values.put("statsdate", System.currentTimeMillis()); // set to current
                                                                // time
        synchronized (this) {
            db.update(EULA_TABLE, values, "id=0", null);
        }

    }

    public long getStatsDate() {

        Cursor c = db.query(EULA_TABLE, new String[] { "statsdate" }, "id=0",
                null, null, null, null);
        int numRows = c.getCount();
        c.moveToFirst();
        long returnValue = 0;
        if (numRows == 1) {
            returnValue = c.getLong(0);
        }
        c.close();

        return returnValue;
    }

    // categories
    public boolean insertCategory(int id, int wp_id, String category_name) {

        ContentValues values = new ContentValues();
        values.put("blog_id", id);
        values.put("wp_id", wp_id);
        values.put("category_name", category_name.toString());
        boolean returnValue = false;
        synchronized (this) {
            returnValue = db.insert(CATEGORIES_TABLE, null, values) > 0;
        }

        return (returnValue);
    }

    public List<String> loadCategories(int id) {

        Cursor c = db.query(CATEGORIES_TABLE, new String[] { "id", "wp_id",
                "category_name" }, "blog_id=" + id, null, null, null, null);
        int numRows = c.getCount();
        c.moveToFirst();
        List<String> returnVector = new Vector<String>();
        for (int i = 0; i < numRows; ++i) {
            String category_name = c.getString(2);
            if (category_name != null) {
                returnVector.add(category_name);
            }
            c.moveToNext();
        }
        c.close();

        return returnVector;
    }

    public int getCategoryId(int id, String category) {

        Cursor c = db.query(CATEGORIES_TABLE, new String[] { "wp_id" },
                "category_name=\"" + category + "\" AND blog_id=" + id, null,
                null, null, null);
        if (c.getCount() == 0)
            return 0;
        c.moveToFirst();
        int categoryID = 0;
        categoryID = c.getInt(0);

        return categoryID;
    }

    public void clearCategories(int id) {

        // clear out the table since we are refreshing the whole enchilada
        db.delete(CATEGORIES_TABLE, "blog_id=" + id, null);

    }

    // unique identifier queries
    public void updateUUID(String uuid) {

        ContentValues values = new ContentValues();
        values.put("uuid", uuid);
        synchronized (this) {
            db.update("eula", values, null, null);
        }

    }

    public String getUUID() {

        Cursor c = db.query("eula", new String[] { "uuid" }, "id=0", null,
                null, null, null);
        int numRows = c.getCount();
        c.moveToFirst();
        String returnValue = "";
        if (numRows == 1) {
            if (c.getString(0) != null) {
                returnValue = c.getString(0);
            }
        }
        c.close();

        return returnValue;

    }

    public boolean addQuickPressShortcut(int accountId, String name) {

        ContentValues values = new ContentValues();
        values.put("accountId", accountId);
        values.put("name", name);
        boolean returnValue = false;
        synchronized (this) {
            returnValue = db.insert(QUICKPRESS_SHORTCUTS_TABLE, null, values) > 0;
        }

        return (returnValue);
    }

    public List<Map<String, Object>> getQuickPressShortcuts(int accountId) {

        Cursor c = db.query(QUICKPRESS_SHORTCUTS_TABLE, new String[] { "id",
                "accountId", "name" }, "accountId = " + accountId, null, null,
                null, null);
        String id, name;
        int numRows = c.getCount();
        c.moveToFirst();
        List<Map<String, Object>> accounts = new Vector<Map<String, Object>>();
        for (int i = 0; i < numRows; i++) {

            id = c.getString(0);
            name = c.getString(2);
            if (id != null) {
                Map<String, Object> thisHash = new HashMap<String, Object>();

                thisHash.put("id", id);
                thisHash.put("name", name);
                accounts.add(thisHash);
            }
            c.moveToNext();
        }
        c.close();

        return accounts;
    }

    public boolean deleteQuickPressShortcut(String id) {

        int rowsAffected = db.delete(QUICKPRESS_SHORTCUTS_TABLE, "id=" + id,
                null);

        boolean returnValue = false;
        if (rowsAffected > 0) {
            returnValue = true;
        }

        return (returnValue);
    }

    public static String encryptPassword(String clearText) {
        try {
            DESKeySpec keySpec = new DESKeySpec(
                    PASSWORD_SECRET.getBytes("UTF-8"));
            SecretKeyFactory keyFactory = SecretKeyFactory.getInstance("DES");
            SecretKey key = keyFactory.generateSecret(keySpec);

            Cipher cipher = Cipher.getInstance("DES");
            cipher.init(Cipher.ENCRYPT_MODE, key);
            String encrypedPwd = Base64.encodeToString(cipher.doFinal(clearText
                    .getBytes("UTF-8")), Base64.DEFAULT);
            return encrypedPwd;
        } catch (Exception e) {
        }
        return clearText;
    }

    public static String decryptPassword(String encryptedPwd) {
        try {
            DESKeySpec keySpec = new DESKeySpec(
                    PASSWORD_SECRET.getBytes("UTF-8"));
            SecretKeyFactory keyFactory = SecretKeyFactory.getInstance("DES");
            SecretKey key = keyFactory.generateSecret(keySpec);

            byte[] encryptedWithoutB64 = Base64.decode(encryptedPwd, Base64.DEFAULT);
            Cipher cipher = Cipher.getInstance("DES");
            cipher.init(Cipher.DECRYPT_MODE, key);
            byte[] plainTextPwdBytes = cipher.doFinal(encryptedWithoutB64);
            return new String(plainTextPwdBytes);
        } catch (Exception e) {
        }
        return encryptedPwd;
    }

    private void migratePasswords() {

        Cursor c = db.query(SETTINGS_TABLE, new String[] { "id", "password",
                "httppassword", "dotcom_password" }, null, null, null, null,
                null);
        int numRows = c.getCount();
        c.moveToFirst();

        for (int i = 0; i < numRows; i++) {
            ContentValues values = new ContentValues();

            if (c.getString(1) != null) {
                values.put("password", encryptPassword(c.getString(1)));
            }
            if (c.getString(2) != null) {
                values.put("httppassword", encryptPassword(c.getString(2)));
            }
            if (c.getString(3) != null) {
                values.put("dotcom_password", encryptPassword(c.getString(3)));
            }

            db.update(SETTINGS_TABLE, values, "id=" + c.getInt(0), null);

            c.moveToNext();
        }
        c.close();
    }

    public int getUnmoderatedCommentCount(int blogID) {
        int commentCount = 0;

        Cursor c = db
                .rawQuery(
                        "select count(*) from comments where blogID=? AND status='hold'",
                        new String[] { String.valueOf(blogID) });
        int numRows = c.getCount();
        c.moveToFirst();

        if (numRows > 0) {
            commentCount = c.getInt(0);
        }

        c.close();

        return commentCount;
    }

    public boolean saveMediaFile(MediaFile mf) {
        boolean returnValue = false;
        
        ContentValues values = new ContentValues();
        values.put("postID", mf.getPostID());
        values.put("filePath", mf.getFilePath());
        values.put("fileName", mf.getFileName());
        values.put("title", mf.getTitle());
        values.put("description", mf.getDescription());
        values.put("caption", mf.getCaption());
        values.put("horizontalAlignment", mf.getHorizontalAlignment());
        values.put("width", mf.getWidth());
        values.put("height", mf.getHeight());
        values.put("mimeType", mf.getMIMEType());
        values.put("featured", mf.isFeatured());
        values.put("isVideo", mf.isVideo());
        values.put("isFeaturedInPost", mf.isFeaturedInPost());
        values.put("fileURL", mf.getFileURL());
        values.put("thumbnailURL", mf.getThumbnailURL());
        values.put("mediaId", mf.getMediaId());
        values.put("blogId", mf.getBlogId());
        values.put("date_created_gmt", mf.getDateCreatedGMT());
        values.put("uploadState", mf.getUploadState());
        synchronized (this) {
            int result = db.update(
                    MEDIA_TABLE,
                    values,
                    "blogId=? AND mediaId=?", 
                    new String[]{ mf.getBlogId(), String.valueOf(mf.getMediaId())});
            if (result == 0)
                returnValue = db.insert(MEDIA_TABLE, null, values) > 0;
        }

        return (returnValue);
    }

    public MediaFile[] getMediaFilesForPost(Post p) {

        Cursor c = db.query(MEDIA_TABLE, null, "postID=" + p.getId(), null,
                null, null, null);
        int numRows = c.getCount();
        c.moveToFirst();
        MediaFile[] mediaFiles = new MediaFile[numRows];
        for (int i = 0; i < numRows; i++) {

            MediaFile mf = new MediaFile();
            mf.setPostID(c.getInt(1));
            mf.setFilePath(c.getString(2));
            mf.setFileName(c.getString(3));
            mf.setTitle(c.getString(4));
            mf.setDescription(c.getString(5));
            mf.setCaption(c.getString(6));
            mf.setHorizontalAlignment(c.getInt(7));
            mf.setWidth(c.getInt(8));
            mf.setHeight(c.getInt(9));
            mf.setMIMEType(c.getString(10));
            mf.setFeatured(c.getInt(11) > 0);
            mf.setVideo(c.getInt(12) > 0);
            mf.setFeaturedInPost(c.getInt(13) > 0);
            mf.setFileURL(c.getString(14));
            mf.setThumbnailURL(c.getString(15));
            mf.setMediaId(c.getString(16));
            mf.setBlogId(c.getString(17));
            mf.setDateCreatedGMT(c.getLong(18));
            mf.setUploadState(c.getString(19));
            mediaFiles[i] = mf;
            c.moveToNext();
        }
        c.close();

        return mediaFiles;
    }
    
    /** For a given blogId, get the first media files **/
    public Cursor getFirstMediaFileForBlog(String blogId) {
        return db.rawQuery("SELECT id as _id, * FROM " + MEDIA_TABLE + " WHERE blogId=? AND " 
                + "(uploadState IS NULL OR uploadState IN ('uploaded', 'queued', 'failed', 'uploading')) ORDER BY date_created_gmt DESC LIMIT 1", new String[] { blogId });
    }
    
    /** For a given blogId, get all the media files **/
    public Cursor getMediaFilesForBlog(String blogId) {
        return db.rawQuery("SELECT id as _id, * FROM " + MEDIA_TABLE + " WHERE blogId=? AND "
                + "(uploadState IS NULL OR uploadState IN ('uploaded', 'queued', 'failed', 'uploading')) ORDER BY date_created_gmt DESC", new String[] { blogId });
    }

    /** For a given blogId, get all the media files with searchTerm **/
    public Cursor getMediaFilesForBlog(String blogId, String searchTerm) {
        // Currently on WordPress.com, the media search engine only searches the title. 
        // We'll match this.
        
        String term = searchTerm.toLowerCase(Locale.getDefault());
        return db.rawQuery("SELECT id as _id, * FROM " + MEDIA_TABLE + " WHERE blogId=? AND title LIKE ? AND (uploadState IS NULL OR uploadState ='uploaded') ORDER BY date_created_gmt DESC", new String[] { blogId, "%" + term + "%" });
    }
    
    /** For a given blogId, get the media file with the given media_id **/
    public Cursor getMediaFile(String blogId, String mediaId) {
        return db.rawQuery("SELECT * FROM " + MEDIA_TABLE + " WHERE blogId=? AND mediaId=?", new String[] { blogId, mediaId });
    }
    
    public int getMediaCountAll(String blogId) {
        Cursor cursor = getMediaFilesForBlog(blogId);
        int count = cursor.getCount();
        cursor.close();
        return count;
    }


    public Cursor getMediaImagesForBlog(String blogId) {
        return db.rawQuery("SELECT id as _id, * FROM " + MEDIA_TABLE + " WHERE blogId=? AND "
                + "(uploadState IS NULL OR uploadState IN ('uploaded', 'queued', 'failed', 'uploading')) AND mimeType LIKE ?", new String[] { blogId, "image%" });
    }

    public int getMediaCountImages(String blogId) {
        return getMediaImagesForBlog(blogId).getCount();
    }

    public Cursor getMediaUnattachedForBlog(String blogId) {
        return db.rawQuery("SELECT id as _id, * FROM " + MEDIA_TABLE + " WHERE blogId=? AND " +
                "(uploadState IS NULL OR uploadState IN ('uploaded', 'queued', 'failed', 'uploading')) AND postId=0", new String[] { blogId });
    }
    
    public int getMediaCountUnattached(String blogId) {
        return getMediaUnattachedForBlog(blogId).getCount();
    }
    
    public Cursor getMediaFilesForBlog(String blogId, long startDate, long endDate) {
        return db.rawQuery("SELECT id as _id, * FROM " + MEDIA_TABLE + " WHERE blogId=? AND (uploadState IS NULL OR uploadState ='uploaded') AND (date_created_gmt >= ? AND date_created_gmt <= ?) ", new String[] { blogId , String.valueOf(startDate), String.valueOf(endDate) });
    }
    
    /** For a given blogId, get all the media files for upload **/
    public Cursor getMediaFilesForUpload(String blogId) {
        return db.rawQuery("SELECT id as _id, * FROM " + MEDIA_TABLE + " WHERE blogId=? AND uploadState IN ('uploaded', 'queued', 'failed', 'uploading') ORDER BY date_created_gmt ASC", new String[] { blogId });
    }
    
    public boolean deleteMediaFile(MediaFile mf) {

        boolean returnValue = false;

        int result = 0;
        result = db.delete(MEDIA_TABLE, "blogId='" + mf.getBlogId() + "' AND id=" + mf.getId(), null);

        if (result == 1) {
            returnValue = true;
        }

        return returnValue;
    }

    public MediaFile getMediaFile(String src, Post post) {

        Cursor c = db.query(MEDIA_TABLE, null, "postID=" + post.getId()
                + " AND filePath='" + src + "'", null, null, null, null);
        int numRows = c.getCount();
        c.moveToFirst();
        MediaFile mf = new MediaFile();
        if (numRows == 1) {
            mf.setPostID(c.getInt(1));
            mf.setFilePath(c.getString(2));
            mf.setFileName(c.getString(3));
            mf.setTitle(c.getString(4));
            mf.setDescription(c.getString(5));
            mf.setCaption(c.getString(6));
            mf.setHorizontalAlignment(c.getInt(7));
            mf.setWidth(c.getInt(8));
            mf.setHeight(c.getInt(9));
            mf.setMIMEType(c.getString(10));
            mf.setFeatured(c.getInt(11) > 0);
            mf.setVideo(c.getInt(12) > 0);
            mf.setFeaturedInPost(c.getInt(13) > 0);
            mf.setFileURL(c.getString(14));
            mf.setThumbnailURL(c.getString(15));
            mf.setMediaId(c.getString(16));
            mf.setBlogId(c.getString(17));
            mf.setDateCreatedGMT(c.getLong(18));
            mf.setUploadState(c.getString(19));
        } else {
            c.close();
            return null;
        }
        c.close();

        return mf;
    }

    public void deleteMediaFilesForPost(Post post) {

        db.delete(MEDIA_TABLE, "blogId='" + post.getBlogID() + "' AND postID=" + post.getId(), null);

    }

    /** Get the queued media files for upload for a given blogId **/
    public Cursor getMediaUploadQueue(String blogId) {
        return db.rawQuery("SELECT * FROM " + MEDIA_TABLE + " WHERE uploadState=? AND blogId=?", new String[] {"queued", blogId}); 
    }
    
    /** Update a media file to a new upload state **/
    public void updateMediaUploadState(String blogId, String mediaId, String uploadState) {
        if (blogId == null || blogId.equals(""))
            return;
        
        ContentValues values = new ContentValues();
        if (uploadState == null) values.putNull("uploadState");
        else values.put("uploadState", uploadState);
        
        if (mediaId == null) {
            db.update(MEDIA_TABLE, values, "blogId=? AND (uploadState IS NULL OR uploadState ='uploaded')", new String[] { blogId });
        } else {
            db.update(MEDIA_TABLE, values, "blogId=? AND mediaId=?", new String[] { blogId, mediaId });            
        }
    }
    
    public void updateMediaFile(String blogId, String mediaId, String title, String description, String caption) {
        if (blogId == null || blogId.equals("")) {
            return;
        }
        
        ContentValues values = new ContentValues();
        
        if (title == null || title.equals("")) {
            values.put("title", "");
        } else {
            values.put("title", title);            
        }
        
        if (title == null || title.equals("")) {
            values.put("description", "");
        } else {
            values.put("description", description);
        }
        
        if (caption == null || caption.equals("")) {
            values.put("caption", "");
        } else {
            values.put("caption", caption);
        }
        
        db.update(MEDIA_TABLE, values, "blogId = ? AND mediaId=?", new String[] { blogId, mediaId });
    }

    /** 
     * For a given blogId, set all uploading states to failed.
     * Useful for cleaning up files stuck in the "uploading" state.  
     **/
    public void setMediaUploadingToFailed(String blogId) {
        if (blogId == null || blogId.equals(""))
            return; 
        
        ContentValues values = new ContentValues();
        values.put("uploadState", "failed");
        db.update(MEDIA_TABLE, values, "blogId=? AND uploadState=?", new String[] { blogId, "uploading" });
    }
    
    /** For a given blogId, clear the upload states in the upload queue **/
    public void clearMediaUploaded(String blogId) {
        if (blogId == null || blogId.equals(""))
            return;
        
        ContentValues values = new ContentValues();
        values.putNull("uploadState");
        db.update(MEDIA_TABLE, values, "blogId=? AND uploadState=?", new String[] { blogId, "uploaded" });
    }

    /** Delete a media item from a blog locally **/
    public void deleteMediaFile(String blogId, String mediaId) {
        db.delete(MEDIA_TABLE, "blogId=? AND mediaId=?", new String[] { blogId, mediaId });
    }

    /** Mark media files for deletion without actually deleting them. **/
    public void setMediaFilesMarkedForDelete(String blogId, List<String> ids) {
        // This is for queueing up files to delete on the server
        for (String id : ids)
            updateMediaUploadState(blogId, id, "delete");
    }
    
    /** Mark media files as deleted without actually deleting them **/
    public void setMediaFilesMarkedForDeleted(String blogId) {
        // This is for syncing our files to the server:
        // when we pull from the server, everything that is still 'deleted' 
        // was not downloaded from the server and can be removed via deleteFilesMarkedForDeleted()
        updateMediaUploadState(blogId, null, "deleted");
    }
    
    /** Delete files marked as deleted **/
    public void deleteFilesMarkedForDeleted(String blogId) {
        db.delete(MEDIA_TABLE, "blogId=? AND uploadState=?", new String[] { blogId, "deleted" });
    }
    
    /** Get a media file scheduled for delete for a given blogId **/
    public Cursor getMediaDeleteQueueItem(String blogId) {
        return db.rawQuery("SELECT blogId, mediaId FROM " + MEDIA_TABLE + " WHERE uploadState=? AND blogId=? LIMIT 1", new String[] {"delete", blogId}); 
    }
    
    
    public int getWPCOMBlogID() {
        int id = -1;
        Cursor c = db.query(SETTINGS_TABLE, new String[] { "id" },
                "dotcomFlag=1", null, null, null, null);
        int numRows = c.getCount();
        c.moveToFirst();
        if (numRows > 0) {
            id = c.getInt(0);
        }

        c.close();

        return id;
    }

    public void clearComments(int blogID) {

        db.delete(COMMENTS_TABLE, "blogID=" + blogID, null);

    }

    public boolean findLocalChanges() {
        Cursor c = db.query(POSTS_TABLE, null,
                "isLocalChange=1", null, null, null, null);
        int numRows = c.getCount();
        if (numRows > 0) {
            return true;
        }
        c.close();

        return false;
    }

<<<<<<< HEAD
    public void saveStat(Stat stat) {
        ContentValues values = new ContentValues();
        values.put("blogId", stat.getBlogId());
        values.put("category", stat.getCategory());
        values.put("entryType", stat.getEntryType());
        values.put("entry", stat.getEntry());
        values.put("total", stat.getTotal());
        values.put("timeframe", stat.getTimeframe());
        values.put("imageUrl", stat.getImageUrl());
        values.put("url", stat.getUrl());
        synchronized (this) {
            db.insert(STATS_TABLE, null, values);
        }        
    }
    
    @SuppressLint("DefaultLocale")
	public Cursor getStats(String blogId, Stats.Category category, int timeframe) {
        return db.rawQuery("SELECT * FROM " + STATS_TABLE + " WHERE blogId=? AND category=? AND timeframe=?", 
                new String [] { blogId, category.name().toLowerCase(), timeframe + "" });
=======
    public boolean saveTheme(Theme theme) {
        boolean returnValue = false;
        
        ContentValues values = new ContentValues();
        values.put("themeId", theme.getThemeId());
        values.put("name", theme.getName());
        values.put("description", theme.getDescription());
        values.put("screenshotURL", theme.getScreenshotURL());
        values.put("price", theme.getPrice());
        values.put("trendingRank", theme.getTrendingRank());
        values.put("popularityRank", theme.getPopularityRank());
        values.put("launchDate", theme.getLaunchDateMs());
        values.put("previewURL", theme.getPreviewURL());
        values.put("blogId", theme.getBlogId());
        values.put("isCurrentTheme", theme.getIsCurrentTheme());
        
        synchronized (this) {
            int result = db.update(
                    THEMES_TABLE,
                    values,
                    "themeId=?", 
                    new String[]{ theme.getThemeId() });
            if (result == 0)
                returnValue = db.insert(THEMES_TABLE, null, values) > 0;
        }

        return (returnValue);
    }
    
    public Cursor getThemesAtoZ(String blogId) {
        return db.rawQuery("SELECT _id, themeId, name, screenshotURL, isCurrentTheme FROM " + THEMES_TABLE + " WHERE blogId=? ORDER BY name COLLATE NOCASE ASC", new String[] { blogId });
    }
    
    public Cursor getThemesTrending(String blogId) {
        return db.rawQuery("SELECT _id, themeId, name, screenshotURL, isCurrentTheme FROM " + THEMES_TABLE + " WHERE blogId=? ORDER BY trendingRank ASC", new String[] { blogId });
    }
    
    public Cursor getThemesPopularity(String blogId) {
        return db.rawQuery("SELECT _id, themeId, name, screenshotURL, isCurrentTheme FROM " + THEMES_TABLE + " WHERE blogId=? ORDER BY popularityRank ASC", new String[] { blogId });
    }
    
    public Cursor getThemesNewest(String blogId) {
        return db.rawQuery("SELECT _id, themeId, name, screenshotURL, isCurrentTheme FROM " + THEMES_TABLE + " WHERE blogId=? ORDER BY launchDate DESC", new String[] { blogId });
    }
    
    public Cursor getThemesPremium(String blogId) {
        return db.rawQuery("SELECT _id, themeId, name, screenshotURL, isCurrentTheme FROM " + THEMES_TABLE + " WHERE blogId=? AND price > 0 ORDER BY name ASC", new String[] { blogId });
    }
    
    public Cursor getThemesFriendsOfWP(String blogId) {
        return db.rawQuery("SELECT _id, themeId, name, screenshotURL, isCurrentTheme FROM " + THEMES_TABLE + " WHERE blogId=? AND themeId LIKE ? ORDER BY popularityRank ASC", new String[] { blogId, "partner-%" });
    }
    
    public Cursor getCurrentTheme(String blogId) {
        return db.rawQuery("SELECT _id,  themeId, name, screenshotURL, isCurrentTheme FROM " + THEMES_TABLE + " WHERE blogId=? AND isCurrentTheme='true'", new String[] { blogId });
    }
    
    public void setCurrentTheme(String blogId, String themeId) {
        
        // update any old themes that are set to true to false
        ContentValues values = new ContentValues();
        values.put("isCurrentTheme", false);
        db.update(THEMES_TABLE, values, "blogID=? AND isCurrentTheme='1'", new String[] { blogId });
        
        values = new ContentValues();
        values.put("isCurrentTheme", true);
        db.update(THEMES_TABLE, values, "blogId=? AND themeId=?", new String[] { blogId, themeId });
    }
    
    public int getThemeCount(String blogId) {
        return getThemesAtoZ(blogId).getCount();
    }
    
    public Cursor getThemes(String blogId, String searchTerm) {
        return db.rawQuery("SELECT _id,  themeId, name, screenshotURL FROM " + THEMES_TABLE + " WHERE blogId=? AND (name LIKE ? OR description LIKE ?) ORDER BY name ASC", new String[] {blogId, "%" + searchTerm + "%", "%" + searchTerm + "%"}); 
        
    }
    
    public Theme getTheme(String blogId, String themeId) {
        Cursor cursor = db.rawQuery("SELECT name, description, screenshotURL, previewURL, isCurrentTheme FROM " + THEMES_TABLE + " WHERE blogId=? AND themeId=?", new String[] { blogId, themeId });
        if (cursor.moveToFirst()) {
            String name = cursor.getString(0);
            String description = cursor.getString(1);
            String screenshotURL = cursor.getString(2);
            String previewURL = cursor.getString(3);
            boolean isCurrentTheme = cursor.getInt(4) == 1;
            
            Theme theme = new Theme();
            theme.setThemeId(themeId);
            theme.setName(name);
            theme.setDescription(description);
            theme.setScreenshotURL(screenshotURL);
            theme.setPreviewURL(previewURL);
            theme.setIsCurrentTheme(isCurrentTheme);
            
            cursor.close();
            
            return theme;
        } else {
            return null;    
        }
        
>>>>>>> 1f8825a6
    }

}<|MERGE_RESOLUTION|>--- conflicted
+++ resolved
@@ -31,11 +31,8 @@
 
 import org.wordpress.android.models.MediaFile;
 import org.wordpress.android.models.Post;
-<<<<<<< HEAD
 import org.wordpress.android.models.Stat;
-=======
 import org.wordpress.android.models.Theme;
->>>>>>> 1f8825a6
 import org.wordpress.android.ui.posts.EditPostActivity;
 import org.wordpress.android.ui.stats.Stats;
 import org.wordpress.android.util.Utils;
@@ -65,14 +62,12 @@
     private static final String POSTS_TABLE = "posts";
     private static final String COMMENTS_TABLE = "comments";
 
-<<<<<<< HEAD
     private static final String STATS_TABLE = "stats";
     private static final String CREATE_TABLE_STATS = "create table if not exists " + STATS_TABLE + " (_id integer primary key autoincrement, blogId text, category text, entryType text, entry text, total integer, timeframe integer, url text, imageUrl text);";
-=======
+
     private static final String THEMES_TABLE = "themes";
     private static final String CREATE_TABLE_THEMES = "create table if not exists themes (_id integer primary key autoincrement, "
             + "themeId text, name text, description text, screenshotURL text, price integer default 0, trendingRank integer default 0, popularityRank integer default 0, launchDate date, previewURL text, blogId text, isCurrentTheme boolean default false);";
->>>>>>> 1f8825a6
     
     // eula
     private static final String EULA_TABLE = "eula";
@@ -206,9 +201,6 @@
                 db.execSQL(ADD_FEATURED_IN_POST);
                 db.execSQL(ADD_HOME_URL);
                 db.execSQL(ADD_BLOG_OPTIONS);
-<<<<<<< HEAD
-                db.execSQL(CREATE_TABLE_STATS);
-=======
                 db.execSQL(ADD_MEDIA_FILE_URL);
                 db.execSQL(ADD_MEDIA_THUMBNAIL_URL);
                 db.execSQL(ADD_MEDIA_UNIQUE_ID);
@@ -216,7 +208,7 @@
                 db.execSQL(ADD_MEDIA_DATE_GMT);
                 db.execSQL(ADD_MEDIA_UPLOAD_STATE);
                 db.execSQL(CREATE_TABLE_THEMES);
->>>>>>> 1f8825a6
+                db.execSQL(CREATE_TABLE_STATS);
                 migratePasswords();
                 db.setVersion(DATABASE_VERSION); // set to latest revision
             } else if (db.getVersion() == 1) { // v1.0 or v1.0.1
@@ -556,21 +548,17 @@
                 migrateWPComAccount();
                 db.setVersion(DATABASE_VERSION);
             } else if (db.getVersion() == 17) {
-<<<<<<< HEAD
                 migrateWPComAccount();
-                db.execSQL(CREATE_TABLE_STATS);
-                db.setVersion(DATABASE_VERSION);
-=======
                 db.execSQL(ADD_MEDIA_FILE_URL);
                 db.execSQL(ADD_MEDIA_THUMBNAIL_URL);
                 db.execSQL(ADD_MEDIA_UNIQUE_ID);
                 db.execSQL(ADD_MEDIA_BLOG_ID);
                 db.execSQL(ADD_MEDIA_DATE_GMT);
                 db.execSQL(ADD_MEDIA_UPLOAD_STATE);
+                db.execSQL(CREATE_TABLE_STATS);
+                db.execSQL(CREATE_TABLE_THEMES);
                 db.setVersion(DATABASE_VERSION);
-                db.execSQL(CREATE_TABLE_THEMES);
                 migrateWPComAccount();
->>>>>>> 1f8825a6
             }
         } catch (SQLException e) {
             e.printStackTrace();
@@ -2148,7 +2136,6 @@
         return false;
     }
 
-<<<<<<< HEAD
     public void saveStat(Stat stat) {
         ContentValues values = new ContentValues();
         values.put("blogId", stat.getBlogId());
@@ -2168,7 +2155,8 @@
 	public Cursor getStats(String blogId, Stats.Category category, int timeframe) {
         return db.rawQuery("SELECT * FROM " + STATS_TABLE + " WHERE blogId=? AND category=? AND timeframe=?", 
                 new String [] { blogId, category.name().toLowerCase(), timeframe + "" });
-=======
+    }
+    
     public boolean saveTheme(Theme theme) {
         boolean returnValue = false;
         
@@ -2271,7 +2259,6 @@
             return null;    
         }
         
->>>>>>> 1f8825a6
     }
 
 }