--- conflicted
+++ resolved
@@ -392,7 +392,6 @@
         return accounts;
     }
 
-<<<<<<< HEAD
     public List<Map<String, Object>> getShownAccounts() {
         return getAccountsBy("isHidden = 0", null);
     }
@@ -401,8 +400,6 @@
         return getAccountsBy(null, null);
     }
 
-=======
->>>>>>> 5b261979
     public boolean checkForExistingBlog(String blogName, String blogURL, String username,
                                         String password) {
         if (blogName == null || blogURL == null || username == null || password == null)
