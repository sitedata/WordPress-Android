--- conflicted
+++ resolved
@@ -36,7 +36,7 @@
 
 public class WordPressDB {
 
-    private static final int DATABASE_VERSION = 18;
+    private static final int DATABASE_VERSION = 19;
 
     private static final String CREATE_TABLE_SETTINGS = "create table if not exists accounts (id integer primary key autoincrement, "
             + "url text, blogName text, username text, password text, imagePlacement text, centerThumbnail boolean, fullSizeImage boolean, maxImageWidth text, maxImageWidthId integer, lastCommentId integer, runService boolean);";
@@ -131,6 +131,9 @@
 
     private static final String ADD_BLOG_OPTIONS = "alter table accounts add blog_options text default '';";
     
+    // add category parent id to keep track of category hierarchy
+    private static final String ADD_PARENTID_IN_CATEGORIES = "alter table cats add parent_id integer default 0;";
+    
     // add admin flag to blog settings
     private static final String ADD_ACCOUNTS_ADMIN_FLAG = "alter table accounts add isAdmin boolean default false;";
     
@@ -141,9 +144,6 @@
     private static final String ADD_MEDIA_BLOG_ID = "alter table media add blogId text default '';";
     private static final String ADD_MEDIA_DATE_GMT = "alter table media add date_created_gmt date;";
     private static final String ADD_MEDIA_UPLOAD_STATE = "alter table media add uploadState default '';";
-
-    // add category parent id to keep track of category hierarchy
-    private static final String ADD_PARENTID_IN_CATEGORIES = "alter table cats add parent_id integer default 0;";
 
     private SQLiteDatabase db;
 
@@ -201,7 +201,7 @@
                 db.execSQL(ADD_FEATURED_IN_POST);
                 db.execSQL(ADD_HOME_URL);
                 db.execSQL(ADD_BLOG_OPTIONS);
-<<<<<<< HEAD
+                db.execSQL(ADD_PARENTID_IN_CATEGORIES);
                 db.execSQL(ADD_ACCOUNTS_ADMIN_FLAG);
                 db.execSQL(ADD_MEDIA_FILE_URL);
                 db.execSQL(ADD_MEDIA_THUMBNAIL_URL);
@@ -210,9 +210,6 @@
                 db.execSQL(ADD_MEDIA_DATE_GMT);
                 db.execSQL(ADD_MEDIA_UPLOAD_STATE);
                 db.execSQL(CREATE_TABLE_THEMES);
-=======
-                db.execSQL(ADD_PARENTID_IN_CATEGORIES);
->>>>>>> 50bf44a3
                 migratePasswords();
                 db.setVersion(DATABASE_VERSION); // set to latest revision
             } else if (db.getVersion() == 1) { // v1.0 or v1.0.1
@@ -567,8 +564,9 @@
                 migrateWPComAccount();
                 db.setVersion(DATABASE_VERSION);
             } else if (db.getVersion() == 17) {
-<<<<<<< HEAD
-                migrateWPComAccount();
+                db.execSQL(ADD_PARENTID_IN_CATEGORIES);
+                db.setVersion(DATABASE_VERSION);
+            } else if (db.getVersion() == 18) {
                 db.execSQL(ADD_ACCOUNTS_ADMIN_FLAG);
                 db.execSQL(ADD_MEDIA_FILE_URL);
                 db.execSQL(ADD_MEDIA_THUMBNAIL_URL);
@@ -578,11 +576,6 @@
                 db.execSQL(ADD_MEDIA_UPLOAD_STATE);
                 db.execSQL(CREATE_TABLE_THEMES);
                 db.setVersion(DATABASE_VERSION);
-                migrateWPComAccount();
-=======
-                db.execSQL(ADD_PARENTID_IN_CATEGORIES);
-                db.setVersion(DATABASE_VERSION);
->>>>>>> 50bf44a3
             }
         } catch (SQLException e) {
             e.printStackTrace();
