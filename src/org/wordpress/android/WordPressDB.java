package org.wordpress.android;

import android.content.ContentValues;
import android.content.Context;
import android.content.Intent;
import android.content.SharedPreferences;
import android.database.Cursor;
import android.database.CursorIndexOutOfBoundsException;
import android.database.DatabaseUtils;
import android.database.sqlite.SQLiteDatabase;
import android.preference.PreferenceManager;
import android.text.TextUtils;
import android.util.Base64;

import org.apache.commons.lang.ArrayUtils;
import org.json.JSONArray;
import org.json.JSONException;
import org.json.JSONObject;
import org.wordpress.android.datasets.CommentTable;
import org.wordpress.android.models.Blog;
import org.wordpress.android.models.MediaFile;
import org.wordpress.android.models.Note;
import org.wordpress.android.models.Post;
import org.wordpress.android.models.PostsListPost;
import org.wordpress.android.models.Theme;
import org.wordpress.android.ui.posts.EditPostActivity;
import org.wordpress.android.util.AppLog;
import org.wordpress.android.util.AppLog.T;
import org.wordpress.android.util.MapUtils;
import org.wordpress.android.util.SqlUtils;
import org.wordpress.android.util.StringUtils;
import org.wordpress.android.util.Utils;

import java.io.FileInputStream;
import java.io.FileOutputStream;
import java.io.IOException;
import java.io.InputStream;
import java.io.OutputStream;
import java.util.ArrayList;
import java.util.Collections;
import java.util.Date;
import java.util.HashMap;
import java.util.List;
import java.util.Locale;
import java.util.Map;
import java.util.Vector;

import javax.crypto.Cipher;
import javax.crypto.SecretKey;
import javax.crypto.SecretKeyFactory;
import javax.crypto.spec.DESKeySpec;

public class WordPressDB {

    private static final int DATABASE_VERSION = 24;

    private static final String CREATE_TABLE_SETTINGS = "create table if not exists accounts (id integer primary key autoincrement, "
            + "url text, blogName text, username text, password text, imagePlacement text, centerThumbnail boolean, fullSizeImage boolean, maxImageWidth text, maxImageWidthId integer, lastCommentId integer, runService boolean);";
    private static final String CREATE_TABLE_MEDIA = "create table if not exists media (id integer primary key autoincrement, "
            + "postID integer not null, filePath text default '', fileName text default '', title text default '', description text default '', caption text default '', horizontalAlignment integer default 0, width integer default 0, height integer default 0, mimeType text default '', featured boolean default false, isVideo boolean default false);";
    public static final String SETTINGS_TABLE = "accounts";
    private static final String DATABASE_NAME = "wordpress";
    private static final String MEDIA_TABLE = "media";

    private static final String CREATE_TABLE_POSTS = "create table if not exists posts (id integer primary key autoincrement, blogID text, "
            + "postid text, title text default '', dateCreated date, date_created_gmt date, categories text default '', custom_fields text default '', "
            + "description text default '', link text default '', mt_allow_comments boolean, mt_allow_pings boolean, "
            + "mt_excerpt text default '', mt_keywords text default '', mt_text_more text default '', permaLink text default '', post_status text default '', userid integer default 0, "
            + "wp_author_display_name text default '', wp_author_id text default '', wp_password text default '', wp_post_format text default '', wp_slug text default '', mediaPaths text default '', "
            + "latitude real, longitude real, localDraft boolean default 0, uploaded boolean default 0, isPage boolean default 0, wp_page_parent_id text, wp_page_parent_title text);";

    private static final String POSTS_TABLE = "posts";

    private static final String THEMES_TABLE = "themes";
    private static final String CREATE_TABLE_THEMES = "create table if not exists themes (_id integer primary key autoincrement, "
            + "themeId text, name text, description text, screenshotURL text, trendingRank integer default 0, popularityRank integer default 0, launchDate date, previewURL text, blogId text, isCurrent boolean default false, isPremium boolean default false, features text);";

    // categories
    private static final String CREATE_TABLE_CATEGORIES = "create table if not exists cats (id integer primary key autoincrement, "
            + "blog_id text, wp_id integer, category_name text not null);";
    private static final String CATEGORIES_TABLE = "cats";

    // for capturing blogID
    private static final String ADD_BLOGID = "alter table accounts add blogId integer;";
    private static final String UPDATE_BLOGID = "update accounts set blogId = 1;";

    // for capturing blogID, trac ticket #
    private static final String ADD_LOCATION_FLAG = "alter table accounts add location boolean default false;";

    // add wordpress.com stats login info
    private static final String ADD_DOTCOM_USERNAME = "alter table accounts add dotcom_username text;";
    private static final String ADD_DOTCOM_PASSWORD = "alter table accounts add dotcom_password text;";
    private static final String ADD_API_KEY = "alter table accounts add api_key text;";
    private static final String ADD_API_BLOGID = "alter table accounts add api_blogid text;";

    // add wordpress.com flag and version column
    private static final String ADD_DOTCOM_FLAG = "alter table accounts add dotcomFlag boolean default false;";
    private static final String ADD_WP_VERSION = "alter table accounts add wpVersion text;";

    // add httpuser and httppassword
    private static final String ADD_HTTPUSER = "alter table accounts add httpuser text;";
    private static final String ADD_HTTPPASSWORD = "alter table accounts add httppassword text;";

    // add new table for QuickPress homescreen shortcuts
    private static final String CREATE_TABLE_QUICKPRESS_SHORTCUTS = "create table if not exists quickpress_shortcuts (id integer primary key autoincrement, accountId text, name text);";
    private static final String QUICKPRESS_SHORTCUTS_TABLE = "quickpress_shortcuts";

    // add field to store last used blog
    private static final String ADD_POST_FORMATS = "alter table accounts add postFormats text default '';";

    //add scaled image settings
    private static final String ADD_SCALED_IMAGE = "alter table accounts add isScaledImage boolean default false;";
    private static final String ADD_SCALED_IMAGE_IMG_WIDTH = "alter table accounts add scaledImgWidth integer default 1024;";

    //add boolean to posts to check uploaded posts that have local changes
    private static final String ADD_LOCAL_POST_CHANGES = "alter table posts add isLocalChange boolean default 0";

    //add boolean to track if featured image should be included in the post content
    private static final String ADD_FEATURED_IN_POST = "alter table media add isFeaturedInPost boolean default false;";

    // add home url to blog settings
    private static final String ADD_HOME_URL = "alter table accounts add homeURL text default '';";

    private static final String ADD_BLOG_OPTIONS = "alter table accounts add blog_options text default '';";

    // add category parent id to keep track of category hierarchy
    private static final String ADD_PARENTID_IN_CATEGORIES = "alter table cats add parent_id integer default 0;";

    // add admin flag to blog settings
    private static final String ADD_ACCOUNTS_ADMIN_FLAG = "alter table accounts add isAdmin boolean default false;";

    // add thumbnailURL, thumbnailPath and fileURL to media
    private static final String ADD_MEDIA_THUMBNAIL_URL = "alter table media add thumbnailURL text default '';";
    private static final String ADD_MEDIA_FILE_URL = "alter table media add fileURL text default '';";
    private static final String ADD_MEDIA_UNIQUE_ID = "alter table media add mediaId text default '';";
    private static final String ADD_MEDIA_BLOG_ID = "alter table media add blogId text default '';";
    private static final String ADD_MEDIA_DATE_GMT = "alter table media add date_created_gmt date;";
    private static final String ADD_MEDIA_UPLOAD_STATE = "alter table media add uploadState default '';";
    private static final String ADD_MEDIA_VIDEOPRESS_SHORTCODE = "alter table media add videoPressShortcode text default '';";

    // create table to store notifications
    private static final String NOTES_TABLE = "notes";
    private static final String CREATE_TABLE_NOTES = "create table if not exists notes (id integer primary key, " +
            "note_id text, message text, type text, raw_note_data text, timestamp integer, placeholder boolean);";

    // add hidden flag to blog settings (accounts)
    private static final String ADD_ACCOUNTS_HIDDEN_FLAG = "alter table accounts add isHidden boolean default 0;";

    private SQLiteDatabase db;

    protected static final String PASSWORD_SECRET = Config.DB_SECRET;

    private Context context;

    public WordPressDB(Context ctx) {
        this.context = ctx;
        db = ctx.openOrCreateDatabase(DATABASE_NAME, 0, null);

        // Create tables if they don't exist
        db.execSQL(CREATE_TABLE_SETTINGS);
        db.execSQL(CREATE_TABLE_POSTS);
        db.execSQL(CREATE_TABLE_CATEGORIES);
        db.execSQL(CREATE_TABLE_QUICKPRESS_SHORTCUTS);
        db.execSQL(CREATE_TABLE_MEDIA);
        db.execSQL(CREATE_TABLE_THEMES);
        db.execSQL(CREATE_TABLE_NOTES);
        CommentTable.createTables(db);

        // Update tables for new installs and app updates
        int currentVersion = db.getVersion();
        switch (currentVersion) {
            case 0:
                // New install
                currentVersion++;
            case 1:
                // Add columns that were added in very early releases, then move on to version 9
                db.execSQL(ADD_BLOGID);
                db.execSQL(UPDATE_BLOGID);
                db.execSQL(ADD_LOCATION_FLAG);
                db.execSQL(ADD_DOTCOM_USERNAME);
                db.execSQL(ADD_DOTCOM_PASSWORD);
                db.execSQL(ADD_API_KEY);
                db.execSQL(ADD_API_BLOGID);
                db.execSQL(ADD_DOTCOM_FLAG);
                db.execSQL(ADD_WP_VERSION);
                currentVersion = 9;
            case 9:
                db.execSQL(ADD_HTTPUSER);
                db.execSQL(ADD_HTTPPASSWORD);
                migratePasswords();
                currentVersion++;
            case 10:
                db.delete(POSTS_TABLE, null, null);
                db.execSQL(CREATE_TABLE_POSTS);
                migrateDrafts();
                db.execSQL(ADD_POST_FORMATS);
                currentVersion++;
            case 11:
                db.execSQL(ADD_SCALED_IMAGE);
                db.execSQL(ADD_SCALED_IMAGE_IMG_WIDTH);
                db.execSQL(ADD_LOCAL_POST_CHANGES);
                currentVersion++;
            case 12:
                db.execSQL(ADD_FEATURED_IN_POST);
                currentVersion++;
            case 13:
                db.execSQL(ADD_HOME_URL);
                currentVersion++;
            case 14:
                db.execSQL(ADD_BLOG_OPTIONS);
                currentVersion++;
            case 15:
                // No longer used (preferences migration)
                currentVersion++;
            case 16:
                migrateWPComAccount();
                currentVersion++;
            case 17:
                db.execSQL(ADD_PARENTID_IN_CATEGORIES);
                currentVersion++;
            case 18:
                db.execSQL(ADD_ACCOUNTS_ADMIN_FLAG);
                db.execSQL(ADD_MEDIA_FILE_URL);
                db.execSQL(ADD_MEDIA_THUMBNAIL_URL);
                db.execSQL(ADD_MEDIA_UNIQUE_ID);
                db.execSQL(ADD_MEDIA_BLOG_ID);
                db.execSQL(ADD_MEDIA_DATE_GMT);
                db.execSQL(ADD_MEDIA_UPLOAD_STATE);
                currentVersion++;
            case 19:
                // revision 20: create table "notes"
                currentVersion++;
            case 20:
                db.execSQL(ADD_ACCOUNTS_HIDDEN_FLAG);
                currentVersion++;
            case 21:
                db.execSQL(ADD_MEDIA_VIDEOPRESS_SHORTCODE);
                currentVersion++;
            // version 23 added CommentTable.java, version 24 changed the comment table schema
            case 22 :
                currentVersion++;
            case 23:
                CommentTable.reset(db);
                currentVersion++;
        }
        db.setVersion(DATABASE_VERSION);
    }

    public SQLiteDatabase getDatabase() {
        return db;
    }

    public void deleteDatabase(Context ctx) {
        ctx.deleteDatabase(DATABASE_NAME);
    }

    private void migrateWPComAccount() {
        Cursor c = db.query(SETTINGS_TABLE, new String[] { "username", "password" }, "dotcomFlag=1", null, null,
                null, null);

        if (c.getCount() > 0) {
            c.moveToFirst();
            String username = c.getString(0);
            String password = c.getString(1);
            SharedPreferences settings = PreferenceManager.getDefaultSharedPreferences(this.context);
            SharedPreferences.Editor editor = settings.edit();
            editor.putString(WordPress.WPCOM_USERNAME_PREFERENCE, username);
            editor.putString(WordPress.WPCOM_PASSWORD_PREFERENCE, password);
            editor.commit();
        }

        c.close();
    }

    private void migrateDrafts() {
        try {
            // Migrate drafts to unified posts table
            Cursor c = db.query("localdrafts",
                    new String[]{"blogID", "title", "content", "picturePaths", "date", "categories", "tags", "status",
                                 "password", "latitude", "longitude"}, null, null, null, null, "id desc");
            int numRows = c.getCount();
            c.moveToFirst();

            for (int i = 0; i < numRows; ++i) {
                if (c.getString(0) != null) {
                    Post post = new Post(c.getInt(0), c.getString(1), c.getString(2), "", c.getString(3), c.getLong(4),
                            c.getString(5), c.getString(6), c.getString(7), c.getString(8), c.getDouble(9), c.getDouble(
                            10), false, "", false);
                    post.setLocalDraft(true);
                    post.setPost_status("localdraft");
                    savePost(post, c.getInt(0));
                }
                c.moveToNext();
            }
            c.close();

            db.delete("localdrafts", null, null);

            // pages
            c = db.query("localpagedrafts",
                    new String[]{"blogID", "title", "content", "picturePaths", "date", "status", "password"}, null,
                    null, null, null, "id desc");
            numRows = c.getCount();
            c.moveToFirst();

            for (int i = 0; i < numRows; ++i) {
                if (c.getString(0) != null) {
                    Post post = new Post(c.getInt(0), c.getString(1), c.getString(2), "", c.getString(3), c.getLong(4),
                            c.getString(5), "", "", c.getString(6), 0, 0, true, "", false);
                    post.setLocalDraft(true);
                    post.setPost_status("localdraft");
                    post.setIsPage(true);
                    savePost(post, c.getInt(0));
                }
                c.moveToNext();
            }
            c.close();
            db.delete("localpagedrafts", null, null);
        } catch (Exception e) {
            // Ignore exception (localdrafts doesn't exist)
        }
    }

    public boolean addBlog(Blog blog) {
        ContentValues values = new ContentValues();
        values.put("url", blog.getUrl());
        values.put("homeURL", blog.getHomeURL());
        values.put("blogName", blog.getBlogName());
        values.put("username", blog.getUsername());
        values.put("password", encryptPassword(blog.getPassword()));
        values.put("httpuser", blog.getHttpuser());
        values.put("httppassword", encryptPassword(blog.getHttppassword()));
        values.put("imagePlacement", blog.getImagePlacement());
        values.put("centerThumbnail", false);
        values.put("fullSizeImage", false);
        values.put("maxImageWidth", blog.getMaxImageWidth());
        values.put("maxImageWidthId", blog.getMaxImageWidthId());
        values.put("runService", false);
        values.put("blogId", blog.getRemoteBlogId());
        values.put("dotcomFlag", blog.isDotcomFlag());
        values.put("wpVersion", blog.getWpVersion());
        values.put("isAdmin", blog.isAdmin());
        return db.insert(SETTINGS_TABLE, null, values) > -1;
    }

    public List<Integer> getAllAccountIDs() {
        Cursor c = db.rawQuery("SELECT DISTINCT id FROM " + SETTINGS_TABLE, null);
        try {
            List<Integer> ids = new ArrayList<Integer>();
            if (c.moveToFirst()) {
                do {
                    ids.add(c.getInt(0));
                } while (c.moveToNext());
            }
            return ids;
        } finally {
            SqlUtils.closeCursor(c);
        }
    }

    public List<Map<String, Object>> getAccountsBy(String byString, String[] extraFields) {
        if (db == null) {
            return new Vector<Map<String, Object>>();
        }
        String[] baseFields = new String[]{"id", "blogName", "username", "blogId", "url",
                "password"};
        String[] allFields = baseFields;
        if (extraFields != null) {
            allFields = (String[]) ArrayUtils.addAll(baseFields, extraFields);
        }
        Cursor c = db.query(SETTINGS_TABLE, allFields, byString, null, null, null, null);
        int numRows = c.getCount();
        c.moveToFirst();
        List<Map<String, Object>> accounts = new Vector<Map<String, Object>>();
        for (int i = 0; i < numRows; i++) {
            int id = c.getInt(0);
            String blogName = c.getString(1);
            String username = c.getString(2);
            int blogId = c.getInt(3);
            String url = c.getString(4);
            String password = c.getString(5);
            if (password != null && !password.equals("") && id > 0) {
                Map<String, Object> thisHash = new HashMap<String, Object>();
                thisHash.put("id", id);
                thisHash.put("blogName", blogName);
                thisHash.put("username", username);
                thisHash.put("blogId", blogId);
                thisHash.put("url", url);
                if (extraFields != null) {
                    for (int j = 0; j < extraFields.length; ++j) {
                        thisHash.put(extraFields[j], c.getString(6 + j));
                    }
                }
                accounts.add(thisHash);
            }
            c.moveToNext();
        }
        c.close();
        Collections.sort(accounts, Utils.BlogNameComparator);
        return accounts;
    }

    public List<Map<String, Object>> getVisibleAccounts() {
        return getAccountsBy("isHidden = 0", null);
    }

    public List<Map<String, Object>> getVisibleDotComAccounts() {
        return getAccountsBy("isHidden = 0 AND dotcomFlag = 1", null);
    }

    public int getNumVisibleAccounts() {
        return SqlUtils.intForQuery(db, "SELECT COUNT(*) FROM " + SETTINGS_TABLE + " WHERE isHidden = 0", null);
    }

    public int getNumDotComAccounts() {
        return SqlUtils.intForQuery(db, "SELECT COUNT(*) FROM " + SETTINGS_TABLE + " WHERE dotcomFlag = 1", null);
    }

    public List<Map<String, Object>> getAllAccounts() {
        return getAccountsBy(null, null);
    }

    public int setAllDotComAccountsVisibility(boolean visible) {
        ContentValues values = new ContentValues();
        values.put("isHidden", !visible);
        return db.update(SETTINGS_TABLE, values, "dotcomFlag = 1", null);
    }

    public int setDotComAccountsVisibility(int id, boolean visible) {
        ContentValues values = new ContentValues();
        values.put("isHidden", !visible);
        return db.update(SETTINGS_TABLE, values, "dotcomFlag=1 AND id=" + id, null);
    }

    public boolean isDotComAccountVisible(int blogId) {
        String[] args = {Integer.toString(blogId)};
        return SqlUtils.boolForQuery(db, "SELECT 1 FROM " + SETTINGS_TABLE +
                                         " WHERE isHidden = 0 AND blogId=?", args);
    }

    public boolean isBlogInDatabase(int blogId, String xmlRpcUrl) {
        Cursor c = db.query(SETTINGS_TABLE, new String[]{"id"}, "blogId=? AND url=?",
                new String[]{Integer.toString(blogId), xmlRpcUrl}, null, null, null, null);
        boolean result =  c.getCount() > 0;
        c.close();
        return result;
    }

    public boolean isLocalBlogIdInDatabase(int localBlogId) {
        String[] args = {Integer.toString(localBlogId)};
        return SqlUtils.boolForQuery(db, "SELECT 1 FROM " + SETTINGS_TABLE + " WHERE id=?", args);
    }

    public boolean saveBlog(Blog blog) {
        if (blog.getLocalTableBlogId() == -1) {
            return addBlog(blog);
        }

        ContentValues values = new ContentValues();
        values.put("url", blog.getUrl());
        values.put("homeURL", blog.getHomeURL());
        values.put("username", blog.getUsername());
        values.put("password", encryptPassword(blog.getPassword()));
        values.put("httpuser", blog.getHttpuser());
        values.put("httppassword", encryptPassword(blog.getHttppassword()));
        values.put("imagePlacement", blog.getImagePlacement());
        values.put("centerThumbnail", blog.isFeaturedImageCapable());
        values.put("fullSizeImage", blog.isFullSizeImage());
        values.put("maxImageWidth", blog.getMaxImageWidth());
        values.put("maxImageWidthId", blog.getMaxImageWidthId());
        values.put("location", blog.isLocation());
        values.put("postFormats", blog.getPostFormats());
        values.put("dotcom_username", blog.getDotcom_username());
        values.put("dotcom_password", encryptPassword(blog.getDotcom_password()));
        values.put("api_blogid", blog.getApi_blogid());
        values.put("api_key", blog.getApi_key());
        values.put("isScaledImage", blog.isScaledImage());
        values.put("scaledImgWidth", blog.getScaledImageWidth());
        values.put("blog_options", blog.getBlogOptions());
        values.put("isHidden", blog.isHidden());
        values.put("blogName", blog.getBlogName());
        values.put("isAdmin", blog.isAdmin());

        boolean returnValue = db.update(SETTINGS_TABLE, values, "id=" + blog.getLocalTableBlogId(),
                null) > 0;
        if (blog.isDotcomFlag()) {
            returnValue = updateWPComCredentials(blog.getUsername(), blog.getPassword());
        }

        return (returnValue);
    }

    public boolean updateWPComCredentials(String username, String password) {
        // update the login for wordpress.com blogs
        ContentValues userPass = new ContentValues();
        userPass.put("username", username);
        userPass.put("password", encryptPassword(password));
        return db.update(SETTINGS_TABLE, userPass, "username=\""
                + username + "\" AND dotcomFlag=1", null) > 0;
    }

    public boolean deleteAccount(Context ctx, int id) {
        // TODO: should this also delete posts and other related info?
        int rowsAffected = db.delete(SETTINGS_TABLE, "id=?", new String[]{Integer.toString(id)});
        deleteQuickPressShortcutsForAccount(ctx, id);
        return (rowsAffected > 0);
    }

    public void deleteAllAccounts() {
        List<Integer> ids = getAllAccountIDs();
        if (ids.size() == 0)
            return;

        db.beginTransaction();
        try {
            for (int id: ids) {
                deleteAccount(context, id);
            }
            db.setTransactionSuccessful();
        } finally {
            db.endTransaction();
        }
    }

    public Blog instantiateBlogByLocalId(int localId) {
        String[] fields =
                new String[]{"url", "blogName", "username", "password", "httpuser", "httppassword", "imagePlacement",
                             "centerThumbnail", "fullSizeImage", "maxImageWidth", "maxImageWidthId", "runService",
                             "blogId", "location", "dotcomFlag", "dotcom_username", "dotcom_password", "api_key",
                             "api_blogid", "wpVersion", "postFormats", "lastCommentId", "isScaledImage",
                             "scaledImgWidth", "homeURL", "blog_options", "isAdmin", "isHidden"};
        Cursor c = db.query(SETTINGS_TABLE, fields, "id=" + localId, null, null, null, null);

        int numRows = c.getCount();
        c.moveToFirst();

        Blog blog = new Blog();
        if (numRows > 0) {
            if (c.getString(0) != null) {
                blog.setLocalTableBlogId(localId);
                blog.setUrl(c.getString(c.getColumnIndex("url"))); // 0

                blog.setBlogName(c.getString(c.getColumnIndex("blogName"))); // 1
                blog.setUsername(c.getString(c.getColumnIndex("username"))); // 2
                blog.setPassword(decryptPassword(c.getString(c.getColumnIndex("password")))); // 3
                if (c.getString(c.getColumnIndex("httpuser")) == null) {
                    blog.setHttpuser("");
                } else {
                    blog.setHttpuser(c.getString(c.getColumnIndex("httppassword")));
                }
                if (c.getString(c.getColumnIndex("httppassword")) == null) {
                    blog.setHttppassword("");
                } else {
                    blog.setHttppassword(decryptPassword(c.getString(c.getColumnIndex("httppassword"))));
                }
                blog.setImagePlacement(c.getString(c.getColumnIndex("imagePlacement")));
                blog.setFeaturedImageCapable(c.getInt(c.getColumnIndex("centerThumbnail")) > 0);
                blog.setFullSizeImage(c.getInt(c.getColumnIndex("fullSizeImage")) > 0);
                blog.setMaxImageWidth(c.getString(c.getColumnIndex("maxImageWidth")));
                blog.setMaxImageWidthId(c.getInt(c.getColumnIndex("maxImageWidthId")));
                blog.setRunService(c.getInt(c.getColumnIndex("runService")) > 0);
                blog.setRemoteBlogId(c.getInt(c.getColumnIndex("blogId")));
                blog.setLocation(c.getInt(c.getColumnIndex("location")) > 0);
                blog.setDotcomFlag(c.getInt(c.getColumnIndex("dotcomFlag")) > 0);
                if (c.getString(c.getColumnIndex("dotcom_username")) != null) {
                    blog.setDotcom_username(c.getString(c.getColumnIndex("dotcom_username")));
                }
                if (c.getString(c.getColumnIndex("dotcom_password")) != null) {
                    blog.setDotcom_password(decryptPassword(c.getString(c.getColumnIndex("dotcom_password"))));
                }
                if (c.getString(c.getColumnIndex("api_key")) != null) {
                    blog.setApi_key(c.getString(c.getColumnIndex("api_key")));
                }
                if (c.getString(c.getColumnIndex("api_blogid")) != null) {
                    blog.setApi_blogid(c.getString(c.getColumnIndex("api_blogid")));
                }
                if (c.getString(c.getColumnIndex("wpVersion")) != null) {
                    blog.setWpVersion(c.getString(c.getColumnIndex("wpVersion")));
                }
                blog.setPostFormats(c.getString(c.getColumnIndex("postFormats")));
                blog.setLastCommentId(c.getInt(c.getColumnIndex("lastCommentId")));
                blog.setScaledImage(c.getInt(c.getColumnIndex("isScaledImage")) > 0);
                blog.setScaledImageWidth(c.getInt(c.getColumnIndex("scaledImgWidth")));
                blog.setHomeURL(c.getString(c.getColumnIndex("homeURL")));
                if (c.getString(c.getColumnIndex("blog_options")) == null) {
                    blog.setBlogOptions("");
                } else {
                    blog.setBlogOptions(c.getString(c.getColumnIndex("blog_options")));
                }
                blog.setAdmin(c.getInt(c.getColumnIndex("isAdmin")) > 0);
                blog.setHidden(c.getInt(c.getColumnIndex("isHidden")) > 0);
            }
        }
        c.close();
        return blog;
    }

    public Blog getBlogForDotComBlogId(String dotComBlogId) {
        Cursor c = db.query(SETTINGS_TABLE, new String[]{"id"}, "api_blogid=? OR (blogId=? AND dotcomFlag=1)", new String[]{dotComBlogId, dotComBlogId}, null, null, null);

        int id = -1;
        int numRows = c.getCount();
        c.moveToFirst();

        if (numRows > 0) {
            id = c.getInt(0);
        }

        c.close();
        try {
            return instantiateBlogByLocalId(id);
        } catch (Exception e) {
            return null;
        }
    }

    public List<String> loadStatsLogin(int id) {

        Cursor c = db.query(SETTINGS_TABLE, new String[] { "dotcom_username",
                "dotcom_password" }, "id=" + id, null, null, null, null);

        c.moveToFirst();

        List<String> returnVector = new Vector<String>();
        if (c.getString(0) != null) {
            returnVector.add(c.getString(0));
            returnVector.add(decryptPassword(c.getString(1)));
        } else {
            returnVector = null;
        }
        c.close();

        return returnVector;
    }

    public boolean updateLatestCommentID(int id, long newCommentID) {
        boolean returnValue = false;

        synchronized (this) {
            ContentValues values = new ContentValues();
            values.put("lastCommentId", newCommentID);

            returnValue = db.update(SETTINGS_TABLE, values, "id=" + id, null) > 0;
        }

        return (returnValue);
    }

    public List<Integer> getNotificationAccounts() {

        Cursor c = null;
        try {
            c = db.query(SETTINGS_TABLE, new String[]{"id"}, "runService=1",
                    null, null, null, null);
        } catch (Exception e) {
            e.printStackTrace();
        }

        int numRows = c.getCount();
        c.moveToFirst();

        List<Integer> returnVector = new Vector<Integer>();
        for (int i = 0; i < numRows; ++i) {
            int tempID = c.getInt(0);
            returnVector.add(tempID);
            c.moveToNext();
        }

        c.close();

        return returnVector;
    }

    /*
     * Jetpack blogs have the "wpcom" blog_id stored in options->api_blogid. This is because self-hosted blogs have both
     * a blogID (local to their network), and a unique blogID on wpcom.
     */
    private int getLocalTableBlogIdForJetpackRemoteID(int remoteBlogId, String xmlRpcUrl) {
        if (TextUtils.isEmpty(xmlRpcUrl)) {
            String sql = "SELECT id FROM " + SETTINGS_TABLE + " WHERE dotcomFlag=0 AND api_blogid=?";
            String[] args = {Integer.toString(remoteBlogId)};
            return SqlUtils.intForQuery(db, sql, args);
        } else {
            String sql = "SELECT id FROM " + SETTINGS_TABLE + " WHERE dotcomFlag=0 AND api_blogid=? AND url=?";
            String[] args = {Integer.toString(remoteBlogId), xmlRpcUrl};
            return SqlUtils.intForQuery(db, sql, args);
        }
    }

    public int getLocalTableBlogIdForRemoteBlogId(int remoteBlogId) {
        int localBlogID = SqlUtils.intForQuery(db, "SELECT id FROM accounts WHERE blogId=?",
                new String[]{Integer.toString(remoteBlogId)});
        if (localBlogID == 0) {
            localBlogID = this.getLocalTableBlogIdForJetpackRemoteID(remoteBlogId, null);
        }
        return localBlogID;
    }

    public int getLocalTableBlogIdForRemoteBlogIdAndXmlRpcUrl(int remoteBlogId, String xmlRpcUrl) {
        int localBlogID = SqlUtils.intForQuery(db, "SELECT id FROM accounts WHERE blogId=? AND url=?",
                new String[]{Integer.toString(remoteBlogId), xmlRpcUrl});
        if (localBlogID==0) {
            localBlogID = this.getLocalTableBlogIdForJetpackRemoteID(remoteBlogId, xmlRpcUrl);
        }
        return localBlogID;
    }

    public int getRemoteBlogIdForLocalTableBlogId(int localBlogId) {
        int remoteBlogID = SqlUtils.intForQuery(db, "SELECT blogId FROM accounts WHERE id=?", new String[]{Integer.toString(localBlogId)});
        if (remoteBlogID<=1) { //Make sure we're not returning a wrong ID for jetpack blog.
            List<Map<String,Object>> allAccounts = this.getAccountsBy("dotcomFlag=0", new String[]{"api_blogid"});
            for (Map<String, Object> currentAccount : allAccounts) {
                if (MapUtils.getMapInt(currentAccount, "id")==localBlogId) {
                    remoteBlogID = MapUtils.getMapInt(currentAccount, "api_blogid");
                    break;
                }
            }
        }
        return remoteBlogID;
    }

    public void updateNotificationFlag(int id, boolean flag) {

        ContentValues values = new ContentValues();
        int iFlag = 0;
        if (flag) {
            iFlag = 1;
        }
        values.put("runService", iFlag);

        boolean returnValue = db.update(SETTINGS_TABLE, values,
                "id=" + String.valueOf(id), null) > 0;
        if (returnValue) {
        }

    }

    /**
     * Set the ID of the most recently active blog. This value will persist between application
     * launches.
     *
     * @param id ID of the most recently active blog.
     */
    public void updateLastBlogId(int id) {
        SharedPreferences preferences = PreferenceManager.getDefaultSharedPreferences(context);
        SharedPreferences.Editor editor = preferences.edit();
        editor.putInt("last_blog_id", id);
        editor.commit();
    }

    /**
     * Delete the ID for the most recently active blog.
     */
    public void deleteLastBlogId() {
        updateLastBlogId(-1);
        // Clear the last selected activity
        SharedPreferences settings = PreferenceManager.getDefaultSharedPreferences(context);
        SharedPreferences.Editor editor = settings.edit();
        editor.putInt("wp_pref_last_activity", -1);
        editor.commit();
    }

    /**
     * Get the ID of the most recently active blog. -1 is returned if there is no recently active
     * blog.
     */
    public int getLastBlogId() {
        SharedPreferences preferences = PreferenceManager.getDefaultSharedPreferences(context);
        return preferences.getInt("last_blog_id", -1);
    }

    public List<Map<String, Object>> loadDrafts(int blogID,
            boolean loadPages) {

        List<Map<String, Object>> returnVector = new Vector<Map<String, Object>>();
        Cursor c;
        if (loadPages)
            c = db.query(POSTS_TABLE, new String[] { "id", "title",
                    "post_status", "uploaded", "date_created_gmt",
                    "post_status" }, "blogID=" + blogID
                    + " AND localDraft=1 AND uploaded=0 AND isPage=1", null,
                    null, null, null);
        else
            c = db.query(POSTS_TABLE, new String[] { "id", "title",
                    "post_status", "uploaded", "date_created_gmt",
                    "post_status" }, "blogID=" + blogID
                    + " AND localDraft=1 AND uploaded=0 AND isPage=0", null,
                    null, null, null);

        int numRows = c.getCount();
        c.moveToFirst();

        for (int i = 0; i < numRows; ++i) {
            if (c.getString(0) != null) {
                Map<String, Object> returnHash = new HashMap<String, Object>();
                returnHash.put("id", c.getString(0));
                returnHash.put("title", c.getString(1));
                returnHash.put("status", c.getString(2));
                returnHash.put("uploaded", c.getInt(3));
                returnHash.put("date_created_gmt", c.getLong(4));
                returnHash.put("post_status", c.getString(5));
                returnVector.add(i, returnHash);
            }
            c.moveToNext();
        }
        c.close();

        if (numRows == 0) {
            returnVector = null;
        }

        return returnVector;
    }

    public boolean deletePost(Post post) {
        int result = db.delete(POSTS_TABLE,
                "blogID=? AND id=?",
                new String[]{String.valueOf(post.getBlogID()), String.valueOf(post.getId())});

        return (result == 1);
    }

<<<<<<< HEAD
    /**
     * Saves a list of posts to the db
     * @param postsList: list of post objects
     * @param localBlogId: the posts table blog id
     * @param isPage: boolean to save as pages
     */
    public void savePosts(List<?> postsList, int localBlogId, boolean isPage, boolean shouldOverwrite) {
        if (postsList.size() != 0) {
            for (Object post : postsList) {
                ContentValues values = new ContentValues();

                // Sanity checks
                if (!(post instanceof Map)) {
                    continue;
                }
                Map<?, ?> postMap = (Map<?, ?>) post;
                String postID = MapUtils.getMapStr(postMap, (isPage) ? "page_id" : "postid");
                if (TextUtils.isEmpty(postID)) {
                    // If we don't have a post or page ID, move on
                    continue;
                }

                values.put("blogID", localBlogId);
                values.put("postid", postID);
                values.put("title", MapUtils.getMapStr(postMap, "title"));
                Date dateCreated = MapUtils.getMapDate(postMap, "dateCreated");
                if (dateCreated != null) {
                    values.put("dateCreated", dateCreated.getTime());
                } else {
                    Date now = new Date();
                    values.put("dateCreated", now.getTime());
                }

                Date dateCreatedGmt = MapUtils.getMapDate(postMap, "date_created_gmt");
                if (dateCreatedGmt != null) {
                    values.put("date_created_gmt", dateCreatedGmt.getTime());
                } else {
                    dateCreatedGmt = new Date((Long) values.get("dateCreated"));
                    values.put("date_created_gmt", dateCreatedGmt.getTime() + (dateCreatedGmt.getTimezoneOffset() * 60000));
                }

                values.put("description", MapUtils.getMapStr(postMap, "description"));
                values.put("link", MapUtils.getMapStr(postMap, "link"));
                values.put("permaLink", MapUtils.getMapStr(postMap, "permaLink"));

                Object[] postCategories = (Object[]) postMap.get("categories");
                JSONArray jsonCategoriesArray = new JSONArray();
                if (postCategories != null) {
                    for (Object postCategory : postCategories) {
                        jsonCategoriesArray.put(postCategory.toString());
                    }
                }
                values.put("categories", jsonCategoriesArray.toString());

                Object[] custom_fields = (Object[]) postMap.get("custom_fields");
                JSONArray jsonCustomFieldsArray = new JSONArray();
                if (custom_fields != null) {
                    for (Object custom_field : custom_fields) {
                        jsonCustomFieldsArray.put(custom_field.toString());
                        // Update geo_long and geo_lat from custom fields
                        if (!(custom_field instanceof Map))
                            continue;
                        Map<?, ?> customField = (Map<?, ?>) custom_field;
                        if (customField.get("key") != null && customField.get("value") != null) {
                            if (customField.get("key").equals("geo_longitude"))
                                values.put("longitude", customField.get("value").toString());
                            if (customField.get("key").equals("geo_latitude"))
                                values.put("latitude", customField.get("value").toString());
=======
    public Object[] arrayListToArray(Object array) {
        if (array instanceof ArrayList) {
            return ((ArrayList) array).toArray();
        }
        return (Object[]) array;
    }

    public boolean savePosts(List<?> postValues, int blogID, boolean isPage) {
        boolean returnValue = false;
        if (postValues.size() != 0) {
            for (int i = 0; i < postValues.size(); i++) {
                try {
                    ContentValues values = new ContentValues();
                    Map<?, ?> thisHash = (Map<?, ?>) postValues.get(i);
                    values.put("blogID", blogID);
                    if (thisHash.get((isPage) ? "page_id" : "postid") == null) {
                        return false;
                    }
                    String postID = thisHash.get((isPage) ? "page_id" : "postid").toString();
                    values.put("postid", postID);
                    values.put("title", thisHash.get("title").toString());
                    Date d;
                    try {
                        d = (Date) thisHash.get("dateCreated");
                        values.put("dateCreated", d.getTime());
                    } catch (Exception e) {
                        Date now = new Date();
                        values.put("dateCreated", now.getTime());
                    }
                    try {
                        d = (Date) thisHash.get("date_created_gmt");
                        values.put("date_created_gmt", d.getTime());
                    } catch (Exception e) {
                        d = new Date((Long) values.get("dateCreated"));
                        values.put("date_created_gmt", d.getTime() + (d.getTimezoneOffset() * 60000));
                    }
                    values.put("description", thisHash.get("description").toString());
                    values.put("link", thisHash.get("link").toString());
                    values.put("permaLink", thisHash.get("permaLink").toString());

                    Object[] categories = arrayListToArray(thisHash.get("categories"));
                    JSONArray jsonArray = new JSONArray();
                    if (categories != null) {
                        for (int x = 0; x < categories.length; x++) {
                            jsonArray.put(categories[x].toString());
                        }
                    }
                    values.put("categories", jsonArray.toString());

                    Object[] custom_fields = arrayListToArray(thisHash.get("custom_fields"));
                    jsonArray = new JSONArray();
                    if (custom_fields != null) {
                        for (int x = 0; x < custom_fields.length; x++) {
                            jsonArray.put(custom_fields[x].toString());
                            // Update geo_long and geo_lat from custom fields, if
                            // found:
                            Map<?, ?> customField = (Map<?, ?>) custom_fields[x];
                            if (customField.get("key") != null && customField.get("value") != null) {
                                if (customField.get("key").equals("geo_longitude")) {
                                    values.put("longitude", customField.get("value").toString());
                                }
                                if (customField.get("key").equals("geo_latitude")) {
                                    values.put("latitude", customField.get("value").toString());
                                }
                            }
                        }
                    }
                    values.put("custom_fields", jsonArray.toString());

                    values.put("mt_excerpt", thisHash.get((isPage) ? "excerpt" : "mt_excerpt").toString());
                    values.put("mt_text_more", thisHash.get((isPage) ? "text_more" : "mt_text_more").toString());
                    values.put("mt_allow_comments", (Integer) thisHash.get("mt_allow_comments"));
                    values.put("mt_allow_pings", (Integer) thisHash.get("mt_allow_pings"));
                    values.put("wp_slug", thisHash.get("wp_slug").toString());
                    values.put("wp_password", thisHash.get("wp_password").toString());
                    values.put("wp_author_id", thisHash.get("wp_author_id").toString());
                    values.put("wp_author_display_name", thisHash.get("wp_author_display_name").toString());
                    values.put("post_status", thisHash.get((isPage) ? "page_status" : "post_status").toString());
                    values.put("userid", thisHash.get("userid").toString());

                    int isPageInt = 0;
                    if (isPage) {
                        isPageInt = 1;
                        values.put("isPage", true);
                        values.put("wp_page_parent_id", thisHash.get("wp_page_parent_id").toString());
                        values.put("wp_page_parent_title", thisHash.get("wp_page_parent_title").toString());
                    } else {
                        values.put("mt_keywords", thisHash.get("mt_keywords").toString());
                        try {
                            values.put("wp_post_format", thisHash.get("wp_post_format").toString());
                        } catch (Exception e) {
                            values.put("wp_post_format", "");
>>>>>>> de091bbd
                        }
                    }
                }
                values.put("custom_fields", jsonCustomFieldsArray.toString());

                values.put("mt_excerpt", MapUtils.getMapStr(postMap, (isPage) ? "excerpt" : "mt_excerpt"));
                values.put("mt_text_more", MapUtils.getMapStr(postMap, (isPage) ? "text_more" : "mt_text_more"));
                values.put("mt_allow_comments", MapUtils.getMapInt(postMap, "mt_allow_comments", 0));
                values.put("mt_allow_pings", MapUtils.getMapInt(postMap, "mt_allow_pings", 0));
                values.put("wp_slug", MapUtils.getMapStr(postMap, "wp_slug"));
                values.put("wp_password", MapUtils.getMapStr(postMap, "wp_password"));
                values.put("wp_author_id", MapUtils.getMapStr(postMap, "wp_author_id"));
                values.put("wp_author_display_name", MapUtils.getMapStr(postMap, "wp_author_display_name"));
                values.put("post_status", MapUtils.getMapStr(postMap, (isPage) ? "page_status" : "post_status"));
                values.put("userid", MapUtils.getMapStr(postMap, "userid"));

                if (isPage) {
                    values.put("isPage", true);
                    values.put("wp_page_parent_id", MapUtils.getMapStr(postMap, "wp_page_parent_id"));
                    values.put("wp_page_parent_title", MapUtils.getMapStr(postMap, "wp_page_parent_title"));
                } else {
                    values.put("mt_keywords", MapUtils.getMapStr(postMap, "mt_keywords"));
                    values.put("wp_post_format", MapUtils.getMapStr(postMap, "wp_post_format"));
                }

<<<<<<< HEAD
                String whereClause = "blogID=? AND postID=? AND isPage=?";
                if (!shouldOverwrite) {
                    whereClause += " AND NOT isLocalChange=1";
=======
                    int result = db.update(POSTS_TABLE, values, "postID=" + postID + " AND isPage=" + isPageInt, null);
                    if (result == 0) {
                        returnValue = db.insert(POSTS_TABLE, null, values) > 0;
                    } else {
                        returnValue = true;
                    }
                } catch (Exception e) {
                    e.printStackTrace();
>>>>>>> de091bbd
                }

                int result = db.update(POSTS_TABLE, values, whereClause,
                        new String[]{String.valueOf(localBlogId), postID, String.valueOf(SqlUtils.boolToSql(isPage))});
                if (result == 0)
                    db.insert(POSTS_TABLE, null, values);
            }
<<<<<<< HEAD
        }
    }

    public List<PostsListPost> getPostsListPosts(int blogId, boolean loadPages) {

        List<PostsListPost> posts = new ArrayList<PostsListPost>();
        Cursor c;
        c = db.query(POSTS_TABLE,
                new String[] { "id", "blogID", "title",
                        "date_created_gmt", "post_status", "localDraft", "isLocalChange" },
                "blogID=? AND isPage=? AND NOT (localDraft=1 AND uploaded=1)",
                new String[] {String.valueOf(blogId), (loadPages) ? "1" : "0"}, null, null, "localDraft DESC, date_created_gmt DESC");
        int numRows = c.getCount();
        c.moveToFirst();

        Date d = new Date();
        for (int i = 0; i < numRows; ++i) {
            // Check if post is scheduled
            long postDate = c.getLong(c.getColumnIndex("date_created_gmt"));
            String postStatus = StringUtils.notNullStr(c.getString(c.getColumnIndex("post_status")));
            if (postDate > d.getTime() && postStatus.equals("publish")) {
                postStatus = "scheduled";
            }

            // Create the PostsListPost and add it to the Array
            PostsListPost post = new PostsListPost(
                    c.getInt(c.getColumnIndex("id")),
                    c.getInt(c.getColumnIndex("blogID")),
                    c.getString(c.getColumnIndex("title")),
                    postDate,
                    postStatus,
                    SqlUtils.sqlToBool(c.getInt(c.getColumnIndex("localDraft"))),
                    SqlUtils.sqlToBool(c.getInt(c.getColumnIndex("isLocalChange")))
            );
            posts.add(i, post);
            c.moveToNext();
=======
>>>>>>> de091bbd
        }
        c.close();

        return posts;
    }

    public long savePost(Post post, int blogID) {
        long returnValue = -1;
        if (post != null) {

            ContentValues values = new ContentValues();
            values.put("blogID", blogID);
            values.put("title", post.getTitle());
            values.put("date_created_gmt", post.getDate_created_gmt());
            values.put("description", post.getDescription());
            values.put("mt_text_more", post.getMt_text_more());

            JSONArray categoriesJsonArray = post.getJSONCategories();
            if (categoriesJsonArray != null) {
                values.put("categories", categoriesJsonArray.toString());
            }

            values.put("localDraft", post.isLocalDraft());
            values.put("mt_keywords", post.getMt_keywords());
            values.put("wp_password", post.getWP_password());
            values.put("post_status", post.getPost_status());
            values.put("uploaded", post.isUploaded());
            values.put("isPage", post.isPage());
            values.put("wp_post_format", post.getWP_post_format());
            values.put("latitude", post.getLatitude());
            values.put("longitude", post.getLongitude());
            values.put("isLocalChange", post.isLocalChange());
            values.put("mt_excerpt", post.getMt_excerpt());

            returnValue = db.insert(POSTS_TABLE, null, values);

        }
        return (returnValue);
    }

    public int updatePost(Post post, int blogID) {
        int success = 0;
        if (post != null) {

            ContentValues values = new ContentValues();
            values.put("blogID", blogID);
            values.put("title", post.getTitle());
            values.put("date_created_gmt", post.getDate_created_gmt());
            values.put("description", post.getDescription());
            if (post.getMt_text_more() != null)
                values.put("mt_text_more", post.getMt_text_more());
            values.put("uploaded", post.isUploaded());

            JSONArray categoriesJsonArray = post.getJSONCategories();
            if (categoriesJsonArray != null) {
                values.put("categories", categoriesJsonArray.toString());
            }

            values.put("localDraft", post.isLocalDraft());
            values.put("mediaPaths", post.getMediaPaths());
            values.put("mt_keywords", post.getMt_keywords());
            values.put("wp_password", post.getWP_password());
            values.put("post_status", post.getPost_status());
            values.put("isPage", post.isPage());
            values.put("wp_post_format", post.getWP_post_format());
            values.put("isLocalChange", post.isLocalChange());
            values.put("mt_excerpt", post.getMt_excerpt());

            int pageInt = 0;
            if (post.isPage())
                pageInt = 1;

            success = db.update(POSTS_TABLE, values,
                    "blogID=" + post.getBlogID() + " AND id=" + post.getId()
                            + " AND isPage=" + pageInt, null);

        }
        return (success);
    }

    public List<Map<String, Object>> loadUploadedPosts(int blogID, boolean loadPages) {

        List<Map<String, Object>> returnVector = new Vector<Map<String, Object>>();
        Cursor c;
        if (loadPages)
            c = db.query(POSTS_TABLE,
                    new String[] { "id", "blogID", "postid", "title",
                            "date_created_gmt", "dateCreated", "post_status" },
                    "blogID=" + blogID + " AND localDraft != 1 AND isPage=1",
                    null, null, null, null);
        else
            c = db.query(POSTS_TABLE,
                    new String[] { "id", "blogID", "postid", "title",
                            "date_created_gmt", "dateCreated", "post_status" },
                    "blogID=" + blogID + " AND localDraft != 1 AND isPage=0",
                    null, null, null, null);

        int numRows = c.getCount();
        c.moveToFirst();

        for (int i = 0; i < numRows; ++i) {
            if (c.getString(0) != null) {
                Map<String, Object> returnHash = new HashMap<String, Object>();
                returnHash.put("id", c.getInt(0));
                returnHash.put("blogID", c.getString(1));
                returnHash.put("postID", c.getString(2));
                returnHash.put("title", c.getString(3));
                returnHash.put("date_created_gmt", c.getLong(4));
                returnHash.put("dateCreated", c.getLong(5));
                returnHash.put("post_status", c.getString(6));
                returnVector.add(i, returnHash);
            }
            c.moveToNext();
        }
        c.close();

        if (numRows == 0) {
            returnVector = null;
        }

        return returnVector;
    }

    public void deleteUploadedPosts(int blogID, boolean isPage) {

        if (isPage)
            db.delete(POSTS_TABLE, "blogID=" + blogID
                    + " AND localDraft != 1 AND isPage=1", null);
        else
            db.delete(POSTS_TABLE, "blogID=" + blogID
                    + " AND localDraft != 1 AND isPage=0", null);

    }

    public List<Object> loadPost(int blogID, boolean isPage, long id) {
        List<Object> values = null;

        int pageInt = 0;
        if (isPage)
            pageInt = 1;
        Cursor c = db.query(POSTS_TABLE, null, "blogID=" + blogID + " AND id="
                + id + " AND isPage=" + pageInt, null, null, null, null);

        if (c.getCount() > 0) {
            c.moveToFirst();
            if (c.getString(0) != null) {
                values = new Vector<Object>();
                values.add(c.getLong(0));
                values.add(c.getString(1));
                values.add(c.getString(2));
                values.add(c.getString(3));
                values.add(c.getLong(4));
                values.add(c.getLong(5));
                values.add(c.getString(6));
                values.add(c.getString(7));
                values.add(c.getString(8));
                values.add(c.getString(9));
                values.add(c.getInt(10));
                values.add(c.getInt(11));
                values.add(c.getString(12));
                values.add(c.getString(13));
                values.add(c.getString(14));
                values.add(c.getString(15));
                values.add(c.getString(16));
                values.add(c.getString(17));
                values.add(c.getString(18));
                values.add(c.getString(19));
                values.add(c.getString(20));
                values.add(c.getString(21));
                values.add(c.getString(22));
                values.add(c.getString(23));
                values.add(c.getDouble(24));
                values.add(c.getDouble(25));
                values.add(c.getInt(26));
                values.add(c.getInt(27));
                values.add(c.getInt(28));
                values.add(c.getInt(29));
            }
        }
        c.close();

        return values;
    }

    // Categories
    public boolean insertCategory(int id, int wp_id, int parent_id, String category_name) {

        ContentValues values = new ContentValues();
        values.put("blog_id", id);
        values.put("wp_id", wp_id);
        values.put("category_name", category_name.toString());
        values.put("parent_id", parent_id);
        boolean returnValue = false;
        synchronized (this) {
            returnValue = db.insert(CATEGORIES_TABLE, null, values) > 0;
        }

        return (returnValue);
    }

    public List<String> loadCategories(int id) {

        Cursor c = db.query(CATEGORIES_TABLE, new String[] { "id", "wp_id",
                "category_name" }, "blog_id=" + id, null, null, null, null);
        int numRows = c.getCount();
        c.moveToFirst();
        List<String> returnVector = new Vector<String>();
        for (int i = 0; i < numRows; ++i) {
            String category_name = c.getString(2);
            if (category_name != null) {
                returnVector.add(category_name);
            }
            c.moveToNext();
        }
        c.close();

        return returnVector;
    }

    public int getCategoryId(int id, String category) {
        Cursor c = db.query(CATEGORIES_TABLE, new String[] { "wp_id" },
                "category_name=? AND blog_id=?", new String[] {category, String.valueOf(id)},
                null, null, null);
        if (c.getCount() == 0)
            return 0;
        c.moveToFirst();
        int categoryID = 0;
        categoryID = c.getInt(0);

        c.close();

        return categoryID;
    }

    public int getCategoryParentId(int id, String category) {
        Cursor c = db.query(CATEGORIES_TABLE, new String[] { "parent_id" },
                "category_name=? AND blog_id=?", new String[] {category, String.valueOf(id)},
                null, null, null);
        if (c.getCount() == 0)
            return -1;
        c.moveToFirst();
        int categoryParentID = c.getInt(0);

        c.close();

        return categoryParentID;
    }

    public void clearCategories(int id) {

        // clear out the table since we are refreshing the whole enchilada
        db.delete(CATEGORIES_TABLE, "blog_id=" + id, null);

    }

    public boolean addQuickPressShortcut(int accountId, String name) {

        ContentValues values = new ContentValues();
        values.put("accountId", accountId);
        values.put("name", name);
        boolean returnValue = false;
        synchronized (this) {
            returnValue = db.insert(QUICKPRESS_SHORTCUTS_TABLE, null, values) > 0;
        }

        return (returnValue);
    }

    /*
     * return all QuickPress shortcuts connected with the passed account
     */
    public List<Map<String, Object>> getQuickPressShortcuts(int accountId) {
        Cursor c = db.query(QUICKPRESS_SHORTCUTS_TABLE, new String[] { "id",
                "accountId", "name" }, "accountId = " + accountId, null, null,
                null, null);
        String id, name;
        int numRows = c.getCount();
        c.moveToFirst();
        List<Map<String, Object>> accounts = new Vector<Map<String, Object>>();
        for (int i = 0; i < numRows; i++) {

            id = c.getString(0);
            name = c.getString(2);
            if (id != null) {
                Map<String, Object> thisHash = new HashMap<String, Object>();

                thisHash.put("id", id);
                thisHash.put("name", name);
                accounts.add(thisHash);
            }
            c.moveToNext();
        }
        c.close();

        return accounts;
    }

    /*
     * delete QuickPress home screen shortcuts connected with the passed account
     */
    private void deleteQuickPressShortcutsForAccount(Context ctx, int accountId) {
        List<Map<String, Object>> shortcuts = getQuickPressShortcuts(accountId);
        if (shortcuts.size() == 0)
            return;

        String packageName = EditPostActivity.class.getPackage().getName();
        String className = EditPostActivity.class.getName();
        for (int i = 0; i < shortcuts.size(); i++) {
            Map<String, Object> shortcutHash = shortcuts.get(i);

            Intent shortcutIntent = new Intent();
            shortcutIntent.setClassName(packageName, className);
            shortcutIntent.addFlags(Intent.FLAG_ACTIVITY_NEW_TASK);
            shortcutIntent.addFlags(Intent.FLAG_ACTIVITY_CLEAR_TOP);
            shortcutIntent.setAction(Intent.ACTION_VIEW);
            Intent broadcastShortcutIntent = new Intent();
            broadcastShortcutIntent.putExtra(Intent.EXTRA_SHORTCUT_INTENT,
                    shortcutIntent);
            broadcastShortcutIntent.putExtra(Intent.EXTRA_SHORTCUT_NAME,
                    shortcutHash.get("name").toString());
            broadcastShortcutIntent.putExtra("duplicate", false);
            broadcastShortcutIntent
                    .setAction("com.android.launcher.action.UNINSTALL_SHORTCUT");
            ctx.sendBroadcast(broadcastShortcutIntent);

            // remove from shortcuts table
            String shortcutId = shortcutHash.get("id").toString();
            db.delete(QUICKPRESS_SHORTCUTS_TABLE, "id=?", new String[]{shortcutId});
        }
    }

    public static String encryptPassword(String clearText) {
        try {
            DESKeySpec keySpec = new DESKeySpec(
                    PASSWORD_SECRET.getBytes("UTF-8"));
            SecretKeyFactory keyFactory = SecretKeyFactory.getInstance("DES");
            SecretKey key = keyFactory.generateSecret(keySpec);

            Cipher cipher = Cipher.getInstance("DES");
            cipher.init(Cipher.ENCRYPT_MODE, key);
            String encrypedPwd = Base64.encodeToString(cipher.doFinal(clearText
                    .getBytes("UTF-8")), Base64.DEFAULT);
            return encrypedPwd;
        } catch (Exception e) {
        }
        return clearText;
    }

    public static String decryptPassword(String encryptedPwd) {
        try {
            DESKeySpec keySpec = new DESKeySpec(
                    PASSWORD_SECRET.getBytes("UTF-8"));
            SecretKeyFactory keyFactory = SecretKeyFactory.getInstance("DES");
            SecretKey key = keyFactory.generateSecret(keySpec);

            byte[] encryptedWithoutB64 = Base64.decode(encryptedPwd, Base64.DEFAULT);
            Cipher cipher = Cipher.getInstance("DES");
            cipher.init(Cipher.DECRYPT_MODE, key);
            byte[] plainTextPwdBytes = cipher.doFinal(encryptedWithoutB64);
            return new String(plainTextPwdBytes);
        } catch (Exception e) {
        }
        return encryptedPwd;
    }

    private void migratePasswords() {

        Cursor c = db.query(SETTINGS_TABLE, new String[] { "id", "password",
                "httppassword", "dotcom_password" }, null, null, null, null,
                null);
        int numRows = c.getCount();
        c.moveToFirst();

        for (int i = 0; i < numRows; i++) {
            ContentValues values = new ContentValues();

            if (c.getString(1) != null) {
                values.put("password", encryptPassword(c.getString(1)));
            }
            if (c.getString(2) != null) {
                values.put("httppassword", encryptPassword(c.getString(2)));
            }
            if (c.getString(3) != null) {
                values.put("dotcom_password", encryptPassword(c.getString(3)));
            }

            db.update(SETTINGS_TABLE, values, "id=" + c.getInt(0), null);

            c.moveToNext();
        }
        c.close();
    }

    public int getUnmoderatedCommentCount(int blogID) {
        int commentCount = 0;

        Cursor c = db
                .rawQuery(
                        "select count(*) from comments where blogID=? AND status='hold'",
                        new String[] { String.valueOf(blogID) });
        int numRows = c.getCount();
        c.moveToFirst();

        if (numRows > 0) {
            commentCount = c.getInt(0);
        }

        c.close();

        return commentCount;
    }

    public void saveMediaFile(MediaFile mf) {

        ContentValues values = new ContentValues();
        values.put("postID", mf.getPostID());
        values.put("filePath", mf.getFilePath());
        values.put("fileName", mf.getFileName());
        values.put("title", mf.getTitle());
        values.put("description", mf.getDescription());
        values.put("caption", mf.getCaption());
        values.put("horizontalAlignment", mf.getHorizontalAlignment());
        values.put("width", mf.getWidth());
        values.put("height", mf.getHeight());
        values.put("mimeType", mf.getMimeType());
        values.put("featured", mf.isFeatured());
        values.put("isVideo", mf.isVideo());
        values.put("isFeaturedInPost", mf.isFeaturedInPost());
        values.put("fileURL", mf.getFileURL());
        values.put("thumbnailURL", mf.getThumbnailURL());
        values.put("mediaId", mf.getMediaId());
        values.put("blogId", mf.getBlogId());
        values.put("date_created_gmt", mf.getDateCreatedGMT());
        values.put("videoPressShortcode", mf.getVideoPressShortCode());
        if (mf.getUploadState() != null)
            values.put("uploadState", mf.getUploadState());
        else
            values.putNull("uploadState");

        synchronized (this) {
            int result = 0;
            boolean isMarkedForDelete = false;
            if (mf.getMediaId() != null) {
                Cursor cursor = db.rawQuery("SELECT uploadState FROM " + MEDIA_TABLE + " WHERE mediaId=?",
                        new String[]{StringUtils.notNullStr(mf.getMediaId())});
                if (cursor != null && cursor.moveToFirst()) {
                    isMarkedForDelete = "delete".equals(cursor.getString(0));
                    cursor.close();
                }

                if (!isMarkedForDelete)
                    result = db.update(MEDIA_TABLE, values, "blogId=? AND mediaId=?",
                            new String[]{StringUtils.notNullStr(mf.getBlogId()), StringUtils.notNullStr(mf.getMediaId())});
            }

            if (result == 0 && !isMarkedForDelete) {
                result = db.update(MEDIA_TABLE, values, "postID=? AND filePath=?",
                        new String[]{String.valueOf(mf.getPostID()), StringUtils.notNullStr(mf.getFilePath())});
                if (result == 0)
                    db.insert(MEDIA_TABLE, null, values);
            }
        }

    }

    /** For a given blogId, get the first media files **/
    public Cursor getFirstMediaFileForBlog(String blogId) {
        return db.rawQuery("SELECT id as _id, * FROM " + MEDIA_TABLE + " WHERE blogId=? AND mediaId <> '' AND " +
                           "(uploadState IS NULL OR uploadState IN ('uploaded', 'queued', 'failed', 'uploading')) ORDER BY (uploadState=?) DESC, date_created_gmt DESC LIMIT 1",
                new String[]{blogId, "uploading"});
    }

    /** For a given blogId, get all the media files **/
    public Cursor getMediaFilesForBlog(String blogId) {
        return db.rawQuery("SELECT id as _id, * FROM " + MEDIA_TABLE + " WHERE blogId=? AND mediaId <> '' AND "
                + "(uploadState IS NULL OR uploadState IN ('uploaded', 'queued', 'failed', 'uploading')) ORDER BY (uploadState=?) DESC, date_created_gmt DESC", new String[] { blogId, "uploading" });
    }

    /** For a given blogId, get all the media files with searchTerm **/
    public Cursor getMediaFilesForBlog(String blogId, String searchTerm) {
        // Currently on WordPress.com, the media search engine only searches the title.
        // We'll match this.

        String term = searchTerm.toLowerCase(Locale.getDefault());
        return db.rawQuery("SELECT id as _id, * FROM " + MEDIA_TABLE + " WHERE blogId=? AND mediaId <> '' AND title LIKE ? AND (uploadState IS NULL OR uploadState ='uploaded') ORDER BY (uploadState=?) DESC, date_created_gmt DESC", new String[] { blogId, "%" + term + "%", "uploading" });
    }

    /** For a given blogId, get the media file with the given media_id **/
    public Cursor getMediaFile(String blogId, String mediaId) {
        return db.rawQuery("SELECT * FROM " + MEDIA_TABLE + " WHERE blogId=? AND mediaId=?", new String[] { blogId, mediaId });
    }

    public int getMediaCountAll(String blogId) {
        Cursor cursor = getMediaFilesForBlog(blogId);
        int count = cursor.getCount();
        cursor.close();
        return count;
    }


    public Cursor getMediaImagesForBlog(String blogId) {
        return db.rawQuery("SELECT id as _id, * FROM " + MEDIA_TABLE + " WHERE blogId=? AND mediaId <> '' AND "
                + "(uploadState IS NULL OR uploadState IN ('uploaded', 'queued', 'failed', 'uploading')) AND mimeType LIKE ? ORDER BY (uploadState=?) DESC, date_created_gmt DESC", new String[] { blogId, "image%", "uploading" });
    }

    /** Ids in the filteredIds will not be selected **/
    public Cursor getMediaImagesForBlog(String blogId, ArrayList<String> filteredIds) {

        String mediaIdsStr = "";

        if (filteredIds != null && filteredIds.size() > 0) {
            mediaIdsStr = "AND mediaId NOT IN (";
            for (String mediaId : filteredIds) {
                mediaIdsStr += "'" + mediaId + "',";
            }
            mediaIdsStr = mediaIdsStr.subSequence(0, mediaIdsStr.length() - 1) + ")";
        }

        return db.rawQuery("SELECT id as _id, * FROM " + MEDIA_TABLE + " WHERE blogId=? AND mediaId <> '' AND "
                + "(uploadState IS NULL OR uploadState IN ('uploaded', 'queued', 'failed', 'uploading')) AND mimeType LIKE ? " + mediaIdsStr + " ORDER BY (uploadState=?) DESC, date_created_gmt DESC", new String[] { blogId, "image%", "uploading" });
    }

    public int getMediaCountImages(String blogId) {
        return getMediaImagesForBlog(blogId).getCount();
    }

    public Cursor getMediaUnattachedForBlog(String blogId) {
        return db.rawQuery("SELECT id as _id, * FROM " + MEDIA_TABLE + " WHERE blogId=? AND mediaId <> '' AND " +
                "(uploadState IS NULL OR uploadState IN ('uploaded', 'queued', 'failed', 'uploading')) AND postId=0 ORDER BY (uploadState=?) DESC, date_created_gmt DESC", new String[] { blogId, "uploading" });
    }

    public int getMediaCountUnattached(String blogId) {
        return getMediaUnattachedForBlog(blogId).getCount();
    }

    public Cursor getMediaFilesForBlog(String blogId, long startDate, long endDate) {
        return db.rawQuery("SELECT id as _id, * FROM " + MEDIA_TABLE + " WHERE blogId=? AND mediaId <> '' AND (uploadState IS NULL OR uploadState ='uploaded') AND (date_created_gmt >= ? AND date_created_gmt <= ?) ", new String[] { blogId , String.valueOf(startDate), String.valueOf(endDate) });
    }

    public Cursor getMediaFiles(String blogId, ArrayList<String> mediaIds) {

        if (mediaIds == null || mediaIds.size() == 0)
            return null;

        String mediaIdsStr = "(";
        for (String mediaId : mediaIds) {
            mediaIdsStr += "'" + mediaId + "',";
        }
        mediaIdsStr = mediaIdsStr.subSequence(0, mediaIdsStr.length() - 1) + ")";

        return db.rawQuery("SELECT id as _id, * FROM " + MEDIA_TABLE + " WHERE blogId=? AND mediaId IN " + mediaIdsStr, new String[] { blogId });
    }

    public MediaFile getMediaFile(String src, Post post) {

        Cursor c = db.query(MEDIA_TABLE, null, "postID=" + post.getId()
                + " AND filePath='" + src + "'", null, null, null, null);
        int numRows = c.getCount();
        c.moveToFirst();
        MediaFile mf = new MediaFile();
        if (numRows >= 1) {
            mf.setPostID(c.getInt(1));
            mf.setFilePath(c.getString(2));
            mf.setFileName(c.getString(3));
            mf.setTitle(c.getString(4));
            mf.setDescription(c.getString(5));
            mf.setCaption(c.getString(6));
            mf.setHorizontalAlignment(c.getInt(7));
            mf.setWidth(c.getInt(8));
            mf.setHeight(c.getInt(9));
            mf.setMimeType(c.getString(10));
            mf.setFeatured(c.getInt(11) > 0);
            mf.setVideo(c.getInt(12) > 0);
            mf.setFeaturedInPost(c.getInt(13) > 0);
            mf.setFileURL(c.getString(14));
            mf.setThumbnailURL(c.getString(15));
            mf.setMediaId(c.getString(16));
            mf.setBlogId(c.getString(17));
            mf.setDateCreatedGMT(c.getLong(18));
            mf.setUploadState(c.getString(19));
            mf.setVideoPressShortCode(c.getString(20));
        } else {
            c.close();
            return null;
        }
        c.close();

        return mf;
    }

    public void deleteMediaFilesForPost(Post post) {

        db.delete(MEDIA_TABLE, "blogId='" + post.getBlogID() + "' AND postID=" + post.getId(), null);

    }

    /** Get the queued media files for upload for a given blogId **/
    public Cursor getMediaUploadQueue(String blogId) {
        return db.rawQuery("SELECT * FROM " + MEDIA_TABLE + " WHERE uploadState=? AND blogId=?", new String[] {"queued", blogId});
    }

    /** Update a media file to a new upload state **/
    public void updateMediaUploadState(String blogId, String mediaId, String uploadState) {
        if (blogId == null || blogId.equals(""))
            return;

        ContentValues values = new ContentValues();
        if (uploadState == null) values.putNull("uploadState");
        else values.put("uploadState", uploadState);

        if (mediaId == null) {
            db.update(MEDIA_TABLE, values, "blogId=? AND (uploadState IS NULL OR uploadState ='uploaded')", new String[] { blogId });
        } else {
            db.update(MEDIA_TABLE, values, "blogId=? AND mediaId=?", new String[] { blogId, mediaId });
        }
    }

    public void updateMediaFile(String blogId, String mediaId, String title, String description, String caption) {
        if (blogId == null || blogId.equals("")) {
            return;
        }

        ContentValues values = new ContentValues();

        if (title == null || title.equals("")) {
            values.put("title", "");
        } else {
            values.put("title", title);
        }

        if (title == null || title.equals("")) {
            values.put("description", "");
        } else {
            values.put("description", description);
        }

        if (caption == null || caption.equals("")) {
            values.put("caption", "");
        } else {
            values.put("caption", caption);
        }

        db.update(MEDIA_TABLE, values, "blogId = ? AND mediaId=?", new String[] { blogId, mediaId });
    }

    /**
     * For a given blogId, set all uploading states to failed.
     * Useful for cleaning up files stuck in the "uploading" state.
     **/
    public void setMediaUploadingToFailed(String blogId) {
        if (blogId == null || blogId.equals(""))
            return;

        ContentValues values = new ContentValues();
        values.put("uploadState", "failed");
        db.update(MEDIA_TABLE, values, "blogId=? AND uploadState=?", new String[] { blogId, "uploading" });
    }

    /** For a given blogId, clear the upload states in the upload queue **/
    public void clearMediaUploaded(String blogId) {
        if (blogId == null || blogId.equals(""))
            return;

        ContentValues values = new ContentValues();
        values.putNull("uploadState");
        db.update(MEDIA_TABLE, values, "blogId=? AND uploadState=?", new String[] { blogId, "uploaded" });
    }

    /** Delete a media item from a blog locally **/
    public void deleteMediaFile(String blogId, String mediaId) {
        db.delete(MEDIA_TABLE, "blogId=? AND mediaId=?", new String[] { blogId, mediaId });
    }

    /** Mark media files for deletion without actually deleting them. **/
    public void setMediaFilesMarkedForDelete(String blogId, List<String> ids) {
        // This is for queueing up files to delete on the server
        for (String id : ids)
            updateMediaUploadState(blogId, id, "delete");
    }

    /** Mark media files as deleted without actually deleting them **/
    public void setMediaFilesMarkedForDeleted(String blogId) {
        // This is for syncing our files to the server:
        // when we pull from the server, everything that is still 'deleted'
        // was not downloaded from the server and can be removed via deleteFilesMarkedForDeleted()
        updateMediaUploadState(blogId, null, "deleted");
    }

    /** Delete files marked as deleted **/
    public void deleteFilesMarkedForDeleted(String blogId) {
        db.delete(MEDIA_TABLE, "blogId=? AND uploadState=?", new String[] { blogId, "deleted" });
    }

    /** Get a media file scheduled for delete for a given blogId **/
    public Cursor getMediaDeleteQueueItem(String blogId) {
        return db.rawQuery("SELECT blogId, mediaId FROM " + MEDIA_TABLE + " WHERE uploadState=? AND blogId=? LIMIT 1",
                new String[]{"delete", blogId});
    }


    public int getWPCOMBlogID() {
        int id = -1;
        Cursor c = db.query(SETTINGS_TABLE, new String[] { "id" },
                "dotcomFlag=1", null, null, null, null);
        int numRows = c.getCount();
        c.moveToFirst();
        if (numRows > 0) {
            id = c.getInt(0);
        }

        c.close();

        return id;
    }

    public boolean findLocalChanges(int blogId, boolean isPage) {
        Cursor c = db.query(POSTS_TABLE, null,
                "isLocalChange=? AND blogID=? AND isPage=?", new String[]{"1", String.valueOf(blogId), (isPage) ? "1" : "0"}, null, null, null);
        int numRows = c.getCount();
        c.close();
        if (numRows > 0) {
            return true;
        }

        return false;
    }

    public boolean saveTheme(Theme theme) {
        boolean returnValue = false;

        ContentValues values = new ContentValues();
        values.put("themeId", theme.getThemeId());
        values.put("name", theme.getName());
        values.put("description", theme.getDescription());
        values.put("screenshotURL", theme.getScreenshotURL());
        values.put("trendingRank", theme.getTrendingRank());
        values.put("popularityRank", theme.getPopularityRank());
        values.put("launchDate", theme.getLaunchDateMs());
        values.put("previewURL", theme.getPreviewURL());
        values.put("blogId", theme.getBlogId());
        values.put("isCurrent", theme.isCurrent());
        values.put("isPremium", theme.isPremium());
        values.put("features", theme.getFeatures());

        synchronized (this) {
            int result = db.update(
                    THEMES_TABLE,
                    values,
                    "themeId=?",
                    new String[]{ theme.getThemeId() });
            if (result == 0)
                returnValue = db.insert(THEMES_TABLE, null, values) > 0;
        }

        return (returnValue);
    }

    public Cursor getThemesAtoZ(String blogId) {
        return db.rawQuery("SELECT _id, themeId, name, screenshotURL, isCurrent, isPremium FROM " + THEMES_TABLE + " WHERE blogId=? ORDER BY name COLLATE NOCASE ASC", new String[] { blogId });
    }

    public Cursor getThemesTrending(String blogId) {
        return db.rawQuery("SELECT _id, themeId, name, screenshotURL, isCurrent, isPremium FROM " + THEMES_TABLE + " WHERE blogId=? ORDER BY trendingRank ASC", new String[] { blogId });
    }

    public Cursor getThemesPopularity(String blogId) {
        return db.rawQuery("SELECT _id, themeId, name, screenshotURL, isCurrent, isPremium FROM " + THEMES_TABLE + " WHERE blogId=? ORDER BY popularityRank ASC", new String[] { blogId });
    }

    public Cursor getThemesNewest(String blogId) {
        return db.rawQuery("SELECT _id, themeId, name, screenshotURL, isCurrent, isPremium FROM " + THEMES_TABLE + " WHERE blogId=? ORDER BY launchDate DESC", new String[] { blogId });
    }

    /*public Cursor getThemesPremium(String blogId) {
        return db.rawQuery("SELECT _id, themeId, name, screenshotURL, isCurrent, isPremium FROM " + THEMES_TABLE + " WHERE blogId=? AND price > 0 ORDER BY name ASC", new String[] { blogId });
    }

    public Cursor getThemesFriendsOfWP(String blogId) {
        return db.rawQuery("SELECT _id, themeId, name, screenshotURL, isCurrent, isPremium FROM " + THEMES_TABLE + " WHERE blogId=? AND themeId LIKE ? ORDER BY popularityRank ASC", new String[] { blogId, "partner-%" });
    }

    public Cursor getCurrentTheme(String blogId) {
        return db.rawQuery("SELECT _id,  themeId, name, screenshotURL, isCurrent, isPremium FROM " + THEMES_TABLE + " WHERE blogId=? AND isCurrentTheme='true'", new String[] { blogId });
    }*/

    public String getCurrentThemeId(String blogId) {
        return DatabaseUtils.stringForQuery(db, "SELECT themeId FROM " + THEMES_TABLE + " WHERE blogId=? AND isCurrent='1'", new String[] { blogId });
    }

    public void setCurrentTheme(String blogId, String themeId) {

        // update any old themes that are set to true to false
        ContentValues values = new ContentValues();
        values.put("isCurrent", false);
        db.update(THEMES_TABLE, values, "blogID=? AND isCurrent='1'", new String[] { blogId });

        values = new ContentValues();
        values.put("isCurrent", true);
        db.update(THEMES_TABLE, values, "blogId=? AND themeId=?", new String[] { blogId, themeId });
    }

    public int getThemeCount(String blogId) {
        return getThemesAtoZ(blogId).getCount();
    }

    public Cursor getThemes(String blogId, String searchTerm) {
        return db.rawQuery("SELECT _id,  themeId, name, screenshotURL, isCurrent, isPremium FROM " + THEMES_TABLE + " WHERE blogId=? AND (name LIKE ? OR description LIKE ?) ORDER BY name ASC", new String[] {blogId, "%" + searchTerm + "%", "%" + searchTerm + "%"});

    }

    public Theme getTheme(String blogId, String themeId) {
        Cursor cursor = db.rawQuery("SELECT name, description, screenshotURL, previewURL, isCurrent, isPremium, features FROM " + THEMES_TABLE + " WHERE blogId=? AND themeId=?", new String[]{blogId, themeId});
        if (cursor.moveToFirst()) {
            String name = cursor.getString(0);
            String description = cursor.getString(1);
            String screenshotURL = cursor.getString(2);
            String previewURL = cursor.getString(3);
            boolean isCurrent = cursor.getInt(4) == 1;
            boolean isPremium = cursor.getInt(5) == 1;
            String features = cursor.getString(6);

            Theme theme = new Theme();
            theme.setThemeId(themeId);
            theme.setName(name);
            theme.setDescription(description);
            theme.setScreenshotURL(screenshotURL);
            theme.setPreviewURL(previewURL);
            theme.setCurrent(isCurrent);
            theme.setPremium(isPremium);
            theme.setFeatures(features);

            cursor.close();

            return theme;
        } else {
            cursor.close();
            return null;
        }
    }

    public ArrayList<Note> getLatestNotes() {
        return getLatestNotes(20);
    }

    public ArrayList<Note> getLatestNotes(int limit) {
        Cursor cursor = db.query(NOTES_TABLE, new String[] {"note_id", "raw_note_data", "placeholder"},
                null, null, null, null, "timestamp DESC", "" + limit);
        ArrayList<Note> notes = new ArrayList<Note>();
        while (cursor.moveToNext()) {
            String note_id = cursor.getString(0);
            String raw_note_data = cursor.getString(1);
            boolean placeholder = cursor.getInt(2) == 1;
            try {
                Note note = new Note(new JSONObject(raw_note_data));
                note.setPlaceholder(placeholder);
                notes.add(note);
            } catch (JSONException e) {
                AppLog.e(T.DB, "Can't parse notification with note_id:" + note_id + ", exception:" + e);
            }
        }
        cursor.close();
        return notes;
    }

    public void removePlaceholderNotes() {
        db.delete(NOTES_TABLE, "placeholder=1", null);
    }

    public void addNote(Note note, boolean placeholder) {
        ContentValues values = new ContentValues();
        values.put("type", note.getType());
        values.put("timestamp", note.getTimestamp());
        values.put("placeholder", placeholder);
        values.put("raw_note_data", note.toJSONObject().toString()); // easiest way to store schema-less data

        if (note.getId().equals("0") || note.getId().equals("")) {
            values.put("id", generateIdFor(note));
            values.put("note_id", "0");
        } else {
            values.put("id", note.getId());
            values.put("note_id", note.getId());
        }

        db.insertWithOnConflict(NOTES_TABLE, null, values, SQLiteDatabase.CONFLICT_REPLACE);
    }

    public static int generateIdFor(Note note) {
        if (note == null) {
            return 0;
        }
        return StringUtils.getMd5IntHash(note.getSubject() + note.getType()).intValue();
    }

    public void saveNotes(List<Note> notes, boolean clearBeforeSaving) {
        db.beginTransaction();
        try {
            if (clearBeforeSaving)
                clearNotes();
            for (Note note: notes)
                addNote(note, false);
            db.setTransactionSuccessful();
        } finally {
            db.endTransaction();
        }
    }

    public Note getNoteById(int id) {
        Cursor cursor = db.query(NOTES_TABLE, new String[] {"raw_note_data"},  "id=" + id, null, null, null, null);
        cursor.moveToFirst();

        try {
            JSONObject jsonNote = new JSONObject(cursor.getString(0));
            return new Note(jsonNote);
        } catch (JSONException e) {
            AppLog.e(T.DB, "Can't parse JSON Note: " + e);
            return null;
        } catch (CursorIndexOutOfBoundsException e) {
            AppLog.v(T.DB, "No Note with this id: " + e);
            return null;
        }
    }

    protected void clearNotes() {
        db.delete(NOTES_TABLE, null, null);
    }

    /*
     * nbradbury - used during development to copy database to SD card so we can access it via DDMS
     */
    protected void copyDatabase() {
        String copyFrom = db.getPath();
        String copyTo = WordPress.getContext().getExternalFilesDir(null).getAbsolutePath() + "/" + DATABASE_NAME + ".db";

        try {
            InputStream input = new FileInputStream(copyFrom);
            OutputStream output = new FileOutputStream(copyTo);

            byte[] buffer = new byte[1024];
            int length;
            while ((length = input.read(buffer)) > 0)
                output.write(buffer, 0, length);

            output.flush();
            output.close();
            input.close();
        } catch (IOException e) {
            AppLog.e(T.DB, "failed to copy database", e);
        }
    }
}<|MERGE_RESOLUTION|>--- conflicted
+++ resolved
@@ -820,7 +820,13 @@
         return (result == 1);
     }
 
-<<<<<<< HEAD
+    public Object[] arrayListToArray(Object array) {
+        if (array instanceof ArrayList) {
+            return ((ArrayList) array).toArray();
+        }
+        return (Object[]) array;
+    }
+
     /**
      * Saves a list of posts to the db
      * @param postsList: list of post objects
@@ -889,100 +895,6 @@
                                 values.put("longitude", customField.get("value").toString());
                             if (customField.get("key").equals("geo_latitude"))
                                 values.put("latitude", customField.get("value").toString());
-=======
-    public Object[] arrayListToArray(Object array) {
-        if (array instanceof ArrayList) {
-            return ((ArrayList) array).toArray();
-        }
-        return (Object[]) array;
-    }
-
-    public boolean savePosts(List<?> postValues, int blogID, boolean isPage) {
-        boolean returnValue = false;
-        if (postValues.size() != 0) {
-            for (int i = 0; i < postValues.size(); i++) {
-                try {
-                    ContentValues values = new ContentValues();
-                    Map<?, ?> thisHash = (Map<?, ?>) postValues.get(i);
-                    values.put("blogID", blogID);
-                    if (thisHash.get((isPage) ? "page_id" : "postid") == null) {
-                        return false;
-                    }
-                    String postID = thisHash.get((isPage) ? "page_id" : "postid").toString();
-                    values.put("postid", postID);
-                    values.put("title", thisHash.get("title").toString());
-                    Date d;
-                    try {
-                        d = (Date) thisHash.get("dateCreated");
-                        values.put("dateCreated", d.getTime());
-                    } catch (Exception e) {
-                        Date now = new Date();
-                        values.put("dateCreated", now.getTime());
-                    }
-                    try {
-                        d = (Date) thisHash.get("date_created_gmt");
-                        values.put("date_created_gmt", d.getTime());
-                    } catch (Exception e) {
-                        d = new Date((Long) values.get("dateCreated"));
-                        values.put("date_created_gmt", d.getTime() + (d.getTimezoneOffset() * 60000));
-                    }
-                    values.put("description", thisHash.get("description").toString());
-                    values.put("link", thisHash.get("link").toString());
-                    values.put("permaLink", thisHash.get("permaLink").toString());
-
-                    Object[] categories = arrayListToArray(thisHash.get("categories"));
-                    JSONArray jsonArray = new JSONArray();
-                    if (categories != null) {
-                        for (int x = 0; x < categories.length; x++) {
-                            jsonArray.put(categories[x].toString());
-                        }
-                    }
-                    values.put("categories", jsonArray.toString());
-
-                    Object[] custom_fields = arrayListToArray(thisHash.get("custom_fields"));
-                    jsonArray = new JSONArray();
-                    if (custom_fields != null) {
-                        for (int x = 0; x < custom_fields.length; x++) {
-                            jsonArray.put(custom_fields[x].toString());
-                            // Update geo_long and geo_lat from custom fields, if
-                            // found:
-                            Map<?, ?> customField = (Map<?, ?>) custom_fields[x];
-                            if (customField.get("key") != null && customField.get("value") != null) {
-                                if (customField.get("key").equals("geo_longitude")) {
-                                    values.put("longitude", customField.get("value").toString());
-                                }
-                                if (customField.get("key").equals("geo_latitude")) {
-                                    values.put("latitude", customField.get("value").toString());
-                                }
-                            }
-                        }
-                    }
-                    values.put("custom_fields", jsonArray.toString());
-
-                    values.put("mt_excerpt", thisHash.get((isPage) ? "excerpt" : "mt_excerpt").toString());
-                    values.put("mt_text_more", thisHash.get((isPage) ? "text_more" : "mt_text_more").toString());
-                    values.put("mt_allow_comments", (Integer) thisHash.get("mt_allow_comments"));
-                    values.put("mt_allow_pings", (Integer) thisHash.get("mt_allow_pings"));
-                    values.put("wp_slug", thisHash.get("wp_slug").toString());
-                    values.put("wp_password", thisHash.get("wp_password").toString());
-                    values.put("wp_author_id", thisHash.get("wp_author_id").toString());
-                    values.put("wp_author_display_name", thisHash.get("wp_author_display_name").toString());
-                    values.put("post_status", thisHash.get((isPage) ? "page_status" : "post_status").toString());
-                    values.put("userid", thisHash.get("userid").toString());
-
-                    int isPageInt = 0;
-                    if (isPage) {
-                        isPageInt = 1;
-                        values.put("isPage", true);
-                        values.put("wp_page_parent_id", thisHash.get("wp_page_parent_id").toString());
-                        values.put("wp_page_parent_title", thisHash.get("wp_page_parent_title").toString());
-                    } else {
-                        values.put("mt_keywords", thisHash.get("mt_keywords").toString());
-                        try {
-                            values.put("wp_post_format", thisHash.get("wp_post_format").toString());
-                        } catch (Exception e) {
-                            values.put("wp_post_format", "");
->>>>>>> de091bbd
                         }
                     }
                 }
@@ -1008,20 +920,9 @@
                     values.put("wp_post_format", MapUtils.getMapStr(postMap, "wp_post_format"));
                 }
 
-<<<<<<< HEAD
                 String whereClause = "blogID=? AND postID=? AND isPage=?";
                 if (!shouldOverwrite) {
                     whereClause += " AND NOT isLocalChange=1";
-=======
-                    int result = db.update(POSTS_TABLE, values, "postID=" + postID + " AND isPage=" + isPageInt, null);
-                    if (result == 0) {
-                        returnValue = db.insert(POSTS_TABLE, null, values) > 0;
-                    } else {
-                        returnValue = true;
-                    }
-                } catch (Exception e) {
-                    e.printStackTrace();
->>>>>>> de091bbd
                 }
 
                 int result = db.update(POSTS_TABLE, values, whereClause,
@@ -1029,7 +930,6 @@
                 if (result == 0)
                     db.insert(POSTS_TABLE, null, values);
             }
-<<<<<<< HEAD
         }
     }
 
@@ -1066,8 +966,6 @@
             );
             posts.add(i, post);
             c.moveToNext();
-=======
->>>>>>> de091bbd
         }
         c.close();
 
