package org.wordpress.android.ui.notifications;

import android.os.Bundle;
import android.support.v4.app.ListFragment;
import android.view.LayoutInflater;
import android.view.View;
import android.view.ViewGroup;
import android.widget.AbsListView;
import android.widget.ListView;
import android.widget.TextView;

import org.wordpress.android.R;
import org.wordpress.android.models.Note;
import org.wordpress.android.ui.PullToRefreshHelper;
import org.wordpress.android.ui.PullToRefreshHelper.RefreshListener;
import org.wordpress.android.util.AppLog;
import org.wordpress.android.util.AppLog.T;
<<<<<<< HEAD
import org.wordpress.android.util.NetworkUtils;
import org.wordpress.android.util.PhotonUtils;
import org.wordpress.android.widgets.WPNetworkImageView;

import java.util.ArrayList;
import java.util.Collections;
import java.util.HashMap;
import java.util.List;

import uk.co.senab.actionbarpulltorefresh.extras.actionbarsherlock.PullToRefreshLayout;

public class NotificationsListFragment extends ListFragment {
=======

public class NotificationsListFragment extends ListFragment implements NotesAdapter.DataLoadedListener {
>>>>>>> 042bbc0d
    private static final int LOAD_MORE_WITHIN_X_ROWS = 5;
    private NoteProvider mNoteProvider;
    private NotesAdapter mNotesAdapter;
    private OnNoteClickListener mNoteClickListener;
    private View mProgressFooterView;
    private boolean mAllNotesLoaded;
<<<<<<< HEAD
    private boolean mIsAddingNotes;
    private PullToRefreshHelper mPullToRefreshHelper;
=======
>>>>>>> 042bbc0d

    /**
     * For responding to tapping of notes
     */
    public interface OnNoteClickListener {
        public void onClickNote(Note note);
    }

    /**
     * For providing more notes data when getting to the end of the list
     */
    public interface NoteProvider {
        public boolean canRequestMore();
        public void onRequestMoreNotifications();
    }

    @Override
    public View onCreateView(LayoutInflater inflater, ViewGroup container, Bundle savedInstanceState) {
        View view = inflater.inflate(R.layout.empty_listview, container, false);

        // pull to refresh setup
        mPullToRefreshHelper = new PullToRefreshHelper(getActivity(),
                (PullToRefreshLayout) view.findViewById(R.id.ptr_layout),
                new RefreshListener() {
                    @Override
                    public void onRefreshStarted(View view) {
                        if (getActivity() == null || !NetworkUtils.checkConnection(getActivity())) {
                            mPullToRefreshHelper.setRefreshing(false);
                            return;
                        }
                        if (getActivity() instanceof NotificationsActivity) {
                            ((NotificationsActivity) getActivity()).refreshNotes();
                        }
                    }
                }, TextView.class);

        return view;
    }

    public void animateRefresh(boolean refresh) {
        mPullToRefreshHelper.setRefreshing(refresh);
    }

    @Override
    public void onActivityCreated(Bundle bundle) {
        super.onActivityCreated(bundle);

        mProgressFooterView = View.inflate(getActivity(), R.layout.list_footer_progress, null);
        mProgressFooterView.setVisibility(View.GONE);

        ListView listView = getListView();
        listView.setChoiceMode(ListView.CHOICE_MODE_SINGLE);
        listView.setOnScrollListener(new ListScrollListener());
        listView.setDivider(getResources().getDrawable(R.drawable.list_divider));
        listView.setDividerHeight(1);
        listView.addFooterView(mProgressFooterView, null, false);
        setListAdapter(getNotesAdapter());

        // Set empty text if no notifications
        TextView textview = (TextView) listView.getEmptyView();
        if (textview != null) {
            textview.setText(getText(R.string.notifications_empty_list));
        }
    }

    @Override
    public void onListItemClick(ListView l, View v, int position, long id) {
        Note note = getNotesAdapter().getItem(position);
        l.setItemChecked(position, true);
        if (note != null && !note.isPlaceholder() && mNoteClickListener != null) {
            mNoteClickListener.onClickNote(note);
        }
    }

    protected NotesAdapter getNotesAdapter() {
        if (mNotesAdapter == null) {
            mNotesAdapter = new NotesAdapter(getActivity(), this);
        }
        return mNotesAdapter;
    }

    protected boolean hasAdapter() {
        return (mNotesAdapter != null);
    }

    /*
     * called by NotesAdapter after loading notes
     */
    @Override
    public void onDataLoaded(boolean isEmpty) {
        hideProgressFooter();
    }

    public void setNoteProvider(NoteProvider provider) {
        mNoteProvider = provider;
    }

    public void setOnNoteClickListener(OnNoteClickListener listener) {
        mNoteClickListener = listener;
    }

    private void requestMoreNotifications() {
        if (getView() == null) {
            AppLog.w(T.NOTIFS, "requestMoreNotifications called before view exists");
            return;
        }

        if (!hasActivity()) {
            AppLog.w(T.NOTIFS, "requestMoreNotifications called without activity");
            return;
        }

        if (mNoteProvider != null && mNoteProvider.canRequestMore()) {
            showProgressFooter();
            mNoteProvider.onRequestMoreNotifications();
        }
    }

    void setAllNotesLoaded(boolean allNotesLoaded) {
        mAllNotesLoaded = allNotesLoaded;
    }

    private boolean hasActivity() {
        return (getActivity() != null && !isRemoving());
    }

    /*
     * show/hide the "Loading" footer
     */
    private void showProgressFooter() {
        if (mProgressFooterView != null)
            mProgressFooterView.setVisibility(View.VISIBLE);
    }
    private void hideProgressFooter() {
        if (mProgressFooterView != null)
            mProgressFooterView.setVisibility(View.GONE);
    }

    private class ListScrollListener implements AbsListView.OnScrollListener {
        @Override
        public void onScroll(AbsListView view, int firstVisibleItem, int visibleItemCount, int totalItemCount) {
            if (visibleItemCount == 0 || totalItemCount == 0)
                return;

            // skip if all notes are loaded or notes are currently being added to the adapter
            if (mAllNotesLoaded || getNotesAdapter().isAddingNotes())
                return;

            // if we're within 5 from the last item we should ask for more items
            if (firstVisibleItem + visibleItemCount >= totalItemCount - LOAD_MORE_WITHIN_X_ROWS) {
                requestMoreNotifications();
            }
        }

        @Override
        public void onScrollStateChanged(AbsListView view, int scrollState) {
        }
    }

    @Override
    public void onSaveInstanceState(Bundle outState) {
        if (outState.isEmpty()) {
            outState.putBoolean("bug_19917_fix", true);
        }
        super.onSaveInstanceState(outState);
    }
}<|MERGE_RESOLUTION|>--- conflicted
+++ resolved
@@ -15,34 +15,19 @@
 import org.wordpress.android.ui.PullToRefreshHelper.RefreshListener;
 import org.wordpress.android.util.AppLog;
 import org.wordpress.android.util.AppLog.T;
-<<<<<<< HEAD
 import org.wordpress.android.util.NetworkUtils;
-import org.wordpress.android.util.PhotonUtils;
-import org.wordpress.android.widgets.WPNetworkImageView;
-
-import java.util.ArrayList;
-import java.util.Collections;
-import java.util.HashMap;
-import java.util.List;
 
 import uk.co.senab.actionbarpulltorefresh.extras.actionbarsherlock.PullToRefreshLayout;
 
-public class NotificationsListFragment extends ListFragment {
-=======
 
 public class NotificationsListFragment extends ListFragment implements NotesAdapter.DataLoadedListener {
->>>>>>> 042bbc0d
     private static final int LOAD_MORE_WITHIN_X_ROWS = 5;
     private NoteProvider mNoteProvider;
     private NotesAdapter mNotesAdapter;
     private OnNoteClickListener mNoteClickListener;
     private View mProgressFooterView;
     private boolean mAllNotesLoaded;
-<<<<<<< HEAD
-    private boolean mIsAddingNotes;
     private PullToRefreshHelper mPullToRefreshHelper;
-=======
->>>>>>> 042bbc0d
 
     /**
      * For responding to tapping of notes
