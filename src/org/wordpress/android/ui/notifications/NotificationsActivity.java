package org.wordpress.android.ui.notifications;

import android.app.Dialog;
import android.content.Intent;
import android.os.Bundle;
import android.support.v4.app.Fragment;
import android.support.v4.app.FragmentManager;
import android.support.v4.app.FragmentTransaction;
import android.view.View;
import android.view.Window;

import com.actionbarsherlock.app.ActionBar;
import com.actionbarsherlock.view.Menu;
import com.actionbarsherlock.view.MenuInflater;
import com.actionbarsherlock.view.MenuItem;
import com.simperium.client.Bucket;
import com.simperium.client.BucketObjectMissingException;

import org.wordpress.android.GCMIntentService;
import org.wordpress.android.R;
import org.wordpress.android.WordPress;
import org.wordpress.android.models.BlogPairId;
import org.wordpress.android.models.Note;
import org.wordpress.android.ui.WPActionBarActivity;
import org.wordpress.android.ui.comments.CommentDetailFragment;
import org.wordpress.android.ui.comments.CommentDialogs;
import org.wordpress.android.ui.reader.ReaderPostDetailFragment;
import org.wordpress.android.ui.reader.actions.ReaderAuthActions;
import org.wordpress.android.util.AppLog;
import org.wordpress.android.util.AppLog.T;
import org.wordpress.android.util.stats.AnalyticsTracker;

public class NotificationsActivity extends WPActionBarActivity
                                   implements NotificationFragment.OnPostClickListener,
                                              NotificationFragment.OnCommentClickListener {
    public static final String NOTIFICATION_ACTION = "org.wordpress.android.NOTIFICATION";
    public static final String NOTE_ID_EXTRA = "noteId";
    public static final String FROM_NOTIFICATION_EXTRA = "fromNotification";
    public static final String NOTE_INSTANT_REPLY_EXTRA = "instantReply";
    private static final String KEY_INITIAL_UPDATE = "initial_update";
    private static final String KEY_SELECTED_COMMENT_ID = "selected_comment_id";
    private static final String KEY_SELECTED_POST_ID = "selected_post_id";

    private static final int UNSPECIFIED_NOTE_ID = -1;

    private NotificationsListFragment mNotesList;
<<<<<<< HEAD

    @Override
    public void onCreate(Bundle savedInstanceState) {
        requestWindowFeature(Window.FEATURE_INDETERMINATE_PROGRESS);
        super.onCreate(savedInstanceState);

=======
    private boolean mLoadingMore = false;
    private boolean mFirstLoadComplete = false;
    private BroadcastReceiver mBroadcastReceiver;
    private boolean mDualPane;
    private int mSelectedNoteId;
    private boolean mHasPerformedInitialUpdate;
    private BlogPairId mTmpSelectedComment;
    private BlogPairId mTmpSelectedReaderPost;
    private BlogPairId mSelectedComment;
    private BlogPairId mSelectedReaderPost;

    @Override
    public void onCreate(Bundle savedInstanceState) {
        super.onCreate(null);
>>>>>>> a1e93c30
        AnalyticsTracker.track(AnalyticsTracker.Stat.NOTIFICATIONS_ACCESSED);

        createMenuDrawer(R.layout.notifications);
        View fragmentContainer = findViewById(R.id.layout_fragment_container);
        mDualPane = fragmentContainer != null && getString(R.string.dual_pane_mode).equals(fragmentContainer.getTag());

        ActionBar actionBar = getSupportActionBar();
        actionBar.setDisplayShowTitleEnabled(true);
        setTitle(getResources().getString(R.string.notifications));

        FragmentManager fm = getSupportFragmentManager();
        fm.addOnBackStackChangedListener(mOnBackStackChangedListener);
        mNotesList = (NotificationsListFragment) fm.findFragmentById(R.id.fragment_notes_list);
        mNotesList.setOnNoteClickListener(new NoteClickListener());

<<<<<<< HEAD
        GCMIntentService.activeNotificationsMap.clear();

        if (savedInstanceState != null) {
            mHasPerformedInitialUpdate = savedInstanceState.getBoolean(KEY_INITIAL_UPDATE);
            popNoteDetail();
        } else {
            launchWithNoteId();
=======
        restoreSavedInstance(savedInstanceState);
        GCMIntentService.activeNotificationsMap.clear();

        if (mBroadcastReceiver == null) {
            createBroadcastReceiver();
>>>>>>> a1e93c30
        }

        // remove window background since background color is set in fragment (reduces overdraw)
        getWindow().setBackgroundDrawable(null);

<<<<<<< HEAD
        setProgressBarIndeterminateVisibility(false);
    }

=======
    private void restoreSavedInstance(final Bundle savedInstanceState) {
        if (savedInstanceState != null) {
            mHasPerformedInitialUpdate = savedInstanceState.getBoolean(KEY_INITIAL_UPDATE);
            int noteId = savedInstanceState.getInt(NOTE_ID_EXTRA, UNSPECIFIED_NOTE_ID);

            LoadNotesCallback notesLoadedCallback = new LoadNotesCallback() {
                @Override
                public void notesLoaded() {
                    // restore the post detail fragment if one was selected
                    BlogPairId selectedPostId = (BlogPairId) savedInstanceState.get(KEY_SELECTED_POST_ID);
                    if (selectedPostId != null) {
                        onPostClicked(null, (int) selectedPostId.getRemoteBlogId(), (int) selectedPostId.getId());
                    }

                    // restore the comment detail fragment if one was selected
                    BlogPairId selectedCommentId = (BlogPairId) savedInstanceState.get(KEY_SELECTED_COMMENT_ID);
                    if (selectedCommentId != null) {
                        onCommentClicked(null, (int) selectedCommentId.getRemoteBlogId(), selectedCommentId.getId());
                    }
                }
            };

            if (!mDualPane && noteId != UNSPECIFIED_NOTE_ID) {
                // Not dual pane and a specified note, we want to open the note fragment and then load the list in
                // background (the list is still needed when the user tap back)
                Note note = WordPress.wpDB.getNoteById(noteId);
                openNote(note, false);
                loadNotes(false, noteId, notesLoadedCallback);
            } else {
                loadNotes(true, noteId, notesLoadedCallback);
            }
        } else {
            loadNotes(true, UNSPECIFIED_NOTE_ID, null);
        }
    }

    private void loadNotes(final boolean launchWithNoteId, final int noteId, final LoadNotesCallback callback) {
        new Thread() {
            @Override
            public void run() {
                final List<Note> notes = WordPress.wpDB.getLatestNotes();
                NotificationsActivity.this.runOnUiThread(new Runnable() {
                    @Override
                    public void run() {
                        refreshNotificationsListFragment(notes);
                        if (launchWithNoteId) {
                            launchWithNoteId(noteId);
                        } else {
                            if (noteId != UNSPECIFIED_NOTE_ID) {
                                Note note = WordPress.wpDB.getNoteById(noteId);
                                if (note != null) {
                                    mNotesList.setNoteSelected(note, true);
                                }
                            }
                        }

                        if (callback != null) {
                            callback.notesLoaded();
                        }
                    }
                });
            }
        }.start();
    }

    private void createBroadcastReceiver() {
        mBroadcastReceiver = new BroadcastReceiver() {
            @Override
            public void onReceive(Context context, Intent intent) {
                loadNotes(true, UNSPECIFIED_NOTE_ID, null);
            }
        };
    }
>>>>>>> a1e93c30

    @Override
    protected void onNewIntent(Intent intent) {
        super.onNewIntent(intent);
        GCMIntentService.activeNotificationsMap.clear();
        launchWithNoteId(UNSPECIFIED_NOTE_ID);
    }

    private final FragmentManager.OnBackStackChangedListener mOnBackStackChangedListener =
            new FragmentManager.OnBackStackChangedListener() {
                public void onBackStackChanged() {
                    int backStackEntryCount = getSupportFragmentManager().getBackStackEntryCount();
                    // This is ugly, but onBackStackChanged is not called just after a fragment commit.
                    // In a 2 commits in a row case, onBackStackChanged is called twice but after the
                    // 2 commits. That's why mSelectedPostId can't be affected correctly after the first commit.
                    switch (backStackEntryCount) {
                        case 2:
                            mSelectedReaderPost = mTmpSelectedReaderPost;
                            mSelectedComment = mTmpSelectedComment;
                            mTmpSelectedReaderPost = null;
                            mTmpSelectedComment = null;
                            break;
                        case 1:
                            if (mDualPane) {
                                mSelectedReaderPost = mTmpSelectedReaderPost;
                                mSelectedComment = mTmpSelectedComment;
                            } else {
                                mSelectedReaderPost = null;
                                mSelectedComment = null;
                             }
                            break;
                        case 0:
                            mMenuDrawer.setDrawerIndicatorEnabled(true);
                            mSelectedReaderPost = null;
                            mSelectedComment = null;
                            break;
                    }
                }
            };

    /**
     * Detect if Intent has a noteId extra and display that specific note detail fragment
     */
<<<<<<< HEAD
    private void launchWithNoteId() {
        Intent intent = getIntent();
        if (intent.hasExtra(NOTE_ID_EXTRA)) {
            String noteID = intent.getStringExtra(NOTE_ID_EXTRA);

            Bucket<Note> notesBucket = WordPress.notesBucket;
            try {
                if (notesBucket != null) {
                    Note note = notesBucket.get(noteID);
                    if (note != null) {
                        openNote(note);
=======
    private void launchWithNoteId(int noteId) {
        final Intent intent = getIntent();
        if (noteId == UNSPECIFIED_NOTE_ID) {
            if (intent.hasExtra(NOTE_ID_EXTRA)) {
                noteId = Integer.valueOf(intent.getStringExtra(NOTE_ID_EXTRA));
            }
        }
        if (noteId != UNSPECIFIED_NOTE_ID) {
            Note note = WordPress.wpDB.getNoteById(noteId);
            if (note != null) {
                openNote(note, true);
            } else {
                // find it/load it etc
                Map<String, String> params = new HashMap<String, String>();
                params.put("ids", Integer.toString(noteId));
                NotesResponseHandler handler = new NotesResponseHandler() {
                    @Override
                    public void onNotes(List<Note> notes) {
                        // there should only be one note!
                        if (!notes.isEmpty()) {
                            openNote(notes.get(0), true);
                        }
>>>>>>> a1e93c30
                    }
                }
            } catch (BucketObjectMissingException e) {
                AppLog.e(T.NOTIFS, "Could not load notification from bucket.");
            }
        } else {
<<<<<<< HEAD
            // on a tablet: open first note if none selected
            String fragmentTag = mNotesList.getTag();
            if (fragmentTag != null && fragmentTag.equals("tablet-view")) {
                if (mNotesList.getListAdapter() != null && !mNotesList.getListAdapter().isEmpty()) {
                    openNote((Note)mNotesList.getListAdapter().getItem(0));
                }
=======
            // Dual pane and no note specified then open first note
            if (mDualPane && mNotesList.hasAdapter() && !mNotesList.getNotesAdapter().isEmpty()) {
                openNote(mNotesList.getNotesAdapter().getItem(0), false);
>>>>>>> a1e93c30
            }
        }
    }

    @Override
    public boolean onOptionsItemSelected(final MenuItem item) {
        switch (item.getItemId()) {
            case android.R.id.home:
                if (mDualPane) {
                    // let WPActionBarActivity handle it (toggles menu drawer)
                    return super.onOptionsItemSelected(item);
                } else {
                    FragmentManager fm = getSupportFragmentManager();
                    if (fm.getBackStackEntryCount() > 0) {
                        popNoteDetail();
                        return true;
                    } else {
                        return super.onOptionsItemSelected(item);
                    }
                }
            default:
                return super.onOptionsItemSelected(item);
        }
    }

    @Override
    public boolean onCreateOptionsMenu(Menu menu) {
        super.onCreateOptionsMenu(menu);
        MenuInflater inflater = getSupportMenuInflater();
        inflater.inflate(R.menu.notifications, menu);
        return true;
    }

    void popNoteDetail(){
        FragmentManager fm = getSupportFragmentManager();
        Fragment f = fm.findFragmentById(R.id.fragment_comment_detail);
        if (f == null) {
            fm.popBackStack();
        }
    }

    /**
     * Tries to pick the correct fragment detail type for a given note
     */
    private Fragment getDetailFragmentForNote(Note note){
        if (note == null)
            return null;

        if (note.isCommentType()) {
            // show comment detail for comment notifications
            return CommentDetailFragment.newInstance(note);
        } else if (note.isCommentLikeType()) {
            return new NoteCommentLikeFragment();
        } else if (note.isAutomattcherType()) {
            // show reader post detail for automattchers about posts - note that comment
            // automattchers are handled by note.isCommentType() above
            boolean isPost = (note.getBlogId() !=0 && note.getPostId() != 0 && note.getCommentId() == 0);
            if (isPost) {
                return ReaderPostDetailFragment.newInstance(note.getBlogId(), note.getPostId());
            } else {
                // right now we'll never get here
                return new NoteMatcherFragment();
            }
        } else if (note.isSingleLineListTemplate()) {
            return new NoteSingleLineListFragment();
        } else if (note.isBigBadgeTemplate()) {
            return new BigBadgeFragment();
        }

        return null;
    }

    /**
     *  Open a note fragment based on the type of note
     */
<<<<<<< HEAD
    private void openNote(final Note note) {
        if (note == null || isFinishing())
=======
    private void openNote(final Note note, boolean scrollToNote) {
        if (note == null || isFinishing()) {
>>>>>>> a1e93c30
            return;
        }
        mSelectedNoteId = StringUtils.stringToInt(note.getId());
        mNotesList.setNoteSelected(note, scrollToNote);

        // mark the note as read if it's unread
        if (note.isUnread()) {
            // mark as read which syncs with simperium
            note.markAsRead();
        }
        FragmentManager fm = getSupportFragmentManager();

        // remove the note detail if it's already on there
        if (fm.getBackStackEntryCount() > 0) {
            fm.popBackStack();
        }

        // create detail fragment for this note type
        Fragment detailFragment = getDetailFragmentForNote(note);
        if (detailFragment == null) {
            AppLog.d(T.NOTIFS, String.format("No fragment found for %s", note.toJSONObject()));
            return;
        }

        // set the note if this is a NotificationFragment (ReaderPostDetailFragment is the only
        // fragment used here that is not a NotificationFragment)
        if (detailFragment instanceof NotificationFragment) {
            ((NotificationFragment) detailFragment).setNote(note);
        }

        // swap the fragment
        FragmentTransaction ft = fm.beginTransaction();
        ft.replace(R.id.layout_fragment_container, detailFragment).setTransition(
                FragmentTransaction.TRANSIT_FRAGMENT_FADE);

        AnalyticsTracker.track(AnalyticsTracker.Stat.NOTIFICATIONS_OPENED_NOTIFICATION_DETAILS);
        // only add to backstack if we're removing the list view from the fragment container
        View container = findViewById(R.id.layout_fragment_container);
        if (container.findViewById(R.id.fragment_notes_list) != null) {
            mMenuDrawer.setDrawerIndicatorEnabled(false);
            ft.addToBackStack(null);
            if (mNotesList != null) {
                ft.hide(mNotesList);
            }
        }
        ft.commitAllowingStateLoss();
    }

    private class NoteClickListener implements NotificationsListFragment.OnNoteClickListener {
        @Override
        public void onClickNote(Note note){
            if (note == null)
                return;
            // open the latest version of this note just in case it has changed - this can
            // happen if the note was tapped from the list fragment after it was updated
            // by another fragment (such as NotificationCommentLikeFragment)
<<<<<<< HEAD
            //Note updatedNote = WordPress.wpDB.getNoteById(StringUtils.stringToInt(note.getId()));
            openNote(note);
=======
            Note updatedNote = WordPress.wpDB.getNoteById(StringUtils.stringToInt(note.getId()));
            openNote(updatedNote != null ? updatedNote : note, false);
        }
    }

    abstract class NotesResponseHandler implements RestRequest.Listener, RestRequest.ErrorListener {
        NotesResponseHandler(){
            mLoadingMore = true;
        }
        abstract void onNotes(List<Note> notes);

        @Override
        public void onResponse(JSONObject response){
            mLoadingMore = false;

            if( response == null ) {
                //Not sure this could ever happen, but make sure we're catching all response types
                AppLog.w(T.NOTIFS, "Success, but did not receive any notes");
                onNotes(new ArrayList<Note>(0));
                return;
            }

            try {
                List<Note> notes = NotificationUtils.parseNotes(response);
                onNotes(notes);
            } catch (JSONException e) {
                AppLog.e(T.NOTIFS, "Success, but can't parse the response", e);
                showError(getString(R.string.error_parsing_response));
            }
        }

        @Override
        public void onErrorResponse(VolleyError error){
            mLoadingMore = false;
            showError();
            AppLog.d(T.NOTIFS, String.format("Error retrieving notes: %s", error));
        }

        public void showError(final String errorMessage){
            Toast.makeText(NotificationsActivity.this, errorMessage, Toast.LENGTH_LONG).show();
        }

        public void showError(){
            showError(getString(R.string.error_generic));
>>>>>>> a1e93c30
        }
    }

    @Override
    public void onSaveInstanceState(Bundle outState) {
        if (outState.isEmpty()) {
            outState.putBoolean("bug_19917_fix", true);
        }
        outState.putBoolean(KEY_INITIAL_UPDATE, mHasPerformedInitialUpdate);
        outState.putInt(NOTE_ID_EXTRA, mSelectedNoteId);
        if (mSelectedReaderPost != null) {
            outState.putSerializable(KEY_SELECTED_POST_ID, mSelectedReaderPost);
        }
        if (mSelectedComment != null) {
            outState.putSerializable(KEY_SELECTED_COMMENT_ID, mSelectedComment);
        }
        super.onSaveInstanceState(outState);
    }

    @Override
    protected void onStart() {
        super.onStart();
        if (!mHasPerformedInitialUpdate) {
            mHasPerformedInitialUpdate = true;
            ReaderAuthActions.updateCookies(this);
        }
    }

    @Override
    protected Dialog onCreateDialog(int id) {
        Dialog dialog = CommentDialogs.createCommentDialog(this, id);
        if (dialog != null)
            return dialog;
        return super.onCreateDialog(id);
    }

    /**
     * called from fragment when a link to a post is tapped - shows the post in a reader
     * detail fragment
     */
    @Override
    public void onPostClicked(Note note, int remoteBlogId, int postId) {
        mTmpSelectedReaderPost = new BlogPairId(remoteBlogId, postId);
        ReaderPostDetailFragment readerFragment = ReaderPostDetailFragment.newInstance(remoteBlogId, postId);
        String tagForFragment = getString(R.string.fragment_tag_reader_post_detail);
        FragmentTransaction ft = getSupportFragmentManager().beginTransaction();
        ft.replace(R.id.layout_fragment_container, readerFragment, tagForFragment)
          .setTransition(FragmentTransaction.TRANSIT_FRAGMENT_FADE)
          .addToBackStack(tagForFragment)
          .commit();
    }

    /**
     * called from fragment when a link to a comment is tapped - shows the comment in the comment
     * detail fragment
     */
    @Override
    public void onCommentClicked(Note note, int remoteBlogId, long commentId) {
        mTmpSelectedComment = new BlogPairId(remoteBlogId, commentId);
        CommentDetailFragment commentFragment = CommentDetailFragment.newInstance(note);
        String tagForFragment = getString(R.string.fragment_tag_comment_detail);
        FragmentTransaction ft = getSupportFragmentManager().beginTransaction();
        ft.replace(R.id.layout_fragment_container, commentFragment, tagForFragment)
          .setTransition(FragmentTransaction.TRANSIT_FRAGMENT_FADE)
          .addToBackStack(tagForFragment)
          .commit();
    }
<<<<<<< HEAD
=======

    private interface LoadNotesCallback {
        void notesLoaded();
    }
>>>>>>> a1e93c30
}<|MERGE_RESOLUTION|>--- conflicted
+++ resolved
@@ -1,6 +1,7 @@
 package org.wordpress.android.ui.notifications;
 
 import android.app.Dialog;
+import android.content.BroadcastReceiver;
 import android.content.Intent;
 import android.os.Bundle;
 import android.support.v4.app.Fragment;
@@ -28,6 +29,7 @@
 import org.wordpress.android.ui.reader.actions.ReaderAuthActions;
 import org.wordpress.android.util.AppLog;
 import org.wordpress.android.util.AppLog.T;
+import org.wordpress.android.util.StringUtils;
 import org.wordpress.android.util.stats.AnalyticsTracker;
 
 public class NotificationsActivity extends WPActionBarActivity
@@ -44,14 +46,6 @@
     private static final int UNSPECIFIED_NOTE_ID = -1;
 
     private NotificationsListFragment mNotesList;
-<<<<<<< HEAD
-
-    @Override
-    public void onCreate(Bundle savedInstanceState) {
-        requestWindowFeature(Window.FEATURE_INDETERMINATE_PROGRESS);
-        super.onCreate(savedInstanceState);
-
-=======
     private boolean mLoadingMore = false;
     private boolean mFirstLoadComplete = false;
     private BroadcastReceiver mBroadcastReceiver;
@@ -65,8 +59,9 @@
 
     @Override
     public void onCreate(Bundle savedInstanceState) {
-        super.onCreate(null);
->>>>>>> a1e93c30
+        requestWindowFeature(Window.FEATURE_INDETERMINATE_PROGRESS);
+        super.onCreate(savedInstanceState);
+
         AnalyticsTracker.track(AnalyticsTracker.Stat.NOTIFICATIONS_ACCESSED);
 
         createMenuDrawer(R.layout.notifications);
@@ -82,7 +77,6 @@
         mNotesList = (NotificationsListFragment) fm.findFragmentById(R.id.fragment_notes_list);
         mNotesList.setOnNoteClickListener(new NoteClickListener());
 
-<<<<<<< HEAD
         GCMIntentService.activeNotificationsMap.clear();
 
         if (savedInstanceState != null) {
@@ -90,103 +84,19 @@
             popNoteDetail();
         } else {
             launchWithNoteId();
-=======
-        restoreSavedInstance(savedInstanceState);
-        GCMIntentService.activeNotificationsMap.clear();
-
-        if (mBroadcastReceiver == null) {
-            createBroadcastReceiver();
->>>>>>> a1e93c30
         }
 
         // remove window background since background color is set in fragment (reduces overdraw)
         getWindow().setBackgroundDrawable(null);
 
-<<<<<<< HEAD
         setProgressBarIndeterminateVisibility(false);
     }
-
-=======
-    private void restoreSavedInstance(final Bundle savedInstanceState) {
-        if (savedInstanceState != null) {
-            mHasPerformedInitialUpdate = savedInstanceState.getBoolean(KEY_INITIAL_UPDATE);
-            int noteId = savedInstanceState.getInt(NOTE_ID_EXTRA, UNSPECIFIED_NOTE_ID);
-
-            LoadNotesCallback notesLoadedCallback = new LoadNotesCallback() {
-                @Override
-                public void notesLoaded() {
-                    // restore the post detail fragment if one was selected
-                    BlogPairId selectedPostId = (BlogPairId) savedInstanceState.get(KEY_SELECTED_POST_ID);
-                    if (selectedPostId != null) {
-                        onPostClicked(null, (int) selectedPostId.getRemoteBlogId(), (int) selectedPostId.getId());
-                    }
-
-                    // restore the comment detail fragment if one was selected
-                    BlogPairId selectedCommentId = (BlogPairId) savedInstanceState.get(KEY_SELECTED_COMMENT_ID);
-                    if (selectedCommentId != null) {
-                        onCommentClicked(null, (int) selectedCommentId.getRemoteBlogId(), selectedCommentId.getId());
-                    }
-                }
-            };
-
-            if (!mDualPane && noteId != UNSPECIFIED_NOTE_ID) {
-                // Not dual pane and a specified note, we want to open the note fragment and then load the list in
-                // background (the list is still needed when the user tap back)
-                Note note = WordPress.wpDB.getNoteById(noteId);
-                openNote(note, false);
-                loadNotes(false, noteId, notesLoadedCallback);
-            } else {
-                loadNotes(true, noteId, notesLoadedCallback);
-            }
-        } else {
-            loadNotes(true, UNSPECIFIED_NOTE_ID, null);
-        }
-    }
-
-    private void loadNotes(final boolean launchWithNoteId, final int noteId, final LoadNotesCallback callback) {
-        new Thread() {
-            @Override
-            public void run() {
-                final List<Note> notes = WordPress.wpDB.getLatestNotes();
-                NotificationsActivity.this.runOnUiThread(new Runnable() {
-                    @Override
-                    public void run() {
-                        refreshNotificationsListFragment(notes);
-                        if (launchWithNoteId) {
-                            launchWithNoteId(noteId);
-                        } else {
-                            if (noteId != UNSPECIFIED_NOTE_ID) {
-                                Note note = WordPress.wpDB.getNoteById(noteId);
-                                if (note != null) {
-                                    mNotesList.setNoteSelected(note, true);
-                                }
-                            }
-                        }
-
-                        if (callback != null) {
-                            callback.notesLoaded();
-                        }
-                    }
-                });
-            }
-        }.start();
-    }
-
-    private void createBroadcastReceiver() {
-        mBroadcastReceiver = new BroadcastReceiver() {
-            @Override
-            public void onReceive(Context context, Intent intent) {
-                loadNotes(true, UNSPECIFIED_NOTE_ID, null);
-            }
-        };
-    }
->>>>>>> a1e93c30
 
     @Override
     protected void onNewIntent(Intent intent) {
         super.onNewIntent(intent);
         GCMIntentService.activeNotificationsMap.clear();
-        launchWithNoteId(UNSPECIFIED_NOTE_ID);
+        launchWithNoteId();
     }
 
     private final FragmentManager.OnBackStackChangedListener mOnBackStackChangedListener =
@@ -224,7 +134,6 @@
     /**
      * Detect if Intent has a noteId extra and display that specific note detail fragment
      */
-<<<<<<< HEAD
     private void launchWithNoteId() {
         Intent intent = getIntent();
         if (intent.hasExtra(NOTE_ID_EXTRA)) {
@@ -236,49 +145,16 @@
                     Note note = notesBucket.get(noteID);
                     if (note != null) {
                         openNote(note);
-=======
-    private void launchWithNoteId(int noteId) {
-        final Intent intent = getIntent();
-        if (noteId == UNSPECIFIED_NOTE_ID) {
-            if (intent.hasExtra(NOTE_ID_EXTRA)) {
-                noteId = Integer.valueOf(intent.getStringExtra(NOTE_ID_EXTRA));
-            }
-        }
-        if (noteId != UNSPECIFIED_NOTE_ID) {
-            Note note = WordPress.wpDB.getNoteById(noteId);
-            if (note != null) {
-                openNote(note, true);
-            } else {
-                // find it/load it etc
-                Map<String, String> params = new HashMap<String, String>();
-                params.put("ids", Integer.toString(noteId));
-                NotesResponseHandler handler = new NotesResponseHandler() {
-                    @Override
-                    public void onNotes(List<Note> notes) {
-                        // there should only be one note!
-                        if (!notes.isEmpty()) {
-                            openNote(notes.get(0), true);
-                        }
->>>>>>> a1e93c30
                     }
                 }
             } catch (BucketObjectMissingException e) {
                 AppLog.e(T.NOTIFS, "Could not load notification from bucket.");
             }
         } else {
-<<<<<<< HEAD
-            // on a tablet: open first note if none selected
-            String fragmentTag = mNotesList.getTag();
-            if (fragmentTag != null && fragmentTag.equals("tablet-view")) {
-                if (mNotesList.getListAdapter() != null && !mNotesList.getListAdapter().isEmpty()) {
-                    openNote((Note)mNotesList.getListAdapter().getItem(0));
-                }
-=======
             // Dual pane and no note specified then open first note
-            if (mDualPane && mNotesList.hasAdapter() && !mNotesList.getNotesAdapter().isEmpty()) {
+            /*if (mDualPane && mNotesList.getListAdapter() && !mNotesList.getNotesAdapter().isEmpty()) {
                 openNote(mNotesList.getNotesAdapter().getItem(0), false);
->>>>>>> a1e93c30
-            }
+            }*/
         }
     }
 
@@ -353,17 +229,12 @@
     /**
      *  Open a note fragment based on the type of note
      */
-<<<<<<< HEAD
     private void openNote(final Note note) {
-        if (note == null || isFinishing())
-=======
-    private void openNote(final Note note, boolean scrollToNote) {
         if (note == null || isFinishing()) {
->>>>>>> a1e93c30
             return;
         }
         mSelectedNoteId = StringUtils.stringToInt(note.getId());
-        mNotesList.setNoteSelected(note, scrollToNote);
+        //mNotesList.setNoteSelected(note, scrollToNote);
 
         // mark the note as read if it's unread
         if (note.isUnread()) {
@@ -416,55 +287,8 @@
             // open the latest version of this note just in case it has changed - this can
             // happen if the note was tapped from the list fragment after it was updated
             // by another fragment (such as NotificationCommentLikeFragment)
-<<<<<<< HEAD
             //Note updatedNote = WordPress.wpDB.getNoteById(StringUtils.stringToInt(note.getId()));
             openNote(note);
-=======
-            Note updatedNote = WordPress.wpDB.getNoteById(StringUtils.stringToInt(note.getId()));
-            openNote(updatedNote != null ? updatedNote : note, false);
-        }
-    }
-
-    abstract class NotesResponseHandler implements RestRequest.Listener, RestRequest.ErrorListener {
-        NotesResponseHandler(){
-            mLoadingMore = true;
-        }
-        abstract void onNotes(List<Note> notes);
-
-        @Override
-        public void onResponse(JSONObject response){
-            mLoadingMore = false;
-
-            if( response == null ) {
-                //Not sure this could ever happen, but make sure we're catching all response types
-                AppLog.w(T.NOTIFS, "Success, but did not receive any notes");
-                onNotes(new ArrayList<Note>(0));
-                return;
-            }
-
-            try {
-                List<Note> notes = NotificationUtils.parseNotes(response);
-                onNotes(notes);
-            } catch (JSONException e) {
-                AppLog.e(T.NOTIFS, "Success, but can't parse the response", e);
-                showError(getString(R.string.error_parsing_response));
-            }
-        }
-
-        @Override
-        public void onErrorResponse(VolleyError error){
-            mLoadingMore = false;
-            showError();
-            AppLog.d(T.NOTIFS, String.format("Error retrieving notes: %s", error));
-        }
-
-        public void showError(final String errorMessage){
-            Toast.makeText(NotificationsActivity.this, errorMessage, Toast.LENGTH_LONG).show();
-        }
-
-        public void showError(){
-            showError(getString(R.string.error_generic));
->>>>>>> a1e93c30
         }
     }
 
@@ -532,11 +356,8 @@
           .addToBackStack(tagForFragment)
           .commit();
     }
-<<<<<<< HEAD
-=======
 
     private interface LoadNotesCallback {
         void notesLoaded();
     }
->>>>>>> a1e93c30
 }