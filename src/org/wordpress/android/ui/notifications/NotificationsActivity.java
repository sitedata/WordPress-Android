package org.wordpress.android.ui.notifications;

import android.content.BroadcastReceiver;
import android.content.Context;
import android.content.Intent;
import android.content.IntentFilter;
import android.os.Bundle;
import android.support.v4.app.Fragment;
import android.support.v4.app.FragmentManager;
import android.support.v4.app.FragmentTransaction;
import android.support.v4.content.IntentCompat;
import android.util.Log;
import android.view.View;
import android.widget.ListAdapter;
import android.widget.ListView;
import android.widget.Toast;

import com.actionbarsherlock.app.ActionBar;
import com.actionbarsherlock.view.Menu;
import com.actionbarsherlock.view.MenuInflater;
import com.actionbarsherlock.view.MenuItem;
import com.android.volley.VolleyError;
import com.wordpress.rest.RestRequest;

import org.json.JSONException;
import org.json.JSONObject;
import org.wordpress.android.GCMIntentService;
import org.wordpress.android.R;
import org.wordpress.android.WordPress;
import org.wordpress.android.models.Comment;
import org.wordpress.android.models.Note;
import org.wordpress.android.ui.WPActionBarActivity;
import org.wordpress.android.ui.comments.CommentActions;
import org.wordpress.android.ui.comments.CommentDetailFragment;
import org.wordpress.android.ui.reader_native.actions.ReaderAuthActions;

import java.util.ArrayList;
import java.util.HashMap;
import java.util.HashSet;
import java.util.Iterator;
import java.util.List;
import java.util.Map;
import java.util.Set;

import static org.wordpress.android.WordPress.restClient;

public class NotificationsActivity extends WPActionBarActivity implements CommentActions.OnCommentChangeListener {
    public static final String TAG="WPNotifications";
    public static final String NOTIFICATION_ACTION = "org.wordpress.android.NOTIFICATION";
    public static final String NOTE_ID_EXTRA="noteId";
    public static final String MD5_NOTE_ID_EXTRA="md5NoteId";
    public static final String FROM_NOTIFICATION_EXTRA="fromNotification";
    public static final String NOTE_REPLY_EXTRA="replyContent";
    public static final String NOTE_INSTANT_REPLY_EXTRA = "instantReply";
    public static final int FLAG_FROM_NOTE=Intent.FLAG_ACTIVITY_CLEAR_TOP |
                                            Intent.FLAG_ACTIVITY_SINGLE_TOP |
                                            Intent.FLAG_ACTIVITY_NEW_TASK |
                                            IntentCompat.FLAG_ACTIVITY_CLEAR_TASK;
    private static final String KEY_INITIAL_UPDATE = "initial_update";

    Set<FragmentDetector> fragmentDetectors = new HashSet<FragmentDetector>();

    private NotificationsListFragment mNotesList;
    private MenuItem mRefreshMenuItem;
    private boolean mLoadingMore = false;
    private boolean mFirstLoadComplete = false;
    private List<Note> notes;
    private BroadcastReceiver mBroadcastReceiver;

    @Override
    public void onCreate(Bundle savedInstanceState){
        super.onCreate(savedInstanceState);
        createMenuDrawer(R.layout.notifications);
        
        ActionBar actionBar = getSupportActionBar();
        actionBar.setDisplayShowTitleEnabled(true);
        setTitle(getResources().getString(R.string.notifications));

        FragmentManager fm = getSupportFragmentManager();
        fm.addOnBackStackChangedListener(mOnBackStackChangedListener);
        mNotesList = (NotificationsListFragment) fm.findFragmentById(R.id.notes_list);
        mNotesList.setOnNoteClickListener(new NoteClickListener());

        fragmentDetectors.add(new FragmentDetector(){
            @Override
            public Fragment getFragment(Note note){
                if (note.isCommentType()) {
                    //Fragment fragment = new NoteCommentFragment();
                    Fragment fragment = CommentDetailFragment.newInstance(note);
                    return fragment;
                }
                return null;
            }
        });
        fragmentDetectors.add(new FragmentDetector() {
            @Override
            public Fragment getFragment(Note note) {
                if (note.isMultiLineListTemplate()){
                    Fragment fragment = null;
                    if (note.isCommentLikeType())
                        fragment = new NoteCommentLikeFragment();
                    else if (note.isAutomattcherType())
                        fragment = new NoteMatcherFragment();
                    return fragment;
                }
                return null;
            }
        });

        fragmentDetectors.add(new FragmentDetector() {
            @Override
            public Fragment getFragment(Note note) {
                if (note.isSingleLineListTemplate()) {
                    Fragment fragment = new SingleLineListFragment();
                    return fragment;
                }
                return null;
            }
        });

        fragmentDetectors.add(new FragmentDetector(){
            @Override
            public Fragment getFragment(Note note){
                if (note.isBigBadgeTemplate()) {
                    Fragment fragment = new BigBadgeFragment();
                    return fragment;
                }
                return null;
            }
        });
        
        GCMIntentService.activeNotificationsMap.clear();

        if (savedInstanceState == null) {
            launchWithNoteId();
<<<<<<< HEAD
=======
        } else {
            mHasPerformedInitialUpdate = savedInstanceState.getBoolean(KEY_INITIAL_UPDATE);
        }
        
        refreshNotificationsListFragment(notes);
>>>>>>> 2223ee0c

        if (savedInstanceState != null)
            popNoteDetail();
        if (mBroadcastReceiver == null)
            createBroadcastReceiver();

        // remove window background since background color is set in fragment (reduces overdraw)
        getWindow().setBackgroundDrawable(null);
    }

    private void createBroadcastReceiver() {
        mBroadcastReceiver = new BroadcastReceiver() {
            @Override
            public void onReceive(Context context, Intent intent) {
            }
        };
    }

    @Override
    protected void onNewIntent(Intent intent) {
        super.onNewIntent(intent);
        
        GCMIntentService.activeNotificationsMap.clear();

        launchWithNoteId();
    }

    private FragmentManager.OnBackStackChangedListener mOnBackStackChangedListener = new FragmentManager.OnBackStackChangedListener() {
        public void onBackStackChanged() {
            if (getSupportFragmentManager().getBackStackEntryCount() == 0)
                mMenuDrawer.setDrawerIndicatorEnabled(true);
        }
    };
    private boolean mHasPerformedInitialUpdate;

    /**
     * Detect if Intent has a noteId extra and display that specific note detail fragment
     */
    private void launchWithNoteId(){
        final Intent intent = getIntent();
        // TODO: Check bucket for note
    }

    @Override
    public boolean onOptionsItemSelected(final MenuItem item) {
        if (item.equals(mRefreshMenuItem)) {
            return true;
        } else if (item.getItemId() == android.R.id.home){
            FragmentManager fm = getSupportFragmentManager();
            if (fm.getBackStackEntryCount() > 0) {
                popNoteDetail();
                return true;
            }
        }
        return super.onOptionsItemSelected(item);
    }
    
    @Override
    public boolean onCreateOptionsMenu(Menu menu) {
        super.onCreateOptionsMenu(menu);
        MenuInflater inflater = getSupportMenuInflater();
        inflater.inflate(R.menu.notifications, menu);
        mRefreshMenuItem = menu.findItem(R.id.menu_refresh);
        menu.removeItem(R.id.menu_refresh);
        return true;
    }

    public void popNoteDetail(){
        FragmentManager fm = getSupportFragmentManager();
        Fragment f = fm.findFragmentById(R.id.commentDetail);
        if (f == null) {
            fm.popBackStack();
        }
    }
    /**
     * Tries to pick the correct fragment detail type for a given note using the
     * fragment detectors
     */
    private Fragment fragmentForNote(Note note){
        Iterator<FragmentDetector> templates = fragmentDetectors.iterator();
        while(templates.hasNext()){
            FragmentDetector detector = templates.next();
            Fragment fragment = detector.getFragment(note);
            if (fragment != null){
                return fragment;
            }
        }
        return null;
    }
    /**
     *  Open a note fragment based on the type of note
     */
    public void openNote(final Note note){
        if (note == null || isFinishing())
            return;
        // if note is "unread" set note to "read"
        if (note.isUnread()) {
            // mark as read which syncs with simperium
            note.markAsRead();
        }
        
        FragmentManager fm = getSupportFragmentManager();
        // remove the note detail if it's already on there
        if (fm.getBackStackEntryCount() > 0){
            fm.popBackStack();
        }
        Fragment fragment = fragmentForNote(note);
        if (fragment == null) {
            Log.d(TAG, String.format("No fragment found for %s", note.toJSONObject()));
            return;
        }
        // swap the fragment
        NotificationFragment noteFragment = (NotificationFragment) fragment;
        Intent intent = getIntent();
        if (intent.hasExtra(NOTE_ID_EXTRA) && intent.getStringExtra(NOTE_ID_EXTRA).equals(note.getId())) {
            if (intent.hasExtra(NOTE_REPLY_EXTRA) || intent.hasExtra(NOTE_INSTANT_REPLY_EXTRA)) {
                fragment.setArguments(intent.getExtras());
            }
        }
        noteFragment.setNote(note);
        FragmentTransaction transaction = fm.beginTransaction();
        View container = findViewById(R.id.note_fragment_container);
        transaction.replace(R.id.note_fragment_container, fragment);
        transaction.setTransition(FragmentTransaction.TRANSIT_FRAGMENT_FADE);
        // only add to backstack if we're removing the list view from the fragment container
        if (container.findViewById(R.id.notes_list) != null) {
            mMenuDrawer.setDrawerIndicatorEnabled(false);
            transaction.addToBackStack(null);
        }
        transaction.commitAllowingStateLoss();
    }
    
    public void moderateComment(String siteId, String commentId, String status, final Note originalNote) {
        RestRequest.Listener success = new RestRequest.Listener(){
            @Override
            public void onResponse(JSONObject response){
                Map<String, String> params = new HashMap<String, String>();
                params.put("ids", originalNote.getId());
                NotesResponseHandler handler = new NotesResponseHandler() {
                    @Override
                    public void onNotes(List<Note> notes) {
                        // there should only be one note!
                        if (!notes.isEmpty()) {
                            Note updatedNote = notes.get(0);
                        }
                    }
                };
            }
        };
        RestRequest.ErrorListener failure = new RestRequest.ErrorListener(){
            @Override
            public void onErrorResponse(VolleyError error){
                Log.d(TAG, String.format("Error moderating comment: %s", error));
                if (isFinishing())
                    return;
                Toast.makeText(NotificationsActivity.this, getString(R.string.error_moderate_comment), Toast.LENGTH_LONG).show();
                FragmentManager fm = getSupportFragmentManager();
                NoteCommentFragment f = (NoteCommentFragment) fm.findFragmentById(R.id.note_fragment_container);
                if (f != null) {
                    f.animateModeration(false);
                }
            }
        };
        WordPress.restClient.moderateComment(siteId, commentId, status, success, failure);
    }

<<<<<<< HEAD
=======
    /*
     * passed note has just been moderated, update it in the list adapter and note fragment
     */
    public void updateModeratedNote(Note originalNote, Note updatedNote) {
        if (isFinishing())
            return;

        // TODO: position will be -1 for notes displayed from push notification, even though the note exists
        int position = mNotesList.getNotesAdapter().updateNote(originalNote, updatedNote);

        NoteCommentFragment f = (NoteCommentFragment) getSupportFragmentManager().findFragmentById(R.id.note_fragment_container);
        if (f != null) {
            // if this is the active note, update it in the fragment
            if (position >= 0 && position == mNotesList.getListView().getCheckedItemPosition()) {
                f.setNote(updatedNote);
                f.onStart();
            }
            // stop animating the moderation
            f.animateModeration(false);
        }
    }


    /**
     * these four methods implement OnCommentChangedListener and are triggered from the comment details fragment whenever a comment is changed
     */
    @Override
    public void onCommentAdded() {
    }
    @Override
    public void onCommentDeleted() {
    }
    @Override
    public void onCommentModerated(final Comment comment, final Note note) {
        if (isFinishing())
            return;
        if (note == null) 
            return;
        //update the moderated note by calling the server.
        Map<String, String> params = new HashMap<String, String>();
        params.put("ids", note.getId());
        NotesResponseHandler handler = new NotesResponseHandler() {
            @Override
            public void onNotes(List<Note> notes) {
                if (isFinishing())
                    return;
                // there should only be one note!
                if (!notes.isEmpty()) {
                    Note updatedNote = notes.get(0);
                    final NotificationsListFragment.NotesAdapter adapter = mNotesList.getNotesAdapter();
                    adapter.updateNote(note, updatedNote);
                    adapter.notifyDataSetChanged();
                }
            }
        };
        WordPress.restClient.getNotifications(params, handler, handler);
    }
    @Override
    public void onCommentsModerated(final List<Comment> comments) {
    }
        
    public void refreshNotificationsListFragment(List<Note> notes) {
        final NotificationsListFragment.NotesAdapter adapter = mNotesList.getNotesAdapter();
        adapter.clear();
        adapter.addAll(notes);
        adapter.notifyDataSetChanged();
        // mark last seen timestamp
        if (!notes.isEmpty()) {
            updateLastSeen(notes.get(0).getTimestamp());
        }
    }

    public void refreshNotes(){
        mFirstLoadComplete = false;
        shouldAnimateRefreshButton = true;
        startAnimatingRefreshButton(mRefreshMenuItem);
        NotesResponseHandler notesHandler = new NotesResponseHandler(){
            @Override
            public void onNotes(final List<Note> notes) {
                mFirstLoadComplete = true;
                // nbradbury - saving notes can be slow, so do it in the background
                new Thread() {
                    @Override
                    public void run() {
                        WordPress.wpDB.clearNotes();
                        WordPress.wpDB.saveNotes(notes);
                        NotificationsActivity.this.runOnUiThread(new Runnable() {
                            @Override
                            public void run() {
                                refreshNotificationsListFragment(notes);
                                stopAnimatingRefreshButton(mRefreshMenuItem);
                            }
                        });
                    }
                }.start();
            }
            @Override
            public void onErrorResponse(VolleyError error){
                //We need to show an error message? and remove the loading indicator from the list?
                mFirstLoadComplete = true;
                final NotificationsListFragment.NotesAdapter adapter = mNotesList.getNotesAdapter();
                adapter.clear();
                adapter.addAll(new ArrayList<Note>());
                adapter.notifyDataSetChanged();
                Toast.makeText(NotificationsActivity.this, String.format(getResources().getString(R.string.error_refresh), getResources().getText(R.string.notifications).toString().toLowerCase()), Toast.LENGTH_LONG).show();
                stopAnimatingRefreshButton(mRefreshMenuItem);
                shouldAnimateRefreshButton = false;
            }
        };
        NotificationUtils.refreshNotifications(notesHandler, notesHandler);
    }
>>>>>>> 2223ee0c

    protected void updateLastSeen(String timestamp){
        // TODO: Write to meta bucket last seen time
    }
    
    private class NoteClickListener implements NotificationsListFragment.OnNoteClickListener {
        @Override
        public void onClickNote(Note note){
            openNote(note);
        }
    }
    
    abstract class NotesResponseHandler implements RestRequest.Listener, RestRequest.ErrorListener {
        NotesResponseHandler(){
            mLoadingMore = true;
        }
        abstract void onNotes(List<Note> notes);

        @Override
        public void onResponse(JSONObject response){
            mLoadingMore = false;

            if( response == null ) {
                //Not sure this could ever happen, but make sure we're catching all response types
                Log.w(TAG, "Success, but did not receive any notes");
                notes = new ArrayList<Note>(0);
                onNotes(notes);
                return;
            }
            
            try {
                notes = NotificationUtils.parseNotes(response);
                onNotes(notes);
            } catch (JSONException e) {
                Log.e(TAG, "Success, but can't parse the response", e);
                showError(getString(R.string.error_parsing_response));
                return;
            }
        }
        
        @Override
        public void onErrorResponse(VolleyError error){
            mLoadingMore = false;
            showError();
            Log.d(TAG, String.format("Error retrieving notes: %s", error));
        }

        public void showError(final String errorMessage){
            Toast.makeText(NotificationsActivity.this, errorMessage, Toast.LENGTH_LONG).show();
        }
        
        public void showError(){
            showError(getString(R.string.error_generic));
        }
    }
    
    private abstract class FragmentDetector {
        abstract public Fragment getFragment(Note note);
    }

    @Override
    public void onSaveInstanceState(Bundle outState) {
        if (outState.isEmpty()) {
            outState.putBoolean("bug_19917_fix", true);
        }
        outState.putBoolean(KEY_INITIAL_UPDATE, mHasPerformedInitialUpdate);
        outState.remove(NOTE_ID_EXTRA);
        super.onSaveInstanceState(outState);
    }

    @Override
    protected void onPause() {
        super.onPause();
        unregisterReceiver(mBroadcastReceiver);
    }

    @Override
    public void onResume() {
        super.onResume();
        registerReceiver(mBroadcastReceiver, new IntentFilter(NOTIFICATION_ACTION));
    }
    
    @Override
    protected void onStart() {
        super.onStart();
        if (!mHasPerformedInitialUpdate) {
            mHasPerformedInitialUpdate = true;
            ReaderAuthActions.updateCookies(this);
        }
    }
}<|MERGE_RESOLUTION|>--- conflicted
+++ resolved
@@ -131,16 +131,8 @@
         
         GCMIntentService.activeNotificationsMap.clear();
 
-        if (savedInstanceState == null) {
+        if (savedInstanceState == null)
             launchWithNoteId();
-<<<<<<< HEAD
-=======
-        } else {
-            mHasPerformedInitialUpdate = savedInstanceState.getBoolean(KEY_INITIAL_UPDATE);
-        }
-        
-        refreshNotificationsListFragment(notes);
->>>>>>> 2223ee0c
 
         if (savedInstanceState != null)
             popNoteDetail();
@@ -307,120 +299,29 @@
         WordPress.restClient.moderateComment(siteId, commentId, status, success, failure);
     }
 
-<<<<<<< HEAD
-=======
-    /*
-     * passed note has just been moderated, update it in the list adapter and note fragment
-     */
-    public void updateModeratedNote(Note originalNote, Note updatedNote) {
-        if (isFinishing())
-            return;
-
-        // TODO: position will be -1 for notes displayed from push notification, even though the note exists
-        int position = mNotesList.getNotesAdapter().updateNote(originalNote, updatedNote);
-
-        NoteCommentFragment f = (NoteCommentFragment) getSupportFragmentManager().findFragmentById(R.id.note_fragment_container);
-        if (f != null) {
-            // if this is the active note, update it in the fragment
-            if (position >= 0 && position == mNotesList.getListView().getCheckedItemPosition()) {
-                f.setNote(updatedNote);
-                f.onStart();
-            }
-            // stop animating the moderation
-            f.animateModeration(false);
-        }
-    }
-
-
     /**
      * these four methods implement OnCommentChangedListener and are triggered from the comment details fragment whenever a comment is changed
      */
     @Override
     public void onCommentAdded() {
     }
+
     @Override
     public void onCommentDeleted() {
     }
+
     @Override
     public void onCommentModerated(final Comment comment, final Note note) {
         if (isFinishing())
             return;
         if (note == null) 
             return;
-        //update the moderated note by calling the server.
-        Map<String, String> params = new HashMap<String, String>();
-        params.put("ids", note.getId());
-        NotesResponseHandler handler = new NotesResponseHandler() {
-            @Override
-            public void onNotes(List<Note> notes) {
-                if (isFinishing())
-                    return;
-                // there should only be one note!
-                if (!notes.isEmpty()) {
-                    Note updatedNote = notes.get(0);
-                    final NotificationsListFragment.NotesAdapter adapter = mNotesList.getNotesAdapter();
-                    adapter.updateNote(note, updatedNote);
-                    adapter.notifyDataSetChanged();
-                }
-            }
-        };
-        WordPress.restClient.getNotifications(params, handler, handler);
-    }
+        // Simperium notifies that the object is updated
+    }
+
     @Override
     public void onCommentsModerated(final List<Comment> comments) {
     }
-        
-    public void refreshNotificationsListFragment(List<Note> notes) {
-        final NotificationsListFragment.NotesAdapter adapter = mNotesList.getNotesAdapter();
-        adapter.clear();
-        adapter.addAll(notes);
-        adapter.notifyDataSetChanged();
-        // mark last seen timestamp
-        if (!notes.isEmpty()) {
-            updateLastSeen(notes.get(0).getTimestamp());
-        }
-    }
-
-    public void refreshNotes(){
-        mFirstLoadComplete = false;
-        shouldAnimateRefreshButton = true;
-        startAnimatingRefreshButton(mRefreshMenuItem);
-        NotesResponseHandler notesHandler = new NotesResponseHandler(){
-            @Override
-            public void onNotes(final List<Note> notes) {
-                mFirstLoadComplete = true;
-                // nbradbury - saving notes can be slow, so do it in the background
-                new Thread() {
-                    @Override
-                    public void run() {
-                        WordPress.wpDB.clearNotes();
-                        WordPress.wpDB.saveNotes(notes);
-                        NotificationsActivity.this.runOnUiThread(new Runnable() {
-                            @Override
-                            public void run() {
-                                refreshNotificationsListFragment(notes);
-                                stopAnimatingRefreshButton(mRefreshMenuItem);
-                            }
-                        });
-                    }
-                }.start();
-            }
-            @Override
-            public void onErrorResponse(VolleyError error){
-                //We need to show an error message? and remove the loading indicator from the list?
-                mFirstLoadComplete = true;
-                final NotificationsListFragment.NotesAdapter adapter = mNotesList.getNotesAdapter();
-                adapter.clear();
-                adapter.addAll(new ArrayList<Note>());
-                adapter.notifyDataSetChanged();
-                Toast.makeText(NotificationsActivity.this, String.format(getResources().getString(R.string.error_refresh), getResources().getText(R.string.notifications).toString().toLowerCase()), Toast.LENGTH_LONG).show();
-                stopAnimatingRefreshButton(mRefreshMenuItem);
-                shouldAnimateRefreshButton = false;
-            }
-        };
-        NotificationUtils.refreshNotifications(notesHandler, notesHandler);
-    }
->>>>>>> 2223ee0c
 
     protected void updateLastSeen(String timestamp){
         // TODO: Write to meta bucket last seen time
