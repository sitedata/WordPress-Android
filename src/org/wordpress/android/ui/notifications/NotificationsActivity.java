package org.wordpress.android.ui.notifications;

import android.app.Dialog;
import android.content.BroadcastReceiver;
import android.content.Context;
import android.content.Intent;
import android.content.IntentFilter;
import android.os.Bundle;
import android.support.v4.app.Fragment;
import android.support.v4.app.FragmentManager;
import android.support.v4.app.FragmentTransaction;
import android.support.v4.content.IntentCompat;
import android.view.View;
import android.widget.ListAdapter;
import android.widget.ListView;
import android.widget.Toast;

import com.actionbarsherlock.app.ActionBar;
import com.actionbarsherlock.view.Menu;
import com.actionbarsherlock.view.MenuInflater;
import com.actionbarsherlock.view.MenuItem;
import com.android.volley.VolleyError;
import com.wordpress.rest.RestRequest;

import org.json.JSONException;
import org.json.JSONObject;
import org.wordpress.android.GCMIntentService;
import org.wordpress.android.R;
import org.wordpress.android.WordPress;
import org.wordpress.android.models.Note;
import org.wordpress.android.ui.WPActionBarActivity;
import org.wordpress.android.ui.comments.CommentActions;
import org.wordpress.android.ui.comments.CommentDetailFragment;
import org.wordpress.android.ui.comments.CommentDialogs;
import org.wordpress.android.ui.notifications.NotificationsListFragment.NotesAdapter;
import org.wordpress.android.ui.reader.actions.ReaderAuthActions;
import org.wordpress.android.util.AppLog;
import org.wordpress.android.util.AppLog.T;
import org.wordpress.android.util.ToastUtils;

import java.util.ArrayList;
import java.util.HashMap;
import java.util.HashSet;
import java.util.List;
import java.util.Map;
import java.util.Set;

import static org.wordpress.android.WordPress.getContext;
import static org.wordpress.android.WordPress.getRestClientUtils;

public class NotificationsActivity extends WPActionBarActivity implements CommentActions.OnCommentChangeListener {
    public static final String NOTIFICATION_ACTION = "org.wordpress.android.NOTIFICATION";
    public static final String NOTE_ID_EXTRA="noteId";
    public static final String FROM_NOTIFICATION_EXTRA="fromNotification";
    public static final String NOTE_REPLY_EXTRA="replyContent";
    public static final String NOTE_INSTANT_REPLY_EXTRA = "instantReply";
    public static final int FLAG_FROM_NOTE=Intent.FLAG_ACTIVITY_CLEAR_TOP |
                                            Intent.FLAG_ACTIVITY_SINGLE_TOP |
                                            Intent.FLAG_ACTIVITY_NEW_TASK |
                                            IntentCompat.FLAG_ACTIVITY_CLEAR_TASK;
    private static final String KEY_INITIAL_UPDATE = "initial_update";

    private final Set<FragmentDetector> fragmentDetectors = new HashSet<FragmentDetector>();

    private NotificationsListFragment mNotesList;
    private MenuItem mRefreshMenuItem;
    private boolean mLoadingMore = false;
    private boolean mFirstLoadComplete = false;
    private List<Note> notes;
    private BroadcastReceiver mBroadcastReceiver;

    @Override
    public void onCreate(Bundle savedInstanceState){
        super.onCreate(savedInstanceState);
        createMenuDrawer(R.layout.notifications);

        ActionBar actionBar = getSupportActionBar();
        actionBar.setDisplayShowTitleEnabled(true);
        setTitle(getResources().getString(R.string.notifications));

        FragmentManager fm = getSupportFragmentManager();
        fm.addOnBackStackChangedListener(mOnBackStackChangedListener);
        mNotesList = (NotificationsListFragment) fm.findFragmentById(R.id.notes_list);
        mNotesList.setNoteProvider(new NoteProvider());
        mNotesList.setOnNoteClickListener(new NoteClickListener());

        // Load notes
        notes = WordPress.wpDB.getLatestNotes();

        fragmentDetectors.add(new FragmentDetector(){
            @Override
            public Fragment getFragment(Note note){
                if (note.isCommentType()) {
                    return CommentDetailFragment.newInstance(note);
                }
                return null;
            }
        });
        fragmentDetectors.add(new FragmentDetector() {
            @Override
            public Fragment getFragment(Note note) {
                if (note.isMultiLineListTemplate()){
                    Fragment fragment = null;
                    if (note.isCommentLikeType())
                        fragment = new NoteCommentLikeFragment();
                    else if (note.isAutomattcherType())
                        fragment = new NoteMatcherFragment();
                    return fragment;
                }
                return null;
            }
        });
        fragmentDetectors.add(new FragmentDetector() {
            @Override
            public Fragment getFragment(Note note) {
                if (note.isSingleLineListTemplate()) {
                    return new SingleLineListFragment();
                }
                return null;
            }
        });
        fragmentDetectors.add(new FragmentDetector(){
            @Override
            public Fragment getFragment(Note note){
                AppLog.d(T.NOTIFS, String.format("Is it a big badge template? %b", note.isBigBadgeTemplate()));
                if (note.isBigBadgeTemplate()) {
                    return new BigBadgeFragment();
                }
                return null;
            }
        });

        GCMIntentService.activeNotificationsMap.clear();

        if (savedInstanceState == null) {
            launchWithNoteId();
        } else {
            mHasPerformedInitialUpdate = savedInstanceState.getBoolean(KEY_INITIAL_UPDATE);
        }

        refreshNotificationsListFragment(notes);

        if (savedInstanceState != null)
            popNoteDetail();
        if (mBroadcastReceiver == null)
            createBroadcastReceiver();

        // remove window background since background color is set in fragment (reduces overdraw)
        getWindow().setBackgroundDrawable(null);
    }

    private void createBroadcastReceiver() {
        mBroadcastReceiver = new BroadcastReceiver() {
            @Override
            public void onReceive(Context context, Intent intent) {
                notes = WordPress.wpDB.getLatestNotes();
                refreshNotificationsListFragment(notes);
            }
        };
    }

    @Override
    protected void onNewIntent(Intent intent) {
        super.onNewIntent(intent);

        GCMIntentService.activeNotificationsMap.clear();

        launchWithNoteId();
    }

    private final FragmentManager.OnBackStackChangedListener mOnBackStackChangedListener = new FragmentManager.OnBackStackChangedListener() {
        public void onBackStackChanged() {
            if (getSupportFragmentManager().getBackStackEntryCount() == 0)
                mMenuDrawer.setDrawerIndicatorEnabled(true);
        }
    };
    private boolean mHasPerformedInitialUpdate;

    /**
     * Detect if Intent has a noteId extra and display that specific note detail fragment
     */
    private void launchWithNoteId(){
        final Intent intent = getIntent();
        if (intent.hasExtra(NOTE_ID_EXTRA)) {
            int noteID = Integer.valueOf(intent.getStringExtra(NOTE_ID_EXTRA));
            Note note = WordPress.wpDB.getNoteById(noteID);
            if (note != null) {
                openNote(note);
            } else {
                // find it/load it etc
                Map<String, String> params = new HashMap<String, String>();
                params.put("ids", intent.getStringExtra(NOTE_ID_EXTRA));
                NotesResponseHandler handler = new NotesResponseHandler(){
                    @Override
                    public void onNotes(List<Note> notes){
                        // there should only be one note!
                        if (!notes.isEmpty()) {
                            Note note = notes.get(0);
                            openNote(note);
                        }
                    }
<<<<<<< HEAD
                }
            };
            getRestClientUtils().getNotifications(params, handler, handler);
=======
                };
                restClient.getNotifications(params, handler, handler);
            }
>>>>>>> 04292dec
        } else {
            // on a tablet: open first note if none selected
            String fragmentTag = mNotesList.getTag();
            if (fragmentTag != null && fragmentTag.equals("tablet-view")) {
                if (notes != null && notes.size() > 0) {
                    Note note = notes.get(0);
                    if (note != null) {
                        openNote(note);
                    }
                }
            }
            refreshNotes();
        }
    }

    @Override
    public boolean onOptionsItemSelected(final MenuItem item) {
        if (item.equals(mRefreshMenuItem)) {
            refreshNotes();
            return true;
        } else if (item.getItemId() == android.R.id.home){
            FragmentManager fm = getSupportFragmentManager();
            if (fm.getBackStackEntryCount() > 0) {
                popNoteDetail();
                return true;
            }
        }
        return super.onOptionsItemSelected(item);
    }

    @Override
    public boolean onCreateOptionsMenu(Menu menu) {
        super.onCreateOptionsMenu(menu);
        MenuInflater inflater = getSupportMenuInflater();
        inflater.inflate(R.menu.notifications, menu);
        mRefreshMenuItem = menu.findItem(R.id.menu_refresh);
        if (mShouldAnimateRefreshButton) {
            mShouldAnimateRefreshButton = false;
            startAnimatingRefreshButton(mRefreshMenuItem);
        }
        return true;
    }

    public void popNoteDetail(){
        FragmentManager fm = getSupportFragmentManager();
        Fragment f = fm.findFragmentById(R.id.commentDetail);
        if (f == null) {
            fm.popBackStack();
        }
    }
    /**
     * Tries to pick the correct fragment detail type for a given note using the
     * fragment detectors
     */
    private Fragment fragmentForNote(Note note){
        for (FragmentDetector detector: fragmentDetectors) {
            Fragment fragment = detector.getFragment(note);
            if (fragment != null){
                return fragment;
            }
        }
        return null;
    }
    /**
     *  Open a note fragment based on the type of note
     */
    private void openNote(final Note note){
        if (note == null || isFinishing())
            return;
        // if note is "unread" set note to "read"
        if (note.isUnread()) {
            // send a request to mark note as read
            getRestClientUtils().markNoteAsRead(note,
                new RestRequest.Listener(){
                    @Override
                    public void onResponse(JSONObject response){
                        if (isFinishing())
                            return;

                        final NotesAdapter notesAdapter = mNotesList.getNotesAdapter();

                        note.setUnreadCount("0");
                        if (notesAdapter.getPosition(note) < 0) {
                            //Edge case when a note is opened with a note_id, and not tapping on the list. Loop over all notes in the adapter and find a match with the noteID
                            for (int i=0; i<notesAdapter.getCount(); i++) {
                                Note item = notesAdapter.getItem(i);
                                if( item.getId().equals(note.getId()) ) {
                                    item.setUnreadCount("0");
                                    break;
                                }
                            }
                        }
                       
                        WordPress.wpDB.addNote(note, false); //Update the DB
                        notesAdapter.notifyDataSetChanged();
                    }
                },
                new RestRequest.ErrorListener(){
                    @Override
                    public void onErrorResponse(VolleyError error){
                        AppLog.d(T.NOTIFS, String.format("Failed to mark as read %s", error));
                    }
                }
            );
        }

        FragmentManager fm = getSupportFragmentManager();
        // remove the note detail if it's already on there
        if (fm.getBackStackEntryCount() > 0){
            fm.popBackStack();
        }
        Fragment fragment = fragmentForNote(note);
        if (fragment == null) {
            AppLog.d(T.NOTIFS, String.format("No fragment found for %s", note.toJSONObject()));
            return;
        }
        // swap the fragment
        NotificationFragment noteFragment = (NotificationFragment) fragment;
        Intent intent = getIntent();
        if (intent.hasExtra(NOTE_ID_EXTRA) && intent.getStringExtra(NOTE_ID_EXTRA).equals(note.getId())) {
            if (intent.hasExtra(NOTE_REPLY_EXTRA) || intent.hasExtra(NOTE_INSTANT_REPLY_EXTRA)) {
                fragment.setArguments(intent.getExtras());
            }
        }
        noteFragment.setNote(note);
        FragmentTransaction transaction = fm.beginTransaction();
        View container = findViewById(R.id.note_fragment_container);
        transaction.replace(R.id.note_fragment_container, fragment);
        transaction.setTransition(FragmentTransaction.TRANSIT_FRAGMENT_FADE);
        // only add to backstack if we're removing the list view from the fragment container
        if (container.findViewById(R.id.notes_list) != null) {
            mMenuDrawer.setDrawerIndicatorEnabled(false);
            transaction.addToBackStack(null);
        }
        transaction.commitAllowingStateLoss();
    }

    public void moderateComment(String siteId, String commentId, String status, final Note originalNote) {
        RestRequest.Listener success = new RestRequest.Listener(){
            @Override
            public void onResponse(JSONObject response){
                Map<String, String> params = new HashMap<String, String>();
                params.put("ids", originalNote.getId());
                NotesResponseHandler handler = new NotesResponseHandler() {
                    @Override
                    public void onNotes(List<Note> notes) {
                        // there should only be one note!
                        if (!notes.isEmpty()) {
                            Note updatedNote = notes.get(0);
                            updateModeratedNote(originalNote, updatedNote);
                        }
                    }
                };
                WordPress.getRestClientUtils().getNotifications(params, handler, handler);
            }
        };
        RestRequest.ErrorListener failure = new RestRequest.ErrorListener(){
            @Override
            public void onErrorResponse(VolleyError error){
                AppLog.d(T.NOTIFS, String.format("Error moderating comment: %s", error));
                if (isFinishing())
                    return;
                Toast.makeText(NotificationsActivity.this, getString(R.string.error_moderate_comment), Toast.LENGTH_LONG).show();
                FragmentManager fm = getSupportFragmentManager();
                NoteCommentFragment f = (NoteCommentFragment) fm.findFragmentById(R.id.note_fragment_container);
                if (f != null) {
                    f.animateModeration(false);
                }
            }
        };
        WordPress.getRestClientUtils().moderateComment(siteId, commentId, status, success, failure);
    }

    /*
     * passed note has just been moderated, update it in the list adapter and note fragment
     */
    private void updateModeratedNote(Note originalNote, Note updatedNote) {
        if (isFinishing())
            return;

        // TODO: position will be -1 for notes displayed from push notification, even though the note exists
        int position = mNotesList.getNotesAdapter().updateNote(originalNote, updatedNote);

        NoteCommentFragment f = (NoteCommentFragment) getSupportFragmentManager().findFragmentById(R.id.note_fragment_container);
        if (f != null) {
            // if this is the active note, update it in the fragment
            if (position >= 0 && position == mNotesList.getListView().getCheckedItemPosition()) {
                f.setNote(updatedNote);
                f.onStart();
            }
            // stop animating the moderation
            f.animateModeration(false);
        }
    }


    /*
     * triggered from the comment details fragment whenever a comment is changed (moderated, added,
     * deleted, etc.) - refresh notifications show changes are reflected here
     */
    @Override
<<<<<<< HEAD
    public void onCommentAdded() {
    }
    @Override
    public void onCommentDeleted() {
    }
    @Override
    public void onCommentModerated(final Comment comment, final Note note) {
        if (isFinishing())
            return;
        if (note == null)
            return;
        //update the moderated note by calling the server.
        Map<String, String> params = new HashMap<String, String>();
        params.put("ids", note.getId());
        NotesResponseHandler handler = new NotesResponseHandler() {
            @Override
            public void onNotes(List<Note> notes) {
                if (isFinishing())
                    return;
                // there should only be one note!
                if (!notes.isEmpty()) {
                    Note updatedNote = notes.get(0);
                    final NotificationsListFragment.NotesAdapter adapter = mNotesList.getNotesAdapter();
                    adapter.updateNote(note, updatedNote);
                    adapter.notifyDataSetChanged();
                }
            }
        };
        WordPress.getRestClientUtils().getNotifications(params, handler, handler);
    }
    @Override
    public void onCommentsModerated(final List<Comment> comments) {
=======
    public void onCommentChanged(CommentActions.ChangedFrom changedFrom) {
        refreshNotes();
>>>>>>> 04292dec
    }

    private void refreshNotificationsListFragment(List<Note> notes) {
        final NotificationsListFragment.NotesAdapter adapter = mNotesList.getNotesAdapter();
        adapter.clear();
        adapter.addAll(notes);
        adapter.notifyDataSetChanged();
        // mark last seen timestamp
        if (!notes.isEmpty()) {
            updateLastSeen(notes.get(0).getTimestamp());
        }
    }

    private void refreshNotes(){
        mFirstLoadComplete = false;
        mShouldAnimateRefreshButton = true;
        startAnimatingRefreshButton(mRefreshMenuItem);
        NotesResponseHandler notesHandler = new NotesResponseHandler(){
            @Override
            public void onNotes(final List<Note> notes) {
                mFirstLoadComplete = true;
                // nbradbury - saving notes can be slow, so do it in the background
                new Thread() {
                    @Override
                    public void run() {
                        WordPress.wpDB.clearNotes();
                        WordPress.wpDB.saveNotes(notes);
                        NotificationsActivity.this.runOnUiThread(new Runnable() {
                            @Override
                            public void run() {
                                refreshNotificationsListFragment(notes);
                                stopAnimatingRefreshButton(mRefreshMenuItem);
                            }
                        });
                    }
                }.start();
            }
            @Override
            public void onErrorResponse(VolleyError error){
                //We need to show an error message? and remove the loading indicator from the list?
                mFirstLoadComplete = true;
                final NotificationsListFragment.NotesAdapter adapter = mNotesList.getNotesAdapter();
                adapter.clear();
                adapter.addAll(new ArrayList<Note>());
                adapter.notifyDataSetChanged();
                ToastUtils.showToast(getContext(), R.string.error_refresh_notifications,
                        ToastUtils.Duration.LONG);
                stopAnimatingRefreshButton(mRefreshMenuItem);
                mShouldAnimateRefreshButton = false;
            }
        };
        NotificationUtils.refreshNotifications(notesHandler, notesHandler);
    }

<<<<<<< HEAD
    protected void updateLastSeen(String timestamp){
        getRestClientUtils().markNotificationsSeen(timestamp,
=======
    private void updateLastSeen(String timestamp){
        restClient.markNotificationsSeen(timestamp,
>>>>>>> 04292dec
            new RestRequest.Listener(){
                @Override
                public void onResponse(JSONObject response){
                    AppLog.d(T.NOTIFS, String.format("Set last seen time %s", response));
                }
            },
            new RestRequest.ErrorListener(){
                @Override
                public void onErrorResponse(VolleyError error){
                    AppLog.d(T.NOTIFS, String.format("Could not set last seen time %s", error));
                }
            }
        );
    }

    private void requestNotesBefore(final Note note){
        Map<String, String> params = new HashMap<String, String>();
        AppLog.d(T.NOTIFS, String.format("Requesting more notes before %s", note.queryJSON("timestamp", "")));
        params.put("before", note.queryJSON("timestamp", ""));
        NotesResponseHandler notesHandler = new NotesResponseHandler(){
            @Override
            public void onNotes(List<Note> notes){
                // API returns 'on or before' timestamp, so remove first item
                if (notes.size() >= 1)
                    notes.remove(0);
                NotificationsListFragment.NotesAdapter adapter = mNotesList.getNotesAdapter();
                adapter.addAll(notes);
                adapter.notifyDataSetChanged();
            }
        };
        getRestClientUtils().getNotifications(params, notesHandler, notesHandler);
    }

    private class NoteProvider implements NotificationsListFragment.NoteProvider {
        @Override
        public void onRequestMoreNotifications(ListView notesList, ListAdapter notesAdapter){
            if (mFirstLoadComplete && !mLoadingMore) {
                NotificationsListFragment.NotesAdapter adapter = mNotesList.getNotesAdapter();
                if (adapter.getCount() > 0) {
                    Note lastNote = adapter.getItem(adapter.getCount()-1);
                    requestNotesBefore(lastNote);
                }
            }
        }
    }

    private class NoteClickListener implements NotificationsListFragment.OnNoteClickListener {
        @Override
        public void onClickNote(Note note){
            openNote(note);
        }
    }

    abstract class NotesResponseHandler implements RestRequest.Listener, RestRequest.ErrorListener {
        NotesResponseHandler(){
            mLoadingMore = true;
        }
        abstract void onNotes(List<Note> notes);

        @Override
        public void onResponse(JSONObject response){
            mLoadingMore = false;

            if( response == null ) {
                //Not sure this could ever happen, but make sure we're catching all response types
                AppLog.w(T.NOTIFS, "Success, but did not receive any notes");
                notes = new ArrayList<Note>(0);
                onNotes(notes);
                return;
            }

            try {
                notes = NotificationUtils.parseNotes(response);
                onNotes(notes);
            } catch (JSONException e) {
                AppLog.e(T.NOTIFS, "Success, but can't parse the response", e);
                showError(getString(R.string.error_parsing_response));
            }
        }

        @Override
        public void onErrorResponse(VolleyError error){
            mLoadingMore = false;
            showError();
            AppLog.d(T.NOTIFS, String.format("Error retrieving notes: %s", error));
        }

        public void showError(final String errorMessage){
            Toast.makeText(NotificationsActivity.this, errorMessage, Toast.LENGTH_LONG).show();
        }

        public void showError(){
            showError(getString(R.string.error_generic));
        }
    }

    private abstract class FragmentDetector {
        abstract public Fragment getFragment(Note note);
    }

    @Override
    public void onSaveInstanceState(Bundle outState) {
        if (outState.isEmpty()) {
            outState.putBoolean("bug_19917_fix", true);
        }
        outState.putBoolean(KEY_INITIAL_UPDATE, mHasPerformedInitialUpdate);
        outState.remove(NOTE_ID_EXTRA);
        super.onSaveInstanceState(outState);
    }

    @Override
    protected void onPause() {
        super.onPause();
        unregisterReceiver(mBroadcastReceiver);
    }

    @Override
    public void onResume() {
        super.onResume();
        registerReceiver(mBroadcastReceiver, new IntentFilter(NOTIFICATION_ACTION));
    }

    @Override
    protected void onStart() {
        super.onStart();
        if (!mHasPerformedInitialUpdate) {
            mHasPerformedInitialUpdate = true;
            ReaderAuthActions.updateCookies(this);
        }
    }

    @Override
    protected Dialog onCreateDialog(int id) {
        Dialog dialog = CommentDialogs.createCommentDialog(this, id);
        if (dialog != null)
            return dialog;
        return super.onCreateDialog(id);
    }
}<|MERGE_RESOLUTION|>--- conflicted
+++ resolved
@@ -199,15 +199,9 @@
                             openNote(note);
                         }
                     }
-<<<<<<< HEAD
-                }
-            };
-            getRestClientUtils().getNotifications(params, handler, handler);
-=======
                 };
-                restClient.getNotifications(params, handler, handler);
-            }
->>>>>>> 04292dec
+                getRestClientUtils().getNotifications(params, handler, handler);
+            }
         } else {
             // on a tablet: open first note if none selected
             String fragmentTag = mNotesList.getTag();
@@ -300,7 +294,7 @@
                                 }
                             }
                         }
-                       
+
                         WordPress.wpDB.addNote(note, false); //Update the DB
                         notesAdapter.notifyDataSetChanged();
                     }
@@ -409,43 +403,8 @@
      * deleted, etc.) - refresh notifications show changes are reflected here
      */
     @Override
-<<<<<<< HEAD
-    public void onCommentAdded() {
-    }
-    @Override
-    public void onCommentDeleted() {
-    }
-    @Override
-    public void onCommentModerated(final Comment comment, final Note note) {
-        if (isFinishing())
-            return;
-        if (note == null)
-            return;
-        //update the moderated note by calling the server.
-        Map<String, String> params = new HashMap<String, String>();
-        params.put("ids", note.getId());
-        NotesResponseHandler handler = new NotesResponseHandler() {
-            @Override
-            public void onNotes(List<Note> notes) {
-                if (isFinishing())
-                    return;
-                // there should only be one note!
-                if (!notes.isEmpty()) {
-                    Note updatedNote = notes.get(0);
-                    final NotificationsListFragment.NotesAdapter adapter = mNotesList.getNotesAdapter();
-                    adapter.updateNote(note, updatedNote);
-                    adapter.notifyDataSetChanged();
-                }
-            }
-        };
-        WordPress.getRestClientUtils().getNotifications(params, handler, handler);
-    }
-    @Override
-    public void onCommentsModerated(final List<Comment> comments) {
-=======
     public void onCommentChanged(CommentActions.ChangedFrom changedFrom) {
         refreshNotes();
->>>>>>> 04292dec
     }
 
     private void refreshNotificationsListFragment(List<Note> notes) {
@@ -500,25 +459,18 @@
         NotificationUtils.refreshNotifications(notesHandler, notesHandler);
     }
 
-<<<<<<< HEAD
-    protected void updateLastSeen(String timestamp){
-        getRestClientUtils().markNotificationsSeen(timestamp,
-=======
-    private void updateLastSeen(String timestamp){
-        restClient.markNotificationsSeen(timestamp,
->>>>>>> 04292dec
-            new RestRequest.Listener(){
-                @Override
-                public void onResponse(JSONObject response){
-                    AppLog.d(T.NOTIFS, String.format("Set last seen time %s", response));
-                }
-            },
-            new RestRequest.ErrorListener(){
-                @Override
-                public void onErrorResponse(VolleyError error){
-                    AppLog.d(T.NOTIFS, String.format("Could not set last seen time %s", error));
-                }
-            }
+    private void updateLastSeen(String timestamp) {
+        getRestClientUtils().markNotificationsSeen(timestamp, new RestRequest.Listener() {
+                    @Override
+                    public void onResponse(JSONObject response) {
+                        AppLog.d(T.NOTIFS, String.format("Set last seen time %s", response));
+                    }
+                }, new RestRequest.ErrorListener() {
+                    @Override
+                    public void onErrorResponse(VolleyError error) {
+                        AppLog.d(T.NOTIFS, String.format("Could not set last seen time %s", error));
+                    }
+                }
         );
     }
 
