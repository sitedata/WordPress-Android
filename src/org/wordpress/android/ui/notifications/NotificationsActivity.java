--- conflicted
+++ resolved
@@ -250,13 +250,8 @@
     /**
      *  Open a note fragment based on the type of note
      */
-<<<<<<< HEAD
     private void openNote(final Note note) {
-        if (note == null || isFinishing() || isDestroyed()) {
-=======
-    private void openNote(final Note note, boolean scrollToNote) {
         if (note == null || isFinishing() || isActivityDestroyed()) {
->>>>>>> b83e59e8
             return;
         }
 
