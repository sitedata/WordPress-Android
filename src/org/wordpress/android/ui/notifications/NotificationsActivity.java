--- conflicted
+++ resolved
@@ -2,35 +2,19 @@
 
 import android.app.ActionBar;
 import android.app.Dialog;
-<<<<<<< HEAD
-import android.content.Intent;
-=======
 import android.app.Fragment;
 import android.app.FragmentManager;
 import android.app.FragmentTransaction;
-import android.content.BroadcastReceiver;
-import android.content.Context;
 import android.content.Intent;
-import android.content.IntentFilter;
->>>>>>> aa0977bf
 import android.os.Bundle;
 import android.view.Menu;
 import android.view.MenuInflater;
 import android.view.MenuItem;
 import android.view.View;
 
-<<<<<<< HEAD
-import com.actionbarsherlock.app.ActionBar;
-import com.actionbarsherlock.view.Menu;
-import com.actionbarsherlock.view.MenuInflater;
-import com.actionbarsherlock.view.MenuItem;
 import com.simperium.client.Bucket;
 import com.simperium.client.BucketObjectMissingException;
 import com.simperium.client.User;
-=======
-import com.android.volley.VolleyError;
-import com.wordpress.rest.RestRequest;
->>>>>>> aa0977bf
 
 import org.wordpress.android.GCMIntentService;
 import org.wordpress.android.R;
@@ -49,8 +33,8 @@
 import org.wordpress.android.util.stats.AnalyticsTracker;
 
 public class NotificationsActivity extends WPActionBarActivity
-                                   implements NotificationFragment.OnPostClickListener,
-                                              NotificationFragment.OnCommentClickListener {
+        implements NotificationFragment.OnPostClickListener,
+        NotificationFragment.OnCommentClickListener {
     public static final String NOTIFICATION_ACTION = "org.wordpress.android.NOTIFICATION";
     public static final String NOTE_ID_EXTRA = "noteId";
     public static final String FROM_NOTIFICATION_EXTRA = "fromNotification";
@@ -82,9 +66,7 @@
         mDualPane = fragmentContainer != null && getString(R.string.dual_pane_mode).equals(fragmentContainer.getTag());
 
         ActionBar actionBar = getActionBar();
-        if (actionBar != null) {
-            actionBar.setDisplayShowTitleEnabled(true);
-        }
+        actionBar.setDisplayShowTitleEnabled(true);
         setTitle(getResources().getString(R.string.notifications));
 
         FragmentManager fm = getFragmentManager();
@@ -141,7 +123,7 @@
                             } else {
                                 mSelectedReaderPost = null;
                                 mSelectedComment = null;
-                             }
+                            }
                             break;
                         case 0:
                             mMenuDrawer.setDrawerIndicatorEnabled(true);
@@ -284,8 +266,7 @@
 
         // swap the fragment
         FragmentTransaction ft = fm.beginTransaction();
-        ft.replace(R.id.layout_fragment_container, detailFragment).setTransition(
-                FragmentTransaction.TRANSIT_FRAGMENT_FADE);
+        ft.add(R.id.layout_fragment_container, detailFragment).setTransition(FragmentTransaction.TRANSIT_FRAGMENT_FADE);
 
         AnalyticsTracker.track(AnalyticsTracker.Stat.NOTIFICATIONS_OPENED_NOTIFICATION_DETAILS);
         // only add to backstack if we're removing the list view from the fragment container
@@ -300,125 +281,6 @@
         ft.commitAllowingStateLoss();
     }
 
-<<<<<<< HEAD
-=======
-    /*
-     * triggered from the comment details fragment whenever a comment is changed (moderated, added,
-     * deleted, etc.) - refresh notifications so changes are reflected here
-     */
-    @Override
-    public void onCommentChanged(CommentActions.ChangedFrom changedFrom, CommentActions.ChangeType changeType) {
-        // remove the comment detail fragment if the comment was trashed
-        if (changeType == CommentActions.ChangeType.TRASHED && changedFrom == CommentActions.ChangedFrom.COMMENT_DETAIL) {
-            FragmentManager fm = getFragmentManager();
-            if (fm.getBackStackEntryCount() > 0) {
-                fm.popBackStack();
-            }
-        }
-
-        mNotesList.animateRefresh(true);
-        refreshNotes();
-    }
-
-    private void refreshNotificationsListFragment(List<Note> notes) {
-        AppLog.d(T.NOTIFS, "refreshing note list fragment");
-        mNotesList.getNotesAdapter().addAll(notes, true);
-        // mark last seen timestamp
-        if (!notes.isEmpty()) {
-            updateLastSeen(notes.get(0).getTimestamp());
-        }
-    }
-
-    public void refreshNotes() {
-        if (!NetworkUtils.isNetworkAvailable(this)) {
-            mNotesList.animateRefresh(false);
-            return;
-        }
-
-        mFirstLoadComplete = false;
-        NotesResponseHandler notesHandler = new NotesResponseHandler(){
-            @Override
-            public void onNotes(final List<Note> notes) {
-                mFirstLoadComplete = true;
-                mNotesList.setAllNotesLoaded(false);
-                // nbradbury - saving notes can be slow, so do it in the background
-                new Thread() {
-                    @Override
-                    public void run() {
-                        WordPress.wpDB.saveNotes(notes, true);
-                        NotificationsActivity.this.runOnUiThread(new Runnable() {
-                            @Override
-                            public void run() {
-                                refreshNotificationsListFragment(notes);
-                                mNotesList.animateRefresh(false);
-                            }
-                        });
-                    }
-                }.start();
-            }
-            @Override
-            public void onErrorResponse(VolleyError error){
-                //We need to show an error message? and remove the loading indicator from the list?
-                mFirstLoadComplete = true;
-                mNotesList.getNotesAdapter().addAll(new ArrayList<Note>(), true);
-                ToastUtils.showToastOrAuthAlert(NotificationsActivity.this, error, getString(R.string.error_refresh_notifications));
-                mNotesList.animateRefresh(false);
-            }
-        };
-        NotificationUtils.refreshNotifications(notesHandler, notesHandler);
-    }
-
-    private void updateLastSeen(String timestamp) {
-        getRestClientUtils().markNotificationsSeen(timestamp, new RestRequest.Listener() {
-                    @Override
-                    public void onResponse(JSONObject response) {
-                        AppLog.d(T.NOTIFS, String.format("Set last seen time %s", response));
-                    }
-                }, new RestRequest.ErrorListener() {
-                    @Override
-                    public void onErrorResponse(VolleyError error) {
-                        AppLog.d(T.NOTIFS, String.format("Could not set last seen time %s", error));
-                    }
-                }
-        );
-    }
-
-    private void requestNotesBefore(final Note note){
-        Map<String, String> params = new HashMap<String, String>();
-        AppLog.d(T.NOTIFS, String.format("Requesting more notes before %s", note.queryJSON("timestamp", "")));
-        params.put("before", note.queryJSON("timestamp", ""));
-        NotesResponseHandler notesHandler = new NotesResponseHandler(){
-            @Override
-            public void onNotes(List<Note> notes){
-                // API returns 'on or before' timestamp, so remove first item
-                if (notes.size() >= 1)
-                    notes.remove(0);
-                mNotesList.setAllNotesLoaded(notes.size() == 0);
-                mNotesList.getNotesAdapter().addAll(notes, false);
-            }
-        };
-        getRestClientUtils().getNotifications(params, notesHandler, notesHandler);
-    }
-
-    private class NoteProvider implements NotificationsListFragment.NoteProvider {
-        @Override
-        public boolean canRequestMore() {
-            return mFirstLoadComplete && !mLoadingMore;
-        }
-
-        @Override
-        public void onRequestMoreNotifications(){
-            if (canRequestMore()) {
-                NotesAdapter adapter = mNotesList.getNotesAdapter();
-                if (adapter.getCount() > 0) {
-                    Note lastNote = adapter.getItem(adapter.getCount()-1);
-                    requestNotesBefore(lastNote);
-                }
-            }
-        }
-    }
-
->>>>>>> aa0977bf
     private class NoteClickListener implements NotificationsListFragment.OnNoteClickListener {
         @Override
         public void onClickNote(Note note){
@@ -476,9 +338,9 @@
         String tagForFragment = getString(R.string.fragment_tag_reader_post_detail);
         FragmentTransaction ft = getFragmentManager().beginTransaction();
         ft.replace(R.id.layout_fragment_container, readerFragment, tagForFragment)
-          .setTransition(FragmentTransaction.TRANSIT_FRAGMENT_FADE)
-          .addToBackStack(tagForFragment)
-          .commit();
+                .setTransition(FragmentTransaction.TRANSIT_FRAGMENT_FADE)
+                .addToBackStack(tagForFragment)
+                .commit();
     }
 
     /**
@@ -492,8 +354,8 @@
         String tagForFragment = getString(R.string.fragment_tag_comment_detail);
         FragmentTransaction ft = getFragmentManager().beginTransaction();
         ft.replace(R.id.layout_fragment_container, commentFragment, tagForFragment)
-          .setTransition(FragmentTransaction.TRANSIT_FRAGMENT_FADE)
-          .addToBackStack(tagForFragment)
-          .commit();
+                .setTransition(FragmentTransaction.TRANSIT_FRAGMENT_FADE)
+                .addToBackStack(tagForFragment)
+                .commit();
     }
 }