package org.wordpress.android.ui.posts;

import android.app.Activity;
import android.app.AlertDialog;
import android.app.DatePickerDialog;
import android.app.Dialog;
import android.app.ProgressDialog;
import android.app.TimePickerDialog;
import android.content.DialogInterface;
import android.content.Intent;
import android.graphics.Bitmap;
import android.graphics.BitmapFactory;
import android.location.Address;
import android.location.Geocoder;
import android.location.Location;
import android.location.LocationManager;
import android.net.Uri;
import android.os.AsyncTask;
import android.os.Bundle;
import android.os.Environment;
import android.os.Handler;
import android.provider.MediaStore;
import android.text.Editable;
import android.text.Html;
import android.text.Layout;
import android.text.Selection;
import android.text.Spannable;
import android.text.SpannableStringBuilder;
import android.text.TextWatcher;
import android.text.format.DateUtils;
import android.text.method.ArrowKeyMovementMethod;
import android.text.style.AlignmentSpan;
import android.text.style.CharacterStyle;
import android.text.style.QuoteSpan;
import android.text.style.StrikethroughSpan;
import android.text.style.StyleSpan;
import android.text.style.URLSpan;
import android.view.ContextMenu;
import android.view.Display;
import android.view.LayoutInflater;
import android.view.MenuItem;
import android.view.MotionEvent;
import android.view.View;
import android.view.View.OnClickListener;
import android.view.View.OnFocusChangeListener;
import android.view.View.OnTouchListener;
import android.view.ViewGroup;
import android.view.WindowManager;
import android.view.animation.AlphaAnimation;
import android.widget.ArrayAdapter;
import android.widget.Button;
import android.widget.CheckBox;
import android.widget.CompoundButton;
import android.widget.CompoundButton.OnCheckedChangeListener;
import android.widget.DatePicker;
import android.widget.EditText;
import android.widget.ImageButton;
import android.widget.RelativeLayout;
import android.widget.SeekBar;
import android.widget.SeekBar.OnSeekBarChangeListener;
import android.widget.Spinner;
import android.widget.TextView;
import android.widget.TimePicker;
import android.widget.Toast;
import android.widget.ToggleButton;

import com.actionbarsherlock.app.ActionBar;
import com.actionbarsherlock.app.SherlockActivity;
import com.actionbarsherlock.view.MenuInflater;
import com.google.gson.Gson;
import com.google.gson.reflect.TypeToken;

import org.json.JSONArray;
import org.wordpress.android.Constants;
import org.wordpress.android.R;
import org.wordpress.android.WordPress;
import org.wordpress.android.models.Blog;
import org.wordpress.android.models.MediaFile;
import org.wordpress.android.models.Post;
import org.wordpress.android.ui.accounts.NewAccountActivity;
<<<<<<< HEAD
import org.wordpress.android.ui.media.MediaUtils;
import org.wordpress.android.ui.media.MediaUtils.LaunchCameraCallback;
import org.wordpress.android.ui.media.MediaUtils.RequestCode;
import org.wordpress.android.util.DeviceUtils;
import org.wordpress.android.util.ImageHelper;
=======
import org.wordpress.android.util.DeviceUtils;
import org.wordpress.android.util.ImageHelper;
import org.wordpress.android.util.JSONUtil;
>>>>>>> 2207022f
import org.wordpress.android.util.LocationHelper;
import org.wordpress.android.util.LocationHelper.LocationResult;
import org.wordpress.android.util.PostUploadService;
import org.wordpress.android.util.StringUtils;
import org.wordpress.android.util.WPEditText;
import org.wordpress.android.util.WPHtml;
import org.wordpress.android.util.WPImageSpan;
import org.wordpress.android.util.WPUnderlineSpan;
import org.xmlrpc.android.ApiHelper;

import java.io.File;
import java.io.FileOutputStream;
import java.io.IOException;
import java.io.InputStream;
import java.io.OutputStream;
import java.io.Serializable;
import java.lang.reflect.Type;
import java.net.URL;
import java.util.ArrayList;
import java.util.Calendar;
import java.util.Date;
import java.util.HashSet;
import java.util.List;
import java.util.Locale;
import java.util.Map;
import java.util.Random;
import java.util.Vector;

public class EditPostActivity extends SherlockActivity implements OnClickListener, OnTouchListener, TextWatcher,
        WPEditText.OnSelectionChangedListener, OnFocusChangeListener, WPEditText.EditTextImeBackListener {

    private static final int AUTOSAVE_DELAY_MILLIS = 60000;

    private static final int ACTIVITY_REQUEST_CODE_CREATE_LINK = 4;
    private static final int ACTIVITY_REQUEST_CODE_SELECT_CATEGORIES = 5;

    private static final int ID_DIALOG_DATE = 0;
    private static final int ID_DIALOG_TIME = 1;
    private static final int ID_DIALOG_LOADING = 2;
    private static final int ID_DIALOG_DOWNLOAD = 3;

    private static final String CATEGORY_PREFIX_TAG = "category-";

    private Blog mBlog;
    private Post mPost;
    // Used to restore post content if 'Discard' is chosen when leaving the editor.
    private Post mOriginalPost;

    private WPEditText mContentEditText;
    private ImageButton mAddPictureButton;
    private Spinner mStatusSpinner;
    private EditText mTitleEditText, mPasswordEditText, mTagsEditText, mExcerptEditText;
    private TextView mLocationText, mPubDateText;
    private ToggleButton mBoldToggleButton, mEmToggleButton, mBquoteToggleButton;
    private ToggleButton mUnderlineToggleButton, mStrikeToggleButton;
    private Button mPubDateButton, mLinkButton, mMoreButton;
    private RelativeLayout mFormatBar;

    private Location mCurrentLocation;
    private LocationHelper mLocationHelper;
    private Handler mAutoSaveHandler;
    private ArrayList<String> mCategories;

    private boolean mIsPage = false;
    private boolean mIsNew = false;
    private boolean mLocalDraft = false;
    private boolean mIsCustomPubDate = false;
    private boolean mIsBackspace = false;
    private boolean mScrollDetected = false;

    private String mAccountName = "";
    private int mQuickMediaType = -1;
    private String mMediaCapturePath = "";

    private String[] mPostFormats = null;
    private String[] mPostFormatTitles = null;

    private int mBlogID = -1;
    private long mPostID = -1;
    private long mCustomPubDate = 0;

    private int mYear, mMonth, mDay, mHour, mMinute;
    private int mStyleStart, mSelectionStart, mSelectionEnd;
    private int mLastPosition = -1;
    private int mCurrentActivityRequest = -1;

    private float mLastYPos = 0;

    @Override
    public void onCreate(Bundle savedInstanceState) {
        super.onCreate(savedInstanceState);
        Bundle extras = getIntent().getExtras();

        ActionBar actionBar = getSupportActionBar();
        actionBar.setHomeButtonEnabled(true);
        actionBar.setDisplayHomeAsUpEnabled(true);

        Calendar c = Calendar.getInstance();
        mYear = c.get(Calendar.YEAR);
        mMonth = c.get(Calendar.MONTH);
        mDay = c.get(Calendar.DAY_OF_MONTH);
        mHour = c.get(Calendar.HOUR_OF_DAY);
        mMinute = c.get(Calendar.MINUTE);
        mCategories = new ArrayList<String>();
        mAutoSaveHandler = new Handler();

        String action = getIntent().getAction();
        if (Intent.ACTION_SEND.equals(action) || Intent.ACTION_SEND_MULTIPLE.equals(action)) {
            // We arrived here from a share action
            if (!selectBlogForShareAction())
                return;
        } else {
            initBlog();
            if (extras != null) {
                mAccountName = StringUtils.unescapeHTML(extras.getString("accountName"));
                mPostID = extras.getLong("postID");
                mLocalDraft = extras.getBoolean("localDraft", false);
                mIsPage = extras.getBoolean("isPage", false);
                mIsNew = extras.getBoolean("isNew", false);

                if (savedInstanceState != null) {
                    mCurrentActivityRequest = savedInstanceState.getInt("currentActivityRequest");
                    if (savedInstanceState.getString("mediaCapturePath") != null)
                        mMediaCapturePath = savedInstanceState.getString("mediaCapturePath");
                } else {
                    mQuickMediaType = extras.getInt("quick-media", -1);
                }

                if (extras.getBoolean("isQuickPress")) {
                    mBlogID = extras.getInt("id");
                } else {
                    mBlogID = WordPress.currentBlog.getId();
                }

                try {
                    mBlog = new Blog(mBlogID);
                    WordPress.currentBlog = mBlog;
                } catch (Exception e) {
                    showBlogErrorAndFinish();
                    return;
                }

                if (!mIsNew) {
                    try {
                        mPost = new Post(mBlogID, mPostID, mIsPage);
                        if (mPost == null) {
                            // big oopsie
                            Toast.makeText(this, getResources().getText(R.string.post_not_found), Toast.LENGTH_LONG).show();
                            finish();
                            return;
                        } else {
                            WordPress.currentPost = mPost;
                            mOriginalPost = new Post(mBlogID, mPostID, mIsPage);
                        }
                    } catch (Exception e) {
                        e.printStackTrace();
                        finish();
                    }
                }
            }

            if (mIsNew) {
                mLocalDraft = true;
                setTitle(StringUtils.unescapeHTML(WordPress.currentBlog.getBlogName()) + " - "
                        + getString((mIsPage) ? R.string.new_page : R.string.new_post));
            } else {
                setTitle(StringUtils.unescapeHTML(WordPress.currentBlog.getBlogName()) + " - "
                        + getString((mIsPage) ? R.string.edit_page : R.string.edit_post));
            }
        }

        setContentView(R.layout.edit);
        mContentEditText = (WPEditText) findViewById(R.id.postContent);
        mTitleEditText = (EditText) findViewById(R.id.title);
        mExcerptEditText = (EditText) findViewById(R.id.postExcerpt);
        mPasswordEditText = (EditText) findViewById(R.id.post_password);
        mLocationText = (TextView) findViewById(R.id.locationText);
        mBoldToggleButton = (ToggleButton) findViewById(R.id.bold);
        mEmToggleButton = (ToggleButton) findViewById(R.id.em);
        mBquoteToggleButton = (ToggleButton) findViewById(R.id.bquote);
        mUnderlineToggleButton = (ToggleButton) findViewById(R.id.underline);
        mStrikeToggleButton = (ToggleButton) findViewById(R.id.strike);
        mAddPictureButton = (ImageButton) findViewById(R.id.addPictureButton);
        mPubDateButton = (Button) findViewById(R.id.pubDateButton);
        mPubDateText = (TextView) findViewById(R.id.pubDate);
        mLinkButton = (Button) findViewById(R.id.link);
        mMoreButton = (Button) findViewById(R.id.more);
        mStatusSpinner = (Spinner) findViewById(R.id.status);
        mTagsEditText = (EditText) findViewById(R.id.tags);
        mFormatBar = (RelativeLayout) findViewById(R.id.formatBar);

        // Set header labels to upper case
        ((TextView) findViewById(R.id.categoryLabel)).setText(getResources().getString(R.string.categories).toUpperCase());
        ((TextView) findViewById(R.id.statusLabel)).setText(getResources().getString(R.string.status).toUpperCase());
        ((TextView) findViewById(R.id.postFormatLabel)).setText(getResources().getString(R.string.post_format).toUpperCase());
        ((TextView) findViewById(R.id.pubDateLabel)).setText(getResources().getString(R.string.publish_date).toUpperCase());

        if (mIsPage) { // remove post specific views
            mExcerptEditText.setVisibility(View.GONE);
            (findViewById(R.id.sectionTags)).setVisibility(View.GONE);
            (findViewById(R.id.sectionCategories)).setVisibility(View.GONE);
            (findViewById(R.id.sectionLocation)).setVisibility(View.GONE);
            (findViewById(R.id.postFormatLabel)).setVisibility(View.GONE);
            (findViewById(R.id.postFormat)).setVisibility(View.GONE);
        } else {
            if (mBlog.getPostFormats().equals("")) {
                List<Object> args = new Vector<Object>();
                args.add(mBlog);
                args.add(this);
                new ApiHelper.getPostFormatsTask().execute(args);
                mPostFormatTitles = getResources().getStringArray(R.array.post_formats_array);
                String defaultPostFormatTitles[] = {"aside", "audio", "chat", "gallery", "image", "link", "quote", "standard", "status",
                        "video"};
                mPostFormats = defaultPostFormatTitles;
            } else {
                try {
                    Gson gson = new Gson();
                    Type type = new TypeToken<Map<String, String>>() {
                    }.getType();
                    Map<String, String> jsonPostFormats = gson.fromJson(mBlog.getPostFormats(), type);
                    mPostFormats = new String[jsonPostFormats.size()];
                    mPostFormatTitles = new String[jsonPostFormats.size()];
                    int i = 0;
                    for (Map.Entry<String, String> entry : jsonPostFormats.entrySet()) {
                        String key = entry.getKey();
                        String val = entry.getValue();
                        mPostFormats[i] = key;
                        mPostFormatTitles[i] = val;
                        i++;
                    }
                } catch (Exception e) {
                    e.printStackTrace();
                }
            }
            Spinner pfSpinner = (Spinner) findViewById(R.id.postFormat);
            ArrayAdapter<String> pfAdapter = new ArrayAdapter<String>(this, android.R.layout.simple_spinner_item, mPostFormatTitles);
            pfAdapter.setDropDownViewResource(android.R.layout.simple_spinner_dropdown_item);
            pfSpinner.setAdapter(pfAdapter);
            String activePostFormat = "standard";
            if (!mIsNew) {
                try {
                    if (!mPost.getWP_post_format().equals(""))
                        activePostFormat = mPost.getWP_post_format();
                } catch (Exception e) {
                    e.printStackTrace();
                }
            }
            for (int i = 0; i < mPostFormats.length; i++) {
                if (mPostFormats[i].equals(activePostFormat))
                    pfSpinner.setSelection(i);
            }

            if (Intent.ACTION_SEND.equals(action) || Intent.ACTION_SEND_MULTIPLE.equals(action))
                setContent();
        }

        String[] items = new String[]{getResources().getString(R.string.publish_post), getResources().getString(R.string.draft),
                getResources().getString(R.string.pending_review), getResources().getString(R.string.post_private)};

        ArrayAdapter<String> adapter = new ArrayAdapter<String>(this, android.R.layout.simple_spinner_item, items);
        adapter.setDropDownViewResource(android.R.layout.simple_spinner_dropdown_item);
        mStatusSpinner.setAdapter(adapter);

        getLocationProvider();

        if (mIsNew) {
            if (mQuickMediaType >= 0) {
                // User selected a 'Quick (media type)' option in the menu drawer
                if (mQuickMediaType == Constants.QUICK_POST_PHOTO_CAMERA)
                    launchCamera();
                else if (mQuickMediaType == Constants.QUICK_POST_PHOTO_LIBRARY)
                    launchPictureLibrary();
                else if (mQuickMediaType == Constants.QUICK_POST_VIDEO_CAMERA)
                    launchVideoCamera();
                else if (mQuickMediaType == Constants.QUICK_POST_VIDEO_LIBRARY)
                    launchVideoLibrary();
                mLocalDraft = extras.getBoolean("localDraft");
            }
            
            if (extras.containsKey("content")) {
                mContentEditText.setText(extras.getString("content"));
            }
        } else {
            mTitleEditText.setText(mPost.getTitle());
            mExcerptEditText.setText(mPost.getMt_excerpt());

            if (mPost.isUploaded()) {
                items = new String[]{
                        getResources().getString(R.string.publish_post),
                        getResources().getString(R.string.draft),
                        getResources().getString(R.string.pending_review),
                        getResources().getString(R.string.post_private)
                };
                adapter = new ArrayAdapter<String>(this, android.R.layout.simple_spinner_item,
                        items);
                mStatusSpinner.setAdapter(adapter);
            }

            String contentHTML;

            if (!mPost.getMt_text_more().equals("")) {
                if (mPost.isLocalDraft())
                    contentHTML = mPost.getDescription() + "\n&lt;!--more--&gt;\n"
                            + mPost.getMt_text_more();
                else
                    contentHTML = mPost.getDescription() + "\n<!--more-->\n"
                            + mPost.getMt_text_more();
            } else
                contentHTML = mPost.getDescription();

            try {
                if (mPost.isLocalDraft())
                    mContentEditText.setText(WPHtml.fromHtml(contentHTML.replaceAll("\uFFFC", ""),
                            EditPostActivity.this, mPost));
                else
                    mContentEditText.setText(contentHTML.replaceAll("\uFFFC", ""));
            } catch (Exception e) {
                e.printStackTrace();
            }

            long pubDate = mPost.getDate_created_gmt();
            if (pubDate != 0) {
                try {
                    int flags = 0;
                    flags |= android.text.format.DateUtils.FORMAT_SHOW_DATE;
                    flags |= android.text.format.DateUtils.FORMAT_ABBREV_MONTH;
                    flags |= android.text.format.DateUtils.FORMAT_SHOW_YEAR;
                    flags |= android.text.format.DateUtils.FORMAT_SHOW_TIME;
                    String formattedDate = DateUtils.formatDateTime(EditPostActivity.this, pubDate,
                            flags);
                    mPubDateText.setText(formattedDate);
                } catch (Exception e) {
                    e.printStackTrace();
                }
            }

            if (mPost.getWP_password() != null)
                mPasswordEditText.setText(mPost.getWP_password());

            if (mPost.getPost_status() != null) {
                String status = mPost.getPost_status();

                if (status.equals("publish")) {
                    mStatusSpinner.setSelection(0, true);
                } else if (status.equals("draft")) {
                    mStatusSpinner.setSelection(1, true);
                } else if (status.equals("pending")) {
                    mStatusSpinner.setSelection(2, true);
                } else if (status.equals("private")) {
                    mStatusSpinner.setSelection(3, true);
                } else if (status.equals("localdraft")) {
                    mStatusSpinner.setSelection(0, true);
                }
            }

            if (!mIsPage) {
                if (mPost.getJSONCategories() != null) {
                    mCategories = JSONUtil.fromJSONArrayToStringList(mPost.getJSONCategories());
                }

                Double latitude = mPost.getLatitude();
                Double longitude = mPost.getLongitude();

                if (latitude != 0.0) {
                    new getAddressTask().execute(latitude, longitude);
                }
            }
            String tags = mPost.getMt_keywords();
            if (!tags.equals("")) {
                mTagsEditText.setText(tags);
            }
        }

        populateSelectedCategories();

        registerForContextMenu(mAddPictureButton);
        mContentEditText.setOnSelectionChangedListener(this);
        mContentEditText.setOnEditTextImeBackListener(this);
        mContentEditText.setOnTouchListener(this);
        mContentEditText.addTextChangedListener(this);
        mContentEditText.setOnFocusChangeListener(this);
        mAddPictureButton.setOnClickListener(this);
        mPubDateButton.setOnClickListener(this);
        mBoldToggleButton.setOnClickListener(this);
        mLinkButton.setOnClickListener(this);
        mEmToggleButton.setOnClickListener(this);
        mUnderlineToggleButton.setOnClickListener(this);
        mStrikeToggleButton.setOnClickListener(this);
        mBquoteToggleButton.setOnClickListener(this);
        mMoreButton.setOnClickListener(this);
    }

    @Override
    protected void onResume() {
        super.onResume();
        if (mAutoSaveHandler != null)
            mAutoSaveHandler.postDelayed(autoSaveRunnable, 60000);
    }

    @Override
    protected void onPause() {
        super.onPause();
        if (mLocationHelper != null)
            mLocationHelper.cancelTimer();

        if (mAutoSaveHandler != null)
            mAutoSaveHandler.removeCallbacks(autoSaveRunnable);
    }

    @Override
    public void onSaveInstanceState(Bundle savedInstanceState) {
        super.onSaveInstanceState(savedInstanceState);
        savedInstanceState.putInt("currentActivityRequest", mCurrentActivityRequest);
        if (!mMediaCapturePath.equals(""))
            savedInstanceState.putString("mediaCapturePath", mMediaCapturePath);
    }

    public void onCreateContextMenu(ContextMenu menu, View v,
                                    ContextMenu.ContextMenuInfo menuInfo) {
        menu.add(0, 0, 0, getResources().getText(R.string.select_photo));
        if (DeviceUtils.getInstance().hasCamera(getApplicationContext())) {
            menu.add(0, 1, 0, getResources().getText(R.string.take_photo));
        }
        menu.add(0, 2, 0, getResources().getText(R.string.select_video));
        if (DeviceUtils.getInstance().hasCamera(getApplicationContext())) {
            menu.add(0, 3, 0, getResources().getText(R.string.take_video));
        }
    }

    @Override
    public boolean onContextItemSelected(MenuItem item) {
        switch (item.getItemId()) {
            case 0:
                launchPictureLibrary();
                return true;
            case 1:
                launchCamera();
                return true;
            case 2:
                launchVideoLibrary();
                return true;
            case 3:
                launchVideoCamera();
                return true;
        }
        return false;
    }

    @Override
    public boolean onCreateOptionsMenu(com.actionbarsherlock.view.Menu menu) {
        super.onCreateOptionsMenu(menu);
        MenuInflater inflater = getSupportMenuInflater();
        inflater.inflate(R.menu.edit, menu);
        return true;
    }

    // Menu actions
    @Override
    public boolean onOptionsItemSelected(com.actionbarsherlock.view.MenuItem item) {
        int itemId = item.getItemId();
        if (itemId == R.id.menu_edit_post) {
            if (mAutoSaveHandler != null)
                mAutoSaveHandler.removeCallbacks(autoSaveRunnable);
            if (savePost(false, false)) {
                if (mQuickMediaType >= 0) {
                    if (mQuickMediaType == Constants.QUICK_POST_PHOTO_CAMERA || mQuickMediaType == Constants.QUICK_POST_PHOTO_LIBRARY)
                        mPost.setQuickPostType("QuickPhoto");
                    else if (mQuickMediaType == Constants.QUICK_POST_VIDEO_CAMERA || mQuickMediaType == Constants.QUICK_POST_VIDEO_LIBRARY)
                        mPost.setQuickPostType("QuickVideo");
                }
                WordPress.currentPost = mPost;
                startService(new Intent(this, PostUploadService.class));
                Intent i = new Intent();
                i.putExtra("shouldRefresh", true);
                setResult(RESULT_OK, i);
                finish();
            }
            return true;
        } else if (itemId == android.R.id.home) {
            showCancelAlert(true);
            return true;
        }
        return false;
    }

    @Override
    public void onFocusChange(View v, boolean hasFocus) {
        if (hasFocus && mFormatBar.getVisibility() != View.VISIBLE)
            showFormatBar();
        else if (!hasFocus && mFormatBar.getVisibility() == View.VISIBLE)
            hideFormatBar();
    }

    @Override
    public void onImeBack(WPEditText ctrl, String text) {
        if (mFormatBar.getVisibility() == View.VISIBLE)
            hideFormatBar();
    }

    private void showFormatBar() {
        mFormatBar.setVisibility(View.VISIBLE);
        AlphaAnimation fadeInAnimation = new AlphaAnimation(0.0f, 1.0f);
        fadeInAnimation.setDuration(500);
        mFormatBar.startAnimation(fadeInAnimation);
    }

    private void hideFormatBar() {
        AlphaAnimation fadeOutAnimation = new AlphaAnimation(1.0f, 0.0f);
        fadeOutAnimation.setDuration(500);
        mFormatBar.startAnimation(fadeOutAnimation);
        mFormatBar.setVisibility(View.GONE);
    }

    @Override
    public void onClick(View v) {
        int id = v.getId();
        if (id == R.id.bold) {
            formatBtnClick(mBoldToggleButton, "strong");
        } else if (id == R.id.em) {
            formatBtnClick(mEmToggleButton, "em");
        } else if (id == R.id.underline) {
            formatBtnClick(mUnderlineToggleButton, "u");
        } else if (id == R.id.strike) {
            formatBtnClick(mStrikeToggleButton, "strike");
        } else if (id == R.id.bquote) {
            formatBtnClick(mBquoteToggleButton, "blockquote");
        } else if (id == R.id.more) {
            mSelectionEnd = mContentEditText.getSelectionEnd();
            Editable str = mContentEditText.getText();
            str.insert(mSelectionEnd, "\n<!--more-->\n");
        } else if (id == R.id.link) {
            mSelectionStart = mContentEditText.getSelectionStart();
            mStyleStart = mSelectionStart;
            mSelectionEnd = mContentEditText.getSelectionEnd();
            if (mSelectionStart > mSelectionEnd) {
                int temp = mSelectionEnd;
                mSelectionEnd = mSelectionStart;
                mSelectionStart = temp;
            }
            Intent i = new Intent(EditPostActivity.this, EditLinkActivity.class);
            if (mSelectionEnd > mSelectionStart) {
                String selectedText = mContentEditText.getText().subSequence(mSelectionStart, mSelectionEnd).toString();
                i.putExtra("selectedText", selectedText);
            }
            startActivityForResult(i, ACTIVITY_REQUEST_CODE_CREATE_LINK);
        } else if (id == R.id.addPictureButton) {
            mAddPictureButton.performLongClick();
        } else if (id == R.id.pubDateButton) {
            showDialog(ID_DIALOG_DATE);
        } else if (id == R.id.selectCategories) {
            Bundle bundle = new Bundle();
            bundle.putInt("id", mBlogID);
            if (mCategories.size() > 0) {
                bundle.putSerializable("categories", new HashSet<String>(mCategories));
            }
            Intent categoriesIntent = new Intent(EditPostActivity.this, SelectCategoriesActivity.class);
            categoriesIntent.putExtras(bundle);
            startActivityForResult(categoriesIntent, ACTIVITY_REQUEST_CODE_SELECT_CATEGORIES);
        } else if (id == R.id.categoryButton) {
            onCategoryButtonClick(v);
        } else if (id == R.id.post) {
            if (mAutoSaveHandler != null)
                mAutoSaveHandler.removeCallbacks(autoSaveRunnable);
            if (savePost(false, false)) {
                if (mPost.isUploaded() || !mPost.getPost_status().equals("localdraft")) {
                    if (mQuickMediaType >= 0) {
                        if (mQuickMediaType == Constants.QUICK_POST_PHOTO_CAMERA || mQuickMediaType == Constants.QUICK_POST_PHOTO_LIBRARY)
                            mPost.setQuickPostType("QuickPhoto");
                        else if (mQuickMediaType == Constants.QUICK_POST_VIDEO_CAMERA || mQuickMediaType == Constants.QUICK_POST_VIDEO_LIBRARY)
                            mPost.setQuickPostType("QuickVideo");
                    }

                    WordPress.currentPost = mPost;
                    startService(new Intent(this, PostUploadService.class));
                }
                finish();
            }
        } else if (id == R.id.viewMap) {
            Double latitude = 0.0;
            try {
                latitude = mCurrentLocation.getLatitude();
            } catch (Exception e) {
                e.printStackTrace();
            }
            if (latitude != 0.0) {
                String uri = "geo:" + latitude + "," + mCurrentLocation.getLongitude();
                startActivity(new Intent(android.content.Intent.ACTION_VIEW, Uri.parse(uri)));
            } else {
                Toast.makeText(EditPostActivity.this, getResources().getText(R.string.location_toast), Toast.LENGTH_SHORT).show();
            }
        } else if (id == R.id.updateLocation) {
            mLocationHelper.getLocation(EditPostActivity.this, locationResult);
        } else if (id == R.id.removeLocation) {
            if (mCurrentLocation != null) {
                mCurrentLocation.setLatitude(0.0);
                mCurrentLocation.setLongitude(0.0);
            }
            if (mPost != null) {
                mPost.setLatitude(0.0);
                mPost.setLongitude(0.0);
            }
            mLocationText.setText("");
        }
    }

    @Override
    public boolean onTouch(View v, MotionEvent event) {

        if (mFormatBar.getVisibility() != View.VISIBLE)
            showFormatBar();

        float pos = event.getY();

        if (event.getAction() == 0)
            mLastYPos = pos;

        if (event.getAction() > 1) {
            if (((mLastYPos - pos) > 2.0f) || ((pos - mLastYPos) > 2.0f))
                mScrollDetected = true;
        }

        mLastYPos = pos;

        if (event.getAction() == 1 && !mScrollDetected) {
            Layout layout = ((TextView) v).getLayout();
            int x = (int) event.getX();
            int y = (int) event.getY();

            x += v.getScrollX();
            y += v.getScrollY();
            if (layout != null) {
                int line = layout.getLineForVertical(y);
                int charPosition = layout.getOffsetForHorizontal(line, x);

                final Spannable s = mContentEditText.getText();
                // check if image span was tapped
                WPImageSpan[] image_spans = s.getSpans(charPosition, charPosition, WPImageSpan.class);

                if (image_spans.length != 0) {
                    final WPImageSpan span = image_spans[0];
                    if (!span.isVideo()) {
                        LayoutInflater factory = LayoutInflater.from(EditPostActivity.this);
                        final View alertView = factory.inflate(R.layout.alert_image_options, null);
                        final TextView imageWidthText = (TextView) alertView.findViewById(R.id.imageWidthText);
                        final EditText titleText = (EditText) alertView.findViewById(R.id.title);
                        // final EditText descText = (EditText)
                        // alertView.findViewById(R.id.description);
                        final EditText caption = (EditText) alertView.findViewById(R.id.caption);
                        final CheckBox featuredCheckBox = (CheckBox) alertView.findViewById(R.id.featuredImage);
                        final CheckBox featuredInPostCheckBox = (CheckBox) alertView.findViewById(R.id.featuredInPost);

                        // show featured image checkboxes if theme support it
                        if (WordPress.currentBlog.isFeaturedImageCapable()) {
                            featuredCheckBox.setVisibility(View.VISIBLE);
                            featuredInPostCheckBox.setVisibility(View.VISIBLE);
                        }

                        featuredCheckBox.setOnCheckedChangeListener(new OnCheckedChangeListener() {
                            @Override
                            public void onCheckedChanged(CompoundButton buttonView, boolean isChecked) {
                                if (isChecked) {
                                    featuredInPostCheckBox.setVisibility(View.VISIBLE);
                                } else {
                                    featuredInPostCheckBox.setVisibility(View.GONE);
                                }

                            }
                        });

                        final SeekBar seekBar = (SeekBar) alertView.findViewById(R.id.imageWidth);
                        final Spinner alignmentSpinner = (Spinner) alertView.findViewById(R.id.alignment_spinner);
                        ArrayAdapter<CharSequence> adapter = ArrayAdapter.createFromResource(EditPostActivity.this, R.array.alignment_array,
                                android.R.layout.simple_spinner_item);
                        adapter.setDropDownViewResource(android.R.layout.simple_spinner_dropdown_item);
                        alignmentSpinner.setAdapter(adapter);

                        imageWidthText.setText(String.valueOf(span.getWidth()) + "px");
                        seekBar.setProgress(span.getWidth());
                        titleText.setText(span.getTitle());
                        // descText.setText(span.getDescription());
                        caption.setText(span.getCaption());
                        featuredCheckBox.setChecked(span.isFeatured());

                        if (span.isFeatured())
                            featuredInPostCheckBox.setVisibility(View.VISIBLE);
                        else
                            featuredInPostCheckBox.setVisibility(View.GONE);

                        featuredInPostCheckBox.setChecked(span.isFeaturedInPost());

                        alignmentSpinner.setSelection(span.getHorizontalAlignment(), true);

                        seekBar.setMax(span.getWidth() / 10);
                        if (span.getWidth() != 0)
                            seekBar.setProgress(span.getWidth() / 10);
                        seekBar.setOnSeekBarChangeListener(new OnSeekBarChangeListener() {

                            @Override
                            public void onStopTrackingTouch(SeekBar seekBar) {
                            }

                            @Override
                            public void onStartTrackingTouch(SeekBar seekBar) {
                            }

                            @Override
                            public void onProgressChanged(SeekBar seekBar, int progress, boolean fromUser) {
                                if (progress == 0)
                                    progress = 1;
                                imageWidthText.setText(progress * 10 + "px");
                            }
                        });

                        AlertDialog ad = new AlertDialog.Builder(EditPostActivity.this).setTitle(getString(R.string.image_settings))
                                .setView(alertView).setPositiveButton(getString(R.string.ok), new DialogInterface.OnClickListener() {
                                    public void onClick(DialogInterface dialog, int whichButton) {

                                        span.setTitle(titleText.getText().toString());
                                        // span.setDescription(descText.getText().toString());
                                        span.setHorizontalAlignment(alignmentSpinner.getSelectedItemPosition());
                                        span.setWidth(seekBar.getProgress() * 10);
                                        span.setCaption(caption.getText().toString());
                                        span.setFeatured(featuredCheckBox.isChecked());
                                        if (featuredCheckBox.isChecked()) {
                                            // remove featured flag from all
                                            // other images
                                            WPImageSpan[] click_spans = s.getSpans(0, s.length(), WPImageSpan.class);
                                            if (click_spans.length > 1) {
                                                for (int i = 0; i < click_spans.length; i++) {
                                                    WPImageSpan verifySpan = click_spans[i];
                                                    if (verifySpan != span) {
                                                        verifySpan.setFeatured(false);
                                                        verifySpan.setFeaturedInPost(false);
                                                    }
                                                }
                                            }
                                        }
                                        span.setFeaturedInPost(featuredInPostCheckBox.isChecked());
                                    }
                                }).setNegativeButton(getString(R.string.cancel), new DialogInterface.OnClickListener() {
                                    public void onClick(DialogInterface dialog, int whichButton) {
                                        dialog.dismiss();
                                    }
                                }).create();
                        ad.getWindow().setSoftInputMode(WindowManager.LayoutParams.SOFT_INPUT_STATE_HIDDEN);
                        ad.show();
                        mScrollDetected = false;
                        return true;
                    }

                } else {
                    mContentEditText.setMovementMethod(ArrowKeyMovementMethod.getInstance());
                    mContentEditText.setSelection(mContentEditText.getSelectionStart());
                }
            }
        } else if (event.getAction() == 1) {
            mScrollDetected = false;
        }
        return false;
    }

    @Override
    public void onBackPressed() {
        showCancelAlert(false);
    }

    private void showCancelAlert(final boolean isUpPress) {

        // Empty post? Let's not prompt then.
        if (mIsNew && mContentEditText.getText().toString().equals("") && mTitleEditText.getText().toString().equals("")) {
            finish();
            return;
        }

        AlertDialog.Builder dialogBuilder = new AlertDialog.Builder(EditPostActivity.this);
        dialogBuilder.setTitle(getString((mIsPage) ? R.string.edit_page : R.string.edit_post));
        dialogBuilder.setMessage(getString(R.string.prompt_save_changes));
        dialogBuilder.setPositiveButton(getResources().getText(R.string.save), new DialogInterface.OnClickListener() {
            public void onClick(DialogInterface dialog, int whichButton) {
                savePost(false, true);
                Intent i = new Intent();
                i.putExtra("shouldRefresh", true);
                setResult(RESULT_OK, i);
                finish();
            }
        });
        dialogBuilder.setNeutralButton(getString(R.string.discard), new DialogInterface.OnClickListener() {
            public void onClick(DialogInterface dialog, int whichButton) {
                // When discard options is chosen, restore existing post or delete new post if it was autosaved.
                if (mOriginalPost != null) {
                    mOriginalPost.update();
                    WordPress.currentPost = mOriginalPost;
                } else if (mPost != null && mIsNew) {
                    mPost.delete();
                    WordPress.currentPost = null;
                }
                finish();
            }
        });
        dialogBuilder.setNegativeButton(getString(R.string.cancel), new DialogInterface.OnClickListener() {
            public void onClick(DialogInterface dialog, int whichButton) {
                dialog.dismiss();
            }
        });
        dialogBuilder.setCancelable(true);
        dialogBuilder.create().show();
    }

    private void initBlog() {
        if (WordPress.getCurrentBlog() == null)
            showBlogErrorAndFinish();
    }

    private void getLocationProvider() {
        boolean hasLocationProvider = false;
        LocationManager locationManager = (LocationManager) getSystemService(LOCATION_SERVICE);
        List<String> providers = locationManager.getProviders(true);
        for (String providerName : providers) {
            if (providerName.equals(LocationManager.GPS_PROVIDER) || providerName.equals(LocationManager.NETWORK_PROVIDER)) {
                hasLocationProvider = true;
            }
        }
        if (hasLocationProvider && mBlog.isLocation() && !mIsPage) {
            enableLBSButtons();
        }
    }

    private boolean selectBlogForShareAction() {

        mIsNew = true;
        mLocalDraft = true;

        List<Map<String, Object>> accounts = WordPress.wpDB.getAccounts();

        if (accounts.size() > 0) {

            final String blogNames[] = new String[accounts.size()];
            final int accountIDs[] = new int[accounts.size()];

            for (int i = 0; i < accounts.size(); i++) {

                Map<String, Object> curHash = accounts.get(i);
                try {
                    blogNames[i] = StringUtils.unescapeHTML(curHash.get("blogName").toString());
                } catch (Exception e) {
                    blogNames[i] = curHash.get("url").toString();
                }
                accountIDs[i] = (Integer) curHash.get("id");
                try {
                    mBlog = new Blog(accountIDs[i]);
                } catch (Exception e) {
                    showBlogErrorAndFinish();
                    return false;
                }
            }

            // Don't prompt if they have one blog only
            if (accounts.size() > 1) {
                AlertDialog.Builder builder = new AlertDialog.Builder(EditPostActivity.this);
                builder.setCancelable(false);
                builder.setTitle(getResources().getText(R.string.select_a_blog));
                builder.setItems(blogNames, new DialogInterface.OnClickListener() {
                    public void onClick(DialogInterface dialog, int item) {
                        mBlogID = accountIDs[item];
                        try {
                            mBlog = new Blog(mBlogID);
                        } catch (Exception e) {
                            showBlogErrorAndFinish();
                        }
                        WordPress.currentBlog = mBlog;
                        WordPress.wpDB.updateLastBlogId(WordPress.currentBlog.getId());
                        mAccountName = blogNames[item];
                        setTitle(StringUtils.unescapeHTML(mAccountName) + " - "
                                + getResources().getText((mIsPage) ? R.string.new_page : R.string.new_post));
                    }
                });
                AlertDialog alert = builder.create();
                alert.show();
            } else {
                mBlogID = accountIDs[0];
                try {
                    mBlog = new Blog(mBlogID);
                } catch (Exception e) {
                    showBlogErrorAndFinish();
                    return false;
                }
                WordPress.currentBlog = mBlog;
                WordPress.wpDB.updateLastBlogId(WordPress.currentBlog.getId());
                mAccountName = blogNames[0];
                setTitle(StringUtils.unescapeHTML(mAccountName) + " - "
                        + getResources().getText((mIsPage) ? R.string.new_page : R.string.new_post));
            }
            ;
            return true;
        } else {
            // no account, load main view to load new account view
            Toast.makeText(getApplicationContext(), getResources().getText(R.string.no_account), Toast.LENGTH_LONG).show();
            startActivity(new Intent(this, NewAccountActivity.class));
            finish();
            return false;
        }
    }

    private void showBlogErrorAndFinish() {
        Toast.makeText(this, getResources().getText(R.string.blog_not_found), Toast.LENGTH_SHORT).show();
        finish();
    }

    private void formatBtnClick(ToggleButton toggleButton, String tag) {
        try {
            Spannable s = mContentEditText.getText();
            int selectionStart = mContentEditText.getSelectionStart();
            mStyleStart = selectionStart;
            int selectionEnd = mContentEditText.getSelectionEnd();

            if (selectionStart > selectionEnd) {
                int temp = selectionEnd;
                selectionEnd = selectionStart;
                selectionStart = temp;
            }

            if (mLocalDraft) {
                if (selectionEnd > selectionStart) {
                    Spannable str = mContentEditText.getText();
                    if (tag.equals("strong")) {
                        StyleSpan[] ss = str.getSpans(selectionStart, selectionEnd, StyleSpan.class);

                        boolean exists = false;
                        for (int i = 0; i < ss.length; i++) {
                            int style = ((StyleSpan) ss[i]).getStyle();
                            if (style == android.graphics.Typeface.BOLD) {
                                str.removeSpan(ss[i]);
                                exists = true;
                            }
                        }

                        if (!exists) {
                            str.setSpan(new StyleSpan(android.graphics.Typeface.BOLD), selectionStart, selectionEnd,
                                    Spannable.SPAN_EXCLUSIVE_EXCLUSIVE);
                        }
                        toggleButton.setChecked(false);
                    } else if (tag.equals("em")) {
                        StyleSpan[] ss = str.getSpans(selectionStart, selectionEnd, StyleSpan.class);

                        boolean exists = false;
                        for (int i = 0; i < ss.length; i++) {
                            int style = ((StyleSpan) ss[i]).getStyle();
                            if (style == android.graphics.Typeface.ITALIC) {
                                str.removeSpan(ss[i]);
                                exists = true;
                            }
                        }

                        if (!exists) {
                            str.setSpan(new StyleSpan(android.graphics.Typeface.ITALIC), selectionStart, selectionEnd,
                                    Spannable.SPAN_EXCLUSIVE_EXCLUSIVE);
                        }
                        toggleButton.setChecked(false);
                    } else if (tag.equals("u")) {

                        WPUnderlineSpan[] ss = str.getSpans(selectionStart, selectionEnd, WPUnderlineSpan.class);

                        boolean exists = false;
                        for (int i = 0; i < ss.length; i++) {
                            str.removeSpan(ss[i]);
                            exists = true;
                        }

                        if (!exists) {
                            str.setSpan(new WPUnderlineSpan(), selectionStart, selectionEnd, Spannable.SPAN_EXCLUSIVE_EXCLUSIVE);
                        }

                        toggleButton.setChecked(false);
                    } else if (tag.equals("strike")) {

                        StrikethroughSpan[] ss = str.getSpans(selectionStart, selectionEnd, StrikethroughSpan.class);

                        boolean exists = false;
                        for (int i = 0; i < ss.length; i++) {
                            str.removeSpan(ss[i]);
                            exists = true;
                        }

                        if (!exists) {
                            str.setSpan(new StrikethroughSpan(), selectionStart, selectionEnd, Spannable.SPAN_EXCLUSIVE_EXCLUSIVE);
                        }

                        toggleButton.setChecked(false);
                    } else if (tag.equals("blockquote")) {

                        QuoteSpan[] ss = str.getSpans(selectionStart, selectionEnd, QuoteSpan.class);

                        boolean exists = false;
                        for (int i = 0; i < ss.length; i++) {
                            str.removeSpan(ss[i]);
                            exists = true;
                        }

                        if (!exists) {
                            str.setSpan(new QuoteSpan(), selectionStart, selectionEnd, Spannable.SPAN_EXCLUSIVE_EXCLUSIVE);
                        }

                        toggleButton.setChecked(false);
                    }
                } else if (!toggleButton.isChecked()) {

                    if (tag.equals("strong") || tag.equals("em")) {

                        StyleSpan[] ss = s.getSpans(mStyleStart - 1, mStyleStart, StyleSpan.class);

                        for (int i = 0; i < ss.length; i++) {
                            int tagStart = s.getSpanStart(ss[i]);
                            int tagEnd = s.getSpanEnd(ss[i]);
                            if (ss[i].getStyle() == android.graphics.Typeface.BOLD && tag.equals("strong")) {
                                tagStart = s.getSpanStart(ss[i]);
                                tagEnd = s.getSpanEnd(ss[i]);
                                s.removeSpan(ss[i]);
                                s.setSpan(new StyleSpan(android.graphics.Typeface.BOLD), tagStart, tagEnd,
                                        Spannable.SPAN_EXCLUSIVE_EXCLUSIVE);
                            }
                            if (ss[i].getStyle() == android.graphics.Typeface.ITALIC && tag.equals("em")) {
                                tagStart = s.getSpanStart(ss[i]);
                                tagEnd = s.getSpanEnd(ss[i]);
                                s.removeSpan(ss[i]);
                                s.setSpan(new StyleSpan(android.graphics.Typeface.ITALIC), tagStart, tagEnd,
                                        Spannable.SPAN_EXCLUSIVE_EXCLUSIVE);
                            }
                        }
                    } else if (tag.equals("u")) {
                        WPUnderlineSpan[] us = s.getSpans(mStyleStart - 1, mStyleStart, WPUnderlineSpan.class);
                        for (int i = 0; i < us.length; i++) {
                            int tagStart = s.getSpanStart(us[i]);
                            int tagEnd = s.getSpanEnd(us[i]);
                            s.removeSpan(us[i]);
                            s.setSpan(new WPUnderlineSpan(), tagStart, tagEnd, Spannable.SPAN_EXCLUSIVE_EXCLUSIVE);
                        }
                    } else if (tag.equals("strike")) {
                        StrikethroughSpan[] ss = s.getSpans(mStyleStart - 1, mStyleStart, StrikethroughSpan.class);
                        for (int i = 0; i < ss.length; i++) {
                            int tagStart = s.getSpanStart(ss[i]);
                            int tagEnd = s.getSpanEnd(ss[i]);
                            s.removeSpan(ss[i]);
                            s.setSpan(new StrikethroughSpan(), tagStart, tagEnd, Spannable.SPAN_EXCLUSIVE_EXCLUSIVE);
                        }
                    } else if (tag.equals("blockquote")) {
                        QuoteSpan[] ss = s.getSpans(mStyleStart - 1, mStyleStart, QuoteSpan.class);
                        for (int i = 0; i < ss.length; i++) {
                            int tagStart = s.getSpanStart(ss[i]);
                            int tagEnd = s.getSpanEnd(ss[i]);
                            s.removeSpan(ss[i]);
                            s.setSpan(new QuoteSpan(), tagStart, tagEnd, Spannable.SPAN_EXCLUSIVE_EXCLUSIVE);
                        }
                    }
                }
            } else {
                String startTag = "<" + tag + ">";
                String endTag = "</" + tag + ">";
                Editable content = mContentEditText.getText();
                if (selectionEnd > selectionStart) {
                    content.insert(selectionStart, startTag);
                    content.insert(selectionEnd + startTag.length(), endTag);
                    toggleButton.setChecked(false);
                    mContentEditText.setSelection(selectionEnd + startTag.length() + endTag.length());
                } else if (toggleButton.isChecked()) {
                    content.insert(selectionStart, startTag);
                    mContentEditText.setSelection(selectionEnd + startTag.length());
                } else if (!toggleButton.isChecked()) {
                    content.insert(selectionEnd, endTag);
                    mContentEditText.setSelection(selectionEnd + endTag.length());
                }
            }
        } catch (Exception e) {
            e.printStackTrace();
        }
    }

    private void launchPictureLibrary() {
        mCurrentActivityRequest = RequestCode.ACTIVITY_REQUEST_CODE_PICTURE_LIBRARY;
        MediaUtils.launchPictureLibrary(this);
    }

    private void launchCamera() {
        MediaUtils.launchCamera(this, new LaunchCameraCallback() {
            
            @Override
            public void onMediaCapturePathReady(String mediaCapturePath) {
                mMediaCapturePath = mediaCapturePath;
                mCurrentActivityRequest = RequestCode.ACTIVITY_REQUEST_CODE_TAKE_PHOTO;
            }
        });
    }

    private void launchVideoLibrary() {
        mCurrentActivityRequest = RequestCode.ACTIVITY_REQUEST_CODE_VIDEO_LIBRARY;
        MediaUtils.launchVideoLibrary(this);
    }

    private void launchVideoCamera() {
        mCurrentActivityRequest = RequestCode.ACTIVITY_REQUEST_CODE_TAKE_VIDEO;
        MediaUtils.launchVideoCamera(this);
    }

    private LocationResult locationResult = new LocationResult() {
        @Override
        public void gotLocation(Location location) {
            if (location != null) {
                mCurrentLocation = location;
                new getAddressTask().execute(mCurrentLocation.getLatitude(), mCurrentLocation.getLongitude());
            } else {
                runOnUiThread(new Runnable() {
                    public void run() {
                        mLocationText.setText(getString(R.string.location_not_found));
                    }
                });
            }
        }
    };

    private void enableLBSButtons() {
        mLocationHelper = new LocationHelper();
        ((RelativeLayout) findViewById(R.id.sectionLocation)).setVisibility(View.VISIBLE);
        Button viewMap = (Button) findViewById(R.id.viewMap);
        Button updateLocation = (Button) findViewById(R.id.updateLocation);
        Button removeLocation = (Button) findViewById(R.id.removeLocation);
        updateLocation.setOnClickListener(this);
        removeLocation.setOnClickListener(this);
        viewMap.setOnClickListener(this);
        if (mIsNew)
            mLocationHelper.getLocation(EditPostActivity.this, locationResult);
    }

    @Override
    protected void onActivityResult(int requestCode, int resultCode, Intent data) {
        super.onActivityResult(requestCode, resultCode, data);

        if (resultCode == RESULT_CANCELED) {
            if (mQuickMediaType >= 0) {
                setResult(Activity.RESULT_CANCELED, new Intent());
                finish();
            }
            if (mFormatBar.getVisibility() == View.VISIBLE)
                hideFormatBar();
            return;
        }

        if (data != null || ((requestCode == RequestCode.ACTIVITY_REQUEST_CODE_TAKE_PHOTO || requestCode == RequestCode.ACTIVITY_REQUEST_CODE_TAKE_VIDEO))) {
            Bundle extras;

            switch (requestCode) {
<<<<<<< HEAD
            case RequestCode.ACTIVITY_REQUEST_CODE_PICTURE_LIBRARY:
                Uri imageUri = data.getData();
                String imgPath = imageUri.toString();
                addMedia(imgPath, imageUri);
                break;
            case RequestCode.ACTIVITY_REQUEST_CODE_TAKE_PHOTO:
                if (resultCode == Activity.RESULT_OK) {
                    try {
                        File f = new File(mMediaCapturePath);
                        Uri capturedImageUri = Uri.fromFile(f);
                        f = null;
                        addMedia(capturedImageUri.toString(), capturedImageUri);
                        sendBroadcast(new Intent(Intent.ACTION_MEDIA_MOUNTED, Uri.parse("file://"
                                + Environment.getExternalStorageDirectory())));
                    } catch (Exception e) {
                        e.printStackTrace();
                    } catch (OutOfMemoryError e) {
                        e.printStackTrace();
                    }
                }
                break;
            case RequestCode.ACTIVITY_REQUEST_CODE_VIDEO_LIBRARY:
                Uri videoUri = data.getData();
                String videoPath = videoUri.toString();
                addMedia(videoPath, videoUri);
                break;
            case RequestCode.ACTIVITY_REQUEST_CODE_TAKE_VIDEO:
                if (resultCode == Activity.RESULT_OK) {
                    Uri capturedVideo = data.getData();
                    addMedia(capturedVideo.toString(), capturedVideo);
                }
                break;
            case ACTIVITY_REQUEST_CODE_CREATE_LINK:
                try {
                    extras = data.getExtras();
                    String linkURL = extras.getString("linkURL");
                    if (!linkURL.equals("http://") && !linkURL.equals("")) {

                        if (mSelectionStart > mSelectionEnd) {
                            int temp = mSelectionEnd;
                            mSelectionEnd = mSelectionStart;
                            mSelectionStart = temp;
=======
                case ACTIVITY_REQUEST_CODE_PICTURE_LIBRARY:
                    Uri imageUri = data.getData();
                    verifyImage(imageUri);
                    break;
                case ACTIVITY_REQUEST_CODE_TAKE_PHOTO:
                    if (resultCode == Activity.RESULT_OK) {
                        try {
                            File f = new File(mMediaCapturePath);
                            Uri capturedImageUri = Uri.fromFile(f);
                            f = null;
                            if (!addMedia(capturedImageUri, null))
                                Toast.makeText(EditPostActivity.this, getResources().getText(R.string.gallery_error), Toast.LENGTH_SHORT).show();
                            sendBroadcast(new Intent(Intent.ACTION_MEDIA_MOUNTED, Uri.parse("file://"
                                    + Environment.getExternalStorageDirectory())));
                        } catch (Exception e) {
                            e.printStackTrace();
                        } catch (OutOfMemoryError e) {
                            e.printStackTrace();
>>>>>>> 2207022f
                        }
                    }
                    break;
                case ACTIVITY_REQUEST_CODE_VIDEO_LIBRARY:
                    Uri videoUri = data.getData();
                    if (!addMedia(videoUri, null))
                        Toast.makeText(EditPostActivity.this, getResources().getText(R.string.gallery_error), Toast.LENGTH_SHORT).show();
                    break;
                case ACTIVITY_REQUEST_CODE_TAKE_VIDEO:
                    if (resultCode == Activity.RESULT_OK) {
                        Uri capturedVideoUri = data.getData();
                        if (!addMedia(capturedVideoUri, null))
                            Toast.makeText(EditPostActivity.this, getResources().getText(R.string.gallery_error), Toast.LENGTH_SHORT).show();
                    }
                    break;
                case ACTIVITY_REQUEST_CODE_CREATE_LINK:
                    try {
                        extras = data.getExtras();
                        String linkURL = extras.getString("linkURL");
                        if (!linkURL.equals("http://") && !linkURL.equals("")) {

                            if (mSelectionStart > mSelectionEnd) {
                                int temp = mSelectionEnd;
                                mSelectionEnd = mSelectionStart;
                                mSelectionStart = temp;
                            }
                            Editable str = mContentEditText.getText();
                            if (mLocalDraft) {
                                if (extras.getString("linkText") == null) {
                                    if (mSelectionStart < mSelectionEnd)
                                        str.delete(mSelectionStart, mSelectionEnd);
                                    str.insert(mSelectionStart, linkURL);
                                    str.setSpan(new URLSpan(linkURL), mSelectionStart, mSelectionStart + linkURL.length(),
                                            Spannable.SPAN_EXCLUSIVE_EXCLUSIVE);
                                    mContentEditText.setSelection(mSelectionStart + linkURL.length());
                                } else {
                                    String linkText = extras.getString("linkText");
                                    if (mSelectionStart < mSelectionEnd)
                                        str.delete(mSelectionStart, mSelectionEnd);
                                    str.insert(mSelectionStart, linkText);
                                    str.setSpan(new URLSpan(linkURL), mSelectionStart, mSelectionStart + linkText.length(),
                                            Spannable.SPAN_EXCLUSIVE_EXCLUSIVE);
                                    mContentEditText.setSelection(mSelectionStart + linkText.length());
                                }
                            } else {
                                if (extras.getString("linkText") == null) {
                                    if (mSelectionStart < mSelectionEnd)
                                        str.delete(mSelectionStart, mSelectionEnd);
                                    String urlHTML = "<a href=\"" + linkURL + "\">" + linkURL + "</a>";
                                    str.insert(mSelectionStart, urlHTML);
                                    mContentEditText.setSelection(mSelectionStart + urlHTML.length());
                                } else {
                                    String linkText = extras.getString("linkText");
                                    if (mSelectionStart < mSelectionEnd)
                                        str.delete(mSelectionStart, mSelectionEnd);
                                    String urlHTML = "<a href=\"" + linkURL + "\">" + linkText + "</a>";
                                    str.insert(mSelectionStart, urlHTML);
                                    mContentEditText.setSelection(mSelectionStart + urlHTML.length());
                                }
                            }
                        }
                    } catch (Exception e) {
                        e.printStackTrace();
                    }
                    break;
                case ACTIVITY_REQUEST_CODE_SELECT_CATEGORIES:
                    extras = data.getExtras();
                    mCategories = (ArrayList<String>) extras.getSerializable("selectedCategories");
                    populateSelectedCategories();
                    break;
            }
        }// end null check
    }

    private void verifyImage(Uri imageUri) {
        if (isPicasaImage(imageUri)) {
            // Create an AsyncTask to download the file
            new DownloadImageTask().execute(imageUri);
        } else {
            // It is a regular local image file
            if (!addMedia(imageUri, null))
            Toast.makeText(EditPostActivity.this, getResources().getText(R.string.gallery_error), Toast.LENGTH_SHORT).show();
        }
    }

    private boolean isPicasaImage(Uri imageUri) {
        // Check if the imageUri returned is of picasa or not
        if (imageUri.toString().startsWith("content://com.android.gallery3d.provider")) {
            // Use the com.google provider for devices prior to 3.0
            imageUri = Uri.parse(imageUri.toString().replace("com.android.gallery3d", "com.google.android.gallery3d"));
        }

        if (imageUri.toString().startsWith("content://com.google.android.gallery3d"))
            return true;
        else
            return false;
    }

    private class DownloadImageTask extends AsyncTask<Uri, Integer, Uri> {

        @Override
        protected Uri doInBackground(Uri... uris) {
            Uri imageUri = uris[0];
            return downloadExternalImage(imageUri);
        }

        @Override
        protected void onPreExecute() {
            showDialog(ID_DIALOG_DOWNLOAD);
        }

        protected void onPostExecute(Uri newUri) {
            dismissDialog(ID_DIALOG_DOWNLOAD);
            if (newUri != null)
                addMedia(newUri, null);
            else
                Toast.makeText(getApplicationContext(), getString(R.string.error_downloading_image), Toast.LENGTH_SHORT).show();
        }
    }

    private Uri downloadExternalImage(Uri imageUri) {
        File cacheDir;

        // If the device has an SD card
        if (android.os.Environment.getExternalStorageState().equals(android.os.Environment.MEDIA_MOUNTED))
            cacheDir = new File(android.os.Environment.getExternalStorageDirectory() + "/WordPress/images");
        else {
            // If no SD card
            cacheDir = getApplicationContext().getCacheDir();
        }

        if (!cacheDir.exists())
            cacheDir.mkdirs();
        Random r = new Random();
        final String path = "wp-" + r.nextInt(400) + r.nextInt(400) + ".jpg";

        File f = new File(cacheDir, path);

        try {
            InputStream input;
            // Download the file
            if (imageUri.toString().startsWith("content://com.google.android.gallery3d")) {
                input = getContentResolver().openInputStream(imageUri);
            } else {
                input = new URL(imageUri.toString()).openStream();
            }
            OutputStream output = new FileOutputStream(f);

            byte data[] = new byte[1024];
            int count;
            while ((count = input.read(data)) != -1) {
                output.write(data, 0, count);
            }

            output.flush();
            output.close();
            input.close();

            Uri newUri = Uri.fromFile(f);
            return newUri;
        } catch (Exception e) {
            e.printStackTrace();
        }

        return null;
    }

    private void onCategoryButtonClick(View v) {
        // Get category name by removing prefix from the tag
        boolean listChanged = false;
        String categoryName = (String) v.getTag();
        categoryName = categoryName.replaceFirst(CATEGORY_PREFIX_TAG, "");

        // Remove clicked category from list
        for (int i = 0; i < mCategories.size(); i++) {
            if (mCategories.get(i).equals(categoryName)) {
                mCategories.remove(i);
                listChanged = true;
                break;
            }
        }

        // Recreate category views
        if (listChanged) {
            populateSelectedCategories();
        }
    }

    private void populateSelectedCategories() {
        ViewGroup sectionCategories = ((ViewGroup) findViewById(R.id.sectionCategories));

        // Remove previous category buttons if any + select category button
        List<View> viewsToRemove = new ArrayList<View>();
        for (int i = 0; i < sectionCategories.getChildCount(); i++) {
            View v = sectionCategories.getChildAt(i);
            Object tag = v.getTag();
            if (tag != null && tag.getClass() == String.class &&
                    (((String) tag).startsWith(CATEGORY_PREFIX_TAG) || tag.equals("select-category"))) {
                viewsToRemove.add(v);
            }
        }
        for (int i = 0; i < viewsToRemove.size(); i++) {
            sectionCategories.removeView(viewsToRemove.get(i));
        }
        viewsToRemove.clear();

        // New category buttons
        LayoutInflater layoutInflater = getLayoutInflater();
        for (int i = 0; i < mCategories.size(); i++) {
            String categoryName = mCategories.get(i);
            Button buttonCategory = (Button) layoutInflater.inflate(R.layout.category_button, null);
            buttonCategory.setText(Html.fromHtml(categoryName));
            buttonCategory.setTag(CATEGORY_PREFIX_TAG + categoryName);
            buttonCategory.setOnClickListener(this);
            sectionCategories.addView(buttonCategory);
        }

        // Add select category button
        Button selectCategory = (Button) layoutInflater.inflate(R.layout.category_select_button, null);
        selectCategory.setOnClickListener(this);
        sectionCategories.addView(selectCategory);
    }

    @Override
    protected Dialog onCreateDialog(int id) {

        switch (id) {
            case ID_DIALOG_DATE:
                DatePickerDialog dpd = new DatePickerDialog(this, mDateSetListener, mYear, mMonth, mDay);
                dpd.setTitle("");
                return dpd;
            case ID_DIALOG_TIME:
                TimePickerDialog tpd = new TimePickerDialog(this, mTimeSetListener, mHour, mMinute, false);
                tpd.setTitle("");
                return tpd;
            case ID_DIALOG_LOADING:
                ProgressDialog loadingDialog = new ProgressDialog(this);
                loadingDialog.setMessage(getResources().getText(R.string.loading));
                loadingDialog.setIndeterminate(true);
                loadingDialog.setCancelable(true);
                return loadingDialog;
            case ID_DIALOG_DOWNLOAD:
                ProgressDialog downloadDialog = new ProgressDialog(this);
                downloadDialog.setMessage(getResources().getText(R.string.download));
                downloadDialog.setIndeterminate(true);
                downloadDialog.setCancelable(false);
                return downloadDialog;
        }
        return super.onCreateDialog(id);
    }

    private boolean savePost(boolean isAutoSave, boolean isDraftSave) {

        String title = mTitleEditText.getText().toString();
        String password = mPasswordEditText.getText().toString();
        String pubDate = mPubDateText.getText().toString();
        String excerpt = mExcerptEditText.getText().toString();
        String content = "";

        if (mLocalDraft || mIsNew && !isAutoSave) {
            Editable e = mContentEditText.getText();
            if (android.os.Build.VERSION.SDK_INT >= 14) {
                // remove suggestion spans, they cause craziness in
                // WPHtml.toHTML().
                CharacterStyle[] style = e.getSpans(0, e.length(), CharacterStyle.class);
                for (int i = 0; i < style.length; i++) {
                    if (style[i].getClass().getName().equals("android.text.style.SuggestionSpan"))
                        e.removeSpan(style[i]);
                }
            }
            content = WPHtml.toHtml(e);
            // replace duplicate <p> tags so there's not duplicates, trac #86
            content = content.replace("<p><p>", "<p>");
            content = content.replace("</p></p>", "</p>");
            content = content.replace("<br><br>", "<br>");
            // sometimes the editor creates extra tags
            content = content.replace("</strong><strong>", "").replace("</em><em>", "").replace("</u><u>", "")
                    .replace("</strike><strike>", "").replace("</blockquote><blockquote>", "");
        } else {
            content = mContentEditText.getText().toString();
        }

        long pubDateTimestamp = 0;
        if (!pubDate.equals(getResources().getText(R.string.immediately))) {
            if (mIsCustomPubDate)
                pubDateTimestamp = mCustomPubDate;
            else if (!mIsNew)
                pubDateTimestamp = mPost.getDate_created_gmt();
        }

        String tags = "", postFormat = "";
        if (!mIsPage) {
            tags = mTagsEditText.getText().toString();
            // post format
            Spinner postFormatSpinner = (Spinner) findViewById(R.id.postFormat);
            postFormat = mPostFormats[postFormatSpinner.getSelectedItemPosition()];
        }

        String images = "";
        boolean success = false;

        if (content.equals("") && !isAutoSave && !isDraftSave) {
            AlertDialog.Builder dialogBuilder = new AlertDialog.Builder(EditPostActivity.this);
            dialogBuilder.setTitle(getResources().getText(R.string.empty_fields));
            dialogBuilder.setMessage(getResources().getText(R.string.title_post_required));
            dialogBuilder.setPositiveButton(android.R.string.ok, new DialogInterface.OnClickListener() {
                public void onClick(DialogInterface dialog, int whichButton) {
                    dialog.dismiss();
                }
            });
            dialogBuilder.setCancelable(true);
            dialogBuilder.create().show();
        } else {

            if (!mIsNew) {
                // update the images
                mPost.deleteMediaFiles();
                Editable s = mContentEditText.getText();
                WPImageSpan[] click_spans = s.getSpans(0, s.length(), WPImageSpan.class);

                if (click_spans.length != 0) {

                    for (int i = 0; i < click_spans.length; i++) {
                        WPImageSpan wpIS = click_spans[i];
                        images += wpIS.getImageSource().toString() + ",";

                        MediaFile mf = new MediaFile();
                        mf.setPostID(mPost.getId());
                        mf.setTitle(wpIS.getTitle());
                        mf.setCaption(wpIS.getCaption());
                        mf.setDescription(wpIS.getDescription());
                        mf.setFeatured(wpIS.isFeatured());
                        mf.setFeaturedInPost(wpIS.isFeaturedInPost());
                        mf.setFileName(wpIS.getImageSource().toString());
                        mf.setHorizontalAlignment(wpIS.getHorizontalAlignment());
                        mf.setWidth(wpIS.getWidth());
                        mf.save();

                        int tagStart = s.getSpanStart(wpIS);
                        if (!isAutoSave) {
                            s.removeSpan(wpIS);
                            s.insert(tagStart, "<img android-uri=\"" + wpIS.getImageSource().toString() + "\" />");
                            if (mLocalDraft)
                                content = WPHtml.toHtml(s);
                            else
                                content = s.toString();
                        }
                    }
                }
            }

            final String moreTag = "<!--more-->";
            int selectedStatus = mStatusSpinner.getSelectedItemPosition();
            String status = "";

            switch (selectedStatus) {
                case 0:
                    status = "publish";
                    break;
                case 1:
                    status = "draft";
                    break;
                case 2:
                    status = "pending";
                    break;
                case 3:
                    status = "private";
                    break;
            }

            Double latitude = 0.0;
            Double longitude = 0.0;
            if (mBlog.isLocation()) {

                // attempt to get the device's location
                try {
                    latitude = mCurrentLocation.getLatitude();
                    longitude = mCurrentLocation.getLongitude();
                } catch (Exception e) {
                    e.printStackTrace();
                }
            }

            if (mIsNew) {
                mPost = new Post(mBlogID, title, content, excerpt, images, pubDateTimestamp, mCategories.toString(), tags, status, password,
                        latitude, longitude, mIsPage, postFormat, true, false);
                mPost.setLocalDraft(true);

                // split up the post content if there's a more tag
                if (content.indexOf(moreTag) >= 0) {
                    mPost.setDescription(content.substring(0, content.indexOf(moreTag)));
                    mPost.setMt_text_more(content.substring(content.indexOf(moreTag) + moreTag.length(), content.length()));
                }

                success = mPost.save();

                if (success) {
                    mIsNew = false;
                }

                mPost.deleteMediaFiles();

                Spannable s = mContentEditText.getText();
                WPImageSpan[] image_spans = s.getSpans(0, s.length(), WPImageSpan.class);

                if (image_spans.length != 0) {

                    for (int i = 0; i < image_spans.length; i++) {
                        WPImageSpan wpIS = image_spans[i];
                        images += wpIS.getImageSource().toString() + ",";

                        MediaFile mf = new MediaFile();
                        mf.setPostID(mPost.getId());
                        mf.setTitle(wpIS.getTitle());
                        mf.setCaption(wpIS.getCaption());
                        // mf.setDescription(wpIS.getDescription());
                        mf.setFeatured(wpIS.isFeatured());
                        mf.setFeaturedInPost(wpIS.isFeaturedInPost());
                        mf.setFileName(wpIS.getImageSource().toString());
                        mf.setFilePath(wpIS.getImageSource().toString());
                        mf.setHorizontalAlignment(wpIS.getHorizontalAlignment());
                        mf.setWidth(wpIS.getWidth());
                        mf.setVideo(wpIS.isVideo());
                        mf.save();
                    }
                }

                WordPress.currentPost = mPost;

            } else {

                if (mCurrentLocation == null) {
                    latitude = mPost.getLatitude();
                    longitude = mPost.getLongitude();
                }

                mPost.setTitle(title);
                mPost.setMt_excerpt(excerpt);
                // split up the post content if there's a more tag
                if (mLocalDraft && content.indexOf(moreTag) >= 0) {
                    mPost.setDescription(content.substring(0, content.indexOf(moreTag)));
                    mPost.setMt_text_more(content.substring(content.indexOf(moreTag) + moreTag.length(), content.length()));
                } else {
                    mPost.setDescription(content);
                    mPost.setMt_text_more("");
                }
                mPost.setMediaPaths(images);
                mPost.setDate_created_gmt(pubDateTimestamp);
                mPost.setJSONCategories(new JSONArray(mCategories));
                mPost.setMt_keywords(tags);
                mPost.setPost_status(status);
                mPost.setWP_password(password);
                mPost.setLatitude(latitude);
                mPost.setLongitude(longitude);
                mPost.setWP_post_form(postFormat);
                if (!mPost.isLocalDraft())
                    mPost.setLocalChange(true);
                success = mPost.update();
            }
        }
        return success;
    }

    private class getAddressTask extends AsyncTask<Double, Void, String> {

        @Override
        protected String doInBackground(Double... args) {
            Geocoder gcd = new Geocoder(EditPostActivity.this, Locale.getDefault());
            String finalText = "";
            List<Address> addresses;
            try {
                addresses = gcd.getFromLocation(args[0], args[1], 1);
                String locality = "", adminArea = "", country = "";
                if (addresses.get(0).getLocality() != null)
                    locality = addresses.get(0).getLocality();
                if (addresses.get(0).getAdminArea() != null)
                    adminArea = addresses.get(0).getAdminArea();
                if (addresses.get(0).getCountryName() != null)
                    country = addresses.get(0).getCountryName();

                if (addresses.size() > 0) {
                    finalText = ((locality.equals("")) ? locality : locality + ", ")
                            + ((adminArea.equals("")) ? adminArea : adminArea + " ") + country;
                    if (finalText.equals(""))
                        finalText = getString(R.string.location_not_found);
                }
            } catch (IOException e) {
                e.printStackTrace();
            }
            return finalText;
        }

        protected void onPostExecute(String result) {
            mLocationText.setText(result);
        }
    }

    protected void setContent() {
        Intent intent = getIntent();
        String text = intent.getStringExtra(Intent.EXTRA_TEXT);
        String title = intent.getStringExtra(Intent.EXTRA_SUBJECT);
        if (text != null) {

            if (title != null) {
                mTitleEditText.setText(title);
            }

            if (text.contains("youtube_gdata")) {
                // Just use the URL for YouTube links for oEmbed support
                mContentEditText.setText(text);
            } else {
                // add link tag around URLs, trac #64
                text = text.replaceAll("((http|https|ftp|mailto):\\S+)", "<a href=\"$1\">$1</a>");
                mContentEditText.setText(WPHtml.fromHtml(StringUtils.addPTags(text), EditPostActivity.this, mPost));
            }
        } else {
            String action = intent.getAction();
            final String type = intent.getType();
            final ArrayList<Uri> multi_stream;
            if (Intent.ACTION_SEND_MULTIPLE.equals(action)) {
                multi_stream = intent.getParcelableArrayListExtra((Intent.EXTRA_STREAM));
            } else {
                multi_stream = new ArrayList<Uri>();
                multi_stream.add((Uri) intent.getParcelableExtra(Intent.EXTRA_STREAM));
            }

            List<Serializable> params = new Vector<Serializable>();
            params.add(multi_stream);
            params.add(type);
            new processAttachmentsTask().execute(params);
        }
    }

    private class processAttachmentsTask extends AsyncTask<List<?>, Void, SpannableStringBuilder> {

        protected void onPreExecute() {
            showDialog(ID_DIALOG_LOADING);
        }

        @Override
        protected SpannableStringBuilder doInBackground(List<?>... args) {
            ArrayList<?> multi_stream = (ArrayList<?>) args[0].get(0);
            String type = (String) args[0].get(1);
            SpannableStringBuilder ssb = new SpannableStringBuilder();
            for (int i = 0; i < multi_stream.size(); i++) {
                Uri imageUri = (Uri) multi_stream.get(i);
                if (imageUri != null && type != null) {
                    addMedia(imageUri, ssb);
                }
            }
            return ssb;
        }

        protected void onPostExecute(SpannableStringBuilder ssb) {
            dismissDialog(ID_DIALOG_LOADING);
            if (ssb != null) {
                if (ssb.length() > 0) {
                    mContentEditText.setText(ssb);
                }
            } else {
                Toast.makeText(EditPostActivity.this, getResources().getText(R.string.gallery_error), Toast.LENGTH_SHORT).show();
            }
        }
    }

    //Calculate the minimun width between the blog setting and picture real width
    private void setWPImageSpanWidth(Uri curStream, WPImageSpan is) {
        String imageWidth = WordPress.currentBlog.getMaxImageWidth();
        int imageWidthBlogSetting = Integer.MAX_VALUE;

        if (!imageWidth.equals("Original Size")) {
            try {
                imageWidthBlogSetting = Integer.valueOf(imageWidth);
            } catch (NumberFormatException e) {
                e.printStackTrace();
            }
        }

        int[] dimensions = ImageHelper.getImageSize(curStream, EditPostActivity.this);
        int imageWidthPictureSetting = dimensions[0] == 0 ? Integer.MAX_VALUE : dimensions[0];

        if (Math.min(imageWidthPictureSetting, imageWidthBlogSetting) == Integer.MAX_VALUE) {
            is.setWidth(1024); //Default value in case of errors reading the picture size and the blog settings is set to Original size
        } else {
            is.setWidth(Math.min(imageWidthPictureSetting, imageWidthBlogSetting));
        }
    }

    private boolean addMedia(Uri imageUri, SpannableStringBuilder ssb) {

        //if (mFormatBar.getVisibility() == View.VISIBLE)
        //    hideFormatBar();

        if (ssb != null && isPicasaImage(imageUri))
            imageUri = downloadExternalImage(imageUri);

        Bitmap resizedBitmap = null;
        ImageHelper ih = new ImageHelper();
        Display display = getWindowManager().getDefaultDisplay();
        int width = display.getWidth();
        int height = display.getHeight();
        if (width > height)
            width = height;

        Map<String, Object> mediaData = ih.getImageBytesForPath(imageUri.getEncodedPath(), EditPostActivity.this);

        if (mediaData == null) {
            // data stream not returned
            return false;
        }

        BitmapFactory.Options opts = new BitmapFactory.Options();
        opts.inJustDecodeBounds = true;
        byte[] bytes = (byte[]) mediaData.get("bytes");
        BitmapFactory.decodeByteArray(bytes, 0, bytes.length, opts);

        float conversionFactor = 0.25f;

        if (opts.outWidth > opts.outHeight)
            conversionFactor = 0.40f;

        byte[] finalBytes = ih.createThumbnail(bytes, String.valueOf((int) (width * conversionFactor)),
                (String) mediaData.get("orientation"), true);

        if (finalBytes == null) {
            //Toast.makeText(EditPostActivity.this, getResources().getText(R.string.out_of_memory), Toast.LENGTH_SHORT).show();
            return false;
        }

        resizedBitmap = BitmapFactory.decodeByteArray(finalBytes, 0, finalBytes.length);

        if (ssb != null) {
            WPImageSpan is = new WPImageSpan(EditPostActivity.this, resizedBitmap, imageUri);

            setWPImageSpanWidth(imageUri, is);

            is.setTitle((String) mediaData.get("title"));
            is.setImageSource(imageUri);
            is.setVideo(imageUri.getEncodedPath().contains("video"));
            ssb.append(" ");
            ssb.setSpan(is, ssb.length() - 1, ssb.length(), Spannable.SPAN_EXCLUSIVE_EXCLUSIVE);
            AlignmentSpan.Standard as = new AlignmentSpan.Standard(Layout.Alignment.ALIGN_CENTER);
            ssb.setSpan(as, ssb.length() - 1, ssb.length(), Spannable.SPAN_EXCLUSIVE_EXCLUSIVE);
            ssb.append("\n");
        } else {
            int selectionStart = mContentEditText.getSelectionStart();
            mStyleStart = selectionStart;
            int selectionEnd = mContentEditText.getSelectionEnd();

            if (selectionStart > selectionEnd) {
                int temp = selectionEnd;
                selectionEnd = selectionStart;
                selectionStart = temp;
            }

            Editable s = mContentEditText.getText();
            WPImageSpan is = new WPImageSpan(EditPostActivity.this, resizedBitmap, imageUri);

            setWPImageSpanWidth(imageUri, is);

            is.setTitle((String) mediaData.get("title"));
            is.setImageSource(imageUri);
            if (imageUri.getEncodedPath().contains("video")) {
                is.setVideo(true);
            }

            int line = 0, column = 0;
            try {
                line = mContentEditText.getLayout().getLineForOffset(selectionStart);
                column = mContentEditText.getSelectionStart() - mContentEditText.getLayout().getLineStart(line);
            } catch (Exception ex) {
            }

            WPImageSpan[] image_spans = s.getSpans(selectionStart, selectionEnd, WPImageSpan.class);
            if (image_spans.length != 0) {
                // insert a few line breaks if the cursor is already on an image
                s.insert(selectionEnd, "\n\n");
                selectionStart = selectionStart + 2;
                selectionEnd = selectionEnd + 2;
            } else if (column != 0) {
                // insert one line break if the cursor is not at the first column
                s.insert(selectionEnd, "\n");
                selectionStart = selectionStart + 1;
                selectionEnd = selectionEnd + 1;
            }

            s.insert(selectionStart, " ");
            s.setSpan(is, selectionStart, selectionEnd + 1, Spannable.SPAN_EXCLUSIVE_EXCLUSIVE);
            AlignmentSpan.Standard as = new AlignmentSpan.Standard(Layout.Alignment.ALIGN_CENTER);
            s.setSpan(as, selectionStart, selectionEnd + 1, Spannable.SPAN_EXCLUSIVE_EXCLUSIVE);
            s.insert(selectionEnd + 1, "\n");
            try {
                mContentEditText.setSelection(s.length());
            } catch (Exception e) {
                e.printStackTrace();
            }
        }
        return true;
    }

    private DatePickerDialog.OnDateSetListener mDateSetListener = new DatePickerDialog.OnDateSetListener() {
        public void onDateSet(DatePicker view, int year, int monthOfYear, int dayOfMonth) {
            mYear = year;
            mMonth = monthOfYear;
            mDay = dayOfMonth;
            showDialog(ID_DIALOG_TIME);
        }
    };

    private TimePickerDialog.OnTimeSetListener mTimeSetListener = new TimePickerDialog.OnTimeSetListener() {

        public void onTimeSet(TimePicker view, int hour, int minute) {
            mHour = hour;
            mMinute = minute;

            Date d = new Date(mYear - 1900, mMonth, mDay, mHour, mMinute);
            long timestamp = d.getTime();

            try {
                int flags = 0;
                flags |= android.text.format.DateUtils.FORMAT_SHOW_DATE;
                flags |= android.text.format.DateUtils.FORMAT_ABBREV_MONTH;
                flags |= android.text.format.DateUtils.FORMAT_SHOW_YEAR;
                flags |= android.text.format.DateUtils.FORMAT_SHOW_TIME;
                String formattedDate = DateUtils.formatDateTime(EditPostActivity.this, timestamp, flags);
                mCustomPubDate = timestamp;
                mPubDateText.setText(formattedDate);
                mIsCustomPubDate = true;
            } catch (Exception e) {
                e.printStackTrace();
            }
        }
    };

    private Runnable autoSaveRunnable = new Runnable() {
        @Override
        public void run() {
            savePost(true, false);
            mAutoSaveHandler.postDelayed(this, AUTOSAVE_DELAY_MILLIS);
        }
    };

    @Override
    public void afterTextChanged(Editable s) {

        try {
            int position = Selection.getSelectionStart(mContentEditText.getText());
            if ((mIsBackspace && position != 1) || mLastPosition == position || !mLocalDraft)
                return;

            if (position < 0) {
                position = 0;
            }
            mLastPosition = position;
            if (position > 0) {

                if (mStyleStart > position) {
                    mStyleStart = position - 1;
                }
                boolean exists = false;
                if (mBoldToggleButton.isChecked()) {
                    StyleSpan[] ss = s.getSpans(mStyleStart, position, StyleSpan.class);
                    exists = false;
                    for (int i = 0; i < ss.length; i++) {
                        if (ss[i].getStyle() == android.graphics.Typeface.BOLD) {
                            exists = true;
                        }
                    }
                    if (!exists)
                        s.setSpan(new StyleSpan(android.graphics.Typeface.BOLD), mStyleStart, position, Spannable.SPAN_INCLUSIVE_INCLUSIVE);
                }
                if (mEmToggleButton.isChecked()) {
                    StyleSpan[] ss = s.getSpans(mStyleStart, position, StyleSpan.class);
                    exists = false;
                    for (int i = 0; i < ss.length; i++) {
                        if (ss[i].getStyle() == android.graphics.Typeface.ITALIC) {
                            exists = true;
                        }
                    }
                    if (!exists)
                        s.setSpan(new StyleSpan(android.graphics.Typeface.ITALIC), mStyleStart, position,
                                Spannable.SPAN_INCLUSIVE_INCLUSIVE);
                }
                if (mEmToggleButton.isChecked()) {
                    StyleSpan[] ss = s.getSpans(mStyleStart, position, StyleSpan.class);
                    exists = false;
                    for (int i = 0; i < ss.length; i++) {
                        if (ss[i].getStyle() == android.graphics.Typeface.ITALIC) {
                            exists = true;
                        }
                    }
                    if (!exists)
                        s.setSpan(new StyleSpan(android.graphics.Typeface.ITALIC), mStyleStart, position,
                                Spannable.SPAN_INCLUSIVE_INCLUSIVE);
                }
                if (mUnderlineToggleButton.isChecked()) {
                    WPUnderlineSpan[] ss = s.getSpans(mStyleStart, position, WPUnderlineSpan.class);
                    exists = false;
                    for (int i = 0; i < ss.length; i++) {
                        exists = true;
                    }
                    if (!exists)
                        s.setSpan(new WPUnderlineSpan(), mStyleStart, position, Spannable.SPAN_INCLUSIVE_INCLUSIVE);
                }
                if (mStrikeToggleButton.isChecked()) {
                    StrikethroughSpan[] ss = s.getSpans(mStyleStart, position, StrikethroughSpan.class);
                    exists = false;
                    for (int i = 0; i < ss.length; i++) {
                        exists = true;
                    }
                    if (!exists)
                        s.setSpan(new StrikethroughSpan(), mStyleStart, position, Spannable.SPAN_INCLUSIVE_INCLUSIVE);
                }
                if (mBquoteToggleButton.isChecked()) {

                    QuoteSpan[] ss = s.getSpans(mStyleStart, position, QuoteSpan.class);
                    exists = false;
                    for (int i = 0; i < ss.length; i++) {
                        exists = true;
                    }
                    if (!exists)
                        s.setSpan(new QuoteSpan(), mStyleStart, position, Spannable.SPAN_INCLUSIVE_INCLUSIVE);
                }
            }
        } catch (Exception e) {
            e.printStackTrace();
        }
    }

    @Override
    public void beforeTextChanged(CharSequence s, int start, int count, int after) {

        if ((count - after == 1) || (s.length() == 0))
            mIsBackspace = true;
        else
            mIsBackspace = false;
    }

    @Override
    public void onTextChanged(CharSequence s, int start, int before, int count) {
    }

    @Override
    public void onSelectionChanged() {
        if (!mLocalDraft)
            return;

        final Spannable s = mContentEditText.getText();
        // set toggle buttons if cursor is inside of a matching span
        mStyleStart = mContentEditText.getSelectionStart();
        Object[] spans = s.getSpans(mContentEditText.getSelectionStart(), mContentEditText.getSelectionStart(), Object.class);

        mBoldToggleButton.setChecked(false);
        mEmToggleButton.setChecked(false);
        mBquoteToggleButton.setChecked(false);
        mUnderlineToggleButton.setChecked(false);
        mStrikeToggleButton.setChecked(false);
        for (Object span : spans) {
            if (span instanceof StyleSpan) {
                StyleSpan ss = (StyleSpan) span;
                if (ss.getStyle() == android.graphics.Typeface.BOLD) {
                    mBoldToggleButton.setChecked(true);
                }
                if (ss.getStyle() == android.graphics.Typeface.ITALIC) {
                    mEmToggleButton.setChecked(true);
                }
            }
            if (span instanceof QuoteSpan) {
                mBquoteToggleButton.setChecked(true);
            }
            if (span instanceof WPUnderlineSpan) {
                mUnderlineToggleButton.setChecked(true);
            }
            if (span instanceof StrikethroughSpan) {
                mStrikeToggleButton.setChecked(true);
            }
        }
    }
}<|MERGE_RESOLUTION|>--- conflicted
+++ resolved
@@ -78,17 +78,12 @@
 import org.wordpress.android.models.MediaFile;
 import org.wordpress.android.models.Post;
 import org.wordpress.android.ui.accounts.NewAccountActivity;
-<<<<<<< HEAD
 import org.wordpress.android.ui.media.MediaUtils;
 import org.wordpress.android.ui.media.MediaUtils.LaunchCameraCallback;
 import org.wordpress.android.ui.media.MediaUtils.RequestCode;
 import org.wordpress.android.util.DeviceUtils;
 import org.wordpress.android.util.ImageHelper;
-=======
-import org.wordpress.android.util.DeviceUtils;
-import org.wordpress.android.util.ImageHelper;
 import org.wordpress.android.util.JSONUtil;
->>>>>>> 2207022f
 import org.wordpress.android.util.LocationHelper;
 import org.wordpress.android.util.LocationHelper.LocationResult;
 import org.wordpress.android.util.PostUploadService;
@@ -122,6 +117,10 @@
 
     private static final int AUTOSAVE_DELAY_MILLIS = 60000;
 
+    private static final int ACTIVITY_REQUEST_CODE_PICTURE_LIBRARY = 0;
+    private static final int ACTIVITY_REQUEST_CODE_TAKE_PHOTO = 1;
+    private static final int ACTIVITY_REQUEST_CODE_VIDEO_LIBRARY = 2;
+    private static final int ACTIVITY_REQUEST_CODE_TAKE_VIDEO = 3;
     private static final int ACTIVITY_REQUEST_CODE_CREATE_LINK = 4;
     private static final int ACTIVITY_REQUEST_CODE_SELECT_CATEGORIES = 5;
 
@@ -1238,50 +1237,6 @@
             Bundle extras;
 
             switch (requestCode) {
-<<<<<<< HEAD
-            case RequestCode.ACTIVITY_REQUEST_CODE_PICTURE_LIBRARY:
-                Uri imageUri = data.getData();
-                String imgPath = imageUri.toString();
-                addMedia(imgPath, imageUri);
-                break;
-            case RequestCode.ACTIVITY_REQUEST_CODE_TAKE_PHOTO:
-                if (resultCode == Activity.RESULT_OK) {
-                    try {
-                        File f = new File(mMediaCapturePath);
-                        Uri capturedImageUri = Uri.fromFile(f);
-                        f = null;
-                        addMedia(capturedImageUri.toString(), capturedImageUri);
-                        sendBroadcast(new Intent(Intent.ACTION_MEDIA_MOUNTED, Uri.parse("file://"
-                                + Environment.getExternalStorageDirectory())));
-                    } catch (Exception e) {
-                        e.printStackTrace();
-                    } catch (OutOfMemoryError e) {
-                        e.printStackTrace();
-                    }
-                }
-                break;
-            case RequestCode.ACTIVITY_REQUEST_CODE_VIDEO_LIBRARY:
-                Uri videoUri = data.getData();
-                String videoPath = videoUri.toString();
-                addMedia(videoPath, videoUri);
-                break;
-            case RequestCode.ACTIVITY_REQUEST_CODE_TAKE_VIDEO:
-                if (resultCode == Activity.RESULT_OK) {
-                    Uri capturedVideo = data.getData();
-                    addMedia(capturedVideo.toString(), capturedVideo);
-                }
-                break;
-            case ACTIVITY_REQUEST_CODE_CREATE_LINK:
-                try {
-                    extras = data.getExtras();
-                    String linkURL = extras.getString("linkURL");
-                    if (!linkURL.equals("http://") && !linkURL.equals("")) {
-
-                        if (mSelectionStart > mSelectionEnd) {
-                            int temp = mSelectionEnd;
-                            mSelectionEnd = mSelectionStart;
-                            mSelectionStart = temp;
-=======
                 case ACTIVITY_REQUEST_CODE_PICTURE_LIBRARY:
                     Uri imageUri = data.getData();
                     verifyImage(imageUri);
@@ -1300,7 +1255,6 @@
                             e.printStackTrace();
                         } catch (OutOfMemoryError e) {
                             e.printStackTrace();
->>>>>>> 2207022f
                         }
                     }
                     break;
