package org.wordpress.android.ui.posts;

import java.io.File;
import java.io.FileOutputStream;
import java.io.IOException;
import java.io.InputStream;
import java.io.OutputStream;
import java.io.Serializable;
import java.lang.reflect.Type;
import java.net.URL;
import java.util.ArrayList;
import java.util.Calendar;
import java.util.Date;
import java.util.HashSet;
import java.util.List;
import java.util.Locale;
import java.util.Map;
import java.util.Random;
import java.util.Vector;

import android.app.Activity;
import android.app.AlertDialog;
import android.app.DatePickerDialog;
import android.app.Dialog;
import android.app.ProgressDialog;
import android.app.TimePickerDialog;
import android.content.DialogInterface;
import android.content.Intent;
import android.graphics.Bitmap;
import android.graphics.BitmapFactory;
import android.location.Address;
import android.location.Geocoder;
import android.location.Location;
import android.location.LocationManager;
import android.net.Uri;
import android.os.AsyncTask;
import android.os.Bundle;
import android.os.Environment;
import android.os.Handler;
import android.text.Editable;
import android.text.Html;
import android.text.Layout;
import android.text.Selection;
import android.text.Spannable;
import android.text.SpannableStringBuilder;
import android.text.TextWatcher;
import android.text.format.DateUtils;
import android.text.method.ArrowKeyMovementMethod;
import android.text.style.AlignmentSpan;
import android.text.style.CharacterStyle;
import android.text.style.QuoteSpan;
import android.text.style.StrikethroughSpan;
import android.text.style.StyleSpan;
import android.text.style.URLSpan;
import android.view.ContextMenu;
import android.view.Display;
import android.view.LayoutInflater;
import android.view.MenuItem;
import android.view.MotionEvent;
import android.view.View;
import android.view.View.OnClickListener;
import android.view.View.OnFocusChangeListener;
import android.view.View.OnTouchListener;
import android.view.ViewGroup;
import android.view.WindowManager;
import android.view.animation.AlphaAnimation;
import android.widget.ArrayAdapter;
import android.widget.Button;
import android.widget.CheckBox;
import android.widget.CompoundButton;
import android.widget.CompoundButton.OnCheckedChangeListener;
import android.widget.DatePicker;
import android.widget.EditText;
import android.widget.ImageButton;
import android.widget.RelativeLayout;
import android.widget.SeekBar;
import android.widget.SeekBar.OnSeekBarChangeListener;
import android.widget.Spinner;
import android.widget.TextView;
import android.widget.TimePicker;
import android.widget.Toast;
import android.widget.ToggleButton;

import com.actionbarsherlock.app.ActionBar;
import com.actionbarsherlock.app.SherlockFragmentActivity;
import com.actionbarsherlock.view.MenuInflater;
import com.google.gson.Gson;
import com.google.gson.reflect.TypeToken;

import org.json.JSONArray;
<<<<<<< HEAD
import org.xmlrpc.android.ApiHelper;
=======
>>>>>>> c6dd71f3

import org.wordpress.android.Constants;
import org.wordpress.android.R;
import org.wordpress.android.WordPress;
import org.wordpress.android.lockmanager.AppLockManager;
import org.wordpress.android.models.Blog;
import org.wordpress.android.models.MediaFile;
import org.wordpress.android.models.MediaGallery;
import org.wordpress.android.models.Post;
import org.wordpress.android.ui.accounts.NewAccountActivity;
import org.wordpress.android.ui.media.MediaGalleryActivity;
import org.wordpress.android.ui.media.MediaUtils;
import org.wordpress.android.ui.media.MediaUtils.LaunchCameraCallback;
import org.wordpress.android.ui.media.MediaUtils.RequestCode;
import org.wordpress.android.util.DeviceUtils;
import org.wordpress.android.util.ImageHelper;
import org.wordpress.android.util.JSONUtil;
import org.wordpress.android.util.LocationHelper;
import org.wordpress.android.util.LocationHelper.LocationResult;
import org.wordpress.android.util.MediaGalleryImageSpan;
import org.wordpress.android.util.PostUploadService;
import org.wordpress.android.util.StringUtils;
import org.wordpress.android.util.WPEditText;
import org.wordpress.android.util.WPHtml;
import org.wordpress.android.util.WPImageSpan;
import org.wordpress.android.util.WPUnderlineSpan;

public class EditPostActivity extends SherlockFragmentActivity implements OnClickListener, OnTouchListener, TextWatcher,
        WPEditText.OnSelectionChangedListener, OnFocusChangeListener, WPEditText.EditTextImeBackListener {

    private static final int AUTOSAVE_DELAY_MILLIS = 60000;

    // Handled by MediaUtils
//    private static final int ACTIVITY_REQUEST_CODE_PICTURE_LIBRARY = 0;
//    private static final int ACTIVITY_REQUEST_CODE_TAKE_PHOTO = 1;
//    private static final int ACTIVITY_REQUEST_CODE_VIDEO_LIBRARY = 2;
//    private static final int ACTIVITY_REQUEST_CODE_TAKE_VIDEO = 3;
    private static final int ACTIVITY_REQUEST_CODE_CREATE_LINK = 4;
    private static final int ACTIVITY_REQUEST_CODE_SELECT_CATEGORIES = 5;

    private static final int ID_DIALOG_DATE = 0;
    private static final int ID_DIALOG_TIME = 1;
    private static final int ID_DIALOG_LOADING = 2;
    private static final int ID_DIALOG_DOWNLOAD = 3;

    private static final String CATEGORY_PREFIX_TAG = "category-";

    public static final String NEW_MEDIA_GALLERY = "NEW_MEDIA_GALLERY";
    public static final String NEW_MEDIA_GALLERY_EXTRA_IDS = "NEW_MEDIA_GALLERY_EXTRA_IDS";

    private Blog mBlog;
    private Post mPost;
    // Used to restore post content if 'Discard' is chosen when leaving the editor.
    private Post mOriginalPost;

    private WPEditText mContentEditText;
    private ImageButton mAddPictureButton;
    private Spinner mStatusSpinner;
    private EditText mTitleEditText, mPasswordEditText, mTagsEditText, mExcerptEditText;
    private TextView mLocationText, mPubDateText;
    private ToggleButton mBoldToggleButton, mEmToggleButton, mBquoteToggleButton;
    private ToggleButton mUnderlineToggleButton, mStrikeToggleButton;
    private Button mPubDateButton, mLinkButton, mMoreButton;
    private RelativeLayout mFormatBar;

    private Location mCurrentLocation;
    private LocationHelper mLocationHelper;
    private Handler mAutoSaveHandler;
    private ArrayList<String> mCategories;

    private boolean mIsPage = false;
    private boolean mIsNew = false;
    private boolean mLocalDraft = false;
    private boolean mIsCustomPubDate = false;
    private boolean mIsBackspace = false;
    private boolean mScrollDetected = false;

    private String mAccountName = "";
    private int mQuickMediaType = -1;
    private String mMediaCapturePath = "";

    private String[] mPostFormats = null;
    private String[] mPostFormatTitles = null;

    private int mBlogID = -1;
    private long mPostID = -1;
    private long mCustomPubDate = 0;

    private int mYear, mMonth, mDay, mHour, mMinute;
    private int mStyleStart, mSelectionStart, mSelectionEnd;
    private int mLastPosition = -1;
    private int mCurrentActivityRequest = -1;

    private float mLastYPos = 0;

    @Override
    public void onCreate(Bundle savedInstanceState) {
        super.onCreate(savedInstanceState);
        Bundle extras = getIntent().getExtras();

        ActionBar actionBar = getSupportActionBar();
        actionBar.setHomeButtonEnabled(true);
        actionBar.setDisplayHomeAsUpEnabled(true);

        Calendar c = Calendar.getInstance();
        mYear = c.get(Calendar.YEAR);
        mMonth = c.get(Calendar.MONTH);
        mDay = c.get(Calendar.DAY_OF_MONTH);
        mHour = c.get(Calendar.HOUR_OF_DAY);
        mMinute = c.get(Calendar.MINUTE);
        mCategories = new ArrayList<String>();
        mAutoSaveHandler = new Handler();

        String action = getIntent().getAction();
        if (Intent.ACTION_SEND.equals(action) || Intent.ACTION_SEND_MULTIPLE.equals(action)) {
            // We arrived here from a share action
            if (!selectBlogForShareAction())
                return;
        } else {
            initBlog();
            if (extras != null) {
                mAccountName = StringUtils.unescapeHTML(extras.getString("accountName"));
                mPostID = extras.getLong("postID");
                mLocalDraft = extras.getBoolean("localDraft", false);
                mIsPage = extras.getBoolean("isPage", false);
                mIsNew = extras.getBoolean("isNew", false);

                if (savedInstanceState != null) {
                    mCurrentActivityRequest = savedInstanceState.getInt("currentActivityRequest");
                    if (savedInstanceState.getString("mediaCapturePath") != null)
                        mMediaCapturePath = savedInstanceState.getString("mediaCapturePath");
                } else {
                    mQuickMediaType = extras.getInt("quick-media", -1);
                }

                if (extras.getBoolean("isQuickPress")) {
                    mBlogID = extras.getInt("id");
                } else {
                    mBlogID = WordPress.currentBlog.getId();
                }

                try {
                    mBlog = new Blog(mBlogID);
                    WordPress.currentBlog = mBlog;
                } catch (Exception e) {
                    showBlogErrorAndFinish();
                    return;
                }

                if (!mIsNew) {
                    try {
                        mPost = new Post(mBlogID, mPostID, mIsPage);
                        if (mPost == null) {
                            // big oopsie
                            Toast.makeText(this, getResources().getText(R.string.post_not_found), Toast.LENGTH_LONG).show();
                            finish();
                            return;
                        } else {
                            WordPress.currentPost = mPost;
                            mOriginalPost = new Post(mBlogID, mPostID, mIsPage);
                        }
                    } catch (Exception e) {
                        e.printStackTrace();
                        finish();
                    }
                }
            }

            if (mIsNew) {
                mLocalDraft = true;
                setTitle(StringUtils.unescapeHTML(WordPress.getCurrentBlog().getBlogName()) + " - "
                        + getString((mIsPage) ? R.string.new_page : R.string.new_post));
            } else {
                setTitle(StringUtils.unescapeHTML(WordPress.getCurrentBlog().getBlogName()) + " - "
                        + getString((mIsPage) ? R.string.edit_page : R.string.edit_post));
            }
        }

        setContentView(R.layout.edit);
        mContentEditText = (WPEditText) findViewById(R.id.postContent);
        mTitleEditText = (EditText) findViewById(R.id.title);
        mExcerptEditText = (EditText) findViewById(R.id.postExcerpt);
        mPasswordEditText = (EditText) findViewById(R.id.post_password);
        mLocationText = (TextView) findViewById(R.id.locationText);
        mBoldToggleButton = (ToggleButton) findViewById(R.id.bold);
        mEmToggleButton = (ToggleButton) findViewById(R.id.em);
        mBquoteToggleButton = (ToggleButton) findViewById(R.id.bquote);
        mUnderlineToggleButton = (ToggleButton) findViewById(R.id.underline);
        mStrikeToggleButton = (ToggleButton) findViewById(R.id.strike);
        mAddPictureButton = (ImageButton) findViewById(R.id.addPictureButton);
        mPubDateButton = (Button) findViewById(R.id.pubDateButton);
        mPubDateText = (TextView) findViewById(R.id.pubDate);
        mLinkButton = (Button) findViewById(R.id.link);
        mMoreButton = (Button) findViewById(R.id.more);
        mStatusSpinner = (Spinner) findViewById(R.id.status);
        mTagsEditText = (EditText) findViewById(R.id.tags);
        mFormatBar = (RelativeLayout) findViewById(R.id.formatBar);

        // Set header labels to upper case
        ((TextView) findViewById(R.id.categoryLabel)).setText(getResources().getString(R.string.categories).toUpperCase());
        ((TextView) findViewById(R.id.statusLabel)).setText(getResources().getString(R.string.status).toUpperCase());
        ((TextView) findViewById(R.id.postFormatLabel)).setText(getResources().getString(R.string.post_format).toUpperCase());
        ((TextView) findViewById(R.id.pubDateLabel)).setText(getResources().getString(R.string.publish_date).toUpperCase());

        if (mIsPage) { // remove post specific views
            mExcerptEditText.setVisibility(View.GONE);
            (findViewById(R.id.sectionTags)).setVisibility(View.GONE);
            (findViewById(R.id.sectionCategories)).setVisibility(View.GONE);
            (findViewById(R.id.sectionLocation)).setVisibility(View.GONE);
            (findViewById(R.id.postFormatLabel)).setVisibility(View.GONE);
            (findViewById(R.id.postFormat)).setVisibility(View.GONE);
        } else {
            if (mBlog.getPostFormats().equals("")) {
                List<Object> args = new Vector<Object>();
                args.add(mBlog);
                args.add(this);
                new ApiHelper.getPostFormatsTask().execute(args);
                mPostFormatTitles = getResources().getStringArray(R.array.post_formats_array);
                String defaultPostFormatTitles[] = {"aside", "audio", "chat", "gallery", "image", "link", "quote", "standard", "status",
                        "video"};
                mPostFormats = defaultPostFormatTitles;
            } else {
                try {
                    Gson gson = new Gson();
                    Type type = new TypeToken<Map<String, String>>() {
                    }.getType();
                    Map<String, String> jsonPostFormats = gson.fromJson(mBlog.getPostFormats(), type);
                    mPostFormats = new String[jsonPostFormats.size()];
                    mPostFormatTitles = new String[jsonPostFormats.size()];
                    int i = 0;
                    for (Map.Entry<String, String> entry : jsonPostFormats.entrySet()) {
                        String key = entry.getKey();
                        String val = entry.getValue();
                        mPostFormats[i] = key;
                        mPostFormatTitles[i] = val;
                        i++;
                    }
                } catch (Exception e) {
                    e.printStackTrace();
                }
            }
            Spinner pfSpinner = (Spinner) findViewById(R.id.postFormat);
            ArrayAdapter<String> pfAdapter = new ArrayAdapter<String>(this, android.R.layout.simple_spinner_item, mPostFormatTitles);
            pfAdapter.setDropDownViewResource(android.R.layout.simple_spinner_dropdown_item);
            pfSpinner.setAdapter(pfAdapter);
            String activePostFormat = "standard";
            if (!mIsNew) {
                try {
                    if (!mPost.getWP_post_format().equals(""))
                        activePostFormat = mPost.getWP_post_format();
                } catch (Exception e) {
                    e.printStackTrace();
                }
            }
            for (int i = 0; i < mPostFormats.length; i++) {
                if (mPostFormats[i].equals(activePostFormat))
                    pfSpinner.setSelection(i);
            }

            if (Intent.ACTION_SEND.equals(action) || Intent.ACTION_SEND_MULTIPLE.equals(action))
                setContent();
            else if (NEW_MEDIA_GALLERY.equals(action))
                prepareMediaGallery();
            
        }

        String[] items = new String[]{getResources().getString(R.string.publish_post), getResources().getString(R.string.draft),
                getResources().getString(R.string.pending_review), getResources().getString(R.string.post_private)};

        ArrayAdapter<String> adapter = new ArrayAdapter<String>(this, android.R.layout.simple_spinner_item, items);
        adapter.setDropDownViewResource(android.R.layout.simple_spinner_dropdown_item);
        mStatusSpinner.setAdapter(adapter);

        getLocationProvider();

        if (mIsNew) {
            if (mQuickMediaType >= 0) {
                // User selected a 'Quick (media type)' option in the menu drawer
                if (mQuickMediaType == Constants.QUICK_POST_PHOTO_CAMERA)
                    launchCamera();
                else if (mQuickMediaType == Constants.QUICK_POST_PHOTO_LIBRARY)
                    launchPictureLibrary();
                else if (mQuickMediaType == Constants.QUICK_POST_VIDEO_CAMERA)
                    launchVideoCamera();
                else if (mQuickMediaType == Constants.QUICK_POST_VIDEO_LIBRARY)
                    launchVideoLibrary();
                mLocalDraft = extras.getBoolean("localDraft");
            }
        } else {
            mTitleEditText.setText(mPost.getTitle());
            mExcerptEditText.setText(mPost.getMt_excerpt());

            if (mPost.isUploaded()) {
                items = new String[]{
                        getResources().getString(R.string.publish_post),
                        getResources().getString(R.string.draft),
                        getResources().getString(R.string.pending_review),
                        getResources().getString(R.string.post_private)
                };
                adapter = new ArrayAdapter<String>(this, android.R.layout.simple_spinner_item,
                        items);
                mStatusSpinner.setAdapter(adapter);
            }

            String contentHTML;

            if (!mPost.getMt_text_more().equals("")) {
                if (mPost.isLocalDraft())
                    contentHTML = mPost.getDescription() + "\n&lt;!--more--&gt;\n"
                            + mPost.getMt_text_more();
                else
                    contentHTML = mPost.getDescription() + "\n<!--more-->\n"
                            + mPost.getMt_text_more();
            } else
                contentHTML = mPost.getDescription();

            try {
                if (mPost.isLocalDraft())
                    mContentEditText.setText(WPHtml.fromHtml(contentHTML.replaceAll("\uFFFC", ""),
                            EditPostActivity.this, mPost));
                else
                    mContentEditText.setText(contentHTML.replaceAll("\uFFFC", ""));
            } catch (Exception e) {
                e.printStackTrace();
            }

            long pubDate = mPost.getDate_created_gmt();
            if (pubDate != 0) {
                try {
                    int flags = 0;
                    flags |= android.text.format.DateUtils.FORMAT_SHOW_DATE;
                    flags |= android.text.format.DateUtils.FORMAT_ABBREV_MONTH;
                    flags |= android.text.format.DateUtils.FORMAT_SHOW_YEAR;
                    flags |= android.text.format.DateUtils.FORMAT_SHOW_TIME;
                    String formattedDate = DateUtils.formatDateTime(EditPostActivity.this, pubDate,
                            flags);
                    mPubDateText.setText(formattedDate);
                } catch (Exception e) {
                    e.printStackTrace();
                }
            }

            if (mPost.getWP_password() != null)
                mPasswordEditText.setText(mPost.getWP_password());

            if (mPost.getPost_status() != null) {
                String status = mPost.getPost_status();

                if (status.equals("publish")) {
                    mStatusSpinner.setSelection(0, true);
                } else if (status.equals("draft")) {
                    mStatusSpinner.setSelection(1, true);
                } else if (status.equals("pending")) {
                    mStatusSpinner.setSelection(2, true);
                } else if (status.equals("private")) {
                    mStatusSpinner.setSelection(3, true);
                } else if (status.equals("localdraft")) {
                    mStatusSpinner.setSelection(0, true);
                }
            }

            if (!mIsPage) {
                if (mPost.getJSONCategories() != null) {
                    mCategories = JSONUtil.fromJSONArrayToStringList(mPost.getJSONCategories());
                }

                Double latitude = mPost.getLatitude();
                Double longitude = mPost.getLongitude();

                if (latitude != 0.0) {
                    new getAddressTask().execute(latitude, longitude);
                }
            }
            String tags = mPost.getMt_keywords();
            if (!tags.equals("")) {
                mTagsEditText.setText(tags);
            }
        }

        populateSelectedCategories();

        registerForContextMenu(mAddPictureButton);
        mContentEditText.setOnSelectionChangedListener(this);
        mContentEditText.setOnEditTextImeBackListener(this);
        mContentEditText.setOnTouchListener(this);
        mContentEditText.addTextChangedListener(this);
        mContentEditText.setOnFocusChangeListener(this);
        mAddPictureButton.setOnClickListener(this);
        mPubDateButton.setOnClickListener(this);
        mBoldToggleButton.setOnClickListener(this);
        mLinkButton.setOnClickListener(this);
        mEmToggleButton.setOnClickListener(this);
        mUnderlineToggleButton.setOnClickListener(this);
        mStrikeToggleButton.setOnClickListener(this);
        mBquoteToggleButton.setOnClickListener(this);
        mMoreButton.setOnClickListener(this);
    }

    private void prepareMediaGallery() {
        MediaGallery mediaGallery = new MediaGallery();
        mediaGallery.setIds(getIntent().getStringArrayListExtra("NEW_MEDIA_GALLERY_EXTRA_IDS"));
        
        startMediaGalleryActivity(mediaGallery);
    }

    private void startMediaGalleryActivity(MediaGallery mediaGallery) {
        Intent intent = new Intent(EditPostActivity.this, MediaGalleryActivity.class);
        intent.putExtra(MediaGalleryActivity.PARAMS_MEDIA_GALLERY, mediaGallery);
        startActivityForResult(intent, MediaGalleryActivity.REQUEST_CODE);
    }

    @Override
    protected void onResume() {
        super.onResume();
        if (mAutoSaveHandler != null)
            mAutoSaveHandler.postDelayed(autoSaveRunnable, 60000);
    }

    @Override
    protected void onPause() {
        super.onPause();
        if (mLocationHelper != null)
            mLocationHelper.cancelTimer();

        if (mAutoSaveHandler != null)
            mAutoSaveHandler.removeCallbacks(autoSaveRunnable);
    }

    @Override
    public void onSaveInstanceState(Bundle savedInstanceState) {
        super.onSaveInstanceState(savedInstanceState);
        savedInstanceState.putInt("currentActivityRequest", mCurrentActivityRequest);
        if (!mMediaCapturePath.equals(""))
            savedInstanceState.putString("mediaCapturePath", mMediaCapturePath);
    }

    public void onCreateContextMenu(ContextMenu menu, View v, ContextMenu.ContextMenuInfo menuInfo) {
        menu.add(0, 0, 0, getResources().getText(R.string.select_photo));
        if (DeviceUtils.getInstance().hasCamera(getApplicationContext())) {
            menu.add(0, 1, 0, getResources().getText(R.string.take_photo));
        }
        menu.add(0, 2, 0, getResources().getText(R.string.select_video));
        if (DeviceUtils.getInstance().hasCamera(getApplicationContext())) {
            menu.add(0, 3, 0, getResources().getText(R.string.take_video));
        }
        
        menu.add(0, 4, 0, getResources().getText(R.string.media_add_new_media_gallery));
    }

    @Override
    public boolean onContextItemSelected(MenuItem item) {
        switch (item.getItemId()) {
            case 0:
                launchPictureLibrary();
                return true;
            case 1:
                launchCamera();
                return true;
            case 2:
                launchVideoLibrary();
                return true;
            case 3:
                launchVideoCamera();
                return true;
            case 4:
                startMediaGalleryActivity(null);
        }
        return false;
    }

    @Override
    public boolean onCreateOptionsMenu(com.actionbarsherlock.view.Menu menu) {
        super.onCreateOptionsMenu(menu);
        MenuInflater inflater = getSupportMenuInflater();
        inflater.inflate(R.menu.edit, menu);
        return true;
    }

    // Menu actions
    @Override
    public boolean onOptionsItemSelected(com.actionbarsherlock.view.MenuItem item) {
        int itemId = item.getItemId();
        if (itemId == R.id.menu_edit_post) {
            if (mAutoSaveHandler != null)
                mAutoSaveHandler.removeCallbacks(autoSaveRunnable);
            if (savePost(false, false)) {
                if (mQuickMediaType >= 0) {
                    if (mQuickMediaType == Constants.QUICK_POST_PHOTO_CAMERA || mQuickMediaType == Constants.QUICK_POST_PHOTO_LIBRARY)
                        mPost.setQuickPostType("QuickPhoto");
                    else if (mQuickMediaType == Constants.QUICK_POST_VIDEO_CAMERA || mQuickMediaType == Constants.QUICK_POST_VIDEO_LIBRARY)
                        mPost.setQuickPostType("QuickVideo");
                }
                WordPress.currentPost = mPost;
                PostUploadService.addPostToUpload(mPost);
                startService(new Intent(this, PostUploadService.class));
                Intent i = new Intent();
                i.putExtra("shouldRefresh", true);
                setResult(RESULT_OK, i);
                finish();
            }
            return true;
        } else if (itemId == android.R.id.home) {
            showCancelAlert(true);
            return true;
        }
        return false;
    }

    @Override
    public void onFocusChange(View v, boolean hasFocus) {
        if (hasFocus && mFormatBar.getVisibility() != View.VISIBLE)
            showFormatBar();
        else if (!hasFocus && mFormatBar.getVisibility() == View.VISIBLE)
            hideFormatBar();
    }

    @Override
    public void onImeBack(WPEditText ctrl, String text) {
        if (mFormatBar.getVisibility() == View.VISIBLE)
            hideFormatBar();
    }

    private void showFormatBar() {
        mFormatBar.setVisibility(View.VISIBLE);
        AlphaAnimation fadeInAnimation = new AlphaAnimation(0.0f, 1.0f);
        fadeInAnimation.setDuration(500);
        mFormatBar.startAnimation(fadeInAnimation);
    }

    private void hideFormatBar() {
        AlphaAnimation fadeOutAnimation = new AlphaAnimation(1.0f, 0.0f);
        fadeOutAnimation.setDuration(500);
        mFormatBar.startAnimation(fadeOutAnimation);
        mFormatBar.setVisibility(View.GONE);
    }

    @Override
    public void onClick(View v) {
        int id = v.getId();
        if (id == R.id.bold) {
            formatBtnClick(mBoldToggleButton, "strong");
        } else if (id == R.id.em) {
            formatBtnClick(mEmToggleButton, "em");
        } else if (id == R.id.underline) {
            formatBtnClick(mUnderlineToggleButton, "u");
        } else if (id == R.id.strike) {
            formatBtnClick(mStrikeToggleButton, "strike");
        } else if (id == R.id.bquote) {
            formatBtnClick(mBquoteToggleButton, "blockquote");
        } else if (id == R.id.more) {
            mSelectionEnd = mContentEditText.getSelectionEnd();
            Editable str = mContentEditText.getText();
            str.insert(mSelectionEnd, "\n<!--more-->\n");
        } else if (id == R.id.link) {
            mSelectionStart = mContentEditText.getSelectionStart();
            mStyleStart = mSelectionStart;
            mSelectionEnd = mContentEditText.getSelectionEnd();
            if (mSelectionStart > mSelectionEnd) {
                int temp = mSelectionEnd;
                mSelectionEnd = mSelectionStart;
                mSelectionStart = temp;
            }
            Intent i = new Intent(EditPostActivity.this, EditLinkActivity.class);
            if (mSelectionEnd > mSelectionStart) {
                String selectedText = mContentEditText.getText().subSequence(mSelectionStart, mSelectionEnd).toString();
                i.putExtra("selectedText", selectedText);
            }
            startActivityForResult(i, ACTIVITY_REQUEST_CODE_CREATE_LINK);
        } else if (id == R.id.addPictureButton) {
            mAddPictureButton.performLongClick();
        } else if (id == R.id.pubDateButton) {
            showDialog(ID_DIALOG_DATE);
        } else if (id == R.id.selectCategories) {
            Bundle bundle = new Bundle();
            bundle.putInt("id", mBlogID);
            if (mCategories.size() > 0) {
                bundle.putSerializable("categories", new HashSet<String>(mCategories));
            }
            Intent categoriesIntent = new Intent(EditPostActivity.this, SelectCategoriesActivity.class);
            categoriesIntent.putExtras(bundle);
            startActivityForResult(categoriesIntent, ACTIVITY_REQUEST_CODE_SELECT_CATEGORIES);
        } else if (id == R.id.categoryButton) {
            onCategoryButtonClick(v);
        } else if (id == R.id.post) {
            if (mAutoSaveHandler != null)
                mAutoSaveHandler.removeCallbacks(autoSaveRunnable);
            if (savePost(false, false)) {
                if (mPost.isUploaded() || !mPost.getPost_status().equals("localdraft")) {
                    if (mQuickMediaType >= 0) {
                        if (mQuickMediaType == Constants.QUICK_POST_PHOTO_CAMERA || mQuickMediaType == Constants.QUICK_POST_PHOTO_LIBRARY)
                            mPost.setQuickPostType("QuickPhoto");
                        else if (mQuickMediaType == Constants.QUICK_POST_VIDEO_CAMERA || mQuickMediaType == Constants.QUICK_POST_VIDEO_LIBRARY)
                            mPost.setQuickPostType("QuickVideo");
                    }

                    WordPress.currentPost = mPost;
                    PostUploadService.addPostToUpload(mPost);
                    startService(new Intent(this, PostUploadService.class));
                }
                finish();
            }
        } else if (id == R.id.viewMap) {
            Double latitude = 0.0;
            try {
                latitude = mCurrentLocation.getLatitude();
            } catch (Exception e) {
                e.printStackTrace();
            }
            if (latitude != 0.0) {
                String uri = "geo:" + latitude + "," + mCurrentLocation.getLongitude();
                startActivity(new Intent(android.content.Intent.ACTION_VIEW, Uri.parse(uri)));
            } else {
                Toast.makeText(EditPostActivity.this, getResources().getText(R.string.location_toast), Toast.LENGTH_SHORT).show();
            }
        } else if (id == R.id.updateLocation) {
            mLocationHelper.getLocation(EditPostActivity.this, locationResult);
        } else if (id == R.id.removeLocation) {
            if (mCurrentLocation != null) {
                mCurrentLocation.setLatitude(0.0);
                mCurrentLocation.setLongitude(0.0);
            }
            if (mPost != null) {
                mPost.setLatitude(0.0);
                mPost.setLongitude(0.0);
            }
            mLocationText.setText("");
        }
    }

    @Override
    public boolean onTouch(View v, MotionEvent event) {

        if (mFormatBar.getVisibility() != View.VISIBLE)
            showFormatBar();

        float pos = event.getY();

        if (event.getAction() == 0)
            mLastYPos = pos;

        if (event.getAction() > 1) {
            if (((mLastYPos - pos) > 2.0f) || ((pos - mLastYPos) > 2.0f))
                mScrollDetected = true;
        }

        mLastYPos = pos;

        if (event.getAction() == 1 && !mScrollDetected) {
            Layout layout = ((TextView) v).getLayout();
            int x = (int) event.getX();
            int y = (int) event.getY();

            x += v.getScrollX();
            y += v.getScrollY();
            if (layout != null) {
                int line = layout.getLineForVertical(y);
                int charPosition = layout.getOffsetForHorizontal(line, x);

                final Spannable s = mContentEditText.getText();
                // check if image span was tapped
                WPImageSpan[] image_spans = s.getSpans(charPosition, charPosition, WPImageSpan.class);

                if (image_spans.length != 0) {
                    final WPImageSpan span = image_spans[0];
                    if (!span.isVideo()) {
                        LayoutInflater factory = LayoutInflater.from(EditPostActivity.this);
                        final View alertView = factory.inflate(R.layout.alert_image_options, null);
                        final TextView imageWidthText = (TextView) alertView.findViewById(R.id.imageWidthText);
                        final EditText titleText = (EditText) alertView.findViewById(R.id.title);
                        // final EditText descText = (EditText)
                        // alertView.findViewById(R.id.description);
                        final EditText caption = (EditText) alertView.findViewById(R.id.caption);
                        final CheckBox featuredCheckBox = (CheckBox) alertView.findViewById(R.id.featuredImage);
                        final CheckBox featuredInPostCheckBox = (CheckBox) alertView.findViewById(R.id.featuredInPost);

                        // show featured image checkboxes if theme support it
                        if (WordPress.getCurrentBlog().isFeaturedImageCapable()) {
                            featuredCheckBox.setVisibility(View.VISIBLE);
                            featuredInPostCheckBox.setVisibility(View.VISIBLE);
                        }

                        featuredCheckBox.setOnCheckedChangeListener(new OnCheckedChangeListener() {
                            @Override
                            public void onCheckedChanged(CompoundButton buttonView, boolean isChecked) {
                                if (isChecked) {
                                    featuredInPostCheckBox.setVisibility(View.VISIBLE);
                                } else {
                                    featuredInPostCheckBox.setVisibility(View.GONE);
                                }

                            }
                        });

                        final SeekBar seekBar = (SeekBar) alertView.findViewById(R.id.imageWidth);
                        final Spinner alignmentSpinner = (Spinner) alertView.findViewById(R.id.alignment_spinner);
                        ArrayAdapter<CharSequence> adapter = ArrayAdapter.createFromResource(EditPostActivity.this, R.array.alignment_array,
                                android.R.layout.simple_spinner_item);
                        adapter.setDropDownViewResource(android.R.layout.simple_spinner_dropdown_item);
                        alignmentSpinner.setAdapter(adapter);

                        imageWidthText.setText(String.valueOf(span.getWidth()) + "px");
                        seekBar.setProgress(span.getWidth());
                        titleText.setText(span.getTitle());
                        // descText.setText(span.getDescription());
                        caption.setText(span.getCaption());
                        featuredCheckBox.setChecked(span.isFeatured());

                        if (span.isFeatured())
                            featuredInPostCheckBox.setVisibility(View.VISIBLE);
                        else
                            featuredInPostCheckBox.setVisibility(View.GONE);

                        featuredInPostCheckBox.setChecked(span.isFeaturedInPost());

                        alignmentSpinner.setSelection(span.getHorizontalAlignment(), true);

                        seekBar.setMax(span.getWidth() / 10);
                        if (span.getWidth() != 0)
                            seekBar.setProgress(span.getWidth() / 10);
                        seekBar.setOnSeekBarChangeListener(new OnSeekBarChangeListener() {

                            @Override
                            public void onStopTrackingTouch(SeekBar seekBar) {
                            }

                            @Override
                            public void onStartTrackingTouch(SeekBar seekBar) {
                            }

                            @Override
                            public void onProgressChanged(SeekBar seekBar, int progress, boolean fromUser) {
                                if (progress == 0)
                                    progress = 1;
                                imageWidthText.setText(progress * 10 + "px");
                            }
                        });

                        AlertDialog ad = new AlertDialog.Builder(EditPostActivity.this).setTitle(getString(R.string.image_settings))
                                .setView(alertView).setPositiveButton(getString(R.string.ok), new DialogInterface.OnClickListener() {
                                    public void onClick(DialogInterface dialog, int whichButton) {

                                        span.setTitle(titleText.getText().toString());
                                        // span.setDescription(descText.getText().toString());
                                        span.setHorizontalAlignment(alignmentSpinner.getSelectedItemPosition());
                                        span.setWidth(seekBar.getProgress() * 10);
                                        span.setCaption(caption.getText().toString());
                                        span.setFeatured(featuredCheckBox.isChecked());
                                        if (featuredCheckBox.isChecked()) {
                                            // remove featured flag from all
                                            // other images
                                            WPImageSpan[] click_spans = s.getSpans(0, s.length(), WPImageSpan.class);
                                            if (click_spans.length > 1) {
                                                for (int i = 0; i < click_spans.length; i++) {
                                                    WPImageSpan verifySpan = click_spans[i];
                                                    if (verifySpan != span) {
                                                        verifySpan.setFeatured(false);
                                                        verifySpan.setFeaturedInPost(false);
                                                    }
                                                }
                                            }
                                        }
                                        span.setFeaturedInPost(featuredInPostCheckBox.isChecked());
                                    }
                                }).setNegativeButton(getString(R.string.cancel), new DialogInterface.OnClickListener() {
                                    public void onClick(DialogInterface dialog, int whichButton) {
                                        dialog.dismiss();
                                    }
                                }).create();
                        ad.getWindow().setSoftInputMode(WindowManager.LayoutParams.SOFT_INPUT_STATE_HIDDEN);
                        ad.show();
                        mScrollDetected = false;
                        return true;
                    }

                } else {
                    mContentEditText.setMovementMethod(ArrowKeyMovementMethod.getInstance());
                    mContentEditText.setSelection(mContentEditText.getSelectionStart());
                }
                
                // get media gallery spans

                MediaGalleryImageSpan[] gallerySpans = s.getSpans(charPosition, charPosition, MediaGalleryImageSpan.class);
                if (gallerySpans.length > 0) {
                    final MediaGalleryImageSpan gallerySpan = gallerySpans[0];
                    startMediaGalleryActivity(gallerySpan.getMediaGallery());
                }
                
            }
        } else if (event.getAction() == 1) {
            mScrollDetected = false;
        }
        return false;
    }

    @Override
    public void onBackPressed() {
        showCancelAlert(false);
    }

    private void showCancelAlert(final boolean isUpPress) {

        // Empty post? Let's not prompt then.
        if (mIsNew && mContentEditText.getText().toString().equals("") && mTitleEditText.getText().toString().equals("")) {
            finish();
            return;
        }

        AlertDialog.Builder dialogBuilder = new AlertDialog.Builder(EditPostActivity.this);
        dialogBuilder.setTitle(getString((mIsPage) ? R.string.edit_page : R.string.edit_post));
        dialogBuilder.setMessage(getString(R.string.prompt_save_changes));
        dialogBuilder.setPositiveButton(getResources().getText(R.string.save), new DialogInterface.OnClickListener() {
            public void onClick(DialogInterface dialog, int whichButton) {
                savePost(false, true);
                Intent i = new Intent();
                i.putExtra("shouldRefresh", true);
                setResult(RESULT_OK, i);
                finish();
            }
        });
        dialogBuilder.setNeutralButton(getString(R.string.discard), new DialogInterface.OnClickListener() {
            public void onClick(DialogInterface dialog, int whichButton) {
                // When discard options is chosen, restore existing post or delete new post if it was autosaved.
                if (mOriginalPost != null) {
                    mOriginalPost.update();
                    WordPress.currentPost = mOriginalPost;
                } else if (mPost != null && mIsNew) {
                    mPost.delete();
                    WordPress.currentPost = null;
                }
                finish();
            }
        });
        dialogBuilder.setNegativeButton(getString(R.string.cancel), new DialogInterface.OnClickListener() {
            public void onClick(DialogInterface dialog, int whichButton) {
                dialog.dismiss();
            }
        });
        dialogBuilder.setCancelable(true);
        dialogBuilder.create().show();
    }

    private void initBlog() {
        if (WordPress.getCurrentBlog() == null)
            showBlogErrorAndFinish();
    }

    private void getLocationProvider() {
        boolean hasLocationProvider = false;
        LocationManager locationManager = (LocationManager) getSystemService(LOCATION_SERVICE);
        List<String> providers = locationManager.getProviders(true);
        for (String providerName : providers) {
            if (providerName.equals(LocationManager.GPS_PROVIDER) || providerName.equals(LocationManager.NETWORK_PROVIDER)) {
                hasLocationProvider = true;
            }
        }
        if (hasLocationProvider && mBlog.isLocation() && !mIsPage) {
            enableLBSButtons();
        }
    }

    private boolean selectBlogForShareAction() {

        mIsNew = true;
        mLocalDraft = true;

        List<Map<String, Object>> accounts = WordPress.wpDB.getAccounts();

        if (accounts.size() > 0) {

            final String blogNames[] = new String[accounts.size()];
            final int accountIDs[] = new int[accounts.size()];

            for (int i = 0; i < accounts.size(); i++) {

                Map<String, Object> curHash = accounts.get(i);
                try {
                    blogNames[i] = StringUtils.unescapeHTML(curHash.get("blogName").toString());
                } catch (Exception e) {
                    blogNames[i] = curHash.get("url").toString();
                }
                accountIDs[i] = (Integer) curHash.get("id");
                try {
                    mBlog = new Blog(accountIDs[i]);
                } catch (Exception e) {
                    showBlogErrorAndFinish();
                    return false;
                }
            }

            // Don't prompt if they have one blog only
            if (accounts.size() > 1) {
                AlertDialog.Builder builder = new AlertDialog.Builder(EditPostActivity.this);
                builder.setCancelable(false);
                builder.setTitle(getResources().getText(R.string.select_a_blog));
                builder.setItems(blogNames, new DialogInterface.OnClickListener() {
                    public void onClick(DialogInterface dialog, int item) {
                        mBlogID = accountIDs[item];
                        try {
                            mBlog = new Blog(mBlogID);
                        } catch (Exception e) {
                            showBlogErrorAndFinish();
                        }
                        WordPress.currentBlog = mBlog;
                        WordPress.wpDB.updateLastBlogId(WordPress.currentBlog.getId());
                        mAccountName = blogNames[item];
                        setTitle(StringUtils.unescapeHTML(mAccountName) + " - "
                                + getResources().getText((mIsPage) ? R.string.new_page : R.string.new_post));
                    }
                });
                AlertDialog alert = builder.create();
                alert.show();
            } else {
                mBlogID = accountIDs[0];
                try {
                    mBlog = new Blog(mBlogID);
                } catch (Exception e) {
                    showBlogErrorAndFinish();
                    return false;
                }
                WordPress.currentBlog = mBlog;
                WordPress.wpDB.updateLastBlogId(WordPress.currentBlog.getId());
                mAccountName = blogNames[0];
                setTitle(StringUtils.unescapeHTML(mAccountName) + " - "
                        + getResources().getText((mIsPage) ? R.string.new_page : R.string.new_post));
            }
            ;
            return true;
        } else {
            // no account, load main view to load new account view
            Toast.makeText(getApplicationContext(), getResources().getText(R.string.no_account), Toast.LENGTH_LONG).show();
            startActivity(new Intent(this, NewAccountActivity.class));
            finish();
            return false;
        }
    }

    private void showBlogErrorAndFinish() {
        Toast.makeText(this, getResources().getText(R.string.blog_not_found), Toast.LENGTH_SHORT).show();
        finish();
    }

    private void formatBtnClick(ToggleButton toggleButton, String tag) {
        try {
            Spannable s = mContentEditText.getText();
            int selectionStart = mContentEditText.getSelectionStart();
            mStyleStart = selectionStart;
            int selectionEnd = mContentEditText.getSelectionEnd();

            if (selectionStart > selectionEnd) {
                int temp = selectionEnd;
                selectionEnd = selectionStart;
                selectionStart = temp;
            }

            if (mLocalDraft) {
                if (selectionEnd > selectionStart) {
                    Spannable str = mContentEditText.getText();
                    if (tag.equals("strong")) {
                        StyleSpan[] ss = str.getSpans(selectionStart, selectionEnd, StyleSpan.class);

                        boolean exists = false;
                        for (int i = 0; i < ss.length; i++) {
                            int style = ((StyleSpan) ss[i]).getStyle();
                            if (style == android.graphics.Typeface.BOLD) {
                                str.removeSpan(ss[i]);
                                exists = true;
                            }
                        }

                        if (!exists) {
                            str.setSpan(new StyleSpan(android.graphics.Typeface.BOLD), selectionStart, selectionEnd,
                                    Spannable.SPAN_EXCLUSIVE_EXCLUSIVE);
                        }
                        toggleButton.setChecked(false);
                    } else if (tag.equals("em")) {
                        StyleSpan[] ss = str.getSpans(selectionStart, selectionEnd, StyleSpan.class);

                        boolean exists = false;
                        for (int i = 0; i < ss.length; i++) {
                            int style = ((StyleSpan) ss[i]).getStyle();
                            if (style == android.graphics.Typeface.ITALIC) {
                                str.removeSpan(ss[i]);
                                exists = true;
                            }
                        }

                        if (!exists) {
                            str.setSpan(new StyleSpan(android.graphics.Typeface.ITALIC), selectionStart, selectionEnd,
                                    Spannable.SPAN_EXCLUSIVE_EXCLUSIVE);
                        }
                        toggleButton.setChecked(false);
                    } else if (tag.equals("u")) {

                        WPUnderlineSpan[] ss = str.getSpans(selectionStart, selectionEnd, WPUnderlineSpan.class);

                        boolean exists = false;
                        for (int i = 0; i < ss.length; i++) {
                            str.removeSpan(ss[i]);
                            exists = true;
                        }

                        if (!exists) {
                            str.setSpan(new WPUnderlineSpan(), selectionStart, selectionEnd, Spannable.SPAN_EXCLUSIVE_EXCLUSIVE);
                        }

                        toggleButton.setChecked(false);
                    } else if (tag.equals("strike")) {

                        StrikethroughSpan[] ss = str.getSpans(selectionStart, selectionEnd, StrikethroughSpan.class);

                        boolean exists = false;
                        for (int i = 0; i < ss.length; i++) {
                            str.removeSpan(ss[i]);
                            exists = true;
                        }

                        if (!exists) {
                            str.setSpan(new StrikethroughSpan(), selectionStart, selectionEnd, Spannable.SPAN_EXCLUSIVE_EXCLUSIVE);
                        }

                        toggleButton.setChecked(false);
                    } else if (tag.equals("blockquote")) {

                        QuoteSpan[] ss = str.getSpans(selectionStart, selectionEnd, QuoteSpan.class);

                        boolean exists = false;
                        for (int i = 0; i < ss.length; i++) {
                            str.removeSpan(ss[i]);
                            exists = true;
                        }

                        if (!exists) {
                            str.setSpan(new QuoteSpan(), selectionStart, selectionEnd, Spannable.SPAN_EXCLUSIVE_EXCLUSIVE);
                        }

                        toggleButton.setChecked(false);
                    }
                } else if (!toggleButton.isChecked()) {

                    if (tag.equals("strong") || tag.equals("em")) {

                        StyleSpan[] ss = s.getSpans(mStyleStart - 1, mStyleStart, StyleSpan.class);

                        for (int i = 0; i < ss.length; i++) {
                            int tagStart = s.getSpanStart(ss[i]);
                            int tagEnd = s.getSpanEnd(ss[i]);
                            if (ss[i].getStyle() == android.graphics.Typeface.BOLD && tag.equals("strong")) {
                                tagStart = s.getSpanStart(ss[i]);
                                tagEnd = s.getSpanEnd(ss[i]);
                                s.removeSpan(ss[i]);
                                s.setSpan(new StyleSpan(android.graphics.Typeface.BOLD), tagStart, tagEnd,
                                        Spannable.SPAN_EXCLUSIVE_EXCLUSIVE);
                            }
                            if (ss[i].getStyle() == android.graphics.Typeface.ITALIC && tag.equals("em")) {
                                tagStart = s.getSpanStart(ss[i]);
                                tagEnd = s.getSpanEnd(ss[i]);
                                s.removeSpan(ss[i]);
                                s.setSpan(new StyleSpan(android.graphics.Typeface.ITALIC), tagStart, tagEnd,
                                        Spannable.SPAN_EXCLUSIVE_EXCLUSIVE);
                            }
                        }
                    } else if (tag.equals("u")) {
                        WPUnderlineSpan[] us = s.getSpans(mStyleStart - 1, mStyleStart, WPUnderlineSpan.class);
                        for (int i = 0; i < us.length; i++) {
                            int tagStart = s.getSpanStart(us[i]);
                            int tagEnd = s.getSpanEnd(us[i]);
                            s.removeSpan(us[i]);
                            s.setSpan(new WPUnderlineSpan(), tagStart, tagEnd, Spannable.SPAN_EXCLUSIVE_EXCLUSIVE);
                        }
                    } else if (tag.equals("strike")) {
                        StrikethroughSpan[] ss = s.getSpans(mStyleStart - 1, mStyleStart, StrikethroughSpan.class);
                        for (int i = 0; i < ss.length; i++) {
                            int tagStart = s.getSpanStart(ss[i]);
                            int tagEnd = s.getSpanEnd(ss[i]);
                            s.removeSpan(ss[i]);
                            s.setSpan(new StrikethroughSpan(), tagStart, tagEnd, Spannable.SPAN_EXCLUSIVE_EXCLUSIVE);
                        }
                    } else if (tag.equals("blockquote")) {
                        QuoteSpan[] ss = s.getSpans(mStyleStart - 1, mStyleStart, QuoteSpan.class);
                        for (int i = 0; i < ss.length; i++) {
                            int tagStart = s.getSpanStart(ss[i]);
                            int tagEnd = s.getSpanEnd(ss[i]);
                            s.removeSpan(ss[i]);
                            s.setSpan(new QuoteSpan(), tagStart, tagEnd, Spannable.SPAN_EXCLUSIVE_EXCLUSIVE);
                        }
                    }
                }
            } else {
                String startTag = "<" + tag + ">";
                String endTag = "</" + tag + ">";
                Editable content = mContentEditText.getText();
                if (selectionEnd > selectionStart) {
                    content.insert(selectionStart, startTag);
                    content.insert(selectionEnd + startTag.length(), endTag);
                    toggleButton.setChecked(false);
                    mContentEditText.setSelection(selectionEnd + startTag.length() + endTag.length());
                } else if (toggleButton.isChecked()) {
                    content.insert(selectionStart, startTag);
                    mContentEditText.setSelection(selectionEnd + startTag.length());
                } else if (!toggleButton.isChecked()) {
                    content.insert(selectionEnd, endTag);
                    mContentEditText.setSelection(selectionEnd + endTag.length());
                }
            }
        } catch (Exception e) {
            e.printStackTrace();
        }
    }

    private void launchPictureLibrary() {
<<<<<<< HEAD
        mCurrentActivityRequest = RequestCode.ACTIVITY_REQUEST_CODE_PICTURE_LIBRARY;
        MediaUtils.launchPictureLibrary(this);
=======
        Intent photoPickerIntent = new Intent(Intent.ACTION_PICK);
        photoPickerIntent.setType("image/*");
        mCurrentActivityRequest = ACTIVITY_REQUEST_CODE_PICTURE_LIBRARY;
        startActivityForResult(photoPickerIntent, ACTIVITY_REQUEST_CODE_PICTURE_LIBRARY);
        AppLockManager.getInstance().setExtendedTimeout();
>>>>>>> c6dd71f3
    }

    private void launchCamera() {
        MediaUtils.launchCamera(this, new LaunchCameraCallback() {
            
            @Override
            public void onMediaCapturePathReady(String mediaCapturePath) {
                mMediaCapturePath = mediaCapturePath;
                mCurrentActivityRequest = RequestCode.ACTIVITY_REQUEST_CODE_TAKE_PHOTO;
            }
<<<<<<< HEAD
        });
    }

    private void launchVideoLibrary() {
        mCurrentActivityRequest = RequestCode.ACTIVITY_REQUEST_CODE_VIDEO_LIBRARY;
        MediaUtils.launchVideoLibrary(this);
    }

    private void launchVideoCamera() {
        mCurrentActivityRequest = RequestCode.ACTIVITY_REQUEST_CODE_TAKE_VIDEO;
        MediaUtils.launchVideoCamera(this);
=======
            mCurrentActivityRequest = ACTIVITY_REQUEST_CODE_TAKE_PHOTO;
            startActivityForResult(takePictureFromCameraIntent, ACTIVITY_REQUEST_CODE_TAKE_PHOTO);
            AppLockManager.getInstance().setExtendedTimeout();
        }
    }

    private void launchVideoLibrary() {
        Intent videoPickerIntent = new Intent(Intent.ACTION_PICK);
        videoPickerIntent.setType("video/*");
        mCurrentActivityRequest = ACTIVITY_REQUEST_CODE_VIDEO_LIBRARY;
        startActivityForResult(videoPickerIntent, ACTIVITY_REQUEST_CODE_VIDEO_LIBRARY);
        AppLockManager.getInstance().setExtendedTimeout();
    }

    private void launchVideoCamera() {
        mCurrentActivityRequest = ACTIVITY_REQUEST_CODE_TAKE_VIDEO;
        startActivityForResult(new Intent(MediaStore.ACTION_VIDEO_CAPTURE), ACTIVITY_REQUEST_CODE_TAKE_VIDEO);
        AppLockManager.getInstance().setExtendedTimeout();
>>>>>>> c6dd71f3
    }

    private LocationResult locationResult = new LocationResult() {
        @Override
        public void gotLocation(Location location) {
            if (location != null) {
                mCurrentLocation = location;
                new getAddressTask().execute(mCurrentLocation.getLatitude(), mCurrentLocation.getLongitude());
            } else {
                runOnUiThread(new Runnable() {
                    public void run() {
                        mLocationText.setText(getString(R.string.location_not_found));
                    }
                });
            }
        }
    };

    private void enableLBSButtons() {
        mLocationHelper = new LocationHelper();
        ((RelativeLayout) findViewById(R.id.sectionLocation)).setVisibility(View.VISIBLE);
        Button viewMap = (Button) findViewById(R.id.viewMap);
        Button updateLocation = (Button) findViewById(R.id.updateLocation);
        Button removeLocation = (Button) findViewById(R.id.removeLocation);
        updateLocation.setOnClickListener(this);
        removeLocation.setOnClickListener(this);
        viewMap.setOnClickListener(this);
        if (mIsNew)
            mLocationHelper.getLocation(EditPostActivity.this, locationResult);
    }

    @Override
    protected void onActivityResult(int requestCode, int resultCode, Intent data) {
        super.onActivityResult(requestCode, resultCode, data);

        if (resultCode == RESULT_CANCELED) {
            if (mQuickMediaType >= 0) {
                setResult(Activity.RESULT_CANCELED, new Intent());
                finish();
            }
            if (mFormatBar.getVisibility() == View.VISIBLE)
                hideFormatBar();
            return;
        }

        if (data != null || ((requestCode == RequestCode.ACTIVITY_REQUEST_CODE_TAKE_PHOTO || requestCode == RequestCode.ACTIVITY_REQUEST_CODE_TAKE_VIDEO))) {
            Bundle extras;

            switch (requestCode) {
                case MediaGalleryActivity.REQUEST_CODE:
                    if (resultCode == RESULT_OK) {
                        handleMediaGalleryResult(data);
                    }
                    break;
                case RequestCode.ACTIVITY_REQUEST_CODE_PICTURE_LIBRARY:
                    Uri imageUri = data.getData();
                    verifyImage(imageUri);
                    break;
                case RequestCode.ACTIVITY_REQUEST_CODE_TAKE_PHOTO:
                    if (resultCode == Activity.RESULT_OK) {
                        try {
                            File f = new File(mMediaCapturePath);
                            Uri capturedImageUri = Uri.fromFile(f);
                            f = null;
                            if (!addMedia(capturedImageUri, null))
                                Toast.makeText(EditPostActivity.this, getResources().getText(R.string.gallery_error), Toast.LENGTH_SHORT).show();
                            sendBroadcast(new Intent(Intent.ACTION_MEDIA_MOUNTED, Uri.parse("file://"
                                    + Environment.getExternalStorageDirectory())));
                        } catch (Exception e) {
                            e.printStackTrace();
                        } catch (OutOfMemoryError e) {
                            e.printStackTrace();
                        }
                    }
                    break;
                case RequestCode.ACTIVITY_REQUEST_CODE_VIDEO_LIBRARY:
                    Uri videoUri = data.getData();
                    if (!addMedia(videoUri, null))
                        Toast.makeText(EditPostActivity.this, getResources().getText(R.string.gallery_error), Toast.LENGTH_SHORT).show();
                    break;
                case RequestCode.ACTIVITY_REQUEST_CODE_TAKE_VIDEO:
                    if (resultCode == Activity.RESULT_OK) {
                        Uri capturedVideoUri = MediaUtils.getLastRecordedVideoUri(this);
                        if (!addMedia(capturedVideoUri, null))
                            Toast.makeText(EditPostActivity.this, getResources().getText(R.string.gallery_error), Toast.LENGTH_SHORT).show();
                    }
                    break;
                case ACTIVITY_REQUEST_CODE_CREATE_LINK:
                    try {
                        extras = data.getExtras();
                        String linkURL = extras.getString("linkURL");
                        if (!linkURL.equals("http://") && !linkURL.equals("")) {

                            if (mSelectionStart > mSelectionEnd) {
                                int temp = mSelectionEnd;
                                mSelectionEnd = mSelectionStart;
                                mSelectionStart = temp;
                            }
                            Editable str = mContentEditText.getText();
                            if (mLocalDraft) {
                                if (extras.getString("linkText") == null) {
                                    if (mSelectionStart < mSelectionEnd)
                                        str.delete(mSelectionStart, mSelectionEnd);
                                    str.insert(mSelectionStart, linkURL);
                                    str.setSpan(new URLSpan(linkURL), mSelectionStart, mSelectionStart + linkURL.length(),
                                            Spannable.SPAN_EXCLUSIVE_EXCLUSIVE);
                                    mContentEditText.setSelection(mSelectionStart + linkURL.length());
                                } else {
                                    String linkText = extras.getString("linkText");
                                    if (mSelectionStart < mSelectionEnd)
                                        str.delete(mSelectionStart, mSelectionEnd);
                                    str.insert(mSelectionStart, linkText);
                                    str.setSpan(new URLSpan(linkURL), mSelectionStart, mSelectionStart + linkText.length(),
                                            Spannable.SPAN_EXCLUSIVE_EXCLUSIVE);
                                    mContentEditText.setSelection(mSelectionStart + linkText.length());
                                }
                            } else {
                                if (extras.getString("linkText") == null) {
                                    if (mSelectionStart < mSelectionEnd)
                                        str.delete(mSelectionStart, mSelectionEnd);
                                    String urlHTML = "<a href=\"" + linkURL + "\">" + linkURL + "</a>";
                                    str.insert(mSelectionStart, urlHTML);
                                    mContentEditText.setSelection(mSelectionStart + urlHTML.length());
                                } else {
                                    String linkText = extras.getString("linkText");
                                    if (mSelectionStart < mSelectionEnd)
                                        str.delete(mSelectionStart, mSelectionEnd);
                                    String urlHTML = "<a href=\"" + linkURL + "\">" + linkText + "</a>";
                                    str.insert(mSelectionStart, urlHTML);
                                    mContentEditText.setSelection(mSelectionStart + urlHTML.length());
                                }
                            }
                        }
                    } catch (Exception e) {
                        e.printStackTrace();
                    }
                    break;
                case ACTIVITY_REQUEST_CODE_SELECT_CATEGORIES:
                    extras = data.getExtras();
                    mCategories = (ArrayList<String>) extras.getSerializable("selectedCategories");
                    populateSelectedCategories();
                    break;
            }
        }// end null check
    }
    
    private void handleMediaGalleryResult(Intent data) {
        MediaGallery gallery = (MediaGallery) data.getSerializableExtra(MediaGalleryActivity.RESULT_MEDIA_GALLERY);
        if (gallery == null) {
            gallery = new MediaGallery();
        }
        

        int selectionStart = mContentEditText.getSelectionStart();
        int selectionEnd = mContentEditText.getSelectionEnd();
        
        if (selectionStart > selectionEnd) {
            int temp = selectionEnd;
            selectionEnd = selectionStart;
            selectionStart = temp;
        }
        
        Editable s = mContentEditText.getText();
        MediaGalleryImageSpan is = new MediaGalleryImageSpan(EditPostActivity.this, gallery);
        
        
        int line = 0, column = 0;
        try {
            line = mContentEditText.getLayout().getLineForOffset(selectionStart);
            column = mContentEditText.getSelectionStart() - mContentEditText.getLayout().getLineStart(line);
        } catch (Exception ex) {
        }
        
        
        MediaGalleryImageSpan[] gallerySpans = s.getSpans(selectionStart, selectionEnd, MediaGalleryImageSpan.class);
        if (gallerySpans.length != 0) {
            for (int i = 0; i < gallerySpans.length; i++) {
                if (gallerySpans[i].getMediaGallery().getUniqueId() == gallery.getUniqueId()) {
                    
                    // replace the existing span with a new gallery, re-add it to the same position.
                    gallerySpans[i].setMediaGallery(gallery);
                    int spanStart = s.getSpanStart(gallerySpans[i]);
                    int spanEnd = s.getSpanEnd(gallerySpans[i]);
                    s.setSpan(gallerySpans[i], spanStart, spanEnd, Spannable.SPAN_EXCLUSIVE_EXCLUSIVE);
                }
            }
            return;
        } else if (column != 0) {
            // insert one line break if the cursor is not at the first column
            s.insert(selectionEnd, "\n");
            selectionStart = selectionStart + 1;
            selectionEnd = selectionEnd + 1;
        }
        
        s.insert(selectionStart, " ");
        s.setSpan(is, selectionStart, selectionEnd + 1, Spannable.SPAN_EXCLUSIVE_EXCLUSIVE);
        AlignmentSpan.Standard as = new AlignmentSpan.Standard(Layout.Alignment.ALIGN_CENTER);
        s.setSpan(as, selectionStart, selectionEnd + 1, Spannable.SPAN_EXCLUSIVE_EXCLUSIVE);
        s.insert(selectionEnd + 1, "\n\n");
        try {
            mContentEditText.setSelection(s.length());
        } catch (Exception e) {
            e.printStackTrace();
        }
    }

    private void verifyImage(Uri imageUri) {
        if (isPicasaImage(imageUri)) {
            // Create an AsyncTask to download the file
            new DownloadImageTask().execute(imageUri);
        } else {
            // It is a regular local image file
            if (!addMedia(imageUri, null))
            Toast.makeText(EditPostActivity.this, getResources().getText(R.string.gallery_error), Toast.LENGTH_SHORT).show();
        }
    }

    private boolean isPicasaImage(Uri imageUri) {
        // Check if the imageUri returned is of picasa or not
        if (imageUri.toString().startsWith("content://com.android.gallery3d.provider")) {
            // Use the com.google provider for devices prior to 3.0
            imageUri = Uri.parse(imageUri.toString().replace("com.android.gallery3d", "com.google.android.gallery3d"));
        }

        if (imageUri.toString().startsWith("content://com.google.android.gallery3d"))
            return true;
        else
            return false;
    }

    private class DownloadImageTask extends AsyncTask<Uri, Integer, Uri> {

        @Override
        protected Uri doInBackground(Uri... uris) {
            Uri imageUri = uris[0];
            return downloadExternalImage(imageUri);
        }

        @Override
        protected void onPreExecute() {
            showDialog(ID_DIALOG_DOWNLOAD);
        }

        protected void onPostExecute(Uri newUri) {
            dismissDialog(ID_DIALOG_DOWNLOAD);
            if (newUri != null)
                addMedia(newUri, null);
            else
                Toast.makeText(getApplicationContext(), getString(R.string.error_downloading_image), Toast.LENGTH_SHORT).show();
        }
    }

    private Uri downloadExternalImage(Uri imageUri) {
        File cacheDir;

        // If the device has an SD card
        if (android.os.Environment.getExternalStorageState().equals(android.os.Environment.MEDIA_MOUNTED))
            cacheDir = new File(android.os.Environment.getExternalStorageDirectory() + "/WordPress/images");
        else {
            // If no SD card
            cacheDir = getApplicationContext().getCacheDir();
        }

        if (!cacheDir.exists())
            cacheDir.mkdirs();
        Random r = new Random();
        final String path = "wp-" + r.nextInt(400) + r.nextInt(400) + ".jpg";

        File f = new File(cacheDir, path);

        try {
            InputStream input;
            // Download the file
            if (imageUri.toString().startsWith("content://com.google.android.gallery3d")) {
                input = getContentResolver().openInputStream(imageUri);
            } else {
                input = new URL(imageUri.toString()).openStream();
            }
            OutputStream output = new FileOutputStream(f);

            byte data[] = new byte[1024];
            int count;
            while ((count = input.read(data)) != -1) {
                output.write(data, 0, count);
            }

            output.flush();
            output.close();
            input.close();

            Uri newUri = Uri.fromFile(f);
            return newUri;
        } catch (Exception e) {
            e.printStackTrace();
        }

        return null;
    }

    private void onCategoryButtonClick(View v) {
        // Get category name by removing prefix from the tag
        boolean listChanged = false;
        String categoryName = (String) v.getTag();
        categoryName = categoryName.replaceFirst(CATEGORY_PREFIX_TAG, "");

        // Remove clicked category from list
        for (int i = 0; i < mCategories.size(); i++) {
            if (mCategories.get(i).equals(categoryName)) {
                mCategories.remove(i);
                listChanged = true;
                break;
            }
        }

        // Recreate category views
        if (listChanged) {
            populateSelectedCategories();
        }
    }

    private void populateSelectedCategories() {
        ViewGroup sectionCategories = ((ViewGroup) findViewById(R.id.sectionCategories));

        // Remove previous category buttons if any + select category button
        List<View> viewsToRemove = new ArrayList<View>();
        for (int i = 0; i < sectionCategories.getChildCount(); i++) {
            View v = sectionCategories.getChildAt(i);
            Object tag = v.getTag();
            if (tag != null && tag.getClass() == String.class &&
                    (((String) tag).startsWith(CATEGORY_PREFIX_TAG) || tag.equals("select-category"))) {
                viewsToRemove.add(v);
            }
        }
        for (int i = 0; i < viewsToRemove.size(); i++) {
            sectionCategories.removeView(viewsToRemove.get(i));
        }
        viewsToRemove.clear();

        // New category buttons
        LayoutInflater layoutInflater = getLayoutInflater();
        for (int i = 0; i < mCategories.size(); i++) {
            String categoryName = mCategories.get(i);
            Button buttonCategory = (Button) layoutInflater.inflate(R.layout.category_button, null);
            buttonCategory.setText(Html.fromHtml(categoryName));
            buttonCategory.setTag(CATEGORY_PREFIX_TAG + categoryName);
            buttonCategory.setOnClickListener(this);
            sectionCategories.addView(buttonCategory);
        }

        // Add select category button
        Button selectCategory = (Button) layoutInflater.inflate(R.layout.category_select_button, null);
        selectCategory.setOnClickListener(this);
        sectionCategories.addView(selectCategory);
    }

    @Override
    protected Dialog onCreateDialog(int id) {

        switch (id) {
            case ID_DIALOG_DATE:
                DatePickerDialog dpd = new DatePickerDialog(this, mDateSetListener, mYear, mMonth, mDay);
                dpd.setTitle("");
                return dpd;
            case ID_DIALOG_TIME:
                TimePickerDialog tpd = new TimePickerDialog(this, mTimeSetListener, mHour, mMinute, false);
                tpd.setTitle("");
                return tpd;
            case ID_DIALOG_LOADING:
                ProgressDialog loadingDialog = new ProgressDialog(this);
                loadingDialog.setMessage(getResources().getText(R.string.loading));
                loadingDialog.setIndeterminate(true);
                loadingDialog.setCancelable(false);
                return loadingDialog;
            case ID_DIALOG_DOWNLOAD:
                ProgressDialog downloadDialog = new ProgressDialog(this);
                downloadDialog.setMessage(getResources().getText(R.string.download));
                downloadDialog.setIndeterminate(true);
                downloadDialog.setCancelable(false);
                return downloadDialog;
        }
        return super.onCreateDialog(id);
    }

    private boolean savePost(boolean isAutoSave, boolean isDraftSave) {

        String title = mTitleEditText.getText().toString();
        String password = mPasswordEditText.getText().toString();
        String pubDate = mPubDateText.getText().toString();
        String excerpt = mExcerptEditText.getText().toString();
        String content = "";

        if (mLocalDraft || mIsNew && !isAutoSave) {
            Editable e = mContentEditText.getText();
            if (android.os.Build.VERSION.SDK_INT >= 14) {
                // remove suggestion spans, they cause craziness in
                // WPHtml.toHTML().
                CharacterStyle[] style = e.getSpans(0, e.length(), CharacterStyle.class);
                for (int i = 0; i < style.length; i++) {
                    if (style[i].getClass().getName().equals("android.text.style.SuggestionSpan"))
                        e.removeSpan(style[i]);
                }
            }
            content = WPHtml.toHtml(e);
            // replace duplicate <p> tags so there's not duplicates, trac #86
            content = content.replace("<p><p>", "<p>");
            content = content.replace("</p></p>", "</p>");
            content = content.replace("<br><br>", "<br>");
            // sometimes the editor creates extra tags
            content = content.replace("</strong><strong>", "").replace("</em><em>", "").replace("</u><u>", "")
                    .replace("</strike><strike>", "").replace("</blockquote><blockquote>", "");
        } else {
            content = mContentEditText.getText().toString();
        }

        long pubDateTimestamp = 0;
        if (!pubDate.equals(getResources().getText(R.string.immediately))) {
            if (mIsCustomPubDate)
                pubDateTimestamp = mCustomPubDate;
            else if (!mIsNew)
                pubDateTimestamp = mPost.getDate_created_gmt();
        }

        String tags = "", postFormat = "";
        if (!mIsPage) {
            tags = mTagsEditText.getText().toString();
            // post format
            Spinner postFormatSpinner = (Spinner) findViewById(R.id.postFormat);
            postFormat = mPostFormats[postFormatSpinner.getSelectedItemPosition()];
        }

        String images = "";
        boolean success = false;

        if (content.equals("") && !isAutoSave && !isDraftSave) {
            AlertDialog.Builder dialogBuilder = new AlertDialog.Builder(EditPostActivity.this);
            dialogBuilder.setTitle(getResources().getText(R.string.empty_fields));
            dialogBuilder.setMessage(getResources().getText(R.string.title_post_required));
            dialogBuilder.setPositiveButton(android.R.string.ok, new DialogInterface.OnClickListener() {
                public void onClick(DialogInterface dialog, int whichButton) {
                    dialog.dismiss();
                }
            });
            dialogBuilder.setCancelable(true);
            dialogBuilder.create().show();
        } else {

            if (!mIsNew) {
                // update the images
                mPost.deleteMediaFiles();
                Editable s = mContentEditText.getText();
                WPImageSpan[] click_spans = s.getSpans(0, s.length(), WPImageSpan.class);

                if (click_spans.length != 0) {

                    for (int i = 0; i < click_spans.length; i++) {
                        WPImageSpan wpIS = click_spans[i];
                        images += wpIS.getImageSource().toString() + ",";

                        MediaFile mf = new MediaFile();
                        mf.setPostID(mPost.getId());
                        mf.setTitle(wpIS.getTitle());
                        mf.setCaption(wpIS.getCaption());
                        mf.setDescription(wpIS.getDescription());
                        mf.setFeatured(wpIS.isFeatured());
                        mf.setFeaturedInPost(wpIS.isFeaturedInPost());
                        mf.setFileName(wpIS.getImageSource().toString());
                        mf.setHorizontalAlignment(wpIS.getHorizontalAlignment());
                        mf.setWidth(wpIS.getWidth());
                        mf.save();

                        int tagStart = s.getSpanStart(wpIS);
                        if (!isAutoSave) {
                            s.removeSpan(wpIS);
                            s.insert(tagStart, "<img android-uri=\"" + wpIS.getImageSource().toString() + "\" />");
                            if (mLocalDraft)
                                content = WPHtml.toHtml(s);
                            else
                                content = s.toString();
                        }
                    }
                }
            }

            final String moreTag = "<!--more-->";
            int selectedStatus = mStatusSpinner.getSelectedItemPosition();
            String status = "";

            switch (selectedStatus) {
                case 0:
                    status = "publish";
                    break;
                case 1:
                    status = "draft";
                    break;
                case 2:
                    status = "pending";
                    break;
                case 3:
                    status = "private";
                    break;
            }

            Double latitude = 0.0;
            Double longitude = 0.0;
            if (mBlog.isLocation()) {

                // attempt to get the device's location
                try {
                    latitude = mCurrentLocation.getLatitude();
                    longitude = mCurrentLocation.getLongitude();
                } catch (Exception e) {
                    e.printStackTrace();
                }
            }

            if (mIsNew) {
                
                JSONArray categorisList = JSONUtil.fromStringListToJSONArray(mCategories);
                mPost = new Post(mBlogID, title, content, excerpt, images, pubDateTimestamp, categorisList.toString(), tags, status, password,
                        latitude, longitude, mIsPage, postFormat, true, false);
                mPost.setLocalDraft(true);

                // split up the post content if there's a more tag
                if (content.indexOf(moreTag) >= 0) {
                    mPost.setDescription(content.substring(0, content.indexOf(moreTag)));
                    mPost.setMt_text_more(content.substring(content.indexOf(moreTag) + moreTag.length(), content.length()));
                }

                success = mPost.save();

                if (success) {
                    mIsNew = false;
                }

                mPost.deleteMediaFiles();

                Spannable s = mContentEditText.getText();
                WPImageSpan[] image_spans = s.getSpans(0, s.length(), WPImageSpan.class);

                if (image_spans.length != 0) {

                    for (int i = 0; i < image_spans.length; i++) {
                        WPImageSpan wpIS = image_spans[i];
                        images += wpIS.getImageSource().toString() + ",";

                        MediaFile mf = new MediaFile();
                        mf.setPostID(mPost.getId());
                        mf.setTitle(wpIS.getTitle());
                        mf.setCaption(wpIS.getCaption());
                        // mf.setDescription(wpIS.getDescription());
                        mf.setFeatured(wpIS.isFeatured());
                        mf.setFeaturedInPost(wpIS.isFeaturedInPost());
                        mf.setFileName(wpIS.getImageSource().toString());
                        mf.setFilePath(wpIS.getImageSource().toString());
                        mf.setHorizontalAlignment(wpIS.getHorizontalAlignment());
                        mf.setWidth(wpIS.getWidth());
                        mf.setVideo(wpIS.isVideo());
                        mf.save();
                    }
                }

                WordPress.currentPost = mPost;

            } else {

                if (mCurrentLocation == null) {
                    latitude = mPost.getLatitude();
                    longitude = mPost.getLongitude();
                }

                mPost.setTitle(title);
                mPost.setMt_excerpt(excerpt);
                // split up the post content if there's a more tag
                if (mLocalDraft && content.indexOf(moreTag) >= 0) {
                    mPost.setDescription(content.substring(0, content.indexOf(moreTag)));
                    mPost.setMt_text_more(content.substring(content.indexOf(moreTag) + moreTag.length(), content.length()));
                } else {
                    mPost.setDescription(content);
                    mPost.setMt_text_more("");
                }
                mPost.setMediaPaths(images);
                mPost.setDate_created_gmt(pubDateTimestamp);
                mPost.setJSONCategories(new JSONArray(mCategories));
                mPost.setMt_keywords(tags);
                mPost.setPost_status(status);
                mPost.setWP_password(password);
                mPost.setLatitude(latitude);
                mPost.setLongitude(longitude);
                mPost.setWP_post_form(postFormat);
                if (!mPost.isLocalDraft())
                    mPost.setLocalChange(true);
                success = mPost.update();
            }
        }
        return success;
    }

    private class getAddressTask extends AsyncTask<Double, Void, String> {

        @Override
        protected String doInBackground(Double... args) {
            Geocoder gcd = new Geocoder(EditPostActivity.this, Locale.getDefault());
            String finalText = "";
            List<Address> addresses;
            try {
                addresses = gcd.getFromLocation(args[0], args[1], 1);
                String locality = "", adminArea = "", country = "";
                if (addresses.get(0).getLocality() != null)
                    locality = addresses.get(0).getLocality();
                if (addresses.get(0).getAdminArea() != null)
                    adminArea = addresses.get(0).getAdminArea();
                if (addresses.get(0).getCountryName() != null)
                    country = addresses.get(0).getCountryName();

                if (addresses.size() > 0) {
                    finalText = ((locality.equals("")) ? locality : locality + ", ")
                            + ((adminArea.equals("")) ? adminArea : adminArea + " ") + country;
                    if (finalText.equals(""))
                        finalText = getString(R.string.location_not_found);
                }
            } catch (IOException e) {
                e.printStackTrace();
            }
            return finalText;
        }

        protected void onPostExecute(String result) {
            mLocationText.setText(result);
        }
    }

    protected void setContent() {
        Intent intent = getIntent();
        String text = intent.getStringExtra(Intent.EXTRA_TEXT);
        String title = intent.getStringExtra(Intent.EXTRA_SUBJECT);
        if (text != null) {

            if (title != null) {
                mTitleEditText.setText(title);
            }

            if (text.contains("youtube_gdata")) {
                // Just use the URL for YouTube links for oEmbed support
                mContentEditText.setText(text);
            } else {
                // add link tag around URLs, trac #64
                text = text.replaceAll("((http|https|ftp|mailto):\\S+)", "<a href=\"$1\">$1</a>");
                mContentEditText.setText(WPHtml.fromHtml(StringUtils.addPTags(text), EditPostActivity.this, mPost));
            }
        } else {
            String action = intent.getAction();
            final String type = intent.getType();
            final ArrayList<Uri> multi_stream;
            if (Intent.ACTION_SEND_MULTIPLE.equals(action)) {
                multi_stream = intent.getParcelableArrayListExtra((Intent.EXTRA_STREAM));
            } else {
                multi_stream = new ArrayList<Uri>();
                multi_stream.add((Uri) intent.getParcelableExtra(Intent.EXTRA_STREAM));
            }

            List<Serializable> params = new Vector<Serializable>();
            params.add(multi_stream);
            params.add(type);
            new processAttachmentsTask().execute(params);
        }
    }

    private class processAttachmentsTask extends AsyncTask<List<?>, Void, SpannableStringBuilder> {

        protected void onPreExecute() {
            showDialog(ID_DIALOG_LOADING);
        }

        @Override
        protected SpannableStringBuilder doInBackground(List<?>... args) {
            ArrayList<?> multi_stream = (ArrayList<?>) args[0].get(0);
            String type = (String) args[0].get(1);
            SpannableStringBuilder ssb = new SpannableStringBuilder();
            for (int i = 0; i < multi_stream.size(); i++) {
                Uri imageUri = (Uri) multi_stream.get(i);
                if (imageUri != null && type != null) {
                    addMedia(imageUri, ssb);
                }
            }
            return ssb;
        }

        protected void onPostExecute(SpannableStringBuilder ssb) {
            dismissDialog(ID_DIALOG_LOADING);
            if (ssb != null) {
                if (ssb.length() > 0) {
                    mContentEditText.setText(ssb);
                }
            } else {
                Toast.makeText(EditPostActivity.this, getResources().getText(R.string.gallery_error), Toast.LENGTH_SHORT).show();
            }
        }
    }

    //Calculate the minimun width between the blog setting and picture real width
    private void setWPImageSpanWidth(Uri curStream, WPImageSpan is) {
        String imageWidth = WordPress.getCurrentBlog().getMaxImageWidth();
        int imageWidthBlogSetting = Integer.MAX_VALUE;

        if (!imageWidth.equals("Original Size")) {
            try {
                imageWidthBlogSetting = Integer.valueOf(imageWidth);
            } catch (NumberFormatException e) {
                e.printStackTrace();
            }
        }

        int[] dimensions = ImageHelper.getImageSize(curStream, EditPostActivity.this);
        int imageWidthPictureSetting = dimensions[0] == 0 ? Integer.MAX_VALUE : dimensions[0];

        if (Math.min(imageWidthPictureSetting, imageWidthBlogSetting) == Integer.MAX_VALUE) {
            is.setWidth(1024); //Default value in case of errors reading the picture size and the blog settings is set to Original size
        } else {
            is.setWidth(Math.min(imageWidthPictureSetting, imageWidthBlogSetting));
        }
    }

    private boolean addMedia(Uri imageUri, SpannableStringBuilder ssb) {

        //if (mFormatBar.getVisibility() == View.VISIBLE)
        //    hideFormatBar();

        if (ssb != null && isPicasaImage(imageUri))
            imageUri = downloadExternalImage(imageUri);

        if (imageUri == null) {
            return false;
        }

        Bitmap resizedBitmap = null;
        ImageHelper ih = new ImageHelper();
        Display display = getWindowManager().getDefaultDisplay();
        int width = display.getWidth();
        int height = display.getHeight();
        if (width > height)
            width = height;

        Map<String, Object> mediaData = ih.getImageBytesForPath(imageUri.getEncodedPath(), EditPostActivity.this);

        if (mediaData == null) {
            // data stream not returned
            return false;
        }

        BitmapFactory.Options opts = new BitmapFactory.Options();
        opts.inJustDecodeBounds = true;
        byte[] bytes = (byte[]) mediaData.get("bytes");
        BitmapFactory.decodeByteArray(bytes, 0, bytes.length, opts);

        float conversionFactor = 0.25f;

        if (opts.outWidth > opts.outHeight)
            conversionFactor = 0.40f;

        byte[] finalBytes = ih.createThumbnail(bytes, String.valueOf((int) (width * conversionFactor)),
                (String) mediaData.get("orientation"), true);

        if (finalBytes == null) {
            //Toast.makeText(EditPostActivity.this, getResources().getText(R.string.out_of_memory), Toast.LENGTH_SHORT).show();
            return false;
        }

        resizedBitmap = BitmapFactory.decodeByteArray(finalBytes, 0, finalBytes.length);

        if (ssb != null) {
            WPImageSpan is = new WPImageSpan(EditPostActivity.this, resizedBitmap, imageUri);

            setWPImageSpanWidth(imageUri, is);

            is.setTitle((String) mediaData.get("title"));
            is.setImageSource(imageUri);
            is.setVideo(imageUri.getEncodedPath().contains("video"));
            ssb.append(" ");
            ssb.setSpan(is, ssb.length() - 1, ssb.length(), Spannable.SPAN_EXCLUSIVE_EXCLUSIVE);
            AlignmentSpan.Standard as = new AlignmentSpan.Standard(Layout.Alignment.ALIGN_CENTER);
            ssb.setSpan(as, ssb.length() - 1, ssb.length(), Spannable.SPAN_EXCLUSIVE_EXCLUSIVE);
            ssb.append("\n");
        } else {
            int selectionStart = mContentEditText.getSelectionStart();
            mStyleStart = selectionStart;
            int selectionEnd = mContentEditText.getSelectionEnd();

            if (selectionStart > selectionEnd) {
                int temp = selectionEnd;
                selectionEnd = selectionStart;
                selectionStart = temp;
            }

            Editable s = mContentEditText.getText();
            WPImageSpan is = new WPImageSpan(EditPostActivity.this, resizedBitmap, imageUri);

            setWPImageSpanWidth(imageUri, is);

            is.setTitle((String) mediaData.get("title"));
            is.setImageSource(imageUri);
            if (imageUri.getEncodedPath().contains("video")) {
                is.setVideo(true);
            }

            int line = 0, column = 0;
            try {
                line = mContentEditText.getLayout().getLineForOffset(selectionStart);
                column = mContentEditText.getSelectionStart() - mContentEditText.getLayout().getLineStart(line);
            } catch (Exception ex) {
            }

            WPImageSpan[] image_spans = s.getSpans(selectionStart, selectionEnd, WPImageSpan.class);
            if (image_spans.length != 0) {
                // insert a few line breaks if the cursor is already on an image
                s.insert(selectionEnd, "\n\n");
                selectionStart = selectionStart + 2;
                selectionEnd = selectionEnd + 2;
            } else if (column != 0) {
                // insert one line break if the cursor is not at the first column
                s.insert(selectionEnd, "\n");
                selectionStart = selectionStart + 1;
                selectionEnd = selectionEnd + 1;
            }

            s.insert(selectionStart, " ");
            s.setSpan(is, selectionStart, selectionEnd + 1, Spannable.SPAN_EXCLUSIVE_EXCLUSIVE);
            AlignmentSpan.Standard as = new AlignmentSpan.Standard(Layout.Alignment.ALIGN_CENTER);
            s.setSpan(as, selectionStart, selectionEnd + 1, Spannable.SPAN_EXCLUSIVE_EXCLUSIVE);
            s.insert(selectionEnd + 1, "\n\n");
            try {
                mContentEditText.setSelection(s.length());
            } catch (Exception e) {
                e.printStackTrace();
            }
        }
        return true;
    }

    private DatePickerDialog.OnDateSetListener mDateSetListener = new DatePickerDialog.OnDateSetListener() {
        public void onDateSet(DatePicker view, int year, int monthOfYear, int dayOfMonth) {
            mYear = year;
            mMonth = monthOfYear;
            mDay = dayOfMonth;
            showDialog(ID_DIALOG_TIME);
        }
    };

    private TimePickerDialog.OnTimeSetListener mTimeSetListener = new TimePickerDialog.OnTimeSetListener() {

        public void onTimeSet(TimePicker view, int hour, int minute) {
            mHour = hour;
            mMinute = minute;

            Date d = new Date(mYear - 1900, mMonth, mDay, mHour, mMinute);
            long timestamp = d.getTime();

            try {
                int flags = 0;
                flags |= android.text.format.DateUtils.FORMAT_SHOW_DATE;
                flags |= android.text.format.DateUtils.FORMAT_ABBREV_MONTH;
                flags |= android.text.format.DateUtils.FORMAT_SHOW_YEAR;
                flags |= android.text.format.DateUtils.FORMAT_SHOW_TIME;
                String formattedDate = DateUtils.formatDateTime(EditPostActivity.this, timestamp, flags);
                mCustomPubDate = timestamp;
                mPubDateText.setText(formattedDate);
                mIsCustomPubDate = true;
            } catch (Exception e) {
                e.printStackTrace();
            }
        }
    };

    private Runnable autoSaveRunnable = new Runnable() {
        @Override
        public void run() {
            savePost(true, false);
            mAutoSaveHandler.postDelayed(this, AUTOSAVE_DELAY_MILLIS);
        }
    };

    @Override
    public void afterTextChanged(Editable s) {

        try {
            int position = Selection.getSelectionStart(mContentEditText.getText());
            if ((mIsBackspace && position != 1) || mLastPosition == position || !mLocalDraft)
                return;

            if (position < 0) {
                position = 0;
            }
            mLastPosition = position;
            if (position > 0) {

                if (mStyleStart > position) {
                    mStyleStart = position - 1;
                }
                boolean exists = false;
                if (mBoldToggleButton.isChecked()) {
                    StyleSpan[] ss = s.getSpans(mStyleStart, position, StyleSpan.class);
                    exists = false;
                    for (int i = 0; i < ss.length; i++) {
                        if (ss[i].getStyle() == android.graphics.Typeface.BOLD) {
                            exists = true;
                        }
                    }
                    if (!exists)
                        s.setSpan(new StyleSpan(android.graphics.Typeface.BOLD), mStyleStart, position, Spannable.SPAN_INCLUSIVE_INCLUSIVE);
                }
                if (mEmToggleButton.isChecked()) {
                    StyleSpan[] ss = s.getSpans(mStyleStart, position, StyleSpan.class);
                    exists = false;
                    for (int i = 0; i < ss.length; i++) {
                        if (ss[i].getStyle() == android.graphics.Typeface.ITALIC) {
                            exists = true;
                        }
                    }
                    if (!exists)
                        s.setSpan(new StyleSpan(android.graphics.Typeface.ITALIC), mStyleStart, position,
                                Spannable.SPAN_INCLUSIVE_INCLUSIVE);
                }
                if (mEmToggleButton.isChecked()) {
                    StyleSpan[] ss = s.getSpans(mStyleStart, position, StyleSpan.class);
                    exists = false;
                    for (int i = 0; i < ss.length; i++) {
                        if (ss[i].getStyle() == android.graphics.Typeface.ITALIC) {
                            exists = true;
                        }
                    }
                    if (!exists)
                        s.setSpan(new StyleSpan(android.graphics.Typeface.ITALIC), mStyleStart, position,
                                Spannable.SPAN_INCLUSIVE_INCLUSIVE);
                }
                if (mUnderlineToggleButton.isChecked()) {
                    WPUnderlineSpan[] ss = s.getSpans(mStyleStart, position, WPUnderlineSpan.class);
                    exists = false;
                    for (int i = 0; i < ss.length; i++) {
                        exists = true;
                    }
                    if (!exists)
                        s.setSpan(new WPUnderlineSpan(), mStyleStart, position, Spannable.SPAN_INCLUSIVE_INCLUSIVE);
                }
                if (mStrikeToggleButton.isChecked()) {
                    StrikethroughSpan[] ss = s.getSpans(mStyleStart, position, StrikethroughSpan.class);
                    exists = false;
                    for (int i = 0; i < ss.length; i++) {
                        exists = true;
                    }
                    if (!exists)
                        s.setSpan(new StrikethroughSpan(), mStyleStart, position, Spannable.SPAN_INCLUSIVE_INCLUSIVE);
                }
                if (mBquoteToggleButton.isChecked()) {

                    QuoteSpan[] ss = s.getSpans(mStyleStart, position, QuoteSpan.class);
                    exists = false;
                    for (int i = 0; i < ss.length; i++) {
                        exists = true;
                    }
                    if (!exists)
                        s.setSpan(new QuoteSpan(), mStyleStart, position, Spannable.SPAN_INCLUSIVE_INCLUSIVE);
                }
            }
        } catch (Exception e) {
            e.printStackTrace();
        }
    }

    @Override
    public void beforeTextChanged(CharSequence s, int start, int count, int after) {

        if ((count - after == 1) || (s.length() == 0))
            mIsBackspace = true;
        else
            mIsBackspace = false;
    }

    @Override
    public void onTextChanged(CharSequence s, int start, int before, int count) {
    }

    @Override
    public void onSelectionChanged() {
        if (!mLocalDraft)
            return;

        final Spannable s = mContentEditText.getText();
        // set toggle buttons if cursor is inside of a matching span
        mStyleStart = mContentEditText.getSelectionStart();
        Object[] spans = s.getSpans(mContentEditText.getSelectionStart(), mContentEditText.getSelectionStart(), Object.class);

        mBoldToggleButton.setChecked(false);
        mEmToggleButton.setChecked(false);
        mBquoteToggleButton.setChecked(false);
        mUnderlineToggleButton.setChecked(false);
        mStrikeToggleButton.setChecked(false);
        for (Object span : spans) {
            if (span instanceof StyleSpan) {
                StyleSpan ss = (StyleSpan) span;
                if (ss.getStyle() == android.graphics.Typeface.BOLD) {
                    mBoldToggleButton.setChecked(true);
                }
                if (ss.getStyle() == android.graphics.Typeface.ITALIC) {
                    mEmToggleButton.setChecked(true);
                }
            }
            if (span instanceof QuoteSpan) {
                mBquoteToggleButton.setChecked(true);
            }
            if (span instanceof WPUnderlineSpan) {
                mUnderlineToggleButton.setChecked(true);
            }
            if (span instanceof StrikethroughSpan) {
                mStrikeToggleButton.setChecked(true);
            }
        }
    }
}<|MERGE_RESOLUTION|>--- conflicted
+++ resolved
@@ -88,10 +88,7 @@
 import com.google.gson.reflect.TypeToken;
 
 import org.json.JSONArray;
-<<<<<<< HEAD
 import org.xmlrpc.android.ApiHelper;
-=======
->>>>>>> c6dd71f3
 
 import org.wordpress.android.Constants;
 import org.wordpress.android.R;
@@ -1202,16 +1199,9 @@
     }
 
     private void launchPictureLibrary() {
-<<<<<<< HEAD
         mCurrentActivityRequest = RequestCode.ACTIVITY_REQUEST_CODE_PICTURE_LIBRARY;
         MediaUtils.launchPictureLibrary(this);
-=======
-        Intent photoPickerIntent = new Intent(Intent.ACTION_PICK);
-        photoPickerIntent.setType("image/*");
-        mCurrentActivityRequest = ACTIVITY_REQUEST_CODE_PICTURE_LIBRARY;
-        startActivityForResult(photoPickerIntent, ACTIVITY_REQUEST_CODE_PICTURE_LIBRARY);
         AppLockManager.getInstance().setExtendedTimeout();
->>>>>>> c6dd71f3
     }
 
     private void launchCamera() {
@@ -1221,39 +1211,21 @@
             public void onMediaCapturePathReady(String mediaCapturePath) {
                 mMediaCapturePath = mediaCapturePath;
                 mCurrentActivityRequest = RequestCode.ACTIVITY_REQUEST_CODE_TAKE_PHOTO;
-            }
-<<<<<<< HEAD
+                AppLockManager.getInstance().setExtendedTimeout();
+            }
         });
     }
 
     private void launchVideoLibrary() {
         mCurrentActivityRequest = RequestCode.ACTIVITY_REQUEST_CODE_VIDEO_LIBRARY;
         MediaUtils.launchVideoLibrary(this);
+        AppLockManager.getInstance().setExtendedTimeout();
     }
 
     private void launchVideoCamera() {
         mCurrentActivityRequest = RequestCode.ACTIVITY_REQUEST_CODE_TAKE_VIDEO;
         MediaUtils.launchVideoCamera(this);
-=======
-            mCurrentActivityRequest = ACTIVITY_REQUEST_CODE_TAKE_PHOTO;
-            startActivityForResult(takePictureFromCameraIntent, ACTIVITY_REQUEST_CODE_TAKE_PHOTO);
-            AppLockManager.getInstance().setExtendedTimeout();
-        }
-    }
-
-    private void launchVideoLibrary() {
-        Intent videoPickerIntent = new Intent(Intent.ACTION_PICK);
-        videoPickerIntent.setType("video/*");
-        mCurrentActivityRequest = ACTIVITY_REQUEST_CODE_VIDEO_LIBRARY;
-        startActivityForResult(videoPickerIntent, ACTIVITY_REQUEST_CODE_VIDEO_LIBRARY);
         AppLockManager.getInstance().setExtendedTimeout();
-    }
-
-    private void launchVideoCamera() {
-        mCurrentActivityRequest = ACTIVITY_REQUEST_CODE_TAKE_VIDEO;
-        startActivityForResult(new Intent(MediaStore.ACTION_VIDEO_CAPTURE), ACTIVITY_REQUEST_CODE_TAKE_VIDEO);
-        AppLockManager.getInstance().setExtendedTimeout();
->>>>>>> c6dd71f3
     }
 
     private LocationResult locationResult = new LocationResult() {
