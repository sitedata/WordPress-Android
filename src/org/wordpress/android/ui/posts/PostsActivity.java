--- conflicted
+++ resolved
@@ -61,8 +61,9 @@
 
     public ProgressDialog mLoadingDialog;
     public boolean mIsPage = false;
+    public boolean mIsRefreshing = false;
     public String mErrorMsg = "";
-    public boolean mIsRefreshing = false;
+
 
     @Override
     public void onCreate(Bundle savedInstanceState) {
@@ -251,13 +252,7 @@
             }
         } else {
             popPostDetail();
-<<<<<<< HEAD
-            attemptToSelectPost();
-            mPostList.refreshPosts(false);
-=======
-            mShouldAnimateRefreshButton = true;
             mPostList.requestPosts(false);
->>>>>>> 1c1831de
         }
     }
 
@@ -289,8 +284,6 @@
     @Override
     protected void onPause() {
         super.onPause();
-        if (mIsRefreshing)
-            stopAnimatingRefreshButton(mRefreshMenuItem);
     }
 
     @Override
@@ -399,11 +392,6 @@
             @Override
             public void run() {
                 if (start) {
-<<<<<<< HEAD
-                    attemptToSelectPost();
-=======
-                    mShouldAnimateRefreshButton = true;
->>>>>>> 1c1831de
                     startAnimatingRefreshButton(mRefreshMenuItem);
                     mIsRefreshing = true;
                 } else {
