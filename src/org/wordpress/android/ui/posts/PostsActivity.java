package org.wordpress.android.ui.posts;

import java.io.BufferedReader;
import java.io.InputStreamReader;
import java.net.HttpURLConnection;
import java.net.URL;
import java.util.Iterator;
import java.util.HashMap;
import java.util.Map;

import android.app.AlertDialog;
import android.app.Dialog;
import android.app.ProgressDialog;
import android.content.DialogInterface;
import android.content.Intent;
import android.content.SharedPreferences;
import android.os.AsyncTask;
import android.os.Bundle;
import android.preference.PreferenceManager;
import android.support.v4.app.FragmentManager;
import android.support.v4.app.FragmentTransaction;
import android.widget.Toast;

import com.actionbarsherlock.app.ActionBar;
import com.actionbarsherlock.view.Menu;
import com.actionbarsherlock.view.MenuInflater;
import com.actionbarsherlock.view.MenuItem;

import org.xmlrpc.android.ApiHelper;
import org.xmlrpc.android.XMLRPCClient;
import org.xmlrpc.android.XMLRPCException;

import org.wordpress.android.R;
import org.wordpress.android.WordPress;
import org.wordpress.android.models.Post;
import org.wordpress.android.ui.MenuDrawerItem;
import org.wordpress.android.ui.WPActionBarActivity;
import org.wordpress.android.ui.comments.AddCommentActivity;
import org.wordpress.android.ui.comments.CommentsActivity;
import org.wordpress.android.ui.posts.ViewPostFragment.OnDetailPostActionListener;
import org.wordpress.android.ui.posts.ViewPostsFragment.OnPostActionListener;
import org.wordpress.android.ui.posts.ViewPostsFragment.OnPostSelectedListener;
import org.wordpress.android.ui.posts.ViewPostsFragment.OnRefreshListener;
import org.wordpress.android.util.WPAlertDialogFragment.OnDialogConfirmListener;
import org.wordpress.android.ui.notifications.NotificationsActivity;

public class PostsActivity extends WPActionBarActivity implements OnPostSelectedListener,
        OnRefreshListener, OnPostActionListener, OnDetailPostActionListener, OnDialogConfirmListener {

    private ViewPostsFragment postList;
    private int ID_DIALOG_DELETING = 1, ID_DIALOG_SHARE = 2, ID_DIALOG_COMMENT = 3;
    public static int POST_DELETE = 0, POST_SHARE = 1, POST_EDIT = 2, POST_CLEAR = 3, POST_COMMENT = 4;
    public ProgressDialog loadingDialog;
    public boolean isPage = false;
    public String errorMsg = "";
    public boolean isRefreshing = false;
    private MenuItem refreshMenuItem;
    private int ACTIVITY_EDIT_POST = 0;
    private int ACTIVITY_ADD_COMMENT = 1;

    @Override
    public void onCreate(Bundle savedInstanceState) {
        super.onCreate(savedInstanceState);
        
        // Special check for a null database (see #507)
        if (WordPress.wpDB == null) {
            Toast.makeText(this, R.string.fatal_db_error, Toast.LENGTH_LONG).show();
            finish();
            return;
        }
        
        // Check if we came from a notification, if so let's launch NotificationsActivity
        Bundle extras = getIntent().getExtras();
        if (extras != null && extras.getBoolean(NotificationsActivity.FROM_NOTIFICATION_EXTRA)) {
            startNotificationsAcivity(extras);
            return;
        }
        
        // Restore last selection on app creation
        if (WordPress.shouldRestoreSelectedActivity && WordPress.getCurrentBlog() != null
                && !(this instanceof PagesActivity)) {
            // Refresh blog content when returning to the app
            new ApiHelper.RefreshBlogContentTask(this, WordPress.getCurrentBlog()).execute(false);
            
            WordPress.shouldRestoreSelectedActivity = false;
            SharedPreferences settings = PreferenceManager.getDefaultSharedPreferences(this);
            int lastActivitySelection = settings.getInt(LAST_ACTIVITY_PREFERENCE, -1);
            if (lastActivitySelection > MenuDrawerItem.NO_ITEM_ID) {
                Iterator<MenuDrawerItem> itemIterator = mMenuItems.iterator();
                while(itemIterator.hasNext()){
                    MenuDrawerItem item = itemIterator.next();
                    // if we have a matching item id, and it's not selected and it's visible, call it
                    if (item.hasItemId() && item.getItemId() == lastActivitySelection && !item.isSelected() && item.isVisible()) {
                        mFirstLaunch = true;
                        item.selectItem();
                        finish();
                        return;
                    }
                }
            }
        }

        createMenuDrawer(R.layout.posts);

        ActionBar actionBar = getSupportActionBar();
        actionBar.setDisplayShowTitleEnabled(true);

        FragmentManager fm = getSupportFragmentManager();
        postList = (ViewPostsFragment) fm.findFragmentById(R.id.postList);
        postList.setListShown(true);

        if (extras != null) {
            isPage = extras.getBoolean("viewPages");
            String errorMessage = extras.getString("errorMessage");
            if (errorMessage != null)
                showPostUploadErrorAlert(errorMessage);
        }
        
        if (isPage)
            setTitle(getString(R.string.pages));
        else
            setTitle(getString(R.string.posts));

        WordPress.currentPost = null;

         WordPress.setOnPostUploadedListener(new WordPress.OnPostUploadedListener(){

            @Override
            public void OnPostUploaded() {
                if (isFinishing())
                    return;

                checkForLocalChanges(false);
            }

         });

        attemptToSelectPost();
    }
    
    private void showPostUploadErrorAlert(String errorMessage) {

        AlertDialog.Builder dialogBuilder = new AlertDialog.Builder(
                PostsActivity.this);
        dialogBuilder.setTitle(getResources().getText(
                R.string.error));
        dialogBuilder.setMessage(errorMessage);
        dialogBuilder.setPositiveButton("OK",
                new DialogInterface.OnClickListener() {
                    public void onClick(DialogInterface dialog,
                            int whichButton) {
                        // Just close the window.
                    }
                });
        dialogBuilder.setCancelable(true);
        if (!isFinishing())
            dialogBuilder.create().show();
    }

    @Override
    protected void onNewIntent(Intent intent) {
        super.onNewIntent(intent);
        
        Bundle extras = intent.getExtras();
        if (extras != null) {
            // Check if we came from a notification, if so let's launch NotificationsActivity
            if (extras.getBoolean(NotificationsActivity.FROM_NOTIFICATION_EXTRA)) {
                startNotificationsAcivity(extras);
                return;
            }
            
            String errorMessage = extras.getString("errorMessage");
            if (errorMessage != null)
                showPostUploadErrorAlert(errorMessage);
        }
        
    }

<<<<<<< HEAD


    private void startNotificationsAcivity(Bundle extras) {
        // Manually set last selection to notifications
        SharedPreferences settings = PreferenceManager.getDefaultSharedPreferences(this);
        SharedPreferences.Editor editor = settings.edit();
        editor.putInt(LAST_ACTIVITY_PREFERENCE, NOTIFICATIONS_ACTIVITY);
        editor.commit();
        
        Intent i = new Intent(this, NotificationsActivity.class);
        i.putExtras(extras);
        startActivity(i);
        finish();
    }



=======
>>>>>>> c988a684
    protected void checkForLocalChanges(boolean shouldPrompt) {
        boolean hasLocalChanges = WordPress.wpDB.findLocalChanges();
        if (hasLocalChanges) {
            if (!shouldPrompt)
                return;
            AlertDialog.Builder dialogBuilder = new AlertDialog.Builder(
                    PostsActivity.this);
            dialogBuilder.setTitle(getResources().getText(
                    R.string.local_changes));
            dialogBuilder.setMessage(getResources().getText(R.string.remote_changes));
            dialogBuilder.setPositiveButton(getResources().getText(R.string.yes),
                    new DialogInterface.OnClickListener() {
                        public void onClick(DialogInterface dialog,
                                int whichButton) {
                            popPostDetail();
                            attemptToSelectPost();
                            postList.refreshPosts(false);
                        }
                    });
            dialogBuilder.setNegativeButton(getResources().getText(R.string.no),
                    new DialogInterface.OnClickListener() {
                        public void onClick(DialogInterface dialog,
                                int whichButton) {
                            //just close the window
                        }
                    });
            dialogBuilder.setCancelable(true);
            if (!isFinishing()) {
                dialogBuilder.create().show();
            }
        } else {
            popPostDetail();
            attemptToSelectPost();
            shouldAnimateRefreshButton = true;
            postList.refreshPosts(false);
        }
    }

    protected void popPostDetail() {
        FragmentManager fm = getSupportFragmentManager();
        ViewPostFragment f = (ViewPostFragment) fm
                .findFragmentById(R.id.postDetail);
        if (f == null) {
            try {
                fm.popBackStack();
            } catch (Exception e) {
                e.printStackTrace();
            }
        }
    }

    @Override
    protected void onResume() {
        super.onResume();
        if (postList.getListView().getCount() == 0)
            postList.loadPosts(false);
        if (WordPress.postsShouldRefresh) {
            checkForLocalChanges(false);
            WordPress.postsShouldRefresh = false;
        }
        attemptToSelectPost();
    }

    @Override
    protected void onPause() {
        super.onPause();
        if (isRefreshing)
            stopAnimatingRefreshButton(refreshMenuItem);
    }

    @Override
    protected void onStop() {
        super.onStop();
        if (postList.getPostsTask != null)
            postList.getPostsTask.cancel(true);
    }

    @Override
    public boolean onCreateOptionsMenu(Menu menu) {
        super.onCreateOptionsMenu(menu);
        MenuInflater inflater = getSupportMenuInflater();
        inflater.inflate(R.menu.posts, menu);
        refreshMenuItem = menu.findItem(R.id.menu_refresh);
        if (shouldAnimateRefreshButton) {
            shouldAnimateRefreshButton = false;
            startAnimatingRefreshButton(refreshMenuItem);
        }
        return true;
    }

    @Override
    public boolean onOptionsItemSelected(final MenuItem item) {
        int itemId = item.getItemId();
        if (itemId == R.id.menu_refresh) {
            checkForLocalChanges(true);
            new ApiHelper.RefreshBlogContentTask(this, WordPress.currentBlog).execute(false);
            return true;
        } else if (itemId == R.id.menu_new_post) {
            Intent i = new Intent(this, EditPostActivity.class);
            i.putExtra("id", WordPress.currentBlog.getId());
            i.putExtra("isNew", true);
            if (isPage)
                i.putExtra("isPage", true);
            startActivityForResult(i, ACTIVITY_EDIT_POST);
            return true;
        } else if (itemId == android.R.id.home) {
            FragmentManager fm = getSupportFragmentManager();
            if (fm.getBackStackEntryCount() > 0) {
                popPostDetail();
                return true;
            }
        }

        return super.onOptionsItemSelected(item);
    }
    
    @Override
    protected void onActivityResult(int requestCode, int resultCode, Intent data) {
        if (data != null) {
            if (requestCode == ACTIVITY_EDIT_POST && resultCode == RESULT_OK) {
                if (data.getBooleanExtra("shouldRefresh", false))
                    postList.loadPosts(false);
            } else if (requestCode == ACTIVITY_ADD_COMMENT) {
                
                Bundle extras = data.getExtras();
                
                final String returnText = extras.getString("commentText");

                if (!returnText.equals("CANCEL")) {
                    // Add comment to the server if user didn't cancel.
                    final String postID = extras.getString("postID");
                    new PostsActivity.addCommentTask().execute(postID, returnText);
                }
            }
        }
        super.onActivityResult(requestCode, resultCode, data);
    }

    private void attemptToSelectPost() {

        FragmentManager fm = getSupportFragmentManager();
        ViewPostFragment f = (ViewPostFragment) fm
                .findFragmentById(R.id.postDetail);

        if (f != null && f.isInLayout()) {
            postList.shouldSelectAfterLoad = true;
        }

    }

    @Override
    public void onPostSelected(Post post) {
        FragmentManager fm = getSupportFragmentManager();
        ViewPostFragment f = (ViewPostFragment) fm
                .findFragmentById(R.id.postDetail);

        if (post != null) {

            WordPress.currentPost = post;
            if (f == null || !f.isInLayout()) {
                FragmentTransaction ft = fm.beginTransaction();
                ft.hide(postList);
                f = new ViewPostFragment();
                ft.add(R.id.postDetailFragmentContainer, f);
                ft.setTransition(FragmentTransaction.TRANSIT_FRAGMENT_FADE);
                ft.addToBackStack(null);
                ft.commit();
            } else {
                f.loadPost(post);
            }
        }
    }

    @Override
    public void onRefresh(boolean start) {
        if (start) {
            attemptToSelectPost();
            shouldAnimateRefreshButton = true;
            startAnimatingRefreshButton(refreshMenuItem);
            isRefreshing = true;
        } else {
            stopAnimatingRefreshButton(refreshMenuItem);
            isRefreshing = false;
        }

    }

    @Override
    protected Dialog onCreateDialog(int id) {
        loadingDialog = new ProgressDialog(this);
        if (id == ID_DIALOG_DELETING) {
            loadingDialog.setTitle(getResources().getText(
                    (isPage) ? R.string.delete_page : R.string.delete_post));
            loadingDialog.setMessage(getResources().getText(
                    (isPage) ? R.string.attempt_delete_page
                            : R.string.attempt_delete_post));
            loadingDialog.setCancelable(false);
            return loadingDialog;
        } else if (id == ID_DIALOG_SHARE) {
            loadingDialog.setTitle(isPage ? getString(R.string.share_url_page) : getString(R.string.share_url));
            loadingDialog.setMessage(getResources().getText(
                    R.string.attempting_fetch_url));
            loadingDialog.setCancelable(false);
            return loadingDialog;
        } else if (id == ID_DIALOG_COMMENT) {
            loadingDialog.setTitle(getResources().getText(R.string.add_comment));
            loadingDialog.setMessage(getResources().getText(
                    R.string.attempting_add_comment));
            loadingDialog.setCancelable(false);
            return loadingDialog;
        }

        return super.onCreateDialog(id);
    }

    public class deletePostTask extends AsyncTask<Post, Void, Boolean> {

        Post post;

        @Override
        protected void onPreExecute() {
            // pop out of the detail view if on a smaller screen
            popPostDetail();
            showDialog(ID_DIALOG_DELETING);
        }

        @Override
        protected void onPostExecute(Boolean result) {
            dismissDialog(ID_DIALOG_DELETING);
            attemptToSelectPost();
            if (result) {
                Toast.makeText(
                        PostsActivity.this,
                        getResources().getText(
                                (isPage) ? R.string.page_deleted
                                        : R.string.post_deleted),
                        Toast.LENGTH_SHORT).show();
                checkForLocalChanges(false);
            } else {
                AlertDialog.Builder dialogBuilder = new AlertDialog.Builder(
                        PostsActivity.this);
                dialogBuilder.setTitle(getResources().getText(
                        R.string.connection_error));
                dialogBuilder.setMessage(errorMsg);
                dialogBuilder.setPositiveButton("OK",
                        new DialogInterface.OnClickListener() {
                            public void onClick(DialogInterface dialog,
                                    int whichButton) {
                                // Just close the window.
                            }
                        });
                dialogBuilder.setCancelable(true);
                if (!isFinishing()) {
                    dialogBuilder.create().show();
                }
            }

        }

        @Override
        protected Boolean doInBackground(Post... params) {
            boolean result = false;
            post = params[0];
            XMLRPCClient client = new XMLRPCClient(
                    WordPress.currentBlog.getUrl(),
                    WordPress.currentBlog.getHttpuser(),
                    WordPress.currentBlog.getHttppassword());

            Object[] postParams = { "", post.getPostid(),
                    WordPress.currentBlog.getUsername(),
                    WordPress.currentBlog.getPassword() };
            Object[] pageParams = { WordPress.currentBlog.getBlogId(),
                    WordPress.currentBlog.getUsername(),
                    WordPress.currentBlog.getPassword(), post.getPostid() };

            try {
                client.call((isPage) ? "wp.deletePage" : "blogger.deletePost",
                        (isPage) ? pageParams : postParams);

                result = true;
            } catch (final XMLRPCException e) {
                errorMsg = String.format(getResources().getString(R.string.error_delete_post), (isPage) ? getResources().getText(R.string.page) : getResources().getText(R.string.post));
                result = false;
            }
            return result;
        }

    }
    
    public class addCommentTask extends AsyncTask<String, Void, Boolean> {

        String postid;
        String comment;

        @Override
        protected void onPreExecute() {
            showDialog(ID_DIALOG_COMMENT);
        }

        @Override
        protected void onPostExecute(Boolean result) {
            dismissDialog(ID_DIALOG_COMMENT);
            attemptToSelectPost();
            if (result) {
                Toast.makeText(
                        PostsActivity.this,
                        getResources().getText(R.string.comment_added),
                        Toast.LENGTH_SHORT).show();
                // If successful, attempt to refresh comments
                refreshComments();
            } else {
                Toast.makeText(
                        PostsActivity.this,
                        getResources().getText(R.string.connection_error),
                        Toast.LENGTH_SHORT).show();
                
                Intent i = new Intent(PostsActivity.this, AddCommentActivity.class);
                i.putExtra("postID", postid);
                i.putExtra("comment", comment);
                startActivityForResult(i, ACTIVITY_ADD_COMMENT);
            }

        }

        @Override
        protected Boolean doInBackground(String... params) {
            boolean result = false;
            postid = params[0];
            comment = params[1];
            XMLRPCClient client = new XMLRPCClient(
                    WordPress.currentBlog.getUrl(),
                    WordPress.currentBlog.getHttpuser(),
                    WordPress.currentBlog.getHttppassword());

            Map<String, Object> commentHash = new HashMap<String, Object>();
            commentHash.put("content", comment);
            commentHash.put("author", "");
            commentHash.put("author_url", "");
            commentHash.put("author_email", "");
            
            Object[] commentParams = { WordPress.currentBlog.getBlogId(),
                    WordPress.currentBlog.getUsername(),
                    WordPress.currentBlog.getPassword(),
                    Integer.valueOf(postid),
                    commentHash };

            try {
                int newCommentID = (Integer) client.call("wp.newComment", commentParams);
                if (newCommentID >= 0) {
                    WordPress.wpDB.updateLatestCommentID(WordPress.currentBlog.getId(), newCommentID);
                    result = true;
                }
            } catch (final XMLRPCException e) {
                errorMsg = getResources().getText(R.string.error_generic).toString();
                result = false;
            }
            return result;
        }

    }
    
    public class refreshCommentsTask extends AsyncTask<Void, Void, Void> {

        @Override
        protected Void doInBackground(Void... params) {

            Object[] commentParams = { WordPress.currentBlog.getBlogId(),
                    WordPress.currentBlog.getUsername(),
                    WordPress.currentBlog.getPassword() };

            try {
                ApiHelper.refreshComments(PostsActivity.this, commentParams);
            } catch (final XMLRPCException e) {
                errorMsg = getResources().getText(R.string.error_generic).toString();
            }
            return null;
        }

    }

    public class shareURLTask extends AsyncTask<Post, Void, String> {

        Post post;

        @Override
        protected void onPreExecute() {
            showDialog(ID_DIALOG_SHARE);
        }

        @Override
        protected void onPostExecute(String shareURL) {
            dismissDialog(ID_DIALOG_SHARE);
            if (shareURL == null) {
                AlertDialog.Builder dialogBuilder = new AlertDialog.Builder(
                        PostsActivity.this);
                dialogBuilder.setTitle(getResources().getText(
                        R.string.connection_error));
                dialogBuilder.setMessage(errorMsg);
                dialogBuilder.setPositiveButton("OK",
                        new DialogInterface.OnClickListener() {
                            public void onClick(DialogInterface dialog,
                                    int whichButton) {
                                // Just close the window.
                            }
                        });
                dialogBuilder.setCancelable(true);
                if (!isFinishing()) {
                    dialogBuilder.create().show();
                }
            } else {
                Intent share = new Intent(Intent.ACTION_SEND);
                share.setType("text/plain");
                share.putExtra(Intent.EXTRA_SUBJECT, post.getTitle());
                share.putExtra(Intent.EXTRA_TEXT, shareURL);
                startActivity(Intent.createChooser(share, getResources()
                        .getText(R.string.share_url)));

            }

        }

        @Override
        protected String doInBackground(Post... params) {
            String result = null;
            post = params[0];
            if (post == null)
                return null;
            XMLRPCClient client = new XMLRPCClient(
                    WordPress.currentBlog.getUrl(),
                    WordPress.currentBlog.getHttpuser(),
                    WordPress.currentBlog.getHttppassword());

            Object versionResult = new Object();
            try {
                if (isPage) {
                    Object[] vParams = { WordPress.currentBlog.getBlogId(),
                            post.getPostid(),
                            WordPress.currentBlog.getUsername(),
                            WordPress.currentBlog.getPassword() };
                    versionResult = (Object) client.call("wp.getPage", vParams);
                } else {
                    Object[] vParams = { post.getPostid(),
                            WordPress.currentBlog.getUsername(),
                            WordPress.currentBlog.getPassword() };
                    versionResult = (Object) client.call("metaWeblog.getPost",
                            vParams);
                }
            } catch (XMLRPCException e) {
                errorMsg = getResources().getText(R.string.error_generic).toString();
                return null;
            }

            if (versionResult != null) {
                try {
                    Map<?, ?> contentHash = (Map<?, ?>) versionResult;

                    if ((isPage && !"publish".equals(contentHash.get(
                            "page_status").toString()))
                            || (!isPage && !"publish".equals(contentHash.get(
                                    "post_status").toString()))) {
                        if (isPage) {
                            errorMsg = getResources().getText(
                                    R.string.page_not_published).toString();
                        } else {
                            errorMsg = getResources().getText(
                                    R.string.post_not_published).toString();
                        }
                        return null;
                    } else {
                        String postURL = contentHash.get("permaLink")
                                .toString();
                        String shortlink = getShortlinkTagHref(postURL);
                        if (shortlink == null) {
                            result = postURL;
                        } else {
                            result = shortlink;
                        }
                    }
                } catch (Exception e) {
                    errorMsg = getResources().getText(R.string.error_generic).toString();
                    return null;
                }
            }

            return result;
        }
    }

    private void refreshComments() {
        new PostsActivity.refreshCommentsTask().execute();
    }
    
    private String getShortlinkTagHref(String urlString) {
        String html = getHTML(urlString);

        if (html != "") {
            try {
                int location = html.indexOf("http://wp.me");
                String shortlink = html.substring(location, location + 30);
                shortlink = shortlink.substring(0, shortlink.indexOf("'"));
                return shortlink;
            } catch (Exception e) {
                e.printStackTrace();
            }
        }

        return null; // never found the shortlink tag
    }

    public String getHTML(String urlSource) {
          URL url;
          HttpURLConnection conn;
          BufferedReader rd;
          String line;
          String result = "";
          try {
             url = new URL(urlSource);
             conn = (HttpURLConnection) url.openConnection();
             conn.setRequestMethod("GET");
             rd = new BufferedReader(new InputStreamReader(conn.getInputStream()));
             while ((line = rd.readLine()) != null) {
                result += line;
             }
             rd.close();
          } catch (Exception e) {
             e.printStackTrace();
          }
          return result;
       }

    @Override
    public void onPostAction(int action, final Post post) {
        if (postList.getPostsTask != null) {
            postList.getPostsTask.cancel(true);
            //titleBar.stopRotatingRefreshIcon();
            isRefreshing = false;
        }
        
        // No post? No service.
        if (post == null) {
            Toast.makeText(PostsActivity.this, R.string.post_not_found, Toast.LENGTH_SHORT).show();
            return;
        }
        
        if (action == POST_DELETE) {
            if (post.isLocalDraft()) {
                AlertDialog.Builder dialogBuilder = new AlertDialog.Builder(
                        PostsActivity.this);
                dialogBuilder.setTitle(getResources().getText(
                        R.string.delete_draft));
                dialogBuilder.setMessage(getResources().getText(
                        R.string.delete_sure)
                        + " '" + post.getTitle() + "'?");
                dialogBuilder.setPositiveButton(
                        getResources().getText(R.string.yes),
                        new DialogInterface.OnClickListener() {
                            public void onClick(DialogInterface dialog,
                                    int whichButton) {
                                post.delete();
                                attemptToSelectPost();
                                postList.loadPosts(false);
                            }
                        });
                dialogBuilder.setNegativeButton(
                        getResources().getText(R.string.no),
                        new DialogInterface.OnClickListener() {
                            public void onClick(DialogInterface dialog,
                                    int whichButton) {
                                // Just close the window.

                            }
                        });
                dialogBuilder.setCancelable(true);
                if (!isFinishing()) {
                    dialogBuilder.create().show();
                }

            } else {
                AlertDialog.Builder dialogBuilder = new AlertDialog.Builder(
                        PostsActivity.this);
                dialogBuilder.setTitle(getResources().getText(
                        (post.isPage()) ? R.string.delete_page
                                : R.string.delete_post));
                dialogBuilder.setMessage(getResources().getText(
                        (post.isPage()) ? R.string.delete_sure_page
                                : R.string.delete_sure_post)
                        + " '" + post.getTitle() + "'?");
                dialogBuilder.setPositiveButton(
                        getResources().getText(R.string.yes),
                        new DialogInterface.OnClickListener() {
                            public void onClick(DialogInterface dialog,
                                    int whichButton) {
                                new PostsActivity.deletePostTask().execute(post);
                            }
                        });
                dialogBuilder.setNegativeButton(
                        getResources().getText(R.string.no),
                        new DialogInterface.OnClickListener() {
                            public void onClick(DialogInterface dialog,
                                    int whichButton) {
                                // Just close the window.

                            }
                        });
                dialogBuilder.setCancelable(true);
                if (!isFinishing()) {
                    dialogBuilder.create().show();
                }

            }
        } else if (action == POST_SHARE) {
            new PostsActivity.shareURLTask().execute(post);
        } else if (action == POST_CLEAR) {
            FragmentManager fm = getSupportFragmentManager();
            ViewPostFragment f = (ViewPostFragment) fm
                    .findFragmentById(R.id.postDetail);
            if (f != null) {
                f.clearContent();
            }
        } else if (action == POST_COMMENT) {
            Intent i = new Intent(PostsActivity.this, AddCommentActivity.class);
            i.putExtra("postID", post.getPostid());
            startActivityForResult(i, ACTIVITY_ADD_COMMENT);
        }
    }

    @Override
    public void onDetailPostAction(int action, Post post) {

        onPostAction(action, post);

    }

    @Override
    public void onDialogConfirm() {
        postList.switcher.showNext();
        postList.numRecords += 30;
        postList.refreshPosts(true);
    }

    @Override
    public void onSaveInstanceState(Bundle outState) {
        if (outState.isEmpty()) {
            outState.putBoolean("bug_19917_fix", true);
        }
        super.onSaveInstanceState(outState);
    }

    @Override
    public void onBlogChanged() {
        super.onBlogChanged();
        popPostDetail();
        attemptToSelectPost();
        postList.loadPosts(false);
        new ApiHelper.RefreshBlogContentTask(this, WordPress.currentBlog).execute(false);
    }
}<|MERGE_RESOLUTION|>--- conflicted
+++ resolved
@@ -176,9 +176,6 @@
         
     }
 
-<<<<<<< HEAD
-
-
     private void startNotificationsAcivity(Bundle extras) {
         // Manually set last selection to notifications
         SharedPreferences settings = PreferenceManager.getDefaultSharedPreferences(this);
@@ -192,10 +189,6 @@
         finish();
     }
 
-
-
-=======
->>>>>>> c988a684
     protected void checkForLocalChanges(boolean shouldPrompt) {
         boolean hasLocalChanges = WordPress.wpDB.findLocalChanges();
         if (hasLocalChanges) {
