--- conflicted
+++ resolved
@@ -321,7 +321,7 @@
     }
 
     public void newPost() {
-<<<<<<< HEAD
+        WPMobileStatsUtil.trackEventForWPCom(statEventForNewPost());
         // Create a new post object
         Post newPost = new Post(WordPress.getCurrentBlog().getId(), isPage);
         if (newPost.getId() < 0) {
@@ -332,14 +332,6 @@
         i.putExtra(NewEditPostActivity.EXTRA_POSTID, newPost.getId());
         i.putExtra(NewEditPostActivity.EXTRA_IS_PAGE, isPage);
         i.putExtra(NewEditPostActivity.EXTRA_IS_NEW_POST, true);
-=======
-        WPMobileStatsUtil.trackEventForWPCom(statEventForNewPost());
-        Intent i = new Intent(this, EditPostActivity.class);
-        i.putExtra("id", WordPress.currentBlog.getId());
-        i.putExtra("isNew", true);
-        if (isPage)
-            i.putExtra("isPage", true);
->>>>>>> 383dede8
         startActivityForResult(i, ACTIVITY_EDIT_POST);
     }
 
