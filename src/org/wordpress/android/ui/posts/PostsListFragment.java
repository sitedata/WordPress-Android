--- conflicted
+++ resolved
@@ -188,15 +188,11 @@
         }
     }
 
-<<<<<<< HEAD
-    private void showPost(long selectedId) {
-=======
     public void setRefreshing(boolean refreshing) {
         mPullToRefreshHelper.setRefreshing(refreshing);
     }
 
-    private void showPost(long selectedID) {
->>>>>>> 3d580b88
+    private void showPost(long selectedId) {
         if (WordPress.getCurrentBlog() == null)
             return;
 
