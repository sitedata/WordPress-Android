--- conflicted
+++ resolved
@@ -189,15 +189,6 @@
         mUsernameEditText.setError(null);
     }
 
-<<<<<<< HEAD
-    private boolean wpcomFieldsFilled() {
-        return mUsernameEditText.getText().toString().trim().length() > 0 &&
-               mPasswordEditText.getText().toString().trim().length() > 0;
-    }
-
-    private boolean selfHostedFieldsFilled() {
-        return wpcomFieldsFilled() && mUrlEditText.getText().toString().trim().length() > 0;
-=======
     private boolean fieldsFilled() {
         return mUsernameEditText.getText().toString().trim().length() > 0
                && mPasswordEditText.getText().toString().trim().length() > 0;
@@ -224,7 +215,6 @@
 
     private boolean selfHostedFieldsFilled() {
         return fieldsFilled() && mUrlEditText.getText().toString().trim().length() > 0;
->>>>>>> 6669629b
     }
 
     private void showPasswordError(int messageId) {
@@ -325,13 +315,8 @@
         @Override
         protected void onPostExecute(final List<Object> userBlogList) {
             if (mSetupBlog.isHttpAuthRequired()) {
-<<<<<<< HEAD
-                if (getActivity() == null) {
-                    return;
-=======
                 if (!hasActivity()) {
                     return ;
->>>>>>> 6669629b
                 }
                 // Prompt for http credentials
                 mSetupBlog.setHttpAuthRequired(false);
