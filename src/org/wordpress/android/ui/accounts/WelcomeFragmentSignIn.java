package org.wordpress.android.ui.accounts;

import android.app.Activity;
import android.app.AlertDialog;
import android.content.DialogInterface;
import android.content.Intent;
import android.content.SharedPreferences;
import android.content.res.Configuration;
import android.net.Uri;
import android.os.AsyncTask;
import android.os.Bundle;
import android.preference.PreferenceManager;
import android.support.v4.app.FragmentTransaction;
import android.text.Editable;
import android.text.TextUtils;
import android.text.TextWatcher;
import android.util.Patterns;
import android.view.KeyEvent;
import android.view.LayoutInflater;
import android.view.View;
import android.view.View.OnClickListener;
import android.view.ViewGroup;
import android.widget.EditText;
import android.widget.ImageView;
import android.widget.LinearLayout;
import android.widget.RelativeLayout;
import android.widget.TextView;

import com.wordpress.rest.RestRequest;

import org.json.JSONObject;
import org.wordpress.android.R;
import org.wordpress.android.WordPress;
import org.wordpress.android.WordPressDB;
import org.wordpress.android.ui.reader.actions.ReaderUserActions;
import org.wordpress.android.util.EditTextUtils;
import org.wordpress.android.widgets.WPTextView;
import org.wordpress.emailchecker.EmailChecker;

import java.util.List;
import java.util.Locale;
import java.util.regex.Matcher;
import java.util.regex.Pattern;

public class WelcomeFragmentSignIn extends NewAccountAbstractPageFragment implements TextWatcher {
    final private static String DOT_COM_BASE_URL = "https://wordpress.com";
    final private static String FORGOT_PASSWORD_RELATIVE_URL = "/wp-login.php?action=lostpassword";
    private EditText mUsernameEditText;
    private EditText mPasswordEditText;
    private EditText mUrlEditText;
    private boolean mSelfHosted;
    private WPTextView mSignInButton;
    private WPTextView mCreateAccountButton;
    private WPTextView mAddSelfHostedButton;
    private WPTextView mProgressTextSignIn;
    private WPTextView mForgotPassword;
    private LinearLayout mBottomButtonsLayout;
    private RelativeLayout mProgressBarSignIn;
    private RelativeLayout mUrlButtonLayout;
    private ImageView mInfoButton;
    private ImageView mInfoButtonSecondary;
    private EmailChecker mEmailChecker;
    private boolean mEmailAutoCorrected;

    public WelcomeFragmentSignIn() {
        mEmailChecker = new EmailChecker();
    }

    @Override
    public View onCreateView(LayoutInflater inflater, ViewGroup container, Bundle savedInstanceState) {
        ViewGroup rootView = (ViewGroup) inflater.inflate(R.layout.nux_fragment_welcome, container, false);
        mUrlButtonLayout = (RelativeLayout) rootView.findViewById(R.id.url_button_layout);
        mUsernameEditText = (EditText) rootView.findViewById(R.id.nux_username);
        mUsernameEditText.addTextChangedListener(this);
        mPasswordEditText = (EditText) rootView.findViewById(R.id.nux_password);
        mPasswordEditText.addTextChangedListener(this);
        mUrlEditText = (EditText) rootView.findViewById(R.id.nux_url);
        mSignInButton = (WPTextView) rootView.findViewById(R.id.nux_sign_in_button);
        mSignInButton.setOnClickListener(mSignInClickListener);
        mProgressBarSignIn = (RelativeLayout) rootView.findViewById(R.id.nux_sign_in_progress_bar);
        mProgressTextSignIn = (WPTextView) rootView.findViewById(R.id.nux_sign_in_progress_text);
        mCreateAccountButton = (WPTextView) rootView.findViewById(R.id.nux_create_account_button);
        mCreateAccountButton.setOnClickListener(mCreateAccountListener);
        mAddSelfHostedButton = (WPTextView) rootView.findViewById(R.id.nux_add_selfhosted_button);
        mAddSelfHostedButton.setOnClickListener(new OnClickListener() {
            @Override
            public void onClick(View v) {
                if (mUrlButtonLayout.getVisibility() == View.VISIBLE) {
                    mUrlButtonLayout.setVisibility(View.GONE);
                    mAddSelfHostedButton.setText(getString(R.string.nux_add_selfhosted_blog));
                    mSelfHosted = false;
                } else {
                    mUrlButtonLayout.setVisibility(View.VISIBLE);
                    mAddSelfHostedButton.setText(getString(R.string.nux_oops_not_selfhosted_blog));
                    mSelfHosted = true;
                }
            }
        });
        mForgotPassword = (WPTextView) rootView.findViewById(R.id.forgot_password);
        mForgotPassword.setOnClickListener(mForgotPasswordListener);
        mUsernameEditText.setOnFocusChangeListener(new View.OnFocusChangeListener() {
            public void onFocusChange(View v, boolean hasFocus) {
                if (!hasFocus) {
                    autocorrectUsername();
                }
            }
        });
        mPasswordEditText.setOnEditorActionListener(mEditorAction);
        mUrlEditText.setOnEditorActionListener(mEditorAction);
        mBottomButtonsLayout = (LinearLayout) rootView.findViewById(R.id.nux_bottom_buttons);
        initPasswordVisibilityButton(rootView, mPasswordEditText);
        initInfoButtons(rootView);
        moveBottomButtons();
        return rootView;
    }

    /**
     * Hide toggle button "add self hosted / sign in with WordPress.com" and show self hosted URL
     * edit box
     */
    public void forceSelfHostedMode() {
        mUrlButtonLayout.setVisibility(View.VISIBLE);
        mAddSelfHostedButton.setVisibility(View.GONE);
        mCreateAccountButton.setVisibility(View.GONE);
        mSelfHosted = true;
    }

    @Override
    public void onConfigurationChanged(Configuration newConfig) {
        super.onConfigurationChanged(newConfig);
        moveBottomButtons();
    }

    private void initInfoButtons(View rootView) {
        OnClickListener infoButtonListener = new OnClickListener() {
            @Override
            public void onClick(View v) {
                Intent newAccountIntent = new Intent(getActivity(), NuxHelpActivity.class);
                startActivity(newAccountIntent);
            }
        };
        mInfoButton = (ImageView) rootView.findViewById(R.id.info_button);
        mInfoButtonSecondary = (ImageView) rootView.findViewById(R.id.info_button_secondary);
        mInfoButton.setOnClickListener(infoButtonListener);
        mInfoButtonSecondary.setOnClickListener(infoButtonListener);
    }

    private void setSecondaryButtonVisible(boolean visible) {
        mInfoButtonSecondary.setVisibility(visible ? View.VISIBLE : View.GONE);
        mInfoButton.setVisibility(visible ? View.GONE : View.VISIBLE);
    }

    private void moveBottomButtons() {
        if (getResources().getConfiguration().orientation == Configuration.ORIENTATION_LANDSCAPE) {
            mBottomButtonsLayout.setOrientation(LinearLayout.HORIZONTAL);
            if (getResources().getInteger(R.integer.isTablet) == 0) {
                setSecondaryButtonVisible(true);
            } else {
                setSecondaryButtonVisible(false);
            }
        } else {
            mBottomButtonsLayout.setOrientation(LinearLayout.VERTICAL);
            setSecondaryButtonVisible(false);
        }
    }

    private void autocorrectUsername() {
        if (mEmailAutoCorrected) {
            return;
        }
        final String email = EditTextUtils.getText(mUsernameEditText).trim();
        // Check if the username looks like an email address
        final Pattern emailRegExPattern = Patterns.EMAIL_ADDRESS;
        Matcher matcher = emailRegExPattern.matcher(email);
        if (!matcher.find()) {
            return;
        }
        // It looks like an email address, then try to correct it
        String suggest = mEmailChecker.suggestDomainCorrection(email);
        if (suggest.compareTo(email) != 0) {
            mEmailAutoCorrected = true;
            mUsernameEditText.setText(suggest);
            mUsernameEditText.setSelection(suggest.length());
        }
    }

    private View.OnClickListener mCreateAccountListener = new View.OnClickListener() {
        @Override
        public void onClick(View v) {
            Intent newAccountIntent = new Intent(getActivity(), NewAccountActivity.class);
            startActivityForResult(newAccountIntent, WelcomeActivity.CREATE_ACCOUNT_REQUEST);
        }
    };

    private View.OnClickListener mForgotPasswordListener = new View.OnClickListener() {
        @Override
        public void onClick(View v) {
            String baseUrl = DOT_COM_BASE_URL;
            if (mSelfHosted && !TextUtils.isEmpty(EditTextUtils.getText(mUrlEditText).trim())) {
                baseUrl = EditTextUtils.getText(mUrlEditText).trim();
                String lowerCaseBaseUrl = baseUrl.toLowerCase(Locale.getDefault());
                if (!lowerCaseBaseUrl.startsWith("https://") && !lowerCaseBaseUrl.startsWith("http://")) {
                    baseUrl = "http://" + baseUrl;
                }
            }
            Intent intent = new Intent(Intent.ACTION_VIEW, Uri.parse(baseUrl + FORGOT_PASSWORD_RELATIVE_URL));
            startActivity(intent);
        }
    };

    protected void onDoneAction() {
        signin();
    }

    private TextView.OnEditorActionListener mEditorAction = new TextView.OnEditorActionListener() {
        @Override
        public boolean onEditorAction(TextView v, int actionId, KeyEvent event) {
            if (mPasswordEditText == v) {
                if (mSelfHosted) {
                    mUrlEditText.requestFocus();
                    return true;
                } else {
                    return onDoneEvent(actionId, event);
                }
            }
            return onDoneEvent(actionId, event);
        }
    };

    private void signin() {
        if (!isUserDataValid()) {
            return;
        }
        new SetupBlogTask().execute();
    }

    private OnClickListener mSignInClickListener = new OnClickListener() {
        @Override
        public void onClick(View v) {
            signin();
        }
    };

    @Override
    public void afterTextChanged(Editable s) {
    }

    @Override
    public void beforeTextChanged(CharSequence s, int start, int count, int after) {
    }

    @Override
    public void onTextChanged(CharSequence s, int start, int before, int count) {
        if (fieldsFilled()) {
            mSignInButton.setEnabled(true);
        } else {
            mSignInButton.setEnabled(false);
        }
        mPasswordEditText.setError(null);
        mUsernameEditText.setError(null);
    }

    private boolean fieldsFilled() {
        return EditTextUtils.getText(mUsernameEditText).trim().length() > 0
               && EditTextUtils.getText(mPasswordEditText).trim().length() > 0;
    }

    protected boolean isUserDataValid() {
        final String username = EditTextUtils.getText(mUsernameEditText).trim();
        final String password = EditTextUtils.getText(mPasswordEditText).trim();
        boolean retValue = true;

        if (username.equals("")) {
            mUsernameEditText.setError(getString(R.string.required_field));
            mUsernameEditText.requestFocus();
            retValue = false;
        }

        if (password.equals("")) {
            mPasswordEditText.setError(getString(R.string.required_field));
            mPasswordEditText.requestFocus();
            retValue = false;
        }
        return retValue;
    }

    private boolean selfHostedFieldsFilled() {
        return fieldsFilled() && EditTextUtils.getText(mUrlEditText).trim().length() > 0;
    }

    private void showPasswordError(int messageId) {
        mPasswordEditText.setError(getString(messageId));
        mPasswordEditText.requestFocus();
    }

    private void showUsernameError(int messageId) {
        mUsernameEditText.setError(getString(messageId));
        mUsernameEditText.requestFocus();
    }

    protected boolean specificShowError(int messageId) {
        switch (getErrorType(messageId)) {
            case USERNAME:
            case PASSWORD:
                showUsernameError(messageId);
                showPasswordError(messageId);
                return true;
        }
        return false;
    }

    public void signInDotComUser() {
        SharedPreferences settings = PreferenceManager.getDefaultSharedPreferences(
                getActivity().getApplicationContext());
        String username = settings.getString(WordPress.WPCOM_USERNAME_PREFERENCE, null);
        String password = WordPressDB.decryptPassword(settings.getString(WordPress.WPCOM_PASSWORD_PREFERENCE, null));
        if (username != null && password != null) {
            mUsernameEditText.setText(username);
            mPasswordEditText.setText(password);
            new SetupBlogTask().execute();
        }
    }

    protected void startProgress(String message) {
        mProgressBarSignIn.setVisibility(View.VISIBLE);
        mProgressTextSignIn.setVisibility(View.VISIBLE);
        mSignInButton.setVisibility(View.GONE);
        mProgressBarSignIn.setEnabled(false);
        mProgressTextSignIn.setText(message);
        mUsernameEditText.setEnabled(false);
        mPasswordEditText.setEnabled(false);
        mUrlEditText.setEnabled(false);
        mAddSelfHostedButton.setEnabled(false);
        mCreateAccountButton.setEnabled(false);
        mForgotPassword.setEnabled(false);
    }

    protected void endProgress() {
        mProgressBarSignIn.setVisibility(View.GONE);
        mProgressTextSignIn.setVisibility(View.GONE);
        mSignInButton.setVisibility(View.VISIBLE);
        mUsernameEditText.setEnabled(true);
        mPasswordEditText.setEnabled(true);
        mUrlEditText.setEnabled(true);
        mAddSelfHostedButton.setEnabled(true);
        mCreateAccountButton.setEnabled(true);
        mForgotPassword.setEnabled(true);
    }

    private class SetupBlogTask extends AsyncTask<Void, Void, List<Object>> {
        private SetupBlog mSetupBlog;
        private int mErrorMsgId;
        private boolean mIsAllSslCertificatesTrusted;

        private void setHttpCredentials(String username, String password) {
            if (mSetupBlog == null) {
                mSetupBlog = new SetupBlog();
            }
            mSetupBlog.setHttpUsername(username);
            mSetupBlog.setHttpPassword(password);
        }

        private void setAllSslCertificatesTrusted(boolean trustAll) {
            mIsAllSslCertificatesTrusted = trustAll;
        }


        @Override
        protected void onPreExecute() {
            if (mSetupBlog == null) {
                mSetupBlog = new SetupBlog();
            }
            mSetupBlog.setUsername(EditTextUtils.getText(mUsernameEditText).trim());
            mSetupBlog.setPassword(EditTextUtils.getText(mPasswordEditText).trim());
            if (mSelfHosted) {
                mSetupBlog.setSelfHostedURL(EditTextUtils.getText(mUrlEditText).trim());
            } else {
                mSetupBlog.setSelfHostedURL(null);
            }
<<<<<<< HEAD
            mSetupBlog.setAllSslCertificatesTrusted(mIsAllSslCertificatesTrusted);
            startProgress(selfHostedFieldsFilled() ? getString(R.string.attempting_configure) : getString(
                    R.string.connecting_wpcom));
=======
            startProgress(selfHostedFieldsFilled() ? getString(R.string.attempting_configure) :
                                  getString(R.string.connecting_wpcom));
>>>>>>> de091bbd
        }

        @Override
        protected List doInBackground(Void... args) {
            List userBlogList = mSetupBlog.getBlogList();
            mErrorMsgId = mSetupBlog.getErrorMsgId();
            if (userBlogList != null) {
                mSetupBlog.addBlogs(userBlogList);
            }
            return userBlogList;
        }

        private void httpAuthRequired() {
            // Prompt for http credentials
            mSetupBlog.setHttpAuthRequired(false);
            AlertDialog.Builder alert = new AlertDialog.Builder(getActivity());
            alert.setTitle(R.string.http_authorization_required);

            View httpAuth = getActivity().getLayoutInflater().inflate(R.layout.alert_http_auth, null);
            final EditText usernameEditText = (EditText) httpAuth.findViewById(R.id.http_username);
            final EditText passwordEditText = (EditText) httpAuth.findViewById(R.id.http_password);
            alert.setView(httpAuth);
            alert.setPositiveButton(R.string.sign_in, new DialogInterface.OnClickListener() {
                public void onClick(DialogInterface dialog, int whichButton) {
                    SetupBlogTask setupBlogTask = new SetupBlogTask();
                    setupBlogTask.setHttpCredentials(EditTextUtils.getText(usernameEditText), EditTextUtils.getText(
                            passwordEditText));
                    setupBlogTask.execute();
                }
            });

            alert.setNegativeButton(R.string.cancel, new DialogInterface.OnClickListener() {
                public void onClick(DialogInterface dialog, int whichButton) {
                    // Canceled.
                }
            });

            alert.show();
            endProgress();
        }

        private void askForSslTrust() {
            AlertDialog.Builder alert = new AlertDialog.Builder(getActivity());
            alert.setTitle(getString(R.string.ssl_certificate_error));
            alert.setMessage(getString(R.string.ssl_certificate_ask_trust));
            alert.setPositiveButton(
                    android.R.string.yes, new DialogInterface.OnClickListener() {
                public void onClick(DialogInterface dialog, int which) {
                    SetupBlogTask setupBlogTask = new SetupBlogTask();
                    setupBlogTask.setAllSslCertificatesTrusted(true);
                    setupBlogTask.execute();
                }
            });
            alert.setNegativeButton(android.R.string.no, new DialogInterface.OnClickListener() {
                public void onClick(DialogInterface dialog, int which) {
                    // Canceled.
                }
            });
            alert.show();
            endProgress();
        }

        @Override
        protected void onPostExecute(final List<Object> userBlogList) {
            if (mSetupBlog.isErroneousSslCertificates() && hasActivity()) {
                askForSslTrust();
                return;
            }

            if (mSetupBlog.isHttpAuthRequired() && hasActivity()) {
                httpAuthRequired();
                return;
            }

            if (userBlogList == null && mErrorMsgId != 0 && hasActivity()) {
                FragmentTransaction ft = getFragmentManager().beginTransaction();
                NUXDialogFragment nuxAlert;
                if (mErrorMsgId == R.string.account_two_step_auth_enabled) {
                    nuxAlert = NUXDialogFragment.newInstance(getString(R.string.nux_cannot_log_in), getString(
                            mErrorMsgId), getString(R.string.nux_tap_continue), R.drawable.nux_icon_alert, true,
                            getString(R.string.visit_security_settings), NUXDialogFragment.ACTION_OPEN_URL,
                            "https://wordpress.com/settings/security/?ssl=forced");
                } else {
                    if (mErrorMsgId == R.string.username_or_password_incorrect) {
                        showUsernameError(mErrorMsgId);
                        showPasswordError(mErrorMsgId);
                        mErrorMsgId = 0;
                        endProgress();
                        return;
                    } else {
                        nuxAlert = NUXDialogFragment.newInstance(getString(R.string.nux_cannot_log_in), getString(
                                mErrorMsgId), getString(R.string.nux_tap_continue), R.drawable.nux_icon_alert);
                    }
                }
                ft.add(nuxAlert, "alert");
                ft.commitAllowingStateLoss();
                mErrorMsgId = 0;
                endProgress();
                return;
            }

            // Update wp.com credentials
            if (mSetupBlog.getXmlrpcUrl().contains("wordpress.com")) {
                SharedPreferences settings = PreferenceManager.getDefaultSharedPreferences(WordPress.getContext());
                SharedPreferences.Editor editor = settings.edit();
                editor.putString(WordPress.WPCOM_USERNAME_PREFERENCE, mSetupBlog.getUsername());
                editor.putString(WordPress.WPCOM_PASSWORD_PREFERENCE, WordPressDB.encryptPassword(
                        mSetupBlog.getPassword()));
                editor.commit();
                // Fire off a request to get an access token
                WordPress.getRestClientUtils().get("me", new RestRequest.Listener() {
                    @Override
                    public void onResponse(JSONObject jsonObject) {
                        ReaderUserActions.setCurrentUser(jsonObject);
                    }
                }, null);
            }

            if (userBlogList != null) {
                if (getActivity() != null) {
                    getActivity().setResult(Activity.RESULT_OK);
                    getActivity().finish();
                }
            } else {
                endProgress();
            }
        }
    }
}<|MERGE_RESOLUTION|>--- conflicted
+++ resolved
@@ -377,14 +377,9 @@
             } else {
                 mSetupBlog.setSelfHostedURL(null);
             }
-<<<<<<< HEAD
             mSetupBlog.setAllSslCertificatesTrusted(mIsAllSslCertificatesTrusted);
             startProgress(selfHostedFieldsFilled() ? getString(R.string.attempting_configure) : getString(
                     R.string.connecting_wpcom));
-=======
-            startProgress(selfHostedFieldsFilled() ? getString(R.string.attempting_configure) :
-                                  getString(R.string.connecting_wpcom));
->>>>>>> de091bbd
         }
 
         @Override
