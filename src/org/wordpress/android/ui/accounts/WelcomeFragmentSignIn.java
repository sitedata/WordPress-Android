package org.wordpress.android.ui.accounts;

import android.app.Activity;
import android.app.AlertDialog;
import android.content.DialogInterface;
import android.content.Intent;
import android.content.SharedPreferences;
import android.os.AsyncTask;
import android.os.Bundle;
import android.preference.PreferenceManager;
import android.support.v4.app.FragmentTransaction;
import android.text.Editable;
import android.text.TextWatcher;
import android.util.Patterns;
import android.view.KeyEvent;
import android.view.LayoutInflater;
import android.view.View;
import android.view.View.OnClickListener;
import android.view.ViewGroup;
import android.widget.EditText;
import android.widget.RelativeLayout;
import android.widget.TextView;

import com.wordpress.rest.RestRequest;

import org.json.JSONObject;
import org.wordpress.android.R;
import org.wordpress.android.WordPress;
import org.wordpress.android.WordPressDB;
import org.wordpress.android.ui.reader.actions.ReaderUserActions;
import org.wordpress.android.util.WPAlertDialogFragment;
import org.wordpress.android.widgets.WPTextView;
import org.wordpress.emailchecker.EmailChecker;

import java.util.List;
import java.util.regex.Matcher;
import java.util.regex.Pattern;

public class WelcomeFragmentSignIn extends NewAccountAbstractPageFragment implements TextWatcher {
    private EditText mUsernameEditText;
    private EditText mPasswordEditText;
    private EditText mUrlEditText;
    private boolean mSelfHosted;
    private WPTextView mSignInButton;
    private WPTextView mCreateAccountButton;
    private WPTextView mAddSelfHostedButton;
    private WPTextView mProgressTextSignIn;
    private RelativeLayout mProgressBarSignIn;
    private RelativeLayout mUrlButtonLayout;
    private EmailChecker mEmailChecker;
    private boolean mEmailAutoCorrected;

    public WelcomeFragmentSignIn() {
        mEmailChecker = new EmailChecker();
    }

    @Override
    public View onCreateView(LayoutInflater inflater, ViewGroup container, Bundle savedInstanceState) {
        ViewGroup rootView = (ViewGroup) inflater.inflate(R.layout.nux_fragment_welcome, container, false);
        mUrlButtonLayout = (RelativeLayout) rootView.findViewById(R.id.url_button_layout);
        mUsernameEditText = (EditText) rootView.findViewById(R.id.nux_username);
        mUsernameEditText.addTextChangedListener(this);
        mPasswordEditText = (EditText) rootView.findViewById(R.id.nux_password);
        mPasswordEditText.addTextChangedListener(this);
        mUrlEditText = (EditText) rootView.findViewById(R.id.nux_url);
        mSignInButton = (WPTextView) rootView.findViewById(R.id.nux_sign_in_button);
        mSignInButton.setOnClickListener(mSignInClickListener);
        mProgressBarSignIn = (RelativeLayout) rootView.findViewById(R.id.nux_sign_in_progress_bar);
        mProgressTextSignIn = (WPTextView) rootView.findViewById(R.id.nux_sign_in_progress_text);

        mCreateAccountButton = (WPTextView) rootView.findViewById(R.id.nux_create_account_button);
        mCreateAccountButton.setOnClickListener(mCreateAccountListener);
        mAddSelfHostedButton = (WPTextView) rootView.findViewById(R.id.nux_add_selfhosted_button);
        mAddSelfHostedButton.setOnClickListener(new OnClickListener() {
            @Override
            public void onClick(View v) {
                if (mUrlButtonLayout.getVisibility() == View.VISIBLE) {
                    mUrlButtonLayout.setVisibility(View.GONE);
                    mAddSelfHostedButton.setText(getString(R.string.nux_add_selfhosted_blog));
                    mSelfHosted = false;
                } else {
                    mUrlButtonLayout.setVisibility(View.VISIBLE);
                    mAddSelfHostedButton.setText(getString(R.string.nux_oops_not_selfhosted_blog));
                    mSelfHosted = true;
                }
            }
        });

        mUsernameEditText.setOnFocusChangeListener(new View.OnFocusChangeListener() {
            public void onFocusChange(View v, boolean hasFocus) {
                if (!hasFocus) {
                    autocorrectUsername();
                }
            }
        });
        mPasswordEditText.setOnEditorActionListener(mEditorAction);
        mUrlEditText.setOnEditorActionListener(mEditorAction);
        initPasswordVisibilityButton(rootView, mPasswordEditText);
        return rootView;
    }

    /**
     * Hide toggle button "add self hosted / sign in with WordPress.com" and show self hosted URL
     * edit box
     */
    public void forceSelfHostedMode() {
        mUrlButtonLayout.setVisibility(View.VISIBLE);
        mAddSelfHostedButton.setVisibility(View.GONE);
        mCreateAccountButton.setVisibility(View.GONE);
        mSelfHosted = true;
    }

    private void autocorrectUsername() {
        if (mEmailAutoCorrected) {
            return;
        }
        final String email = mUsernameEditText.getText().toString().trim();
        // Check if the username looks like an email address
        final Pattern emailRegExPattern = Patterns.EMAIL_ADDRESS;
        Matcher matcher = emailRegExPattern.matcher(email);
        if (!matcher.find()) {
            return;
        }
        // It looks like an email address, then try to correct it
        String suggest = mEmailChecker.suggestDomainCorrection(email);
        if (suggest.compareTo(email) != 0) {
            mEmailAutoCorrected = true;
            mUsernameEditText.setText(suggest);
            mUsernameEditText.setSelection(suggest.length());
        }
    }

    private View.OnClickListener mCreateAccountListener = new View.OnClickListener() {
        @Override
        public void onClick(View v) {
            Intent newAccountIntent = new Intent(getActivity(), NewAccountActivity.class);
            startActivityForResult(newAccountIntent, WelcomeActivity.CREATE_ACCOUNT_REQUEST);
        }
    };

    protected void onDoneAction() {
        signin();
    }

    private TextView.OnEditorActionListener mEditorAction = new TextView.OnEditorActionListener() {
        @Override
        public boolean onEditorAction(TextView v, int actionId, KeyEvent event) {
            if (mPasswordEditText == v) {
                if (mSelfHosted) {
                    mUrlEditText.requestFocus();
                    return true;
                } else {
                    return onDoneEvent(actionId, event);
                }
            }
            return onDoneEvent(actionId, event);
        }
    };

    private void signin() {
        if (!wpcomFieldsFilled()) {
            FragmentTransaction ft = getFragmentManager().beginTransaction();
            WPAlertDialogFragment alert = WPAlertDialogFragment.newInstance(getString(R.string.required_fields));
            ft.add(alert, "alert");
            ft.commitAllowingStateLoss();
            return;
        }
        new SetupBlogTask().execute();
    }

    private OnClickListener mSignInClickListener = new OnClickListener() {
        @Override
        public void onClick(View v) {
            signin();
        }
    };

    @Override
    public void afterTextChanged(Editable s) {
    }

    @Override
    public void beforeTextChanged(CharSequence s, int start, int count, int after) {
    }

    @Override
    public void onTextChanged(CharSequence s, int start, int before, int count) {
        if (wpcomFieldsFilled()) {
            mSignInButton.setEnabled(true);
        } else {
            mSignInButton.setEnabled(false);
        }
        mPasswordEditText.setError(null);
        mUsernameEditText.setError(null);
    }

    private boolean wpcomFieldsFilled() {
        return mUsernameEditText.getText().toString().trim().length() > 0 &&
               mPasswordEditText.getText().toString().trim().length() > 0;
    }

    private boolean selfHostedFieldsFilled() {
        return wpcomFieldsFilled() && mUrlEditText.getText().toString().trim().length() > 0;
    }

    private void showPasswordError(int messageId) {
        mPasswordEditText.setError(getString(messageId));
        mPasswordEditText.requestFocus();
    }

    private void showUsernameError(int messageId) {
        mUsernameEditText.setError(getString(messageId));
        mUsernameEditText.requestFocus();
    }

    protected boolean specificShowError(int messageId) {
        switch (getErrorType(messageId)) {
            case USERNAME:
            case PASSWORD:
                showUsernameError(messageId);
                showPasswordError(messageId);
                return true;
        }
        return false;
    }

    public void signInDotComUser() {
<<<<<<< HEAD
        SharedPreferences settings =
                PreferenceManager.getDefaultSharedPreferences(getActivity().getApplicationContext());
=======
        SharedPreferences settings = PreferenceManager.getDefaultSharedPreferences(
                getActivity().getApplicationContext());
>>>>>>> 366a70cf
        String username = settings.getString(WordPress.WPCOM_USERNAME_PREFERENCE, null);
        String password = WordPressDB.decryptPassword(settings.getString(WordPress.WPCOM_PASSWORD_PREFERENCE, null));
        if (username != null && password != null) {
            mUsernameEditText.setText(username);
            mPasswordEditText.setText(password);
            new SetupBlogTask().execute();
        }
    }

    protected void startProgress(String message) {
        mProgressBarSignIn.setVisibility(View.VISIBLE);
        mProgressTextSignIn.setVisibility(View.VISIBLE);
        mSignInButton.setVisibility(View.GONE);
        mProgressBarSignIn.setEnabled(false);
        mProgressTextSignIn.setText(message);
        mUsernameEditText.setEnabled(false);
        mPasswordEditText.setEnabled(false);
        mUrlEditText.setEnabled(false);
        mAddSelfHostedButton.setEnabled(false);
        mCreateAccountButton.setEnabled(false);
    }

    protected void endProgress() {
        mProgressBarSignIn.setVisibility(View.GONE);
        mProgressTextSignIn.setVisibility(View.GONE);
        mSignInButton.setVisibility(View.VISIBLE);
        mUsernameEditText.setEnabled(true);
        mPasswordEditText.setEnabled(true);
        mUrlEditText.setEnabled(true);
        mAddSelfHostedButton.setEnabled(true);
        mCreateAccountButton.setEnabled(true);
    }

    private class SetupBlogTask extends AsyncTask<Void, Void, List<Object>> {
        private SetupBlog mSetupBlog;
        private int mErrorMsgId;

        private void setHttpCredentials(String username, String password) {
            if (mSetupBlog == null) {
                mSetupBlog = new SetupBlog();
            }
            mSetupBlog.setHttpUsername(username);
            mSetupBlog.setHttpPassword(password);
        }

        @Override
        protected void onPreExecute() {
            if (mSetupBlog == null) {
                mSetupBlog = new SetupBlog();
            }
            mSetupBlog.setUsername(mUsernameEditText.getText().toString().trim());
            mSetupBlog.setPassword(mPasswordEditText.getText().toString().trim());
            if (mSelfHosted) {
                mSetupBlog.setSelfHostedURL(mUrlEditText.getText().toString().trim());
            } else {
                mSetupBlog.setSelfHostedURL(null);
            }
            startProgress(selfHostedFieldsFilled() ? getString(R.string.attempting_configure) :
                                  getString(R.string.connecting_wpcom));
        }

        @Override
        protected List doInBackground(Void... args) {
            List userBlogList = mSetupBlog.getBlogList();
            mErrorMsgId = mSetupBlog.getErrorMsgId();
            if (userBlogList != null) {
                mSetupBlog.addBlogs(userBlogList);
            }
            return userBlogList;
        }

        @Override
        protected void onPostExecute(final List<Object> userBlogList) {
            if (mSetupBlog.isHttpAuthRequired()) {
                if (getActivity() == null) {
                    return;
                }
                // Prompt for http credentials
                mSetupBlog.setHttpAuthRequired(false);
                AlertDialog.Builder alert = new AlertDialog.Builder(getActivity());
                alert.setTitle(R.string.http_authorization_required);

                View httpAuth = getActivity().getLayoutInflater().inflate(R.layout.alert_http_auth, null);
                final EditText usernameEditText = (EditText) httpAuth.findViewById(R.id.http_username);
                final EditText passwordEditText = (EditText) httpAuth.findViewById(R.id.http_password);
                alert.setView(httpAuth);
                final SetupBlogTask self = this;
                alert.setPositiveButton(R.string.sign_in, new DialogInterface.OnClickListener() {
                    public void onClick(DialogInterface dialog, int whichButton) {
                        SetupBlogTask setupBlogTask = new SetupBlogTask();
                        setupBlogTask.setHttpCredentials(usernameEditText.getText().toString(),
                                                         passwordEditText.getText().toString());
                        setupBlogTask.execute();
                    }
                });

                alert.setNegativeButton(R.string.cancel, new DialogInterface.OnClickListener() {
                    public void onClick(DialogInterface dialog, int whichButton) {
                        // Canceled.
                    }
                });

                alert.show();
                endProgress();
                return;
            }

            if (userBlogList == null && mErrorMsgId != 0) {
                FragmentTransaction ft = getFragmentManager().beginTransaction();
                NUXDialogFragment nuxAlert;
                if (mErrorMsgId == R.string.account_two_step_auth_enabled) {
                    nuxAlert = NUXDialogFragment.newInstance(getString(R.string.nux_cannot_log_in), getString(
                            mErrorMsgId), getString(R.string.nux_tap_continue), R.drawable.nux_icon_alert, true,
                            getString(R.string.visit_security_settings), NUXDialogFragment.ACTION_OPEN_URL,
                            "https://wordpress.com/settings/security/?ssl=forced");
                } else {
                    if (mErrorMsgId == R.string.username_or_password_incorrect) {
                        showUsernameError(mErrorMsgId);
                        showPasswordError(mErrorMsgId);
                        mErrorMsgId = 0;
                        endProgress();
                        return;
                    } else {
                        nuxAlert = NUXDialogFragment.newInstance(getString(R.string.nux_cannot_log_in), getString(
                                mErrorMsgId), getString(R.string.nux_tap_continue), R.drawable.nux_icon_alert);
                    }
                }
                ft.add(nuxAlert, "alert");
                ft.commitAllowingStateLoss();
                mErrorMsgId = 0;
                endProgress();
                return;
            }

            // Update wp.com credentials
            if (mSetupBlog.getXmlrpcUrl().contains("wordpress.com")) {
                SharedPreferences settings = PreferenceManager.getDefaultSharedPreferences(WordPress.getContext());
                SharedPreferences.Editor editor = settings.edit();
                editor.putString(WordPress.WPCOM_USERNAME_PREFERENCE, mSetupBlog.getUsername());
                editor.putString(WordPress.WPCOM_PASSWORD_PREFERENCE, WordPressDB.encryptPassword(
                        mSetupBlog.getPassword()));
                editor.commit();
                // Fire off a request to get an access token
                WordPress.getRestClientUtils().get("me", new RestRequest.Listener() {
                    @Override
                    public void onResponse(JSONObject jsonObject) {
                        ReaderUserActions.setCurrentUser(jsonObject);
                    }
                }, null);
            }

            if (userBlogList != null) {
                if (getActivity() != null) {
                    getActivity().setResult(Activity.RESULT_OK);
                    getActivity().finish();
                }
            } else {
                endProgress();
            }
        }
    }
}<|MERGE_RESOLUTION|>--- conflicted
+++ resolved
@@ -225,13 +225,8 @@
     }
 
     public void signInDotComUser() {
-<<<<<<< HEAD
-        SharedPreferences settings =
-                PreferenceManager.getDefaultSharedPreferences(getActivity().getApplicationContext());
-=======
         SharedPreferences settings = PreferenceManager.getDefaultSharedPreferences(
                 getActivity().getApplicationContext());
->>>>>>> 366a70cf
         String username = settings.getString(WordPress.WPCOM_USERNAME_PREFERENCE, null);
         String password = WordPressDB.decryptPassword(settings.getString(WordPress.WPCOM_PASSWORD_PREFERENCE, null));
         if (username != null && password != null) {
