--- conflicted
+++ resolved
@@ -168,7 +168,8 @@
     private String getmXmlrpcByUserEnteredPath(String baseUrl) {
         String xmlRpcUrl = null;
         // Try the user entered path
-        XMLRPCClient client = new XMLRPCClient(baseUrl, mHttpUsername, mHttpPassword);
+        URI uri = URI.create(baseUrl);
+        XMLRPCClientInterface client = XMLRPCFactory.instantiate(uri, mHttpUsername, mHttpPassword);
         try {
             client.call("system.listMethods");
             xmlRpcUrl = baseUrl;
@@ -186,7 +187,8 @@
                 guessURL = guessURL.substring(0, guessURL.length() - 1);
             }
             guessURL += "/xmlrpc.php";
-            client = new XMLRPCClient(guessURL, mHttpUsername, mHttpPassword);
+            uri = URI.create(guessURL);
+            client = XMLRPCFactory.instantiate(uri, mHttpUsername, mHttpPassword);
             try {
                 client.call("system.listMethods");
                 xmlRpcUrl = guessURL;
@@ -239,53 +241,17 @@
             return null;
         }
 
-<<<<<<< HEAD
         try {
             if (rsdUrl != null) {
                 xmlrpcUrl = ApiHelper.getXMLRPCUrl(rsdUrl, mAllSslCertificatesTrusted);
                 if (xmlrpcUrl == null) {
                     xmlrpcUrl = rsdUrl.replace("?rsd", "");
-=======
-        if (rsdUrl != null) {
-            xmlrpcUrl = ApiHelper.getXMLRPCUrl(rsdUrl);
-            if (xmlrpcUrl == null)
-                xmlrpcUrl = rsdUrl.replace("?rsd", "");
-        } else {
-            // Try the user entered path
-            try {
-                URI nuri = URI.create(url);
-                XMLRPCClientInterface client = XMLRPCFactory.instantiate(nuri, mHttpUsername, mHttpPassword);
-                try {
-                    client.call("system.listMethods");
-                    xmlrpcUrl = url;
-                    mIsCustomUrl = true;
-                } catch (XMLRPCException e) {
-
-                    if (e.getMessage().contains("401")) {
-                        mHttpAuthRequired = true;
-                        return null;
-                    }
-
-                    // Guess the xmlrpc path
-                    String guessURL = url;
-                    if (guessURL.substring(guessURL.length() - 1, guessURL.length()).equals("/")) {
-                        guessURL = guessURL.substring(0, guessURL.length() - 1);
-                    }
-                    guessURL += "/xmlrpc.php";
-                    URI guestUri = URI.create(guessURL);
-                    client = XMLRPCFactory.instantiate(guestUri, mHttpUsername, mHttpPassword);
-                    try {
-                        client.call("system.listMethods");
-                        xmlrpcUrl = guessURL;
-                    } catch (XMLRPCException ex) {
-                    }
->>>>>>> de091bbd
                 }
             } else {
                 xmlrpcUrl = getmXmlrpcByUserEnteredPath(url);
             }
         } catch (SSLHandshakeException e) {
-            // That should not happen cause mAllSslCertificatesTrusted will be true here
+            // That should not happen cause mAllSslCertificatesTrusted will be true here or the certificate valid
         }
         return xmlrpcUrl;
     }
