--- conflicted
+++ resolved
@@ -30,28 +30,6 @@
 import org.wordpress.android.util.StringUtils;
 import org.wordpress.android.util.UrlUtils;
 import org.wordpress.android.util.Utils;
-<<<<<<< HEAD
-
-import org.xmlpull.v1.XmlPullParserException;
-import org.xmlrpc.android.ApiHelper;
-import org.xmlrpc.android.XMLRPCClientInterface;
-import org.xmlrpc.android.XMLRPCException;
-import org.xmlrpc.android.XMLRPCFactory;
-import org.xmlrpc.android.XMLRPCFault;
-
-import java.net.IDN;
-import java.net.URI;
-import java.nio.charset.Charset;
-import java.util.ArrayList;
-import java.util.Arrays;
-import java.util.HashSet;
-import java.util.List;
-import java.util.Map;
-import java.util.Set;
-
-import javax.net.ssl.SSLHandshakeException;
-=======
->>>>>>> f481b3c4
 
 public class SetupBlog {
     private static final String DEFAULT_IMAGE_SIZE = "2000";
@@ -180,45 +158,22 @@
                 }
             }
             return userBlogList;
-<<<<<<< HEAD
-        }
-        catch (XmlPullParserException parserException) {
-            mErrorMsgId = R.string.xmlrpc_error;
-            AppLog.e(T.NUX, "invalid data received from XMLRPC call wp.getUsersBlogs", parserException);
-            return null;
-        }
-        catch (XMLRPCFault xmlRpcFault) {
-            AppLog.e(T.NUX, "XMLRPCFault received from XMLRPC call wp.getUsersBlogs", xmlRpcFault);
-            switch (xmlRpcFault.getFaultCode()) {
-                case 403:
-                    mErrorMsgId = R.string.username_or_password_incorrect;
-                    break;
-                case 404:
-                    mErrorMsgId = R.string.xmlrpc_error;
-                    break;
-                case 425:
-                    mErrorMsgId = R.string.account_two_step_auth_enabled;
-                    break;
-                default:
-                    mErrorMsgId = R.string.no_site_error;
-                    break;
-            }
-            return null;
-        }
-        catch (XMLRPCException xmlRpcException) {
-            AppLog.e(T.NUX, "XMLRPCException received from XMLRPC call wp.getUsersBlogs", xmlRpcException);
-            mErrorMsgId = R.string.no_site_error;
-            return null;
-        } catch (Exception e) {
-            AppLog.e(T.NUX, "Exception received from XMLRPC call wp.getUsersBlogs", e);
-            if (mAllSslCertificatesTrusted) {
-=======
         } catch (XMLRPCException e) {
             if (mCurrentSslCertificatesForcedTrusted) {
->>>>>>> f481b3c4
                 TrustedSslDomainTable.removeTrustedDomain(uri);
             }
-            mErrorMsgId = R.string.no_site_error;
+            String message = e.getMessage();
+            if (message.contains("code 403")) {
+                mErrorMsgId = R.string.username_or_password_incorrect;
+            } else if (message.contains("404")) {
+                mErrorMsgId = R.string.xmlrpc_error;
+            } else if (message.contains("425")) {
+                mErrorMsgId = R.string.account_two_step_auth_enabled;
+            } else if (message.contains("XmlPullParserException")) {
+                mErrorMsgId = R.string.xmlrpc_error;
+            } else {
+                mErrorMsgId = R.string.no_site_error;
+            }
             return null;
         }
     }
@@ -241,7 +196,7 @@
             client.call("system.listMethods");
             xmlRpcUrl = baseUrl;
             mIsCustomUrl = true;
-        } catch (Exception e) {
+        } catch (XMLRPCException e) {
             AppLog.i(T.NUX, "system.listMethods failed on: " + baseUrl);
             if (e.getMessage().contains("401")) {
                 mHttpAuthRequired = true;
@@ -259,7 +214,7 @@
             try {
                 client.call("system.listMethods");
                 xmlRpcUrl = guessURL;
-            } catch (Exception ex) {
+            } catch (XMLRPCException ex) {
                 AppLog.w(T.NUX, "system.listMethods failed on: " + guessURL);
             }
         }
