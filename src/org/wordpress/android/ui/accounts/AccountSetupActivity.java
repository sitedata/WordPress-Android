package org.wordpress.android.ui.accounts;

import java.io.InputStream;
import java.util.ArrayList;
import java.util.Arrays;
import java.util.HashMap;
import java.util.Map;
import java.util.regex.Matcher;
import java.util.regex.Pattern;

import android.app.Activity;
import android.app.AlertDialog;
import android.app.ProgressDialog;
import android.content.Context;
import android.content.DialogInterface;
import android.content.Intent;
import android.content.SharedPreferences;
import android.content.res.Configuration;
import android.net.ConnectivityManager;
import android.os.Bundle;
import android.os.Handler;
import android.os.Looper;
import android.preference.PreferenceManager;
import android.text.Html;
import android.util.SparseBooleanArray;
import android.util.Xml;
import android.view.LayoutInflater;
import android.view.View;
import android.view.View.OnClickListener;
import android.view.animation.Animation;
import android.view.animation.AnimationUtils;
import android.webkit.URLUtil;
import android.widget.AdapterView;
import android.widget.AdapterView.OnItemClickListener;
import android.widget.ArrayAdapter;
import android.widget.Button;
import android.widget.EditText;
import android.widget.ImageView;
import android.widget.ListView;
import android.widget.TextView;
import android.widget.Toast;

import org.apache.http.conn.HttpHostConnectException;
import org.wordpress.android.models.Blog;
import org.wordpress.android.util.StringUtils;
import org.xmlpull.v1.XmlPullParser;
import org.xmlrpc.android.ApiHelper;
import org.xmlrpc.android.XMLRPCClient;
import org.xmlrpc.android.XMLRPCException;
import org.xmlrpc.android.XMLRPCFault;

import org.wordpress.android.R;
import org.wordpress.android.WordPress;
import org.wordpress.android.WordPressDB;
import org.wordpress.android.util.AlertUtil;
import org.wordpress.android.util.Utils;

public class AccountSetupActivity extends Activity implements OnClickListener {

    private static final String URL_WORDPRESS = "http://wordpress.com";
    private static final String DEFAULT_IMAGE_SIZE = "2000";

    private XMLRPCClient mClient;
    private String mBlogURL, mXmlrpcURL;
    private ProgressDialog mProgressDialog;
    private String mHttpuser = "";
    private String mHttppassword = "";
    private boolean mIsWpcom = false, mAuthOnly = false;
    private int mBlogCtr = 0;
    private ArrayList<CharSequence> mBlogNames = new ArrayList<CharSequence>();
    private boolean mIsCustomURL = false;
    private ConnectivityManager mSystemService;
    private EditText mUrlEdit;
    private EditText mUsernameEdit;
    private EditText mPasswordEdit;
    private Button mSettingsButton;
    private Button mSaveButton;
    private Button mSignUpButton;

    @Override
    protected void onCreate(Bundle savedInstanceState) {
        super.onCreate(savedInstanceState);
        setContentView(R.layout.add_account);
        mSettingsButton = (Button) findViewById(R.id.settingsButton);
        mSaveButton = (Button) findViewById(R.id.save);
        mSignUpButton = (Button) findViewById(R.id.wordpressdotcom);
        mUrlEdit = (EditText) findViewById(R.id.url);
        mUsernameEdit = (EditText) findViewById(R.id.username);
        mPasswordEdit = (EditText) findViewById(R.id.password);
        
        ((TextView) findViewById(R.id.l_section1)).setText(getResources().getString(R.string.account_details).toUpperCase());

        mSystemService = (ConnectivityManager) getApplicationContext().getSystemService(Context.CONNECTIVITY_SERVICE);

        Bundle extras = getIntent().getExtras();
        if (extras != null) {
            mIsWpcom = extras.getBoolean("wpcom", false);
            mAuthOnly = extras.getBoolean("auth-only", false);
            String username = extras.getString("username");
            if (username != null) {
                mUsernameEdit.setText(username);
            }
        }

        if (mIsWpcom) {
            ((EditText) findViewById(R.id.url)).setVisibility(View.GONE);
        } else {
            ImageView logo = (ImageView) findViewById(R.id.wpcomLogo);
            logo.setImageDrawable(getResources().getDrawable(R.drawable.wplogo));
        }

        if (mIsWpcom) {
            mSettingsButton.setVisibility(View.GONE);
            if (!mAuthOnly && WordPress.hasValidWPComCredentials(this)) {
                setupBlogs();
            }
        }
        else {
            if (mAuthOnly) {
                Blog currentBlog = WordPress.getCurrentBlog();
                if (currentBlog != null) {
                    mUrlEdit.setText(currentBlog.getHomeURL());
                    mUsernameEdit.requestFocus();
                }
            }
            mSettingsButton.setOnClickListener(this);
        }

        mSaveButton.setOnClickListener(this);
        mSignUpButton.setOnClickListener(this);
    }

    @Override
    protected void onActivityResult(int requestCode, int resultCode, Intent data) {
        if (requestCode == R.id.settingsButton) {
            if (resultCode == RESULT_OK) {
                Bundle extras = data.getExtras();
                mHttpuser = extras.getString("httpuser");
                mHttppassword = extras.getString("httppassword");
            }
        }
    }

    @Override
    public void onBackPressed() {
        setResult(RESULT_CANCELED);
        finish();
    }

    private void configureAccount() {

        if (mIsWpcom) {
            mBlogURL = URL_WORDPRESS;
        } else {
            mBlogURL = mUrlEdit.getText().toString().trim();
        }
        final String username = mUsernameEdit.getText().toString().trim();
        final String password = mPasswordEdit.getText().toString().trim();

        if (mBlogURL.equals("") || username.equals("") || password.equals("")) {
            mProgressDialog.dismiss();
            AlertUtil.showAlert(AccountSetupActivity.this, R.string.required_fields, R.string.url_username_password_required);
            return;
        }

        // add http to the beginning of the URL if needed
        if (!(mBlogURL.toLowerCase().startsWith("http://")) && !(mBlogURL.toLowerCase().startsWith("https://"))) {
            mBlogURL = "http://" + mBlogURL; // default to http
        }

        if (!URLUtil.isValidUrl(mBlogURL)) {
            mProgressDialog.dismiss();
            AlertUtil.showAlert(AccountSetupActivity.this, R.string.invalid_url, R.string.invalid_url_message);
            return;
        }

        // attempt to get the XMLRPC URL via RSD
        String rsdUrl = getRSDMetaTagHrefRegEx(mBlogURL);
        if (rsdUrl == null) {
            rsdUrl = getRSDMetaTagHref(mBlogURL);
        }

        if (rsdUrl != null) {
            mXmlrpcURL = ApiHelper.getXMLRPCUrl(rsdUrl);
            if (mXmlrpcURL == null)
                mXmlrpcURL = rsdUrl.replace("?rsd", "");
        } else {
            mIsCustomURL = false;
            // try the user entered path
            try {
                mClient = new XMLRPCClient(mBlogURL, mHttpuser, mHttppassword);
                try {
                    mClient.call("system.listMethods");
                    mXmlrpcURL = mBlogURL;
                    mIsCustomURL = true;
                } catch (XMLRPCException e) {
                    // guess the xmlrpc path
                    String guessURL = mBlogURL;
                    if (guessURL.substring(guessURL.length() - 1, guessURL.length()).equals("/")) {
                        guessURL = guessURL.substring(0, guessURL.length() - 1);
                    }
                    guessURL += "/xmlrpc.php";
                    mClient = new XMLRPCClient(guessURL, mHttpuser, mHttppassword);
                    try {
                        mClient.call("system.listMethods");
                        mXmlrpcURL = guessURL;
                    } catch (XMLRPCException ex) {
                    }
                }
            } catch (Exception e) {
            }
        }

        if (mXmlrpcURL == null) {
            mProgressDialog.dismiss();
            AlertUtil.showAlert(AccountSetupActivity.this, R.string.error, R.string.no_site_error);
        } else {
            // verify settings
            mClient = new XMLRPCClient(mXmlrpcURL, mHttpuser, mHttppassword);

            XMLRPCMethod method = new XMLRPCMethod("wp.getUsersBlogs", new XMLRPCMethodCallback() {

                public void callFinished(Object[] result) {

                    Blog currentBlog = WordPress.getCurrentBlog();
                    if (mIsWpcom) {
                        SharedPreferences settings = PreferenceManager.getDefaultSharedPreferences(AccountSetupActivity.this);
                        SharedPreferences.Editor editor = settings.edit();
                        editor.putString(WordPress.WPCOM_USERNAME_PREFERENCE, username);
                        editor.putString(WordPress.WPCOM_PASSWORD_PREFERENCE, WordPressDB.encryptPassword(password));
                        editor.commit();
                        // fire off a request to get an access token
                        WordPress.restClient.get("me", null, null);
                    }

                    if (mAuthOnly) {
                        if (currentBlog != null) {
                            if (mIsWpcom) {
                                WordPress.wpDB.updateWPComCredentials(username, password);
                                if (currentBlog != null && currentBlog.isDotcomFlag()) {
                                    currentBlog.setPassword(password);
                                }
                            } else {
                                currentBlog.setPassword(password);
                            }
                            currentBlog.save("");
                        }
                        setResult(RESULT_OK);
                        finish();
                        return;
                    }
                    
                    Arrays.sort(result, Utils.BlogNameComparator);

                    final String[] blogNames = new String[result.length];
                    final String[] urls = new String[result.length];
                    final String[] homeURLs = new String[result.length];
                    final int[] blogIds = new int[result.length];
                    final boolean[] wpcoms = new boolean[result.length];
                    final String[] wpVersions = new String[result.length];
                    final boolean[] isAdmins = new boolean[result.length];
                    Map<Object, Object> contentHash = new HashMap<Object, Object>();
                    mBlogCtr = 0;
                    // loop this!
                    for (int ctr = 0; ctr < result.length; ctr++) {
                        contentHash = (Map<Object, Object>) result[ctr];

                        String blogName = contentHash.get("blogName").toString();
                        if (blogName.length() == 0) {
                            blogName = contentHash.get("url").toString();
                        }
                        blogNames[mBlogCtr] = blogName;

                        if (mIsCustomURL)
                            urls[mBlogCtr] = mBlogURL;
                        else
                            urls[mBlogCtr] = contentHash.get("xmlrpc").toString();
                        homeURLs[mBlogCtr] = contentHash.get("url").toString();
                        blogIds[mBlogCtr] = Integer.parseInt(contentHash.get("blogid").toString());
                        isAdmins[mBlogCtr] = Boolean.parseBoolean(contentHash.get("isAdmin").toString());
                        String blogURL = urls[mBlogCtr];

                        mBlogNames.add(StringUtils.unescapeHTML(blogNames[mBlogCtr].toString()));

                        boolean wpcomFlag = false;
                        // check for wordpress.com
                        if (blogURL.toLowerCase().contains("wordpress.com")) {
                            wpcomFlag = true;
                        }
                        wpcoms[mBlogCtr] = wpcomFlag;

                        // attempt to get the software version
                        String wpVersion = "";
                        if (!wpcomFlag) {
                            Map<String, String> hPost = new HashMap<String, String>();
                            hPost.put("software_version", "software_version");
                            Object[] vParams = { 1, username, password, hPost };
                            Object versionResult = new Object();
                            try {
                                versionResult = (Object) mClient.call("wp.getOptions", vParams);
                            } catch (XMLRPCException e) {
                            }

                            if (versionResult != null) {
                                try {
                                    contentHash = (Map<Object, Object>) versionResult;
                                    Map<?, ?> sv = (Map<?, ?>) contentHash.get("software_version");
                                    wpVersion = sv.get("value").toString();
                                } catch (Exception e) {
                                }
                            }
                        } else {
                            wpVersion = "3.5";
                        }

                        wpVersions[mBlogCtr] = wpVersion;
                        mBlogCtr++;
                    } // end loop
                    mProgressDialog.dismiss();
                    if (mBlogCtr == 0) {
                        String additionalText = "";
                        if (result.length > 0) {
                            additionalText = getString(R.string.additional);
                        }
                        AlertUtil.showAlert(AccountSetupActivity.this, R.string.no_blogs_found,
                                String.format(getString(R.string.no_blogs_message), additionalText), getString(R.string.ok),
                                new DialogInterface.OnClickListener() {
                                    public void onClick(DialogInterface dialog, int whichButton) {
                                        dialog.dismiss();
                                    }
                                });
                    } else {
                        // take them to the blog selection screen if
                        // there's more than one blog
                        if (mBlogCtr > 1) {

                            LayoutInflater inflater = (LayoutInflater) AccountSetupActivity.this.getSystemService(Context.LAYOUT_INFLATER_SERVICE);
                            final ListView lv = (ListView) inflater.inflate(R.layout.select_blogs_list, null);
                            lv.setChoiceMode(ListView.CHOICE_MODE_MULTIPLE);
                            lv.setItemsCanFocus(false);

                            ArrayAdapter<CharSequence> blogs = new ArrayAdapter<CharSequence>(AccountSetupActivity.this, R.layout.blogs_row,
                                    mBlogNames);

                            lv.setAdapter(blogs);

                            AlertDialog.Builder dialogBuilder = new AlertDialog.Builder(AccountSetupActivity.this);
                            dialogBuilder.setTitle(R.string.select_blogs);
                            dialogBuilder.setView(lv);
                            dialogBuilder.setNegativeButton(R.string.add_selected, new DialogInterface.OnClickListener() {
                                public void onClick(DialogInterface dialog, int whichButton) {
                                    SparseBooleanArray selectedItems = lv.getCheckedItemPositions();

                                    for (int i = 0; i < selectedItems.size(); i++) {
                                        if (selectedItems.get(selectedItems.keyAt(i)) == true) {
                                            int rowID = selectedItems.keyAt(i);
                                            long blogID = -1;

                                            blogID = WordPress.wpDB.checkMatch(blogNames[rowID], urls[rowID], username, password);
                                            if (blogID == -1) {
                                                blogID = WordPress.wpDB.addAccount(urls[rowID], homeURLs[rowID], blogNames[rowID], username, password, mHttpuser,
<<<<<<< HEAD
                                                        mHttppassword, "Above Text", false, false, "2000", 20, false, blogIds[rowID],
                                                        wpcoms[rowID], wpVersions[rowID], isAdmins[rowID]);
=======
                                                        mHttppassword, "Above Text", false, false, DEFAULT_IMAGE_SIZE, 20, false, blogIds[rowID],
                                                        wpcoms[rowID], wpVersions[rowID]);
>>>>>>> 50bf44a3
                                            }
                                            //Set the first blog in the list to the currentBlog
                                            if (i == 0) {
                                                if (blogID >= 0) {
                                                    WordPress.setCurrentBlog((int) blogID);
                                                }
                                            }
                                        }
                                    }

                                    setResult(RESULT_OK);
                                    finish();

                                }
                            });
                            dialogBuilder.setPositiveButton(R.string.add_all, new DialogInterface.OnClickListener() {
                                public void onClick(DialogInterface dialog, int whichButton) {

                                    for (int i = 0; i < mBlogCtr; i++) {
                                        long blogID;
                                        blogID = WordPress.wpDB.checkMatch(blogNames[i], urls[i], username, password);
                                        if (blogID == -1) {
                                            blogID = WordPress.wpDB.addAccount(urls[i], homeURLs[i], blogNames[i], username, password, mHttpuser, mHttppassword,
<<<<<<< HEAD
                                                    "Above Text", false, false, "500", 5, false, blogIds[i], wpcoms[i], wpVersions[i], isAdmins[i]);
=======
                                                    "Above Text", false, false, DEFAULT_IMAGE_SIZE, 5, false, blogIds[i], wpcoms[i], wpVersions[i]);
>>>>>>> 50bf44a3
                                        }
                                        //Set the first blog in the list to the currentBlog
                                        if (i == 0) {
                                            if (blogID >= 0) {
                                                WordPress.setCurrentBlog((int) blogID);
                                            }
                                        }
                                    }

                                    setResult(RESULT_OK);
                                    finish();
                                }
                            });
                            dialogBuilder.setCancelable(true);
                            AlertDialog ad = dialogBuilder.create();
                            ad.setInverseBackgroundForced(true);
                            ad.show();

                            final Button addSelected = ad.getButton(AlertDialog.BUTTON_NEGATIVE);
                            addSelected.setEnabled(false);

                            lv.setOnItemClickListener(new OnItemClickListener() {
                                public void onItemClick(AdapterView<?> arg0, View arg1, int arg2, long arg3) {
                                    SparseBooleanArray selectedItems = lv.getCheckedItemPositions();
                                    boolean isChecked = false;
                                    for (int i = 0; i < selectedItems.size(); i++) {
                                        if (selectedItems.get(selectedItems.keyAt(i)) == true) {
                                            isChecked = true;
                                        }
                                    }
                                    if (!isChecked) {
                                        addSelected.setEnabled(false);
                                    } else {
                                        addSelected.setEnabled(true);
                                    }
                                }
                            });

                        } else {
                            long blogID;
                            blogID = WordPress.wpDB.checkMatch(blogNames[0], urls[0], username, password);
                            if (blogID == -1) {
                                blogID = WordPress.wpDB.addAccount(urls[0], homeURLs[0], blogNames[0], username, password, mHttpuser, mHttppassword, "Above Text",
<<<<<<< HEAD
                                    false, false, "500", 5, false, blogIds[0], wpcoms[0], wpVersions[0], isAdmins[0]);
=======
                                    false, false, DEFAULT_IMAGE_SIZE, 5, false, blogIds[0], wpcoms[0], wpVersions[0]);
>>>>>>> 50bf44a3
                            }
                            if (blogID >= 0) {
                                WordPress.setCurrentBlog((int) blogID);
                            }
                            setResult(RESULT_OK);
                            finish();
                        }
                    }
                }
            });
            Object[] params = { username, password };

            method.call(params);
        }
    }

    interface XMLRPCMethodCallback {
        void callFinished(Object[] result);
    }

    class XMLRPCMethod extends Thread {
        private String method;
        private Object[] params;
        private Handler handler;
        private XMLRPCMethodCallback callBack;

        public XMLRPCMethod(String method, XMLRPCMethodCallback callBack) {
            this.method = method;
            this.callBack = callBack;

            handler = new Handler();

        }

        public void call() {
            call(null);
        }

        public void call(Object[] params) {
            this.params = params;
            start();
        }

        @Override
        public void run() {
            try {
                final Object[] result;
                result = (Object[]) mClient.call(method, params);
                handler.post(new Runnable() {
                    public void run() {
                        callBack.callFinished(result);
                    }
                });
            } catch (final XMLRPCFault e) {
                handler.post(new Runnable() {
                    public void run() {
                        // e.printStackTrace();
                        mProgressDialog.dismiss();
                        String message = e.getMessage();
                        if (message.contains("code 403")) {
                            // invalid login
                            Thread shake = new Thread() {
                                public void run() {
                                    Animation shake = AnimationUtils.loadAnimation(AccountSetupActivity.this, R.anim.shake);
                                    findViewById(R.id.sectionContent).startAnimation(shake);
                                    Toast.makeText(AccountSetupActivity.this, getString(R.string.invalid_login), Toast.LENGTH_SHORT).show();
                                }
                            };
                            runOnUiThread(shake);
                        } else {
                            AlertDialog.Builder dialogBuilder = new AlertDialog.Builder(AccountSetupActivity.this);
                            dialogBuilder.setTitle(getString(R.string.connection_error));
                            if (message.contains("404"))
                                message = getString(R.string.xmlrpc_error);
                            dialogBuilder.setMessage(message);
                            dialogBuilder.setPositiveButton(getString(R.string.ok), new DialogInterface.OnClickListener() {
                                public void onClick(DialogInterface dialog, int whichButton) {
                                    dialog.dismiss();
                                }
                            });
                            dialogBuilder.setCancelable(true);
                            dialogBuilder.create().show();
                        }
                    }
                });

            } catch (final XMLRPCException e) {

                handler.post(new Runnable() {
                    public void run() {
                        Throwable couse = e.getCause();
                        e.printStackTrace();
                        mProgressDialog.dismiss();
                        String message = e.getMessage();
                        if (couse instanceof HttpHostConnectException) {

                        } else {
                            AlertDialog.Builder dialogBuilder = new AlertDialog.Builder(AccountSetupActivity.this);
                            dialogBuilder.setTitle(getString(R.string.connection_error));
                            if (message.contains("404"))
                                message = getString(R.string.xmlrpc_error);
                            dialogBuilder.setMessage(message);
                            dialogBuilder.setPositiveButton(getString(R.string.ok), new DialogInterface.OnClickListener() {
                                public void onClick(DialogInterface dialog, int whichButton) {
                                    dialog.dismiss();
                                }
                            });
                            dialogBuilder.setCancelable(true);
                            dialogBuilder.create().show();
                        }
                        e.printStackTrace();

                    }
                });
            }
        }

    }

    @Override
    public void onConfigurationChanged(Configuration newConfig) {
        // ignore orientation change
        super.onConfigurationChanged(newConfig);
    }

    private static final Pattern rsdLink = Pattern.compile(
            "<link\\s*?rel=\"EditURI\"\\s*?type=\"application/rsd\\+xml\"\\s*?title=\"RSD\"\\s*?href=\"(.*?)\"",
            Pattern.CASE_INSENSITIVE | Pattern.DOTALL);

    private String getRSDMetaTagHrefRegEx(String urlString) {
        String html = ApiHelper.getResponse(urlString);
        if (html != null) {
            Matcher matcher = rsdLink.matcher(html);
            if (matcher.find()) {
                String href = matcher.group(1);
                return href;
            }
        }
        return null;
    }

    private String getRSDMetaTagHref(String urlString) {
        // get the html code
        InputStream in = ApiHelper.getResponseStream(urlString);

        // parse the html and get the attribute for xmlrpc endpoint
        if (in != null) {
            XmlPullParser parser = Xml.newPullParser();
            try {
                // auto-detect the encoding from the stream
                parser.setInput(in, null);
                int eventType = parser.getEventType();
                while (eventType != XmlPullParser.END_DOCUMENT) {
                    String name = null;
                    String rel = "";
                    String type = "";
                    String href = "";
                    switch (eventType) {
                    case XmlPullParser.START_TAG:
                        name = parser.getName();
                        if (name.equalsIgnoreCase("link")) {
                            for (int i = 0; i < parser.getAttributeCount(); i++) {
                                String attrName = parser.getAttributeName(i);
                                String attrValue = parser.getAttributeValue(i);
                                if (attrName.equals("rel")) {
                                    rel = attrValue;
                                } else if (attrName.equals("type"))
                                    type = attrValue;
                                else if (attrName.equals("href"))
                                    href = attrValue;
                            }

                            if (rel.equals("EditURI") && type.equals("application/rsd+xml")) {
                                return href;
                            }
                            // currentMessage.setLink(parser.nextText());
                        }
                        break;
                    }
                    eventType = parser.next();
                }
            } catch (Exception e) {
                e.printStackTrace();
                return null;
            }

        }
        return null; // never found the rsd tag
    }

    @Override
    public void onClick(View v) {
        int id = v.getId();
        if (id == R.id.save) {
            setupBlogs();
        } else if (id == R.id.settingsButton) {
            Intent settings = new Intent(AccountSetupActivity.this, AdditionalSettingsActivity.class);
            settings.putExtra("httpuser", mHttpuser);
            settings.putExtra("httppassword", mHttppassword);
            startActivityForResult(settings, R.id.settingsButton);
        } else if (id == R.id.wordpressdotcom) {
            startActivity(new Intent(AccountSetupActivity.this, SignupActivity.class));
        }
    }

    private void setupBlogs() {
        if (mSystemService.getActiveNetworkInfo() == null) {
            AlertUtil.showAlert(AccountSetupActivity.this, R.string.no_network_title, R.string.no_network_message);
        } else {
            mProgressDialog = ProgressDialog.show(AccountSetupActivity.this, getString(R.string.account_setup), getString(R.string.attempting_configure),
                    true, false);

            if (mIsWpcom && WordPress.hasValidWPComCredentials(AccountSetupActivity.this)) {
                SharedPreferences settings = PreferenceManager.getDefaultSharedPreferences(AccountSetupActivity.this);
                mUsernameEdit.setText(settings.getString(WordPress.WPCOM_USERNAME_PREFERENCE, ""));
                mPasswordEdit.setText(WordPressDB.decryptPassword(settings.getString(WordPress.WPCOM_PASSWORD_PREFERENCE, "")));
            }

            Thread action = new Thread() {
                public void run() {
                    Looper.prepare();
                    configureAccount();
                    Looper.loop();
                }
            };
            action.start();
        }
    }
}<|MERGE_RESOLUTION|>--- conflicted
+++ resolved
@@ -359,13 +359,8 @@
                                             blogID = WordPress.wpDB.checkMatch(blogNames[rowID], urls[rowID], username, password);
                                             if (blogID == -1) {
                                                 blogID = WordPress.wpDB.addAccount(urls[rowID], homeURLs[rowID], blogNames[rowID], username, password, mHttpuser,
-<<<<<<< HEAD
-                                                        mHttppassword, "Above Text", false, false, "2000", 20, false, blogIds[rowID],
+                                                        mHttppassword, "Above Text", false, false, DEFAULT_IMAGE_SIZE, 20, false, blogIds[rowID],
                                                         wpcoms[rowID], wpVersions[rowID], isAdmins[rowID]);
-=======
-                                                        mHttppassword, "Above Text", false, false, DEFAULT_IMAGE_SIZE, 20, false, blogIds[rowID],
-                                                        wpcoms[rowID], wpVersions[rowID]);
->>>>>>> 50bf44a3
                                             }
                                             //Set the first blog in the list to the currentBlog
                                             if (i == 0) {
@@ -389,11 +384,7 @@
                                         blogID = WordPress.wpDB.checkMatch(blogNames[i], urls[i], username, password);
                                         if (blogID == -1) {
                                             blogID = WordPress.wpDB.addAccount(urls[i], homeURLs[i], blogNames[i], username, password, mHttpuser, mHttppassword,
-<<<<<<< HEAD
-                                                    "Above Text", false, false, "500", 5, false, blogIds[i], wpcoms[i], wpVersions[i], isAdmins[i]);
-=======
-                                                    "Above Text", false, false, DEFAULT_IMAGE_SIZE, 5, false, blogIds[i], wpcoms[i], wpVersions[i]);
->>>>>>> 50bf44a3
+                                                    "Above Text", false, false, DEFAULT_IMAGE_SIZE, 5, false, blogIds[i], wpcoms[i], wpVersions[i], isAdmins[i]);
                                         }
                                         //Set the first blog in the list to the currentBlog
                                         if (i == 0) {
@@ -437,11 +428,7 @@
                             blogID = WordPress.wpDB.checkMatch(blogNames[0], urls[0], username, password);
                             if (blogID == -1) {
                                 blogID = WordPress.wpDB.addAccount(urls[0], homeURLs[0], blogNames[0], username, password, mHttpuser, mHttppassword, "Above Text",
-<<<<<<< HEAD
-                                    false, false, "500", 5, false, blogIds[0], wpcoms[0], wpVersions[0], isAdmins[0]);
-=======
-                                    false, false, DEFAULT_IMAGE_SIZE, 5, false, blogIds[0], wpcoms[0], wpVersions[0]);
->>>>>>> 50bf44a3
+                                    false, false, DEFAULT_IMAGE_SIZE, 5, false, blogIds[0], wpcoms[0], wpVersions[0], isAdmins[0]);
                             }
                             if (blogID >= 0) {
                                 WordPress.setCurrentBlog((int) blogID);
