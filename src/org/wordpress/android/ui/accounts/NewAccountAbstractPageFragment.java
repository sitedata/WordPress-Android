package org.wordpress.android.ui.accounts;

import android.app.ProgressDialog;
import android.content.Context;
import android.net.ConnectivityManager;
import android.os.Bundle;
import android.support.v4.app.FragmentTransaction;
import android.text.method.PasswordTransformationMethod;
import android.view.KeyEvent;
import android.view.View;
import android.view.View.OnClickListener;
import android.view.inputmethod.EditorInfo;
import android.widget.EditText;
import android.widget.ImageView;

import com.actionbarsherlock.app.SherlockFragment;
import com.android.volley.RequestQueue;
import com.android.volley.VolleyError;
import com.android.volley.toolbox.Volley;
import com.wordpress.rest.RestRequest;

import org.json.JSONException;
import org.json.JSONObject;
import org.wordpress.android.R;
import org.wordpress.android.networking.RestClientUtils;
import org.wordpress.android.util.AppLog;
import org.wordpress.android.util.AppLog.T;

/**
 * A fragment representing a single step in a wizard. The fragment shows a dummy title indicating
 * the page number, along with some dummy text.
 */
public abstract class NewAccountAbstractPageFragment extends SherlockFragment {
    protected static RequestQueue requestQueue;
    protected static RestClientUtils mRestClientUtils;
    protected ConnectivityManager mSystemService;
    protected ProgressDialog mProgressDialog;
    protected boolean mPasswordVisible;

    @Override
    public void onCreate(Bundle savedInstanceState) {
        super.onCreate(savedInstanceState);
        AppLog.v(T.NUX, "NewAccountAbstractOage.onCreate()");
        mSystemService = (ConnectivityManager) getActivity().getApplicationContext().
                getSystemService(Context.CONNECTIVITY_SERVICE);
        if (requestQueue == null) {
            requestQueue = Volley.newRequestQueue(getActivity());
        }
    }

    protected RestClientUtils getRestClientUtils() {
        if (mRestClientUtils == null) {
            mRestClientUtils = new RestClientUtils(requestQueue, null);
        }
        return mRestClientUtils;
    }

    protected void startProgress(String message) {
    }

    protected void updateProgress(String message) {
    }

    protected void endProgress() {
    }

    protected abstract void onDoneAction();

    protected boolean onDoneEvent(int actionId, KeyEvent event) {
        if (actionId == EditorInfo.IME_ACTION_DONE ||
            (event.getAction() == KeyEvent.ACTION_DOWN && event.getKeyCode() == KeyEvent.KEYCODE_ENTER)) {
            onDoneAction();
            return true;
        }
        return false;
    }

    protected void initPasswordVisibilityButton(View rootView, final EditText passwordEditText) {
        final ImageView passwordVisibility = (ImageView) rootView.findViewById(R.id.password_visibility);
        if (passwordVisibility == null) {
            return;
        }
        passwordVisibility.setOnClickListener(new OnClickListener() {
            @Override
            public void onClick(View v) {
                mPasswordVisible = !mPasswordVisible;
                if (mPasswordVisible) {
                    passwordVisibility.setImageResource(R.drawable.dashicon_eye_open);
                    passwordEditText.setTransformationMethod(null);
                } else {
                    passwordVisibility.setImageResource(R.drawable.dashicon_eye_closed);
                    passwordEditText.setTransformationMethod(PasswordTransformationMethod.getInstance());
                }
                passwordEditText.setSelection(passwordEditText.length());
            }
        });
    }

    protected boolean specificShowError(int messageId) {
        return false;
    }

    protected void showError(int messageId) {
        if (specificShowError(messageId)) {
            return;
        }
        // Failback if it's not a specific error
        showError(getString(messageId));
    }

    protected void showError(String message) {
        FragmentTransaction ft = getFragmentManager().beginTransaction();
        NUXDialogFragment nuxAlert = NUXDialogFragment.newInstance(getString(R.string.error), message, getString(
                R.string.nux_tap_continue), R.drawable.nux_icon_alert);
<<<<<<< HEAD
        nuxAlert.show(ft, "alert");
=======
        ft.add(nuxAlert,  "alert");
        ft.commitAllowingStateLoss();
>>>>>>> 8c317ac5
    }

    protected ErrorType getErrorType(int messageId) {
        switch (messageId) {
            case R.string.username_only_lowercase_letters_and_numbers:
            case R.string.username_required:
            case R.string.username_not_allowed:
            case R.string.username_must_be_at_least_four_characters:
            case R.string.username_contains_invalid_characters:
            case R.string.username_must_include_letters:
            case R.string.username_exists:
            case R.string.username_reserved_but_may_be_available:
            case R.string.username_invalid:
                return ErrorType.USERNAME;
            case R.string.password_invalid:
                return ErrorType.PASSWORD;
            case R.string.email_cant_be_used_to_signup:
            case R.string.email_invalid:
            case R.string.email_not_allowed:
            case R.string.email_exists:
            case R.string.email_reserved:
                return ErrorType.EMAIL;
            case R.string.blog_name_required:
            case R.string.blog_name_not_allowed:
            case R.string.blog_name_must_be_at_least_four_characters:
            case R.string.blog_name_must_be_less_than_sixty_four_characters:
            case R.string.blog_name_contains_invalid_characters:
            case R.string.blog_name_cant_be_used:
            case R.string.blog_name_only_lowercase_letters_and_numbers:
            case R.string.blog_name_must_include_letters:
            case R.string.blog_name_exists:
            case R.string.blog_name_reserved:
            case R.string.blog_name_reserved_but_may_be_available:
            case R.string.blog_name_invalid:
                return ErrorType.SITE_URL;
            case R.string.blog_title_invalid:
                return ErrorType.TITLE;
        }
        return ErrorType.UNDEFINED;
    }

    protected int getErrorMessageForErrorCode(String errorCode) {
        if (errorCode.equals("username_only_lowercase_letters_and_numbers")) {
            return R.string.username_only_lowercase_letters_and_numbers;
        }
        if (errorCode.equals("username_required")) {
            return R.string.username_required;
        }
        if (errorCode.equals("username_not_allowed")) {
            return R.string.username_not_allowed;
        }
        if (errorCode.equals("email_cant_be_used_to_signup")) {
            return R.string.email_cant_be_used_to_signup;
        }
        if (errorCode.equals("username_must_be_at_least_four_characters")) {
            return R.string.username_must_be_at_least_four_characters;
        }
        if (errorCode.equals("username_contains_invalid_characters")) {
            return R.string.username_contains_invalid_characters;
        }
        if (errorCode.equals("username_must_include_letters")) {
            return R.string.username_must_include_letters;
        }
        if (errorCode.equals("email_invalid")) {
            return R.string.email_invalid;
        }
        if (errorCode.equals("email_not_allowed")) {
            return R.string.email_not_allowed;
        }
        if (errorCode.equals("username_exists")) {
            return R.string.username_exists;
        }
        if (errorCode.equals("email_exists")) {
            return R.string.email_exists;
        }
        if (errorCode.equals("username_reserved_but_may_be_available")) {
            return R.string.username_reserved_but_may_be_available;
        }
        if (errorCode.equals("email_reserved")) {
            return R.string.email_reserved;
        }
        if (errorCode.equals("blog_name_required")) {
            return R.string.blog_name_required;
        }
        if (errorCode.equals("blog_name_not_allowed")) {
            return R.string.blog_name_not_allowed;
        }
        if (errorCode.equals("blog_name_must_be_at_least_four_characters")) {
            return R.string.blog_name_must_be_at_least_four_characters;
        }
        if (errorCode.equals("blog_name_must_be_less_than_sixty_four_characters")) {
            return R.string.blog_name_must_be_less_than_sixty_four_characters;
        }
        if (errorCode.equals("blog_name_contains_invalid_characters")) {
            return R.string.blog_name_contains_invalid_characters;
        }
        if (errorCode.equals("blog_name_cant_be_used")) {
            return R.string.blog_name_cant_be_used;
        }
        if (errorCode.equals("blog_name_only_lowercase_letters_and_numbers")) {
            return R.string.blog_name_only_lowercase_letters_and_numbers;
        }
        if (errorCode.equals("blog_name_must_include_letters")) {
            return R.string.blog_name_must_include_letters;
        }
        if (errorCode.equals("blog_name_exists")) {
            return R.string.blog_name_exists;
        }
        if (errorCode.equals("blog_name_reserved")) {
            return R.string.blog_name_reserved;
        }
        if (errorCode.equals("blog_name_reserved_but_may_be_available")) {
            return R.string.blog_name_reserved_but_may_be_available;
        }
        if (errorCode.equals("password_invalid")) {
            return R.string.password_invalid;
        }
        if (errorCode.equals("blog_name_invalid")) {
            return R.string.blog_name_invalid;
        }
        if (errorCode.equals("blog_title_invalid")) {
            return R.string.blog_title_invalid;
        }
        if (errorCode.equals("username_invalid")) {
            return R.string.username_invalid;
<<<<<<< HEAD
        }
=======
>>>>>>> 8c317ac5

        return 0;
    }

    protected enum ErrorType {USERNAME, PASSWORD, SITE_URL, EMAIL, TITLE, UNDEFINED}

    protected class ErrorListener implements RestRequest.ErrorListener {
        @Override
        public void onErrorResponse(VolleyError error) {
            String message = null;
            int messageId;
            AppLog.e(T.NUX, error);
            if (error.networkResponse != null && error.networkResponse.data != null) {
                AppLog.e(T.NUX, String.format("Error message: %s", new String(error.networkResponse.data)));
                String jsonString = new String(error.networkResponse.data);
                try {
                    JSONObject errorObj = new JSONObject(jsonString);
                    messageId = getErrorMessageForErrorCode((String) errorObj.get("error"));
                    if (messageId == 0) { // Not one of our common errors. Show the error message
                        // from the server.
                        message = (String) errorObj.get("message");
                    }
                } catch (JSONException e) {
                    AppLog.e(T.NUX, e);
                    messageId = R.string.error_generic;
                }
            } else {
                if (error.getMessage() != null) {
                    if (error.getMessage().contains("Limit reached")) {
                        messageId = R.string.limit_reached;
                    } else {
                        messageId = R.string.error_generic;
                    }
                } else {
                    messageId = R.string.error_generic;
                }
            }
            endProgress();
            if (messageId == 0) {
                showError(message);
            } else {
                showError(messageId);
            }
        }
    }
}<|MERGE_RESOLUTION|>--- conflicted
+++ resolved
@@ -112,12 +112,8 @@
         FragmentTransaction ft = getFragmentManager().beginTransaction();
         NUXDialogFragment nuxAlert = NUXDialogFragment.newInstance(getString(R.string.error), message, getString(
                 R.string.nux_tap_continue), R.drawable.nux_icon_alert);
-<<<<<<< HEAD
-        nuxAlert.show(ft, "alert");
-=======
         ft.add(nuxAlert,  "alert");
         ft.commitAllowingStateLoss();
->>>>>>> 8c317ac5
     }
 
     protected ErrorType getErrorType(int messageId) {
@@ -243,11 +239,7 @@
         }
         if (errorCode.equals("username_invalid")) {
             return R.string.username_invalid;
-<<<<<<< HEAD
-        }
-=======
->>>>>>> 8c317ac5
-
+        }
         return 0;
     }
 
