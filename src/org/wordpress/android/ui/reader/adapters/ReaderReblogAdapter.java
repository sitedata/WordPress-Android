package org.wordpress.android.ui.reader.adapters;

import android.annotation.SuppressLint;
import android.content.Context;
import android.os.AsyncTask;
import android.text.TextUtils;
import android.view.LayoutInflater;
import android.view.View;
import android.view.ViewGroup;
import android.widget.BaseAdapter;
import android.widget.TextView;

import org.wordpress.android.R;
import org.wordpress.android.WordPress;
import org.wordpress.android.util.StringUtils;
import org.wordpress.android.util.SysUtils;

import java.util.ArrayList;
import java.util.List;
import java.util.Map;

/**
 * Created by nbradbury on 9/19/13.
 * adapter which display list of blogs (accounts) for user to choose from when reblogging
 */
public class ReaderReblogAdapter extends BaseAdapter {
    private final LayoutInflater mInflater;
    private SimpleAccountList mAccounts = new SimpleAccountList();

    public ReaderReblogAdapter(Context context) {
        mInflater = (LayoutInflater) context.getSystemService(Context.LAYOUT_INFLATER_SERVICE);
        loadAccounts();
    }

    @SuppressLint("NewApi")
    private void loadAccounts() {
        if (SysUtils.canUseExecuteOnExecutor()) {
            new LoadAccountsTask().executeOnExecutor(AsyncTask.THREAD_POOL_EXECUTOR);
        } else {
            new LoadAccountsTask().execute();
        }
    }

    @Override
    public int getCount() {
        return mAccounts.size();
    }

    @Override
    public Object getItem(int position) {
        return mAccounts.get(position);
    }

    @Override
    public long getItemId(int position) {
        if (position == -1)
            return position;
        return mAccounts.get(position).remoteBlogId;
    }

    @Override
    public boolean hasStableIds() {
        return true;
    }

    @Override
    public View getView(int position, View view, ViewGroup parent) {
        view = mInflater.inflate(android.R.layout.simple_spinner_item, null);
        TextView text = (TextView) view.findViewById(android.R.id.text1);
        text.setText(mAccounts.get(position).blogName);
        return view;
    }

    @Override
    public View getDropDownView(int position, View view, ViewGroup parent) {
        view = mInflater.inflate(R.layout.reader_listitem_reblog, null);
        TextView text = (TextView) view.findViewById(android.R.id.text1);
        text.setText(mAccounts.get(position).blogName);
        return view;
    }

    private class SimpleAccountItem {
<<<<<<< HEAD
        final int blogId;
=======
        final int remoteBlogId;
>>>>>>> 887b7b93
        final String blogName;

        private SimpleAccountItem(int blogId, String blogName) {
            this.remoteBlogId = blogId;
            this.blogName = blogName;
        }
    }

    private class SimpleAccountList extends ArrayList<SimpleAccountItem> {}

    /*
     * AsyncTask to retrieve list of blogs (accounts) from db
     */
    private class LoadAccountsTask extends AsyncTask<Void, Void, Boolean> {
        final SimpleAccountList tmpAccounts = new SimpleAccountList();
<<<<<<< HEAD

        @Override
        protected void onPreExecute() {
            mIsTaskRunning = true;
        }

        @Override
        protected void onCancelled() {
            mIsTaskRunning = false;
        }
=======
>>>>>>> 887b7b93

        @Override
        protected Boolean doInBackground(Void... voids) {
            // only .com blogs support reblogging
            List<Map<String, Object>> accounts = WordPress.wpDB.getVisibleDotComAccounts();
            if (accounts == null || accounts.size() == 0)
                return false;

<<<<<<< HEAD
            Blog blog = WordPress.getCurrentBlog();
            int currentBlogId = (blog != null ? blog.getRemoteBlogId() : 0);
=======
            int currentRemoteBlogId = WordPress.getCurrentRemoteBlogId();
>>>>>>> 887b7b93

            for (Map<String, Object> curHash : accounts) {
                int blogId = (Integer) curHash.get("blogId");
                String blogName = StringUtils.unescapeHTML(curHash.get("blogName").toString());
                if (TextUtils.isEmpty(blogName))
                    blogName = curHash.get("url").toString();

                SimpleAccountItem item = new SimpleAccountItem(blogId, blogName);

                // if this is the current blog, insert it at the top so it's automatically selected
                if (tmpAccounts.size() > 0 && blogId == currentRemoteBlogId) {
                    tmpAccounts.add(0, item);
                } else {
                    tmpAccounts.add(item);
                }
            }
            return true;
        }

        @Override
        protected void onPostExecute(Boolean result) {
            if (result) {
                mAccounts = (SimpleAccountList) tmpAccounts.clone();
                notifyDataSetChanged();
            }
        }
    }
}<|MERGE_RESOLUTION|>--- conflicted
+++ resolved
@@ -80,11 +80,7 @@
     }
 
     private class SimpleAccountItem {
-<<<<<<< HEAD
-        final int blogId;
-=======
         final int remoteBlogId;
->>>>>>> 887b7b93
         final String blogName;
 
         private SimpleAccountItem(int blogId, String blogName) {
@@ -100,19 +96,6 @@
      */
     private class LoadAccountsTask extends AsyncTask<Void, Void, Boolean> {
         final SimpleAccountList tmpAccounts = new SimpleAccountList();
-<<<<<<< HEAD
-
-        @Override
-        protected void onPreExecute() {
-            mIsTaskRunning = true;
-        }
-
-        @Override
-        protected void onCancelled() {
-            mIsTaskRunning = false;
-        }
-=======
->>>>>>> 887b7b93
 
         @Override
         protected Boolean doInBackground(Void... voids) {
@@ -121,12 +104,7 @@
             if (accounts == null || accounts.size() == 0)
                 return false;
 
-<<<<<<< HEAD
-            Blog blog = WordPress.getCurrentBlog();
-            int currentBlogId = (blog != null ? blog.getRemoteBlogId() : 0);
-=======
             int currentRemoteBlogId = WordPress.getCurrentRemoteBlogId();
->>>>>>> 887b7b93
 
             for (Map<String, Object> curHash : accounts) {
                 int blogId = (Integer) curHash.get("blogId");
