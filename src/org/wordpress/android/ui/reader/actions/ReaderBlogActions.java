--- conflicted
+++ resolved
@@ -29,11 +29,8 @@
 import org.wordpress.android.util.AppLog;
 import org.wordpress.android.util.AppLog.T;
 import org.wordpress.android.util.UrlUtils;
-<<<<<<< HEAD
 import org.wordpress.android.util.VolleyUtils;
-=======
 import org.wordpress.android.util.stats.AnalyticsTracker;
->>>>>>> 316ca82e
 
 import java.util.ArrayList;
 
@@ -74,26 +71,10 @@
         if (!hasBlogId && canLookupBlogInfo) {
             lookupBlogIdAndRetryFollow(blogUrl, isAskingToFollow, actionListener);
             return true;
-<<<<<<< HEAD
-=======
-
-        final String path;
-
-        switch (action) {
-            case FOLLOW:
-                AnalyticsTracker.track(AnalyticsTracker.Stat.READER_FOLLOWED_SITE);
-                ReaderBlogTable.setIsFollowedBlogUrl(blogUrl, true);
-                path = "/read/following/mine/new?url=" + UrlUtils.urlEncode(blogUrl);
-                break;
-
-            case UNFOLLOW:
-                ReaderBlogTable.setIsFollowedBlogUrl(blogUrl, false);
-                path = "/read/following/mine/delete?url=" + UrlUtils.urlEncode(blogUrl);
-                break;
-
-            default :
-                return false;
->>>>>>> 316ca82e
+        }
+
+        if (isAskingToFollow) {
+            AnalyticsTracker.track(AnalyticsTracker.Stat.READER_FOLLOWED_SITE);
         }
 
         final String path = getFollowEndpoint(blogId, blogUrl, isAskingToFollow);
