--- conflicted
+++ resolved
@@ -36,22 +36,6 @@
         actionBar.setDisplayShowTitleEnabled(true);
         setTitle(getString(R.string.tab_comments));
 
-<<<<<<< HEAD
-        Bundle extras = getIntent().getExtras();
-        if (extras != null) {
-            fromNotification = extras.getBoolean("fromNotification");
-            if (fromNotification) {
-                try {
-                    WordPress.currentBlog = WordPress.wpDB.getBlogById(extras.getInt("id"));
-                } catch (Exception e) {
-                    Toast.makeText(this, getResources().getText(R.string.blog_not_found), Toast.LENGTH_SHORT).show();
-                    finish();
-                }
-            }
-        }
-
-=======
->>>>>>> 04292dec
         FragmentManager fm = getSupportFragmentManager();
         fm.addOnBackStackChangedListener(mOnBackStackChangedListener);
         mCommentListFragment = (CommentsListFragment) fm.findFragmentById(R.id.commentList);
@@ -126,22 +110,6 @@
      * called from comment list & comment detail when comments are moderated, added, or deleted
      */
     @Override
-<<<<<<< HEAD
-    protected void onNewIntent(Intent intent) {
-        super.onNewIntent(intent);
-        Bundle extras = intent.getExtras();
-        if (extras != null) {
-            boolean fromNotification = false;
-            fromNotification = extras.getBoolean("fromNotification");
-            if (fromNotification) {
-                try {
-                    WordPress.currentBlog = WordPress.wpDB.getBlogById(extras.getInt("id"));
-                } catch (Exception e) {
-                    Toast.makeText(this, getResources().getText(R.string.blog_not_found), Toast.LENGTH_SHORT).show();
-                    finish();
-                }
-            }
-=======
     public void onCommentChanged(CommentActions.ChangedFrom changedFrom) {
         // update the comment counter on the menu drawer
         updateMenuDrawer();
@@ -153,7 +121,6 @@
             case COMMENT_DETAIL:
                 reloadCommentList();
                 break;
->>>>>>> 04292dec
         }
     }
 
