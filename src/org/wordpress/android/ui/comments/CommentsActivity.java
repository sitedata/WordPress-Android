--- conflicted
+++ resolved
@@ -24,12 +24,7 @@
 
 public class CommentsActivity extends WPActionBarActivity
         implements OnCommentSelectedListener,
-<<<<<<< HEAD
-                   CommentDetailFragment.OnPostClickListener,
-=======
-                   OnAnimateRefreshButtonListener,
                    NotificationFragment.OnPostClickListener,
->>>>>>> 042bbc0d
                    CommentActions.OnCommentChangeListener {
     private static final String KEY_HIGHLIGHTED_COMMENT_ID = "highlighted_comment_id";
 
