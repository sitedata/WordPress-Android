
package org.wordpress.android.ui.media;

import java.text.SimpleDateFormat;
import java.util.ArrayList;
import java.util.GregorianCalendar;
import java.util.List;

import android.app.Activity;
import android.app.AlertDialog;
import android.content.Context;
import android.content.DialogInterface;
import android.database.Cursor;
import android.os.Bundle;
import android.support.v4.app.Fragment;
import android.util.Log;
import android.view.LayoutInflater;
import android.view.View;
import android.view.View.OnClickListener;
import android.view.ViewGroup;
import android.widget.AbsListView.RecyclerListener;
import android.widget.AdapterView;
import android.widget.Toast;
import android.widget.AdapterView.OnItemClickListener;
import android.widget.ArrayAdapter;
import android.widget.DatePicker;
import android.widget.TextView;

import com.actionbarsherlock.internal.widget.IcsAdapterView;
import com.actionbarsherlock.internal.widget.IcsAdapterView.OnItemSelectedListener;
import com.actionbarsherlock.internal.widget.IcsSpinner;
import com.android.volley.VolleyError;
import com.android.volley.toolbox.ImageLoader.ImageContainer;
import com.android.volley.toolbox.ImageLoader.ImageListener;
import com.android.volley.toolbox.NetworkImageView;

import org.xmlrpc.android.ApiHelper;
import org.xmlrpc.android.ApiHelper.SyncMediaLibraryTask.Callback;

import org.wordpress.android.R;
import org.wordpress.android.WordPress;
import org.wordpress.android.models.Blog;
import org.wordpress.android.ui.CheckableFrameLayout;
import org.wordpress.android.ui.CustomSpinner;
import org.wordpress.android.ui.MultiSelectGridView;
import org.wordpress.android.ui.MultiSelectGridView.MultiSelectListener;
import org.wordpress.android.ui.WPActionBarActivity;
import org.wordpress.android.ui.media.MediaGridAdapter.MediaGridAdapterCallback;

<<<<<<< HEAD
public class MediaGridFragment extends Fragment implements OnItemClickListener,
        MediaGridAdapterCallback, RecyclerListener, MultiSelectListener {
=======
public class MediaGridFragment extends Fragment implements OnItemClickListener, MediaGridAdapterCallback, RecyclerListener, MultiSelectListener {
    
    private static final int MIN_REFERSH_INTERVAL_MS = 10 * 1000;
>>>>>>> a2313b10

    private static final String BUNDLE_CHECKED_STATES = "BUNDLE_CHECKED_STATES";
    private static final String BUNDLE_LAST_REFRESH_TIME = "BUNDLE_LAST_REFRESH_TIME";

    private Cursor mCursor;
    private Filter mFilter = Filter.ALL;
    private String[] mFiltersText;
<<<<<<< HEAD

    private MultiSelectGridView mGridView;
    private MediaGridAdapter mGridAdapter;
    private MediaGridListener mListener;

    private boolean mIsRefreshing = false;

    private ArrayList<String> mCheckedItems;

    private CustomSpinner mSpinner;
=======
    private MultiSelectGridView mGridView;
    private MediaGridAdapter mGridAdapter;
    private MediaGridListener mListener;
    private long mLastRefreshTime;
    private boolean mIsRefreshing = false;
    private ArrayList<String> mCheckedItems;
    private IcsSpinner mSpinner;
>>>>>>> a2313b10
    private View mSpinnerContainer;

    private boolean mUserClickedCustomDateFilter = false;

    public interface MediaGridListener {
        public void onMediaItemListDownloadStart();

        public void onMediaItemListDownloaded();

        public void onMediaItemSelected(String mediaId);

        public void onMultiSelectChange(int count);
    }

    public enum Filter {
        ALL, IMAGES, UNATTACHED, CUSTOM_DATE;

        public static Filter getFilter(int filterPos) {
            if (filterPos > Filter.values().length)
                return ALL;
            else
                return Filter.values()[filterPos];
        }
    }

    private OnItemSelectedListener mFilterSelectedListener = new OnItemSelectedListener() {

        @Override
        public void onItemSelected(IcsAdapterView<?> parent, View view, int position, long id) {
            mCursor = null;
            if (position == Filter.CUSTOM_DATE.ordinal()) {
                mUserClickedCustomDateFilter = true;
            }
            setFilter(Filter.getFilter(position));

        }
        
        

        @Override
        public void onNothingSelected(IcsAdapterView<?> parent) { }
        
    };

    private TextView mResultView;

    @Override
    public View onCreateView(LayoutInflater inflater, ViewGroup container, Bundle savedInstanceState) {
        super.onCreateView(inflater, container, savedInstanceState);

        View view = inflater.inflate(R.layout.media_grid_fragment, container);

        mGridView = (MultiSelectGridView) view.findViewById(R.id.media_gridview);
        mGridView.setOnItemClickListener(this);
        mGridView.setRecyclerListener(this);
        mGridView.setMultiSelectListener(this);

        mResultView = (TextView) view.findViewById(R.id.media_filter_result_text);

        mSpinnerContainer = view.findViewById(R.id.media_filter_spinner_container);
        mSpinnerContainer.setOnClickListener(new OnClickListener() {

            @Override
            public void onClick(View v) {
                if (mSpinner != null && !isInMultiSelect()) {
                    mSpinner.performClick();
                }
            }

        });

        mFiltersText = new String[Filter.values().length];
        mSpinner = (CustomSpinner) view.findViewById(R.id.media_filter_spinner);
        mSpinner.setOnItemSelectedListener(mFilterSelectedListener);
        mSpinner.setOnItemSelectedEvenIfUnchangedListener(mFilterSelectedListener);
        setupSpinnerAdapter();

        mCheckedItems = new ArrayList<String>();
        restoreState(savedInstanceState);

        return view;
    }

    private void restoreState(Bundle savedInstanceState) {
        if (savedInstanceState == null)
            return;
        if (savedInstanceState.containsKey(BUNDLE_CHECKED_STATES)) {
            mCheckedItems = savedInstanceState.getStringArrayList(BUNDLE_CHECKED_STATES);
            mListener.onMultiSelectChange(mCheckedItems.size());
        }
<<<<<<< HEAD

=======
        mLastRefreshTime = savedInstanceState.getLong(BUNDLE_LAST_REFRESH_TIME, 0l);
        
>>>>>>> a2313b10
    }

    @Override
    public void onSaveInstanceState(Bundle outState) {
        super.onSaveInstanceState(outState);
        saveState(outState);
    }

    private void saveState(Bundle outState) {
        outState.putStringArrayList(BUNDLE_CHECKED_STATES, mCheckedItems);
        outState.putLong(BUNDLE_LAST_REFRESH_TIME, mLastRefreshTime);
    }

    private void setupSpinnerAdapter() {
        if (getActivity() == null || WordPress.getCurrentBlog() == null)
            return;

        updateFilterText();

        Context context = ((WPActionBarActivity) getActivity()).getSupportActionBar()
                .getThemedContext();
        ArrayAdapter<String> adapter = new ArrayAdapter<String>(context,
                R.layout.sherlock_spinner_dropdown_item, mFiltersText);
        mSpinner.setAdapter(adapter);
    }

    public void refreshSpinnerAdapter() {
        updateFilterText();
        updateSpinnerAdapter();
    }

    private void updateFilterText() {
        if (WordPress.currentBlog == null)
            return;

        String blogId = String.valueOf(WordPress.getCurrentBlog().getBlogId());

        int countAll = WordPress.wpDB.getMediaCountAll(blogId);
        int countImages = WordPress.wpDB.getMediaCountImages(blogId);
        int countUnattached = WordPress.wpDB.getMediaCountUnattached(blogId);

        mFiltersText[0] = getResources().getString(R.string.all) + " (" + countAll + ")";
        mFiltersText[1] = getResources().getString(R.string.images) + " (" + countImages + ")";
        mFiltersText[2] = getResources().getString(R.string.unattached) + " (" + countUnattached
                + ")";
        mFiltersText[3] = getResources().getString(R.string.custom_date) + "...";
    }

    private void updateSpinnerAdapter() {
        ArrayAdapter<String> adapter = (ArrayAdapter<String>) mSpinner.getAdapter();
        if (adapter != null)
            adapter.notifyDataSetChanged();
    }

    @Override
    public void onAttach(Activity activity) {
        super.onAttach(activity);

        try {
            mListener = (MediaGridListener) activity;
        } catch (ClassCastException e) {
            throw new ClassCastException(activity.toString() + " must implement MediaGridListener");
        }
    }

    @Override
    public void onResume() {
        super.onResume();

        refreshMediaFromDB();
        
        if (mLastRefreshTime == 0l)
            refreshMediaFromServer(0);
    }

    public void refreshMediaFromDB() {
        setFilter(mFilter);
        if (mCursor != null) {
            mGridAdapter = new MediaGridAdapter(getActivity(), mCursor, 0, mCheckedItems);
            mGridAdapter.setCallback(this);
            mGridView.setAdapter(mGridAdapter);
        }
    }

    public void refreshMediaFromServer(int offset) {
<<<<<<< HEAD
        if (WordPress.getCurrentBlog() == null)
            return;

        if (!mIsRefreshing) {
=======
        if(WordPress.getCurrentBlog() == null)
            return; 
        
        if(offset == 0 || !mIsRefreshing && (System.currentTimeMillis() - mLastRefreshTime > MIN_REFERSH_INTERVAL_MS)) {
            mLastRefreshTime = System.currentTimeMillis();
>>>>>>> a2313b10
            mIsRefreshing = true;
            mListener.onMediaItemListDownloadStart();

            List<Object> apiArgs = new ArrayList<Object>();
            apiArgs.add(WordPress.getCurrentBlog());

            ApiHelper.SyncMediaLibraryTask getMediaTask = new ApiHelper.SyncMediaLibraryTask(
                    offset, mFilter, mCallback);
            getMediaTask.execute(apiArgs);
        }
    }

    private Callback mCallback = new Callback() {

        @Override
        public void onSuccess() {
            mIsRefreshing = false;

            if (MediaGridFragment.this.isVisible()) {
<<<<<<< HEAD

                mListener.onMediaItemListDownloaded();
=======
                Toast.makeText(getActivity(), "Refreshed content", Toast.LENGTH_SHORT).show();
>>>>>>> a2313b10
                refreshSpinnerAdapter();
                setFilter(mFilter);
            }

            mListener.onMediaItemListDownloaded();
        }

        @Override
        public void onFailure() {
            mIsRefreshing = false;
            
            if (MediaGridFragment.this.isVisible()) {
                Toast.makeText(getActivity(), "Failed to refresh content", Toast.LENGTH_SHORT).show();
            }
            mListener.onMediaItemListDownloaded();
        }
    };

    public void search(String searchTerm) {
        Blog blog = WordPress.getCurrentBlog();
        if (blog != null) {
            String blogId = String.valueOf(blog.getBlogId());
            mCursor = WordPress.wpDB.getMediaFilesForBlog(blogId, searchTerm);
            mGridAdapter.changeCursor(mCursor);
        }
    }

    public boolean isRefreshing() {
        return mIsRefreshing;
    }

    @Override
    public void onItemClick(AdapterView<?> parent, View view, int position, long id) {
        Cursor cursor = ((MediaGridAdapter) parent.getAdapter()).getCursor();
        String mediaId = cursor.getString(cursor.getColumnIndex("mediaId"));
        mListener.onMediaItemSelected(mediaId);
    }

    public void setFilterVisibility(int visibility) {
        if (mSpinner != null)
            mSpinner.setVisibility(visibility);
    }

    public void setFilter(Filter filter) {
        mFilter = filter;
//        mSpinner.setSelection(mFilter.ordinal());
        mCursor = filterItems(mFilter);

        if (mCursor != null && mCursor.getCount() > 0 && mGridAdapter != null) {
            mGridAdapter.swapCursor(mCursor);
            mResultView.setVisibility(View.GONE);
        } else {
            if (filter != Filter.CUSTOM_DATE) {
                mResultView.setVisibility(View.VISIBLE);
                mResultView.setText(getResources().getString(R.string.empty_fields));
            }
        }

    }

    public void setDateFilter() {
        Blog blog = WordPress.getCurrentBlog();

        if (blog == null)
            return;

        String blogId = String.valueOf(blog.getBlogId());

        GregorianCalendar startDate = new GregorianCalendar(startYear, startMonth, startDay);
        GregorianCalendar endDate = new GregorianCalendar(endYear, endMonth, endDay);

        mCursor = WordPress.wpDB.getMediaFilesForBlog(blogId, startDate.getTimeInMillis(),
                endDate.getTimeInMillis());

        if (mCursor != null && mCursor.getCount() > 0 && mGridAdapter != null) {
            mGridAdapter.swapCursor(mCursor);
            mResultView.setVisibility(View.VISIBLE);

            SimpleDateFormat fmt = new SimpleDateFormat("dd-MMM-yyyy");
            fmt.setCalendar(startDate);
            String formattedStart = fmt.format(startDate.getTime());
            String formattedEnd = fmt.format(endDate.getTime());

            mResultView.setText("Displaying media from " + formattedStart + " to " + formattedEnd);
        } else {
            mResultView.setVisibility(View.VISIBLE);
            mResultView.setText(getResources().getString(R.string.empty_fields));

        }
    }

    private Cursor filterItems(Filter filter) {
        Blog blog = WordPress.getCurrentBlog();

        if (blog == null)
            return null;

        String blogId = String.valueOf(blog.getBlogId());

        switch (filter) {
            case ALL:
                return WordPress.wpDB.getMediaFilesForBlog(blogId);
            case IMAGES:
                return WordPress.wpDB.getMediaImagesForBlog(blogId);
            case UNATTACHED:
                return WordPress.wpDB.getMediaUnattachedForBlog(blogId);
            case CUSTOM_DATE:
                // show date picker only when the user clicks on the spinner, not when we are doing syncing
                if (mUserClickedCustomDateFilter) {
                    mUserClickedCustomDateFilter = false;
                    showDatePicker();
                } else {
                    setDateFilter();
                }
                break;
        }
        return null;
    }

    private int startYear, startMonth, startDay, endYear, endMonth, endDay;

    public void showDatePicker() {
        // Inflate your custom layout containing 2 DatePickers
        LayoutInflater inflater = (LayoutInflater) getActivity().getLayoutInflater();
        View customView = inflater.inflate(R.layout.date_range_dialog, null);

        // Define your date pickers
        final DatePicker dpStartDate = (DatePicker) customView.findViewById(R.id.dpStartDate);
        final DatePicker dpEndDate = (DatePicker) customView.findViewById(R.id.dpEndDate);

        // Build the dialog
        AlertDialog.Builder builder = new AlertDialog.Builder(getActivity());
        builder.setView(customView); // Set the view of the dialog to your custom layout
        builder.setTitle("Select start and end date");
        builder.setPositiveButton("OK", new DialogInterface.OnClickListener() {
            @Override
            public void onClick(DialogInterface dialog, int which) {
                startYear = dpStartDate.getYear();
                startMonth = dpStartDate.getMonth();
                startDay = dpStartDate.getDayOfMonth();
                endYear = dpEndDate.getYear();
                endMonth = dpEndDate.getMonth();
                endDay = dpEndDate.getDayOfMonth();
                setDateFilter();

                dialog.dismiss();
            }
        });

        // Create and show the dialog
        builder.create().show();
    }

    @Override
    public void onPrefetchData(int offset) {
        refreshMediaFromServer(offset);
    }

    @Override
    public void onMovedToScrapHeap(View view) {

        // cancel image fetch requests if the view has been moved to recycler.

        NetworkImageView niv = (NetworkImageView) view.findViewById(R.id.media_grid_item_image);
        if (niv != null) {
            // this tag is set in the MediaGridAdapter class
            String tag = (String) niv.getTag();
            if (tag != null) {
                // need a listener to cancel request, even if the listener does nothing
                ImageContainer container = WordPress.imageLoader.get(tag, new ImageListener() {

                    @Override
                    public void onErrorResponse(VolleyError error) {
                    }

                    @Override
                    public void onResponse(ImageContainer response, boolean isImmediate) {
                    }

                });
                container.cancelRequest();
            }
        }

        CheckableFrameLayout layout = (CheckableFrameLayout) view;
        if (layout != null) {
            layout.setOnCheckedChangeListener(null);
        }

    }

    @Override
    public void onMultiSelectChange(int count) {
        if (count == 0) {
            // enable filtering when not in multiselect
            mSpinner.setEnabled(true);
            mSpinnerContainer.setEnabled(true);
            mSpinnerContainer.setVisibility(View.VISIBLE);
        } else {
            // disable filtering on multiselect
            mSpinner.setEnabled(false);
            mSpinnerContainer.setEnabled(false);
            mSpinnerContainer.setVisibility(View.GONE);
        }

        mListener.onMultiSelectChange(count);
    }

    private boolean isInMultiSelect() {
        return mCheckedItems.size() > 0;
    }

    public ArrayList<String> getCheckedItems() {
        return mCheckedItems;
    }

    public void clearCheckedItems() {
        mGridView.cancelSelection();
    }

}<|MERGE_RESOLUTION|>--- conflicted
+++ resolved
@@ -47,14 +47,9 @@
 import org.wordpress.android.ui.WPActionBarActivity;
 import org.wordpress.android.ui.media.MediaGridAdapter.MediaGridAdapterCallback;
 
-<<<<<<< HEAD
-public class MediaGridFragment extends Fragment implements OnItemClickListener,
-        MediaGridAdapterCallback, RecyclerListener, MultiSelectListener {
-=======
 public class MediaGridFragment extends Fragment implements OnItemClickListener, MediaGridAdapterCallback, RecyclerListener, MultiSelectListener {
     
     private static final int MIN_REFERSH_INTERVAL_MS = 10 * 1000;
->>>>>>> a2313b10
 
     private static final String BUNDLE_CHECKED_STATES = "BUNDLE_CHECKED_STATES";
     private static final String BUNDLE_LAST_REFRESH_TIME = "BUNDLE_LAST_REFRESH_TIME";
@@ -62,8 +57,6 @@
     private Cursor mCursor;
     private Filter mFilter = Filter.ALL;
     private String[] mFiltersText;
-<<<<<<< HEAD
-
     private MultiSelectGridView mGridView;
     private MediaGridAdapter mGridAdapter;
     private MediaGridListener mListener;
@@ -71,17 +64,10 @@
     private boolean mIsRefreshing = false;
 
     private ArrayList<String> mCheckedItems;
+    private long mLastRefreshTime;
 
     private CustomSpinner mSpinner;
-=======
-    private MultiSelectGridView mGridView;
-    private MediaGridAdapter mGridAdapter;
-    private MediaGridListener mListener;
-    private long mLastRefreshTime;
-    private boolean mIsRefreshing = false;
-    private ArrayList<String> mCheckedItems;
-    private IcsSpinner mSpinner;
->>>>>>> a2313b10
+
     private View mSpinnerContainer;
 
     private boolean mUserClickedCustomDateFilter = false;
@@ -172,12 +158,8 @@
             mCheckedItems = savedInstanceState.getStringArrayList(BUNDLE_CHECKED_STATES);
             mListener.onMultiSelectChange(mCheckedItems.size());
         }
-<<<<<<< HEAD
-
-=======
+
         mLastRefreshTime = savedInstanceState.getLong(BUNDLE_LAST_REFRESH_TIME, 0l);
-        
->>>>>>> a2313b10
     }
 
     @Override
@@ -263,18 +245,11 @@
     }
 
     public void refreshMediaFromServer(int offset) {
-<<<<<<< HEAD
-        if (WordPress.getCurrentBlog() == null)
-            return;
-
-        if (!mIsRefreshing) {
-=======
         if(WordPress.getCurrentBlog() == null)
             return; 
         
         if(offset == 0 || !mIsRefreshing && (System.currentTimeMillis() - mLastRefreshTime > MIN_REFERSH_INTERVAL_MS)) {
             mLastRefreshTime = System.currentTimeMillis();
->>>>>>> a2313b10
             mIsRefreshing = true;
             mListener.onMediaItemListDownloadStart();
 
@@ -294,12 +269,7 @@
             mIsRefreshing = false;
 
             if (MediaGridFragment.this.isVisible()) {
-<<<<<<< HEAD
-
-                mListener.onMediaItemListDownloaded();
-=======
                 Toast.makeText(getActivity(), "Refreshed content", Toast.LENGTH_SHORT).show();
->>>>>>> a2313b10
                 refreshSpinnerAdapter();
                 setFilter(mFilter);
             }
