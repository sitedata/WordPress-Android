package org.wordpress.android.ui.media;

import android.annotation.SuppressLint;
import android.content.Context;
import android.database.Cursor;
import android.database.MatrixCursor;
import android.database.MergeCursor;
import android.graphics.Bitmap;
import android.net.Uri;
import android.os.Handler;
import android.support.v4.widget.CursorAdapter;
import android.text.TextUtils;
import android.view.LayoutInflater;
import android.view.View;
import android.view.View.OnClickListener;
import android.view.ViewGroup;
import android.view.ViewStub;
import android.widget.GridView;
import android.widget.ImageView;
import android.widget.ProgressBar;
import android.widget.RelativeLayout;
import android.widget.TextView;

import com.android.volley.toolbox.ImageLoader;
import com.android.volley.toolbox.NetworkImageView;

import org.wordpress.android.R;
import org.wordpress.android.WordPress;
import org.wordpress.android.ui.CheckableFrameLayout;
import org.wordpress.android.ui.CheckableFrameLayout.OnCheckedChangeListener;
import org.wordpress.android.util.ImageHelper.BitmapWorkerCallback;
import org.wordpress.android.util.ImageHelper.BitmapWorkerTask;
import org.wordpress.android.util.MediaUtils;
import org.wordpress.android.util.StringUtils;
import org.wordpress.android.util.Utils;

import java.util.ArrayList;
import java.util.HashMap;
import java.util.List;
import java.util.Map;

/**
 * An adapter for the media gallery listViews.
 */
public class MediaGridAdapter extends CursorAdapter {
    
    private MediaGridAdapterCallback mCallback;
    private final ArrayList<String> mCheckedItems;
    private boolean mHasRetrievedAll;
    private boolean mIsRefreshing;
    private int mCursorDataCount;
    private int mGridItemWidth;
    private final Map<String, List<BitmapReadyCallback>> mFilePathToCallbackMap;
    private final Handler mHandler;
    private final int mLocalImageWidth;
    private final LayoutInflater mInflater;
    private boolean mIsCurrentBlogPhotonCapable;
    private ImageLoader mImageLoader;
    
    public interface MediaGridAdapterCallback {
        public void fetchMoreData(int offset);
        public void onRetryUpload(String mediaId);
        public boolean isInMultiSelect();
    }

    interface BitmapReadyCallback {
        void onBitmapReady(Bitmap bitmap);
    }
    
    private static enum ViewTypes {
        LOCAL, NETWORK, PROGRESS, SPACER
    }

    public MediaGridAdapter(Context context,
                            Cursor c,
                            int flags,
                            ArrayList<String> checkedItems,
                            ImageLoader imageLoader) {
        super(context, c, flags);

        mCheckedItems = checkedItems;
        mLocalImageWidth = context.getResources().getDimensionPixelSize(R.dimen.media_grid_local_image_width);
        mInflater = LayoutInflater.from(context);
        mFilePathToCallbackMap = new HashMap<String, List<BitmapReadyCallback>>();
        mHandler = new Handler();
        setImageLoader(imageLoader);

        checkPhotonCapable();
    }

    void setImageLoader(ImageLoader imageLoader) {
        if (imageLoader != null) {
            mImageLoader = imageLoader;
        } else {
            mImageLoader = WordPress.imageLoader;
        }
    }

    private void checkPhotonCapable() {
        mIsCurrentBlogPhotonCapable = (WordPress.getCurrentBlog() != null && WordPress.getCurrentBlog().isPhotonCapable());
    }
    
    public ArrayList<String> getCheckedItems() {
        return mCheckedItems;
    }

    private static class GridViewHolder {
        private final TextView filenameView;
        private final TextView titleView;
        private final TextView uploadDateView;
        private final ImageView imageView;
        private final TextView fileTypeView;
        private final TextView dimensionView;
        private final CheckableFrameLayout frameLayout;

        private final TextView stateTextView;
        private final ProgressBar progressUpload;
        private final RelativeLayout uploadStateView;

        GridViewHolder(View view) {
            filenameView = (TextView) view.findViewById(R.id.media_grid_item_filename);
            titleView = (TextView) view.findViewById(R.id.media_grid_item_name);
            uploadDateView = (TextView) view.findViewById(R.id.media_grid_item_upload_date);
            imageView = (ImageView) view.findViewById(R.id.media_grid_item_image);
            fileTypeView = (TextView) view.findViewById(R.id.media_grid_item_filetype);
            dimensionView = (TextView) view.findViewById(R.id.media_grid_item_dimension);
            frameLayout = (CheckableFrameLayout) view.findViewById(R.id.media_grid_frame_layout);

            stateTextView = (TextView) view.findViewById(R.id.media_grid_item_upload_state);
            progressUpload = (ProgressBar) view.findViewById(R.id.media_grid_item_upload_progress);
            uploadStateView = (RelativeLayout) view.findViewById(R.id.media_grid_item_upload_state_container);
        }
    }

	@SuppressLint("DefaultLocale")
	@Override
    public void bindView(final View view, Context context, Cursor cursor) {
        
        int itemViewType = getItemViewType(cursor.getPosition());
        
        if (itemViewType == ViewTypes.PROGRESS.ordinal()) {
            if (mIsRefreshing) {
                int height = mContext.getResources().getDimensionPixelSize(R.dimen.media_grid_progress_height);
                view.setLayoutParams(new GridView.LayoutParams(GridView.LayoutParams.MATCH_PARENT, height));
                view.setVisibility(View.VISIBLE);
            } else { 
                view.setLayoutParams(new GridView.LayoutParams(0, 0));
                view.setVisibility(View.GONE);
            }
            return;
        } else if (itemViewType == ViewTypes.SPACER.ordinal()) {
            CheckableFrameLayout frameLayout = (CheckableFrameLayout) view.findViewById(R.id.media_grid_frame_layout);
            updateGridWidth(context, frameLayout);
            view.setVisibility(View.INVISIBLE);
            return;
        }

        final GridViewHolder holder;
        if (view.getTag() instanceof GridViewHolder) {
            holder = (GridViewHolder) view.getTag();
        } else {
            holder = new GridViewHolder(view);
            view.setTag(holder);
        }
        
        final String mediaId = cursor.getString(cursor.getColumnIndex("mediaId"));

        String state = cursor.getString(cursor.getColumnIndex("uploadState"));
        boolean isLocalFile = MediaUtils.isLocalFile(state);

        // file name
        String fileName = cursor.getString(cursor.getColumnIndex("fileName"));
        if (holder.filenameView != null) {
            holder.filenameView.setText(fileName);
        }
        
        // title of media
        String title = cursor.getString(cursor.getColumnIndex("title"));
        if (title == null || title.equals(""))
            title = fileName;
        holder.titleView.setText(title);
        
        // upload date
        if (holder.uploadDateView != null) {
            String date = MediaUtils.getDate(cursor.getLong(cursor.getColumnIndex("date_created_gmt")));
            holder.uploadDateView.setText(date);
        }

        // load image
        if (isLocalFile) {
            loadLocalImage(cursor, holder.imageView);
        } else {
            loadNetworkImage(cursor, (NetworkImageView) holder.imageView);
        }
<<<<<<< HEAD

        // get the file extension from the fileURL
        String mimeType = cursor.getString(cursor.getColumnIndex("mimeType"));
        String fileExtension = MediaUtils.getExtensionForMimeType(mimeType);
        fileExtension = fileExtension.toUpperCase();
        // file type
        TextView fileTypeView = (TextView) view.findViewById(R.id.media_grid_item_filetype);
        if  (Utils.isXLarge(context) && !TextUtils.isEmpty(fileExtension)) {
            fileTypeView.setText("File type: " + fileExtension);
        } else {
            fileTypeView.setText(fileExtension.toUpperCase());
        }

        // dimensions
        String filePath = cursor.getString(cursor.getColumnIndex("fileURL"));
        TextView dimensionView = (TextView) view.findViewById(R.id.media_grid_item_dimension);
        if (dimensionView != null) {
=======
        
        // get the file extension (type) from the fileURL
        String filePath = cursor.getString(cursor.getColumnIndex("filePath"));
        if (filePath == null)
            filePath = cursor.getString(cursor.getColumnIndex("fileURL"));
        if (filePath != null) {
            String fileType = filePath.replaceAll(".*\\.(\\w+)$", "$1").toUpperCase();
            holder.fileTypeView.setText(fileType);
        }

        // dimensions
        if (holder.dimensionView != null) {
>>>>>>> 3d580b88
            if( MediaUtils.isValidImage(filePath)) {
                int width = cursor.getInt(cursor.getColumnIndex("width"));
                int height = cursor.getInt(cursor.getColumnIndex("height"));
                
                if (width > 0 && height > 0) {
                    String dimensions = width + "x" + height;
                    holder.dimensionView.setText(dimensions);
                    holder.dimensionView.setVisibility(View.VISIBLE);
                }
            } else {
                holder.dimensionView.setVisibility(View.GONE);
            }
        }

        // multi-select highlighting
        holder.frameLayout.setTag(mediaId);
        holder.frameLayout.setOnCheckedChangeListener(new OnCheckedChangeListener() {
            
            @Override
            public void onCheckedChanged(CheckableFrameLayout view, boolean isChecked) {
                String mediaId = (String) view.getTag();
                if (isChecked) {
                    if (!mCheckedItems.contains(mediaId)) {
                        mCheckedItems.add(mediaId);
                    }
                } else {
                    mCheckedItems.remove(mediaId);
                }
                
            }
        });
        holder.frameLayout.setChecked(mCheckedItems.contains(mediaId));
        
        // resizing layout to fit nicely into grid view
        updateGridWidth(context, holder.frameLayout);
        
        // show upload state
        if (holder.stateTextView != null) {
            if (state != null && state.length() > 0) {
                // show the progressbar only when the state is uploading
                if (state.equals("uploading")) {
                    holder.progressUpload.setVisibility(View.VISIBLE);
                } else {
                    holder.progressUpload.setVisibility(View.GONE);
                }

                // add onclick to retry failed uploads 
                if (state.equals("failed")) {
                    state = "retry";
                    holder.stateTextView.setOnClickListener(new OnClickListener() {
                        
                        @Override
                        public void onClick(View v) {
                            if (!inMultiSelect()) {
                                ((TextView) v).setText("queued");
                                v.setOnClickListener(null);
                                mCallback.onRetryUpload(mediaId);
                            }
                        }

                    });
                }

                holder.stateTextView.setText(state);
                holder.uploadStateView.setVisibility(View.VISIBLE);
            } else {
                holder.uploadStateView.setVisibility(View.GONE);
            }
        }

        // if we are near the end, make a call to fetch more
        int position = cursor.getPosition();
        if (position == mCursorDataCount - 1 && !mHasRetrievedAll) {
            if (mCallback != null) {
                mCallback.fetchMoreData(mCursorDataCount);
            }
        }
    }

    private boolean inMultiSelect() {
        return mCallback.isInMultiSelect();
    }

    private void loadNetworkImage(Cursor cursor, NetworkImageView imageView) {
        String thumbnailURL = cursor.getString(cursor.getColumnIndex("thumbnailURL"));

        // Allow non-private wp.com and Jetpack blogs to use photon to get a higher res thumbnail
        if (mIsCurrentBlogPhotonCapable){
            String imageURL = cursor.getString(cursor.getColumnIndex("fileURL"));
            if (imageURL != null) {
                thumbnailURL = StringUtils.getPhotonUrl(imageURL, mGridItemWidth);
            }
        }

        if (thumbnailURL != null) {
            Uri uri = Uri.parse(thumbnailURL);
            String filepath = uri.getLastPathSegment();

            int placeholderResId = MediaUtils.getPlaceholder(filepath);
            imageView.setImageResource(0);
            imageView.setErrorImageResId(placeholderResId);

            // no default image while downloading
            imageView.setDefaultImageResId(0);

            if (MediaUtils.isValidImage(filepath)) { 
                imageView.setTag(thumbnailURL);
                imageView.setImageUrl(thumbnailURL, mImageLoader);
            } else {
                imageView.setImageResource(placeholderResId);
            }
        } else {
            imageView.setImageResource(0);
        }
        
    }
    
    private synchronized void loadLocalImage(Cursor cursor, final ImageView imageView) {
        final String filePath = cursor.getString(cursor.getColumnIndex("filePath"));

        if (MediaUtils.isValidImage(filePath)) {
            imageView.setTag(filePath);
            
            Bitmap bitmap = WordPress.getBitmapCache().get(filePath);
            if (bitmap != null) {
                imageView.setImageBitmap(bitmap);
            } else {
                imageView.setImageBitmap(null);
                
                boolean shouldFetch = false;
                
                List<BitmapReadyCallback> list;
                if (mFilePathToCallbackMap.containsKey(filePath)) {
                    list = mFilePathToCallbackMap.get(filePath);
                } else {
                    list = new ArrayList<MediaGridAdapter.BitmapReadyCallback>();
                    shouldFetch = true;
                    mFilePathToCallbackMap.put(filePath, list);
                }
                list.add(new BitmapReadyCallback() {
                    
                    @Override
                    public void onBitmapReady(Bitmap bitmap) {
                        if (imageView.getTag() instanceof String && imageView.getTag().equals(filePath))
                            imageView.setImageBitmap(bitmap);
                    }
                });
                

                if (shouldFetch) {
                    fetchBitmap(filePath);
                }
            }
        } else {
            // if not image, for now show no image.
            imageView.setImageBitmap(null);
        }
    }

    private void fetchBitmap(final String filePath) {
        BitmapWorkerTask task = new BitmapWorkerTask(null, mLocalImageWidth, mLocalImageWidth, new BitmapWorkerCallback() {
            @Override
            public void onBitmapReady(final String path, ImageView imageView, final Bitmap bitmap) {
                mHandler.post(new Runnable() {
                    
                    @Override
                    public void run() {
                        List<BitmapReadyCallback> callbacks = mFilePathToCallbackMap.get(path);
                        for (BitmapReadyCallback callback : callbacks) {
                            callback.onBitmapReady(bitmap);
                        }
                        
                        WordPress.getBitmapCache().put(path, bitmap);
                        callbacks.clear();
                        mFilePathToCallbackMap.remove(path);        
                    }
                });
            }
        });
        task.execute(filePath);
    }

    @Override
    public View newView(Context context, Cursor cursor, ViewGroup root) {
        int itemViewType = getItemViewType(cursor.getPosition());
        
        // spacer and progress spinner views
        if (itemViewType == ViewTypes.PROGRESS.ordinal()) {
            return mInflater.inflate(R.layout.media_grid_progress, root, false);
        } else if (itemViewType == ViewTypes.SPACER.ordinal()) {
            return mInflater.inflate(R.layout.media_grid_item, root, false);
        }
        
        View view =  mInflater.inflate(R.layout.media_grid_item, root, false);
        ViewStub imageStub = (ViewStub) view.findViewById(R.id.media_grid_image_stub);
        
        // We need to use ViewStubs to inflate the image to either:
        // - a regular ImageView (for local images)
        // - a FadeInNetworkImageView (for network images)
        // This is because the NetworkImageView can't load local images.
        // The other option would be to inflate multiple layouts, but that would lead
        // to extra near-duplicate xml files that would need to be maintained.
        if (itemViewType == ViewTypes.LOCAL.ordinal()) {
            imageStub.setLayoutResource(R.layout.media_grid_image_local);
        } else {
            imageStub.setLayoutResource(R.layout.media_grid_image_network);
        }
        
        imageStub.inflate();

        view.setTag(new GridViewHolder(view));
        
        return view;
    }

    @Override
    public int getViewTypeCount() {
        return ViewTypes.values().length;
    }
    
    @Override
    public int getItemViewType(int position) {
        Cursor cursor = getCursor();
        cursor.moveToPosition(position);
        
        // spacer / progress cells
        int _id = cursor.getInt(cursor.getColumnIndex("_id"));
        if (_id < 0) {
            if (_id == Integer.MIN_VALUE)
                return ViewTypes.PROGRESS.ordinal();
            else 
                return ViewTypes.SPACER.ordinal();
        }
        
        // regular cells
        String state = cursor.getString(cursor.getColumnIndex("uploadState"));
        if (MediaUtils.isLocalFile(state))
            return ViewTypes.LOCAL.ordinal();
        else
            return ViewTypes.NETWORK.ordinal();
    }
    
    /** Updates the width of a cell to max out the space available, for phones **/
    private void updateGridWidth(Context context, View view) {

        setGridItemWidth();
        int columnCount = getColumnCount(context);
        
        if (columnCount > 1) {
            
            RelativeLayout.LayoutParams params = new RelativeLayout.LayoutParams(mGridItemWidth, mGridItemWidth);
            int margins = (int) Utils.dpToPx(8);
            params.setMargins(0, margins, 0, margins);
            params.addRule(RelativeLayout.CENTER_IN_PARENT, 1);
            view.setLayoutParams(params);
        }
        
    }

    @Override
    public Cursor swapCursor(Cursor newCursor) {
        checkPhotonCapable();

        if (newCursor == null) {
            mCursorDataCount = 0;
            return super.swapCursor(newCursor);
        }
        
        mCursorDataCount = newCursor.getCount();

        // to mimic the infinite the notification's infinite scroll ui 
        // (with a progress spinner on the bottom of the list), we'll need to add
        // extra cells in the gridview:
        // - spacer cells as fillers to place the progress spinner on the first cell (_id < 0)
        // - progress spinner cell (_id = Integer.MIN_VALUE)

        // use a matrix cursor to create the extra rows
        MatrixCursor matrixCursor = new MatrixCursor(new String[] { "_id" });

        // add spacer cells
        int columnCount = getColumnCount(mContext);
        int remainder = newCursor.getCount() % columnCount;
        if (remainder > 0) {
            int spaceCount = columnCount - remainder; 
            for (int i = 0; i < spaceCount; i++ ) {
                int id = i - spaceCount;
                matrixCursor.addRow(new Object[] {id + ""});
            }
        }

        // add progress spinner cell
        matrixCursor.addRow(new Object[] { Integer.MIN_VALUE });
        
        // use a merge cursor to place merge the extra rows at the bottom of the newly swapped cursor
        MergeCursor mergeCursor = new MergeCursor(new Cursor[] { newCursor, matrixCursor });
        return super.swapCursor(mergeCursor);
    }

    /** Return the number of columns in the media grid **/
    private int getColumnCount(Context context) {
        return context.getResources().getInteger(R.integer.media_grid_num_columns);
    }
    
    public void setCallback(MediaGridAdapterCallback callback) {
        mCallback = callback;
    }

    public void setHasRetrievedAll(boolean b) {
        mHasRetrievedAll = b;
    }
    
    public void setRefreshing(boolean refreshing) {
        mIsRefreshing = refreshing;
        notifyDataSetChanged();
    }
    
    public int getDataCount() {
        return mCursorDataCount;
    }

    private void setGridItemWidth() {
        int maxWidth = mContext.getResources().getDisplayMetrics().widthPixels;
        int columnCount = getColumnCount(mContext);
        if (columnCount > 0) {
            int dp8 = (int) Utils.dpToPx(8);
            int padding = (columnCount + 1) * dp8;
            mGridItemWidth = (maxWidth - padding) / columnCount;
        }
    }
}<|MERGE_RESOLUTION|>--- conflicted
+++ resolved
@@ -192,38 +192,22 @@
         } else {
             loadNetworkImage(cursor, (NetworkImageView) holder.imageView);
         }
-<<<<<<< HEAD
 
         // get the file extension from the fileURL
         String mimeType = cursor.getString(cursor.getColumnIndex("mimeType"));
         String fileExtension = MediaUtils.getExtensionForMimeType(mimeType);
         fileExtension = fileExtension.toUpperCase();
         // file type
-        TextView fileTypeView = (TextView) view.findViewById(R.id.media_grid_item_filetype);
         if  (Utils.isXLarge(context) && !TextUtils.isEmpty(fileExtension)) {
-            fileTypeView.setText("File type: " + fileExtension);
-        } else {
-            fileTypeView.setText(fileExtension.toUpperCase());
+            holder.fileTypeView.setText("File type: " + fileExtension);
+        } else {
+            holder.fileTypeView.setText(fileExtension.toUpperCase());
         }
 
         // dimensions
         String filePath = cursor.getString(cursor.getColumnIndex("fileURL"));
         TextView dimensionView = (TextView) view.findViewById(R.id.media_grid_item_dimension);
         if (dimensionView != null) {
-=======
-        
-        // get the file extension (type) from the fileURL
-        String filePath = cursor.getString(cursor.getColumnIndex("filePath"));
-        if (filePath == null)
-            filePath = cursor.getString(cursor.getColumnIndex("fileURL"));
-        if (filePath != null) {
-            String fileType = filePath.replaceAll(".*\\.(\\w+)$", "$1").toUpperCase();
-            holder.fileTypeView.setText(fileType);
-        }
-
-        // dimensions
-        if (holder.dimensionView != null) {
->>>>>>> 3d580b88
             if( MediaUtils.isValidImage(filePath)) {
                 int width = cursor.getInt(cursor.getColumnIndex("width"));
                 int height = cursor.getInt(cursor.getColumnIndex("height"));
