package org.wordpress.android.ui.media;

import android.app.AlertDialog;
import android.app.AlertDialog.Builder;
import android.content.DialogInterface;
import android.content.DialogInterface.OnClickListener;
import android.content.Intent;
import android.database.Cursor;
import android.graphics.drawable.ColorDrawable;
import android.net.Uri;
import android.os.Bundle;
import android.os.Handler;
import android.support.v4.app.Fragment;
import android.support.v4.app.FragmentManager;
import android.support.v4.app.FragmentTransaction;
import android.text.TextUtils;
import android.view.Gravity;
import android.view.View;
import android.view.ViewGroup;
import android.widget.AdapterView;
import android.widget.AdapterView.OnItemClickListener;
import android.widget.ArrayAdapter;
import android.widget.ListView;
import android.widget.PopupWindow;
import android.widget.Toast;

import com.actionbarsherlock.app.ActionBar;
import com.actionbarsherlock.view.ActionMode;
import com.actionbarsherlock.view.Menu;
import com.actionbarsherlock.view.MenuInflater;
import com.actionbarsherlock.view.MenuItem;
import com.actionbarsherlock.view.MenuItem.OnActionExpandListener;
import com.actionbarsherlock.widget.SearchView;
import com.actionbarsherlock.widget.SearchView.OnQueryTextListener;
<<<<<<< HEAD
=======
import com.android.volley.RequestQueue;
import com.android.volley.toolbox.ImageLoader;
import com.android.volley.toolbox.Volley;
>>>>>>> 188e4b89

import org.wordpress.android.Constants;
import org.wordpress.android.R;
import org.wordpress.android.WordPress;
import org.wordpress.android.models.FeatureSet;
import org.wordpress.android.ui.WPActionBarActivity;
import org.wordpress.android.ui.media.MediaAddFragment.MediaAddFragmentCallback;
import org.wordpress.android.ui.media.MediaEditFragment.MediaEditFragmentCallback;
import org.wordpress.android.ui.media.MediaGridFragment.Filter;
import org.wordpress.android.ui.media.MediaGridFragment.MediaGridListener;
import org.wordpress.android.ui.media.MediaItemFragment.MediaItemFragmentCallback;
import org.wordpress.android.ui.posts.EditPostActivity;
import org.wordpress.android.ui.posts.EditPostContentFragment;
import org.wordpress.android.util.MediaDeleteService;
import org.wordpress.android.util.Utils;
import org.wordpress.android.util.WPAlertDialogFragment;
import org.xmlrpc.android.ApiHelper;
import org.xmlrpc.android.ApiHelper.GetFeatures.Callback;

import java.util.ArrayList;
import java.util.List;

/**
 * The main activity in which the user can browse their media.
 * Accessible via the menu drawer as "Media"
 */

public class MediaBrowserActivity extends WPActionBarActivity implements MediaGridListener,
        MediaItemFragmentCallback,
        OnQueryTextListener, OnActionExpandListener, MediaEditFragmentCallback,
        MediaAddFragmentCallback,
        com.actionbarsherlock.view.ActionMode.Callback {

    private static final String SAVED_QUERY = "SAVED_QUERY";

    private MediaGridFragment mMediaGridFragment;
    private MediaItemFragment mMediaItemFragment;
    private MediaEditFragment mMediaEditFragment;
    private MediaAddFragment mMediaAddFragment;
    private PopupWindow mAddMediaPopup;

    private SearchView mSearchView;
    private MenuItem mSearchMenuItem;
    private Menu mMenu;
    private FeatureSet mFeatureSet;
    private ActionMode mActionMode;

    private Handler mHandler;
    private int mMultiSelectCount;
    private String mQuery;
<<<<<<< HEAD
=======

    public static ImageLoader imageLoader;
    private RequestQueue mRequestQueue;
>>>>>>> 188e4b89

    @Override
    public void onCreate(Bundle savedInstanceState) {
        super.onCreate(savedInstanceState);

        if (WordPress.wpDB == null) {
            Toast.makeText(this, R.string.fatal_db_error, Toast.LENGTH_LONG).show();
            finish();
            return;
        }

<<<<<<< HEAD
=======
        setupImageLoadingQueue();

>>>>>>> 188e4b89
        mHandler = new Handler();

        setTitle(R.string.media);

        createMenuDrawer(R.layout.media_browser_activity);

        ActionBar actionBar = getSupportActionBar();
        actionBar.setDisplayShowTitleEnabled(true);

        FragmentManager fm = getSupportFragmentManager();
        fm.addOnBackStackChangedListener(mOnBackStackChangedListener);
        FragmentTransaction ft = fm.beginTransaction();
        setupBaseLayout();

        mMediaAddFragment = (MediaAddFragment) fm.findFragmentById(R.id.mediaAddFragment);
        mMediaGridFragment = (MediaGridFragment) fm.findFragmentById(R.id.mediaGridFragment);

        mMediaItemFragment = (MediaItemFragment) fm.findFragmentByTag(MediaItemFragment.TAG);
        if (mMediaItemFragment != null)
            ft.hide(mMediaGridFragment);

        mMediaEditFragment = (MediaEditFragment) fm.findFragmentByTag(MediaEditFragment.TAG);
        if (mMediaEditFragment != null && !mMediaEditFragment.isInLayout())
            ft.hide(mMediaItemFragment);

        ft.commit();

        setupAddMenuPopup();

        String action = getIntent().getAction();
        if (Intent.ACTION_SEND.equals(action) || Intent.ACTION_SEND_MULTIPLE.equals(action)) {
            // We arrived here from a share action
            uploadSharedFiles();
        }
    }

    @Override
    protected void onSaveInstanceState(Bundle outState) {
        super.onSaveInstanceState(outState);
        outState.putString(SAVED_QUERY, mQuery);
    }

    @Override
    protected void onRestoreInstanceState(Bundle savedInstanceState) {
        super.onRestoreInstanceState(savedInstanceState);
        mQuery = savedInstanceState.getString(SAVED_QUERY);
    }

    private void uploadSharedFiles() {
        Intent intent = getIntent();
        String action = intent.getAction();
        final List<Uri> multi_stream;
        if (Intent.ACTION_SEND_MULTIPLE.equals(action)) {
            multi_stream = intent.getParcelableArrayListExtra((Intent.EXTRA_STREAM));
        } else {
            multi_stream = new ArrayList<Uri>();
            multi_stream.add((Uri) intent.getParcelableExtra(Intent.EXTRA_STREAM));
        }
        mMediaAddFragment.uploadList(multi_stream);

        // clear the intent's action, so that in case the user rotates, we don't re-upload the same
        // files
        getIntent().setAction(null);
    }

    private final FragmentManager.OnBackStackChangedListener mOnBackStackChangedListener = new FragmentManager.OnBackStackChangedListener() {
        public void onBackStackChanged() {
            setupBaseLayout();
        }
    };

    private void setupBaseLayout() {
        // hide access to the drawer when there are fragments in the back stack
        if (getSupportFragmentManager().getBackStackEntryCount() == 0) {
            mMenuDrawer.setDrawerIndicatorEnabled(true);
        } else {
            mMenuDrawer.setDrawerIndicatorEnabled(false);
        }
    }

    /** Setup the popup that allows you to add new media from camera, video camera or local files **/
    private void setupAddMenuPopup() {

        String capturePhoto = getResources().getString(R.string.media_add_popup_capture_photo);
        String captureVideo = getResources().getString(R.string.media_add_popup_capture_video);
        String pickPhotoFromGallery = getResources().getString(
                R.string.select_photo);
        String pickVideoFromGallery = getResources().getString(
                R.string.select_video);
        final ArrayAdapter<String> adapter = new ArrayAdapter<String>(MediaBrowserActivity.this,
                R.layout.actionbar_add_media_cell,
                new String[] {
                        capturePhoto, captureVideo, pickPhotoFromGallery, pickVideoFromGallery
                });

        View layoutView = getLayoutInflater().inflate(R.layout.actionbar_add_media, null, false);
        ListView listView = (ListView) layoutView.findViewById(R.id.actionbar_add_media_listview);
        listView.setAdapter(adapter);
        listView.setOnItemClickListener(new OnItemClickListener() {

            public void onItemClick(AdapterView<?> parent, View view, int position, long id) {
                adapter.notifyDataSetChanged();

                // Support video only if you are self-hosted or are a dot-com blog with the video
                // press upgrade
                boolean selfHosted = !WordPress.getCurrentBlog().isDotcomFlag();
                boolean isVideoEnabled = selfHosted
                        || (mFeatureSet != null && mFeatureSet.isVideopressEnabled());

                if (position == 0) {
                    mMediaAddFragment.launchCamera();
                } else if (position == 1) {
                    if (isVideoEnabled) {
                        mMediaAddFragment.launchVideoCamera();
                    } else {
                        showVideoPressUpgradeDialog();
                    }
                } else if (position == 2) {
                    mMediaAddFragment.launchPictureLibrary();
                } else if (position == 3) {
                    if (isVideoEnabled) {
                        mMediaAddFragment.launchVideoLibrary();
                    } else {
                        showVideoPressUpgradeDialog();
                    }
                }

                mAddMediaPopup.dismiss();

            }

        });

        int width = getResources().getDimensionPixelSize(R.dimen.action_bar_spinner_width);

        mAddMediaPopup = new PopupWindow(layoutView, width, ViewGroup.LayoutParams.WRAP_CONTENT, true);
        mAddMediaPopup.setBackgroundDrawable(new ColorDrawable());
    }

    private void showVideoPressUpgradeDialog() {
        FragmentTransaction ft = getSupportFragmentManager().beginTransaction();
        String title = getString(R.string.media_no_video_title);
        String message = getString(R.string.media_no_video_message);
        String infoTitle = getString(R.string.learn_more);
        String infoURL = Constants.videoPressURL;
        WPAlertDialogFragment alert = WPAlertDialogFragment.newUrlInfoDialog(title, message, infoTitle, infoURL);
        ft.add(alert, "alert");
        ft.commitAllowingStateLoss();
    }

    @Override
    protected void onResume() {
        super.onResume();
        startMediaDeleteService();
        getFeatureSet();
    }

    /** Get the feature set for a wordpress.com hosted blog **/
    private void getFeatureSet() {
        if (WordPress.getCurrentBlog() == null || !WordPress.getCurrentBlog().isDotcomFlag())
            return;

        ApiHelper.GetFeatures task = new ApiHelper.GetFeatures(new Callback() {

            @Override
            public void onResult(FeatureSet featureSet) {
                mFeatureSet = featureSet;
            }

        });

        List<Object> apiArgs = new ArrayList<Object>();
        apiArgs.add(WordPress.getCurrentBlog());
        task.execute(apiArgs);

    }

    @Override
    protected void onPause() {
        super.onPause();

        if (mSearchMenuItem != null)
            mSearchMenuItem.collapseActionView();
    }

    @Override
    public void onBlogChanged() {
        super.onBlogChanged();

        // clear edit fragment
        if (mMediaEditFragment != null) {
            mMediaEditFragment.loadMedia(null);

            // hide if in phone
            if (!mMediaEditFragment.isInLayout() && mMediaEditFragment.isVisible()) {
                getSupportFragmentManager().popBackStack();
            }
        }

        getSupportFragmentManager().executePendingTransactions();

        // clear item fragment (only visible on phone)
        if (mMediaItemFragment != null && mMediaItemFragment.isVisible()) {
            getSupportFragmentManager().popBackStack();
        }

        // reset the media fragment
        if (mMediaGridFragment != null) {
            mMediaGridFragment.reset();
            mMediaGridFragment.refreshSpinnerAdapter();

            if (!mMediaGridFragment.hasRetrievedAllMediaFromServer()) {
                mMediaGridFragment.refreshMediaFromServer(0, false);
                mMediaGridFragment.setRefreshing(true);
            }
        }

        // check what features (e.g. video) the user has
        getFeatureSet();
<<<<<<< HEAD
=======
        setupImageLoadingQueue();
    }

    private void setupImageLoadingQueue(){
        if( mRequestQueue!=null ){
            VolleyUtils.cancelAllRequests(mRequestQueue);
        }

        if (WordPress.getCurrentBlog() != null && VolleyUtils.isCustomHTTPClientStackNeeded(WordPress.getCurrentBlog())) {
            // Volley networking setup
            mRequestQueue = Volley.newRequestQueue(this, VolleyUtils.getHTTPClientStack(this, WordPress.getCurrentBlog()));
            imageLoader = new ImageLoader(mRequestQueue, WordPress.getBitmapCache());
            // http://stackoverflow.com/a/17035814
            imageLoader.setBatchedResponseDelay(0);
        } else {
            mRequestQueue = null;
            imageLoader = WordPress.imageLoader;
        }
>>>>>>> 188e4b89
    }

    @Override
    public void onMediaItemSelected(String mediaId) {

        if (mSearchView != null)
            mSearchView.clearFocus();

        // collapse the search menu on phone
        if (mSearchMenuItem != null && !Utils.isTablet())
            mSearchMenuItem.collapseActionView();

        FragmentManager fm = getSupportFragmentManager();

        if (mMediaEditFragment == null || !mMediaEditFragment.isInLayout()) {
            // phone: hide the grid and show the item details
            if (fm.getBackStackEntryCount() == 0) {
                FragmentTransaction ft = fm.beginTransaction();
                ft.hide(mMediaGridFragment);
                mMediaGridFragment.clearCheckedItems();
                setupBaseLayout();

                mMediaItemFragment = MediaItemFragment.newInstance(mediaId);
                ft.add(R.id.media_browser_container, mMediaItemFragment, MediaItemFragment.TAG);
                ft.addToBackStack(null);
                ft.commit();
                mMenuDrawer.setDrawerIndicatorEnabled(false);
            }
        } else {
            // tablet: update the edit fragment with the new item
            mMediaEditFragment.loadMedia(mediaId);
        }

    }

    @Override
    public boolean onCreateOptionsMenu(Menu menu) {
        super.onCreateOptionsMenu(menu);
        mMenu = menu;
        getSupportMenuInflater().inflate(R.menu.media, menu);
        return true;
    }

    @Override
    public boolean onOptionsItemSelected(MenuItem item) {
        int itemId = item.getItemId();

        if (itemId == android.R.id.home) {
            FragmentManager fm = getSupportFragmentManager();
            if (fm.getBackStackEntryCount() > 0) {
                fm.popBackStack();
                setupBaseLayout();
                return true;
            }
        } else if (itemId == R.id.menu_new_media) {
            View view = findViewById(R.id.menu_new_media);
            if (view != null) {
                int y_offset = getResources().getDimensionPixelSize(R.dimen.action_bar_spinner_y_offset);
                int[] loc = new int[2];
                view.getLocationOnScreen(loc);
                mAddMediaPopup.showAtLocation(view, Gravity.TOP | Gravity.LEFT, loc[0],
                        loc[1] + view.getHeight() + y_offset);
            } else {
                // In case menu button is not on screen (declared showAsAction="ifRoom"), center the popup in the view.
                View gridView = findViewById(R.id.media_gridview);
                mAddMediaPopup.showAtLocation(gridView, Gravity.CENTER, 0, 0);
            }
            return true;
        } else if (itemId == R.id.menu_search) {
            mSearchMenuItem = item;
            mSearchMenuItem.setOnActionExpandListener(this);
            mSearchMenuItem.expandActionView();

            mSearchView = (SearchView) item.getActionView();
            mSearchView.setOnQueryTextListener(this);

            // load last saved query
            if (!TextUtils.isEmpty(mQuery)) {
                onQueryTextSubmit(mQuery);
                mSearchView.setQuery(mQuery, true);
            }
            return true;
        } else if (itemId == R.id.menu_edit_media) {
            String mediaId = mMediaItemFragment.getMediaId();
            FragmentManager fm = getSupportFragmentManager();

            if (mMediaEditFragment == null || !mMediaEditFragment.isInLayout()) {
                // phone layout: hide item details, show and update edit fragment
                FragmentTransaction ft = fm.beginTransaction();

                if (mMediaItemFragment.isVisible())
                    ft.hide(mMediaItemFragment);

                mMediaEditFragment = MediaEditFragment.newInstance(mediaId);
                ft.add(R.id.media_browser_container, mMediaEditFragment, MediaEditFragment.TAG);
                ft.addToBackStack(null);
                ft.commit();
                mMenuDrawer.setDrawerIndicatorEnabled(false);
            } else {
                // tablet layout: update edit fragment
                mMediaEditFragment.loadMedia(mediaId);
            }

            if (mSearchView != null)
                mSearchView.clearFocus();

        } else if (itemId == R.id.menu_delete) {
            if (mMediaEditFragment != null && mMediaEditFragment.isInLayout()) {
                String mediaId = mMediaEditFragment.getMediaId();
                launchConfirmDeleteDialog(mediaId);
            }
        }

        return super.onOptionsItemSelected(item);
    }

    private void launchConfirmDeleteDialog(final String mediaId) {
        if (mediaId == null)
            return;

        Builder builder = new AlertDialog.Builder(this)
                .setMessage(R.string.confirm_delete_media)
                .setCancelable(true)
                .setPositiveButton(R.string.delete, new OnClickListener() {

                    @Override
                    public void onClick(DialogInterface dialog, int which) {
                        ArrayList<String> ids = new ArrayList<String>(1);
                        ids.add(mediaId);
                        onDeleteMedia(ids);
                    }
                })
                .setNegativeButton(R.string.cancel, null);
        AlertDialog dialog = builder.create();
        dialog.show();
    }

    @Override
    public boolean onPrepareOptionsMenu(Menu menu) {
        menu.findItem(R.id.menu_delete).setVisible(Utils.isTablet());
        return super.onPrepareOptionsMenu(menu);
    }

    @Override
    public void onMediaItemListDownloaded() {
        if (mMediaItemFragment != null) {
            mMediaGridFragment.setRefreshing(false);
            if (mMediaItemFragment.isInLayout()) {
                mMediaItemFragment.loadDefaultMedia();
            }
        }
    }

    @Override
    public void onMediaItemListDownloadStart() {
        mMediaGridFragment.setRefreshing(true);
    }

    @Override
    public boolean onQueryTextSubmit(String query) {
        if (mMediaGridFragment != null) {
            mMediaGridFragment.search(query);
        }

        mQuery = query;
        mSearchView.clearFocus();

        return true;
    }

    @Override
    public boolean onQueryTextChange(String newText) {
        if (mMediaGridFragment != null)
            mMediaGridFragment.search(newText);

        mQuery = newText;
        return true;
    }

    @Override
    public void onResume(Fragment fragment) {
        invalidateOptionsMenu();
    }

    @Override
    public void onPause(Fragment fragment) {
        invalidateOptionsMenu();
    }

    @Override
    public boolean onMenuItemActionExpand(MenuItem item) {
        // currently we don't support searching from within a filter, so hide it
        if (mMediaGridFragment != null) {
            mMediaGridFragment.setFilterVisibility(View.GONE);
            mMediaGridFragment.setFilter(Filter.ALL);
        }

        // load last search query
        if (!TextUtils.isEmpty(mQuery))
            onQueryTextChange(mQuery);
        mMenu.findItem(R.id.menu_new_media).setVisible(false);
        return true;
    }

    @Override
    public boolean onMenuItemActionCollapse(MenuItem item) {
        // preserve the previous query
        String tmpQuery = mQuery;
        onQueryTextChange("");
        mQuery = tmpQuery;

        if (mMediaGridFragment != null) {
            mMediaGridFragment.setFilterVisibility(View.VISIBLE);
            mMediaGridFragment.setFilter(Filter.ALL);
        }
        mMenu.findItem(R.id.menu_new_media).setVisible(true);
        return true;
    }

    @Override
    public void onDeleteMedia(final List<String> ids) {
        final String blogId = String.valueOf(WordPress.getCurrentBlog().getLocalTableBlogId());
        List<String> sanitizedIds = new ArrayList<String>(ids.size());

        if (mMediaItemFragment != null && mMediaItemFragment.isVisible()) {
            // phone layout: pop the item fragment if it's visible
            getSupportFragmentManager().popBackStack();
        }

        //Make sure there are no media in "uploading"
        for (String currentID : ids) {
            if (MediaUtils.canDeleteMedia(blogId, currentID))
                sanitizedIds.add(currentID);
        }

        if( sanitizedIds.size() != ids.size()) {
            if ( ids.size() == 1  )
                Toast.makeText(this, R.string.wait_until_upload_completes, Toast.LENGTH_LONG).show();
            else
                Toast.makeText(this, R.string.cannot_delete_multi_media_items, Toast.LENGTH_LONG).show();
        }

        // mark items for delete without actually deleting items yet,
        // and then refresh the grid
        WordPress.wpDB.setMediaFilesMarkedForDelete(blogId, sanitizedIds);

        if (mMediaEditFragment != null) {
            String mediaId = mMediaEditFragment.getMediaId();
            for (String id : sanitizedIds) {
                if (id.equals(mediaId)) {
                    mMediaEditFragment.loadMedia(null);
                    break;
                }
            }
        }
        mMediaGridFragment.clearCheckedItems();
        mMediaGridFragment.refreshMediaFromDB();

        startMediaDeleteService();
    }

    public void onSavedEdit(String mediaId, boolean result) {
        if (mMediaEditFragment != null && mMediaEditFragment.isVisible() && result) {
            FragmentManager fm = getSupportFragmentManager();
            fm.popBackStack();

            // refresh media item details (phone-only)
            if (mMediaItemFragment != null)
                mMediaItemFragment.loadMedia(mediaId);

            // refresh grid
            mMediaGridFragment.refreshMediaFromDB();
        }
    }

    private void startMediaDeleteService() {
        startService(new Intent(this, MediaDeleteService.class));
    }

    @Override
    public void onMultiSelectChange(int count) {
        mMultiSelectCount = count;

        if (count > 0 && mActionMode == null) {
            mActionMode = getSherlock().startActionMode(this);
        } else if (count == 0 && mActionMode != null) {
            mActionMode.finish();
        }

        // update contextual action bar title
        if (count > 0 && mActionMode != null)
            mActionMode.setTitle(count + " selected");

        // update contextual action bar menu items
        if (mActionMode != null)
            mActionMode.invalidate();

        invalidateOptionsMenu();
    }

    @Override
    public void onBackPressed() {
        FragmentManager fm = getSupportFragmentManager();
        if (mMenuDrawer.isMenuVisible()) {
            super.onBackPressed();
        } else if (fm.getBackStackEntryCount() > 0) {
            fm.popBackStack();
            setupBaseLayout();
        } else {
            super.onBackPressed();
        }
    }

    @Override
    public void onMediaAdded(String mediaId) {
        if (WordPress.getCurrentBlog() == null || mediaId == null) {
            return;
        }
        String blogId = String.valueOf(WordPress.getCurrentBlog().getLocalTableBlogId());
        Cursor cursor = WordPress.wpDB.getMediaFile(blogId, mediaId);

        if (cursor == null || !cursor.moveToFirst()) {
            mMediaGridFragment.removeFromMultiSelect(mediaId);
            if (mMediaEditFragment != null && mMediaEditFragment.isVisible()
                    && mediaId.equals(mMediaEditFragment.getMediaId())) {
                if (mMediaEditFragment.isInLayout()) {
                    mMediaEditFragment.loadMedia(null);
                } else {
                    getSupportFragmentManager().popBackStack();
                }
            }
        } else {
            mMediaGridFragment.refreshMediaFromDB();
        }
        if (cursor != null) {
            cursor.close();
        }
    }

    @Override
    public void onRetryUpload(String mediaId) {
        mMediaAddFragment.addToQueue(mediaId);
    }

    @Override
    public boolean onCreateActionMode(ActionMode mode, Menu menu) {
        MenuInflater inflater = mode.getMenuInflater();
        inflater.inflate(R.menu.media_multiselect, menu);
        mMediaGridFragment.setPullToRefreshEnabled(false);
        return true;
    }

    @Override
    public boolean onPrepareActionMode(ActionMode mode, Menu menu) {
        if (mActionMode != null) {
            if (mMultiSelectCount == 1) {
                menu.findItem(R.id.media_multiselect_actionbar_post).setVisible(true);
                menu.findItem(R.id.media_multiselect_actionbar_gallery).setVisible(false);
            } else if (mMultiSelectCount > 1) {
                menu.findItem(R.id.media_multiselect_actionbar_post).setVisible(false);
                menu.findItem(R.id.media_multiselect_actionbar_gallery).setVisible(true);
            } else {
                menu.findItem(R.id.media_multiselect_actionbar_post).setVisible(false);
                menu.findItem(R.id.media_multiselect_actionbar_gallery).setVisible(false);
            }
        }
        return false;
    }

    @Override
    public boolean onActionItemClicked(ActionMode mode, MenuItem item) {
        int id = item.getItemId();
        switch (id) {
            case R.id.media_multiselect_actionbar_post:
                handleNewPost();
                return true;
            case R.id.media_multiselect_actionbar_gallery:
                handleMultiSelectPost();
                return true;
            case R.id.media_multiselect_actionbar_trash:
                handleMultiSelectDelete();
                return true;
        }
        return false;
    }

    @Override
    public void onDestroyActionMode(ActionMode mode) {
        mActionMode = null;
        mMediaGridFragment.setPullToRefreshEnabled(true);
        cancelMultiSelect();
    }

    private void cancelMultiSelect() {
        mMediaGridFragment.clearCheckedItems();
    }

    private void handleNewPost() {
        if (mMediaGridFragment == null)
            return;

        ArrayList<String> ids = mMediaGridFragment.getCheckedItems();

        Intent i = new Intent(this, EditPostActivity.class);
        i.setAction(EditPostContentFragment.NEW_MEDIA_POST);
        i.putExtra(EditPostContentFragment.NEW_MEDIA_POST_EXTRA, ids.get(0));
        startActivity(i);
    }

    private void handleMultiSelectDelete() {
        Builder builder = new AlertDialog.Builder(this)
                .setMessage(R.string.confirm_delete_multi_media)
                .setCancelable(true)
                .setPositiveButton(R.string.delete, new OnClickListener() {

                    @Override
                    public void onClick(DialogInterface dialog, int which) {
                        ArrayList<String> ids = mMediaGridFragment.getCheckedItems();
                        onDeleteMedia(ids);
                        mMediaGridFragment.refreshSpinnerAdapter();
                    }
                })
                .setNegativeButton(R.string.cancel, null);
        AlertDialog dialog = builder.create();
        dialog.show();
    }

    private void handleMultiSelectPost() {
        if (mMediaGridFragment == null)
            return;

        ArrayList<String> ids = mMediaGridFragment.getCheckedItems();

        Intent i = new Intent(this, EditPostActivity.class);
        i.setAction(EditPostContentFragment.NEW_MEDIA_GALLERY);
        i.putExtra(EditPostContentFragment.NEW_MEDIA_GALLERY_EXTRA_IDS, ids);
        startActivity(i);
    }
}<|MERGE_RESOLUTION|>--- conflicted
+++ resolved
@@ -9,7 +9,6 @@
 import android.graphics.drawable.ColorDrawable;
 import android.net.Uri;
 import android.os.Bundle;
-import android.os.Handler;
 import android.support.v4.app.Fragment;
 import android.support.v4.app.FragmentManager;
 import android.support.v4.app.FragmentTransaction;
@@ -32,12 +31,6 @@
 import com.actionbarsherlock.view.MenuItem.OnActionExpandListener;
 import com.actionbarsherlock.widget.SearchView;
 import com.actionbarsherlock.widget.SearchView.OnQueryTextListener;
-<<<<<<< HEAD
-=======
-import com.android.volley.RequestQueue;
-import com.android.volley.toolbox.ImageLoader;
-import com.android.volley.toolbox.Volley;
->>>>>>> 188e4b89
 
 import org.wordpress.android.Constants;
 import org.wordpress.android.R;
@@ -85,15 +78,8 @@
     private FeatureSet mFeatureSet;
     private ActionMode mActionMode;
 
-    private Handler mHandler;
     private int mMultiSelectCount;
     private String mQuery;
-<<<<<<< HEAD
-=======
-
-    public static ImageLoader imageLoader;
-    private RequestQueue mRequestQueue;
->>>>>>> 188e4b89
 
     @Override
     public void onCreate(Bundle savedInstanceState) {
@@ -104,13 +90,6 @@
             finish();
             return;
         }
-
-<<<<<<< HEAD
-=======
-        setupImageLoadingQueue();
-
->>>>>>> 188e4b89
-        mHandler = new Handler();
 
         setTitle(R.string.media);
 
@@ -329,27 +308,6 @@
 
         // check what features (e.g. video) the user has
         getFeatureSet();
-<<<<<<< HEAD
-=======
-        setupImageLoadingQueue();
-    }
-
-    private void setupImageLoadingQueue(){
-        if( mRequestQueue!=null ){
-            VolleyUtils.cancelAllRequests(mRequestQueue);
-        }
-
-        if (WordPress.getCurrentBlog() != null && VolleyUtils.isCustomHTTPClientStackNeeded(WordPress.getCurrentBlog())) {
-            // Volley networking setup
-            mRequestQueue = Volley.newRequestQueue(this, VolleyUtils.getHTTPClientStack(this, WordPress.getCurrentBlog()));
-            imageLoader = new ImageLoader(mRequestQueue, WordPress.getBitmapCache());
-            // http://stackoverflow.com/a/17035814
-            imageLoader.setBatchedResponseDelay(0);
-        } else {
-            mRequestQueue = null;
-            imageLoader = WordPress.imageLoader;
-        }
->>>>>>> 188e4b89
     }
 
     @Override
