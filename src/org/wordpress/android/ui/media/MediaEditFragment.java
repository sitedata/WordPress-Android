package org.wordpress.android.ui.media;

import android.app.Activity;
import android.content.Context;
import android.database.Cursor;
import android.graphics.Bitmap;
import android.os.Bundle;
import android.support.v4.app.Fragment;
import android.view.LayoutInflater;
import android.view.View;
import android.view.View.OnClickListener;
import android.view.ViewGroup;
import android.view.ViewGroup.LayoutParams;
import android.view.inputmethod.InputMethodManager;
import android.widget.Button;
import android.widget.EditText;
import android.widget.FrameLayout;
import android.widget.ImageView;
import android.widget.ScrollView;
import android.widget.Toast;

import com.actionbarsherlock.app.SherlockFragment;
import com.actionbarsherlock.view.Menu;
import com.actionbarsherlock.view.MenuInflater;
import com.actionbarsherlock.view.MenuItem;
import com.android.volley.toolbox.NetworkImageView;

import org.wordpress.android.R;
import org.wordpress.android.WordPress;
import org.wordpress.android.models.Blog;
import org.wordpress.android.util.ImageHelper.BitmapWorkerCallback;
import org.wordpress.android.util.ImageHelper.BitmapWorkerTask;
import org.xmlrpc.android.ApiHelper;

import java.util.ArrayList;
import java.util.List;

/**
 * A fragment for editing media on the Media tab
 */
public class MediaEditFragment extends SherlockFragment {

    private static final String ARGS_MEDIA_ID = "media_id";
    public static final String TAG = "MediaEditFragment"; // also appears in the layouts, from the strings.xml

    private NetworkImageView mNetworkImageView;
    private ImageView mLocalImageView;
    private EditText mTitleView;
    private EditText mCaptionView;
    private EditText mDescriptionView;
    private Button mSaveButton;

    private MediaEditFragmentCallback mCallback;

    private boolean mIsMediaUpdating = false;

    private String mMediaId;
    private ScrollView mScrollView;
    private View mLinearLayout;

    public interface MediaEditFragmentCallback {
        public void onResume(Fragment fragment);
        public void onPause(Fragment fragment);
        public void onSavedEdit(String mediaId, boolean result);
    }

    public static MediaEditFragment newInstance(String mediaId) {
        MediaEditFragment fragment = new MediaEditFragment();

        Bundle args = new Bundle();
        args.putString(ARGS_MEDIA_ID, mediaId);
        fragment.setArguments(args);

        return fragment;
    }

    @Override
    public void onCreate(Bundle savedInstanceState) {
        super.onCreate(savedInstanceState);
        setHasOptionsMenu(true);

        // retain this fragment across configuration changes
        setRetainInstance(true);
    }

    @Override
    public void onAttach(Activity activity) {
        super.onAttach(activity);

        try {
            mCallback = (MediaEditFragmentCallback) activity;
        } catch (ClassCastException e) {
            throw new ClassCastException(activity.toString() + " must implement " + MediaEditFragmentCallback.class.getSimpleName());
        }
    }


    @Override
    public void onDetach() {
        super.onDetach();
        // set callback to null so we don't accidentally leak the activity instance
        mCallback = null;
    }

    private boolean hasCallback() {
        return (mCallback != null);
    }

    @Override
    public void onResume() {
        super.onResume();
        if (hasCallback())
            mCallback.onResume(this);
    }

    @Override
    public void onPause() {
        super.onPause();
        if (hasCallback())
            mCallback.onPause(this);
    }

    public String getMediaId() {
        if (mMediaId != null) {
            return mMediaId;
        } else if (getArguments() != null) {
            mMediaId = getArguments().getString(ARGS_MEDIA_ID);
            return mMediaId;
        } else {
            return null;
        }
    }

    @Override
    public View onCreateView(LayoutInflater inflater, ViewGroup container, Bundle savedInstanceState) {

        mScrollView = (ScrollView) inflater.inflate(R.layout.media_edit_fragment, container, false);

        mLinearLayout = mScrollView.findViewById(R.id.media_edit_linear_layout);
        mTitleView = (EditText) mScrollView.findViewById(R.id.media_edit_fragment_title);
        mCaptionView = (EditText) mScrollView.findViewById(R.id.media_edit_fragment_caption);
        mDescriptionView = (EditText) mScrollView.findViewById(R.id.media_edit_fragment_description);
        mLocalImageView = (ImageView) mScrollView.findViewById(R.id.media_edit_fragment_image_local);
        mNetworkImageView = (NetworkImageView) mScrollView.findViewById(R.id.media_edit_fragment_image_network);
        mSaveButton = (Button) mScrollView.findViewById(R.id.media_edit_save_button);
        mSaveButton.setOnClickListener(new OnClickListener() {

            @Override
            public void onClick(View v) {
                editMedia();
            }
        });

        disableEditingOnOldVersion();

        loadMedia(getMediaId());

        return mScrollView;
    }

    private void disableEditingOnOldVersion() {

        if( MediaUtils.isWordPressVersionWithMediaEditingCapabilities() )
            return;

        mSaveButton.setEnabled(false);
        mTitleView.setEnabled(false);
        mCaptionView.setEnabled(false);
        mDescriptionView.setEnabled(false);
    }

    @Override
    public void onSaveInstanceState(Bundle outState) {
        super.onSaveInstanceState(outState);
     }

    public void loadMedia(String mediaId) {
        mMediaId = mediaId;
        Blog blog = WordPress.getCurrentBlog();

        if (blog != null && getActivity() != null) {
            String blogId = String.valueOf(blog.getLocalTableBlogId());

            if (mMediaId != null) {
                Cursor cursor = WordPress.wpDB.getMediaFile(blogId, mMediaId);
                refreshViews(cursor);
                cursor.close();
            } else {
                refreshViews(null);
            }

        }
    }

    void hideKeyboard() {
        if (getActivity() != null) {
            InputMethodManager inputManager = (InputMethodManager) getActivity().getSystemService(Context.INPUT_METHOD_SERVICE);
            inputManager.hideSoftInputFromWindow(getActivity().getCurrentFocus().getWindowToken(),InputMethodManager.HIDE_NOT_ALWAYS);
        }
    }

<<<<<<< HEAD
    public void editMedia() {
=======
    void editMedia() {
>>>>>>> 56960840
        hideKeyboard();

        final String mediaId = this.getMediaId();
        final String title = mTitleView.getText().toString();
        final String description = mDescriptionView.getText().toString();
        final Blog currentBlog = WordPress.getCurrentBlog();
        final String caption = mCaptionView.getText().toString();

        ApiHelper.EditMediaItemTask task = new ApiHelper.EditMediaItemTask(mediaId, title,
                description, caption,
                new ApiHelper.GenericCallback() {
                    @Override
                    public void onSuccess() {
                        String blogId = String.valueOf(currentBlog.getLocalTableBlogId());
                        WordPress.wpDB.updateMediaFile(blogId, mediaId, title, description,
                                caption);
                        if (getActivity() != null) {
                            Toast.makeText(getActivity(), R.string.media_edit_success, Toast.LENGTH_LONG).show();
                        }
                        setMediaUpdating(false);
                        if (hasCallback()) {
                            mCallback.onSavedEdit(mediaId, true);
                        }
                    }

                    @Override
                    public void onFailure(ApiHelper.ErrorType errorType, String errorMessage, Throwable throwable) {
                        if (getActivity() != null) {
                            Toast.makeText(getActivity(), R.string.media_edit_failure,
                                    Toast.LENGTH_LONG).show();
                        }
                        setMediaUpdating(false);
                        getSherlockActivity().invalidateOptionsMenu();
                        if (hasCallback()) {
                            mCallback.onSavedEdit(mediaId, false);
                        }
                    }
                });

        List<Object> apiArgs = new ArrayList<Object>();
        apiArgs.add(currentBlog);

        if (!isMediaUpdating()) {
            setMediaUpdating(true);
            task.execute(apiArgs);
        }

    }

    private void setMediaUpdating(boolean isUpdating) {
        mIsMediaUpdating = isUpdating;
        mSaveButton.setEnabled(!isUpdating);

        if (isUpdating) {
            mSaveButton.setText("Saving..");
        } else {
            mSaveButton.setText(R.string.save);
        }
    }

    private boolean isMediaUpdating() {
        return mIsMediaUpdating;
    }

    private void refreshViews(Cursor cursor) {
        if (cursor == null || !cursor.moveToFirst() || cursor.getCount() == 0) {
            mLinearLayout.setVisibility(View.GONE);
            return;
        }

        mLinearLayout.setVisibility(View.VISIBLE);

        mScrollView.scrollTo(0, 0);

        String state = cursor.getString(cursor.getColumnIndex("uploadState"));
        boolean isLocal = MediaUtils.isLocalFile(state);
        if (isLocal) {
            mNetworkImageView.setVisibility(View.GONE);
            mLocalImageView.setVisibility(View.VISIBLE);
        } else {
            mNetworkImageView.setVisibility(View.VISIBLE);
            mLocalImageView.setVisibility(View.GONE);
        }

        // user can't edit local files
        mSaveButton.setEnabled(!isLocal);
        mTitleView.setEnabled(!isLocal);
        mCaptionView.setEnabled(!isLocal);
        mDescriptionView.setEnabled(!isLocal);

        mMediaId = cursor.getString(cursor.getColumnIndex("mediaId"));
        mTitleView.setText(cursor.getString(cursor.getColumnIndex("title")));
        mTitleView.requestFocus();
        mTitleView.setSelection(mTitleView.getText().length());
        mCaptionView.setText(cursor.getString(cursor.getColumnIndex("caption")));
        mDescriptionView.setText(cursor.getString(cursor.getColumnIndex("description")));

<<<<<<< HEAD
        String imageUri = null;
        if (isLocal)
            imageUri = cursor.getString(cursor.getColumnIndex("filePath"));
        else
=======
        final String imageUri;
        if (isLocal) {
            imageUri = cursor.getString(cursor.getColumnIndex("filePath"));
        } else {
>>>>>>> 56960840
            imageUri = cursor.getString(cursor.getColumnIndex("fileURL"));
        }
        if (MediaUtils.isValidImage(imageUri)) {

            int width = cursor.getInt(cursor.getColumnIndex("width"));
            int height = cursor.getInt(cursor.getColumnIndex("height"));

            // differentiating between tablet and phone
            float screenWidth;
            if (this.isInLayout()) {
                screenWidth = mLinearLayout.getMeasuredWidth();
            } else {
                screenWidth = getActivity().getResources().getDisplayMetrics().widthPixels;
            }
            float screenHeight = getActivity().getResources().getDisplayMetrics().heightPixels;


            if (width > screenWidth) {
                height = (int) (height / (width / screenWidth));
            } else if (height > screenHeight) {
                width = (int) (width / (height / screenHeight));
            }

            if (isLocal) {
                loadLocalImage(mLocalImageView, imageUri, width, height);
                mLocalImageView.setLayoutParams(new FrameLayout.LayoutParams(LayoutParams.MATCH_PARENT, height));
            } else {
                mNetworkImageView.setImageUrl(imageUri + "?w=" + screenWidth, WordPress.imageLoader);
                mNetworkImageView.setLayoutParams(new FrameLayout.LayoutParams(LayoutParams.MATCH_PARENT, height));
            }

        } else {
            mNetworkImageView.setVisibility(View.GONE);
            mLocalImageView.setVisibility(View.GONE);
        }

        disableEditingOnOldVersion();
    }

    @Override
    public void onCreateOptionsMenu(Menu menu, MenuInflater inflater) {
        if (!isInLayout()) {
            inflater.inflate(R.menu.media_edit, menu);
        }
    }

    @Override
    public void onPrepareOptionsMenu(Menu menu) {
        if (!isInLayout()) {
            menu.findItem(R.id.menu_new_media).setVisible(false);
            menu.findItem(R.id.menu_search).setVisible(false);

            if (!MediaUtils.isWordPressVersionWithMediaEditingCapabilities())
                menu.findItem(R.id.menu_save_media).setVisible(false);
        }
    }

    @Override
    public boolean onOptionsItemSelected(MenuItem item) {
        int itemId = item.getItemId();
        if (itemId == R.id.menu_save_media) {
            item.setActionView(R.layout.progressbar);
            editMedia();

        }
        return super.onOptionsItemSelected(item);
    }

    private synchronized void loadLocalImage(ImageView imageView, String filePath, int width, int height) {

        if (MediaUtils.isValidImage(filePath)) {
            imageView.setTag(filePath);

            Bitmap bitmap = WordPress.getBitmapCache().get(filePath);
            if (bitmap != null) {
                imageView.setImageBitmap(bitmap);
            } else {
                BitmapWorkerTask task = new BitmapWorkerTask(imageView, width, height, new BitmapWorkerCallback() {

                    @Override
                    public void onBitmapReady(String path, ImageView imageView, Bitmap bitmap) {
                        imageView.setImageBitmap(bitmap);
                        WordPress.getBitmapCache().put(path, bitmap);
                    }
                });
                task.execute(filePath);
            }
        }
    }
}<|MERGE_RESOLUTION|>--- conflicted
+++ resolved
@@ -199,11 +199,7 @@
         }
     }
 
-<<<<<<< HEAD
-    public void editMedia() {
-=======
     void editMedia() {
->>>>>>> 56960840
         hideKeyboard();
 
         final String mediaId = this.getMediaId();
@@ -301,17 +297,10 @@
         mCaptionView.setText(cursor.getString(cursor.getColumnIndex("caption")));
         mDescriptionView.setText(cursor.getString(cursor.getColumnIndex("description")));
 
-<<<<<<< HEAD
-        String imageUri = null;
-        if (isLocal)
-            imageUri = cursor.getString(cursor.getColumnIndex("filePath"));
-        else
-=======
         final String imageUri;
         if (isLocal) {
             imageUri = cursor.getString(cursor.getColumnIndex("filePath"));
         } else {
->>>>>>> 56960840
             imageUri = cursor.getString(cursor.getColumnIndex("fileURL"));
         }
         if (MediaUtils.isValidImage(imageUri)) {
