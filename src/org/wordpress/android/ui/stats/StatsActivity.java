package org.wordpress.android.ui.stats;

import android.app.AlertDialog;
import android.app.Dialog;
import android.content.BroadcastReceiver;
import android.content.Context;
import android.content.DialogInterface;
import android.content.Intent;
import android.content.IntentFilter;
import android.content.SharedPreferences;
import android.graphics.Point;
import android.net.Uri;
import android.os.Bundle;
import android.preference.PreferenceManager;
import android.support.v4.app.FragmentManager;
import android.support.v4.app.FragmentTransaction;
import android.support.v4.content.LocalBroadcastManager;
import android.view.Display;
import android.widget.FrameLayout;
import android.widget.LinearLayout;
import android.widget.Toast;

import com.actionbarsherlock.view.Menu;
import com.actionbarsherlock.view.MenuInflater;
import com.actionbarsherlock.view.MenuItem;
import com.android.volley.VolleyError;

import org.json.JSONException;
import org.json.JSONObject;
import org.wordpress.android.R;
import org.wordpress.android.WordPress;
import org.wordpress.android.WordPressDB;
import org.wordpress.android.models.Blog;
import org.wordpress.android.ui.AuthenticatedWebViewActivity;
import org.wordpress.android.ui.WPActionBarActivity;
import org.wordpress.android.util.AppLog;
import org.wordpress.android.util.AppLog.T;
import org.wordpress.android.util.StatsRestHelper;
import org.wordpress.android.util.ToastUtils;
import org.wordpress.android.util.Utils;
import org.xmlrpc.android.ApiHelper;
import org.xmlrpc.android.XMLRPCCallback;
import org.xmlrpc.android.XMLRPCClientInterface;
import org.xmlrpc.android.XMLRPCException;
import org.xmlrpc.android.XMLRPCFactory;

import java.lang.ref.WeakReference;
import java.util.HashMap;
import java.util.Map;

/**
 * The native stats activity, accessible via the menu drawer.
 * <p>
 * By pressing a spinner on the action bar, the user can select which stats view they wish to see.
 * </p>
 */
public class StatsActivity extends WPActionBarActivity {
    // Max number of rows to show in a stats fragment
    public static final int STATS_GROUP_MAX_ITEMS = 10;

    private static final String SAVED_NAV_POSITION = "SAVED_NAV_POSITION";
    private static final String SAVED_WP_LOGIN_STATE = "SAVED_WP_LOGIN_STATE";
    private static final int REQUEST_JETPACK = 7000;
    public static final String ARG_NO_MENU_DRAWER = "no_menu_drawer";

    private Dialog mSignInDialog;
    private int mNavPosition = 0;

    private MenuItem mRefreshMenuItem;
    private int mResultCode = -1;
    private boolean mIsRestoredFromState = false;
    private boolean mIsInFront;
    private boolean mNoMenuDrawer = false;

    // Used for tablet UI
    private static final int TABLET_720DP = 720;
    private static final int TABLET_600DP = 600;
    private LinearLayout mFragmentContainer;
    private LinearLayout mColumnLeft;
    private LinearLayout mColumnRight;

    @Override
    public void onCreate(Bundle savedInstanceState) {
        super.onCreate(savedInstanceState);

        if (WordPress.wpDB == null) {
            Toast.makeText(this, R.string.fatal_db_error, Toast.LENGTH_LONG).show();
            finish();
            return;
        }

        mNoMenuDrawer = getIntent().getBooleanExtra(ARG_NO_MENU_DRAWER, false);
        if (mNoMenuDrawer) {
            setContentView(R.layout.stats_activity);
            getSupportActionBar().setDisplayHomeAsUpEnabled(true);
        } else {
            createMenuDrawer(R.layout.stats_activity);
        }

        mFragmentContainer = (LinearLayout) findViewById(R.id.stats_fragment_container);
        mColumnLeft = (LinearLayout) findViewById(R.id.stats_tablet_col_left);
        mColumnRight = (LinearLayout) findViewById(R.id.stats_tablet_col_right);

        loadStatsFragments();
        setTitle(R.string.stats);

    }

    @Override
    protected void onResume() {
        super.onResume();
        mIsInFront = true;

        LocalBroadcastManager lbm = LocalBroadcastManager.getInstance(this);
        lbm.registerReceiver(mReceiver, new IntentFilter(StatsRestHelper.REFRESH_VIEW_TYPE));

        // for self-hosted sites; launch the user into an activity where they can provide their credentials
        if (WordPress.getCurrentBlog() != null && !WordPress.getCurrentBlog().isDotcomFlag() &&
                !WordPress.getCurrentBlog().hasValidJetpackCredentials() && mResultCode != RESULT_CANCELED) {
            if (WordPress.hasValidWPComCredentials(this)) {
                // Let's try the global wpcom credentials them first
                SharedPreferences settings = PreferenceManager.getDefaultSharedPreferences(this);
                String username = settings.getString(WordPress.WPCOM_USERNAME_PREFERENCE, null);
                String password = WordPressDB.decryptPassword(settings.getString(WordPress.WPCOM_PASSWORD_PREFERENCE, null));
                WordPress.getCurrentBlog().setDotcom_username(username);
                WordPress.getCurrentBlog().setDotcom_password(password);
                WordPress.wpDB.saveBlog(WordPress.getCurrentBlog());
                refreshStats();
            } else {
                startWPComLoginActivity();
            }
            return;
        }

        if (!mIsRestoredFromState)
            refreshStats();
    }

    @Override
    protected void onPause() {
        super.onPause();

        mIsInFront = false;
        LocalBroadcastManager lbm = LocalBroadcastManager.getInstance(this);
        lbm.unregisterReceiver(mReceiver);

        stopAnimatingRefreshButton(mRefreshMenuItem);
    }

    private void restoreState(Bundle savedInstanceState) {
        if (savedInstanceState == null)
            return;

        mNavPosition = savedInstanceState.getInt(SAVED_NAV_POSITION);
        mResultCode = savedInstanceState.getInt(SAVED_WP_LOGIN_STATE);
        mIsRestoredFromState = true;
    }

    @Override
    protected void onSaveInstanceState(Bundle outState) {
        super.onSaveInstanceState(outState);

        outState.putInt(SAVED_NAV_POSITION, mNavPosition);
        outState.putInt(SAVED_WP_LOGIN_STATE, mResultCode);
    }

    private void startWPComLoginActivity() {
        mResultCode = RESULT_CANCELED;
        Intent loginIntent = new Intent(this, WPComLoginActivity.class);
        loginIntent.putExtra(WPComLoginActivity.JETPACK_AUTH_REQUEST, true);
        startActivityForResult(loginIntent, WPComLoginActivity.REQUEST_CODE);
    }

    @Override
    protected void onActivityResult(int requestCode, int resultCode, Intent data) {
        super.onActivityResult(requestCode, resultCode, data);
        if (requestCode == WPComLoginActivity.REQUEST_CODE) {

            mResultCode = resultCode;
            if (resultCode == RESULT_OK && !WordPress.getCurrentBlog().isDotcomFlag()) {
                if (getBlogId() == null) {
                    final Blog currentBlog = WordPress.getCurrentBlog();
                    // Attempt to get the Jetpack blog ID
<<<<<<< HEAD
                    XMLRPCClientInterface xmlrpcClient = XMLRPCFactory.instantiate(currentBlog.getUri(), "", "");

                    Map<String, String> args = new HashMap<String, String>();
                    args.put("jetpack_client_id", "jetpack_client_id");
=======
                    XMLRPCClient xmlrpcClient = new XMLRPCClient(currentBlog.getUrl(), "", "");
                    Map<String, String> args = ApiHelper.blogOptionsXMLRPCParameters;
>>>>>>> 04292dec
                    Object[] params = {
                            currentBlog.getRemoteBlogId(), currentBlog.getUsername(), currentBlog.getPassword(), args
                    };
                    xmlrpcClient.callAsync(new XMLRPCCallback() {
                        @Override
                        public void onSuccess(long id, Object result) {
                            if (result != null && ( result instanceof HashMap )) {
                                Map<?, ?> blogOptions = (HashMap<?, ?>) result;
<<<<<<< HEAD
                                if ( blogOptions.containsKey("jetpack_client_id") ) {
                                    String apiBlogId = ((HashMap<?, ?>)blogOptions.get("jetpack_client_id")).get("value").toString();
                                    if (apiBlogId != null && (currentBlog.getApi_blogid() == null || !currentBlog.getApi_blogid().equals(apiBlogId))) {
                                        currentBlog.setApi_blogid(apiBlogId);
                                        WordPress.wpDB.saveBlog(currentBlog);
                                        if (!isFinishing())
                                            refreshStats();
                                    }
                                }
=======
                                ApiHelper.updateBlogOptions(currentBlog, blogOptions);
                                if (!isFinishing())
                                    refreshStats();
>>>>>>> 04292dec
                            }
                        }
                        @Override
                        public void onFailure(long id, XMLRPCException error) {
                            AppLog.e(T.STATS, "Cannot load blog options (wp.getOptions failed and no jetpack_client_id is then available", error);
                        }
                    }, "wp.getOptions", params);
                }
            refreshStats();
            }
        }
    }

    private void loadStatsFragments() {

        FragmentManager fm = getSupportFragmentManager();
        FragmentTransaction ft = fm.beginTransaction();

        StatsAbsViewFragment fragment;

        // TODO: lines commented out are awaiting stats apis

        if (fm.findFragmentByTag(StatsVisitorsAndViewsFragment.TAG) == null) {
            fragment = StatsAbsViewFragment.newInstance(StatsViewType.VISITORS_AND_VIEWS);
            ft.replace(R.id.stats_visitors_and_views_container, fragment, StatsVisitorsAndViewsFragment.TAG);
        }

        if (fm.findFragmentByTag(StatsClicksFragment.TAG) == null) {
            fragment = StatsAbsViewFragment.newInstance(StatsViewType.CLICKS);
            ft.replace(R.id.stats_clicks_container, fragment, StatsClicksFragment.TAG);
        }

//        if (fm.findFragmentByTag(StatsCommentsFragment.TAG) == null) {
//            fragment = StatsAbsViewFragment.newInstance(StatsViewType.COMMENTS);
//            ft.replace(R.id.stats_comments_container, fragment, StatsCommentsFragment.TAG);
//        }

        if (fm.findFragmentByTag(StatsGeoviewsFragment.TAG) == null) {
            fragment = StatsAbsViewFragment.newInstance(StatsViewType.VIEWS_BY_COUNTRY);
            ft.replace(R.id.stats_geoviews_container, fragment, StatsGeoviewsFragment.TAG);
        }

        if (fm.findFragmentByTag(StatsSearchEngineTermsFragment.TAG) == null) {
            fragment = StatsAbsViewFragment.newInstance(StatsViewType.SEARCH_ENGINE_TERMS);
            ft.replace(R.id.stats_searchengine_container, fragment, StatsSearchEngineTermsFragment.TAG);
        }

//        if (fm.findFragmentByTag(StatsTagsAndCategoriesFragment.TAG) == null) {
//            fragment = StatsAbsViewFragment.newInstance(StatsViewType.TAGS_AND_CATEGORIES);
//            ft.replace(R.id.stats_tags_and_categories_container, fragment, StatsTagsAndCategoriesFragment.TAG);
//        }

//        if (fm.findFragmentByTag(StatsTopAuthorsFragment.TAG) == null) {
//            fragment = StatsAbsViewFragment.newInstance(StatsViewType.TOP_AUTHORS);
//            ft.replace(R.id.stats_top_authors_container, fragment, StatsTopAuthorsFragment.TAG);
//        }

        if (fm.findFragmentByTag(StatsTotalsFollowersAndSharesFragment.TAG) == null) {
            fragment = StatsAbsViewFragment.newInstance(StatsViewType.TOTALS_FOLLOWERS_AND_SHARES);
            ft.replace(R.id.stats_totals_followers_shares_container, fragment, StatsTotalsFollowersAndSharesFragment.TAG);
        }

        if (fm.findFragmentByTag(StatsTopPostsAndPagesFragment.TAG) == null) {
            fragment = StatsAbsViewFragment.newInstance(StatsViewType.TOP_POSTS_AND_PAGES);
            ft.replace(R.id.stats_top_posts_container, fragment, StatsTopPostsAndPagesFragment.TAG);
        }

//        if (fm.findFragmentByTag(StatsVideoFragment.TAG) == null) {
//            fragment = StatsAbsViewFragment.newInstance(StatsViewType.VIDEO_PLAYS);
//            ft.replace(R.id.stats_video_container, fragment, StatsVideoFragment.TAG);
//        }

        if (fm.findFragmentByTag(StatsReferrersFragment.TAG) == null) {
            fragment = StatsReferrersFragment.newInstance(StatsViewType.REFERRERS);
            ft.replace(R.id.stats_referrers_container, fragment, StatsReferrersFragment.TAG);
        }

        ft.commit();

        // split layout into two for 720DP tablets and 600DP tablets in landscape
        if (Utils.getSmallestWidthDP() >= TABLET_720DP || (Utils.getSmallestWidthDP() == TABLET_600DP && isInLandscape()))
            loadSplitLayout();

    }

    private boolean isInLandscape() {
        if (android.os.Build.VERSION.SDK_INT >= 13) {
            Display display = getWindowManager().getDefaultDisplay();
            Point point = new Point();
            display.getSize(point);
            if (point.y < point.x) {
                return true;
            } else {
                return false;
            }
        } else {
            return false;
        }
    }

    private void loadSplitLayout() {
        FrameLayout frameView;

        // TODO: lines commented out are awaiting stats apis

        frameView = (FrameLayout) findViewById(R.id.stats_geoviews_container);
        mFragmentContainer.removeView(frameView);
        mColumnLeft.addView(frameView);

        frameView = (FrameLayout) findViewById(R.id.stats_totals_followers_shares_container);
        mFragmentContainer.removeView(frameView);
        mColumnLeft.addView(frameView);

        frameView = (FrameLayout) findViewById(R.id.stats_referrers_container);
        mFragmentContainer.removeView(frameView);
        mColumnLeft.addView(frameView);

//        frameView = (FrameLayout) findViewById(R.id.stats_top_authors_container);
//        mFragmentContainer.removeView(frameView);
//        mColumnLeft.addView(frameView);

//        frameView = (FrameLayout) findViewById(R.id.stats_video_container);
//        mFragmentContainer.removeView(frameView);
//        mColumnLeft.addView(frameView);

        frameView = (FrameLayout) findViewById(R.id.stats_top_posts_container);
        mFragmentContainer.removeView(frameView);
        mColumnRight.addView(frameView);

//        frameView = (FrameLayout) findViewById(R.id.stats_comments_container);
//        mFragmentContainer.removeView(frameView);
//        mColumnRight.addView(frameView);

        frameView = (FrameLayout) findViewById(R.id.stats_clicks_container);
        mFragmentContainer.removeView(frameView);
        mColumnRight.addView(frameView);

//        frameView = (FrameLayout) findViewById(R.id.stats_tags_and_categories_container);
//        mFragmentContainer.removeView(frameView);
//        mColumnRight.addView(frameView);

        frameView = (FrameLayout) findViewById(R.id.stats_searchengine_container);
        mFragmentContainer.removeView(frameView);
        mColumnRight.addView(frameView);

    }

    private class VerifyJetpackSettingsCallback implements ApiHelper.GenericCallback {
        private final WeakReference<StatsActivity> statsActivityWeakRef;

        public VerifyJetpackSettingsCallback(StatsActivity refActivity) {
            this.statsActivityWeakRef = new WeakReference<StatsActivity>(refActivity);
        }

        @Override
        public void onSuccess() {
            if (statsActivityWeakRef.get() == null || statsActivityWeakRef.get().isFinishing()
                    || statsActivityWeakRef.get().mIsInFront == false) {
                return;
            }

            if (getBlogId() == null) {
                // Blog has not returned a jetpack_client_id
                AlertDialog.Builder builder = new AlertDialog.Builder(this.statsActivityWeakRef.get());
                if (WordPress.getCurrentBlog().isAdmin()) {
                    builder.setMessage(getString(R.string.jetpack_message))
                    .setTitle(getString(R.string.jetpack_not_found));
                    builder.setPositiveButton(R.string.yes, new DialogInterface.OnClickListener() {
                        public void onClick(DialogInterface dialog, int id) {
                            Intent jetpackIntent = new Intent(VerifyJetpackSettingsCallback.this.statsActivityWeakRef.get(), AuthenticatedWebViewActivity.class);
                            jetpackIntent.putExtra(AuthenticatedWebViewActivity.LOAD_AUTHENTICATED_URL, WordPress.getCurrentBlog().getAdminUrl()
                                    + "plugin-install.php?tab=search&s=jetpack+by+wordpress.com&plugin-search-input=Search+Plugins");
                            startActivityForResult(jetpackIntent, REQUEST_JETPACK);
                        }
                    });
                    builder.setNegativeButton(R.string.no, new DialogInterface.OnClickListener() {
                        public void onClick(DialogInterface dialog, int id) {
                            // User cancelled the dialog
                        }
                    });
                } else {
                    builder.setMessage(getString(R.string.jetpack_message_not_admin))
                    .setTitle(getString(R.string.jetpack_not_found));
                    builder.setPositiveButton(R.string.yes, null);
                }
                builder.create().show();
            }
        }

        @Override
        public void onFailure(ApiHelper.ErrorType errorType, String errorMessage, Throwable throwable) {
        }
    }

    @Override
    public boolean onCreateOptionsMenu(Menu menu) {
        super.onCreateOptionsMenu(menu);
        MenuInflater inflater = getSupportMenuInflater();
        inflater.inflate(R.menu.stats, menu);
        mRefreshMenuItem = menu.findItem(R.id.menu_refresh);
        return true;
    }

    @Override
    public boolean onOptionsItemSelected(MenuItem item) {
        if (item.getItemId() == R.id.menu_refresh) {
            refreshStats();
            return true;
        } else if (item.getItemId() == R.id.menu_view_stats_full_site) {
            startActivity(new Intent(Intent.ACTION_VIEW, Uri.parse("http://wordpress.com/my-stats")));
            return true;
        } else if (mNoMenuDrawer && item.getItemId() == android.R.id.home) {
            onBackPressed();
            return true;
        }
        return super.onOptionsItemSelected(item);
    }

    @Override
    public void onBlogChanged() {
        super.onBlogChanged();

        FragmentManager fm = getSupportFragmentManager();
        FragmentTransaction ft = fm.beginTransaction();

        StatsAbsViewFragment fragment;

        fragment = StatsAbsViewFragment.newInstance(StatsViewType.VISITORS_AND_VIEWS);
        ft.replace(R.id.stats_visitors_and_views_container, fragment, StatsVisitorsAndViewsFragment.TAG);

        fragment = StatsAbsViewFragment.newInstance(StatsViewType.TOP_POSTS_AND_PAGES);
        ft.replace(R.id.stats_top_posts_container, fragment, StatsTopPostsAndPagesFragment.TAG);

        fragment = StatsAbsViewFragment.newInstance(StatsViewType.VIEWS_BY_COUNTRY);
        ft.replace(R.id.stats_geoviews_container, fragment, StatsGeoviewsFragment.TAG);

        fragment = StatsAbsViewFragment.newInstance(StatsViewType.CLICKS);
        ft.replace(R.id.stats_clicks_container, fragment, StatsClicksFragment.TAG);

        fragment = StatsAbsViewFragment.newInstance(StatsViewType.SEARCH_ENGINE_TERMS);
        ft.replace(R.id.stats_searchengine_container, fragment, StatsSearchEngineTermsFragment.TAG);

        fragment = StatsAbsViewFragment.newInstance(StatsViewType.TOTALS_FOLLOWERS_AND_SHARES);
        ft.replace(R.id.stats_totals_followers_shares_container, fragment, StatsTotalsFollowersAndSharesFragment.TAG);

        fragment = StatsReferrersFragment.newInstance(StatsViewType.REFERRERS);
        ft.replace(R.id.stats_referrers_container, fragment, StatsReferrersFragment.TAG);

        ft.commit();

        refreshStats();
    }

    public boolean dotComCredentialsMatch() {
        SharedPreferences settings = PreferenceManager.getDefaultSharedPreferences(this);
        String username = settings.getString(WordPress.WPCOM_USERNAME_PREFERENCE, "");
        return username.equals(WordPress.getCurrentBlog().getUsername());
    }

    private void refreshStats() {
        if (WordPress.getCurrentBlog() == null)
            return;

        String blogId;

        if (WordPress.getCurrentBlog().isDotcomFlag() && dotComCredentialsMatch())
            blogId = String.valueOf(WordPress.getCurrentBlog().getRemoteBlogId());
        else {
            blogId = getBlogId();
            if (blogId == null) {
                //Refresh Jetpack Settings
                new ApiHelper.RefreshBlogContentTask(this, WordPress.getCurrentBlog(),
                        new VerifyJetpackSettingsCallback(StatsActivity.this)).execute(false);
                return;
            }
        }

        StatsRestHelper.getStatsSummary(blogId, new StatsRestHelper.StatsSummaryInterface() {
            @Override
            public void onSuccess() {
            }

            @Override
            public void onFailure(VolleyError error) {
                if (mSignInDialog != null && mSignInDialog.isShowing()) {
                    return;
                }

                if (!isFinishing() && error.networkResponse != null && error.networkResponse.statusCode == 403) {
                    // This site has the wrong WP.com credentials
                    AlertDialog.Builder builder = new AlertDialog.Builder(StatsActivity.this);
                    builder.setTitle(getString(R.string.jetpack_stats_unauthorized))
                            .setMessage(getString(R.string.jetpack_stats_switch_user));
                    builder.setPositiveButton(R.string.yes, new DialogInterface.OnClickListener() {
                        public void onClick(DialogInterface dialog, int id) {
                        startWPComLoginActivity();
                        }
                    });
                    builder.setNegativeButton(R.string.no, new DialogInterface.OnClickListener() {
                        public void onClick(DialogInterface dialog, int id) {
                            // User cancelled the dialog
                        }
                    });
                    mSignInDialog = builder.create();
                    mSignInDialog.show();
                    return ;
                }
                if (!isFinishing()) {
                    ToastUtils.showToast(getBaseContext(),R.string.error_refresh_stats,
                            ToastUtils.Duration.LONG);
                }
            }
        });

        StatsRestHelper.getStats(StatsViewType.CLICKS, blogId);
//      StatsRestHelper.getStats(StatsViewType.COMMENTS, blogId);
        StatsRestHelper.getStats(StatsViewType.REFERRERS, blogId);
        StatsRestHelper.getStats(StatsViewType.SEARCH_ENGINE_TERMS, blogId);
//      StatsRestHelper.getStats(StatsViewType.TAGS_AND_CATEGORIES, blogId);
        // data for total followers and shares will already be fetched
//      StatsRestHelper.getStats(StatsViewType.TOP_AUTHORS, blogId);
        StatsRestHelper.getStats(StatsViewType.TOP_POSTS_AND_PAGES, blogId);
//      StatsRestHelper.getStats(StatsViewType.VIDEO_PLAYS, blogId);
        StatsRestHelper.getStats(StatsViewType.VIEWS_BY_COUNTRY, blogId);
        StatsRestHelper.getStats(StatsViewType.VISITORS_AND_VIEWS, blogId);
    }

    public String getBlogId() {
        // for dotcom blogs that were added manually
        if (WordPress.getCurrentBlog().isDotcomFlag() && !dotComCredentialsMatch())
            return String.valueOf(WordPress.getCurrentBlog().getRemoteBlogId());

        // for self-hosted blogs
        try {
            Blog currentBlog = WordPress.getCurrentBlog();
            String jetpackBlogId = currentBlog.getApi_blogid();
            if (jetpackBlogId == null) {
                JSONObject options = new JSONObject(WordPress.getCurrentBlog().getBlogOptions());
                jetpackBlogId = options.getJSONObject("jetpack_client_id").getString("value");

                if (jetpackBlogId == null)
                    return null;

                if (currentBlog.getApi_blogid() == null || !currentBlog.getApi_blogid().equals(jetpackBlogId)) {
                    currentBlog.setApi_blogid(jetpackBlogId);
                    WordPress.wpDB.saveBlog(currentBlog);
                }

                return jetpackBlogId;
            } else {
                return jetpackBlogId;
            }
        } catch (JSONException e) {
            e.printStackTrace();
        }
        return null;
    }

    private BroadcastReceiver mReceiver = new BroadcastReceiver() {

        @Override
        public void onReceive(Context context, Intent intent) {
            String action = intent.getAction();
            if (action.equals(StatsRestHelper.REFRESH_VIEW_TYPE)) {

                if (mRefreshMenuItem == null)
                    return;

                // stop or start animating refresh button depending on result
                boolean started = intent.getBooleanExtra(StatsRestHelper.REFRESH_VIEW_TYPE_STARTED, false);

                if (started)
                    startAnimatingRefreshButton(mRefreshMenuItem);
                else
                    stopAnimatingRefreshButton(mRefreshMenuItem);
            }
        }
    };
}<|MERGE_RESOLUTION|>--- conflicted
+++ resolved
@@ -40,6 +40,7 @@
 import org.wordpress.android.util.Utils;
 import org.xmlrpc.android.ApiHelper;
 import org.xmlrpc.android.XMLRPCCallback;
+import org.xmlrpc.android.XMLRPCClient;
 import org.xmlrpc.android.XMLRPCClientInterface;
 import org.xmlrpc.android.XMLRPCException;
 import org.xmlrpc.android.XMLRPCFactory;
@@ -181,15 +182,8 @@
                 if (getBlogId() == null) {
                     final Blog currentBlog = WordPress.getCurrentBlog();
                     // Attempt to get the Jetpack blog ID
-<<<<<<< HEAD
                     XMLRPCClientInterface xmlrpcClient = XMLRPCFactory.instantiate(currentBlog.getUri(), "", "");
-
-                    Map<String, String> args = new HashMap<String, String>();
-                    args.put("jetpack_client_id", "jetpack_client_id");
-=======
-                    XMLRPCClient xmlrpcClient = new XMLRPCClient(currentBlog.getUrl(), "", "");
                     Map<String, String> args = ApiHelper.blogOptionsXMLRPCParameters;
->>>>>>> 04292dec
                     Object[] params = {
                             currentBlog.getRemoteBlogId(), currentBlog.getUsername(), currentBlog.getPassword(), args
                     };
@@ -198,21 +192,9 @@
                         public void onSuccess(long id, Object result) {
                             if (result != null && ( result instanceof HashMap )) {
                                 Map<?, ?> blogOptions = (HashMap<?, ?>) result;
-<<<<<<< HEAD
-                                if ( blogOptions.containsKey("jetpack_client_id") ) {
-                                    String apiBlogId = ((HashMap<?, ?>)blogOptions.get("jetpack_client_id")).get("value").toString();
-                                    if (apiBlogId != null && (currentBlog.getApi_blogid() == null || !currentBlog.getApi_blogid().equals(apiBlogId))) {
-                                        currentBlog.setApi_blogid(apiBlogId);
-                                        WordPress.wpDB.saveBlog(currentBlog);
-                                        if (!isFinishing())
-                                            refreshStats();
-                                    }
-                                }
-=======
                                 ApiHelper.updateBlogOptions(currentBlog, blogOptions);
                                 if (!isFinishing())
                                     refreshStats();
->>>>>>> 04292dec
                             }
                         }
                         @Override
