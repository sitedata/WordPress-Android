package org.wordpress.android.ui.stats;

import android.app.Activity;
import android.app.Fragment;
import android.app.LoaderManager;
import android.content.CursorLoader;
import android.content.Loader;
import android.database.ContentObserver;
import android.database.Cursor;
import android.graphics.Color;
import android.net.Uri;
import android.os.Bundle;
import android.os.Handler;
import android.text.Html;
import android.text.TextUtils;
import android.view.LayoutInflater;
import android.view.View;
import android.view.ViewGroup;
import android.widget.CursorAdapter;
import android.widget.LinearLayout;
import android.widget.TextView;

import org.wordpress.android.R;
import org.wordpress.android.WordPress;

/**
 * A fragment that appears as a 'page' in the {@link StatsAbsPagedViewFragment}.
 * The fragment has a {@link ContentObserver} to listen for changes in the supplied URIs.
 * By implementing {@link LoaderCallbacks}, it asynchronously fetches new data to update itself.
 * <p>
 * For phone layouts, this fragment appears as a listview, with the CursorAdapter supplying the cells.
 * </p>
 * <p>
 * For tablet layouts, this fragment appears as a linearlayout, with a maximum of 10 entries.
 * A linearlayout is necessary because a listview cannot be placed inside the scrollview of the tablet's root layout.
 * The linearlayout also gets its views from the CursorAdapter.
 * </p>
 */
<<<<<<< HEAD
public class StatsCursorFragment extends Fragment implements LoaderManager.LoaderCallbacks<Cursor> {
=======
public class StatsCursorFragment extends SherlockFragment implements LoaderManager.LoaderCallbacks<Cursor> {
>>>>>>> 8b683891
    private static final String ARGS_URI = "ARGS_URI";
    private static final String ARGS_ENTRY_LABEL = "ARGS_ENTRY_LABEL";
    private static final String ARGS_TOTALS_LABEL = "ARGS_TOTALS_LABEL";
    private static final String ARGS_EMPTY_LABEL_TITLE = "ARGS_EMPTY_LABEL_TITLE";
    private static final String ARGS_EMPTY_LABEL_DESC = "ARGS_EMPTY_LABEL_DESC";
    private static final int NO_STRING_ID = -1;

    public static final String TAG = StatsCursorFragment.class.getSimpleName();

    private TextView mEmptyLabel;
    private LinearLayout mLinearLayout;

    private CursorAdapter mAdapter;
    private final ContentObserver mContentObserver = new MyObserver(new Handler());

    private StatsCursorInterface mCallback;

<<<<<<< HEAD
    public static StatsCursorFragment newInstance(Uri uri, int entryLabelResId, int totalsLabelResId, int emptyLabelResId) {
=======
    public static StatsCursorFragment newInstance(Uri uri, int entryLabelResId, int totalsLabelResId,
                                                  int emptyLabelTitleResId) {
        return newInstance(uri, entryLabelResId, totalsLabelResId, emptyLabelTitleResId, NO_STRING_ID);
    }

    public static StatsCursorFragment newInstance(Uri uri, int entryLabelResId, int totalsLabelResId,
                                                  int emptyLabelTitleResId, int emptyLabelDescResId) {
>>>>>>> 8b683891
        StatsCursorFragment fragment = new StatsCursorFragment();

        Bundle args = new Bundle();
        args.putString(ARGS_URI, uri.toString());
        args.putInt(ARGS_ENTRY_LABEL, entryLabelResId);
        args.putInt(ARGS_TOTALS_LABEL, totalsLabelResId);
        args.putInt(ARGS_EMPTY_LABEL_TITLE, emptyLabelTitleResId);
        args.putInt(ARGS_EMPTY_LABEL_DESC, emptyLabelDescResId);
        fragment.setArguments(args);

        return fragment;
    }

    private Uri getUri() {
        return Uri.parse(getArguments().getString(ARGS_URI));
    }

    @Override
    public void onAttach(Activity activity) {
        super.onAttach(activity);

        try {
            mCallback = (StatsCursorInterface) getParentFragment();
        } catch (ClassCastException e) {
            throw new ClassCastException(getParentFragment().toString() + " must implement " + StatsCursorInterface.class.getSimpleName());
        }
    }

    @Override
    public View onCreateView(LayoutInflater inflater, ViewGroup container, Bundle savedInstanceState) {
        View view = inflater.inflate(R.layout.stats_list_fragment, container, false);

        TextView entryLabel = (TextView) view.findViewById(R.id.stats_list_entry_label);
        entryLabel.setText(getEntryLabelResId());
        TextView totalsLabel = (TextView) view.findViewById(R.id.stats_list_totals_label);
        totalsLabel.setText(getTotalsLabelResId());
        mEmptyLabel = (TextView) view.findViewById(R.id.stats_list_empty_text);

        String label;
        if (getEmptyLabelDescResId() == NO_STRING_ID) {
            label = "<b>" + getString(getEmptyLabelTitleResId()) + "</b>";
        } else {
            label = "<b>" + getString(getEmptyLabelTitleResId()) + "</b> " + getString(getEmptyLabelDescResId());
        }
        if (label.contains("<")) {
            mEmptyLabel.setText(Html.fromHtml(label));
        } else {
            mEmptyLabel.setText(label);
        }
        configureEmptyLabel();

        mLinearLayout = (LinearLayout) view.findViewById(R.id.stats_list_linearlayout);
        mLinearLayout.setVisibility(View.VISIBLE);

        return view;
    }

    private int getEntryLabelResId() {
        return getArguments().getInt(ARGS_ENTRY_LABEL);
    }

    private int getTotalsLabelResId() {
        return getArguments().getInt(ARGS_TOTALS_LABEL);
    }

    private int getEmptyLabelTitleResId() {
        return getArguments().getInt(ARGS_EMPTY_LABEL_TITLE);
    }

<<<<<<< HEAD
=======
    private int getEmptyLabelDescResId() {
        return getArguments().getInt(ARGS_EMPTY_LABEL_DESC);
    }

>>>>>>> 8b683891
    @Override
    public void onActivityCreated(Bundle savedInstanceState) {
        super.onActivityCreated(savedInstanceState);
        getLoaderManager().restartLoader(0, null, this);
    }

    @Override
    public Loader<Cursor> onCreateLoader(int id, Bundle args) {
        if (WordPress.getCurrentBlog() == null)
            return null;

        String blogId = WordPress.getCurrentBlog().getDotComBlogId();
        if (TextUtils.isEmpty(blogId)) blogId = "0";
        return new CursorLoader(getActivity(), getUri(), null, "blogId=?", new String[] { blogId }, null);
    }

    @Override
    public void onLoadFinished(Loader<Cursor> loader, Cursor data) {
        mCallback.onCursorLoaded(getUri(), data);
        if (mAdapter != null)
            mAdapter.changeCursor(data);
        configureEmptyLabel();
        reloadLinearLayout();
    }

    @Override
    public void onLoaderReset(Loader<Cursor> loader) {
        if (mAdapter != null)
            mAdapter.changeCursor(null);
        configureEmptyLabel();
        reloadLinearLayout();
    }

    public void setListAdapter(CursorAdapter adapter) {
        mAdapter = adapter;
        reloadLinearLayout();
    }

    private void reloadLinearLayout() {
        if (getActivity() == null || mLinearLayout == null || mAdapter == null)
            return;

        // limit number of items to show otherwise it would cause performance issues on the LinearLayout
        int count = Math.min(mAdapter.getCount(), StatsActivity.STATS_GROUP_MAX_ITEMS);

        if (count == 0) {
            mLinearLayout.removeAllViews();
            return;
        }

        int numExistingViews = mLinearLayout.getChildCount();
        int altRowColor = getResources().getColor(R.color.stats_alt_row);

        // remove excess views
        if (count < numExistingViews) {
            int numToRemove = numExistingViews - count;
            mLinearLayout.removeViews(count, numToRemove);
            numExistingViews = count;
        }

        for (int i = 0; i < count; i++) {
            int bgColor = (i % 2 == 1 ? altRowColor : Color.TRANSPARENT);
            final View view;
            // reuse existing view when possible
            if (i < numExistingViews) {
                View convertView = mLinearLayout.getChildAt(i);
                view = mAdapter.getView(i, convertView, mLinearLayout);
                view.setBackgroundColor(bgColor);
            } else {
                view = mAdapter.getView(i, null, mLinearLayout);
                view.setBackgroundColor(bgColor);
                mLinearLayout.addView(view);
            }
        }
        mLinearLayout.invalidate();
    }

    @Override
    public void onResume() {
        super.onResume();
        getActivity().getContentResolver().registerContentObserver(getUri(), true, mContentObserver);
    }

    @Override
    public void onPause() {
        super.onPause();
        getActivity().getContentResolver().unregisterContentObserver(mContentObserver);
    }

    class MyObserver extends ContentObserver {
       public MyObserver(Handler handler) {
          super(handler);
       }

       @Override
       public void onChange(boolean selfChange) {
           if (isAdded())
               getLoaderManager().restartLoader(0, null, StatsCursorFragment.this);
       }
    }

    private void configureEmptyLabel() {
        if (mAdapter == null || mAdapter.getCount() == 0)
            mEmptyLabel.setVisibility(View.VISIBLE);
        else
            mEmptyLabel.setVisibility(View.GONE);
    }
}<|MERGE_RESOLUTION|>--- conflicted
+++ resolved
@@ -36,11 +36,7 @@
  * The linearlayout also gets its views from the CursorAdapter.
  * </p>
  */
-<<<<<<< HEAD
 public class StatsCursorFragment extends Fragment implements LoaderManager.LoaderCallbacks<Cursor> {
-=======
-public class StatsCursorFragment extends SherlockFragment implements LoaderManager.LoaderCallbacks<Cursor> {
->>>>>>> 8b683891
     private static final String ARGS_URI = "ARGS_URI";
     private static final String ARGS_ENTRY_LABEL = "ARGS_ENTRY_LABEL";
     private static final String ARGS_TOTALS_LABEL = "ARGS_TOTALS_LABEL";
@@ -58,9 +54,6 @@
 
     private StatsCursorInterface mCallback;
 
-<<<<<<< HEAD
-    public static StatsCursorFragment newInstance(Uri uri, int entryLabelResId, int totalsLabelResId, int emptyLabelResId) {
-=======
     public static StatsCursorFragment newInstance(Uri uri, int entryLabelResId, int totalsLabelResId,
                                                   int emptyLabelTitleResId) {
         return newInstance(uri, entryLabelResId, totalsLabelResId, emptyLabelTitleResId, NO_STRING_ID);
@@ -68,7 +61,6 @@
 
     public static StatsCursorFragment newInstance(Uri uri, int entryLabelResId, int totalsLabelResId,
                                                   int emptyLabelTitleResId, int emptyLabelDescResId) {
->>>>>>> 8b683891
         StatsCursorFragment fragment = new StatsCursorFragment();
 
         Bundle args = new Bundle();
@@ -138,13 +130,10 @@
         return getArguments().getInt(ARGS_EMPTY_LABEL_TITLE);
     }
 
-<<<<<<< HEAD
-=======
     private int getEmptyLabelDescResId() {
         return getArguments().getInt(ARGS_EMPTY_LABEL_DESC);
     }
 
->>>>>>> 8b683891
     @Override
     public void onActivityCreated(Bundle savedInstanceState) {
         super.onActivityCreated(savedInstanceState);
