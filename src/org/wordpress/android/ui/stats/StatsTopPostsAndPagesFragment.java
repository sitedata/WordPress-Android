package org.wordpress.android.ui.stats;

import android.app.Fragment;
import android.app.FragmentManager;
import android.content.Context;
import android.database.Cursor;
import android.net.Uri;
import android.support.v13.app.FragmentStatePagerAdapter;
import android.view.LayoutInflater;
import android.view.View;
import android.view.ViewGroup;
import android.widget.CursorAdapter;

import org.wordpress.android.R;
import org.wordpress.android.datasets.StatsTopPostsAndPagesTable;
import org.wordpress.android.providers.StatsContentProvider;
import org.wordpress.android.util.FormatUtils;

/**
 * Fragment for top posts and pages stats. Has two pages, for Today's and Yesterday's stats.
 */
public class StatsTopPostsAndPagesFragment extends StatsAbsPagedViewFragment {
<<<<<<< HEAD
=======

>>>>>>> 8b683891
    private static final Uri STATS_TOP_POSTS_AND_PAGES_URI = StatsContentProvider.STATS_TOP_POSTS_AND_PAGES_URI;
    private static final StatsTimeframe[] TIMEFRAMES = new StatsTimeframe[] { StatsTimeframe.TODAY, StatsTimeframe.YESTERDAY };

    public static final String TAG = StatsTopPostsAndPagesFragment.class.getSimpleName();

    @Override
    protected FragmentStatePagerAdapter getAdapter() {
        return new CustomPagerAdapter(getChildFragmentManager());
    }

    private class CustomPagerAdapter extends FragmentStatePagerAdapter {
        public CustomPagerAdapter(FragmentManager fm) {
            super(fm);
        }
        @Override
        public Fragment getItem(int position) {
            return getFragment(position);
        }
        @Override
        public int getCount() {
            return TIMEFRAMES.length;
        }
        @Override
        public CharSequence getPageTitle(int position) {
            return TIMEFRAMES[position].getLabel();
        }
    }

    @Override
    protected Fragment getFragment(int position) {
<<<<<<< HEAD
        int entryLabelResId = R.string.stats_entry_posts_and_pages;
        int totalsLabelResId = R.string.stats_totals_views;
        int emptyLabelResId = R.string.stats_empty_top_posts;

        Uri uri = Uri.parse(STATS_TOP_POSTS_AND_PAGES_URI.toString() + "?timeframe=" + TIMEFRAMES[position].name());

        StatsCursorFragment fragment = StatsCursorFragment.newInstance(uri, entryLabelResId, totalsLabelResId, emptyLabelResId);
=======
        Uri uri = Uri.parse(STATS_TOP_POSTS_AND_PAGES_URI.toString() + "?timeframe=" + TIMEFRAMES[position].name());

        StatsCursorFragment fragment = StatsCursorFragment.newInstance(uri, R.string.stats_entry_posts_and_pages,
                R.string.stats_totals_views, R.string.stats_empty_top_posts_title, R.string.stats_empty_top_posts_desc);
>>>>>>> 8b683891
        fragment.setListAdapter(new CustomCursorAdapter(getActivity(), null));
        return fragment;
    }

    public class CustomCursorAdapter extends CursorAdapter {
        private final LayoutInflater inflater;

        public CustomCursorAdapter(Context context, Cursor c) {
            super(context, c, true);
            inflater = LayoutInflater.from(context);
        }

        @Override
        public View newView(Context context, Cursor cursor, ViewGroup root) {
            View view = inflater.inflate(R.layout.stats_list_cell, root, false);
            view.setTag(new StatsViewHolder(view));
            return view;
        }

        @Override
        public void bindView(View view, Context context, Cursor cursor) {
            final StatsViewHolder holder = (StatsViewHolder) view.getTag();

            final String entry = cursor.getString(cursor.getColumnIndex(StatsTopPostsAndPagesTable.Columns.TITLE));
            final String url = cursor.getString(cursor.getColumnIndex(StatsTopPostsAndPagesTable.Columns.URL));
            int total = cursor.getInt(cursor.getColumnIndex(StatsTopPostsAndPagesTable.Columns.VIEWS));

            // entries
            holder.setEntryTextOrLink(url, entry);

            // totals
            holder.totalsTextView.setText(FormatUtils.formatDecimal(total));

            // no icon
            holder.networkImageView.setVisibility(View.GONE);
        }
    }

    @Override
    public String getTitle() {
        return getString(R.string.stats_view_top_posts_and_pages);
    }

    @Override
    protected String[] getTabTitles() {
        return StatsTimeframe.toStringArray(TIMEFRAMES);
    }
<<<<<<< HEAD
=======

>>>>>>> 8b683891
}<|MERGE_RESOLUTION|>--- conflicted
+++ resolved
@@ -20,10 +20,6 @@
  * Fragment for top posts and pages stats. Has two pages, for Today's and Yesterday's stats.
  */
 public class StatsTopPostsAndPagesFragment extends StatsAbsPagedViewFragment {
-<<<<<<< HEAD
-=======
-
->>>>>>> 8b683891
     private static final Uri STATS_TOP_POSTS_AND_PAGES_URI = StatsContentProvider.STATS_TOP_POSTS_AND_PAGES_URI;
     private static final StatsTimeframe[] TIMEFRAMES = new StatsTimeframe[] { StatsTimeframe.TODAY, StatsTimeframe.YESTERDAY };
 
@@ -54,20 +50,10 @@
 
     @Override
     protected Fragment getFragment(int position) {
-<<<<<<< HEAD
-        int entryLabelResId = R.string.stats_entry_posts_and_pages;
-        int totalsLabelResId = R.string.stats_totals_views;
-        int emptyLabelResId = R.string.stats_empty_top_posts;
-
-        Uri uri = Uri.parse(STATS_TOP_POSTS_AND_PAGES_URI.toString() + "?timeframe=" + TIMEFRAMES[position].name());
-
-        StatsCursorFragment fragment = StatsCursorFragment.newInstance(uri, entryLabelResId, totalsLabelResId, emptyLabelResId);
-=======
         Uri uri = Uri.parse(STATS_TOP_POSTS_AND_PAGES_URI.toString() + "?timeframe=" + TIMEFRAMES[position].name());
 
         StatsCursorFragment fragment = StatsCursorFragment.newInstance(uri, R.string.stats_entry_posts_and_pages,
                 R.string.stats_totals_views, R.string.stats_empty_top_posts_title, R.string.stats_empty_top_posts_desc);
->>>>>>> 8b683891
         fragment.setListAdapter(new CustomCursorAdapter(getActivity(), null));
         return fragment;
     }
@@ -115,8 +101,4 @@
     protected String[] getTabTitles() {
         return StatsTimeframe.toStringArray(TIMEFRAMES);
     }
-<<<<<<< HEAD
-=======
-
->>>>>>> 8b683891
 }