package org.wordpress.android.ui.stats;

import android.app.Fragment;
import android.app.FragmentManager;
import android.content.Context;
import android.database.Cursor;
import android.net.Uri;
import android.os.AsyncTask;
import android.os.Bundle;
import android.support.v13.app.FragmentStatePagerAdapter;
import android.view.LayoutInflater;
import android.view.View;
import android.view.ViewGroup;
import android.widget.CursorAdapter;
import android.widget.TextView;

import org.wordpress.android.R;
import org.wordpress.android.WordPress;
import org.wordpress.android.datasets.StatsMostCommentedTable;
import org.wordpress.android.datasets.StatsTopCommentersTable;
import org.wordpress.android.models.StatsSummary;
import org.wordpress.android.providers.StatsContentProvider;
import org.wordpress.android.util.FormatUtils;
import org.wordpress.android.util.StatUtils;

/**
 * Fragment for comments stats. Has three pages, for Most Commented, for Top Commenters, and for Comments Summary
 */
public class StatsCommentsFragment extends StatsAbsPagedViewFragment {
    private static final Uri STATS_MOST_COMMENTED_URI = StatsContentProvider.STATS_MOST_COMMENTED_URI;
    private static final Uri STATS_TOP_COMMENTERS_URI = StatsContentProvider.STATS_TOP_COMMENTERS_URI;

    public static final String TAG = StatsCommentsFragment.class.getSimpleName();

    private static final String[] TITLES = new String[] { "Top Recent Commenters", "Most Commented", "Summary" };

    private static final int TOP_COMMENTERS = 0;
    private static final int MOST_COMMENTED = 1;

    @Override
    protected FragmentStatePagerAdapter getAdapter() {
        return new CustomPagerAdapter(getChildFragmentManager());
    }
<<<<<<< HEAD
=======

    private class CustomPagerAdapter extends FragmentStatePagerAdapter {
>>>>>>> 8b683891

    private class CustomPagerAdapter extends FragmentStatePagerAdapter {
        public CustomPagerAdapter(FragmentManager fm) {
            super(fm);
        }

        @Override
        public Fragment getItem(int position) {
            return getFragment(position);
        }

        @Override
        public int getCount() {
            return TITLES.length;
        }

        @Override
        public CharSequence getPageTitle(int position) {
            return TITLES[position];
        }

    }


    @Override
    protected Fragment getFragment(int position) {
        if (position == 0) {
            StatsCursorFragment fragment = StatsCursorFragment.newInstance(STATS_TOP_COMMENTERS_URI,
                    R.string.stats_entry_top_commenter, R.string.stats_totals_comments, R.string.stats_empty_comments);
            fragment.setListAdapter(new CustomCursorAdapter(getActivity(), null, TOP_COMMENTERS));
            return fragment;
        } else if (position == 1) {
            int entryLabelResId = R.string.stats_entry_most_commented;
            int totalsLabelResId = R.string.stats_totals_comments;
            StatsCursorFragment fragment = StatsCursorFragment.newInstance(STATS_MOST_COMMENTED_URI,
                    R.string.stats_entry_most_commented, R.string.stats_totals_comments, R.string.stats_empty_comments);
            fragment.setListAdapter(new CustomCursorAdapter(getActivity(), null, MOST_COMMENTED));
            return fragment;
        } else {
            return new CommentsSummaryFragment();
        }
    }

    public class CustomCursorAdapter extends CursorAdapter {
        private final LayoutInflater inflater;
        private final int mType;

        public CustomCursorAdapter(Context context, Cursor c, int type) {
            super(context, c, true);
            mType = type;
            inflater = LayoutInflater.from(context);
        }

        @Override
        public View newView(Context context, Cursor cursor, ViewGroup root) {
            View view = inflater.inflate(R.layout.stats_list_cell, root, false);
            view.setTag(new StatsViewHolder(view));
            return view;
        }

        @Override
        public void bindView(View view, Context context, Cursor cursor) {
            final StatsViewHolder holder = (StatsViewHolder) view.getTag();

            final String entry;
            final int total;
            if (mType == TOP_COMMENTERS) {
                entry = cursor.getString(cursor.getColumnIndex(StatsTopCommentersTable.Columns.NAME));
                total = cursor.getInt(cursor.getColumnIndex(StatsTopCommentersTable.Columns.COMMENTS));
            } else {
                entry = cursor.getString(cursor.getColumnIndex(StatsMostCommentedTable.Columns.POST));
                total = cursor.getInt(cursor.getColumnIndex(StatsMostCommentedTable.Columns.COMMENTS));
            }

            holder.entryTextView.setText(entry);
            holder.totalsTextView.setText(FormatUtils.formatDecimal(total));

            // image
            if (mType == TOP_COMMENTERS) {
                String imageUrl = cursor.getString(cursor.getColumnIndex(StatsTopCommentersTable.Columns.IMAGE_URL));
                holder.networkImageView.setVisibility(View.VISIBLE);
                holder.showNetworkImage(imageUrl);
            } else {
                holder.networkImageView.setVisibility(View.GONE);
            }
        }
    }

    @Override
    public String getTitle() {
        return getString(R.string.stats_view_comments);
    }

    @Override
    protected String[] getTabTitles() {
        return TITLES;
    }

    /** Fragment used for summary view **/
<<<<<<< HEAD
    public static class CommentsSummaryFragment extends Fragment {
=======
    public static class CommentsSummaryFragment extends SherlockFragment {

>>>>>>> 8b683891
        private TextView mPerMonthText;
        private TextView mTotalText;
        private TextView mActiveDayText;
        private TextView mActiveTimeText;
        private TextView mMostCommentedText;

        @Override
        public View onCreateView(LayoutInflater inflater, ViewGroup container, Bundle savedInstanceState) {
            View view = inflater.inflate(R.layout.stats_comments_summary, container, false);

            mPerMonthText = (TextView) view.findViewById(R.id.stats_comments_summary_per_month_count);
            mTotalText = (TextView) view.findViewById(R.id.stats_comments_summary_total_count);
            mActiveDayText = (TextView) view.findViewById(R.id.stats_comments_summary_most_active_day_text);
            mActiveTimeText = (TextView) view.findViewById(R.id.stats_comments_summary_most_active_time_text);
            mMostCommentedText = (TextView) view.findViewById(R.id.stats_comments_summary_most_commented_text);

            return view;
        }

        @Override
        public void onResume() {
            super.onResume();
            refreshStatsFromFile();
        }

        private void refreshStatsFromFile() {
            if (WordPress.getCurrentBlog() == null)
                return;

            final String blogId = String.valueOf(WordPress.getCurrentBlog().getRemoteBlogId());
            new AsyncTask<Void, Void, StatsSummary>() {
                @Override
                protected StatsSummary doInBackground(Void... params) {
                    //StatsRestHelper.getStatsSummary(blogId);
                    return StatUtils.getSummary(blogId);
                }

                protected void onPostExecute(final StatsSummary result) {
                    if (getActivity() == null)
                        return;
                    getActivity().runOnUiThread(new Runnable() {
<<<<<<< HEAD
=======

>>>>>>> 8b683891
                        @Override
                        public void run() {
                            refreshStats(result);
                        }
                    });
                }
            }.execute();
        }

        private void refreshStats(StatsSummary stats) {
<<<<<<< HEAD
=======

>>>>>>> 8b683891
            int perMonth = 0;
            int total = 0;
            String activeDay = "";
            String activeTime = "";
            String activePost = "";
            String activePostUrl = "";

            if (stats != null) {
                perMonth = stats.getCommentsPerMonth();
                total = stats.getCommentsAllTime();
                activeDay = stats.getCommentsMostActiveRecentDay();
                activeTime = stats.getCommentsMostActiveTime();
//                activePost = result.getRecentMostActivePost(); // TODO
//                activePostUrl = result.getRecentMostActivePostUrl(); // TODO
            }


            mPerMonthText.setText(FormatUtils.formatDecimal(perMonth));
            mTotalText.setText(FormatUtils.formatDecimal(total));
            mActiveDayText.setText(activeDay);
            mActiveTimeText.setText(activeTime);

           // StatUtils.setEntryTextOrLink(mMostCommentedText, activePostUrl, activePost);
        }


    }
}<|MERGE_RESOLUTION|>--- conflicted
+++ resolved
@@ -41,11 +41,6 @@
     protected FragmentStatePagerAdapter getAdapter() {
         return new CustomPagerAdapter(getChildFragmentManager());
     }
-<<<<<<< HEAD
-=======
-
-    private class CustomPagerAdapter extends FragmentStatePagerAdapter {
->>>>>>> 8b683891
 
     private class CustomPagerAdapter extends FragmentStatePagerAdapter {
         public CustomPagerAdapter(FragmentManager fm) {
@@ -145,12 +140,7 @@
     }
 
     /** Fragment used for summary view **/
-<<<<<<< HEAD
     public static class CommentsSummaryFragment extends Fragment {
-=======
-    public static class CommentsSummaryFragment extends SherlockFragment {
-
->>>>>>> 8b683891
         private TextView mPerMonthText;
         private TextView mTotalText;
         private TextView mActiveDayText;
@@ -192,10 +182,6 @@
                     if (getActivity() == null)
                         return;
                     getActivity().runOnUiThread(new Runnable() {
-<<<<<<< HEAD
-=======
-
->>>>>>> 8b683891
                         @Override
                         public void run() {
                             refreshStats(result);
@@ -206,10 +192,6 @@
         }
 
         private void refreshStats(StatsSummary stats) {
-<<<<<<< HEAD
-=======
-
->>>>>>> 8b683891
             int perMonth = 0;
             int total = 0;
             String activeDay = "";
