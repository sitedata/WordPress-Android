--- conflicted
+++ resolved
@@ -366,7 +366,7 @@
         return mActions;
     }
 
-<<<<<<< HEAD
+
     protected void updateJSON(JSONObject json){
 
         mNoteJSON = json;
@@ -379,7 +379,8 @@
 
         // preload content again
         preloadContent();
-=======
+    }
+
     /*
      * returns the actions allowed on this note, assumes it's a comment notification
      */
@@ -397,7 +398,6 @@
         if (jsonActions.containsKey(ACTION_KEY_SPAM))
             actions.add(EnabledActions.ACTION_SPAM);
         return actions;
->>>>>>> 2223ee0c
     }
 
     /**
