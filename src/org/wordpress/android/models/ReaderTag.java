package org.wordpress.android.models;

import android.text.TextUtils;

import org.wordpress.android.util.StringUtils;

import java.util.regex.Pattern;

/**
 * Created by nbradbury on 6/23/13.
 */
public class ReaderTag {
    private static final int INT_DEFAULT = 0;
    private static final int INT_SUBSCRIBED = 1;
    private static final int INT_RECOMMENDED = 2;

    public static enum ReaderTagType {SUBSCRIBED,
                                      DEFAULT,
                                      RECOMMENDED;
        public static ReaderTagType fromInt(int value) {
            switch (value) {
                case INT_RECOMMENDED :
                    return RECOMMENDED;
                case INT_SUBSCRIBED :
                    return SUBSCRIBED;
                default :
                    return DEFAULT;
            }
        }
        public int toInt() {
            switch (this) {
                case SUBSCRIBED:
                    return INT_SUBSCRIBED;
                case RECOMMENDED:
                    return INT_RECOMMENDED;
                default :
                    return INT_DEFAULT;
            }
        }
    }

    private String tagName;
    private String endpoint;
    public ReaderTagType tagType;

    public String getEndpoint() {
        return StringUtils.notNullStr(endpoint);
    }
    public void setEndpoint(String endpoint) {
        this.endpoint = StringUtils.notNullStr(endpoint);
    }

    /**
     * Extract tag Id from endpoint, only works for ReaderTagType.DEFAULT
     *
     * @return a string Id if tagType is ReaderTagType.DEFAULT, empty string else
     */
<<<<<<< HEAD
    public String getTagStringId() {
=======
    public String getStringIdFromEndpoint() {
>>>>>>> c8efd6b1
        if (tagType != ReaderTagType.DEFAULT) {
            return "";
        }
        String[] splitted = endpoint.split("/");
        if (splitted != null && splitted.length > 0) {
            return splitted[splitted.length - 1];
        }
        return "";
    }

    public String getTagName() {
        return StringUtils.notNullStr(tagName);
    }
    public void setTagName(String name) {
        this.tagName = StringUtils.notNullStr(name);
    }
    public String getCapitalizedTagName() {
        if (tagName ==null)
            return "";
        // HACK to allow iPhone, iPad, iEverything else
        if (tagName.startsWith("iP"))
            return tagName;
        return StringUtils.capitalize(tagName);
    }

    /*
     * used to ensure a tag name is valid before adding it
     */
    private static final Pattern INVALID_CHARS = Pattern.compile("^.*[~#@*+%{}<>\\[\\]|\"\\_].*$");
    public static boolean isValidTagName(String tagName) {
        if (TextUtils.isEmpty(tagName))
            return false;
        if (INVALID_CHARS.matcher(tagName).matches())
            return false;
        return true;
    }
}<|MERGE_RESOLUTION|>--- conflicted
+++ resolved
@@ -55,11 +55,7 @@
      *
      * @return a string Id if tagType is ReaderTagType.DEFAULT, empty string else
      */
-<<<<<<< HEAD
-    public String getTagStringId() {
-=======
     public String getStringIdFromEndpoint() {
->>>>>>> c8efd6b1
         if (tagType != ReaderTagType.DEFAULT) {
             return "";
         }
