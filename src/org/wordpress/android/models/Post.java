--- conflicted
+++ resolved
@@ -168,11 +168,7 @@
             categories = StringUtils.unescapeHTML(categories);
             jArray = new JSONArray(categories);
         } catch (JSONException e) {
-<<<<<<< HEAD
-            AppLog.e(T.EDITOR, e);
-=======
             AppLog.e(T.POSTS, e);
->>>>>>> bb6fd9f5
         }
         return jArray;
     }
