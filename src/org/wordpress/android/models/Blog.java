--- conflicted
+++ resolved
@@ -10,8 +10,7 @@
 
 import org.json.JSONException;
 import org.json.JSONObject;
-import org.wordpress.android.WordPress;
-<<<<<<< HEAD
+import org.wordpress.android.datasets.CommentTable;
 import org.wordpress.android.util.AppLog;
 import org.wordpress.android.util.AppLog.T;
 import org.wordpress.android.util.StringUtils;
@@ -19,14 +18,6 @@
 import java.lang.reflect.Type;
 import java.net.URI;
 import java.net.URISyntaxException;
-=======
-import org.wordpress.android.datasets.CommentTable;
-import org.wordpress.android.util.StringUtils;
-
-import java.lang.reflect.Type;
-import java.util.HashMap;
-import java.util.List;
->>>>>>> 04292dec
 import java.util.Map;
 
 public class Blog {
@@ -289,11 +280,7 @@
     }
 
     public boolean bsetWpVersion(String wpVersion) {
-<<<<<<< HEAD
-        if (org.apache.commons.lang.StringUtils.equals(this.wpVersion, wpVersion)) {
-=======
         if (StringUtils.equals(this.wpVersion, wpVersion)) {
->>>>>>> 04292dec
             return false;
         }
         setWpVersion(wpVersion);
@@ -333,11 +320,7 @@
     }
 
     public boolean bsetPostFormats(String postFormats) {
-<<<<<<< HEAD
-        if (org.apache.commons.lang.StringUtils.equals(this.postFormats, postFormats)) {
-=======
         if (StringUtils.equals(this.postFormats, postFormats)) {
->>>>>>> 04292dec
             return false;
         }
         setPostFormats(postFormats);
@@ -384,24 +367,13 @@
     // TODO: it's ugly to compare json strings, we have to normalize both strings before
     // comparison or compare JSON objects after parsing
     public boolean bsetBlogOptions(String blogOptions) {
-<<<<<<< HEAD
-        if (org.apache.commons.lang.StringUtils.equals(this.blogOptions, blogOptions)) {
-=======
         if (StringUtils.equals(this.blogOptions, blogOptions)) {
->>>>>>> 04292dec
             return false;
         }
         setBlogOptions(blogOptions);
         return true;
     }
 
-<<<<<<< HEAD
-    public boolean isActive() {
-        return org.apache.commons.lang.StringUtils.length(password) > 0;
-    }
-
-=======
->>>>>>> 04292dec
     public boolean isAdmin() {
         return isAdmin;
     }
