14.8
-----
<<<<<<< HEAD
* Added reblog functionality

=======
* Block editor: Fix titles in the media picker

* Block editor: Add alignment options for heading block on Android
* Block editor: Update quote block to visually reflect selected alignment
 
>>>>>>> 599fac17
14.7
-----
* Block editor: Disable ripple effect for Slider control
* Block editor: New block: Columns
* Block editor: New starter page template: Blog
* Block editor: Make Starter Page Template picker buttons visible only when the screen height is enough
* Block editor: Fix a bug which caused to show URL settings modal randomly when changing the device orientation multiple times during the time Starter Page Template Preview is open
* Block editor: "Choose media from device" now opens our built-in media picker instead of the OS default media picker.
* Added user Gravatar to the Me menu in My Site.
* Updated site details screen title to "My site", to avoid duplicating the title of the current site which is displayed in the screen's header area. 

14.6
-----
* Block editor: You can now crop, zoom in/out and rotate images that are already inserted in a post.
* Fix a deeplinking issue that could lead to the app not being open after clicking on some special "wordpress://" URLs.
* Site Creation: Improved look of the loading screen while the site is being created
* Block editor: New block: Cover
* Block editor: Improve icon on the "Take a Video" media option
* Block editor: Removed the dimming effect on unselected blocks
* Block editor: Enabled edit button over image block for Android
* Block editor: Implemented dropdown toolbar for alignment toolbar in Heading, Paragraph, Image, MediaText blocks
* Block Editor: When editing link settings, tapping the keyboard return button now closes the settings panel as well as closing the keyboard.
* Page List: Fixed an issue where opening a page would sometimes result in an empty editor.
* Dark Theme support

14.5
-----
* Block editor: New block: Latest Posts
* Block editor: Fix Quote block's left border not being visible in Dark Mode
* Block editor: Added Starter Page Templates: when you create a new page, we now show you a few templates to get started more quickly.
* Block editor: Fix crash when pasting HTML content with embeded images on paragraphs
* Removes sections from post search results
* Page List: Unsaved changes are automatically backed up on all devices. On page opening, the app will let you choose which version you prefer.
* Page List: Minor design improvements
* Site Creation: faster site creation, removed intermediate steps. Just select what kind of site you'd like, enter the domain name and the site will be created.
* Fixed a bug where failed post uploads were sometimes being retried indefinitely

14.4.1
-----
* Block Editor: Fix crash when inserting a Button Block.

14.4
-----
* Fix an issue where image is sometimes uploaded with a path to local storage

14.3
-----
* Added search to set page parent screen
* Block editor: Add support for changing image sizes in Image blocks
* Block editor: Add support for upload options in Gallery block
* Block editor: Added the Button block
* Block editor: Added the Group block
* Block editor: Add scroll support inside block picker and block settings
* Block editor: Fix issue preventing correct placeholder image from displaying during image upload
* Block editor: Fix issue where adding emojis to the post title added strong HTML elements to the title of the post
* Block editor: We’ve introduced a new toolbar that floats above the block you’re editing, which makes navigating your blocks easier — especially complex ones.
* Reader Information Architecture: added tab filtering; added bottom sheet to filter and navigate the followed sites/tags posts.

14.2
-----
* Block editor: Long-press Inserter icon to show options to add before/after
* Block editor: Retry displaying image when connectivity restores
* Block editor: Fix blank post when sharing media from another app
* Block editor: Add support for image size options in the gallery block
* Block editor: Fix issue that sometimes prevented merging paragraph blocks
* Block editor: Fix retry media upload action

14.1
-----
* Fixes an issue where searching for posts sometimes doesn't show some results.

* Disable the option to remove a Jetpack site from site picker
* Block editor: small performance improvements

* Block Editor: Reduced padding around text on Rich Text based blocks.
* Block Editor: Improved stability on very long posts.
* Block Editor: New block "Shortcode". You can now create and edit Shortcode blocks in the editor.

14.0
-----
* Block Editor: Fix displaying placeholder for images
* Block Editor: Fix crash on undo
* Block Editor: Fix styling on navigation UI
* Information Architecture revised: moved the access to the Me screen to an option menu into My Site; added Floating Action Button in My Site to allow the creation of a new Blog post or Site page.

13.9
-----
* Block Editor: New block "Gallery". You can now create image galleries using WordPress Media library.
* Block Editor: Add support for the Preformatted block.
* Block Editor: Add support for changing Settings in the List Block.
* Block Editor: Add support for Video block settings.

13.8
-----
* Modified Blog Post search to search for posts under all categories.
* Block editor: Add support for Preformatted block.
* Block editor: New Spacer block to create white space between two blocks.

13.7
-----
* Block editor: Include block title in Unsupported block's UI
* Block editor: Show new-block-indicator when no blocks at all and when at the last block
* Block editor: Use existing links in the clipboard to prefill url field when inserting new link
* Block editor: Media & Text block alignment options
* Block editor: Images clickable for fullscreen preview
* Fixed time displayed on Post Conflict Detected and Unpublished Revision dialogs
* Block editor: Fix issue when removing image/page break block crashes the app
* Fixed a crash on Samsung devices running Android 5 (Lollipop)

* Removed support for Giphy

13.6
-----
 * Change navigation bar color to white on Android 8.1+
* Pages ordering is case insensitive now
* Block Editor: Add support for pexels images
* Block Editor: Add left, center, and right image alignment controls

13.5
-----
 * Block Editor: Fix issue when multiple media selection adds only one image or video block.
 * Block Editor: Add Link Target (Open in new tab) to Image Block.
 * Block Editor: New block "Media & Text".
 * Block Editor: Fix issue where the block inserter layout wasn't correct after device rotation.
 * Fix crash when fast-scrolling on Blog Posts screen

13.4
-----
* Add Remote Preview support for posts and pages.
* Post List: Trashed post must now be restored before edit or preview.
* Post List: Unhandled conflict with auto saves are now detected and visible. On post opening, the app will let you choose which version you prefer.
* Fixed: Clicking on "Publish" on a private post sometimes published the post as public
* Post List: Unsaved changes are automatically backed up on all devices. On post opening, the app will let you choose which version you prefer.
* Clicking on "Publish" on a private post sometimes published the post as public
* Fixed a bunch of upload related issues
* Block editor: Fix a link editing issue, where trying to add a empty link at the start of another link would remove the existing link.

13.3
-----
* Added ability to change the username via Account Settings
* Add Jetpack performance settings
* Sort more than 100 published pages chronologically like Calypso
* Significant performance improvements to Stats
* Block Editor: Add rich text styling to video captions
* Block Editor: Prevent keyboard dismissal when switching between caption and text block
* Block Editor: Blocks that would be replaced are now hidden when add block bottom sheet displays
* Block Editor: Tapping on empty editor area now always inserts new block at end of post
* Block Editor: Automatically saves post locally after 2 seconds of inactivity

13.2
-----
* Fix issue where establishing LinkedIn connection would always fail
* Display author of each post on Blog Posts screen
* Moved Notifications settings to Notifications List.
* Redesigned My Site screen to make most commonly used actions easily accessible.
* File downloads in Stats for WP.com sites

13.1
-----
* Added ability to switch between Desktop and Mobile versions of the content for Site and Page preview.
* Improvement to the functionality and design of Web Preview.
* Fixed an issue with social media service connections

13.0
-----
* Block editor: Auto-enabled upon first open of a block post, unless opted out in v12.9.
* Block editor: You can now enable and disable the block editor on a per-site basis.
* Improve accessibility in the Stats
* Block editor: Adding a block from the post title now shows the add block here indicator.
* Block editor: Deselect post title any time a block is added
* Block editor: Fix loss of center alignment in image captions

12.9
-----
* Add Publish screen to Edit post settings - with notification for scheduled posts and option to add event to calendar
* Block editor: Video block is now available in the Inserter
* Block editor: Tapping on an empty editor area will create a new paragraph block
* Block editor: Fix content loss issue when loading unsupported blocks containing inner blocks.
* Block editor: Adding a block from the Post Title now inserts the block at the top of the Post.
* Setting featured image on a post doesn't require network connection
* Full screen comments view
* Added Domain Registration functionality for customers with unclaimed domain credit

12.8
-----
* Add percentage bar to following Stats cards - Posts and Pages, Authors, Tags and Categories
* Remove "Discard Local Changes" feature from the editor
* Block Editor: Fix pasting simple text on Post Title
* Block Editor: Remove editable empty line after list on the List block
* Block Editor: Performance improvements on rich text editing
* Add All-time, Today, Weekly and Minified widgets

12.7.1
------
* Fix issue where local draft with "Publish" status got automatically published

12.7
-----
* Added Post search
* Show upload in progress notification when retrying
* Fix issue where two identical drafts were created
* Block Editor: Fixed keyboard flickering issue after pressing Enter repeatedly on the Post Title.
* Block Editor: New blocks are available: video/quote/more
* Block Editor: performance improvements
* Fixed issue where text appeared behind list of themes on the theme screen
* Domain Registration functionality for Business plan customers on a site without a custom domain during plugin installation
* Editor: Set "Publish" as the default button in the action bar for drafts.
* Editor: Add a new confirmation dialog when Updating published posts.

12.6
-----
* Add Insights management introductory card
* Local draft pages will be automatically uploaded to the server as soon as an internet connection is available.
* Block Editor: A new block is available: video block.
* Block Editor: Added UI to display a warning when a block has invalid content.
* Block Editor: Fixed issue with link settings where “Open in New Tab” was always OFF on open.

12.5
-----
* Local Drafts will be automatically uploaded to the server as soon as internet connection is available.
* Make current day difference grey in Stats Overview.
* Add link to the Post from the Post stats.

12.4
-----
* Reduce number of network calls in Stats and improve performance
* Added support for displaying posts in tabs based on their status
* Added ability to filter posts by their author
* Added ability to toggle to compact view type for blog posts list
* Fixed several bugs on the blog posts screen
* Fixed bug that prevented audio playing in the reader
* New Insights Management for selecting the most relevant stats
* App download size is now much smaller.

12.3
-----
* Updated primary button color to pink
* Redirect to username/password login when WordPress.com reports email login not allowed
* Updated notifications list to Material guidelines
* Updated snackbar design to Material guidelines
* New Follower totals insights in the Stats
* Fixed crash when viewing Notifications tab
* Add "This Year" card to Stats Insights screen
* The Site → Blog Posts → View WebView will no longer show any Calypso UI
* Fixed an issue with Twitter publicize connections
* Fixed an issue where the site icon wasn't updating correctly after switching to another site
* Fixes an issue which can result in missing posts in the Reader
* Fixed crash when editing a post with a previously cancelled image upload

12.2
-----
* Fixed padding of some icons on devices running Android Lollipop
* Added an action to share sites in the Reader
* Updated color scheme to Classic Bright
* Adds support for .blog subdomains for the new site creation flow

12.1
-----
* Design improvements for the new site creation flow
* Refreshed post stats detail screen - opens from the Blog posts/Stats and from Stats/Posts and Pages
* Added swiping between tabs in Notifications
* Refreshed View all Stats screens, when digging into stats data
* Visual update to Today's stats, All-time stats and Most popular stats blocks
* Now sharing pictures to WordPress opens the block editor
* Fixed crash when inserting text right before an Image
* Now sharing pictures to WordPress opens the block editor

12.0
-----
* Faster opening of large posts
* Updated Notifications with tabs
* Add Posting activity block to the Stats/Insights
* Fixed error notifications for failed uploads<|MERGE_RESOLUTION|>--- conflicted
+++ resolved
@@ -1,15 +1,12 @@
 14.8
 -----
-<<<<<<< HEAD
 * Added reblog functionality
 
-=======
 * Block editor: Fix titles in the media picker
 
 * Block editor: Add alignment options for heading block on Android
 * Block editor: Update quote block to visually reflect selected alignment
  
->>>>>>> 599fac17
 14.7
 -----
 * Block editor: Disable ripple effect for Slider control
