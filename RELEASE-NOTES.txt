--- conflicted
+++ resolved
@@ -3,16 +3,13 @@
  
 12.8
 -----
-<<<<<<< HEAD
 * Setting featured image on a post doesn't require network connection
 Add percentage bar to following Stats cards - Posts and Pages, Authors, Tags and Categories
-=======
 * Add percentage bar to following Stats cards - Posts and Pages, Authors, Tags and Categories
 * Block Editor: Fix pasting simple text on Post Title
 * Block Editor: Remove editable empty line after list on the List block
 * Block Editor: Performance improvements on rich text editing
 * Add All-time, Today, Weekly and Minified widgets
->>>>>>> 06b882e8
 
 12.7
 -----
