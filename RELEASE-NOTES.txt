--- conflicted
+++ resolved
@@ -1,11 +1,8 @@
 12.7
 -----
-<<<<<<< HEAD
 * Added Post search
-=======
 * Show upload in progress notification when retrying
 * Fix issue where two identical drafts were created
->>>>>>> 4613f9f5
 
 12.6
 -----
