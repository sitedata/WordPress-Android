12.9
<<<<<<< HEAD
* Add Remote Preview support for Drafts, Published and Scheduled posts with local changes

=======
-----
 
>>>>>>> a1c490f4
12.8
-----
* Add percentage bar to following Stats cards - Posts and Pages, Authors, Tags and Categories
* Remove "Discard Local Changes" feature from the editor
* Block Editor: Fix pasting simple text on Post Title
* Block Editor: Remove editable empty line after list on the List block
* Block Editor: Performance improvements on rich text editing
* Add All-time, Today, Weekly and Minified widgets

12.7
-----
* Added Post search
* Show upload in progress notification when retrying
* Fix issue where two identical drafts were created
* Block Editor: Fixed keyboard flickering issue after pressing Enter repeatedly on the Post Title.
* Block Editor: New blocks are available: video/quote/more
* Block Editor: performance improvements
* Fixed issue where text appeared behind list of themes on the theme screen
* Domain Registration functionality for Business plan customers on a site without a custom domain during plugin installation
* Editor: Set "Publish" as the default button in the action bar for drafts.
* Editor: Add a new confirmation dialog when Updating published posts.

12.6
-----
* Add Insights management introductory card
* Local draft pages will be automatically uploaded to the server as soon as an internet connection is available.
* Block Editor: A new block is available: video block.
* Block Editor: Added UI to display a warning when a block has invalid content.
* Block Editor: Fixed issue with link settings where “Open in New Tab” was always OFF on open.

12.5
-----
* Local Drafts will be automatically uploaded to the server as soon as internet connection is available.
* Make current day difference grey in Stats Overview.
* Add link to the Post from the Post stats.

12.4
-----
* Reduce number of network calls in Stats and improve performance
* Added support for displaying posts in tabs based on their status
* Added ability to filter posts by their author
* Added ability to toggle to compact view type for blog posts list
* Fixed several bugs on the blog posts screen
* Fixed bug that prevented audio playing in the reader
* New Insights Management for selecting the most relevant stats
* App download size is now much smaller.

12.3
-----
* Updated primary button color to pink
* Redirect to username/password login when WordPress.com reports email login not allowed
* Updated notifications list to Material guidelines
* Updated snackbar design to Material guidelines
* New Follower totals insights in the Stats
* Fixed crash when viewing Notifications tab
* Add "This Year" card to Stats Insights screen
* The Site → Blog Posts → View WebView will no longer show any Calypso UI
* Fixed an issue with Twitter publicize connections
* Fixed an issue where the site icon wasn't updating correctly after switching to another site
* Fixes an issue which can result in missing posts in the Reader
* Fixed crash when editing a post with a previously cancelled image upload

12.2
-----
* Fixed padding of some icons on devices running Android Lollipop
* Added an action to share sites in the Reader
* Updated color scheme to Classic Bright
* Adds support for .blog subdomains for the new site creation flow

12.1
-----
* Design improvements for the new site creation flow
* Refreshed post stats detail screen - opens from the Blog posts/Stats and from Stats/Posts and Pages
* Added swiping between tabs in Notifications
* Refreshed View all Stats screens, when digging into stats data
* Visual update to Today's stats, All-time stats and Most popular stats blocks
* Now sharing pictures to WordPress opens the block editor
* Fixed crash when inserting text right before an Image
* Now sharing pictures to WordPress opens the block editor

12.0
-----
* Faster opening of large posts
* Updated Notifications with tabs
* Add Posting activity block to the Stats/Insights
* Fixed error notifications for failed uploads
<|MERGE_RESOLUTION|>--- conflicted
+++ resolved
@@ -1,11 +1,8 @@
 12.9
-<<<<<<< HEAD
 * Add Remote Preview support for Drafts, Published and Scheduled posts with local changes
 
-=======
 -----
  
->>>>>>> a1c490f4
 12.8
 -----
 * Add percentage bar to following Stats cards - Posts and Pages, Authors, Tags and Categories
