--- conflicted
+++ resolved
@@ -1,14 +1,11 @@
 12.8
 -----
 * Add percentage bar to following Stats cards - Posts and Pages, Authors, Tags and Categories
-<<<<<<< HEAD
-* Remove "Discard Local Changes" feature from the editor.
-=======
+* Remove "Discard Local Changes" feature from the editor
 * Block Editor: Fix pasting simple text on Post Title
 * Block Editor: Remove editable empty line after list on the List block
 * Block Editor: Performance improvements on rich text editing
 * Add All-time, Today, Weekly and Minified widgets
->>>>>>> 83674484
 
 12.7
 -----
