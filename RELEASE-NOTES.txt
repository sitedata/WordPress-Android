12.1
-----
<<<<<<< HEAD
* Added swiping between tabs in Notifications
=======
* Refreshed View all Stats screens, when digging into stats data
>>>>>>> 13a33bfb

12.0
-----
* Faster opening of large posts
* Updated Notifications with tabs
* Add Posting activity block to the Stats/Insights

11.9
-----
* Introduced new site creation wizard
* Make "<em>" the default markup for italic in the editor
* Updated Plans with new design
* Fixed an issue where posts show up as scheduled even after they are published
* Add Visitors overlay to the Overview block in Stats
* Change Stats design to flat on smaller devices<|MERGE_RESOLUTION|>--- conflicted
+++ resolved
@@ -1,10 +1,7 @@
 12.1
 -----
-<<<<<<< HEAD
 * Added swiping between tabs in Notifications
-=======
 * Refreshed View all Stats screens, when digging into stats data
->>>>>>> 13a33bfb
 
 12.0
 -----
