14.1
-----
<<<<<<< HEAD
* Fixes an issue where searching for posts sometimes doesn't show some results.

=======
* Disable the option to remove a Jetpack site from site picker
>>>>>>> 41025b21
 
14.0
-----
* Block Editor: Fix displaying placeholder for images
* Block Editor: Fix crash on undo
* Block Editor: Fix styling on navigation UI
* Information Architecture revised: moved the access to the Me screen to an option menu into My Site; added Floating Action Button in My Site to allow the creation of a new Blog post or Site page.

13.9
-----
* Block Editor: New block "Gallery". You can now create image galleries using WordPress Media library.
* Block Editor: Add support for the Preformatted block.
* Block Editor: Add support for changing Settings in the List Block.
* Block Editor: Add support for Video block settings.
 
13.8
-----
* Modified Blog Post search to search for posts under all categories.
* Block editor: Add support for Preformatted block.
* Block editor: New Spacer block to create white space between two blocks.

13.7
-----
* Block editor: Include block title in Unsupported block's UI
* Block editor: Show new-block-indicator when no blocks at all and when at the last block
* Block editor: Use existing links in the clipboard to prefill url field when inserting new link
* Block editor: Media & Text block alignment options
* Block editor: Images clickable for fullscreen preview
* Fixed time displayed on Post Conflict Detected and Unpublished Revision dialogs
* Block editor: Fix issue when removing image/page break block crashes the app
* Fixed a crash on Samsung devices running Android 5 (Lollipop)
 
* Removed support for Giphy

13.6
-----
 * Change navigation bar color to white on Android 8.1+
* Pages ordering is case insensitive now
* Block Editor: Add support for pexels images
* Block Editor: Add left, center, and right image alignment controls

13.5
-----
 * Block Editor: Fix issue when multiple media selection adds only one image or video block.
 * Block Editor: Add Link Target (Open in new tab) to Image Block.
 * Block Editor: New block "Media & Text".
 * Block Editor: Fix issue where the block inserter layout wasn't correct after device rotation.
 * Fix crash when fast-scrolling on Blog Posts screen

13.4
-----
* Add Remote Preview support for posts and pages.
* Post List: Trashed post must now be restored before edit or preview.
* Post List: Unhandled conflict with auto saves are now detected and visible. On post opening, the app will let you choose which version you prefer.
* Fixed: Clicking on "Publish" on a private post sometimes published the post as public
* Post List: Unsaved changes are automatically backed up on all devices. On post opening, the app will let you choose which version you prefer.
* Clicking on "Publish" on a private post sometimes published the post as public
* Fixed a bunch of upload related issues
* Block editor: Fix a link editing issue, where trying to add a empty link at the start of another link would remove the existing link.

13.3
-----
* Added ability to change the username via Account Settings
* Add Jetpack performance settings
* Sort more than 100 published pages chronologically like Calypso
* Significant performance improvements to Stats
* Block Editor: Add rich text styling to video captions
* Block Editor: Prevent keyboard dismissal when switching between caption and text block
* Block Editor: Blocks that would be replaced are now hidden when add block bottom sheet displays
* Block Editor: Tapping on empty editor area now always inserts new block at end of post
* Block Editor: Automatically saves post locally after 2 seconds of inactivity

13.2
-----
* Fix issue where establishing LinkedIn connection would always fail
* Display author of each post on Blog Posts screen
* Moved Notifications settings to Notifications List.
* Redesigned My Site screen to make most commonly used actions easily accessible.
* File downloads in Stats for WP.com sites

13.1
-----
* Added ability to switch between Desktop and Mobile versions of the content for Site and Page preview.
* Improvement to the functionality and design of Web Preview.
* Fixed an issue with social media service connections

13.0
-----
* Block editor: Auto-enabled upon first open of a block post, unless opted out in v12.9.
* Block editor: You can now enable and disable the block editor on a per-site basis.
* Improve accessibility in the Stats
* Block editor: Adding a block from the post title now shows the add block here indicator.
* Block editor: Deselect post title any time a block is added
* Block editor: Fix loss of center alignment in image captions

12.9
-----
* Add Publish screen to Edit post settings - with notification for scheduled posts and option to add event to calendar
* Block editor: Video block is now available in the Inserter
* Block editor: Tapping on an empty editor area will create a new paragraph block
* Block editor: Fix content loss issue when loading unsupported blocks containing inner blocks.
* Block editor: Adding a block from the Post Title now inserts the block at the top of the Post.
* Setting featured image on a post doesn't require network connection
* Full screen comments view
* Added Domain Registration functionality for customers with unclaimed domain credit

12.8
-----
* Add percentage bar to following Stats cards - Posts and Pages, Authors, Tags and Categories
* Remove "Discard Local Changes" feature from the editor
* Block Editor: Fix pasting simple text on Post Title
* Block Editor: Remove editable empty line after list on the List block
* Block Editor: Performance improvements on rich text editing
* Add All-time, Today, Weekly and Minified widgets

12.7.1
------
* Fix issue where local draft with "Publish" status got automatically published

12.7
-----
* Added Post search
* Show upload in progress notification when retrying
* Fix issue where two identical drafts were created
* Block Editor: Fixed keyboard flickering issue after pressing Enter repeatedly on the Post Title.
* Block Editor: New blocks are available: video/quote/more
* Block Editor: performance improvements
* Fixed issue where text appeared behind list of themes on the theme screen
* Domain Registration functionality for Business plan customers on a site without a custom domain during plugin installation
* Editor: Set "Publish" as the default button in the action bar for drafts.
* Editor: Add a new confirmation dialog when Updating published posts.

12.6
-----
* Add Insights management introductory card
* Local draft pages will be automatically uploaded to the server as soon as an internet connection is available.
* Block Editor: A new block is available: video block.
* Block Editor: Added UI to display a warning when a block has invalid content.
* Block Editor: Fixed issue with link settings where “Open in New Tab” was always OFF on open.

12.5
-----
* Local Drafts will be automatically uploaded to the server as soon as internet connection is available.
* Make current day difference grey in Stats Overview.
* Add link to the Post from the Post stats.

12.4
-----
* Reduce number of network calls in Stats and improve performance
* Added support for displaying posts in tabs based on their status
* Added ability to filter posts by their author
* Added ability to toggle to compact view type for blog posts list
* Fixed several bugs on the blog posts screen
* Fixed bug that prevented audio playing in the reader
* New Insights Management for selecting the most relevant stats
* App download size is now much smaller.

12.3
-----
* Updated primary button color to pink
* Redirect to username/password login when WordPress.com reports email login not allowed
* Updated notifications list to Material guidelines
* Updated snackbar design to Material guidelines
* New Follower totals insights in the Stats
* Fixed crash when viewing Notifications tab
* Add "This Year" card to Stats Insights screen
* The Site → Blog Posts → View WebView will no longer show any Calypso UI
* Fixed an issue with Twitter publicize connections
* Fixed an issue where the site icon wasn't updating correctly after switching to another site
* Fixes an issue which can result in missing posts in the Reader
* Fixed crash when editing a post with a previously cancelled image upload

12.2
-----
* Fixed padding of some icons on devices running Android Lollipop
* Added an action to share sites in the Reader
* Updated color scheme to Classic Bright
* Adds support for .blog subdomains for the new site creation flow

12.1
-----
* Design improvements for the new site creation flow
* Refreshed post stats detail screen - opens from the Blog posts/Stats and from Stats/Posts and Pages
* Added swiping between tabs in Notifications
* Refreshed View all Stats screens, when digging into stats data
* Visual update to Today's stats, All-time stats and Most popular stats blocks
* Now sharing pictures to WordPress opens the block editor
* Fixed crash when inserting text right before an Image
* Now sharing pictures to WordPress opens the block editor

12.0
-----
* Faster opening of large posts
* Updated Notifications with tabs
* Add Posting activity block to the Stats/Insights
* Fixed error notifications for failed uploads
<|MERGE_RESOLUTION|>--- conflicted
+++ resolved
@@ -1,11 +1,8 @@
 14.1
 -----
-<<<<<<< HEAD
 * Fixes an issue where searching for posts sometimes doesn't show some results.
 
-=======
 * Disable the option to remove a Jetpack site from site picker
->>>>>>> 41025b21
  
 14.0
 -----
