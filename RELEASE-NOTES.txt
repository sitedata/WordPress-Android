14.1
-----
<<<<<<< HEAD
* Fixes an issue where searching for posts sometimes doesn't show some results.

=======
 
>>>>>>> 5f54fc05
14.0
-----
* Block Editor: Fix displaying placeholder for images
* Block Editor: Fix crash on undo
* Block Editor: Fix styling on navigation UI
* Information Architecture revised: moved the access to the Me screen to an option menu into My Site; added Floating Action Button in My Site to allow the creation of a new Blog post or Site page.

13.9
-----
* Block Editor: New block "Gallery". You can now create image galleries using WordPress Media library.
* Block Editor: Add support for the Preformatted block.
* Block Editor: Add support for changing Settings in the List Block.
* Block Editor: Add support for Video block settings.
 
13.8
-----
* Modified Blog Post search to search for posts under all categories.
* Block editor: Add support for Preformatted block.
* Block editor: New Spacer block to create white space between two blocks.

13.7
-----
* Block editor: Include block title in Unsupported block's UI
* Block editor: Show new-block-indicator when no blocks at all and when at the last block
* Block editor: Use existing links in the clipboard to prefill url field when inserting new link
* Block editor: Media & Text block alignment options
* Block editor: Images clickable for fullscreen preview
* Fixed time displayed on Post Conflict Detected and Unpublished Revision dialogs
* Block editor: Fix issue when removing image/page break block crashes the app
* Fixed a crash on Samsung devices running Android 5 (Lollipop)
 
* Removed support for Giphy

13.6
-----
 * Change navigation bar color to white on Android 8.1+
* Pages ordering is case insensitive now
* Block Editor: Add support for pexels images
* Block Editor: Add left, center, and right image alignment controls

13.5
-----
 * Block Editor: Fix issue when multiple media selection adds only one image or video block.
 * Block Editor: Add Link Target (Open in new tab) to Image Block.
 * Block Editor: New block "Media & Text".
 * Block Editor: Fix issue where the block inserter layout wasn't correct after device rotation.
 * Fix crash when fast-scrolling on Blog Posts screen

13.4
-----
* Add Remote Preview support for posts and pages.
* Post List: Trashed post must now be restored before edit or preview.
* Post List: Unhandled conflict with auto saves are now detected and visible. On post opening, the app will let you choose which version you prefer.
* Fixed: Clicking on "Publish" on a private post sometimes published the post as public
* Post List: Unsaved changes are automatically backed up on all devices. On post opening, the app will let you choose which version you prefer.
* Clicking on "Publish" on a private post sometimes published the post as public
* Fixed a bunch of upload related issues
* Block editor: Fix a link editing issue, where trying to add a empty link at the start of another link would remove the existing link.

13.3
-----
* Added ability to change the username via Account Settings
* Add Jetpack performance settings
* Sort more than 100 published pages chronologically like Calypso
* Significant performance improvements to Stats
* Block Editor: Add rich text styling to video captions
* Block Editor: Prevent keyboard dismissal when switching between caption and text block
* Block Editor: Blocks that would be replaced are now hidden when add block bottom sheet displays
* Block Editor: Tapping on empty editor area now always inserts new block at end of post
* Block Editor: Automatically saves post locally after 2 seconds of inactivity

13.2
-----
* Fix issue where establishing LinkedIn connection would always fail
* Display author of each post on Blog Posts screen
* Moved Notifications settings to Notifications List.
* Redesigned My Site screen to make most commonly used actions easily accessible.
* File downloads in Stats for WP.com sites

13.1
-----
* Added ability to switch between Desktop and Mobile versions of the content for Site and Page preview.
* Improvement to the functionality and design of Web Preview.
* Fixed an issue with social media service connections

13.0
-----
* Block editor: Auto-enabled upon first open of a block post, unless opted out in v12.9.
* Block editor: You can now enable and disable the block editor on a per-site basis.
* Improve accessibility in the Stats
* Block editor: Adding a block from the post title now shows the add block here indicator.
* Block editor: Deselect post title any time a block is added
* Block editor: Fix loss of center alignment in image captions

12.9
-----
* Add Publish screen to Edit post settings - with notification for scheduled posts and option to add event to calendar
* Block editor: Video block is now available in the Inserter
* Block editor: Tapping on an empty editor area will create a new paragraph block
* Block editor: Fix content loss issue when loading unsupported blocks containing inner blocks.
* Block editor: Adding a block from the Post Title now inserts the block at the top of the Post.
* Setting featured image on a post doesn't require network connection
* Full screen comments view
* Added Domain Registration functionality for customers with unclaimed domain credit

12.8
-----
* Add percentage bar to following Stats cards - Posts and Pages, Authors, Tags and Categories
* Remove "Discard Local Changes" feature from the editor
* Block Editor: Fix pasting simple text on Post Title
* Block Editor: Remove editable empty line after list on the List block
* Block Editor: Performance improvements on rich text editing
* Add All-time, Today, Weekly and Minified widgets

12.7.1
------
* Fix issue where local draft with "Publish" status got automatically published

12.7
-----
* Added Post search
* Show upload in progress notification when retrying
* Fix issue where two identical drafts were created
* Block Editor: Fixed keyboard flickering issue after pressing Enter repeatedly on the Post Title.
* Block Editor: New blocks are available: video/quote/more
* Block Editor: performance improvements
* Fixed issue where text appeared behind list of themes on the theme screen
* Domain Registration functionality for Business plan customers on a site without a custom domain during plugin installation
* Editor: Set "Publish" as the default button in the action bar for drafts.
* Editor: Add a new confirmation dialog when Updating published posts.

12.6
-----
* Add Insights management introductory card
* Local draft pages will be automatically uploaded to the server as soon as an internet connection is available.
* Block Editor: A new block is available: video block.
* Block Editor: Added UI to display a warning when a block has invalid content.
* Block Editor: Fixed issue with link settings where “Open in New Tab” was always OFF on open.

12.5
-----
* Local Drafts will be automatically uploaded to the server as soon as internet connection is available.
* Make current day difference grey in Stats Overview.
* Add link to the Post from the Post stats.

12.4
-----
* Reduce number of network calls in Stats and improve performance
* Added support for displaying posts in tabs based on their status
* Added ability to filter posts by their author
* Added ability to toggle to compact view type for blog posts list
* Fixed several bugs on the blog posts screen
* Fixed bug that prevented audio playing in the reader
* New Insights Management for selecting the most relevant stats
* App download size is now much smaller.

12.3
-----
* Updated primary button color to pink
* Redirect to username/password login when WordPress.com reports email login not allowed
* Updated notifications list to Material guidelines
* Updated snackbar design to Material guidelines
* New Follower totals insights in the Stats
* Fixed crash when viewing Notifications tab
* Add "This Year" card to Stats Insights screen
* The Site → Blog Posts → View WebView will no longer show any Calypso UI
* Fixed an issue with Twitter publicize connections
* Fixed an issue where the site icon wasn't updating correctly after switching to another site
* Fixes an issue which can result in missing posts in the Reader
* Fixed crash when editing a post with a previously cancelled image upload

12.2
-----
* Fixed padding of some icons on devices running Android Lollipop
* Added an action to share sites in the Reader
* Updated color scheme to Classic Bright
* Adds support for .blog subdomains for the new site creation flow

12.1
-----
* Design improvements for the new site creation flow
* Refreshed post stats detail screen - opens from the Blog posts/Stats and from Stats/Posts and Pages
* Added swiping between tabs in Notifications
* Refreshed View all Stats screens, when digging into stats data
* Visual update to Today's stats, All-time stats and Most popular stats blocks
* Now sharing pictures to WordPress opens the block editor
* Fixed crash when inserting text right before an Image
* Now sharing pictures to WordPress opens the block editor

12.0
-----
* Faster opening of large posts
* Updated Notifications with tabs
* Add Posting activity block to the Stats/Insights
* Fixed error notifications for failed uploads
<|MERGE_RESOLUTION|>--- conflicted
+++ resolved
@@ -1,11 +1,8 @@
 14.1
 -----
-<<<<<<< HEAD
 * Fixes an issue where searching for posts sometimes doesn't show some results.
 
-=======
  
->>>>>>> 5f54fc05
 14.0
 -----
 * Block Editor: Fix displaying placeholder for images
