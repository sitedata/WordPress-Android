--- conflicted
+++ resolved
@@ -1,11 +1,8 @@
 15.2
 -----
-<<<<<<< HEAD
 * [**] Block editor: Display content metrics information (blocks, words, characters count).
 
-=======
  
->>>>>>> 6c734c6c
 15.1
 -----
 * Fixes issue on Notifications tab when two screens were drawn on top of each other
