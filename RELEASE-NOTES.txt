--- conflicted
+++ resolved
@@ -1,6 +1,5 @@
 15.0
 -----
-<<<<<<< HEAD
 * [*] Fix wrong icon is used when a Password is visible
 * [***] Block Editor: New block: Verse
 * [***] Block Editor: Trash icon that is used to remove blocks is moved to the new menu reachable via ellipsis button in the block toolbar
@@ -12,10 +11,7 @@
 * [*] Block Editor: Fix merging of text blocks when text had active formatting (bold, italic, strike, link)
 * [*] Block Editor: Fix button alignment in page templates and make strings consistent
 * [*] Block Editor: Add support for displaying radial gradients in Buttons and Cover blocks
-=======
 * [**] Add homepage settings to pages list and to site settings. Now it's possible to change your posts page and your homepage.
->>>>>>> 7bed2e7c
- 
 * [*] Fix wrong icon is used when a Password is visible
 * [*] Reader: Improved UI of the post card in the post feeds.
 
