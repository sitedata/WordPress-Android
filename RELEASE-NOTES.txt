* First version of the refreshed stats project - all tabs and all the blocks are completely rewritten in new design
* Update the Notifications list layout for better readability
* Update the Me tab layout for tablets and large devices
* Use a more meaningful message for empty blocks in day/week/month/year Stats tabs
<<<<<<< HEAD
* Fix the pages menu visibility issue after editing a page
=======
* Add privacy settings to enable removing of geolocation from the uploaded images
* Fix the broken offline mode in Pages
>>>>>>> 9943e36a
<|MERGE_RESOLUTION|>--- conflicted
+++ resolved
@@ -2,9 +2,6 @@
 * Update the Notifications list layout for better readability
 * Update the Me tab layout for tablets and large devices
 * Use a more meaningful message for empty blocks in day/week/month/year Stats tabs
-<<<<<<< HEAD
 * Fix the pages menu visibility issue after editing a page
-=======
 * Add privacy settings to enable removing of geolocation from the uploaded images
-* Fix the broken offline mode in Pages
->>>>>>> 9943e36a
+* Fix the broken offline mode in Pages