13.6
-----
<<<<<<< HEAD
 * Change navigation bar color to white on Android 8.1+
=======
* Pages ordering is case insensitive now
 
>>>>>>> 23a3ad81
13.5
-----
 * Block Editor: Fix issue when multiple media selection adds only one image or video block.
 * Block Editor: Add Link Target (Open in new tab) to Image Block.
 * Block Editor: New block "Media & Text".
 
13.4
-----
* Add Remote Preview support for posts and pages.
* Post List: Trashed post must now be restored before edit or preview.
* Post List: Unhandled conflict with auto saves are now detected and visible. On post opening, the app will let you choose which version you prefer.
* Fixed: Clicking on "Publish" on a private post sometimes published the post as public
* Post List: Unsaved changes are automatically backed up on all devices. On post opening, the app will let you choose which version you prefer.
* Clicking on "Publish" on a private post sometimes published the post as public
* Fixed a bunch of upload related issues
* Block editor: Fix a link editing issue, where trying to add a empty link at the start of another link would remove the existing link.

13.3
-----
* Added ability to change the username via Account Settings
* Add Jetpack performance settings
* Sort more than 100 published pages chronologically like Calypso
* Significant performance improvements to Stats
* Block Editor: Add rich text styling to video captions
* Block Editor: Prevent keyboard dismissal when switching between caption and text block
* Block Editor: Blocks that would be replaced are now hidden when add block bottom sheet displays
* Block Editor: Tapping on empty editor area now always inserts new block at end of post
* Block Editor: Automatically saves post locally after 2 seconds of inactivity
 
13.2
-----
* Fix issue where establishing LinkedIn connection would always fail
* Display author of each post on Blog Posts screen
* Moved Notifications settings to Notifications List.
* Redesigned My Site screen to make most commonly used actions easily accessible.
* File downloads in Stats for WP.com sites

13.1
-----
* Added ability to switch between Desktop and Mobile versions of the content for Site and Page preview.
* Improvement to the functionality and design of Web Preview.
* Fixed an issue with social media service connections

13.0
-----
* Block editor: Auto-enabled upon first open of a block post, unless opted out in v12.9.
* Block editor: You can now enable and disable the block editor on a per-site basis.
* Improve accessibility in the Stats
* Block editor: Adding a block from the post title now shows the add block here indicator.
* Block editor: Deselect post title any time a block is added
* Block editor: Fix loss of center alignment in image captions

12.9
-----
* Add Publish screen to Edit post settings - with notification for scheduled posts and option to add event to calendar
* Block editor: Video block is now available in the Inserter
* Block editor: Tapping on an empty editor area will create a new paragraph block
* Block editor: Fix content loss issue when loading unsupported blocks containing inner blocks.
* Block editor: Adding a block from the Post Title now inserts the block at the top of the Post.
* Setting featured image on a post doesn't require network connection
* Full screen comments view
* Added Domain Registration functionality for customers with unclaimed domain credit

12.8
-----
* Add percentage bar to following Stats cards - Posts and Pages, Authors, Tags and Categories
* Remove "Discard Local Changes" feature from the editor
* Block Editor: Fix pasting simple text on Post Title
* Block Editor: Remove editable empty line after list on the List block
* Block Editor: Performance improvements on rich text editing
* Add All-time, Today, Weekly and Minified widgets

12.7.1
------
* Fix issue where local draft with "Publish" status got automatically published

12.7
-----
* Added Post search
* Show upload in progress notification when retrying
* Fix issue where two identical drafts were created
* Block Editor: Fixed keyboard flickering issue after pressing Enter repeatedly on the Post Title.
* Block Editor: New blocks are available: video/quote/more
* Block Editor: performance improvements
* Fixed issue where text appeared behind list of themes on the theme screen
* Domain Registration functionality for Business plan customers on a site without a custom domain during plugin installation
* Editor: Set "Publish" as the default button in the action bar for drafts.
* Editor: Add a new confirmation dialog when Updating published posts.

12.6
-----
* Add Insights management introductory card
* Local draft pages will be automatically uploaded to the server as soon as an internet connection is available.
* Block Editor: A new block is available: video block.
* Block Editor: Added UI to display a warning when a block has invalid content.
* Block Editor: Fixed issue with link settings where “Open in New Tab” was always OFF on open.

12.5
-----
* Local Drafts will be automatically uploaded to the server as soon as internet connection is available.
* Make current day difference grey in Stats Overview.
* Add link to the Post from the Post stats.

12.4
-----
* Reduce number of network calls in Stats and improve performance
* Added support for displaying posts in tabs based on their status
* Added ability to filter posts by their author
* Added ability to toggle to compact view type for blog posts list
* Fixed several bugs on the blog posts screen
* Fixed bug that prevented audio playing in the reader
* New Insights Management for selecting the most relevant stats
* App download size is now much smaller.

12.3
-----
* Updated primary button color to pink
* Redirect to username/password login when WordPress.com reports email login not allowed
* Updated notifications list to Material guidelines
* Updated snackbar design to Material guidelines
* New Follower totals insights in the Stats
* Fixed crash when viewing Notifications tab
* Add "This Year" card to Stats Insights screen
* The Site → Blog Posts → View WebView will no longer show any Calypso UI
* Fixed an issue with Twitter publicize connections
* Fixed an issue where the site icon wasn't updating correctly after switching to another site
* Fixes an issue which can result in missing posts in the Reader
* Fixed crash when editing a post with a previously cancelled image upload

12.2
-----
* Fixed padding of some icons on devices running Android Lollipop
* Added an action to share sites in the Reader
* Updated color scheme to Classic Bright
* Adds support for .blog subdomains for the new site creation flow

12.1
-----
* Design improvements for the new site creation flow
* Refreshed post stats detail screen - opens from the Blog posts/Stats and from Stats/Posts and Pages
* Added swiping between tabs in Notifications
* Refreshed View all Stats screens, when digging into stats data
* Visual update to Today's stats, All-time stats and Most popular stats blocks
* Now sharing pictures to WordPress opens the block editor
* Fixed crash when inserting text right before an Image
* Now sharing pictures to WordPress opens the block editor

12.0
-----
* Faster opening of large posts
* Updated Notifications with tabs
* Add Posting activity block to the Stats/Insights
* Fixed error notifications for failed uploads
<|MERGE_RESOLUTION|>--- conflicted
+++ resolved
@@ -1,11 +1,8 @@
 13.6
 -----
-<<<<<<< HEAD
  * Change navigation bar color to white on Android 8.1+
-=======
 * Pages ordering is case insensitive now
  
->>>>>>> 23a3ad81
 13.5
 -----
  * Block Editor: Fix issue when multiple media selection adds only one image or video block.
