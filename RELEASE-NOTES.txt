14.5
-----
* Removes sections from post search results
<<<<<<< HEAD
* Site Creation: faster site creation, removed intermediate steps. Just select what kind of site you'd like, enter the domain name and the site will be created.
=======
* Fixed a bug where failed post uploads were sometimes being retried indefinitely
>>>>>>> b0f0afde
 
14.4
-----
* Fix an issue where image is sometimes uploaded with a path to local storage
 
14.3
-----
* Added search to set page parent screen
* Block editor: Add support for changing image sizes in Image blocks
* Block editor: Add support for upload options in Gallery block
* Block editor: Added the Button block
* Block editor: Added the Group block
* Block editor: Add scroll support inside block picker and block settings
* Block editor: Fix issue preventing correct placeholder image from displaying during image upload
* Block editor: Fix issue where adding emojis to the post title added strong HTML elements to the title of the post
* Block editor: We’ve introduced a new toolbar that floats above the block you’re editing, which makes navigating your blocks easier — especially complex ones.
* Reader Information Architecture: added tab filtering; added bottom sheet to filter and navigate the followed sites/tags posts.
 
14.2
-----
* Block editor: Long-press Inserter icon to show options to add before/after
* Block editor: Retry displaying image when connectivity restores
* Block editor: Fix blank post when sharing media from another app
* Block editor: Add support for image size options in the gallery block
* Block editor: Fix issue that sometimes prevented merging paragraph blocks
* Block editor: Fix retry media upload action

14.1
-----
* Fixes an issue where searching for posts sometimes doesn't show some results.

* Disable the option to remove a Jetpack site from site picker
* Block editor: small performance improvements

* Block Editor: Reduced padding around text on Rich Text based blocks.
* Block Editor: Improved stability on very long posts.
* Block Editor: New block "Shortcode". You can now create and edit Shortcode blocks in the editor.

14.0
-----
* Block Editor: Fix displaying placeholder for images
* Block Editor: Fix crash on undo
* Block Editor: Fix styling on navigation UI
* Information Architecture revised: moved the access to the Me screen to an option menu into My Site; added Floating Action Button in My Site to allow the creation of a new Blog post or Site page.

13.9
-----
* Block Editor: New block "Gallery". You can now create image galleries using WordPress Media library.
* Block Editor: Add support for the Preformatted block.
* Block Editor: Add support for changing Settings in the List Block.
* Block Editor: Add support for Video block settings.
 
13.8
-----
* Modified Blog Post search to search for posts under all categories.
* Block editor: Add support for Preformatted block.
* Block editor: New Spacer block to create white space between two blocks.

13.7
-----
* Block editor: Include block title in Unsupported block's UI
* Block editor: Show new-block-indicator when no blocks at all and when at the last block
* Block editor: Use existing links in the clipboard to prefill url field when inserting new link
* Block editor: Media & Text block alignment options
* Block editor: Images clickable for fullscreen preview
* Fixed time displayed on Post Conflict Detected and Unpublished Revision dialogs
* Block editor: Fix issue when removing image/page break block crashes the app
* Fixed a crash on Samsung devices running Android 5 (Lollipop)
 
* Removed support for Giphy

13.6
-----
 * Change navigation bar color to white on Android 8.1+
* Pages ordering is case insensitive now
* Block Editor: Add support for pexels images
* Block Editor: Add left, center, and right image alignment controls

13.5
-----
 * Block Editor: Fix issue when multiple media selection adds only one image or video block.
 * Block Editor: Add Link Target (Open in new tab) to Image Block.
 * Block Editor: New block "Media & Text".
 * Block Editor: Fix issue where the block inserter layout wasn't correct after device rotation.
 * Fix crash when fast-scrolling on Blog Posts screen

13.4
-----
* Add Remote Preview support for posts and pages.
* Post List: Trashed post must now be restored before edit or preview.
* Post List: Unhandled conflict with auto saves are now detected and visible. On post opening, the app will let you choose which version you prefer.
* Fixed: Clicking on "Publish" on a private post sometimes published the post as public
* Post List: Unsaved changes are automatically backed up on all devices. On post opening, the app will let you choose which version you prefer.
* Clicking on "Publish" on a private post sometimes published the post as public
* Fixed a bunch of upload related issues
* Block editor: Fix a link editing issue, where trying to add a empty link at the start of another link would remove the existing link.

13.3
-----
* Added ability to change the username via Account Settings
* Add Jetpack performance settings
* Sort more than 100 published pages chronologically like Calypso
* Significant performance improvements to Stats
* Block Editor: Add rich text styling to video captions
* Block Editor: Prevent keyboard dismissal when switching between caption and text block
* Block Editor: Blocks that would be replaced are now hidden when add block bottom sheet displays
* Block Editor: Tapping on empty editor area now always inserts new block at end of post
* Block Editor: Automatically saves post locally after 2 seconds of inactivity

13.2
-----
* Fix issue where establishing LinkedIn connection would always fail
* Display author of each post on Blog Posts screen
* Moved Notifications settings to Notifications List.
* Redesigned My Site screen to make most commonly used actions easily accessible.
* File downloads in Stats for WP.com sites

13.1
-----
* Added ability to switch between Desktop and Mobile versions of the content for Site and Page preview.
* Improvement to the functionality and design of Web Preview.
* Fixed an issue with social media service connections

13.0
-----
* Block editor: Auto-enabled upon first open of a block post, unless opted out in v12.9.
* Block editor: You can now enable and disable the block editor on a per-site basis.
* Improve accessibility in the Stats
* Block editor: Adding a block from the post title now shows the add block here indicator.
* Block editor: Deselect post title any time a block is added
* Block editor: Fix loss of center alignment in image captions

12.9
-----
* Add Publish screen to Edit post settings - with notification for scheduled posts and option to add event to calendar
* Block editor: Video block is now available in the Inserter
* Block editor: Tapping on an empty editor area will create a new paragraph block
* Block editor: Fix content loss issue when loading unsupported blocks containing inner blocks.
* Block editor: Adding a block from the Post Title now inserts the block at the top of the Post.
* Setting featured image on a post doesn't require network connection
* Full screen comments view
* Added Domain Registration functionality for customers with unclaimed domain credit

12.8
-----
* Add percentage bar to following Stats cards - Posts and Pages, Authors, Tags and Categories
* Remove "Discard Local Changes" feature from the editor
* Block Editor: Fix pasting simple text on Post Title
* Block Editor: Remove editable empty line after list on the List block
* Block Editor: Performance improvements on rich text editing
* Add All-time, Today, Weekly and Minified widgets

12.7.1
------
* Fix issue where local draft with "Publish" status got automatically published

12.7
-----
* Added Post search
* Show upload in progress notification when retrying
* Fix issue where two identical drafts were created
* Block Editor: Fixed keyboard flickering issue after pressing Enter repeatedly on the Post Title.
* Block Editor: New blocks are available: video/quote/more
* Block Editor: performance improvements
* Fixed issue where text appeared behind list of themes on the theme screen
* Domain Registration functionality for Business plan customers on a site without a custom domain during plugin installation
* Editor: Set "Publish" as the default button in the action bar for drafts.
* Editor: Add a new confirmation dialog when Updating published posts.

12.6
-----
* Add Insights management introductory card
* Local draft pages will be automatically uploaded to the server as soon as an internet connection is available.
* Block Editor: A new block is available: video block.
* Block Editor: Added UI to display a warning when a block has invalid content.
* Block Editor: Fixed issue with link settings where “Open in New Tab” was always OFF on open.

12.5
-----
* Local Drafts will be automatically uploaded to the server as soon as internet connection is available.
* Make current day difference grey in Stats Overview.
* Add link to the Post from the Post stats.

12.4
-----
* Reduce number of network calls in Stats and improve performance
* Added support for displaying posts in tabs based on their status
* Added ability to filter posts by their author
* Added ability to toggle to compact view type for blog posts list
* Fixed several bugs on the blog posts screen
* Fixed bug that prevented audio playing in the reader
* New Insights Management for selecting the most relevant stats
* App download size is now much smaller.

12.3
-----
* Updated primary button color to pink
* Redirect to username/password login when WordPress.com reports email login not allowed
* Updated notifications list to Material guidelines
* Updated snackbar design to Material guidelines
* New Follower totals insights in the Stats
* Fixed crash when viewing Notifications tab
* Add "This Year" card to Stats Insights screen
* The Site → Blog Posts → View WebView will no longer show any Calypso UI
* Fixed an issue with Twitter publicize connections
* Fixed an issue where the site icon wasn't updating correctly after switching to another site
* Fixes an issue which can result in missing posts in the Reader
* Fixed crash when editing a post with a previously cancelled image upload

12.2
-----
* Fixed padding of some icons on devices running Android Lollipop
* Added an action to share sites in the Reader
* Updated color scheme to Classic Bright
* Adds support for .blog subdomains for the new site creation flow

12.1
-----
* Design improvements for the new site creation flow
* Refreshed post stats detail screen - opens from the Blog posts/Stats and from Stats/Posts and Pages
* Added swiping between tabs in Notifications
* Refreshed View all Stats screens, when digging into stats data
* Visual update to Today's stats, All-time stats and Most popular stats blocks
* Now sharing pictures to WordPress opens the block editor
* Fixed crash when inserting text right before an Image
* Now sharing pictures to WordPress opens the block editor

12.0
-----
* Faster opening of large posts
* Updated Notifications with tabs
* Add Posting activity block to the Stats/Insights
* Fixed error notifications for failed uploads<|MERGE_RESOLUTION|>--- conflicted
+++ resolved
@@ -1,11 +1,8 @@
 14.5
 -----
 * Removes sections from post search results
-<<<<<<< HEAD
 * Site Creation: faster site creation, removed intermediate steps. Just select what kind of site you'd like, enter the domain name and the site will be created.
-=======
 * Fixed a bug where failed post uploads were sometimes being retried indefinitely
->>>>>>> b0f0afde
  
 14.4
 -----
