12.3
-----
* Updated primary button color to pink
* Updated snackbar design to Material guidelines

12.2
-----
<<<<<<< HEAD
* Fixed padding of some icons on devices running Android Lollipop
=======
* Updated color scheme to Classic Bright
* Adds support for .blog subdomains for the new site creation flow

>>>>>>> 66500d35
12.1
-----
* Design improvements for the new site creation flow
* Refreshed post stats detail screen - opens from the Blog posts/Stats and from Stats/Posts and Pages
* Added swiping between tabs in Notifications
* Refreshed View all Stats screens, when digging into stats data
* Visual update to Today's stats, All-time stats and Most popular stats blocks
* Now sharing pictures to WordPress opens the Block editor
* Fixed crash when inserting text right before an Image
* Now sharing pictures to WordPress opens the block editor

12.0
-----
* Faster opening of large posts
* Updated Notifications with tabs
* Add Posting activity block to the Stats/Insights
* Fixed error notifications for failed uploads

11.9
-----
* Introduced new site creation wizard
* Make "<em>" the default markup for italic in the editor
* Updated Plans with new design
* Fixed an issue where posts show up as scheduled even after they are published
* Add Visitors overlay to the Overview block in Stats
* Change Stats design to flat on smaller devices<|MERGE_RESOLUTION|>--- conflicted
+++ resolved
@@ -5,13 +5,10 @@
 
 12.2
 -----
-<<<<<<< HEAD
 * Fixed padding of some icons on devices running Android Lollipop
-=======
 * Updated color scheme to Classic Bright
 * Adds support for .blog subdomains for the new site creation flow
 
->>>>>>> 66500d35
 12.1
 -----
 * Design improvements for the new site creation flow
