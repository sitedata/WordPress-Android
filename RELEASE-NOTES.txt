--- conflicted
+++ resolved
@@ -1,6 +1,5 @@
 14.2
 -----
-<<<<<<< HEAD
 * Block editor: Long-press Inserter icon to show options to add before/after
 * Block editor: Retry displaying image when connectivity restores
 * Block editor: Fix blank post when sharing media from another app
@@ -8,10 +7,8 @@
 * Block editor: Fix issue that sometimes prevented merging paragraph blocks
 
  
-=======
 * Fix retry media upload action in Block Editor
 
->>>>>>> 31dbd7e2
 14.1
 -----
 * Fixes an issue where searching for posts sometimes doesn't show some results.
