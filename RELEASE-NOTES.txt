13.8
-----
* Modified Blog Post search to search for posts under all categories.
* Block editor: New Spacer block to create white space between two blocks.

13.7
-----
* Block editor: Include block title in Unsupported block's UI
* Block editor: Show new-block-indicator when no blocks at all and when at the last block
* Block editor: Use existing links in the clipboard to prefill url field when inserting new link
* Block editor: Media & Text block alignment options
* Block editor: Images clickable for fullscreen preview
* Fixed time displayed on Post Conflict Detected and Unpublished Revision dialogs
* Block editor: Fix issue when removing image/page break block crashes the app
<<<<<<< HEAD
* Fixed a crash on Samsung devices running Android 5 (Lollipop)
 
=======
* Removed support for Giphy

>>>>>>> 8614ce84
13.6
-----
 * Change navigation bar color to white on Android 8.1+
* Pages ordering is case insensitive now
* Block Editor: Add support for pexels images
* Block Editor: Add left, center, and right image alignment controls

13.5
-----
 * Block Editor: Fix issue when multiple media selection adds only one image or video block.
 * Block Editor: Add Link Target (Open in new tab) to Image Block.
 * Block Editor: New block "Media & Text".
 * Block Editor: Fix issue where the block inserter layout wasn't correct after device rotation.
 * Fix crash when fast-scrolling on Blog Posts screen

13.4
-----
* Add Remote Preview support for posts and pages.
* Post List: Trashed post must now be restored before edit or preview.
* Post List: Unhandled conflict with auto saves are now detected and visible. On post opening, the app will let you choose which version you prefer.
* Fixed: Clicking on "Publish" on a private post sometimes published the post as public
* Post List: Unsaved changes are automatically backed up on all devices. On post opening, the app will let you choose which version you prefer.
* Clicking on "Publish" on a private post sometimes published the post as public
* Fixed a bunch of upload related issues
* Block editor: Fix a link editing issue, where trying to add a empty link at the start of another link would remove the existing link.

13.3
-----
* Added ability to change the username via Account Settings
* Add Jetpack performance settings
* Sort more than 100 published pages chronologically like Calypso
* Significant performance improvements to Stats
* Block Editor: Add rich text styling to video captions
* Block Editor: Prevent keyboard dismissal when switching between caption and text block
* Block Editor: Blocks that would be replaced are now hidden when add block bottom sheet displays
* Block Editor: Tapping on empty editor area now always inserts new block at end of post
* Block Editor: Automatically saves post locally after 2 seconds of inactivity

13.2
-----
* Fix issue where establishing LinkedIn connection would always fail
* Display author of each post on Blog Posts screen
* Moved Notifications settings to Notifications List.
* Redesigned My Site screen to make most commonly used actions easily accessible.
* File downloads in Stats for WP.com sites

13.1
-----
* Added ability to switch between Desktop and Mobile versions of the content for Site and Page preview.
* Improvement to the functionality and design of Web Preview.
* Fixed an issue with social media service connections

13.0
-----
* Block editor: Auto-enabled upon first open of a block post, unless opted out in v12.9.
* Block editor: You can now enable and disable the block editor on a per-site basis.
* Improve accessibility in the Stats
* Block editor: Adding a block from the post title now shows the add block here indicator.
* Block editor: Deselect post title any time a block is added
* Block editor: Fix loss of center alignment in image captions

12.9
-----
* Add Publish screen to Edit post settings - with notification for scheduled posts and option to add event to calendar
* Block editor: Video block is now available in the Inserter
* Block editor: Tapping on an empty editor area will create a new paragraph block
* Block editor: Fix content loss issue when loading unsupported blocks containing inner blocks.
* Block editor: Adding a block from the Post Title now inserts the block at the top of the Post.
* Setting featured image on a post doesn't require network connection
* Full screen comments view
* Added Domain Registration functionality for customers with unclaimed domain credit

12.8
-----
* Add percentage bar to following Stats cards - Posts and Pages, Authors, Tags and Categories
* Remove "Discard Local Changes" feature from the editor
* Block Editor: Fix pasting simple text on Post Title
* Block Editor: Remove editable empty line after list on the List block
* Block Editor: Performance improvements on rich text editing
* Add All-time, Today, Weekly and Minified widgets

12.7.1
------
* Fix issue where local draft with "Publish" status got automatically published

12.7
-----
* Added Post search
* Show upload in progress notification when retrying
* Fix issue where two identical drafts were created
* Block Editor: Fixed keyboard flickering issue after pressing Enter repeatedly on the Post Title.
* Block Editor: New blocks are available: video/quote/more
* Block Editor: performance improvements
* Fixed issue where text appeared behind list of themes on the theme screen
* Domain Registration functionality for Business plan customers on a site without a custom domain during plugin installation
* Editor: Set "Publish" as the default button in the action bar for drafts.
* Editor: Add a new confirmation dialog when Updating published posts.

12.6
-----
* Add Insights management introductory card
* Local draft pages will be automatically uploaded to the server as soon as an internet connection is available.
* Block Editor: A new block is available: video block.
* Block Editor: Added UI to display a warning when a block has invalid content.
* Block Editor: Fixed issue with link settings where “Open in New Tab” was always OFF on open.

12.5
-----
* Local Drafts will be automatically uploaded to the server as soon as internet connection is available.
* Make current day difference grey in Stats Overview.
* Add link to the Post from the Post stats.

12.4
-----
* Reduce number of network calls in Stats and improve performance
* Added support for displaying posts in tabs based on their status
* Added ability to filter posts by their author
* Added ability to toggle to compact view type for blog posts list
* Fixed several bugs on the blog posts screen
* Fixed bug that prevented audio playing in the reader
* New Insights Management for selecting the most relevant stats
* App download size is now much smaller.

12.3
-----
* Updated primary button color to pink
* Redirect to username/password login when WordPress.com reports email login not allowed
* Updated notifications list to Material guidelines
* Updated snackbar design to Material guidelines
* New Follower totals insights in the Stats
* Fixed crash when viewing Notifications tab
* Add "This Year" card to Stats Insights screen
* The Site → Blog Posts → View WebView will no longer show any Calypso UI
* Fixed an issue with Twitter publicize connections
* Fixed an issue where the site icon wasn't updating correctly after switching to another site
* Fixes an issue which can result in missing posts in the Reader
* Fixed crash when editing a post with a previously cancelled image upload

12.2
-----
* Fixed padding of some icons on devices running Android Lollipop
* Added an action to share sites in the Reader
* Updated color scheme to Classic Bright
* Adds support for .blog subdomains for the new site creation flow

12.1
-----
* Design improvements for the new site creation flow
* Refreshed post stats detail screen - opens from the Blog posts/Stats and from Stats/Posts and Pages
* Added swiping between tabs in Notifications
* Refreshed View all Stats screens, when digging into stats data
* Visual update to Today's stats, All-time stats and Most popular stats blocks
* Now sharing pictures to WordPress opens the block editor
* Fixed crash when inserting text right before an Image
* Now sharing pictures to WordPress opens the block editor

12.0
-----
* Faster opening of large posts
* Updated Notifications with tabs
* Add Posting activity block to the Stats/Insights
* Fixed error notifications for failed uploads
<|MERGE_RESOLUTION|>--- conflicted
+++ resolved
@@ -12,13 +12,10 @@
 * Block editor: Images clickable for fullscreen preview
 * Fixed time displayed on Post Conflict Detected and Unpublished Revision dialogs
 * Block editor: Fix issue when removing image/page break block crashes the app
-<<<<<<< HEAD
 * Fixed a crash on Samsung devices running Android 5 (Lollipop)
  
-=======
 * Removed support for Giphy
 
->>>>>>> 8614ce84
 13.6
 -----
  * Change navigation bar color to white on Android 8.1+
