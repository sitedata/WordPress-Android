--- conflicted
+++ resolved
@@ -1,4 +1,3 @@
-<<<<<<< HEAD
 XX.X
 ----
 * Add Remote Preview support for posts and pages.
@@ -10,7 +9,6 @@
 * Post List: Unsaved changes are automatically backed up on all devices. On post opening, the app will let you choose which version you prefer.
 * Clicking on "Publish" on a private post sometimes published the post as public
 
-=======
 13.3
 -----
 * Added ability to change the username via Account Settings
@@ -23,7 +21,6 @@
 * Block Editor: Tapping on empty editor area now always inserts new block at end of post
 * Block Editor: Automatically saves post locally after 2 seconds of inactivity
  
->>>>>>> 09abbcb1
 13.2
 -----
 * Fix issue where establishing LinkedIn connection would always fail
