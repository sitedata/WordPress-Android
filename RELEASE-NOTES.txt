* Introduced new site creation wizard
* Refreshed page list layout that includes a timestamp and a featured image thumbnail
* Fixed a bug causing disappearance of old saved posts
* Add Importing from Giphy in Editor and Media Library
* Add support for .blog subdomains on new sites.
* First version of the refreshed stats project - all tabs and all the blocks are completely rewritten in new design
* Fix the coloring issue with Countries map stats block
* Fix a crash in Stats for new sites with no data (date parsing in the Overview block)
* Fix an issue when the old stats screen would be shown in certain situations
* Gutenberg (a8c only): introduced upload media/image from device library/camera
* Visual tweaks of the Latest post summary in Stats
* Removed unused location permissions
<<<<<<< HEAD
* Add Visitors overlay to the Overview block in Stats
=======
* Create a date selector in stats that let's the user move to next/previous time period
>>>>>>> d4cb5994
<|MERGE_RESOLUTION|>--- conflicted
+++ resolved
@@ -10,8 +10,5 @@
 * Gutenberg (a8c only): introduced upload media/image from device library/camera
 * Visual tweaks of the Latest post summary in Stats
 * Removed unused location permissions
-<<<<<<< HEAD
 * Add Visitors overlay to the Overview block in Stats
-=======
-* Create a date selector in stats that let's the user move to next/previous time period
->>>>>>> d4cb5994
+* Create a date selector in stats that let's the user move to next/previous time period