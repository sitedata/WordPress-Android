13.0
-----
 
12.9
-----
<<<<<<< HEAD
* Add Publish screen to Edit post settings - with notification for scheduled posts and option to add event to calendar
=======
* Block editor: Video block is now available in the Inserter
* Block editor: Tapping on an empty editor area will create a new paragraph block
* Block editor: Fix content loss issue when loading unsupported blocks containing inner blocks.
* Block editor: Adding a block from the Post Title now inserts the block at the top of the Post.
>>>>>>> 38412737
 
* Setting featured image on a post doesn't require network connection
* Full screen comments view
* Added Domain Registration functionality for customers with unclaimed domain credit

12.8
-----
* Add percentage bar to following Stats cards - Posts and Pages, Authors, Tags and Categories
* Remove "Discard Local Changes" feature from the editor
* Block Editor: Fix pasting simple text on Post Title
* Block Editor: Remove editable empty line after list on the List block
* Block Editor: Performance improvements on rich text editing
* Add All-time, Today, Weekly and Minified widgets

12.7.1
------
* Fix issue where local draft with "Publish" status got automatically published

12.7
-----
* Added Post search
* Show upload in progress notification when retrying
* Fix issue where two identical drafts were created
* Block Editor: Fixed keyboard flickering issue after pressing Enter repeatedly on the Post Title.
* Block Editor: New blocks are available: video/quote/more
* Block Editor: performance improvements
* Fixed issue where text appeared behind list of themes on the theme screen
* Domain Registration functionality for Business plan customers on a site without a custom domain during plugin installation
* Editor: Set "Publish" as the default button in the action bar for drafts.
* Editor: Add a new confirmation dialog when Updating published posts.

12.6
-----
* Add Insights management introductory card
* Local draft pages will be automatically uploaded to the server as soon as an internet connection is available.
* Block Editor: A new block is available: video block.
* Block Editor: Added UI to display a warning when a block has invalid content.
* Block Editor: Fixed issue with link settings where “Open in New Tab” was always OFF on open.

12.5
-----
* Local Drafts will be automatically uploaded to the server as soon as internet connection is available.
* Make current day difference grey in Stats Overview.
* Add link to the Post from the Post stats.

12.4
-----
* Reduce number of network calls in Stats and improve performance
* Added support for displaying posts in tabs based on their status
* Added ability to filter posts by their author
* Added ability to toggle to compact view type for blog posts list
* Fixed several bugs on the blog posts screen
* Fixed bug that prevented audio playing in the reader
* New Insights Management for selecting the most relevant stats
* App download size is now much smaller.

12.3
-----
* Updated primary button color to pink
* Redirect to username/password login when WordPress.com reports email login not allowed
* Updated notifications list to Material guidelines
* Updated snackbar design to Material guidelines
* New Follower totals insights in the Stats
* Fixed crash when viewing Notifications tab
* Add "This Year" card to Stats Insights screen
* The Site → Blog Posts → View WebView will no longer show any Calypso UI
* Fixed an issue with Twitter publicize connections
* Fixed an issue where the site icon wasn't updating correctly after switching to another site
* Fixes an issue which can result in missing posts in the Reader
* Fixed crash when editing a post with a previously cancelled image upload

12.2
-----
* Fixed padding of some icons on devices running Android Lollipop
* Added an action to share sites in the Reader
* Updated color scheme to Classic Bright
* Adds support for .blog subdomains for the new site creation flow

12.1
-----
* Design improvements for the new site creation flow
* Refreshed post stats detail screen - opens from the Blog posts/Stats and from Stats/Posts and Pages
* Added swiping between tabs in Notifications
* Refreshed View all Stats screens, when digging into stats data
* Visual update to Today's stats, All-time stats and Most popular stats blocks
* Now sharing pictures to WordPress opens the block editor
* Fixed crash when inserting text right before an Image
* Now sharing pictures to WordPress opens the block editor

12.0
-----
* Faster opening of large posts
* Updated Notifications with tabs
* Add Posting activity block to the Stats/Insights
* Fixed error notifications for failed uploads
<|MERGE_RESOLUTION|>--- conflicted
+++ resolved
@@ -3,14 +3,11 @@
  
 12.9
 -----
-<<<<<<< HEAD
 * Add Publish screen to Edit post settings - with notification for scheduled posts and option to add event to calendar
-=======
 * Block editor: Video block is now available in the Inserter
 * Block editor: Tapping on an empty editor area will create a new paragraph block
 * Block editor: Fix content loss issue when loading unsupported blocks containing inner blocks.
 * Block editor: Adding a block from the Post Title now inserts the block at the top of the Post.
->>>>>>> 38412737
  
 * Setting featured image on a post doesn't require network connection
 * Full screen comments view
