12.3
-----
* Updated primary button color to pink
* Redirect to username/password login when WordPress.com reports email login not allowed
* Updated notifications list to Material guidelines
* Updated snackbar design to Material guidelines
<<<<<<< HEAD
* The Site → Blog Posts → View WebView will no longer show any Calypso UI
=======
* Fixed an issue where the site icon wasn't updating correctly after switching to another site
>>>>>>> bc030d34

12.2
-----
* Updated color scheme to Classic Bright
* Adds support for .blog subdomains for the new site creation flow

12.1
-----
* Design improvements for the new site creation flow
* Refreshed post stats detail screen - opens from the Blog posts/Stats and from Stats/Posts and Pages
* Added swiping between tabs in Notifications
* Refreshed View all Stats screens, when digging into stats data
* Visual update to Today's stats, All-time stats and Most popular stats blocks
* Now sharing pictures to WordPress opens the Block editor
* Fixed crash when inserting text right before an Image
* Now sharing pictures to WordPress opens the block editor

12.0
-----
* Faster opening of large posts
* Updated Notifications with tabs
* Add Posting activity block to the Stats/Insights
* Fixed error notifications for failed uploads

11.9
-----
* Introduced new site creation wizard
* Make "<em>" the default markup for italic in the editor
* Updated Plans with new design
* Fixed an issue where posts show up as scheduled even after they are published
* Add Visitors overlay to the Overview block in Stats
* Change Stats design to flat on smaller devices<|MERGE_RESOLUTION|>--- conflicted
+++ resolved
@@ -4,11 +4,8 @@
 * Redirect to username/password login when WordPress.com reports email login not allowed
 * Updated notifications list to Material guidelines
 * Updated snackbar design to Material guidelines
-<<<<<<< HEAD
 * The Site → Blog Posts → View WebView will no longer show any Calypso UI
-=======
 * Fixed an issue where the site icon wasn't updating correctly after switching to another site
->>>>>>> bc030d34
 
 12.2
 -----
