--- conflicted
+++ resolved
@@ -1,8 +1,5 @@
-<<<<<<< HEAD
 * Added a dialog for user to resolve a conflicted Post (different local / web version)
-=======
 * Introduced new site creation wizard
->>>>>>> e500f7f4
 * Refreshed page list layout that includes a timestamp and a featured image thumbnail
 * Fixed a bug causing disappearance of old saved posts
 * Add Importing from Giphy in Editor and Media Library
