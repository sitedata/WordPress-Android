--- conflicted
+++ resolved
@@ -4,11 +4,8 @@
 * Block editor: Show new-block-indicator when no blocks at all and when at the last block
 * Block editor: Use existing links in the clipboard to prefill url field when inserting new link
 * Block editor: Media & Text block alignment options
-<<<<<<< HEAD
 * Block editor: Images clickable for fullscreen preview
-=======
 * Fixed time displayed on Post Conflict Detected and Unpublished Revision dialogs
->>>>>>> d0c05b92
  
 13.6
 -----
