--- conflicted
+++ resolved
@@ -6,11 +6,8 @@
 
 12.2
 -----
-<<<<<<< HEAD
 * Added an action to share sites in the Reader
-=======
 * Updated color scheme to Classic Bright
->>>>>>> 6fcca4b5
 * Adds support for .blog subdomains for the new site creation flow
 
 12.1
