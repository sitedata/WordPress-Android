--- conflicted
+++ resolved
@@ -1,14 +1,11 @@
 14.5
 -----
 * Removes sections from post search results
-<<<<<<< HEAD
 * Page List: Unsaved changes are automatically backed up on all devices. On page opening, the app will let you choose which version you prefer.
 * Page List: Minor design improvements
 
-=======
 * Fixed a bug where failed post uploads were sometimes being retried indefinitely
  
->>>>>>> a7d1449e
 14.4
 -----
 * Fix an issue where image is sometimes uploaded with a path to local storage
