14.3
-----
<<<<<<< HEAD
* Added search to set page parent screen

=======
 
>>>>>>> de9b3647
14.2
-----
* Block editor: Long-press Inserter icon to show options to add before/after
* Block editor: Retry displaying image when connectivity restores
* Block editor: Fix blank post when sharing media from another app
* Block editor: Add support for image size options in the gallery block
* Block editor: Fix issue that sometimes prevented merging paragraph blocks
* Block editor: Fix retry media upload action

14.1
-----
* Fixes an issue where searching for posts sometimes doesn't show some results.

* Disable the option to remove a Jetpack site from site picker
* Block editor: small performance improvements

* Block Editor: Reduced padding around text on Rich Text based blocks.
* Block Editor: Improved stability on very long posts.
* Block Editor: New block "Shortcode". You can now create and edit Shortcode blocks in the editor.

14.0
-----
* Block Editor: Fix displaying placeholder for images
* Block Editor: Fix crash on undo
* Block Editor: Fix styling on navigation UI
* Information Architecture revised: moved the access to the Me screen to an option menu into My Site; added Floating Action Button in My Site to allow the creation of a new Blog post or Site page.

13.9
-----
* Block Editor: New block "Gallery". You can now create image galleries using WordPress Media library.
* Block Editor: Add support for the Preformatted block.
* Block Editor: Add support for changing Settings in the List Block.
* Block Editor: Add support for Video block settings.
 
13.8
-----
* Modified Blog Post search to search for posts under all categories.
* Block editor: Add support for Preformatted block.
* Block editor: New Spacer block to create white space between two blocks.

13.7
-----
* Block editor: Include block title in Unsupported block's UI
* Block editor: Show new-block-indicator when no blocks at all and when at the last block
* Block editor: Use existing links in the clipboard to prefill url field when inserting new link
* Block editor: Media & Text block alignment options
* Block editor: Images clickable for fullscreen preview
* Fixed time displayed on Post Conflict Detected and Unpublished Revision dialogs
* Block editor: Fix issue when removing image/page break block crashes the app
* Fixed a crash on Samsung devices running Android 5 (Lollipop)
 
* Removed support for Giphy

13.6
-----
 * Change navigation bar color to white on Android 8.1+
* Pages ordering is case insensitive now
* Block Editor: Add support for pexels images
* Block Editor: Add left, center, and right image alignment controls

13.5
-----
 * Block Editor: Fix issue when multiple media selection adds only one image or video block.
 * Block Editor: Add Link Target (Open in new tab) to Image Block.
 * Block Editor: New block "Media & Text".
 * Block Editor: Fix issue where the block inserter layout wasn't correct after device rotation.
 * Fix crash when fast-scrolling on Blog Posts screen

13.4
-----
* Add Remote Preview support for posts and pages.
* Post List: Trashed post must now be restored before edit or preview.
* Post List: Unhandled conflict with auto saves are now detected and visible. On post opening, the app will let you choose which version you prefer.
* Fixed: Clicking on "Publish" on a private post sometimes published the post as public
* Post List: Unsaved changes are automatically backed up on all devices. On post opening, the app will let you choose which version you prefer.
* Clicking on "Publish" on a private post sometimes published the post as public
* Fixed a bunch of upload related issues
* Block editor: Fix a link editing issue, where trying to add a empty link at the start of another link would remove the existing link.

13.3
-----
* Added ability to change the username via Account Settings
* Add Jetpack performance settings
* Sort more than 100 published pages chronologically like Calypso
* Significant performance improvements to Stats
* Block Editor: Add rich text styling to video captions
* Block Editor: Prevent keyboard dismissal when switching between caption and text block
* Block Editor: Blocks that would be replaced are now hidden when add block bottom sheet displays
* Block Editor: Tapping on empty editor area now always inserts new block at end of post
* Block Editor: Automatically saves post locally after 2 seconds of inactivity

13.2
-----
* Fix issue where establishing LinkedIn connection would always fail
* Display author of each post on Blog Posts screen
* Moved Notifications settings to Notifications List.
* Redesigned My Site screen to make most commonly used actions easily accessible.
* File downloads in Stats for WP.com sites

13.1
-----
* Added ability to switch between Desktop and Mobile versions of the content for Site and Page preview.
* Improvement to the functionality and design of Web Preview.
* Fixed an issue with social media service connections

13.0
-----
* Block editor: Auto-enabled upon first open of a block post, unless opted out in v12.9.
* Block editor: You can now enable and disable the block editor on a per-site basis.
* Improve accessibility in the Stats
* Block editor: Adding a block from the post title now shows the add block here indicator.
* Block editor: Deselect post title any time a block is added
* Block editor: Fix loss of center alignment in image captions

12.9
-----
* Add Publish screen to Edit post settings - with notification for scheduled posts and option to add event to calendar
* Block editor: Video block is now available in the Inserter
* Block editor: Tapping on an empty editor area will create a new paragraph block
* Block editor: Fix content loss issue when loading unsupported blocks containing inner blocks.
* Block editor: Adding a block from the Post Title now inserts the block at the top of the Post.
* Setting featured image on a post doesn't require network connection
* Full screen comments view
* Added Domain Registration functionality for customers with unclaimed domain credit

12.8
-----
* Add percentage bar to following Stats cards - Posts and Pages, Authors, Tags and Categories
* Remove "Discard Local Changes" feature from the editor
* Block Editor: Fix pasting simple text on Post Title
* Block Editor: Remove editable empty line after list on the List block
* Block Editor: Performance improvements on rich text editing
* Add All-time, Today, Weekly and Minified widgets

12.7.1
------
* Fix issue where local draft with "Publish" status got automatically published

12.7
-----
* Added Post search
* Show upload in progress notification when retrying
* Fix issue where two identical drafts were created
* Block Editor: Fixed keyboard flickering issue after pressing Enter repeatedly on the Post Title.
* Block Editor: New blocks are available: video/quote/more
* Block Editor: performance improvements
* Fixed issue where text appeared behind list of themes on the theme screen
* Domain Registration functionality for Business plan customers on a site without a custom domain during plugin installation
* Editor: Set "Publish" as the default button in the action bar for drafts.
* Editor: Add a new confirmation dialog when Updating published posts.

12.6
-----
* Add Insights management introductory card
* Local draft pages will be automatically uploaded to the server as soon as an internet connection is available.
* Block Editor: A new block is available: video block.
* Block Editor: Added UI to display a warning when a block has invalid content.
* Block Editor: Fixed issue with link settings where “Open in New Tab” was always OFF on open.

12.5
-----
* Local Drafts will be automatically uploaded to the server as soon as internet connection is available.
* Make current day difference grey in Stats Overview.
* Add link to the Post from the Post stats.

12.4
-----
* Reduce number of network calls in Stats and improve performance
* Added support for displaying posts in tabs based on their status
* Added ability to filter posts by their author
* Added ability to toggle to compact view type for blog posts list
* Fixed several bugs on the blog posts screen
* Fixed bug that prevented audio playing in the reader
* New Insights Management for selecting the most relevant stats
* App download size is now much smaller.

12.3
-----
* Updated primary button color to pink
* Redirect to username/password login when WordPress.com reports email login not allowed
* Updated notifications list to Material guidelines
* Updated snackbar design to Material guidelines
* New Follower totals insights in the Stats
* Fixed crash when viewing Notifications tab
* Add "This Year" card to Stats Insights screen
* The Site → Blog Posts → View WebView will no longer show any Calypso UI
* Fixed an issue with Twitter publicize connections
* Fixed an issue where the site icon wasn't updating correctly after switching to another site
* Fixes an issue which can result in missing posts in the Reader
* Fixed crash when editing a post with a previously cancelled image upload

12.2
-----
* Fixed padding of some icons on devices running Android Lollipop
* Added an action to share sites in the Reader
* Updated color scheme to Classic Bright
* Adds support for .blog subdomains for the new site creation flow

12.1
-----
* Design improvements for the new site creation flow
* Refreshed post stats detail screen - opens from the Blog posts/Stats and from Stats/Posts and Pages
* Added swiping between tabs in Notifications
* Refreshed View all Stats screens, when digging into stats data
* Visual update to Today's stats, All-time stats and Most popular stats blocks
* Now sharing pictures to WordPress opens the block editor
* Fixed crash when inserting text right before an Image
* Now sharing pictures to WordPress opens the block editor

12.0
-----
* Faster opening of large posts
* Updated Notifications with tabs
* Add Posting activity block to the Stats/Insights
* Fixed error notifications for failed uploads
<|MERGE_RESOLUTION|>--- conflicted
+++ resolved
@@ -1,11 +1,8 @@
 14.3
 -----
-<<<<<<< HEAD
 * Added search to set page parent screen
 
-=======
  
->>>>>>> de9b3647
 14.2
 -----
 * Block editor: Long-press Inserter icon to show options to add before/after
