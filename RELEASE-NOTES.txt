14.6
-----
<<<<<<< HEAD
 Page List: Fixed an issue where opening a page would sometimes result in an empty editor.
=======
* Block editor: You can now crop, zoom in/out and rotate images that are already inserted in a post.
>>>>>>> 39fa9159

14.5
-----
* Block editor: New block: Latest Posts
* Block editor: Fix Quote block's left border not being visible in Dark Mode
* Block editor: Added Starter Page Templates: when you create a new page, we now show you a few templates to get started more quickly.
* Block editor: Fix crash when pasting HTML content with embeded images on paragraphs
* Removes sections from post search results
* Page List: Unsaved changes are automatically backed up on all devices. On page opening, the app will let you choose which version you prefer.
* Page List: Minor design improvements

* Site Creation: faster site creation, removed intermediate steps. Just select what kind of site you'd like, enter the domain name and the site will be created.
* Fixed a bug where failed post uploads were sometimes being retried indefinitely
 
14.4
-----
* Fix an issue where image is sometimes uploaded with a path to local storage
 
14.3
-----
* Added search to set page parent screen
* Block editor: Add support for changing image sizes in Image blocks
* Block editor: Add support for upload options in Gallery block
* Block editor: Added the Button block
* Block editor: Added the Group block
* Block editor: Add scroll support inside block picker and block settings
* Block editor: Fix issue preventing correct placeholder image from displaying during image upload
* Block editor: Fix issue where adding emojis to the post title added strong HTML elements to the title of the post
* Block editor: We’ve introduced a new toolbar that floats above the block you’re editing, which makes navigating your blocks easier — especially complex ones.
* Reader Information Architecture: added tab filtering; added bottom sheet to filter and navigate the followed sites/tags posts.
 
14.2
-----
* Block editor: Long-press Inserter icon to show options to add before/after
* Block editor: Retry displaying image when connectivity restores
* Block editor: Fix blank post when sharing media from another app
* Block editor: Add support for image size options in the gallery block
* Block editor: Fix issue that sometimes prevented merging paragraph blocks
* Block editor: Fix retry media upload action

14.1
-----
* Fixes an issue where searching for posts sometimes doesn't show some results.

* Disable the option to remove a Jetpack site from site picker
* Block editor: small performance improvements

* Block Editor: Reduced padding around text on Rich Text based blocks.
* Block Editor: Improved stability on very long posts.
* Block Editor: New block "Shortcode". You can now create and edit Shortcode blocks in the editor.

14.0
-----
* Block Editor: Fix displaying placeholder for images
* Block Editor: Fix crash on undo
* Block Editor: Fix styling on navigation UI
* Information Architecture revised: moved the access to the Me screen to an option menu into My Site; added Floating Action Button in My Site to allow the creation of a new Blog post or Site page.

13.9
-----
* Block Editor: New block "Gallery". You can now create image galleries using WordPress Media library.
* Block Editor: Add support for the Preformatted block.
* Block Editor: Add support for changing Settings in the List Block.
* Block Editor: Add support for Video block settings.
 
13.8
-----
* Modified Blog Post search to search for posts under all categories.
* Block editor: Add support for Preformatted block.
* Block editor: New Spacer block to create white space between two blocks.

13.7
-----
* Block editor: Include block title in Unsupported block's UI
* Block editor: Show new-block-indicator when no blocks at all and when at the last block
* Block editor: Use existing links in the clipboard to prefill url field when inserting new link
* Block editor: Media & Text block alignment options
* Block editor: Images clickable for fullscreen preview
* Fixed time displayed on Post Conflict Detected and Unpublished Revision dialogs
* Block editor: Fix issue when removing image/page break block crashes the app
* Fixed a crash on Samsung devices running Android 5 (Lollipop)
 
* Removed support for Giphy

13.6
-----
 * Change navigation bar color to white on Android 8.1+
* Pages ordering is case insensitive now
* Block Editor: Add support for pexels images
* Block Editor: Add left, center, and right image alignment controls

13.5
-----
 * Block Editor: Fix issue when multiple media selection adds only one image or video block.
 * Block Editor: Add Link Target (Open in new tab) to Image Block.
 * Block Editor: New block "Media & Text".
 * Block Editor: Fix issue where the block inserter layout wasn't correct after device rotation.
 * Fix crash when fast-scrolling on Blog Posts screen

13.4
-----
* Add Remote Preview support for posts and pages.
* Post List: Trashed post must now be restored before edit or preview.
* Post List: Unhandled conflict with auto saves are now detected and visible. On post opening, the app will let you choose which version you prefer.
* Fixed: Clicking on "Publish" on a private post sometimes published the post as public
* Post List: Unsaved changes are automatically backed up on all devices. On post opening, the app will let you choose which version you prefer.
* Clicking on "Publish" on a private post sometimes published the post as public
* Fixed a bunch of upload related issues
* Block editor: Fix a link editing issue, where trying to add a empty link at the start of another link would remove the existing link.

13.3
-----
* Added ability to change the username via Account Settings
* Add Jetpack performance settings
* Sort more than 100 published pages chronologically like Calypso
* Significant performance improvements to Stats
* Block Editor: Add rich text styling to video captions
* Block Editor: Prevent keyboard dismissal when switching between caption and text block
* Block Editor: Blocks that would be replaced are now hidden when add block bottom sheet displays
* Block Editor: Tapping on empty editor area now always inserts new block at end of post
* Block Editor: Automatically saves post locally after 2 seconds of inactivity

13.2
-----
* Fix issue where establishing LinkedIn connection would always fail
* Display author of each post on Blog Posts screen
* Moved Notifications settings to Notifications List.
* Redesigned My Site screen to make most commonly used actions easily accessible.
* File downloads in Stats for WP.com sites

13.1
-----
* Added ability to switch between Desktop and Mobile versions of the content for Site and Page preview.
* Improvement to the functionality and design of Web Preview.
* Fixed an issue with social media service connections

13.0
-----
* Block editor: Auto-enabled upon first open of a block post, unless opted out in v12.9.
* Block editor: You can now enable and disable the block editor on a per-site basis.
* Improve accessibility in the Stats
* Block editor: Adding a block from the post title now shows the add block here indicator.
* Block editor: Deselect post title any time a block is added
* Block editor: Fix loss of center alignment in image captions

12.9
-----
* Add Publish screen to Edit post settings - with notification for scheduled posts and option to add event to calendar
* Block editor: Video block is now available in the Inserter
* Block editor: Tapping on an empty editor area will create a new paragraph block
* Block editor: Fix content loss issue when loading unsupported blocks containing inner blocks.
* Block editor: Adding a block from the Post Title now inserts the block at the top of the Post.
* Setting featured image on a post doesn't require network connection
* Full screen comments view
* Added Domain Registration functionality for customers with unclaimed domain credit

12.8
-----
* Add percentage bar to following Stats cards - Posts and Pages, Authors, Tags and Categories
* Remove "Discard Local Changes" feature from the editor
* Block Editor: Fix pasting simple text on Post Title
* Block Editor: Remove editable empty line after list on the List block
* Block Editor: Performance improvements on rich text editing
* Add All-time, Today, Weekly and Minified widgets

12.7.1
------
* Fix issue where local draft with "Publish" status got automatically published

12.7
-----
* Added Post search
* Show upload in progress notification when retrying
* Fix issue where two identical drafts were created
* Block Editor: Fixed keyboard flickering issue after pressing Enter repeatedly on the Post Title.
* Block Editor: New blocks are available: video/quote/more
* Block Editor: performance improvements
* Fixed issue where text appeared behind list of themes on the theme screen
* Domain Registration functionality for Business plan customers on a site without a custom domain during plugin installation
* Editor: Set "Publish" as the default button in the action bar for drafts.
* Editor: Add a new confirmation dialog when Updating published posts.

12.6
-----
* Add Insights management introductory card
* Local draft pages will be automatically uploaded to the server as soon as an internet connection is available.
* Block Editor: A new block is available: video block.
* Block Editor: Added UI to display a warning when a block has invalid content.
* Block Editor: Fixed issue with link settings where “Open in New Tab” was always OFF on open.

12.5
-----
* Local Drafts will be automatically uploaded to the server as soon as internet connection is available.
* Make current day difference grey in Stats Overview.
* Add link to the Post from the Post stats.

12.4
-----
* Reduce number of network calls in Stats and improve performance
* Added support for displaying posts in tabs based on their status
* Added ability to filter posts by their author
* Added ability to toggle to compact view type for blog posts list
* Fixed several bugs on the blog posts screen
* Fixed bug that prevented audio playing in the reader
* New Insights Management for selecting the most relevant stats
* App download size is now much smaller.

12.3
-----
* Updated primary button color to pink
* Redirect to username/password login when WordPress.com reports email login not allowed
* Updated notifications list to Material guidelines
* Updated snackbar design to Material guidelines
* New Follower totals insights in the Stats
* Fixed crash when viewing Notifications tab
* Add "This Year" card to Stats Insights screen
* The Site → Blog Posts → View WebView will no longer show any Calypso UI
* Fixed an issue with Twitter publicize connections
* Fixed an issue where the site icon wasn't updating correctly after switching to another site
* Fixes an issue which can result in missing posts in the Reader
* Fixed crash when editing a post with a previously cancelled image upload

12.2
-----
* Fixed padding of some icons on devices running Android Lollipop
* Added an action to share sites in the Reader
* Updated color scheme to Classic Bright
* Adds support for .blog subdomains for the new site creation flow

12.1
-----
* Design improvements for the new site creation flow
* Refreshed post stats detail screen - opens from the Blog posts/Stats and from Stats/Posts and Pages
* Added swiping between tabs in Notifications
* Refreshed View all Stats screens, when digging into stats data
* Visual update to Today's stats, All-time stats and Most popular stats blocks
* Now sharing pictures to WordPress opens the block editor
* Fixed crash when inserting text right before an Image
* Now sharing pictures to WordPress opens the block editor

12.0
-----
* Faster opening of large posts
* Updated Notifications with tabs
* Add Posting activity block to the Stats/Insights
* Fixed error notifications for failed uploads<|MERGE_RESOLUTION|>--- conflicted
+++ resolved
@@ -1,10 +1,7 @@
 14.6
 -----
-<<<<<<< HEAD
  Page List: Fixed an issue where opening a page would sometimes result in an empty editor.
-=======
 * Block editor: You can now crop, zoom in/out and rotate images that are already inserted in a post.
->>>>>>> 39fa9159
 
 14.5
 -----
