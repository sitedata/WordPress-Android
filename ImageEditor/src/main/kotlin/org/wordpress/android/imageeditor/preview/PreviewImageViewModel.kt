--- conflicted
+++ resolved
@@ -27,17 +27,7 @@
 
     fun onCreateView(loResImageUrl: String, hiResImageUrl: String, outputFileExtension: String?) {
         this.outputFileExtension = outputFileExtension
-
-<<<<<<< HEAD
-    fun onCreateView(loResImageUrl: String, hiResImageUrl: String) {
         updateUiState(createImageDataStartLoadingUiState(loResImageUrl, hiResImageUrl))
-=======
-        updateUiState(
-            ImageDataStartLoadingUiState(
-                ImageData(loResImageUrl, hiResImageUrl)
-            )
-        )
->>>>>>> 6d25f63d
     }
 
     fun onLoadIntoImageViewSuccess(url: String) {
