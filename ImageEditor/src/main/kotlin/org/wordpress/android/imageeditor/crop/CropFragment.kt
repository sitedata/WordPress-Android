--- conflicted
+++ resolved
@@ -71,41 +71,23 @@
             doneMenu?.isVisible = uiState.doneMenuVisible
         })
 
-<<<<<<< HEAD
         viewModel.cropAndSaveImageStateEvent.observe(this, Observer { stateEvent ->
             stateEvent?.getContentIfNotHandled()?.let { state ->
                 when (state) {
                     is ImageCropAndSaveStartState -> {
                         val thirdPartyCropFragment = childFragmentManager
                                 .findFragmentByTag(UCropFragment.TAG) as? UCropFragment
-                        thirdPartyCropFragment?.let {
-                            if (thirdPartyCropFragment.isAdded) {
-                                thirdPartyCropFragment.cropAndSaveImage()
-                            }
+                        if (thirdPartyCropFragment != null && thirdPartyCropFragment.isAdded) {
+                            thirdPartyCropFragment.cropAndSaveImage()
+                        } else {
+                            Log.e(TAG, "Cannot crop and save image as thirdPartyCropFragment is null or not added!")
                         }
                     }
                     is ImageCropAndSaveFailedState -> {
                         showCropError(state.errorMsg, state.errorResId)
                     }
-                    else -> { // Do nothing
+                    is ImageCropAndSaveSuccessState -> { // Do nothing
                     }
-=======
-        viewModel.cropAndSaveImageState.observe(this, Observer { state ->
-            when (state) {
-                is ImageCropAndSaveStartState -> {
-                    val thirdPartyCropFragment = childFragmentManager
-                            .findFragmentByTag(UCropFragment.TAG) as? UCropFragment
-                    if (thirdPartyCropFragment != null && thirdPartyCropFragment.isAdded) {
-                        thirdPartyCropFragment.cropAndSaveImage()
-                    } else {
-                        Log.e(TAG, "Cannot crop and save image as thirdPartyCropFragment is null or not added!")
-                    }
-                }
-                is ImageCropAndSaveFailedState -> {
-                    showCropError(state.errorMsg, state.errorResId)
-                }
-                is ImageCropAndSaveSuccessState -> { // Do nothing
->>>>>>> 321bc499
                 }
             }
         })
